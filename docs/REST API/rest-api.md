# REST API

- [Authentication](#authentication)
- [Activities](#activities)
- [Fleet configuration](#fleet-configuration)
- [File carving](#file-carving)
- [Hosts](#hosts)
- [Labels](#labels)
- [Mobile device management (MDM)](#mobile-device-management-mdm)
- [Policies](#policies)
- [Queries](#queries)
- [Schedule (deprecated)](#schedule)
- [Scripts](#scripts)
- [Sessions](#sessions)
- [Software](#software)
- [Targets](#targets)
- [Teams](#teams)
- [Translator](#translator)
- [Users](#users)
- [API errors](#api-responses)

Use the Fleet APIs to automate Fleet.

This page includes a list of available resources and their API routes.

## Authentication

- [Retrieve your API token](#retrieve-your-api-token)
- [Log in](#log-in)
- [Log out](#log-out)
- [Forgot password](#forgot-password)
- [Change password](#change-password)
- [Reset password](#reset-password)
- [Me](#me)
- [SSO config](#sso-config)
- [Initiate SSO](#initiate-sso)
- [SSO callback](#sso-callback)

### Retrieve your API token

All API requests to the Fleet server require API token authentication unless noted in the documentation. API tokens are tied to your Fleet user account.

To get an API token, retrieve it from "My account" > "Get API token" in the Fleet UI (`/profile`). Or, you can send a request to the [login API endpoint](#log-in) to get your token.

Then, use that API token to authenticate all subsequent API requests by sending it in the "Authorization" request header, prefixed with "Bearer ":

```http
Authorization: Bearer <your token>
```

> For SSO and MFA users, email/password login is disabled. The API token can instead be retrieved from the "My account" page in the UI (/profile). On this page, choose "Get API token".

### Log in

Authenticates the user with the specified credentials. Use the token returned from this endpoint to authenticate further API requests.

`POST /api/v1/fleet/login`

> Logging in via the API is not supported for SSO and MFA users. The API token can instead be retrieved from the "My account" page in the UI (/profile). On this page, choose "Get API token".

#### Parameters

| Name     | Type   | In   | Description                                   |
| -------- | ------ | ---- | --------------------------------------------- |
| email    | string | body | **Required**. The user's email.               |
| password | string | body | **Required**. The user's plain text password. |

#### Example

`POST /api/v1/fleet/login`

##### Request body

```json
{
  "email": "janedoe@example.com",
  "password": "VArCjNW7CfsxGp67"
}
```

##### Default response

`Status: 200`

```json
{
  "user": {
    "created_at": "2020-11-13T22:57:12Z",
    "updated_at": "2020-11-13T22:57:12Z",
    "id": 1,
    "name": "Jane Doe",
    "email": "janedoe@example.com",
    "enabled": true,
    "force_password_reset": false,
    "gravatar_url": "",
    "sso_enabled": false,
    "mfa_enabled": false,
    "global_role": "admin",
    "teams": []
  },
  "token": "{your token}"
}
```

##### Authentication failed

`Status: 401 Unauthorized`

```json
{
  "message": "Authentication failed",
  "errors": [
    {
      "name": "base",
      "reason": "Authentication failed"
    }
  ],
  "uuid": "1272014b-902b-4b36-bcdb-75fde5eac1fc"
}
```

##### MFA Required

`Status: 202 Accepted`

```json
{
  "message": "We sent an email to you. Please click the magic link in the email to sign in.",
}
```

##### Too many requests / Rate limiting

`Status: 429 Too Many Requests`
`Header: retry-after: N`

> This response includes a header `retry-after` that indicates how many more seconds you are blocked before you can try again.

```json
{
  "message": "limit exceeded, retry after: Ns",
  "errors": [
    {
      "name": "base",
      "reason": "limit exceeded, retry after: Ns"
    }
  ]
}
```

---

### Log out

Logs out the authenticated user.

`POST /api/v1/fleet/logout`

#### Example

`POST /api/v1/fleet/logout`

##### Default response

`Status: 200`

---

### Forgot password

Sends a password reset email to the specified email. Requires that SMTP or SES is configured for your Fleet server.

`POST /api/v1/fleet/forgot_password`

#### Parameters

| Name  | Type   | In   | Description                                                             |
| ----- | ------ | ---- | ----------------------------------------------------------------------- |
| email | string | body | **Required**. The email of the user requesting the reset password link. |

#### Example

`POST /api/v1/fleet/forgot_password`

##### Request body

```json
{
  "email": "janedoe@example.com"
}
```

##### Default response

`Status: 200`

##### Unknown error

`Status: 500`

```json
{
  "message": "Unknown Error",
  "errors": [
    {
      "name": "base",
      "reason": "email not configured"
    }
  ]
}
```

---

### Change password

`POST /api/v1/fleet/change_password`

Changes the password for the authenticated user.

#### Parameters

| Name         | Type   | In   | Description                            |
| ------------ | ------ | ---- | -------------------------------------- |
| old_password | string | body | **Required**. The user's old password. |
| new_password | string | body | **Required**. The user's new password. |

#### Example

`POST /api/v1/fleet/change_password`

##### Request body

```json
{
  "old_password": "VArCjNW7CfsxGp67",
  "new_password": "zGq7mCLA6z4PzArC"
}
```

##### Default response

`Status: 200`

##### Validation failed

`Status: 422 Unprocessable entity`

```json
{
  "message": "Validation Failed",
  "errors": [
    {
      "name": "old_password",
      "reason": "old password does not match"
    }
  ]
}
```

### Reset password

Resets a user's password. Which user is determined by the password reset token used. The password reset token can be found in the password reset email sent to the desired user.

`POST /api/v1/fleet/reset_password`

#### Parameters

| Name                      | Type   | In   | Description                                                               |
| ------------------------- | ------ | ---- | ------------------------------------------------------------------------- |
| new_password              | string | body | **Required**. The new password.                                           |
| new_password_confirmation | string | body | **Required**. Confirmation for the new password.                          |
| password_reset_token      | string | body | **Required**. The token provided to the user in the password reset email. |

#### Example

`POST /api/v1/fleet/reset_password`

##### Request body

```json
{
  "new_password": "abc123",
  "new_password_confirmation": "abc123",
  "password_reset_token": "UU5EK0JhcVpsRkY3NTdsaVliMEZDbHJ6TWdhK3oxQ1Q="
}
```

##### Default response

`Status: 200`


---

### Me

Retrieves the user data for the authenticated user.

`GET /api/v1/fleet/me`

#### Example

`GET /api/v1/fleet/me`

##### Default response

`Status: 200`

```json
{
  "user": {
    "created_at": "2020-11-13T22:57:12Z",
    "updated_at": "2020-11-16T23:49:41Z",
    "id": 1,
    "name": "Jane Doe",
    "email": "janedoe@example.com",
    "global_role": "admin",
    "enabled": true,
    "force_password_reset": false,
    "gravatar_url": "",
    "sso_enabled": false,
    "teams": []
  }
}
```

---

### Perform required password reset

Resets the password of the authenticated user. Requires that `force_password_reset` is set to `true` prior to the request.

`POST /api/v1/fleet/perform_required_password_reset`

#### Example

`POST /api/v1/fleet/perform_required_password_reset`

##### Request body

```json
{
  "new_password": "sdPz8CV5YhzH47nK"
}
```

##### Default response

`Status: 200`

```json
{
  "user": {
    "created_at": "2020-11-13T22:57:12Z",
    "updated_at": "2020-11-17T00:09:23Z",
    "id": 1,
    "name": "Jane Doe",
    "email": "janedoe@example.com",
    "enabled": true,
    "force_password_reset": false,
    "gravatar_url": "",
    "sso_enabled": false,
    "global_role": "admin",
    "teams": []
  }
}
```

---

### SSO config

Gets the current SSO configuration.

`GET /api/v1/fleet/sso`

#### Example

`GET /api/v1/fleet/sso`

##### Default response

`Status: 200`

```json
{
  "settings": {
    "idp_name": "IDP Vendor 1",
    "idp_image_url": "",
    "sso_enabled": false
  }
}
```

---

### Initiate SSO

`POST /api/v1/fleet/sso`

#### Parameters

| Name      | Type   | In   | Description                                                                 |
| --------- | ------ | ---- | --------------------------------------------------------------------------- |
| relay_url | string | body | **Required**. The relative url to be navigated to after successful sign in. |

#### Example

`POST /api/v1/fleet/sso`

##### Request body

```json
{
  "relay_url": "/hosts/manage"
}
```

##### Default response

`Status: 200`

##### Unknown error

`Status: 500`

```json
{
  "message": "Unknown Error",
  "errors": [
    {
      "name": "base",
      "reason": "InitiateSSO getting metadata: Get \"https://idp.example.org/idp-meta.xml\": dial tcp: lookup idp.example.org on [2001:558:feed::1]:53: no such host"
    }
  ]
}
```

### SSO callback

This is the callback endpoint that the identity provider will use to send security assertions to Fleet. This is where Fleet receives and processes the response from the identify provider.

`POST /api/v1/fleet/sso/callback`

#### Parameters

| Name         | Type   | In   | Description                                                 |
| ------------ | ------ | ---- | ----------------------------------------------------------- |
| SAMLResponse | string | body | **Required**. The SAML response from the identity provider. |

#### Example

`POST /api/v1/fleet/sso/callback`

##### Request body

```json
{
  "SAMLResponse": "<SAML response from IdP>"
}
```

##### Default response

`Status: 200`


---

## Activities

### List activities

Returns a list of the activities that have been performed in Fleet. For a comprehensive list of activity types and detailed information, please see the [audit logs](https://fleetdm.com/docs/using-fleet/audit-activities) page.

`GET /api/v1/fleet/activities`

#### Parameters

| Name            | Type    | In    | Description                                                 |
|:--------------- |:------- |:----- |:------------------------------------------------------------|
| page            | integer | query | Page number of the results to fetch.                                                                                          |
| per_page        | integer | query | Results per page.                                                                                                             |
| order_key       | string  | query | What to order results by. Can be any column in the `activites` table.                                                         |
| order_direction | string  | query | **Requires `order_key`**. The direction of the order given the order key. Options include `asc` and `desc`. Default is `asc`. |

#### Example

`GET /api/v1/fleet/activities?page=0&per_page=10&order_key=created_at&order_direction=desc`

##### Default response

```json
{
  "activities": [
    {
      "created_at": "2023-07-27T14:35:08Z",
      "id": 25,
      "actor_full_name": "Anna Chao",
      "actor_id": 3,
      "actor_gravatar": "",
      "actor_email": "",
      "type": "uninstalled_software",
      "details": {
        "host_id": 1,
        "host_display_name": "Marko's MacBook Pro",
        "software_title": "Adobe Acrobat.app",
        "script_execution_id": "eeeddb94-52d3-4071-8b18-7322cd382abb",
        "status": "failed_install"
      }
    },
    {
      "created_at": "2021-07-29T14:40:27Z",
      "id": 21,
      "actor_full_name": "name",
      "actor_id": 1,
      "actor_gravatar": "",
      "actor_email": "name@example.com",
      "type": "created_team",
      "details": {
        "team_id": 2,
        "team_name": "Apples"
      }
    },
    {
      "created_at": "2021-07-30T13:41:07Z",
      "id": 24,
      "actor_full_name": "name",
      "actor_id": 1,
      "actor_gravatar": "",
      "actor_email": "name@example.com",
      "type": "live_query",
      "details": {
        "targets_count": 231
      }
    },
    {
      "created_at": "2021-07-29T15:35:33Z",
      "id": 23,
      "actor_full_name": "name",
      "actor_id": 1,
      "actor_gravatar": "",
      "actor_email": "name@example.com",
      "type": "deleted_multiple_saved_query",
      "details": {
        "query_ids": [
          2,
          24,
          25
        ]
      }
    },
    {
      "created_at": "2021-07-29T14:40:30Z",
      "id": 22,
      "actor_full_name": "name",
      "actor_id": 1,
      "actor_gravatar": "",
      "actor_email": "name@example.com",
      "type": "created_team",
      "details": {
        "team_id": 3,
        "team_name": "Oranges"
      }
    },
    {
      "created_at": "2021-07-26T17:27:08Z",
      "id": 15,
      "actor_full_name": "name",
      "actor_id": 1,
      "actor_gravatar": "",
      "actor_email": "name@example.com",
      "type": "live_query",
      "details": {
        "target_counts": 14
      }
    }
  ],
  "meta": {
    "has_next_results": true,
    "has_previous_results": false
  }
}

```

---

## File carving

- [List carves](#list-carves)
- [Get carve](#get-carve)
- [Get carve block](#get-carve-block)

Fleet supports osquery's file carving functionality as of Fleet 3.3.0. This allows the Fleet server to request files (and sets of files) from Fleet's agent (fleetd), returning the full contents to Fleet.

To initiate a file carve using the Fleet API, you can use the [live query](#run-live-query) endpoint to run a query against the `carves` table.

For more information on executing a file carve in Fleet, go to the [File carving with Fleet docs](https://github.com/fleetdm/fleet/blob/main/docs/Contributing/File-carving.md).

### List carves

Retrieves a list of the non expired carves. Carve contents remain available for 24 hours after the first data is provided from the osquery client.

`GET /api/v1/fleet/carves`

#### Parameters

| Name            | Type    | In    | Description                                                                                                                    |
|-----------------|---------|-------|--------------------------------------------------------------------------------------------------------------------------------|
| page            | integer | query | Page number of the results to fetch.                                                                                           |
| per_page        | integer | query | Results per page.                                                                                                              |
| order_key       | string  | query | What to order results by. Can be any field listed in the `results` array example below.                                        |
| order_direction | string  | query | **Requires `order_key`**. The direction of the order given the order key. Valid options are 'asc' or 'desc'. Default is 'asc'. |
| after           | string  | query | The value to get results after. This needs `order_key` defined, as that's the column that would be used.                       |
| expired         | boolean | query | Include expired carves (default: false)                                                                                        |

#### Example

`GET /api/v1/fleet/carves`

##### Default response

`Status: 200`

```json
{
  "carves": [
    {
      "id": 1,
      "created_at": "2021-02-23T22:52:01Z",
      "host_id": 7,
      "name": "macbook-pro.local-2021-02-23T22:52:01Z-fleet_distributed_query_30",
      "block_count": 1,
      "block_size": 2000000,
      "carve_size": 2048,
      "carve_id": "c6958b5f-4c10-4dc8-bc10-60aad5b20dc8",
      "request_id": "fleet_distributed_query_30",
      "session_id": "065a1dc3-40ad-441c-afff-80c2ad7dac28",
      "expired": false,
      "max_block": 0
    },
    {
      "id": 2,
      "created_at": "2021-02-23T22:53:03Z",
      "host_id": 7,
      "name": "macbook-pro.local-2021-02-23T22:53:03Z-fleet_distributed_query_31",
      "block_count": 2,
      "block_size": 2000000,
      "carve_size": 3400704,
      "carve_id": "2b9170b9-4e11-4569-a97c-2f18d18bec7a",
      "request_id": "fleet_distributed_query_31",
      "session_id": "f73922ed-40a4-4e98-a50a-ccda9d3eb755",
      "expired": false,
      "max_block": 1,
      "error": "S3 multipart carve upload: EntityTooSmall: Your proposed upload is smaller than the minimum allowed object size"
    }
  ]
}
```

### Get carve

Retrieves the specified carve.

`GET /api/v1/fleet/carves/:id`

#### Parameters

| Name | Type    | In   | Description                           |
| ---- | ------- | ---- | ------------------------------------- |
| id   | integer | path | **Required.** The desired carve's ID. |

#### Example

`GET /api/v1/fleet/carves/1`

##### Default response

`Status: 200`

```json
{
  "carve": {
    "id": 1,
    "created_at": "2021-02-23T22:52:01Z",
    "host_id": 7,
    "name": "macbook-pro.local-2021-02-23T22:52:01Z-fleet_distributed_query_30",
    "block_count": 1,
    "block_size": 2000000,
    "carve_size": 2048,
    "carve_id": "c6958b5f-4c10-4dc8-bc10-60aad5b20dc8",
    "request_id": "fleet_distributed_query_30",
    "session_id": "065a1dc3-40ad-441c-afff-80c2ad7dac28",
    "expired": false,
    "max_block": 0
  }
}
```

### Get carve block

Retrieves the specified carve block. This endpoint retrieves the data that was carved.

`GET /api/v1/fleet/carves/:id/block/:block_id`

#### Parameters

| Name     | Type    | In   | Description                                 |
| -------- | ------- | ---- | ------------------------------------------- |
| id       | integer | path | **Required.** The desired carve's ID.       |
| block_id | integer | path | **Required.** The desired carve block's ID. |

#### Example

`GET /api/v1/fleet/carves/1/block/0`

##### Default response

`Status: 200`

```json
{
    "data": "aG9zdHMAAAAAAAAAAAAAAAAAAAAAAAAAAAAAAAAAAAAAAAAAAAAAAAAAAAAAAAAA..."
}
```
---

## Fleet configuration

- [Get certificate](#get-certificate)
- [Get configuration](#get-configuration)
- [Modify configuration](#modify-configuration)
- [Get global enroll secrets](#get-global-enroll-secrets)
- [Modify global enroll secrets](#modify-global-enroll-secrets)
- [Get team enroll secrets](#get-team-enroll-secrets)
- [Modify team enroll secrets](#modify-team-enroll-secrets)
- [Version](#version)

The Fleet server exposes API endpoints that handle the configuration of Fleet as well as endpoints that manage enroll secret operations. These endpoints require prior authentication, you so you'll need to log in before calling any of the endpoints documented below.

### Get certificate

Returns the Fleet certificate.

`GET /api/v1/fleet/config/certificate`

#### Parameters

None.

#### Example

`GET /api/v1/fleet/config/certificate`

##### Default response

`Status: 200`

```json
{
  "certificate_chain": <certificate_chain>
}
```

### Get configuration

Returns all information about the Fleet's configuration.

The `agent_options`, `sso_settings` and `smtp_settings` fields are only returned for admin users with global access. Learn more about roles and permissions [here](https://fleetdm.com/guides/role-based-access).

`mdm.macos_settings.custom_settings`, `mdm.windows_settings.custom_settings`, and `scripts` only include the configuration profiles and scripts applied using [Fleet's YAML](https://fleetdm.com/docs/configuration/yaml-files). To list profiles or scripts added in the UI or API, use the [List configuration profiles](https://fleetdm.com/docs/rest-api/rest-api#list-custom-os-settings-configuration-profiles) or [List scripts](https://fleetdm.com/docs/rest-api/rest-api#list-scripts) endpoints instead.

`GET /api/v1/fleet/config`

#### Parameters

None.

#### Example

`GET /api/v1/fleet/config`

##### Default response

`Status: 200`

```json
{
  "org_info": {
    "org_name": "fleet",
    "org_logo_url": "",
    "contact_url": "https://fleetdm.com/company/contact"
  },
  "server_settings": {
    "server_url": "https://instance.fleet.com",
    "enable_analytics": true,
    "live_query_disabled": false,
    "query_reports_disabled": false,
    "ai_features_disabled": false
  },
  "smtp_settings": {
    "enable_smtp": false,
    "configured": false,
    "sender_address": "",
    "server": "",
    "port": 587,
    "authentication_type": "authtype_username_password",
    "user_name": "",
    "password": "********",
    "enable_ssl_tls": true,
    "authentication_method": "authmethod_plain",
    "domain": "",
    "verify_ssl_certs": true,
    "enable_start_tls": true
  },
  "sso_settings": {
    "entity_id": "",
    "issuer_uri": "",
    "idp_image_url": "",
    "metadata": "",
    "metadata_url": "",
    "idp_name": "",
    "enable_sso": false,
    "enable_sso_idp_login": false,
    "enable_jit_provisioning": false
  },
  "host_expiry_settings": {
    "host_expiry_enabled": false,
    "host_expiry_window": 0
  },
  "activity_expiry_settings": {
    "activity_expiry_enabled": false,
    "activity_expiry_window": 0
  },
  "features": {
    "enable_host_users": true,
    "enable_software_inventory": true,
    "additional_queries": null
  },
  "mdm": {
    "windows_enabled_and_configured": true,
    "enable_disk_encryption": true,
    "macos_updates": {
      "minimum_version": "12.3.1",
      "deadline": "2022-01-01"
    },
    "ios_updates": {
      "minimum_version": "17.0.1",
      "deadline": "2024-08-01"
    },
    "ipados_updates": {
      "minimum_version": "17.0.1",
      "deadline": "2024-08-01"
    },
    "windows_updates": {
      "deadline_days": 5,
      "grace_period_days": 1
    },
    "macos_settings": {
      "custom_settings": [
        {
          "path": "path/to/profile1.mobileconfig",
          "labels": ["Label 1", "Label 2"]
        }
      ]
    },
    "windows_settings": {
      "custom_settings": [
        {
         "path": "path/to/profile2.xml",
         "labels": ["Label 3", "Label 4"]
        }
      ],
    },
    "scripts": ["path/to/script.sh"],
    "end_user_authentication": {
      "entity_id": "",
      "issuer_uri": "",
      "metadata": "",
      "metadata_url": "",
      "idp_name": ""
    },
    "macos_migration": {
      "enable": false,
      "mode": "voluntary",
      "webhook_url": "https://webhook.example.com"
    },
    "macos_setup": {
      "bootstrap_package": "",
      "enable_end_user_authentication": false,
      "macos_setup_assistant": "path/to/config.json",
      "enable_release_device_manually": true
    },
    "client_url": "https://instance.fleet.com"
  },
  "agent_options": {
    "spec": {
      "config": {
        "options": {
          "pack_delimiter": "/",
          "logger_tls_period": 10,
          "distributed_plugin": "tls",
          "disable_distributed": false,
          "logger_tls_endpoint": "/api/v1/osquery/log",
          "distributed_interval": 10,
          "distributed_tls_max_attempts": 3
        },
        "decorators": {
          "load": [
            "SELECT uuid AS host_uuid FROM system_info;",
            "SELECT hostname AS hostname FROM system_info;"
          ]
        }
      },
      "overrides": {},
      "command_line_flags": {}
    }
  },
  "license": {
     "tier": "free",
     "expiration": "0001-01-01T00:00:00Z"
   },
  "logging": {
      "debug": false,
      "json": false,
      "result": {
          "plugin": "firehose",
          "config": {
              "region": "us-east-1",
              "status_stream": "",
              "result_stream": "result-topic"
          }
      },
      "status": {
          "plugin": "filesystem",
          "config": {
              "status_log_file": "foo_status",
              "result_log_file": "",
              "enable_log_rotation": false,
              "enable_log_compression": false
          }
      }
  },
  "vulnerability_settings": {
    "databases_path": ""
  },
  "webhook_settings": {
    "host_status_webhook": {
      "enable_host_status_webhook": true,
      "destination_url": "https://server.com",
      "host_percentage": 5,
      "days_count": 7
    },
    "failing_policies_webhook":{
      "enable_failing_policies_webhook":true,
      "destination_url": "https://server.com",
      "policy_ids": [1, 2, 3],
      "host_batch_size": 1000
    },
    "vulnerabilities_webhook":{
      "enable_vulnerabilities_webhook":true,
      "destination_url": "https://server.com",
      "host_batch_size": 1000
    },
    "activities_webhook":{
      "enable_activities_webhook":true,
      "destination_url": "https://server.com"
    }
  },
  "integrations": {
    "google_calendar": [
      {
        "domain": "example.com",
        "api_key_json": {
           "type": "service_account",
           "project_id": "fleet-in-your-calendar",
           "private_key_id": "<private key id>",
           "private_key": "-----BEGIN PRIVATE KEY-----\n<private key>\n-----END PRIVATE KEY-----\n",
           "client_email": "fleet-calendar-events@fleet-in-your-calendar.iam.gserviceaccount.com",
           "client_id": "<client id>",
           "auth_uri": "https://accounts.google.com/o/oauth2/auth",
           "token_uri": "https://oauth2.googleapis.com/token",
           "auth_provider_x509_cert_url": "https://www.googleapis.com/oauth2/v1/certs",
           "client_x509_cert_url": "https://www.googleapis.com/robot/v1/metadata/x509/fleet-calendar-events%40fleet-in-your-calendar.iam.gserviceaccount.com",
           "universe_domain": "googleapis.com"
         }
      }
    ],
    "jira": [],
    "ndes_scep_proxy": {
      "admin_url": "https://example.com/certsrv/mscep_admin/",
      "password": "********",
      "url": "https://example.com/certsrv/mscep/mscep.dll",
      "username": "Administrator@example.com"
    },
    "zendesk": []
  },
  "logging": {
    "debug": false,
    "json": false,
    "result": {
        "plugin": "filesystem",
        "config": {
          "status_log_file": "/var/folders/xh/bxm1d2615tv3vrg4zrxq540h0000gn/T/osquery_status",
          "result_log_file": "/var/folders/xh/bxm1d2615tv3vrg4zrxq540h0000gn/T/osquery_result",
          "enable_log_rotation": false,
          "enable_log_compression": false
        }
      },
    "status": {
      "plugin": "filesystem",
      "config": {
        "status_log_file": "/var/folders/xh/bxm1d2615tv3vrg4zrxq540h0000gn/T/osquery_status",
        "result_log_file": "/var/folders/xh/bxm1d2615tv3vrg4zrxq540h0000gn/T/osquery_result",
        "enable_log_rotation": false,
        "enable_log_compression": false
      }
    }
  },
  "update_interval": {
    "osquery_detail": 3600000000000,
    "osquery_policy": 3600000000000
  },
  "vulnerabilities": {
    "cpe_database_url": "",
    "disable_schedule": false,
    "cve_feed_prefix_url": "",
    "databases_path": "",
    "disable_data_sync": false,
    "periodicity": 3600000000000,
    "recent_vulnerability_max_age": 2592000000000000
  }
}
```

### Modify configuration

Modifies the Fleet's configuration with the supplied information.

`PATCH /api/v1/fleet/config`

#### Parameters

| Name                     | Type    | In    | Description   |
| -----------------------  | ------- | ----  | ------------------------------------------------------------------------------------------------------------------------------------ |
| org_info                 | object  | body  | See [org_info](#org-info).                                                                                                           |
| server_settings          | object  | body  | See [server_settings](#server-settings).                                                                                             |
| smtp_settings            | object  | body  | See [smtp_settings](#smtp-settings).                                                                                                 |
| sso_settings             | object  | body  | See [sso_settings](#sso-settings).                                                                                                   |
| host_expiry_settings     | object  | body  | See [host_expiry_settings](#host-expiry-settings).                                                                                   |
| activity_expiry_settings | object  | body  | See [activity_expiry_settings](#activity-expiry-settings).                                                                           |
| agent_options            | objects | body  | The agent_options spec that is applied to all hosts. In Fleet 4.0.0 the `api/v1/fleet/spec/osquery_options` endpoints were removed.  |
| fleet_desktop            | object  | body  | See [fleet_desktop](#fleet-desktop).                                                                                                 |
| webhook_settings         | object  | body  | See [webhook_settings](#webhook-settings).                                                                                           |
| integrations             | object  | body  | Includes `ndes_scep_proxy` object and `jira`, `zendesk`, and `google_calendar` arrays. See [integrations](#integrations) for details.                             |
| mdm                      | object  | body  | See [mdm](#mdm).                                                                                                                     |
| features                 | object  | body  | See [features](#features).                                                                                                           |
| scripts                  | array   | body  | A list of script files to add so they can be executed at a later time.                                                               |
| force                    | boolean | query | Whether to force-apply the agent options even if there are validation errors.                                                        |
| dry_run                  | boolean | query | Whether to validate the configuration and return any validation errors **without** applying changes.                                 |


#### Example

`PATCH /api/v1/fleet/config`

##### Request body

```json
{
  "scripts": []
}
```

##### Default response

`Status: 200`

```json
{
  "org_info": {
    "org_name": "Fleet Device Management",
    "org_logo_url": "https://fleetdm.com/logo.png",
    "org_logo_url_light_background": "https://fleetdm.com/logo-light.png",
    "contact_url": "https://fleetdm.com/company/contact"
  },
  "server_settings": {
    "server_url": "https://instance.fleet.com",
    "enable_analytics": true,
    "live_query_disabled": false,
    "query_reports_disabled": false,
    "ai_features_disabled": false
  },
  "smtp_settings": {
    "enable_smtp": true,
    "configured": true,
    "sender_address": "",
    "server": "localhost",
    "port": 1025,
    "authentication_type": "authtype_username_none",
    "user_name": "",
    "password": "********",
    "enable_ssl_tls": true,
    "authentication_method": "authmethod_plain",
    "domain": "",
    "verify_ssl_certs": true,
    "enable_start_tls": true
  },
  "sso_settings": {
    "entity_id": "",
    "issuer_uri": "",
    "idp_image_url": "",
    "metadata": "",
    "metadata_url": "",
    "idp_name": "",
    "enable_sso": false,
    "enable_sso_idp_login": false,
    "enable_jit_provisioning": false
  },
  "host_expiry_settings": {
    "host_expiry_enabled": false,
    "host_expiry_window": 0
  },
  "activity_expiry_settings": {
    "activity_expiry_enabled": false,
    "activity_expiry_window": 0
  },
  "features": {
    "enable_host_users": true,
    "enable_software_inventory": true,
    "additional_queries": null
  },
  "license": {
    "tier": "free",
    "expiration": "0001-01-01T00:00:00Z"
  },
  "mdm": {
    "enabled_and_configured": false,
    "windows_enabled_and_configured": false,
    "enable_disk_encryption": true,
    "macos_updates": {
      "minimum_version": "12.3.1",
      "deadline": "2022-01-01"
    },
    "ios_updates": {
      "minimum_version": "17.0.1",
      "deadline": "2024-08-01"
    },
    "ipados_updates": {
      "minimum_version": "17.0.1",
      "deadline": "2024-08-01"
    },
    "windows_updates": {
      "deadline_days": 5,
      "grace_period_days": 1
    },
    "macos_settings": {
      "custom_settings": [
        {
          "path": "path/to/profile1.mobileconfig",
          "labels_exclude_any": ["Label 1", "Label 2"]
        },
        {
          "path": "path/to/profile2.json",
          "labels_include_all": ["Label 3", "Label 4"]
        },
	{
          "path": "path/to/profile3.json",
          "labels_include_any": ["Label 5", "Label 6"]
        },
      ]
    },
    "windows_settings": {
      "custom_settings": [
        {
          "path": "path/to/profile3.xml",
          "labels_exclude_any": ["Label 1", "Label 2"]
        }
      ]
    },
    "end_user_authentication": {
      "entity_id": "",
      "issuer_uri": "",
      "metadata": "",
      "metadata_url": "",
      "idp_name": ""
    },
    "macos_migration": {
      "enable": false,
      "mode": "voluntary",
      "webhook_url": "https://webhook.example.com"
    },
    "macos_setup": {
      "bootstrap_package": "",
      "enable_end_user_authentication": false,
      "macos_setup_assistant": "path/to/config.json"
    },
    "apple_server_url": "https://instance.fleet.com"
  },
  "agent_options": {
    "config": {
      "options": {
        "pack_delimiter": "/",
        "logger_tls_period": 10,
        "distributed_plugin": "tls",
        "disable_distributed": false,
        "logger_tls_endpoint": "/api/v1/osquery/log",
        "distributed_interval": 10,
        "distributed_tls_max_attempts": 3
      },
      "decorators": {
        "load": [
          "SELECT uuid AS host_uuid FROM system_info;",
          "SELECT hostname AS hostname FROM system_info;"
        ]
      }
    },
    "overrides": {},
    "command_line_flags": {}
  },
  "vulnerability_settings": {
    "databases_path": ""
  },
  "fleet_desktop": {
    "transparency_url": "https://fleetdm.com/better"
  },
  "webhook_settings": {
    "host_status_webhook": {
      "enable_host_status_webhook": true,
      "destination_url": "https://server.com",
      "host_percentage": 5,
      "days_count": 7
    },
    "failing_policies_webhook":{
      "enable_failing_policies_webhook":true,
      "destination_url": "https://server.com",
      "policy_ids": [1, 2, 3],
      "host_batch_size": 1000
    },
    "vulnerabilities_webhook":{
      "enable_vulnerabilities_webhook":true,
      "destination_url": "https://server.com",
      "host_batch_size": 1000
    },
    "activities_webhook":{
      "enable_activities_webhook":true,
      "destination_url": "https://server.com"
    }
  },
  "integrations": {
    "google_calendar": [
      {
        "domain": "",
        "api_key_json": null
      }
    ],
    "jira": [
      {
        "url": "https://jiraserver.com",
        "username": "some_user",
        "password": "sec4et!",
        "project_key": "jira_project",
        "enable_software_vulnerabilities": false
      }
    ],
    "ndes_scep_proxy": null,
    "zendesk": []
  },
  "logging": {
      "debug": false,
      "json": false,
      "result": {
          "plugin": "firehose",
          "config": {
            "region": "us-east-1",
            "status_stream": "",
            "result_stream": "result-topic"
          }
      },
      "status": {
          "plugin": "filesystem",
          "config": {
            "status_log_file": "foo_status",
            "result_log_file": "",
            "enable_log_rotation": false,
            "enable_log_compression": false
          }
      }
  },
  "scripts": []
}
```


#### org_info

| Name                              | Type    | Description   |
| ---------------------             | ------- | ----------------------------------------------------------------------------------- |
| org_name                          | string  | The organization name.                                                              |
| org_logo_url                      | string  | The URL for the organization logo.                                                  |
| org_logo_url_light_background     | string  | The URL for the organization logo displayed in Fleet on top of light backgrounds.   |
| contact_url                       | string  | A URL that can be used by end users to contact the organization.                    |

<br/>

##### Example request body

```json
{
  "org_info": {
    "org_name": "Fleet Device Management",
    "org_logo_url": "https://fleetdm.com/logo.png",
    "org_logo_url_light_background": "https://fleetdm.com/logo-light.png",
    "contact_url": "https://fleetdm.com/company/contact"
  }
}
```

#### server_settings

| Name                              | Type    | Description   |
| ---------------------             | ------- | ------------------------------------------------------------------------------------------- |
| server_url                        | string  | The Fleet server URL.                                                                       |
| enable_analytics                  | boolean | Whether to send anonymous usage statistics. Always enabled for Fleet Premium customers.     |
| live_query_disabled               | boolean | Whether the live query capabilities are disabled.                                           |
| query_reports_disabled            | boolean | Whether query report capabilities are disabled.                                             |
| ai_features_disabled              | boolean | Whether AI features are disabled.                                                           |
| query_report_cap                  | integer | The maximum number of results to store per query report before the report is clipped. If increasing this cap, we recommend enabling reports for one query at time and monitoring your infrastructure. (Default: `1000`) |

<br/>

##### Example request body

```json
{
  "server_settings": {
    "server_url": "https://localhost:8080",
    "enable_analytics": true, 
    "live_query_disabled": false,
    "query_reports_disabled": false,
    "ai_features_disabled": false
  }
}
```

#### smtp_settings

| Name                              | Type    | Description   |
| ---------------------             | ------- | --------------------------------------------------------------------------------------------------------------------------------------------------------------------- |
| enable_smtp                       | boolean | Whether SMTP is enabled for the Fleet app.                                                                                                                            |
| sender_address                    | string  | The sender email address for the Fleet app. An invitation email is an example of the emails that may use this sender address                                          |
| server                            | string  | The SMTP server for the Fleet app.                                                                                                                                    |
| port                              | integer | The SMTP port for the Fleet app.                                                                                                                                      |
| authentication_type               | string  | The authentication type used by the SMTP server. Options include `"authtype_username_and_password"` or `"none"`                                                       |
| user_name                         | string  | The username used to authenticate requests made to the SMTP server.                                                                                                   |
| password                          | string  | The password used to authenticate requests made to the SMTP server.                                                                                                   |
| enable_ssl_tls                    | boolean | Whether or not SSL and TLS are enabled for the SMTP server.                                                                                                           |
| authentication_method             | string  | The authentication method used to make authenticate requests to SMTP server. Options include `"authmethod_plain"`, `"authmethod_cram_md5"`, and `"authmethod_login"`. |
| domain                            | string  | The domain for the SMTP server.                                                                                                                                       |
| verify_ssl_certs                  | boolean | Whether or not SSL certificates are verified by the SMTP server. Turn this off (not recommended) if you use a self-signed certificate.                                |
| enabled_start_tls                 | boolean | Detects if STARTTLS is enabled in your SMTP server and starts to use it.                                                                                              |

<br/>

##### Example request body

```json
{
  "smtp_settings": {
    "enable_smtp": true,
    "sender_address": "",
    "server": "localhost",
    "port": 1025,
    "authentication_type": "authtype_username_none",
    "user_name": "",
    "password": "",
    "enable_ssl_tls": true,
    "authentication_method": "authmethod_plain",
    "domain": "",
    "verify_ssl_certs": true,
    "enable_start_tls": true
  }
}
```

#### sso_settings

| Name                              | Type    | Description   |
| ---------------------             | ------- | ---------------------------------------------------------------------------------------------------------------------------------------------------------------------- |
| enable_sso                        | boolean | Whether or not SSO is enabled for the Fleet application. If this value is true, you must also include most of the SSO settings parameters below.                       |
| entity_id                         | string  | The required entity ID is a URI that you use to identify Fleet when configuring the identity provider. Must be 5 or more characters.                                   |
| issuer_uri                        | string  | The URI you provide here must exactly match the Entity ID field used in the identity provider configuration.                                                           |
| idp_image_url                     | string  | An optional link to an image such as a logo for the identity provider.                                                                                                 |
| metadata_url                      | string  | A URL that references the identity provider metadata. If available from the identity provider, this is the preferred means of providing metadata. Must be either https or http |
| metadata                          | string  |  Metadata provided by the identity provider. Either `metadata` or a `metadata_url` must be provided.                                                                   |
| enable_sso_idp_login              | boolean | Determines whether Identity Provider (IdP) initiated login for Single sign-on (SSO) is enabled for the Fleet application.                                              |
| enable_jit_provisioning           | boolean | _Available in Fleet Premium._ When enabled, allows [just-in-time user provisioning](https://fleetdm.com/docs/deploy/single-sign-on-sso#just-in-time-jit-user-provisioning). |

<br/>

##### Example request body

```json
{
  "sso_settings": {
    "enable_sso": false,
    "entity_id": "",
    "issuer_uri": "",
    "idp_image_url": "",
    "metadata_url": "",
    "metadata": "",
    "idp_name": "",
    "enable_sso_idp_login": false,
    "enable_jit_provisioning": false
  }
}
```

#### host_expiry_settings

| Name                              | Type    | Description   |
| ---------------------             | ------- | -------------------------------------------------------------------------------------------------------------------------------------------------------------- |
| host_expiry_enabled               | boolean | When enabled, allows automatic cleanup of hosts that have not communicated with Fleet in some number of days.                                                  |
| host_expiry_window                | integer | If a host has not communicated with Fleet in the specified number of days, it will be removed. Must be greater than 0 if host_expiry_enabled is set to true.   |

<br/>

##### Example request body

```json
{
  "host_expiry_settings": {
    "host_expiry_enabled": true,
    "host_expiry_window": 7
  }
}
```

#### activity_expiry_settings

| Name                              | Type    | Description   |
| ---------------------             | ------- | --------------------------------------------------------------------------------------------------------------------------------- |
| activity_expiry_enabled           | boolean | When enabled, allows automatic cleanup of activities (and associated live query data) older than the specified number of days.    |
| activity_expiry_window            | integer | The number of days to retain activity records, if activity expiry is enabled.                                                     |

<br/>

##### Example request body

```json
{
  "activity_expiry_settings": {
    "activity_expiry_enabled": true,
    "activity_expiry_window": 90
  }
}
```

#### fleet_desktop

_Available in Fleet Premium._

| Name                              | Type    | Description   |
| ---------------------             | ------- | -------------------------------------------------------------------------------- |
| transparency_url                  | string  | The URL used to display transparency information to users of Fleet Desktop.      |

<br/>

##### Example request body

```json
{
  "fleet_desktop": {
    "transparency_url": "https://fleetdm.com/better"
  }
}
```

#### webhook_settings

<!--
+ [`webhook_settings.host_status_webhook`](#webhook-settings-host-status-webhook)
+ [`webhook_settings.failing_policies_webhook`](#webhook-settings-failing-policies-webhook)
+ [`webhook_settings.vulnerabilities_webhook`](#webhook-settings-vulnerabilities-webhook)
+ [`webhook_settings.activities_webhook`](#webhook-settings-activities-webhook)
-->

| Name                              | Type  | Description   |
| ---------------------             | ----- | ---------------------------------------------------------------------------------------------- |
| host_status_webhook               | array | See [`webhook_settings.host_status_webhook`](#webhook-settings-host-status-webhook).           |
| failing_policies_webhook          | array | See [`webhook_settings.failing_policies_webhook`](#webhook-settings-failing-policies-webhook). |
| vulnerabilities_webhook           | array | See [`webhook_settings.vulnerabilities_webhook`](#webhook-settings-vulnerabilities-webhook).   |
| activities_webhook                | array | See [`webhook_settings.activities_webhook`](#webhook-settings-activities-webhook).             |

<br/>

##### webhook_settings.host_status_webhook

`webhook_settings.host_status_webhook` is an object with the following structure:

| Name                              | Type    | Description   |
| ---------------------             | ------- | ------------------------------------------------------------------------------------------------------------------------------------------- |
| enable_host_status_webhook        | boolean | Whether or not the host status webhook is enabled.                                                                                          |
| destination_url                   | string  | The URL to deliver the webhook request to.                                                                                                  |
| host_percentage                   | integer | The minimum percentage of hosts that must fail to check in to Fleet in order to trigger the webhook request.                                |
| days_count                        | integer | The minimum number of days that the configured `host_percentage` must fail to check in to Fleet in order to trigger the webhook request.    |

<br/>

##### webhook_settings.failing_policies_webhook

`webhook_settings.failing_policies_webhook` is an object with the following structure:

| Name                              | Type    | Description   |
| ---------------------             | ------- | ------------------------------------------------------------------------------------------------------------------- |
| enable_failing_policies_webhook   | boolean | Whether or not the failing policies webhook is enabled.                                                             |
| destination_url                   | string  | The URL to deliver the webhook requests to.                                                                         |
| policy_ids                        | array   | List of policy IDs to enable failing policies webhook.                                                              |
| host_batch_size                   | integer | Maximum number of hosts to batch on failing policy webhook requests. The default, 0, means no batching (all hosts failing a policy are sent on one request). |

<br/>

##### webhook_settings.vulnerabilities_webhook

`webhook_settings.vulnerabilities_webhook` is an object with the following structure:

| Name                              | Type    | Description   |
| ---------------------             | ------- | ------------------------------------------------------------------------------------------------------------------------------------------------------- |
| enable_vulnerabilities_webhook    | boolean | Whether or not the vulnerabilities webhook is enabled.                                                                                                  |
| destination_url                   | string  | The URL to deliver the webhook requests to.                                                                                                             |
| host_batch_size                   | integer | Maximum number of hosts to batch on vulnerabilities webhook requests. The default, 0, means no batching (all vulnerable hosts are sent on one request). |

<br/>

##### webhook_settings.activities_webhook

`webhook_settings.activities_webhook` is an object with the following structure:

| Name                              | Type    | Description   |
| ---------------------             | ------- | --------------------------------------------------------- |
| enable_activities_webhook         | boolean | Whether or not the activity feed webhook is enabled.      |
| destination_url                   | string  | The URL to deliver the webhook requests to.               |

<br/>

##### Example request body

```json
{
  "webhook_settings": {
    "host_status_webhook": {
      "enable_host_status_webhook": true,
      "destination_url": "https://server.com",
      "host_percentage": 5,
      "days_count": 7
    },
    "failing_policies_webhook":{
      "enable_failing_policies_webhook": true,
      "destination_url": "https://server.com",
      "policy_ids": [1, 2, 3],
      "host_batch_size": 1000
    },
    "vulnerabilities_webhook":{
      "enable_vulnerabilities_webhook":true,
      "destination_url": "https://server.com",
      "host_batch_size": 1000
    },
    "activities_webhook":{
      "enable_activities_webhook":true,
      "destination_url": "https://server.com"
    }
  }
}
```

#### integrations

<!--
+ [`integrations.jira`](#integrations-jira)
+ [`integrations.zendesk`](#integrations-zendesk)
+ [`integrations.google_calendar`](#integrations-google-calendar)
+ [`integrations.ndes_scep_proxy`](#integrations-ndes_scep_proxy)
-->

| Name            | Type   | Description                                                          |
|-----------------|--------|----------------------------------------------------------------------|
| jira            | array  | See [`integrations.jira`](#integrations-jira).                       |
| zendesk         | array  | See [`integrations.zendesk`](#integrations-zendesk).                 |
| google_calendar | array  | See [`integrations.google_calendar`](#integrations-google-calendar). |
| ndes_scep_proxy | object | See [`integrations.ndes_scep_proxy`](#integrations-ndes-scep-proxy). |

<br/>

##### integrations.jira

`integrations.jira` is an array of objects with the following structure:

| Name                              | Type    | Description   |
| ---------------------             | ------- | -------------------------------------------------------------------------------------------------------------------------------------------------------------------------------------- |
| enable_software_vulnerabilities   | boolean | Whether or not Jira integration is enabled for software vulnerabilities. Only one vulnerability automation can be enabled at a given time (enable_vulnerabilities_webhook and enable_software_vulnerabilities). |
| enable_failing_policies           | boolean | Whether or not Jira integration is enabled for failing policies. Only one failing policy automation can be enabled at a given time (enable_failing_policies_webhook and enable_failing_policies). |
| url                               | string  | The URL of the Jira server to integrate with. |
| username                          | string  | The Jira username to use for this Jira integration. |
| api_token                         | string  | The API token of the Jira username to use for this Jira integration. |
| project_key                       | string  | The Jira project key to use for this integration. Jira tickets will be created in this project. |

<br/>

> Note that when making changes to the `integrations.jira` array, all integrations must be provided (not just the one being modified). This is because the endpoint will consider missing integrations as deleted.

##### integrations.zendesk

`integrations.zendesk` is an array of objects with the following structure:

| Name                              | Type    | Description   |
| ---------------------             | ------- | -------------------------------------------------------------------------------------------------------------------------------------------------------------------------------------- |
| enable_software_vulnerabilities   | boolean | Whether or not Zendesk integration is enabled for software vulnerabilities. Only one vulnerability automation can be enabled at a given time (enable_vulnerabilities_webhook and enable_software_vulnerabilities). |
| enable_failing_policies           | boolean | Whether or not Zendesk integration is enabled for failing policies. Only one failing policy automation can be enabled at a given time (enable_failing_policies_webhook and enable_failing_policies). |
| url                               | string  | The URL of the Zendesk server to integrate with. |
| email                             | string  | The Zendesk user email to use for this Zendesk integration. |
| api_token                         | string  | The Zendesk API token to use for this Zendesk integration. |
| group_id                          | integer | The Zendesk group id to use for this integration. Zendesk tickets will be created in this group. |

<br/>

> Note that when making changes to the `integrations.zendesk` array, all integrations must be provided (not just the one being modified). This is because the endpoint will consider missing integrations as deleted.

##### integrations.google_calendar

`integrations.google_calendar` is an array of objects with the following structure:

| Name                              | Type    | Description   |
| ---------------------             | ------- | --------------------------------------------------------------------------------------------------------------------- |
| domain                            | string  | The domain for the Google Workspace service account to be used for this calendar integration.                         |
| api_key_json                      | object  | The private key JSON downloaded when generating the service account API key to be used for this calendar integration. |

<br/>

##### integrations.ndes_scep_proxy

> **Experimental feature**. This feature is undergoing rapid improvement, which may result in breaking changes to the API or configuration surface. It is not recommended for use in automated workflows.
`integrations.ndes_scep_proxy` is an object with the following structure:

| Name      | Type   | Description                                             |
|-----------|--------|---------------------------------------------------------|
| url       | string | **Required**. The URL of the NDES SCEP endpoint.        |
| admin_url | string | **Required**. The URL of the NDES admin endpoint.       |
| password  | string | **Required**. The password for the NDES admin endpoint. |
| username  | string | **Required**. The username for the NDES admin endpoint. |

Setting `integrations.ndes_scep_proxy` to `null` will clear existing settings. Not specifying `integrations.ndes_scep_proxy` in the payload will not change the existing settings.



##### Example request body

```json
{
  "integrations": {
    "jira": [
      {
        "enable_software_vulnerabilities": false,
        "enable_failing_poilicies": true,
        "url": "https://jiraserver.com",
        "username": "some_user",
        "api_token": "<TOKEN>",
        "project_key": "jira_project",
      }
    ],
    "zendesk": [],
    "google_calendar": [
      {
        "domain": "https://domain.com",
        "api_key_json": "<API KEY JSON>"
      }
    ],
    "ndes_scep_proxy": {
      "admin_url": "https://example.com/certsrv/mscep_admin/",
      "password": "abc123",
      "url": "https://example.com/certsrv/mscep/mscep.dll",
      "username": "Administrator@example.com"
    }
  }
}
```

#### mdm

| Name                              | Type    | Description   |
| ---------------------             | ------- | -------------------------------------------------------------------------------------------------------------------------------------------------------------------------------------- |
| windows_enabled_and_configured    | boolean | Enables Windows MDM support. |
| enable_disk_encryption            | boolean | _Available in Fleet Premium._ Hosts that belong to no team will have disk encryption enabled if set to true. |
| macos_updates         | object  | See [`mdm.macos_updates`](#mdm-macos-updates). |
| ios_updates         | object  | See [`mdm.ios_updates`](#mdm-ios-updates). |
| ipados_updates         | object  | See [`mdm.ipados_updates`](#mdm-ipados-updates). |
| windows_updates         | object  | See [`mdm.window_updates`](#mdm-windows-updates). |
| macos_migration         | object  | See [`mdm.macos_migration`](#mdm-macos-migration). |
| macos_setup         | object  | See [`mdm.macos_setup`](#mdm-macos-setup). |
| macos_settings         | object  | See [`mdm.macos_settings`](#mdm-macos-settings). |
| windows_settings         | object  | See [`mdm.windows_settings`](#mdm-windows-settings). |
| apple_server_url         | string  | Update this URL if you're self-hosting Fleet and you want your hosts to talk to this URL for MDM features. (If not configured, hosts will use the base URL of the Fleet instance.)  |

> Note: If `apple_server_url` changes and Apple (macOS, iOS, iPadOS) hosts already have MDM turned on, the end users will have to turn MDM off and back on to use MDM features.

<br/>

##### mdm.macos_updates

_Available in Fleet Premium._

`mdm.macos_updates` is an object with the following structure:

| Name                              | Type    | Description   |
| ---------------------             | ------- | -------------------------------------------------------------------------------------------------------------------------------------------------------------------------------------- |
| minimum_version                   | string  | Hosts that belong to no team and are enrolled into Fleet's MDM will be prompted to update when their OS is below this version. |
| deadline                          | string  | Hosts that belong to no team and are enrolled into Fleet's MDM will be forced to update their OS after this deadline (noon local time for hosts already on macOS 14 or above, 20:00 UTC for hosts on earlier macOS versions). |

<br/>

##### mdm.ios_updates

_Available in Fleet Premium._

`mdm.ios_updates` is an object with the following structure:

| Name                              | Type    | Description   |
| ---------------------             | ------- | -------------------------------------------------------------------------------------------------------------------------------------------------------------------------------------- |
| minimum_version                   | string  | Hosts that belong to no team will be prompted to update when their OS is below this version. |
| deadline                          | string  | Hosts that belong to no team will be forced to update their OS after this deadline (noon local time). |

<br/>

##### mdm.ipados_updates

_Available in Fleet Premium._

`mdm.ipados_updates` is an object with the following structure:

| Name                              | Type    | Description   |
| ---------------------             | ------- | -------------------------------------------------------------------------------------------------------------------------------------------------------------------------------------- |
| minimum_version                   | string  | Hosts that belong to no team will be prompted to update when their OS is below this version. |
| deadline                          | string  | Hosts that belong to no team will be forced to update their OS after this deadline (noon local time). |

<br/>

##### mdm.windows_updates

_Available in Fleet Premium._

`mdm.windows_updates` is an object with the following structure:

| Name                              | Type    | Description   |
| ---------------------             | ------- | -------------------------------------------------------------------------------------------------------------------------------------------------------------------------------------- |
| deadline_days                     | integer | Hosts that belong to no team and are enrolled into Fleet's MDM will have this number of days before updates are installed on Windows. |
| grace_period_days                 | integer | Hosts that belong to no team and are enrolled into Fleet's MDM will have this number of days before Windows restarts to install updates. |

<br/>

##### mdm.macos_migration

_Available in Fleet Premium._

`mdm.macos_migration` is an object with the following structure:

| Name                              | Type    | Description   |
| ---------------------             | ------- | -------------------------------------------------------------------------------------------------------------------------------------------------------------------------------------- |
| enable                            | boolean | Whether to enable the end user migration workflow for devices migrating from your old MDM solution. |
| mode                              | string  | The end user migration workflow mode for devices migrating from your old MDM solution. Options are `"voluntary"` or `"forced"`. |
| webhook_url                       | string  | The webhook url configured to receive requests to unenroll devices migrating from your old MDM solution. |

<br/>

##### mdm.macos_setup

_Available in Fleet Premium._

`mdm.macos_setup` is an object with the following structure:

| Name                              | Type    | Description   |
| ---------------------             | ------- | -------------------------------------------------------------------------------------------------------------------------------------------------------------------------------------- |
| enable_end_user_authentication    | boolean | If set to true, end user authentication will be required during automatic MDM enrollment of new macOS devices. Settings for your IdP provider must also be [configured](https://fleetdm.com/docs/using-fleet/mdm-macos-setup-experience#end-user-authentication-and-eula). |

<br/>

##### mdm.macos_settings

`mdm.macos_settings` is an object with the following structure:

| Name                              | Type    | Description   |
| ---------------------             | ------- | -------------------------------------------------------------------------------------------------------------------------------------------------------------------------------------- |
| custom_settings                   | array   | Only intended to be used by [Fleet's YAML](https://fleetdm.com/docs/configuration/yaml-files). To add macOS configuration profiles using Fleet's API, use the [Add configuration profile endpoint](https://fleetdm.com/docs/rest-api/rest-api#add-custom-os-setting-configuration-profile) instead. |

<br/>

##### mdm.windows_settings

`mdm.windows_settings` is an object with the following structure:

| Name                              | Type    | Description   |
| ---------------------             | ------- | -------------------------------------------------------------------------------------------------------------------------------------------------------------------------------------- |
| custom_settings                   | array   | Only intended to be used by [Fleet's YAML](https://fleetdm.com/docs/configuration/yaml-files). To add Windows configuration profiles using Fleet's API, use the [Add configuration profile endpoint](https://fleetdm.com/docs/rest-api/rest-api#add-custom-os-setting-configuration-profile) instead. |

<br/>

##### Example request body

```json
{
  "mdm": {
    "windows_enabled_and_configured": false,
    "enable_disk_encryption": true,
    "macos_updates": {
      "minimum_version": "12.3.1",
      "deadline": "2022-01-01"
    },
    "windows_updates": {
      "deadline_days": 5,
      "grace_period_days": 1
    },
    "macos_settings": {
      "custom_settings": [
        {
          "path": "path/to/profile1.mobileconfig",
          "labels": ["Label 1", "Label 2"]
        },
        {
          "path": "path/to/profile2.json",
          "labels": ["Label 3", "Label 4"]
        },
      ]
    },
    "windows_settings": {
      "custom_settings": [
        {
          "path": "path/to/profile3.xml",
          "labels": ["Label 1", "Label 2"]
        }
      ]     
    },
    "end_user_authentication": {
      "entity_id": "",
      "issuer_uri": "",
      "metadata": "",
      "metadata_url": "",
      "idp_name": ""
    },
    "macos_migration": {
      "enable": false,
      "mode": "voluntary",
      "webhook_url": "https://webhook.example.com"
    },
    "macos_setup": {
      "bootstrap_package": "",
      "enable_end_user_authentication": false,
      "macos_setup_assistant": "path/to/config.json"
    }
  }
}
```

#### Features

| Name                              | Type    | Description   |
| ---------------------             | ------- | -------------------------------------------------------------------------------------------------------------------------------------------------------------------------------------- |
| enable_host_users                 | boolean | Whether to enable the users feature in Fleet. (Default: `true`)                                                                          |
| enable_software_inventory         | boolean | Whether to enable the software inventory feature in Fleet. (Default: `true`)                                                             |
| additional_queries                | boolean | Whether to enable additional queries on hosts. (Default: `null`)                                                                         |

<br/>

##### Example request body

```json
{
  "features": {
    "enable_host_users": true,
    "enable_software_inventory": true,
    "additional_queries": null
  }
}
```



### Get global enroll secrets

Returns the valid global enroll secrets.

`GET /api/v1/fleet/spec/enroll_secret`

#### Parameters

None.

#### Example

`GET /api/v1/fleet/spec/enroll_secret`

##### Default response

`Status: 200`

```json
{
  "spec": {
    "secrets": [
      {
        "secret": "vhPzPOnCMOMoqSrLxKxzSADyqncayacB",
        "created_at": "2021-11-12T20:24:57Z"
      },
      {
        "secret": "jZpexWGiXmXaFAKdrdttFHdJBqEnqlVF",
        "created_at": "2021-11-12T20:24:57Z"
      }
    ]
  }
}
```

### Modify global enroll secrets

Replaces all existing global enroll secrets.

`POST /api/v1/fleet/spec/enroll_secret`

#### Parameters

| Name      | Type    | In   | Description                                                        |
| --------- | ------- | ---- | ------------------------------------------------------------------ |
| spec      | object  | body | **Required**. Attribute "secrets" must be a list of enroll secrets |

#### Example

Replace all global enroll secrets with a new enroll secret.

`POST /api/v1/fleet/spec/enroll_secret`

##### Request body

```json
{
  "spec": {
    "secrets": [
      {
        "secret": "KuSkYFsHBQVlaFtqOLwoUIWniHhpvEhP"
      }
    ]
  }
}
```

##### Default response

`Status: 200`

```json
{}
```

#### Example

Delete all global enroll secrets.

`POST /api/v1/fleet/spec/enroll_secret`

##### Request body

```json
{
  "spec": {
    "secrets": []
  }
}
```

##### Default response

`Status: 200`

```json
{}
```

### Get team enroll secrets

Returns the valid team enroll secrets.

`GET /api/v1/fleet/teams/:id/secrets`

#### Parameters

None.

#### Example

`GET /api/v1/fleet/teams/1/secrets`

##### Default response

`Status: 200`

```json
{
  "secrets": [
    {
      "created_at": "2021-06-16T22:05:49Z",
      "secret": "aFtH2Nq09hrvi73ErlWNQfa7M53D3rPR",
      "team_id": 1
    }
  ]
}
```


### Modify team enroll secrets

Replaces all existing team enroll secrets.

`PATCH /api/v1/fleet/teams/:id/secrets`

#### Parameters

| Name      | Type    | In   | Description                            |
| --------- | ------- | ---- | -------------------------------------- |
| id        | integer | path | **Required**. The team's id.           |
| secrets   | array   | body | **Required**. A list of enroll secrets |

#### Example

Replace all of a team's existing enroll secrets with a new enroll secret

`PATCH /api/v1/fleet/teams/2/secrets`

##### Request body

```json
{
  "secrets": [
    {
      "secret": "n07v32y53c237734m3n201153c237"
    }
  ]
}
```

##### Default response

`Status: 200`

```json
{
  "secrets": [
    {
      "secret": "n07v32y53c237734m3n201153c237",
      "created_at": "0001-01-01T00:00:00Z"
    }
  ]
}
```

#### Example

Delete all of a team's existing enroll secrets

`PATCH /api/v1/fleet/teams/2/secrets`

##### Request body

```json
{
  "secrets": []
}
```

##### Default response

`Status: 200`

```json
{
  "secrets": null
}
```

### Version

Get version and build information from the Fleet server.

`GET /api/v1/fleet/version`

#### Parameters

None.

#### Example

`GET /api/v1/fleet/version`

##### Default response

`Status: 200`

```json
{
  "version": "3.9.0-93-g1b67826f-dirty",
  "branch": "version",
  "revision": "1b67826fe4bf40b2f45ec53e01db9bf467752e74",
  "go_version": "go1.15.7",
  "build_date": "2021-03-27",
  "build_user": "zwass"
}
```

---

## Hosts

- [On the different timestamps in the host data structure](#on-the-different-timestamps-in-the-host-data-structure)
- [List hosts](#list-hosts)
- [Count hosts](#count-hosts)
- [Get hosts summary](#get-hosts-summary)
- [Get host](#get-host)
- [Get host by identifier](#get-host-by-identifier)
- [Get host by device token](#get-host-by-device-token)
- [Delete host](#delete-host)
- [Refetch host](#refetch-host)
- [Transfer hosts to a team](#transfer-hosts-to-a-team)
- [Transfer hosts to a team by filter](#transfer-hosts-to-a-team-by-filter)
- [Turn off MDM for a host](#turn-off-mdm-for-a-host)
- [Bulk delete hosts by filter or ids](#bulk-delete-hosts-by-filter-or-ids)
- [Get human-device mapping](#get-human-device-mapping)
- [Update custom human-device mapping](#update-custom-human-device-mapping)
- [Get host's device health report](#get-hosts-device-health-report)
- [Get host's mobile device management (MDM) information](#get-hosts-mobile-device-management-mdm-information)
- [Get mobile device management (MDM) summary](#get-mobile-device-management-mdm-summary)
- [Get host's mobile device management (MDM) and Munki information](#get-hosts-mobile-device-management-mdm-and-munki-information)
- [Get aggregated host's mobile device management (MDM) and Munki information](#get-aggregated-hosts-macadmin-mobile-device-management-mdm-and-munki-information)
- [Get host's scripts](#get-hosts-scripts)
- [Get host's software](#get-hosts-software)
- [Get hosts report in CSV](#get-hosts-report-in-csv)
- [Get host's disk encryption key](#get-hosts-disk-encryption-key)
- [Lock host](#lock-host)
- [Unlock host](#unlock-host)
- [Wipe host](#wipe-host)
- [Get host's past activity](#get-hosts-past-activity)
- [Get host's upcoming activity](#get-hosts-upcoming-activity)
- [Add labels to host](#add-labels-to-host)
- [Remove labels from host](#remove-labels-from-host)
- [Live query one host (ad-hoc)](#live-query-one-host-ad-hoc)
- [Live query host by identifier (ad-hoc)](#live-query-host-by-identifier-ad-hoc)

### On the different timestamps in the host data structure

Hosts have a set of timestamps usually named with an "_at" suffix, such as created_at, enrolled_at, etc. Before we go
through each of them and what they mean, we need to understand a bit more about how the host data structure is
represented in the database.

The table `hosts` is the main one. It holds the core data for a host. A host doesn't exist if there is no row for it in
this table. This table also holds most of the timestamps, but it doesn't hold all of the host data. This is an important
detail as we'll see below.

There's adjacent tables to this one that usually follow the name convention `host_<extra data descriptor>`. Examples of
this are: `host_additional` that holds additional query results, `host_software` that links a host with many rows from
the `software` table.

- `created_at`: the time the row in the database was created, which usually corresponds to the first enrollment of the host.
- `updated_at`: the last time the row in the database for the `hosts` table was updated.
- `detail_updated_at`: the last time Fleet updated host data, based on the results from the detail queries (this includes updates to host associated tables, e.g. `host_users`).
- `label_updated_at`: the last time Fleet updated the label membership for the host based on the results from the queries ran.
- `last_enrolled_at`: the last time the host enrolled to Fleet.
- `policy_updated_at`: the last time we updated the policy results for the host based on the queries ran.
- `seen_time`: the last time the host contacted the fleet server, regardless of what operation it was for.
- `software_updated_at`: the last time software changed for the host in any way.
- `last_restarted_at`: the last time that the host was restarted.

### List hosts

`GET /api/v1/fleet/hosts`

#### Parameters

| Name                    | Type    | In    | Description                                                                                                                                                                                                                                                                                                                                 |
| ----------------------- | ------- | ----- | ------------------------------------------------------------------------------------------------------------------------------------------------------------------------------------------------------------------------------------------------------------------------------------------------------------------------------------------- |
| page                    | integer | query | Page number of the results to fetch.                                                                                                                                                                                                                                                                                                        |
| per_page                | integer | query | Results per page.                                                                                                                                                                                                                                                                                                                           |
| order_key               | string  | query | What to order results by. Can be any column in the hosts table.                                                                                                                                                                                                                                                                             |
| after                   | string  | query | The value to get results after. This needs `order_key` defined, as that's the column that would be used. **Note:** Use `page` instead of `after`                                                                                                                                                                                                                                    |
| order_direction         | string  | query | **Requires `order_key`**. The direction of the order given the order key. Options include 'asc' and 'desc'. Default is 'asc'.                                                                                                                                                                                                               |
| status                  | string  | query | Indicates the status of the hosts to return. Can either be 'new', 'online', 'offline', 'mia' or 'missing'.                                                                                                                                                                                                                                  |
| query                   | string  | query | Search query keywords. Searchable fields include `hostname`, `hardware_serial`, `uuid`, `ipv4` and the hosts' email addresses (only searched if the query looks like an email address, i.e. contains an '@', no space, etc.).                                                                                                                |
| additional_info_filters | string  | query | A comma-delimited list of fields to include in each host's `additional` object.                                              |
| team_id                 | integer | query | _Available in Fleet Premium_. Filters to only include hosts in the specified team. Use `0` to filter by hosts assigned to "No team".                                                                                                                                                                                                                                                |
| policy_id               | integer | query | The ID of the policy to filter hosts by.                                                                                                                                                                                                                                                                                                    |
| policy_response         | string  | query | **Requires `policy_id`**. Valid options are 'passing' or 'failing'.                                                                                                                                                                                                                                       |
| software_version_id     | integer | query | The ID of the software version to filter hosts by.                                                                                                                                                                                                                                                                                                  |
| software_title_id       | integer | query | The ID of the software title to filter hosts by.                                                                                                                                                                                                                                                                                                  |
| software_status       | string | query | The status of the software install to filter hosts by.                                                                                                                                                                                                                                                                                                  |
| os_version_id | integer | query | The ID of the operating system version to filter hosts by. |
| os_name                 | string  | query | The name of the operating system to filter hosts by. `os_version` must also be specified with `os_name`                                                                                                                                                                                                                                     |
| os_version              | string  | query | The version of the operating system to filter hosts by. `os_name` must also be specified with `os_version`                                                                                                                                                                                                                                  |
| vulnerability           | string  | query | The cve to filter hosts by (including "cve-" prefix, case-insensitive).                                                                                                                                                                                                                                                                     |
| device_mapping          | boolean | query | Indicates whether `device_mapping` should be included for each host. See ["Get host's Google Chrome profiles](#get-hosts-google-chrome-profiles) for more information about this feature.                                                                                                                                                  |
| mdm_id                  | integer | query | The ID of the _mobile device management_ (MDM) solution to filter hosts by (that is, filter hosts that use a specific MDM provider and URL).                                                                                                                                                                                                |
| mdm_name                | string  | query | The name of the _mobile device management_ (MDM) solution to filter hosts by (that is, filter hosts that use a specific MDM provider).                                                                                                                                                                                                |
| mdm_enrollment_status   | string  | query | The _mobile device management_ (MDM) enrollment status to filter hosts by. Valid options are 'manual', 'automatic', 'enrolled', 'pending', or 'unenrolled'.                                                                                                                                                                                                             |
| connected_to_fleet   | boolean  | query | Filter hosts that are talking to this Fleet server for MDM features. In rare cases, hosts can be enrolled to one Fleet server but talk to a different Fleet server for MDM features. In this case, the value would be `false`. Always `false` for Linux hosts.                                                                                                                           |
| macos_settings          | string  | query | Filters the hosts by the status of the _mobile device management_ (MDM) profiles applied to hosts. Valid options are 'verified', 'verifying', 'pending', or 'failed'. **Note: If this filter is used in Fleet Premium without a team ID filter, the results include only hosts that are not assigned to any team.**                                                                                                                                                                                                             |
| munki_issue_id          | integer | query | The ID of the _munki issue_ (a Munki-reported error or warning message) to filter hosts by (that is, filter hosts that are affected by that corresponding error or warning message).                                                                                                                                                        |
| low_disk_space          | integer | query | _Available in Fleet Premium_. Filters the hosts to only include hosts with less GB of disk space available than this value. Must be a number between 1-100.                                                                                                                                                                                  |
| disable_failing_policies| boolean | query | If `true`, hosts will return failing policies as 0 regardless of whether there are any that failed for the host. This is meant to be used when increased performance is needed in exchange for the extra information.                                                                                                                       |
| macos_settings_disk_encryption | string | query | Filters the hosts by disk encryption status. Valid options are 'verified', 'verifying', 'action_required', 'enforcing', 'failed', or 'removing_enforcement'. |
| bootstrap_package       | string | query | _Available in Fleet Premium_. Filters the hosts by the status of the MDM bootstrap package on the host. Valid options are 'installed', 'pending', or 'failed'. |
| os_settings          | string  | query | Filters the hosts by the status of the operating system settings applied to the hosts. Valid options are 'verified', 'verifying', 'pending', or 'failed'. **Note: If this filter is used in Fleet Premium without a team ID filter, the results include only hosts that are not assigned to any team.** |
| os_settings_disk_encryption | string | query | Filters the hosts by disk encryption status. Valid options are 'verified', 'verifying', 'action_required', 'enforcing', 'failed', or 'removing_enforcement'.  **Note: If this filter is used in Fleet Premium without a team ID filter, the results include only hosts that are not assigned to any team.** |
| populate_software     | string | query | If `false` (or omitted), omits installed software details for each host. If `"without_vulnerability_details"`, include a list of installed software for each host, including which CVEs apply to the installed software versions. `true` adds vulnerability description, CVSS score, and other details when using Fleet Premium. See notes below on performance. |
| populate_policies     | boolean | query | If `true`, the response will include policy data for each host. |

> `software_id` is deprecated as of Fleet 4.42. It is maintained for backwards compatibility. Please use the `software_version_id` instead.

> `populate_software` returns a lot of data per host when set, and drastically more data when set to `true` on Fleet Premium. If you need vulnerability details for a large number of hosts, consider setting `populate_software` to `without_vulnerability_details` and pulling vulnerability details from the [Get vulnerability](#get-vulnerability) endpoint, as this returns details once per vulnerability rather than once per vulnerability per host.

If `software_title_id` is specified, an additional top-level key `"software_title"` is returned with the software title object corresponding to the `software_title_id`. See [List software](#list-software) response payload for details about this object.

If `software_version_id` is specified, an additional top-level key `"software"` is returned with the software object corresponding to the `software_version_id`. See [List software versions](#list-software-versions) response payload for details about this object.

If `additional_info_filters` is not specified, no `additional` information will be returned.

If `mdm_id` is specified, an additional top-level key `"mobile_device_management_solution"` is returned with the information corresponding to the `mdm_id`.

If `mdm_id`, `mdm_name`, `mdm_enrollment_status`, `os_settings`, or `os_settings_disk_encryption` is specified, then Windows Servers are excluded from the results.

If `munki_issue_id` is specified, an additional top-level key `munki_issue` is returned with the information corresponding to the `munki_issue_id`.

If `after` is being used with `created_at` or `updated_at`, the table must be specified in `order_key`. Those columns become `h.created_at` and `h.updated_at`.

#### Example

`GET /api/v1/fleet/hosts?page=0&per_page=100&order_key=hostname&query=2ce&populate_software=true&populate_policies=true`

##### Request query parameters

```json
{
  "page": 0,
  "per_page": 100,
  "order_key": "hostname"
}
```

##### Default response

`Status: 200`

```json
{
  "hosts": [
    {
      "created_at": "2020-11-05T05:09:44Z",
      "updated_at": "2020-11-05T06:03:39Z",
      "id": 1,
      "detail_updated_at": "2020-11-05T05:09:45Z",
      "last_restarted_at": "2020-11-01T03:01:45Z",
      "software_updated_at": "2020-11-05T05:09:44Z",
      "label_updated_at": "2020-11-05T05:14:51Z",
      "policy_updated_at": "2023-06-26T18:33:15Z",
      "last_enrolled_at": "2023-02-26T22:33:12Z",
      "seen_time": "2020-11-05T06:03:39Z",
      "hostname": "Annas-MacBook-Pro.local",
      "uuid": "392547dc-0000-0000-a87a-d701ff75bc65",
      "platform": "darwin",
      "osquery_version": "5.15.0",
      "os_version": "macOS 15.2",
      "build": "24C101",
      "platform_like": "darwin",
      "code_name": "",
      "uptime": 8305000000000,
      "memory": 2084032512,
      "cpu_type": "arm64e",
      "cpu_subtype": "ARM64E",
      "cpu_brand": "Apple M1",
      "cpu_physical_cores": 8,
      "cpu_logical_cores": 8,
      "hardware_vendor": "Apple Inc.",
      "hardware_model": "MacBookPro17,1",
      "hardware_version": "",
      "hardware_serial": "C0124FXASD6G",
      "computer_name": "Anna's MacBook Pro",
      "display_name": "Anna's MacBook Pro",
      "public_ip": "123.45.678.910",
      "primary_ip": "192.12.345.678",
      "primary_mac": "36:34:a5:6b:7b:5c",
      "distributed_interval": 10,
      "config_tls_refresh": 10,
      "logger_tls_period": 8,
      "status": "offline",
      "display_text": "Annas-MacBook-Pro.local",
      "team_id": null,
      "team_name": null,
      "gigs_disk_space_available": 174.98,
      "percent_disk_space_available": 71,
      "gigs_total_disk_space": 246,
      "additional": {},
      "pack_stats": [
        {
          "pack_id": 0,
          "pack_name": "Global",
          "type": "global",
          "query_stats": [
            {
            "scheduled_query_name": "Get recently added or removed USB drives",
            "scheduled_query_id": 5535,
            "query_name": "Get recently added or removed USB drives",
            "discard_data": false,
            "last_fetched": null,
            "automations_enabled": false,
            "description": "Returns a record every time a USB device is plugged in or removed",
            "pack_name": "Global",
            "average_memory": 434176,
            "denylisted": false,
            "executions": 2,
            "interval": 86400,
            "last_executed": "2023-11-28T00:02:07Z",
            "output_size": 891,
            "system_time": 10,
            "user_time": 6,
            "wall_time": 0
            }
          ]
        }
      ],
      "issues": {
        "failing_policies_count": 1,
        "critical_vulnerabilities_count": 2, // Fleet Premium only
        "total_issues_count": 3
      },
      "geolocation": {
        "country_iso": "US",
        "city_name": "New York",
        "geometry": {
          "type": "point",
          "coordinates": [40.6799, -74.0028]
        }
      },
      "mdm": {
        "encryption_key_available": false,
        "enrollment_status": "Pending",
        "dep_profile_error": true,
        "name": "Fleet",
        "server_url": "https://example.fleetdm.com/mdm/apple/mdm"
      },
      "software": [
        {
          "id": 1,
          "name": "glibc",
          "version": "2.12",
          "source": "rpm_packages",
          "generated_cpe": "cpe:2.3:a:gnu:glibc:2.12:*:*:*:*:*:*:*",
          "vulnerabilities": [
            {
              "cve": "CVE-2009-5155",
              "details_link": "https://nvd.nist.gov/vuln/detail/CVE-2009-5155",
              "cvss_score": 7.5, // Fleet Premium only
              "epss_probability": 0.01537, // Fleet Premium only
              "cisa_known_exploit": false, // Fleet Premium only
              "cve_published": "2022-01-01 12:32:00", // Fleet Premium only
              "cve_description": "In the GNU C Library (aka glibc or libc6) before 2.28, parse_reg_exp in posix/regcomp.c misparses alternatives, which allows attackers to cause a denial of service (assertion failure and application exit) or trigger an incorrect result by attempting a regular-expression match.", // Fleet Premium only
              "resolved_in_version": "2.28" // Fleet Premium only
            }
          ],
          "installed_paths": ["/usr/lib/some-path-1"]
        }
      ],
      "policies": [
        {
          "id": 1,
          "name": "Gatekeeper enabled",
          "query": "SELECT 1 FROM gatekeeper WHERE assessments_enabled = 1;",
          "description": "Checks if gatekeeper is enabled on macOS devices",
          "resolution": "Fix with these steps...",
          "platform": "darwin",
          "response": "fail",
          "critical": false
        }
      ]
    }
  ]
}
```

> Note: the response above assumes a [GeoIP database is configured](https://fleetdm.com/docs/deploying/configuration#geoip), otherwise the `geolocation` object won't be included.

Response payload with the `mdm_id` filter provided:

```json
{
  "hosts": [...],
  "mobile_device_management_solution": {
    "server_url": "http://some.url/mdm",
    "name": "MDM Vendor Name",
    "id": 999
  }
}
```

Response payload with the `munki_issue_id` filter provided:

```json
{
  "hosts": [...],
  "munki_issue": {
    "id": 1,
    "name": "Could not retrieve managed install primary manifest",
    "type": "error"
  }
}
```

### Count hosts

`GET /api/v1/fleet/hosts/count`

#### Parameters

| Name                    | Type    | In    | Description                                                                                                                                                                                                                                                                                                                                 |
| ----------------------- | ------- | ----- | ------------------------------------------------------------------------------------------------------------------------------------------------------------------------------------------------------------------------------------------------------------------------------------------------------------------------------------------- |
| order_key               | string  | query | What to order results by. Can be any column in the hosts table.                                                                                                                                                                                                                                                                             |
| order_direction         | string  | query | **Requires `order_key`**. The direction of the order given the order key. Options include 'asc' and 'desc'. Default is 'asc'.                                                                                                                                                                                                               |
| after                   | string  | query | The value to get results after. This needs `order_key` defined, as that's the column that would be used.                                                                                                                                                                                                                                    |
| status                  | string  | query | Indicates the status of the hosts to return. Can either be 'new', 'online', 'offline', 'mia' or 'missing'.                                                                                                                                                                                                                                  |
| query                   | string  | query | Search query keywords. Searchable fields include `hostname`, `hardware_serial`, `uuid`, `ipv4` and the hosts' email addresses (only searched if the query looks like an email address, i.e. contains an '@', no space, etc.).                                                                                                                |
| team_id                 | integer | query | _Available in Fleet Premium_. Filters the hosts to only include hosts in the specified team.                                                                                                                                                                                                                                                 |
| policy_id               | integer | query | The ID of the policy to filter hosts by.                                                                                                                                                                                                                                                                                                    |
| policy_response         | string  | query | **Requires `policy_id`**. Valid options are 'passing' or 'failing'.                                                                                                                                                                                                                                       |
| software_version_id     | integer | query | The ID of the software version to filter hosts by.                                                                                                            |
| software_title_id       | integer | query | The ID of the software title to filter hosts by.                                                                                                              |
| os_version_id | integer | query | The ID of the operating system version to filter hosts by. |
| os_name                 | string  | query | The name of the operating system to filter hosts by. `os_version` must also be specified with `os_name`                                                                                                                                                                                                                                     |
| os_version              | string  | query | The version of the operating system to filter hosts by. `os_name` must also be specified with `os_version`                                                                                                                                                                                                                                  |
| vulnerability           | string  | query | The cve to filter hosts by (including "cve-" prefix, case-insensitive).                                                                                                                                                                                                                                                                     |
| label_id                | integer | query | A valid label ID. Can only be used in combination with `order_key`, `order_direction`, `after`, `status`, `query` and `team_id`.                                                                                                                                                                                                            |
| mdm_id                  | integer | query | The ID of the _mobile device management_ (MDM) solution to filter hosts by (that is, filter hosts that use a specific MDM provider and URL).                                                                                                                                                                                                |
| mdm_name                | string  | query | The name of the _mobile device management_ (MDM) solution to filter hosts by (that is, filter hosts that use a specific MDM provider).                                                                                                                                                                                                |
| mdm_enrollment_status   | string  | query | The _mobile device management_ (MDM) enrollment status to filter hosts by. Valid options are 'manual', 'automatic', 'enrolled', 'pending', or 'unenrolled'.                                                                                                                                                                                                             |
| macos_settings          | string  | query | Filters the hosts by the status of the _mobile device management_ (MDM) profiles applied to hosts. Valid options are 'verified', 'verifying', 'pending', or 'failed'. **Note: If this filter is used in Fleet Premium without a team ID filter, the results include only hosts that are not assigned to any team.**                                                                                                                                                                                                             |
| munki_issue_id          | integer | query | The ID of the _munki issue_ (a Munki-reported error or warning message) to filter hosts by (that is, filter hosts that are affected by that corresponding error or warning message).                                                                                                                                                        |
| low_disk_space          | integer | query | _Available in Fleet Premium_. Filters the hosts to only include hosts with less GB of disk space available than this value. Must be a number between 1-100.                                                                                                                                                                                  |
| macos_settings_disk_encryption | string | query | Filters the hosts by disk encryption status. Valid options are 'verified', 'verifying', 'action_required', 'enforcing', 'failed', or 'removing_enforcement'. |
| bootstrap_package       | string | query | _Available in Fleet Premium_. Filters the hosts by the status of the MDM bootstrap package on the host. Valid options are 'installed', 'pending', or 'failed'. **Note: If this filter is used in Fleet Premium without a team ID filter, the results include only hosts that are not assigned to any team.** |
| os_settings          | string  | query | Filters the hosts by the status of the operating system settings applied to the hosts. Valid options are 'verified', 'verifying', 'pending', or 'failed'. **Note: If this filter is used in Fleet Premium without a team ID filter, the results include only hosts that are not assigned to any team.** |
| os_settings_disk_encryption | string | query | Filters the hosts by disk encryption status. Valid options are 'verified', 'verifying', 'action_required', 'enforcing', 'failed', or 'removing_enforcement'.  **Note: If this filter is used in Fleet Premium without a team ID filter, the results include only hosts that are not assigned to any team.** |

If `additional_info_filters` is not specified, no `additional` information will be returned.

If `mdm_id`, `mdm_name` or `mdm_enrollment_status` is specified, then Windows Servers are excluded from the results.

#### Example

`GET /api/v1/fleet/hosts/count?page=0&per_page=100&order_key=hostname&query=2ce`

##### Request query parameters

```json
{
  "page": 0,
  "per_page": 100,
  "order_key": "hostname"
}
```

##### Default response

`Status: 200`

```json
{
  "count": 123
}
```

### Get hosts summary

Returns the count of all hosts organized by status. `online_count` includes all hosts currently enrolled in Fleet. `offline_count` includes all hosts that haven't checked into Fleet recently. `mia_count` includes all hosts that haven't been seen by Fleet in more than 30 days. `new_count` includes the hosts that have been enrolled to Fleet in the last 24 hours.

`GET /api/v1/fleet/host_summary`

#### Parameters

| Name            | Type    | In    | Description                                                                     |
| --------------- | ------- | ----  | ------------------------------------------------------------------------------- |
| team_id         | integer | query | _Available in Fleet Premium_. The ID of the team whose host counts should be included. Defaults to all teams. |
| platform        | string  | query | Platform to filter by when counting. Defaults to all platforms.                 |
| low_disk_space  | integer | query | _Available in Fleet Premium_. Returns the count of hosts with less GB of disk space available than this value. Must be a number between 1-100. |

#### Example

`GET /api/v1/fleet/host_summary?team_id=1&low_disk_space=32`

##### Default response

`Status: 200`

```json
{
  "team_id": 1,
  "totals_hosts_count": 2408,
  "online_count": 2267,
  "offline_count": 141,
  "mia_count": 0,
  "missing_30_days_count": 0,
  "new_count": 0,
  "all_linux_count": 1204,
  "low_disk_space_count": 12,
  "builtin_labels": [
    {
      "id": 6,
      "name": "All Hosts",
      "description": "All hosts which have enrolled in Fleet",
      "label_type": "builtin"
    },
    {
      "id": 7,
      "name": "macOS",
      "description": "All macOS hosts",
      "label_type": "builtin"
    },
    {
      "id": 8,
      "name": "Ubuntu Linux",
      "description": "All Ubuntu hosts",
      "label_type": "builtin"
    },
    {
      "id": 9,
      "name": "CentOS Linux",
      "description": "All CentOS hosts",
      "label_type": "builtin"
    },
    {
      "id": 10,
      "name": "MS Windows",
      "description": "All Windows hosts",
      "label_type": "builtin"
    },
    {
      "id": 11,
      "name": "Red Hat Linux",
      "description": "All Red Hat Enterprise Linux hosts",
      "label_type": "builtin"
    },
    {
      "id": 12,
      "name": "All Linux",
      "description": "All Linux distributions",
      "label_type": "builtin"
    },
    {
      "id": 13,
      "name": "iOS",
      "description": "All iOS hosts",
      "label_type": "builtin"
    },
    {
      "id": 14,
      "name": "iPadOS",
      "description": "All iPadOS hosts",
      "label_type": "builtin"
    },
    {
      "id": 15,
      "name": "Fedora Linux",
      "description": "All Fedora hosts",
      "label_type": "builtin"
    }
  ],
  "platforms": [
    {
      "platform": "chrome",
      "hosts_count": 1234
    },
    {
      "platform": "darwin",
      "hosts_count": 1234
    },
    {
      "platform": "ios",
      "hosts_count": 1234
    },
    {
      "platform": "ipados",
      "hosts_count": 1234
    },
    {
      "platform": "rhel",
      "hosts_count": 1234
    },
    {
      "platform": "ubuntu",
      "hosts_count": 12044
    },
    {
      "platform": "windows",
      "hosts_count": 12044
    }

  ]
}
```

### Get host

Returns the information of the specified host.

`GET /api/v1/fleet/hosts/:id`

#### Parameters

| Name             | Type    | In    | Description                                                                         |
|------------------|---------|-------|-------------------------------------------------------------------------------------|
| id               | integer | path  | **Required**. The host's id.                                                        |
| exclude_software | boolean | query | If `true`, the response will not include a list of installed software for the host. |

#### Example

`GET /api/v1/fleet/hosts/121`

##### Default response

`Status: 200`

```json
{
  "host": {
    "created_at": "2021-08-19T02:02:22Z",
    "updated_at": "2021-08-19T21:14:58Z",
    "id": 1,
    "detail_updated_at": "2021-08-19T21:07:53Z",
    "last_restarted_at": "2020-11-01T03:01:45Z",
    "software_updated_at": "2020-11-05T05:09:44Z",
    "label_updated_at": "2021-08-19T21:07:53Z",
    "policy_updated_at": "2023-06-26T18:33:15Z",
    "last_enrolled_at": "2021-08-19T02:02:22Z",
    "seen_time": "2021-08-19T21:14:58Z",
    "refetch_requested": false,
    "hostname": "Annas-MacBook-Pro.local",
    "uuid": "309a4b7d-0000-0000-8e7f-26ae0815ede8",
    "platform": "darwin",
    "osquery_version": "5.15.0",
    "orbit_version": "1.22.0",
    "fleet_desktop_version": "1.22.0",
    "scripts_enabled": true,
    "os_version": "macOS 15.2",
    "build": "24C101",
    "platform_like": "darwin",
    "code_name": "",
    "uptime": 210671000000000,
    "memory": 16788398080,
    "cpu_type": "arm64e",
    "cpu_subtype": "ARM64E",
    "cpu_brand": "Apple M1",
    "cpu_physical_cores": 8,
    "cpu_logical_cores": 8,
    "hardware_vendor": "Apple Inc.",
    "hardware_model": "MacBookPro17,1",
    "hardware_version": "",
    "hardware_serial": "C0124FXASD6G",
    "computer_name": "Anna's MacBook Pro",
    "display_name": "Anna's MacBook Pro",
    "public_ip": "123.45.678.910",
    "primary_ip": "172.27.0.6",
    "primary_mac": "02:42:ac:1b:00:06",
    "distributed_interval": 10,
    "config_tls_refresh": 10,
    "logger_tls_period": 10,
    "team_id": null,
    "pack_stats": null,
    "team_name": null,
    "gigs_disk_space_available": 174.98,
    "percent_disk_space_available": 71,
    "gigs_total_disk_space": 246,
    "disk_encryption_enabled": true,
    "status": "online",
    "display_text": "Annas-MacBook-Pro.local",
    "additional": {},
    "issues": {
      "failing_policies_count": 1,
      "critical_vulnerabilities_count": 2, // Available in Fleet Premium
      "total_issues_count": 3
    },
    "batteries": [
      {
        "cycle_count": 999,
        "health": "Normal"
      }
    ],
    "geolocation": {
      "country_iso": "US",
      "city_name": "New York",
      "geometry": {
        "type": "point",
        "coordinates": [40.6799, -74.0028]
      }
    },
    "maintenance_window": {
      "starts_at": "2024-06-18T13:27:18−04:00",
      "timezone": "America/New_York"
    },
    "users": [
      {
        "uid": 0,
        "username": "root",
        "type": "",
        "groupname": "root",
        "shell": "/bin/sh"
      },
      {
        "uid": 1,
        "username": "annachao",
        "type": "",
        "groupname": "staff",
        "shell": "/bin/zsh"
      }
    ],
    "labels": [
      {
        "created_at": "2021-08-19T02:02:17Z",
        "updated_at": "2021-08-19T02:02:17Z",
        "id": 6,
        "name": "All Hosts",
        "description": "All hosts which have enrolled in Fleet",
        "query": "SELECT 1;",
        "platform": "",
        "label_type": "builtin",
        "label_membership_type": "dynamic"
      },
      {
        "created_at": "2021-08-19T02:02:17Z",
        "updated_at": "2021-08-19T02:02:17Z",
        "id": 9,
        "name": "macOS",
        "description": "All macOS hosts",
        "query": "select 1 from os_version where platform = 'darwin';",
        "platform": "",
        "label_type": "builtin",
        "label_membership_type": "dynamic"
      },
      {
        "created_at": "2021-08-19T02:02:17Z",
        "updated_at": "2021-08-19T02:02:17Z",
        "id": 12,
        "name": "Hosts with Chrome installed",
        "description": "",
        "query": "SELECT * FROM apps WHERE name LIKE \"%Chrome%\"",
        "platform": "",
        "label_type": "regular",
        "label_membership_type": "dynamic"
      }
    ],
    "packs": [],
    "policies": [
      {
        "id": 2,
        "name": "SomeQuery2",
        "query": "SELECT * FROM bar;",
        "description": "this is another query",
        "resolution": "fix with these other steps...",
        "platform": "darwin",
        "response": "fail",
        "critical": false
      },
      {
        "id": 3,
        "name": "SomeQuery3",
        "query": "SELECT * FROM baz;",
        "description": "",
        "resolution": "",
        "platform": "",
        "response": "",
        "critical": false
      },
      {
        "id": 1,
        "name": "SomeQuery",
        "query": "SELECT * FROM foo;",
        "description": "this is a query",
        "resolution": "fix with these steps...",
        "platform": "windows,linux",
        "response": "pass",
        "critical": false
      }
    ],
    "software": [
      {
        "id": 321,
        "name": "SomeApp.app",
        "version": "1.0",
        "source": "apps",
        "browser": "",
        "bundle_identifier": "com.some.app",
        "last_opened_at": "2021-08-18T21:14:00Z",
        "generated_cpe": "",
        "vulnerabilities": null,
        "installed_paths": ["/usr/lib/some-path-2"]
      }
    ],
    "mdm": {
      "encryption_key_available": true,
      "enrollment_status": "On (manual)",
      "name": "Fleet",
      "connected_to_fleet": true,
      "server_url": "https://acme.com/mdm/apple/mdm",
      "device_status": "unlocked",
      "pending_action": "",
      "macos_settings": {
        "disk_encryption": "verified",
        "action_required": null
      },
      "macos_setup": {
        "bootstrap_package_status": "installed",
        "detail": "",
        "bootstrap_package_name": "test.pkg"
      },
      "os_settings": {
        "disk_encryption": {
          "status": "verified",
          "detail": ""
        }
      },
      "profiles": [
        {
          "profile_uuid": "954ec5ea-a334-4825-87b3-937e7e381f24",
          "name": "profile1",
          "status": "verifying",
          "operation_type": "install",
          "detail": ""
        }
      ]
    }
  }
}
```

> Note: the response above assumes a [GeoIP database is configured](https://fleetdm.com/docs/deploying/configuration#geoip), otherwise the `geolocation` object won't be included.

> Note: `installed_paths` may be blank depending on installer package. For example, on Linux, RPM-installed packages do not provide installed path information.

> Note: `signature_information` is only set for macOS (.app) applications.

> Note:
> - `orbit_version: null` means this agent is not a fleetd agent
> - `fleet_desktop_version: null` means this agent is not a fleetd agent, or this agent is version <=1.23.0 which is not collecting the desktop version
> - `fleet_desktop_version: ""` means this agent is a fleetd agent but does not have fleet desktop
> - `scripts_enabled: null` means this agent is not a fleetd agent, or this agent is version <=1.23.0 which is not collecting the scripts enabled info

### Get host by identifier

Returns the information of the host specified using the `hostname`, `uuid`, or `hardware_serial` as an identifier.

If `hostname` is specified when there is more than one host with the same hostname, the endpoint returns the first matching host. In Fleet, hostnames are fully qualified domain names (FQDNs). `hostname` (e.g. johns-macbook-air.local) is not the same as `display_name` (e.g. John's MacBook Air).

`GET /api/v1/fleet/hosts/identifier/:identifier`

#### Parameters

| Name       | Type              | In   | Description                                                        |
| ---------- | ----------------- | ---- | ------------------------------------------------------------------ |
| identifier | string | path | **Required**. The host's `hostname`, `uuid`, or `hardware_serial`. |
| exclude_software | boolean | query | If `true`, the response will not include a list of installed software for the host. |

#### Example

`GET /api/v1/fleet/hosts/identifier/392547dc-0000-0000-a87a-d701ff75bc65`

##### Default response

`Status: 200`

```json
{
  "host": {
    "created_at": "2022-02-10T02:29:13Z",
    "updated_at": "2022-10-14T17:07:11Z",
    "id": 33,
    "detail_updated_at": "2022-10-14T17:07:12Z",
    "label_updated_at": "2022-10-14T17:07:12Z",
    "policy_updated_at": "2022-10-14T17:07:12Z",
    "last_enrolled_at": "2022-02-10T02:29:13Z",
    "software_updated_at": "2020-11-05T05:09:44Z",
    "seen_time": "2022-10-14T17:45:41Z",
    "refetch_requested": false,
    "hostname": "23cfc9caacf0",
    "uuid": "392547dc-0000-0000-a87a-d701ff75bc65",
    "platform": "ubuntu",
    "osquery_version": "5.5.1",
    "os_version": "Ubuntu 20.04.3 LTS",
    "build": "",
    "platform_like": "debian",
    "code_name": "focal",
    "uptime": 20807520000000000,
    "memory": 1024360448,
    "cpu_type": "x86_64",
    "cpu_subtype": "63",
    "cpu_brand": "DO-Regular",
    "cpu_physical_cores": 1,
    "cpu_logical_cores": 1,
    "hardware_vendor": "",
    "hardware_model": "",
    "hardware_version": "",
    "hardware_serial": "",
    "computer_name": "23cfc9caacf0",
    "public_ip": "",
    "primary_ip": "172.27.0.6",
    "primary_mac": "02:42:ac:1b:00:06",
    "distributed_interval": 10,
    "config_tls_refresh": 60,
    "logger_tls_period": 10,
    "team_id": 2,
    "team_name": null,
    "gigs_disk_space_available": 19.29,
    "percent_disk_space_available": 74,
    "gigs_total_disk_space": 192,
    "issues": {
      "failing_policies_count": 1,
      "critical_vulnerabilities_count": 2, // Fleet Premium only
      "total_issues_count": 3
    },
    "batteries": [
      {
        "cycle_count": 999,
        "health": "Normal"
      }
    ],
    "geolocation": {
      "country_iso": "US",
      "city_name": "New York",
      "geometry": {
        "type": "point",
        "coordinates": [40.6799, -74.0028]
      }
    },
    "pack_stats": [
      {
        "pack_id": 1,
        "pack_name": "Global",
        "type": "global",
        "query_stats": [
          {
            "scheduled_query_name": "Get running processes (with user_name)",
            "scheduled_query_id": 49,
            "query_name": "Get running processes (with user_name)",
            "pack_name": "Global",
            "pack_id": 1,
            "average_memory": 260000,
            "denylisted": false,
            "executions": 1,
            "interval": 86400,
            "last_executed": "2022-10-14T10:00:01Z",
            "output_size": 198,
            "system_time": 20,
            "user_time": 80,
            "wall_time": 0
          }
        ]
      }
    ],
    "labels": [
      {
        "created_at": "2021-09-14T05:11:02Z",
        "updated_at": "2021-09-14T05:11:02Z",
        "id": 12,
        "name": "All Linux",
        "description": "All Linux distributions",
        "query": "SELECT 1 FROM osquery_info WHERE build_platform LIKE '%ubuntu%' OR build_distro LIKE '%centos%';",
        "platform": "",
        "label_type": "builtin",
        "label_membership_type": "dynamic"
      }
    ],
    "packs": [
      {
        "created_at": "2021-09-17T05:28:54Z",
        "updated_at": "2021-09-17T05:28:54Z",
        "id": 1,
        "name": "Global",
        "description": "Global pack",
        "disabled": false,
        "type": "global",
        "labels": null,
        "label_ids": null,
        "hosts": null,
        "host_ids": null,
        "teams": null,
        "team_ids": null
      }
    ],
    "policies": [
      {
        "id": 142,
        "name": "Full disk encryption enabled (macOS)",
        "query": "SELECT 1 FROM disk_encryption WHERE user_uuid IS NOT '' AND filevault_status = 'on' LIMIT 1;",
        "description": "Checks to make sure that full disk encryption (FileVault) is enabled on macOS devices.",
        "author_id": 31,
        "author_name": "",
        "author_email": "",
        "team_id": null,
        "resolution": "To enable full disk encryption, on the failing device, select System Preferences > Security & Privacy > FileVault > Turn On FileVault.",
        "platform": "darwin,linux",
        "created_at": "2022-09-02T18:52:19Z",
        "updated_at": "2022-09-02T18:52:19Z",
        "response": "fail",
        "critical": false
      }
    ],
    "software": [
      {
        "id": 16923,
        "name": "Automat",
        "version": "0.8.0",
        "source": "python_packages",
        "browser": "",
        "generated_cpe": "",
        "vulnerabilities": null,
        "installed_paths": ["/usr/lib/some_path/"]
      }
    ],
    "mdm": {
      "encryption_key_available": false,
      "enrollment_status": null,
      "name": "",
      "server_url": null,
      "device_status": "unlocked",
      "pending_action": "lock",
      "macos_settings": {
        "disk_encryption": null,
        "action_required": null
      },
      "macos_setup": {
        "bootstrap_package_status": "installed",
        "detail": ""
      },
      "os_settings": {
        "disk_encryption": {
          "status": null,
          "detail": ""
        }
      },
      "profiles": [
        {
          "profile_uuid": "954ec5ea-a334-4825-87b3-937e7e381f24",
          "name": "profile1",
          "status": "verifying",
          "operation_type": "install",
          "detail": ""
        }
      ]
    }
  }
}
```

> Note: the response above assumes a [GeoIP database is configured](https://fleetdm.com/docs/deploying/configuration#geoip), otherwise the `geolocation` object won't be included.

> Note: `installed_paths` may be blank depending on installer package. For example, on Linux, RPM-installed packages do not provide installed path information.

#### Get host by device token

Returns a subset of information about the host specified by `token`. To get all information about a host, use the "Get host" endpoint [here](#get-host).

This is the API route used by the **My device** page in Fleet desktop to display information about the host to the end user.

`GET /api/v1/fleet/device/:token`

##### Parameters

| Name  | Type   | In   | Description                        |
| ----- | ------ | ---- | ---------------------------------- |
| token | string | path | The device's authentication token. |

##### Example

`GET /api/v1/fleet/device/abcdef012456789`

##### Default response

`Status: 200`

```json
{
  "host": {
    "created_at": "2021-08-19T02:02:22Z",
    "updated_at": "2021-08-19T21:14:58Z",
    "id": 1,
    "detail_updated_at": "2021-08-19T21:07:53Z",
    "label_updated_at": "2021-08-19T21:07:53Z",
    "last_enrolled_at": "2021-08-19T02:02:22Z",
    "seen_time": "2021-08-19T21:14:58Z",
    "refetch_requested": false,
    "hostname": "Annas-MacBook-Pro.local",
    "uuid": "309a4b7d-0000-0000-8e7f-26ae0815ede8",
    "platform": "darwin",
    "osquery_version": "5.15.0",
    "os_version": "macOS 15.2",
    "build": "24C101",
    "platform_like": "darwin",
    "code_name": "",
    "uptime": 210671000000000,
    "memory": 16788398080,
    "cpu_type": "arm64e",
    "cpu_subtype": "ARM64E",
    "cpu_brand": "Apple M1",
    "cpu_physical_cores": 8,
    "cpu_logical_cores": 8,
    "hardware_vendor": "Apple Inc.",
    "hardware_model": "MacBookPro17,1",
    "hardware_version": "",
    "hardware_serial": "",
    "computer_name": "Anna's MacBook Pro",
    "display_name": "Anna's MacBook Pro",
    "public_ip": "123.45.678.910",
    "primary_ip": "192.12.345.678",
    "primary_mac": "36:34:a5:6b:7b:5c",
    "distributed_interval": 10,
    "config_tls_refresh": 10,
    "logger_tls_period": 10,
    "team_id": null,
    "pack_stats": null,
    "team_name": null,
    "additional": {},
    "gigs_disk_space_available": 174.98,
    "percent_disk_space_available": 71,
    "gigs_total_disk_space": 246,
    "disk_encryption_enabled": true,
    "dep_assigned_to_fleet": false,
    "status": "online",
    "display_text": "Annas-MacBook-Pro.local",
    "self_service": true,
    "org_logo_url": "https://example.com/logo.jpg",
    "license": {
      "tier": "free",
      "expiration": "2031-01-01T00:00:00Z"
    },
    "global_config": {
      "mdm": {
        "enabled_and_configured": false
      }
    },
    "batteries": [
      {
        "cycle_count": 999,
        "health": "Good"
      }
    ],
    "users": [
      {
        "uid": 0,
        "username": "root",
        "type": "",
        "groupname": "root",
        "shell": "/bin/sh"
      },
      {
        "uid": 1,
        "username": "annachao",
        "type": "",
        "groupname": "staff",
        "shell": "/bin/zsh"
      }
    ],
    "labels": [
      {
        "created_at": "2021-08-19T02:02:17Z",
        "updated_at": "2021-08-19T02:02:17Z",
        "id": 6,
        "name": "All Hosts",
        "description": "All hosts which have enrolled in Fleet",
        "query": "SELECT 1;",
        "platform": "",
        "label_type": "builtin",
        "label_membership_type": "dynamic"
      },
      {
        "created_at": "2021-08-19T02:02:17Z",
        "updated_at": "2021-08-19T02:02:17Z",
        "id": 9,
        "name": "macOS",
        "description": "All macOS hosts",
        "query": "select 1 from os_version where platform = 'darwin';",
        "platform": "",
        "label_type": "builtin",
        "label_membership_type": "dynamic"
      },
      {
        "created_at": "2021-08-19T02:02:17Z",
        "updated_at": "2021-08-19T02:02:17Z",
        "id": 12,
        "name": "Hosts with Chrome installed",
        "description": "",
        "query": "SELECT * FROM apps WHERE name LIKE \"%Chrome%\"",
        "platform": "",
        "label_type": "regular",
        "label_membership_type": "dynamic"
      }
    ],
    "software": [
      {
        "id": 321,
        "name": "SomeApp.app",
        "version": "1.0",
        "source": "apps",
        "browser": "",
        "bundle_identifier": "com.some.app",
        "last_opened_at": "2021-08-18T21:14:00Z",
        "generated_cpe": "",
        "vulnerabilities": null
      }
    ],
    "packs": [],
    "mdm": {
      "encryption_key_available": true,
      "enrollment_status": "On (manual)",
      "name": "Fleet",
      "connected_to_fleet": true,
      "server_url": "https://acme.com/mdm/apple/mdm",
      "macos_settings": {
        "disk_encryption": "verified",
        "action_required": null
      },
      "macos_setup": {
        "bootstrap_package_status": "installed",
        "detail": "",
        "bootstrap_package_name": "test.pkg"
      },
      "os_settings": {
        "disk_encryption": {
          "status": "verified",
          "detail": ""
        }
      },
      "profiles": [
        {
          "profile_uuid": "954ec5ea-a334-4825-87b3-937e7e381f24",
          "name": "profile1",
          "status": "verifying",
          "operation_type": "install",
          "detail": ""
        }
      ]
    }
  }
}
```

### Delete host

Deletes the specified host from Fleet. Note that a deleted host will fail authentication with the previous node key, and in most osquery configurations will attempt to re-enroll automatically. If the host still has a valid enroll secret, it will re-enroll successfully.

`DELETE /api/v1/fleet/hosts/:id`

#### Parameters

| Name | Type    | In   | Description                  |
| ---- | ------- | ---- | ---------------------------- |
| id   | integer | path | **Required**. The host's id. |

#### Example

`DELETE /api/v1/fleet/hosts/121`

##### Default response

`Status: 200`


### Refetch host

Flags the host details, labels and policies to be refetched the next time the host checks in for distributed queries. Note that we cannot be certain when the host will actually check in and update the query results. Further requests to the host APIs will indicate that the refetch has been requested through the `refetch_requested` field on the host object.

`POST /api/v1/fleet/hosts/:id/refetch`

#### Parameters

| Name | Type    | In   | Description                  |
| ---- | ------- | ---- | ---------------------------- |
| id   | integer | path | **Required**. The host's id. |

#### Example

`POST /api/v1/fleet/hosts/121/refetch`

##### Default response

`Status: 200`


### Transfer hosts to a team

_Available in Fleet Premium_

`POST /api/v1/fleet/hosts/transfer`

#### Parameters

| Name    | Type    | In   | Description                                                             |
| ------- | ------- | ---- | ----------------------------------------------------------------------- |
| team_id | integer | body | **Required**. The ID of the team you'd like to transfer the host(s) to. |
| hosts   | array   | body | **Required**. A list of host IDs.                                       |

#### Example

`POST /api/v1/fleet/hosts/transfer`

##### Request body

```json
{
  "team_id": 1,
  "hosts": [3, 2, 4, 6, 1, 5, 7]
}
```

##### Default response

`Status: 200`


### Transfer hosts to a team by filter

_Available in Fleet Premium_

`POST /api/v1/fleet/hosts/transfer/filter`

#### Parameters

| Name    | Type    | In   | Description                                                                                                                                                                                                                                                                                                                        |
| ------- | ------- | ---- | ---------------------------------------------------------------------------------------------------------------------------------------------------------------------------------------------------------------------------------------------------------------------------------------------------------------------------------- |
| team_id | integer | body | **Required**. The ID of the team you'd like to transfer the host(s) to.                                                                                                                                                                                                                                                            |
| filters | object  | body | **Required** Contains any of the following four properties: `query` for search query keywords. Searchable fields include `hostname`, `hardware_serial`, `uuid`, and `ipv4`. `status` to indicate the status of the hosts to return. Can either be `new`, `online`, `offline`, `mia` or `missing`. `label_id` to indicate the selected label. `team_id` to indicate the selected team. Note: `label_id` and `status` cannot be used at the same time. |

#### Example

`POST /api/v1/fleet/hosts/transfer/filter`

##### Request body

```json
{
  "team_id": 1,
  "filters": {
    "status": "online",
    "team_id": 2,
  }
}
```

##### Default response

`Status: 200`


### Turn off MDM for a host

Turns off MDM for the specified macOS, iOS, or iPadOS host.

`DELETE /api/v1/fleet/hosts/:id/mdm`

#### Parameters

| Name | Type    | In   | Description                           |
| ---- | ------- | ---- | ------------------------------------- |
| id   | integer | path | **Required.** The host's ID in Fleet. |

#### Example

`DELETE /api/v1/fleet/hosts/42/mdm`

##### Default response

`Status: 204`


### Bulk delete hosts by filter or ids

`POST /api/v1/fleet/hosts/delete`

#### Parameters

| Name    | Type    | In   | Description                                                                                                                                                                                                                                                                                                                        |
| ------- | ------- | ---- | ---------------------------------------------------------------------------------------------------------------------------------------------------------------------------------------------------------------------------------------------------------------------------------------------------------------------------------- |
| ids     | array   | body | A list of the host IDs you'd like to delete. If `ids` is specified, `filters` cannot be specified.                                                                                                                                                                                                                                                           |
| filters | object  | body | Contains any of the following four properties: `query` for search query keywords. Searchable fields include `hostname`, `hardware_serial`, `uuid`, and `ipv4`. `status` to indicate the status of the hosts to return. Can either be `new`, `online`, `offline`, `mia` or `missing`. `label_id` to indicate the selected label. `team_id` to indicate the selected team. If `filters` is specified, `id` cannot be specified. `label_id` and `status` cannot be used at the same time. |

Either ids or filters are required.

Request (`ids` is specified):

```json
{
  "ids": [1]
}
```

Request (`filters` is specified):
```json
{
  "filters": {
    "status": "online",
    "label_id": 1,
    "team_id": 1,
    "query": "abc"
  }
}
```

Request (`filters` is specified and empty, to delete all hosts):
```json
{
  "filters": {}
}
```

#### Example

`POST /api/v1/fleet/hosts/delete`

##### Request body

```json
{
  "filters": {
    "status": "online",
    "team_id": 1
  }
}
```

##### Default response

`Status: 200`

### Get human-device mapping

Returns the end user's email(s) they use to log in to their Identity Provider (IdP) and Google Chrome profile.

Also returns the custom email that's set via the `PUT /api/v1/fleet/hosts/:id/device_mapping` endpoint (docs [here](#update-custom-human-device-mapping))

Note that IdP email is only supported on macOS hosts. It's collected once, during automatic enrollment (DEP), only if the end user authenticates with the IdP and the DEP profile has `await_device_configured` set to `true`.

`GET /api/v1/fleet/hosts/:id/device_mapping`

#### Parameters

| Name       | Type              | In   | Description                                                                   |
| ---------- | ----------------- | ---- | ----------------------------------------------------------------------------- |
| id         | integer           | path | **Required**. The host's `id`.                                                |

#### Example

`GET /api/v1/fleet/hosts/1/device_mapping`

##### Default response

`Status: 200`

```json
{
  "host_id": 1,
  "device_mapping": [
    {
      "email": "user@example.com",
      "source": "identity_provider"
    },
    {
      "email": "user@example.com",
      "source": "google_chrome_profiles"
    },
    {
      "email": "user@example.com",
      "source": "custom"
    }
  ]
}
```

---

### Update custom human-device mapping

`PUT /api/v1/fleet/hosts/:id/device_mapping`

Updates the email for the `custom` data source in the human-device mapping. This source can only have one email.

#### Parameters

| Name       | Type              | In   | Description                                                                   |
| ---------- | ----------------- | ---- | ----------------------------------------------------------------------------- |
| id         | integer           | path | **Required**. The host's `id`.                                                |
| email      | string            | body | **Required**. The custom email.                                               |

#### Example

`PUT /api/v1/fleet/hosts/1/device_mapping`

##### Request body

```json
{
  "email": "user@example.com"
}
```

##### Default response

`Status: 200`

```json
{
  "host_id": 1,
  "device_mapping": [
    {
      "email": "user@example.com",
      "source": "identity_provider"
    },
    {
      "email": "user@example.com",
      "source": "google_chrome_profiles"
    },
    {
      "email": "user@example.com",
      "source": "custom"
    }
  ]
}
```

### Get host's device health report

Retrieves information about a single host's device health.

This report includes a subset of host vitals, and simplified policy and vulnerable software information. Data is cached to preserve performance. To get all up-to-date information about a host, use the "Get host" endpoint [here](#get-host).


`GET /api/v1/fleet/hosts/:id/health`

#### Parameters

| Name       | Type              | In   | Description                                                                   |
| ---------- | ----------------- | ---- | ----------------------------------------------------------------------------- |
| id         | integer           | path | **Required**. The host's `id`.                                                |

#### Example

`GET /api/v1/fleet/hosts/1/health`

##### Default response

`Status: 200`

```json
{
  "host_id": 1,
  "health": {
    "updated_at": "2023-09-16T18:52:19Z",
    "os_version": "CentOS Linux 8.3.2011",
    "disk_encryption_enabled": true,
    "failing_policies_count": 1,
    "failing_critical_policies_count": 1, // Fleet Premium only
    "failing_policies": [
      {
        "id": 123,
        "name": "Google Chrome is up to date",
        "critical": true, // Fleet Premium only
        "resolution": "Follow the Update Google Chrome instructions here: https://support.google.com/chrome/answer/95414?sjid=6534253818042437614-NA"
      }
    ],
    "vulnerable_software": [
      {
        "id": 321,
        "name": "Firefox.app",
        "version": "116.0.3",
      }
    ]
  }
}
```

---

### Get host's mobile device management (MDM) information

Currently supports Windows and MacOS. On MacOS this requires the [macadmins osquery
extension](https://github.com/macadmins/osquery-extension) which comes bundled
in [Fleet's agent (fleetd)](https://fleetdm.com/docs/get-started/anatomy#fleetd).

Retrieves a host's MDM enrollment status and MDM server URL.

If the host exists but is not enrolled to an MDM server, then this API returns `null`.

`GET /api/v1/fleet/hosts/:id/mdm`

#### Parameters

| Name    | Type    | In   | Description                                                                                                                                                                                                                                                                                                                        |
| ------- | ------- | ---- | -------------------------------------------------------------------------------- |
| id      | integer | path | **Required** The id of the host to get the details for                           |

#### Example

`GET /api/v1/fleet/hosts/32/mdm`

##### Default response

`Status: 200`

```json
{
  "enrollment_status": "On (automatic)",
  "server_url": "some.mdm.com",
  "name": "Some MDM",
  "id": 3
}
```

---

### Get mobile device management (MDM) summary

Currently supports Windows and MacOS. On MacOS this requires the [macadmins osquery
extension](https://github.com/macadmins/osquery-extension) which comes bundled
in [Fleet's agent (fleetd)](https://fleetdm.com/docs/get-started/anatomy#fleetd).

Retrieves MDM enrollment summary. Windows servers are excluded from the aggregated data.

`GET /api/v1/fleet/hosts/summary/mdm`

#### Parameters

| Name     | Type    | In    | Description                                                                                                                                                                                                                                                                                                                        |
| -------- | ------- | ----- | -------------------------------------------------------------------------------- |
| team_id  | integer | query | _Available in Fleet Premium_. Filter by team                                      |
| platform | string  | query | Filter by platform ("windows" or "darwin")                                       |

A `team_id` of `0` returns the statistics for hosts that are not part of any team. A `null` or missing `team_id` returns statistics for all hosts regardless of the team.

#### Example

`GET /api/v1/fleet/hosts/summary/mdm?team_id=1&platform=windows`

##### Default response

`Status: 200`

```json
{
  "counts_updated_at": "2021-03-21T12:32:44Z",
  "mobile_device_management_enrollment_status": {
    "enrolled_manual_hosts_count": 0,
    "enrolled_automated_hosts_count": 2,
    "unenrolled_hosts_count": 0,
    "hosts_count": 2
  },
  "mobile_device_management_solution": [
    {
      "id": 2,
      "name": "Solution1",
      "server_url": "solution1.com",
      "hosts_count": 1
    },
    {
      "id": 3,
      "name": "Solution2",
      "server_url": "solution2.com",
      "hosts_count": 1
    }
  ]
}
```

---

### Get host's mobile device management (MDM) and Munki information

Retrieves a host's MDM enrollment status, MDM server URL, and Munki version.

`GET /api/v1/fleet/hosts/:id/macadmins`

#### Parameters

| Name    | Type    | In   | Description                                                                                                                                                                                                                                                                                                                        |
| ------- | ------- | ---- | -------------------------------------------------------------------------------- |
| id      | integer | path | **Required** The id of the host to get the details for                           |

#### Example

`GET /api/v1/fleet/hosts/32/macadmins`

##### Default response

`Status: 200`

```json
{
  "macadmins": {
    "munki": {
      "version": "1.2.3"
    },
    "munki_issues": [
      {
        "id": 1,
        "name": "Could not retrieve managed install primary manifest",
        "type": "error",
        "created_at": "2022-08-01T05:09:44Z"
      },
      {
        "id": 2,
        "name": "Could not process item Figma for optional install. No pkginfo found in catalogs: release",
        "type": "warning",
        "created_at": "2022-08-01T05:09:44Z"
      }
    ],
    "mobile_device_management": {
      "enrollment_status": "On (automatic)",
      "server_url": "http://some.url/mdm",
      "name": "MDM Vendor Name",
      "id": 999
    }
  }
}
```

---

### Get aggregated host's macadmin mobile device management (MDM) and Munki information

Requires the [macadmins osquery
extension](https://github.com/macadmins/osquery-extension) which comes bundled
in [Fleet's agent (fleetd)](https://fleetdm.com/docs/get-started/anatomy#fleetd).
Currently supported only on macOS.


Retrieves aggregated host's MDM enrollment status and Munki versions.

`GET /api/v1/fleet/macadmins`

#### Parameters

| Name    | Type    | In    | Description                                                                                                                                                                                                                                                                                                                        |
| ------- | ------- | ----- | ---------------------------------------------------------------------------------------------------------------- |
| team_id | integer | query | _Available in Fleet Premium_. Filters the aggregate host information to only include hosts in the specified team. |                           |

A `team_id` of `0` returns the statistics for hosts that are not part of any team. A `null` or missing `team_id` returns statistics for all hosts regardless of the team.

#### Example

`GET /api/v1/fleet/macadmins`

##### Default response

`Status: 200`

```json
{
  "macadmins": {
    "counts_updated_at": "2021-03-21T12:32:44Z",
    "munki_versions": [
      {
        "version": "5.5",
        "hosts_count": 8360
      },
      {
        "version": "5.4",
        "hosts_count": 1700
      },
      {
        "version": "5.3",
        "hosts_count": 400
      },
      {
        "version": "5.2.3",
        "hosts_count": 112
      },
      {
        "version": "5.2.2",
        "hosts_count": 50
      }
    ],
    "munki_issues": [
      {
        "id": 1,
        "name": "Could not retrieve managed install primary manifest",
        "type": "error",
        "hosts_count": 2851
      },
      {
        "id": 2,
        "name": "Could not process item Figma for optional install. No pkginfo found in catalogs: release",
        "type": "warning",
        "hosts_count": 1983
      }
    ],
    "mobile_device_management_enrollment_status": {
      "enrolled_manual_hosts_count": 124,
      "enrolled_automated_hosts_count": 124,
      "unenrolled_hosts_count": 112
    },
    "mobile_device_management_solution": [
      {
        "id": 1,
        "name": "SimpleMDM",
        "hosts_count": 8360,
        "server_url": "https://a.simplemdm.com/mdm"
      },
      {
        "id": 2,
        "name": "Intune",
        "hosts_count": 1700,
        "server_url": "https://enrollment.manage.microsoft.com"
      }
    ]
  }
}
```

### Resend host's configuration profile

Resends a configuration profile for the specified host.

`POST /api/v1/fleet/hosts/:id/configuration_profiles/:profile_uuid/resend`

#### Parameters

| Name | Type | In | Description |
| ---- | ---- | -- | ----------- |
| id   | integer | path | **Required.** The host's ID. |
| profile_uuid   | string | path | **Required.** The UUID of the configuration profile to resend to the host. |

#### Example

`POST /api/v1/fleet/hosts/233/configuration_profiles/fc14a20-84a2-42d8-9257-a425f62bb54d/resend`

##### Default response

`Status: 202`

### Get host's scripts

`GET /api/v1/fleet/hosts/:id/scripts`

#### Parameters

| Name | Type    | In   | Description                  |
| ---- | ------- | ---- | ---------------------------- |
| id   | integer | path | **Required**. The host's id. |
| page | integer | query | Page number of the results to fetch.|
| per_page | integer | query | Results per page.|

#### Example

`GET /api/v1/fleet/hosts/123/scripts`

##### Default response

`Status: 200`

```json
"scripts": [
  {
    "script_id": 3,
    "name": "remove-zoom-artifacts.sh",
    "last_execution": {
      "execution_id": "e797d6c6-3aae-11ee-be56-0242ac120002",
      "executed_at": "2021-12-15T15:23:57Z",
      "status": "error"
    }
  },
  {
    "script_id": 5,
    "name": "set-timezone.sh",
    "last_execution": {
      "id": "e797d6c6-3aae-11ee-be56-0242ac120002",
      "executed_at": "2021-12-15T15:23:57Z",
      "status": "pending"
    }
  },
  {
    "script_id": 8,
    "name": "uninstall-zoom.sh",
    "last_execution": {
      "id": "e797d6c6-3aae-11ee-be56-0242ac120002",
      "executed_at": "2021-12-15T15:23:57Z",
      "status": "ran"
    }
  }
],
"meta": {
  "has_next_results": false,
  "has_previous_results": false
}

```

### Get host's software

> **Experimental feature**. This feature is undergoing rapid improvement, which may result in breaking changes to the API or configuration surface. It is not recommended for use in automated workflows.

`GET /api/v1/fleet/hosts/:id/software`

#### Parameters

| Name | Type    | In   | Description                  |
| ---- | ------- | ---- | ---------------------------- |
| id   | integer | path | **Required**. The host's ID. |
| query   | string | query | Search query keywords. Searchable fields include `name`. |
| available_for_install | boolean | query | If `true` or `1`, only list software that is available for install (added by the user). Default is `false`. |
| page | integer | query | Page number of the results to fetch.|
| per_page | integer | query | Results per page.|

#### Example

`GET /api/v1/fleet/hosts/123/software`

##### Default response

`Status: 200`

```json
{
  "count": 3,
  "software": [
    {
      "id": 121,
      "name": "Google Chrome.app",
      "software_package": {
        "name": "GoogleChrome.pkg",
        "version": "125.12.0.3",
        "self_service": true,
        "last_install": {
          "install_uuid": "8bbb8ac2-b254-4387-8cba-4d8a0407368b",
          "installed_at": "2024-05-15T15:23:57Z"
        }
      },
      "app_store_app": null,
      "source": "apps",
      "status": "failed_install",
      "installed_versions": [
        {
          "version": "121.0",
          "bundle_identifier": "com.google.Chrome",
          "last_opened_at": "2024-04-01T23:03:07Z",
          "vulnerabilities": ["CVE-2023-1234","CVE-2023-4321","CVE-2023-7654"],
          "installed_paths": ["/Applications/Google Chrome.app"],
          "signature_information": [
            {
              "installed_path": "/Applications/Google Chrome.app",
              "team_identifier": "EQHXZ8M8AV"
            }
          ]
        }
      ]
    },
    {
      "id": 134,
      "name": "Falcon.app",
      "software_package": {
        "name": "FalconSensor-6.44.pkg",
        "self_service": false,
        "last_install": null,
        "last_uninstall": {
          "script_execution_id": "ed579e73-0f41-46c8-aaf4-3c1e5880ed27",
          "uninstalled_at": "2024-05-15T15:23:57Z"
        }
      },
      "app_store_app": null,    
      "source": "",
      "status": "pending_uninstall",
      "installed_versions": [],
    },
    {
      "id": 147,
      "name": "Logic Pro",
      "software_package": null,
      "app_store_app": {
        "app_store_id": "1091189122",
        "icon_url": "https://is1-ssl.mzstatic.com/image/thumb/Purple221/v4/f4/25/1f/f4251f60-e27a-6f05-daa7-9f3a63aac929/AppIcon-0-0-85-220-0-0-4-0-0-2x-0-0-0-0-0.png/512x512bb.png",
        "version": "2.04",
        "self_service": false,
        "last_install": {
          "command_uuid": "0aa14ae5-58fe-491a-ac9a-e4ee2b3aac40",
          "installed_at": "2024-05-15T15:23:57Z"
        },
      },
      "source": "apps",
      "status": "installed",
      "installed_versions": [
        {
          "version": "118.0",
          "bundle_identifier": "com.apple.logic10",
          "last_opened_at": "2024-04-01T23:03:07Z",
          "vulnerabilities": ["CVE-2023-1234"],
          "installed_paths": ["/Applications/Logic Pro.app"],
          "signature_information": [
            {
              "installed_path": "/Applications/Logic Pro.app",
              "team_identifier": ""
            }
          ]
        }
      ]
    },
  ],
  "meta": {
    "has_next_results": false,
    "has_previous_results": false
  }
}
```

### Get hosts report in CSV

Returns the list of hosts corresponding to the search criteria in CSV format, ready for download when
requested by a web browser.

`GET /api/v1/fleet/hosts/report`

#### Parameters

| Name                    | Type    | In    | Description                                                                                                                                                                                                                                                                                                                                 |
| ----------------------- | ------- | ----- | ------------------------------------------------------------------------------------------------------------------------------------------------------------------------------------------------------------------------------------------------------------------------------------------------------------------------------------------- |
| format                  | string  | query | **Required**, must be "csv" (only supported format for now).                                                                                                                                                                                                                                                                                |
| columns                 | string  | query | Comma-delimited list of columns to include in the report (returns all columns if none is specified).                                                                                                                                                                                                                                        |
| order_key               | string  | query | What to order results by. Can be any column in the hosts table.                                                                                                                                                                                                                                                                             |
| order_direction         | string  | query | **Requires `order_key`**. The direction of the order given the order key. Options include 'asc' and 'desc'. Default is 'asc'.                                                                                                                                                                                                               |
| status                  | string  | query | Indicates the status of the hosts to return. Can either be 'new', 'online', 'offline', 'mia' or 'missing'.                                                                                                                                                                                                                                  |
| query                   | string  | query | Search query keywords. Searchable fields include `hostname`, `hardware_serial`, `uuid`, `ipv4` and the hosts' email addresses (only searched if the query looks like an email address, i.e. contains an `@`, no space, etc.).                                                                                                               |
| team_id                 | integer | query | _Available in Fleet Premium_. Filters the hosts to only include hosts in the specified team.                                                                                                                                                                                                                                                |
| policy_id               | integer | query | The ID of the policy to filter hosts by.                                                                                                                                                                                                                                                                                                    |
| policy_response         | string  | query | **Requires `policy_id`**. Valid options are 'passing' or 'failing'. **Note: If `policy_id` is specified _without_ including `policy_response`, this will also return hosts where the policy is not configured to run or failed to run.** |
| software_version_id     | integer | query | The ID of the software version to filter hosts by.                                                                                                            |
| software_title_id       | integer | query | The ID of the software title to filter hosts by.                                                                                                              |
| os_version_id | integer | query | The ID of the operating system version to filter hosts by. |
| os_name                 | string  | query | The name of the operating system to filter hosts by. `os_version` must also be specified with `os_name`                                                                                                                                                                                                                                     |
| os_version              | string  | query | The version of the operating system to filter hosts by. `os_name` must also be specified with `os_version`                                                                                                                                                                                                                                  |
| vulnerability           | string  | query | The cve to filter hosts by (including "cve-" prefix, case-insensitive).                                                                                                                                                                                                                                                                     |
| mdm_id                  | integer | query | The ID of the _mobile device management_ (MDM) solution to filter hosts by (that is, filter hosts that use a specific MDM provider and URL).                                                                                                                                                                                                |
| mdm_name                | string  | query | The name of the _mobile device management_ (MDM) solution to filter hosts by (that is, filter hosts that use a specific MDM provider).                                                                                                                                                                                                      |
| mdm_enrollment_status   | string  | query | The _mobile device management_ (MDM) enrollment status to filter hosts by. Valid options are 'manual', 'automatic', 'enrolled', 'pending', or 'unenrolled'.                                                                                                                                                                                 |
| macos_settings          | string  | query | Filters the hosts by the status of the _mobile device management_ (MDM) profiles applied to hosts. Valid options are 'verified', 'verifying', 'pending', or 'failed'. **Note: If this filter is used in Fleet Premium without a team ID filter, the results include only hosts that are not assigned to any team.**                                                                                                                                                                                                             |
| munki_issue_id          | integer | query | The ID of the _munki issue_ (a Munki-reported error or warning message) to filter hosts by (that is, filter hosts that are affected by that corresponding error or warning message).                                                                                                                                                        |
| low_disk_space          | integer | query | _Available in Fleet Premium_. Filters the hosts to only include hosts with less GB of disk space available than this value. Must be a number between 1-100.                                                                                                                                                                                 |
| label_id                | integer | query | A valid label ID. Can only be used in combination with `order_key`, `order_direction`, `status`, `query` and `team_id`.                                                                                                                                                                                                                     |
| bootstrap_package       | string | query | _Available in Fleet Premium_. Filters the hosts by the status of the MDM bootstrap package on the host. Valid options are 'installed', 'pending', or 'failed'. **Note: If this filter is used in Fleet Premium without a team ID filter, the results include only hosts that are not assigned to any team.** |
| disable_failing_policies | boolean | query | If `true`, hosts will return failing policies as 0 (returned as the `issues` column) regardless of whether there are any that failed for the host. This is meant to be used when increased performance is needed in exchange for the extra information.      |

If `mdm_id`, `mdm_name` or `mdm_enrollment_status` is specified, then Windows Servers are excluded from the results.

#### Example

`GET /api/v1/fleet/hosts/report?software_id=123&format=csv&columns=hostname,primary_ip,platform`

##### Default response

`Status: 200`

```csv
created_at,updated_at,id,detail_updated_at,label_updated_at,policy_updated_at,last_enrolled_at,seen_time,refetch_requested,hostname,uuid,platform,osquery_version,os_version,build,platform_like,code_name,uptime,memory,cpu_type,cpu_subtype,cpu_brand,cpu_physical_cores,cpu_logical_cores,hardware_vendor,hardware_model,hardware_version,hardware_serial,computer_name,primary_ip_id,primary_ip,primary_mac,distributed_interval,config_tls_refresh,logger_tls_period,team_id,team_name,gigs_disk_space_available,percent_disk_space_available,gigs_total_disk_space,issues,device_mapping,status,display_text
2022-03-15T17:23:56Z,2022-03-15T17:23:56Z,1,2022-03-15T17:23:56Z,2022-03-15T17:23:56Z,2022-03-15T17:23:56Z,2022-03-15T17:23:56Z,2022-03-15T17:23:56Z,false,foo.local0,a4fc55a1-b5de-409c-a2f4-441f564680d3,debian,,,,,,0s,0,,,,0,0,,,,,,,,,0,0,0,,,0,0,0,0,,,,
2022-03-15T17:23:56Z,2022-03-15T17:23:56Z,2,2022-03-15T17:23:56Z,2022-03-15T17:23:56Z,2022-03-15T17:23:56Z,2022-03-15T17:23:56Z,2022-03-15T17:22:56Z,false,foo.local1,689539e5-72f0-4bf7-9cc5-1530d3814660,rhel,,,,,,0s,0,,,,0,0,,,,,,,,,0,0,0,,,0,0,0,0,,,,
2022-03-15T17:23:56Z,2022-03-15T17:23:56Z,3,2022-03-15T17:23:56Z,2022-03-15T17:23:56Z,2022-03-15T17:23:56Z,2022-03-15T17:23:56Z,2022-03-15T17:21:56Z,false,foo.local2,48ebe4b0-39c3-4a74-a67f-308f7b5dd171,linux,,,,,,0s,0,,,,0,0,,,,,,,,,0,0,0,,,0,0,0,0,,,,
```

### Get host's disk encryption key

Retrieves the disk encryption key for a host.

The host will only return a key if its disk encryption status is "Verified." Get hosts' disk encryption statuses using the [List hosts endpoint](#list-hosts) and `os_settings_disk_encryption` parameter.

`GET /api/v1/fleet/hosts/:id/encryption_key`

#### Parameters

| Name | Type    | In   | Description                                                        |
| ---- | ------- | ---- | ------------------------------------------------------------------ |
| id   | integer | path | **Required** The id of the host to get the disk encryption key for. |


#### Example

`GET /api/v1/fleet/hosts/8/encryption_key`

##### Default response

`Status: 200`

```json
{
  "host_id": 8,
  "encryption_key": {
    "key": "5ADZ-HTZ8-LJJ4-B2F8-JWH3-YPBT",
    "updated_at": "2022-12-01T05:31:43Z"
  }
}
```

### Get configuration profiles assigned to a host

Requires Fleet's MDM properly [enabled and configured](https://fleetdm.com/docs/using-fleet/mdm-setup).

Retrieves a list of the configuration profiles assigned to a host.

`GET /api/v1/fleet/hosts/:id/configuration_profiles`

#### Parameters

| Name | Type    | In   | Description                      |
| ---- | ------- | ---- | -------------------------------- |
| id   | integer | path | **Required**. The ID of the host  |


#### Example

`GET /api/v1/fleet/hosts/8/configuration_profiles`

##### Default response

`Status: 200`

```json
{
  "host_id": 8,
  "profiles": [
    {
      "profile_uuid": "bc84dae7-396c-4e10-9d45-5768bce8b8bd",
      "team_id": 0,
      "name": "Example profile",
      "identifier": "com.example.profile",
      "created_at": "2023-03-31T00:00:00Z",
      "updated_at": "2023-03-31T00:00:00Z",
      "checksum": "dGVzdAo="
    }
  ]
}
```

### Lock host

_Available in Fleet Premium_

Sends a command to lock the specified macOS, Linux, or Windows host. The host is locked once it comes online.

To lock a macOS host, the host must have MDM turned on. To lock a Windows or Linux host, the host must have [scripts enabled](https://fleetdm.com/docs/using-fleet/scripts).


`POST /api/v1/fleet/hosts/:id/lock`

#### Parameters

| Name       | Type              | In   | Description                                                                   |
| ---------- | ----------------- | ---- | ----------------------------------------------------------------------------- |
| id | integer | path | **Required**. ID of the host to be locked. |
| view_pin | boolean | query | For macOS hosts, whether to return the unlock PIN. |

#### Example

`POST /api/v1/fleet/hosts/123/lock`

##### Default response

`Status: 204`


#### Example

`POST /api/v1/fleet/hosts/123/lock?view_pin=true`

##### Default response (macOS hosts)

`Status: 200`

```json
{
  "unlock_pin": "123456"
}
```

### Unlock host

_Available in Fleet Premium_

Sends a command to unlock the specified Windows or Linux host, or retrieves the unlock PIN for a macOS host.

To unlock a Windows or Linux host, the host must have [scripts enabled](https://fleetdm.com/docs/using-fleet/scripts).

`POST /api/v1/fleet/hosts/:id/unlock`

#### Parameters

| Name       | Type              | In   | Description                                                                   |
| ---------- | ----------------- | ---- | ----------------------------------------------------------------------------- |
| id | integer | path | **Required**. ID of the host to be unlocked. |

#### Example

`POST /api/v1/fleet/hosts/:id/unlock`

##### Default response (Windows or Linux hosts)

`Status: 204`


##### Default response (macOS hosts)

`Status: 200`

```json
{
  "host_id": 8,
  "unlock_pin": "123456"
}
```

### Wipe host

Sends a command to wipe the specified macOS, iOS, iPadOS, Windows, or Linux host. The host is wiped once it comes online.

To wipe a macOS, iOS, iPadOS, or Windows host, the host must have MDM turned on. To lock a Linux host, the host must have [scripts enabled](https://fleetdm.com/docs/using-fleet/scripts).

`POST /api/v1/fleet/hosts/:id/wipe`

#### Parameters

| Name       | Type              | In   | Description                                                                   |
| ---------- | ----------------- | ---- | ----------------------------------------------------------------------------- |
| id | integer | path | **Required**. ID of the host to be wiped. |

#### Example

`POST /api/v1/fleet/hosts/123/wipe`

##### Default response

`Status: 204`


### Get host's past activity

`GET /api/v1/fleet/hosts/:id/activities`

#### Parameters

| Name | Type    | In   | Description                  |
| ---- | ------- | ---- | ---------------------------- |
| id   | integer | path | **Required**. The host's ID. |
| page | integer | query | Page number of the results to fetch.|
| per_page | integer | query | Results per page.|

#### Example

`GET /api/v1/fleet/hosts/12/activities`

##### Default response

`Status: 200`

```json
{
  "activities": [
    {
      "created_at": "2023-07-27T14:35:08Z",
      "actor_id": 1,
      "actor_full_name": "Anna Chao",
      "id": 4,
      "actor_gravatar": "",
      "actor_email": "",
      "type": "uninstalled_software",
      "details": {
        "host_id": 1,
        "host_display_name": "Marko’s MacBook Pro",
        "software_title": "Adobe Acrobat.app",
        "script_execution_id": "ecf22dba-07dc-40a9-b122-5480e948b756",
        "status": "failed_uninstall"
      }
    }, 
    {
      "created_at": "2023-07-27T14:35:08Z",
      "actor_id": 1,
      "actor_full_name": "Anna Chao",
      "id": 3,
      "actor_gravatar": "",
      "actor_email": "",
      "type": "uninstalled_software",
      "details": {
        "host_id": 1,
        "host_display_name": "Marko’s MacBook Pro",
        "software_title": "Adobe Acrobat.app",
        "script_execution_id": "ecf22dba-07dc-40a9-b122-5480e948b756",
        "status": "uninstalled"
      }
    },
    {
      "created_at": "2023-07-27T14:35:08Z",
      "id": 2,
      "actor_full_name": "Anna",
      "actor_id": 1,
      "actor_gravatar": "",
      "actor_email": "anna@example.com",
      "type": "ran_script",
      "details": {
        "host_id": 1,
        "host_display_name": "Steve's MacBook Pro",
        "script_name": "set-timezones.sh",
        "script_execution_id": "d6cffa75-b5b5-41ef-9230-15073c8a88cf",
        "async": true
      },
    },
    {
      "created_at": "2021-07-27T13:25:21Z",
      "id": 1,
      "actor_full_name": "Bob",
      "actor_id": 2,
      "actor_gravatar": "",
      "actor_email": "bob@example.com",
      "type": "ran_script",
      "details": {
        "host_id": 1,
        "host_display_name": "Steve's MacBook Pro",
        "script_name": "",
        "script_execution_id": "y3cffa75-b5b5-41ef-9230-15073c8a88cf",
        "async": false
      },
    },
  ],
  "meta": {
    "has_next_results": false,
    "has_previous_results": false
  }
}
```

### Get host's upcoming activity

`GET /api/v1/fleet/hosts/:id/activities/upcoming`

#### Parameters

| Name | Type    | In   | Description                  |
| ---- | ------- | ---- | ---------------------------- |
| id   | integer | path | **Required**. The host's id. |
| page | integer | query | Page number of the results to fetch.|
| per_page | integer | query | Results per page.|

#### Example

`GET /api/v1/fleet/hosts/12/activities/upcoming`

##### Default response

`Status: 200`

```json
{
  "count": 3,
  "activities": [
    {
      "created_at": "2023-07-27T14:35:08Z",
      "actor_id": 1,
      "actor_full_name": "Anna Chao",
      "uuid": "cc081637-fdf9-4d44-929f-96dfaec00f67",
      "actor_gravatar": "",
      "actor_email": "",
      "type": "uninstalled_software",
      "fleet_initiated_activity": false,
      "details": {
        "host_id": 1,
        "host_display_name": "Marko's MacBook Pro",
        "software_title": "Adobe Acrobat.app",
        "script_execution_id": "ecf22dba-07dc-40a9-b122-5480e948b756",
        "status": "pending_uninstall",
      }
    },
    {
      "created_at": "2023-07-27T14:35:08Z",
      "uuid": "d6cffa75-b5b5-41ef-9230-15073c8a88cf",
      "actor_full_name": "Marko",
      "actor_id": 1,
      "actor_gravatar": "",
      "actor_email": "marko@example.com",
      "type": "ran_script",
      "details": {
        "host_id": 1,
        "host_display_name": "Steve's MacBook Pro",
        "script_name": "set-timezones.sh",
        "script_execution_id": "d6cffa75-b5b5-41ef-9230-15073c8a88cf",
        "async": true
      },
    },
    {
      "created_at": "2021-07-27T13:25:21Z",
      "uuid": "y3cffa75-b5b5-41ef-9230-15073c8a88cf",
      "actor_full_name": "Rachael",
      "actor_id": 1,
      "actor_gravatar": "",
      "actor_email": "rachael@example.com",
      "type": "ran_script",
      "details": {
        "host_id": 1,
        "host_display_name": "Steve's MacBook Pro",
        "script_name": "",
        "script_execution_id": "y3cffa75-b5b5-41ef-9230-15073c8a88cf",
        "async": false
      },
    },
  ],
  "meta": {
    "has_next_results": false,
    "has_previous_results": false
  }
}
```

### Add labels to host

Adds manual labels to a host.

`POST /api/v1/fleet/hosts/:id/labels`

#### Parameters

| Name   | Type    | In   | Description                  |
| ------ | ------- | ---- | ---------------------------- |
| labels | array   | body | The list of label names to add to the host. |


#### Example

`POST /api/v1/fleet/hosts/12/labels`

##### Request body

```json
{
  "labels": ["label1", "label2"]
}
```

##### Default response

`Status: 200`

### Remove labels from host

Removes manual labels from a host.

`DELETE /api/v1/fleet/hosts/:id/labels`

#### Parameters

| Name   | Type    | In   | Description                  |
| ------ | ------- | ---- | ---------------------------- |
| labels | array   | body | The list of label names to delete from the host. |


#### Example

`DELETE /api/v1/fleet/hosts/12/labels`

##### Request body

```json
{
  "labels": ["label3", "label4"]
}
```

##### Default response

`Status: 200`

### Live query one host (ad-hoc)

Runs an ad-hoc live query against the specified host and responds with the results.

The live query will stop if the targeted host is offline, or if the query times out. Timeouts happen if the host hasn't responded after the configured `FLEET_LIVE_QUERY_REST_PERIOD` (default 25 seconds) or if the `distributed_interval` agent option (default 10 seconds) is higher than the `FLEET_LIVE_QUERY_REST_PERIOD`.


`POST /api/v1/fleet/hosts/:id/query`

#### Parameters

| Name      | Type  | In   | Description                                                                                                                                                        |
|-----------|-------|------|--------------------------------------------------------------------------------------------------------------------------------------------------------------------|
| id        | integer  | path | **Required**. The target host ID. |
| query     | string   | body | **Required**. The query SQL. |


#### Example

`POST /api/v1/fleet/hosts/123/query`

##### Request body

```json
{
  "query": "SELECT model, vendor FROM usb_devices;"
}
```

##### Default response

`Status: 200`

```json
{
  "host_id": 123,
  "query": "SELECT model, vendor FROM usb_devices;",
  "status": "online", // "online" or "offline"
  "error": null,
  "rows": [
    {
      "model": "USB2.0 Hub",
      "vendor": "VIA Labs, Inc."
    }
  ]
}
```

Note that if the host is online and the query times out, this endpoint will return an error and `rows` will be `null`. If the host is offline, no error will be returned, and `rows` will be`null`.

### Live query host by identifier (ad-hoc)

Runs an ad-hoc live query against a host identified using `uuid` and responds with the results.

The live query will stop if the targeted host is offline, or if the query times out. Timeouts happen if the host hasn't responded after the configured `FLEET_LIVE_QUERY_REST_PERIOD` (default 25 seconds) or if the `distributed_interval` agent option (default 10 seconds) is higher than the `FLEET_LIVE_QUERY_REST_PERIOD`.


`POST /api/v1/fleet/hosts/identifier/:identifier/query`

#### Parameters

| Name      | Type  | In   | Description                                                                                                                                                        |
|-----------|-------|------|--------------------------------------------------------------------------------------------------------------------------------------------------------------------|
| identifier       | integer or string   | path | **Required**. The host's `hardware_serial`, `uuid`, `osquery_host_id`, `hostname`, or `node_key`. |
| query            | string   | body | **Required**. The query SQL. |


#### Example

`POST /api/v1/fleet/hosts/identifier/392547dc-0000-0000-a87a-d701ff75bc65/query`

##### Request body

```json
{
  "query": "SELECT model, vendor FROM usb_devices;"
}
```

##### Default response

`Status: 200`

```json
{
  "host_id": 123,
  "query": "SELECT model, vendor FROM usb_devices;",
  "status": "online", // "online" or "offline"
  "error": null,
  "rows": [
    {
      "model": "USB2.0 Hub",
      "vendor": "VIA Labs, Inc."
    }
  ]
}
```

Note that if the host is online and the query times out, this endpoint will return an error and `rows` will be `null`. If the host is offline, no error will be returned, and `rows` will be `null`.

---


## Labels

- [Add label](#add-label)
- [Update label](#update-label)
- [Get label](#get-label)
- [Get labels summary](#get-labels-summary)
- [List labels](#list-labels)
- [List hosts in a label](#list-hosts-in-a-label)
- [Delete label](#delete-label)
- [Delete label by ID](#delete-label-by-id)

### Add label

Add a dynamic or manual label.

`POST /api/v1/fleet/labels`

#### Parameters

| Name        | Type   | In   | Description                                                                                                                                                                                                                                  |
| ----------- | ------ | ---- | -------------------------------------------------------------------------------------------------------------------------------------------------------------------------------------------------------------------------------------------- |
| name        | string | body | **Required**. The label's name.                                                                                                                                                                                                              |
| description | string | body | The label's description.                                                                                                                                                                                                                     |
| query       | string | body | The query in SQL syntax used to filter the hosts. Only one of either `query` (to create a dynamic label) or `hosts` (to create a manual label) can be included in the request.  |
| hosts       | array | body | The list of host identifiers (`hardware_serial`, `uuid`, `osquery_host_id`, `hostname`, or `name`) the label will apply to. Only one of either `query` (to create a dynamic label) or `hosts` (to create a manual label)  can be included in the request. |
| platform    | string | body | The specific platform for the label to target. Provides an additional filter. Choices for platform are `darwin`, `windows`, `ubuntu`, and `centos`. All platforms are included by default and this option is represented by an empty string. |

If both `query` and `hosts` aren't specified, a manual label with no hosts will be created.

#### Example

`POST /api/v1/fleet/labels`

##### Request body

```json
{
  "name": "Ubuntu hosts",
  "description": "Filters ubuntu hosts",
  "query": "SELECT 1 FROM os_version WHERE platform = 'ubuntu';",
  "platform": ""
}
```

##### Default response

`Status: 200`

```json
{
  "label": {
    "created_at": "0001-01-01T00:00:00Z",
    "updated_at": "0001-01-01T00:00:00Z",
    "id": 1,
    "name": "Ubuntu hosts",
    "description": "Filters ubuntu hosts",
    "query": "SELECT 1 FROM os_version WHERE platform = 'ubuntu';",
    "label_type": "regular",
    "label_membership_type": "dynamic",
    "display_text": "Ubuntu hosts",
    "count": 0,
    "host_ids": null
  }
}
```

### Update label

Updates the specified label. Note: Label queries and platforms are immutable. To change these, you must delete the label and create a new label.

`PATCH /api/v1/fleet/labels/:id`

#### Parameters

| Name        | Type    | In   | Description                   |
| ----------- | ------- | ---- | ----------------------------- |
| id          | integer | path | **Required**. The label's id. |
| name        | string  | body | The label's name.             |
| description | string  | body | The label's description.      |
| hosts       | array   | body | If updating a manual label: the list of host identifiers (`hardware_serial`, `uuid`, `osquery_host_id`, `hostname`, or `name`) the label will apply to. |


#### Example

`PATCH /api/v1/fleet/labels/1`

##### Request body

```json
{
  "name": "macOS label",
  "description": "Now this label only includes macOS machines",
  "platform": "darwin"
}
```

##### Default response

`Status: 200`

```json
{
  "label": {
    "created_at": "0001-01-01T00:00:00Z",
    "updated_at": "0001-01-01T00:00:00Z",
    "id": 1,
    "name": "Ubuntu hosts",
    "description": "Filters ubuntu hosts",
    "query": "SELECT 1 FROM os_version WHERE platform = 'ubuntu';",
    "platform": "darwin",
    "label_type": "regular",
    "label_membership_type": "dynamic",
    "display_text": "Ubuntu hosts",
    "count": 0,
    "host_ids": null
  }
}
```

### Get label

Returns the specified label.

`GET /api/v1/fleet/labels/:id`

#### Parameters

| Name | Type    | In   | Description                   |
| ---- | ------- | ---- | ----------------------------- |
| id   | integer | path | **Required**. The label's id. |

#### Example

`GET /api/v1/fleet/labels/1`

##### Default response

`Status: 200`

```json
{
  "label": {
    "created_at": "2021-02-09T22:09:43Z",
    "updated_at": "2021-02-09T22:15:58Z",
    "id": 12,
    "name": "Ubuntu",
    "description": "Filters ubuntu hosts",
    "query": "SELECT 1 FROM os_version WHERE platform = 'ubuntu';",
    "label_type": "regular",
    "label_membership_type": "dynamic",
    "display_text": "Ubuntu",
    "count": 0,
    "host_ids": null
  }
}
```

### Get labels summary

Returns a list of all the labels in Fleet.

`GET /api/v1/fleet/labels/summary`

#### Example

`GET /api/v1/fleet/labels/summary`

##### Default response

`Status: 200`

```json
{
  "labels": [
    {
      "id": 6,
      "name": "All Hosts",
      "description": "All hosts which have enrolled in Fleet",
      "label_type": "builtin"
    },
    {
      "id": 7,
      "name": "macOS",
      "description": "All macOS hosts",
      "label_type": "builtin"
    },
    {
      "id": 8,
      "name": "Ubuntu Linux",
      "description": "All Ubuntu hosts",
      "label_type": "builtin"
    },
    {
      "id": 9,
      "name": "CentOS Linux",
      "description": "All CentOS hosts",
      "label_type": "builtin"
    },
    {
      "id": 10,
      "name": "MS Windows",
      "description": "All Windows hosts",
      "label_type": "builtin"
    }
  ]
}
```

### List labels

Returns a list of all the labels in Fleet.

`GET /api/v1/fleet/labels`

#### Parameters

| Name            | Type    | In    | Description   |
| --------------- | ------- | ----- |------------------------------------- |
| order_key       | string  | query | What to order results by. Can be any column in the labels table.                                                  |
| order_direction | string  | query | **Requires `order_key`**. The direction of the order given the order key. Options include `asc` and `desc`. Default is `asc`. |

#### Example

`GET /api/v1/fleet/labels`

##### Default response

`Status: 200`

```json
{
  "labels": [
    {
      "created_at": "2021-02-02T23:55:25Z",
      "updated_at": "2021-02-02T23:55:25Z",
      "id": 6,
      "name": "All Hosts",
      "description": "All hosts which have enrolled in Fleet",
      "query": "SELECT 1;",
      "label_type": "builtin",
      "label_membership_type": "dynamic",
      "host_count": 7,
      "display_text": "All Hosts",
      "count": 7,
      "host_ids": null
    },
    {
      "created_at": "2021-02-02T23:55:25Z",
      "updated_at": "2021-02-02T23:55:25Z",
      "id": 7,
      "name": "macOS",
      "description": "All macOS hosts",
      "query": "SELECT 1 FROM os_version WHERE platform = 'darwin';",
      "platform": "darwin",
      "label_type": "builtin",
      "label_membership_type": "dynamic",
      "host_count": 1,
      "display_text": "macOS",
      "count": 1,
      "host_ids": null
    },
    {
      "created_at": "2021-02-02T23:55:25Z",
      "updated_at": "2021-02-02T23:55:25Z",
      "id": 8,
      "name": "Ubuntu Linux",
      "description": "All Ubuntu hosts",
      "query": "SELECT 1 FROM os_version WHERE platform = 'ubuntu';",
      "platform": "ubuntu",
      "label_type": "builtin",
      "label_membership_type": "dynamic",
      "host_count": 3,
      "display_text": "Ubuntu Linux",
      "count": 3,
      "host_ids": null
    },
    {
      "created_at": "2021-02-02T23:55:25Z",
      "updated_at": "2021-02-02T23:55:25Z",
      "id": 9,
      "name": "CentOS Linux",
      "description": "All CentOS hosts",
      "query": "SELECT 1 FROM os_version WHERE platform = 'centos' OR name LIKE '%centos%'",
      "label_type": "builtin",
      "label_membership_type": "dynamic",
      "host_count": 3,
      "display_text": "CentOS Linux",
      "count": 3,
      "host_ids": null
    },
    {
      "created_at": "2021-02-02T23:55:25Z",
      "updated_at": "2021-02-02T23:55:25Z",
      "id": 10,
      "name": "MS Windows",
      "description": "All Windows hosts",
      "query": "SELECT 1 FROM os_version WHERE platform = 'windows';",
      "platform": "windows",
      "label_type": "builtin",
      "label_membership_type": "dynamic",
      "display_text": "MS Windows",
      "count": 0,
      "host_ids": null
    }
  ]
}
```

### List hosts in a label

Returns a list of the hosts that belong to the specified label.

`GET /api/v1/fleet/labels/:id/hosts`

#### Parameters

| Name                     | Type    | In    | Description                                                                                                                                                                                                                |
| ---------------          | ------- | ----- | -----------------------------------------------------------------------------------------------------------------------------                                                                                              |
| id                       | integer | path  | **Required**. The label's id.                                                                                                                                                                                              |
| page                     | integer | query | Page number of the results to fetch.                                                                                                                                                                                       |
| per_page                 | integer | query | Results per page.                                                                                                                                                                                                          |
| order_key                | string  | query | What to order results by. Can be any column in the hosts table.                                                                                                                                                            |
| order_direction          | string  | query | **Requires `order_key`**. The direction of the order given the order key. Options include 'asc' and 'desc'. Default is 'asc'.                                                                                              |
| after                    | string  | query | The value to get results after. This needs `order_key` defined, as that's the column that would be used.                                                                                                                   |
| status                   | string  | query | Indicates the status of the hosts to return. Can either be 'new', 'online', 'offline', 'mia' or 'missing'.                                                                                                                 |
| query                    | string  | query | Search query keywords. Searchable fields include `hostname`, `hardware_serial`, `uuid`, and `ipv4`.                                                                                                                         |
| team_id                  | integer | query | _Available in Fleet Premium_. Filters the hosts to only include hosts in the specified team.                                                                                                                                |
| disable_failing_policies | boolean | query | If "true", hosts will return failing policies as 0 regardless of whether there are any that failed for the host. This is meant to be used when increased performance is needed in exchange for the extra information.      |
| mdm_id                   | integer | query | The ID of the _mobile device management_ (MDM) solution to filter hosts by (that is, filter hosts that use a specific MDM provider and URL).      |
| mdm_name                 | string  | query | The name of the _mobile device management_ (MDM) solution to filter hosts by (that is, filter hosts that use a specific MDM provider).      |
| mdm_enrollment_status    | string  | query | The _mobile device management_ (MDM) enrollment status to filter hosts by. Valid options are 'manual', 'automatic', 'enrolled', 'pending', or 'unenrolled'.                                                                                                                                                                                                             |
| macos_settings           | string  | query | Filters the hosts by the status of the _mobile device management_ (MDM) profiles applied to hosts. Valid options are 'verified', 'verifying', 'pending', or 'failed'. **Note: If this filter is used in Fleet Premium without a team ID filter, the results include only hosts that are not assigned to any team.**                                                                                                                                                                                                             |
| low_disk_space           | integer | query | _Available in Fleet Premium_. Filters the hosts to only include hosts with less GB of disk space available than this value. Must be a number between 1-100.                                                                 |
| macos_settings_disk_encryption | string | query | Filters the hosts by disk encryption status. Valid options are 'verified', 'verifying', 'action_required', 'enforcing', 'failed', or 'removing_enforcement'. |
| bootstrap_package       | string | query | _Available in Fleet Premium_. Filters the hosts by the status of the MDM bootstrap package on the host. Valid options are 'installed', 'pending', or 'failed'. **Note: If this filter is used in Fleet Premium without a team ID filter, the results include only hosts that are not assigned to any team.** |
| os_settings          | string  | query | Filters the hosts by the status of the operating system settings applied to the hosts. Valid options are 'verified', 'verifying', 'pending', or 'failed'. **Note: If this filter is used in Fleet Premium without a team ID filter, the results include only hosts that are not assigned to any team.** |
| os_settings_disk_encryption | string | query | Filters the hosts by disk encryption status. Valid options are 'verified', 'verifying', 'action_required', 'enforcing', 'failed', or 'removing_enforcement'.  **Note: If this filter is used in Fleet Premium without a team ID filter, the results include only hosts that are not assigned to any team.** |

If `mdm_id`, `mdm_name`, `mdm_enrollment_status`, `os_settings`, or `os_settings_disk_encryption` is specified, then Windows Servers are excluded from the results.

#### Example

`GET /api/v1/fleet/labels/6/hosts&query=floobar`

##### Default response

`Status: 200`

```json
{
  "hosts": [
    {
      "created_at": "2021-02-03T16:11:43Z",
      "updated_at": "2021-02-03T21:58:19Z",
      "id": 2,
      "detail_updated_at": "2021-02-03T21:58:10Z",
      "label_updated_at": "2021-02-03T21:58:10Z",
      "policy_updated_at": "2023-06-26T18:33:15Z",
      "last_enrolled_at": "2021-02-03T16:11:43Z",
      "software_updated_at": "2020-11-05T05:09:44Z",
      "seen_time": "2021-02-03T21:58:20Z",
      "refetch_requested": false,
      "hostname": "floobar42",
      "uuid": "a2064cef-0000-0000-afb9-283e3c1d487e",
      "platform": "ubuntu",
      "osquery_version": "4.5.1",
      "os_version": "Ubuntu 20.4.0",
      "build": "",
      "platform_like": "debian",
      "code_name": "",
      "uptime": 32688000000000,
      "memory": 2086899712,
      "cpu_type": "x86_64",
      "cpu_subtype": "142",
      "cpu_brand": "Intel(R) Core(TM) i5-8279U CPU @ 2.40GHz",
      "cpu_physical_cores": 4,
      "cpu_logical_cores": 4,
      "hardware_vendor": "",
      "hardware_model": "",
      "hardware_version": "",
      "hardware_serial": "",
      "computer_name": "e2e7f8d8983d",
      "display_name": "e2e7f8d8983d",
      "primary_ip": "172.20.0.2",
      "primary_mac": "02:42:ac:14:00:02",
      "distributed_interval": 10,
      "config_tls_refresh": 10,
      "logger_tls_period": 10,
      "team_id": null,
      "pack_stats": null,
      "team_name": null,
      "status": "offline",
      "display_text": "e2e7f8d8983d",
      "mdm": {
        "encryption_key_available": false,
        "enrollment_status": null,
        "name": "",
        "server_url": null
      }
    }
  ]
}
```

### Delete label

Deletes the label specified by name.

`DELETE /api/v1/fleet/labels/:name`

#### Parameters

| Name | Type   | In   | Description                     |
| ---- | ------ | ---- | ------------------------------- |
| name | string | path | **Required**. The label's name. |

#### Example

`DELETE /api/v1/fleet/labels/ubuntu_label`

##### Default response

`Status: 200`


### Delete label by ID

Deletes the label specified by ID.

`DELETE /api/v1/fleet/labels/id/:id`

#### Parameters

| Name | Type    | In   | Description                   |
| ---- | ------- | ---- | ----------------------------- |
| id   | integer | path | **Required**. The label's id. |

#### Example

`DELETE /api/v1/fleet/labels/id/13`

##### Default response

`Status: 200`


---

## OS settings

- [Add custom OS setting (configuration profile)](#add-custom-os-setting-configuration-profile)
- [List custom OS settings (configuration profiles)](#list-custom-os-settings-configuration-profiles)
- [Get or download custom OS setting (configuration profile)](#get-or-download-custom-os-setting-configuration-profile)
- [Delete custom OS setting (configuration profile)](#delete-custom-os-setting-configuration-profile)
- [Update disk encryption enforcement](#update-disk-encryption-enforcement)
- [Get disk encryption statistics](#get-disk-encryption-statistics)
- [Get OS settings status](#get-os-settings-status)


### Add custom OS setting (configuration profile)

> [Add custom macOS setting](https://github.com/fleetdm/fleet/blob/fleet-v4.40.0/docs/REST%20API/rest-api.md#add-custom-macos-setting-configuration-profile) (`POST /api/v1/fleet/mdm/apple/profiles`) API endpoint is deprecated as of Fleet 4.41. It is maintained for backwards compatibility. Please use the below API endpoint instead.

Add a configuration profile to enforce custom settings on macOS and Windows hosts.

`POST /api/v1/fleet/configuration_profiles`

#### Parameters

| Name                      | Type     | In   | Description                                                                                                   |
| ------------------------- | -------- | ---- | ------------------------------------------------------------------------------------------------------------- |
| profile                   | file     | form | **Required.** The .mobileconfig and JSON for macOS or XML for Windows file containing the profile. |
| team_id                   | string   | form | _Available in Fleet Premium_. The team ID for the profile. If specified, the profile is applied to only hosts that are assigned to the specified team. If not specified, the profile is applied to only to hosts that are not assigned to any team. |
| labels_include_all        | array     | form | _Available in Fleet Premium_. Target hosts that have all labels in the array. |
| labels_include_any      | array     | form | _Available in Fleet Premium_. Target hosts that have any label in the array. |
| labels_exclude_any | array | form | _Available in Fleet Premium_. Target hosts that that don’t have any label in the array. |

Only one of `labels_include_all`, `labels_include_any`, or `labels_exclude_any` can be specified. If none are specified, all hosts are targeted.

#### Example

Add a new configuration profile to be applied to macOS hosts
assigned to a team. Note that in this example the form data specifies`team_id` in addition to
`profile`.

`POST /api/v1/fleet/configuration_profiles`

##### Request headers

```http
Content-Length: 850
Content-Type: multipart/form-data; boundary=------------------------f02md47480und42y
```

##### Request body

```http
--------------------------f02md47480und42y
Content-Disposition: form-data; name="team_id"

1
--------------------------f02md47480und42y
Content-Disposition: form-data; name="labels_include_all"

Label name 1
--------------------------f02md47480und42y
Content-Disposition: form-data; name="labels_include_all"

Label name 2
--------------------------f02md47480und42y
Content-Disposition: form-data; name="profile"; filename="Foo.mobileconfig"
Content-Type: application/octet-stream

<?xml version="1.0" encoding="UTF-8"?>
<!DOCTYPE plist PUBLIC "-//Apple//DTD PLIST 1.0//EN" "http://www.apple.com/DTDs/PropertyList-1.0.dtd">
<plist version="1.0">
<dict>
  <key>PayloadContent</key>
  <array/>
  <key>PayloadDisplayName</key>
  <string>Example profile</string>
  <key>PayloadIdentifier</key>
  <string>com.example.profile</string>
  <key>PayloadType</key>
  <string>Configuration</string>
  <key>PayloadUUID</key>
  <string>0BBF3E23-7F56-48FC-A2B6-5ACC598A4A69</string>
  <key>PayloadVersion</key>
  <integer>1</integer>
</dict>
</plist>
--------------------------f02md47480und42y--

```

##### Default response

`Status: 200`

```json
{
  "profile_uuid": "954ec5ea-a334-4825-87b3-937e7e381f24"
}
```

###### Additional notes
If the response is `Status: 409 Conflict`, the body may include additional error details in the case
of duplicate payload display name or duplicate payload identifier (macOS profiles).


### List custom OS settings (configuration profiles)

> [List custom macOS settings](https://github.com/fleetdm/fleet/blob/fleet-v4.40.0/docs/REST%20API/rest-api.md#list-custom-macos-settings-configuration-profiles) (`GET /api/v1/fleet/mdm/apple/profiles`) API endpoint is deprecated as of Fleet 4.41. It is maintained for backwards compatibility. Please use the below API endpoint instead.

Get a list of the configuration profiles in Fleet.

For Fleet Premium, the list can
optionally be filtered by team ID. If no team ID is specified, team profiles are excluded from the
results (i.e., only profiles that are associated with "No team" are listed).

`GET /api/v1/fleet/configuration_profiles`

#### Parameters

| Name                      | Type   | In    | Description                                                               |
| ------------------------- | ------ | ----- | ------------------------------------------------------------------------- |
| team_id                   | string | query | _Available in Fleet Premium_. The team id to filter profiles.              |
| page                      | integer | query | Page number of the results to fetch.                                     |
| per_page                  | integer | query | Results per page.                                                        |

#### Example

List all configuration profiles for macOS and Windows hosts enrolled to Fleet's MDM that are not assigned to any team.

`GET /api/v1/fleet/configuration_profiles`

##### Default response

`Status: 200`

```json
{
  "profiles": [
    {
      "profile_uuid": "39f6cbbc-fe7b-4adc-b7a9-542d1af89c63",
      "team_id": 0,
      "name": "Example macOS profile",
      "platform": "darwin",
      "identifier": "com.example.profile",
      "created_at": "2023-03-31T00:00:00Z",
      "updated_at": "2023-03-31T00:00:00Z",
      "checksum": "dGVzdAo=",
      "labels_exclude_any": [
       {
        "name": "Label name 1",
        "id": 1
       }
      ]
    },
    {
      "profile_uuid": "f5ad01cc-f416-4b5f-88f3-a26da3b56a19",
      "team_id": 0,
      "name": "Example Windows profile",
      "platform": "windows",
      "created_at": "2023-04-31T00:00:00Z",
      "updated_at": "2023-04-31T00:00:00Z",
      "checksum": "aCLemVr)",
      "labels_include_all": [
        {
          "name": "Label name 2",
          "broken": true,
        },
        {
          "name": "Label name 3",
          "id": 3
        }
      ]
    }
  ],
  "meta": {
    "has_next_results": false,
    "has_previous_results": false
  }
}
```

If one or more assigned labels are deleted the profile is considered broken (`broken: true`). It won’t be applied to new hosts.

### Get or download custom OS setting (configuration profile)

> [Download custom macOS setting](https://github.com/fleetdm/fleet/blob/fleet-v4.40.0/docs/REST%20API/rest-api.md#download-custom-macos-setting-configuration-profile) (`GET /api/v1/fleet/mdm/apple/profiles/:profile_id`) API endpoint is deprecated as of Fleet 4.41. It is maintained for backwards compatibility. Please use the API endpoint below instead.

`GET /api/v1/fleet/configuration_profiles/:profile_uuid`

#### Parameters

| Name                      | Type    | In    | Description                                             |
| ------------------------- | ------- | ----- | ------------------------------------------------------- |
| profile_uuid              | string | url   | **Required** The UUID of the profile to download.  |
| alt                       | string  | query | If specified and set to "media", downloads the profile. |

#### Example (get a profile metadata)

`GET /api/v1/fleet/configuration_profiles/f663713f-04ee-40f0-a95a-7af428c351a9`

##### Default response

`Status: 200`

```json
{
  "profile_uuid": "f663713f-04ee-40f0-a95a-7af428c351a9",
  "team_id": 0,
  "name": "Example profile",
  "platform": "darwin",
  "identifier": "com.example.profile",
  "created_at": "2023-03-31T00:00:00Z",
  "updated_at": "2023-03-31T00:00:00Z",
  "checksum": "dGVzdAo=",
  "labels_include_all": [
    {
      "name": "Label name 1",
      "id": 1,
      "broken": true
    },
    {
      "name": "Label name 2",
      "id": 2
    }
  ]
}
```

#### Example (download a profile)

`GET /api/v1/fleet/configuration_profiles/f663713f-04ee-40f0-a95a-7af428c351a9?alt=media`

##### Default response

`Status: 200`

**Note** To confirm success, it is important for clients to match content length with the response
header (this is done automatically by most clients, including the browser) rather than relying
solely on the response status code returned by this endpoint.

##### Example response headers

```http
  Content-Length: 542
  Content-Type: application/octet-stream
  Content-Disposition: attachment;filename="2023-03-31 Example profile.mobileconfig"
```

###### Example response body

```xml
<?xml version="1.0" encoding="UTF-8"?>
<!DOCTYPE plist PUBLIC "-//Apple//DTD PLIST 1.0//EN" "http://www.apple.com/DTDs/PropertyList-1.0.dtd">
<plist version="1.0">
<dict>
  <key>PayloadContent</key>
  <array/>
  <key>PayloadDisplayName</key>
  <string>Example profile</string>
  <key>PayloadIdentifier</key>
  <string>com.example.profile</string>
  <key>PayloadType</key>
  <string>Configuration</string>
  <key>PayloadUUID</key>
  <string>0BBF3E23-7F56-48FC-A2B6-5ACC598A4A69</string>
  <key>PayloadVersion</key>
  <integer>1</integer>
</dict>
</plist>
```

### Delete custom OS setting (configuration profile)

> [Delete custom macOS setting](https://github.com/fleetdm/fleet/blob/fleet-v4.40.0/docs/REST%20API/rest-api.md#delete-custom-macos-setting-configuration-profile) (`DELETE /api/v1/fleet/mdm/apple/profiles/:profile_id`) API endpoint is deprecated as of Fleet 4.41. It is maintained for backwards compatibility. Please use the below API endpoint instead.

`DELETE /api/v1/fleet/configuration_profiles/:profile_uuid`

#### Parameters

| Name                      | Type    | In    | Description                                                               |
| ------------------------- | ------- | ----- | ------------------------------------------------------------------------- |
| profile_uuid              | string  | url   | **Required** The UUID of the profile to delete. |

#### Example

`DELETE /api/v1/fleet/configuration_profiles/f663713f-04ee-40f0-a95a-7af428c351a9`

##### Default response

`Status: 200`


### Update disk encryption enforcement

> `PATCH /api/v1/fleet/mdm/apple/settings` API endpoint is deprecated as of Fleet 4.45. It is maintained for backward compatibility. Please use the new API endpoint below. See old API endpoint docs [here](https://github.com/fleetdm/fleet/blob/main/docs/REST%20API/rest-api.md?plain=1#L4296C29-L4296C29).

_Available in Fleet Premium_

`POST /api/v1/fleet/disk_encryption`

#### Parameters

| Name                   | Type    | In    | Description                                                                                 |
| -------------          | ------  | ----  | --------------------------------------------------------------------------------------      |
| team_id                | integer | body  | The team ID to apply the settings to. Settings applied to hosts in no team if absent.       |
| enable_disk_encryption | boolean | body  | Whether disk encryption should be enforced on devices that belong to the team (or no team). |

#### Example

`POST /api/v1/fleet/disk_encryption`

##### Default response

`204`


### Get disk encryption statistics

_Available in Fleet Premium_

Get aggregate status counts of disk encryption enforced on macOS and Windows hosts.

The summary can optionally be filtered by team ID.

`GET /api/v1/fleet/disk_encryption`

#### Parameters

| Name                      | Type   | In    | Description                                                               |
| ------------------------- | ------ | ----- | ------------------------------------------------------------------------- |
| team_id                   | string | query | _Available in Fleet Premium_. The team ID to filter the summary.           |

#### Example

`GET /api/v1/fleet/disk_encryption`

##### Default response

`Status: 200`

```json
{
  "verified": {"macos": 123, "windows": 123, "linux": 13},
  "verifying": {"macos": 123, "windows": 0, "linux": 0},
  "action_required": {"macos": 123, "windows": 0, "linux": 37},
  "enforcing": {"macos": 123, "windows": 123, "linux": 0},
  "failed": {"macos": 123, "windows": 123, "linux": 0},
  "removing_enforcement": {"macos": 123, "windows": 0, "linux": 0}
}
```


### Get OS settings status

> [Get macOS settings statistics](https://github.com/fleetdm/fleet/blob/fleet-v4.40.0/docs/REST%20API/rest-api.md#get-macos-settings-statistics) (`GET /api/v1/fleet/mdm/apple/profiles/summary`) API endpoint is deprecated as of Fleet 4.41. It is maintained for backwards compatibility. Please use the below API endpoint instead.

Get aggregate status counts of all OS settings (configuration profiles and disk encryption) enforced on hosts.

For Fleet Premium users, the counts can
optionally be filtered by `team_id`. If no `team_id` is specified, team profiles are excluded from the results (i.e., only profiles that are associated with "No team" are listed).

`GET /api/v1/fleet/configuration_profiles/summary`

#### Parameters

| Name                      | Type   | In    | Description                                                               |
| ------------------------- | ------ | ----- | ------------------------------------------------------------------------- |
| team_id                   | string | query | _Available in Fleet Premium_. The team ID to filter profiles.              |

#### Example

Get aggregate status counts of profiles for to macOS and Windows hosts that are assigned to "No team".

`GET /api/v1/fleet/configuration_profiles/summary`

##### Default response

`Status: 200`

```json
{
  "verified": 123,
  "verifying": 123,
  "failed": 123,
  "pending": 123
}
```

---

## Setup experience

- [Set custom MDM setup enrollment profile](#set-custom-mdm-setup-enrollment-profile)
- [Get custom MDM setup enrollment profile](#get-custom-mdm-setup-enrollment-profile)
- [Delete custom MDM setup enrollment profile](#delete-custom-mdm-setup-enrollment-profile)
- [Get Over-the-Air (OTA) enrollment profile](#get-over-the-air-ota-enrollment-profile) 
- [Get manual enrollment profile](#get-manual-enrollment-profile)
- [Upload a bootstrap package](#upload-a-bootstrap-package)
- [Get metadata about a bootstrap package](#get-metadata-about-a-bootstrap-package)
- [Delete a bootstrap package](#delete-a-bootstrap-package)
- [Download a bootstrap package](#download-a-bootstrap-package)
- [Get a summary of bootstrap package status](#get-a-summary-of-bootstrap-package-status)
- [Configure setup experience](#configure-setup-experience)
- [Upload an EULA file](#upload-an-eula-file)
- [Get metadata about an EULA file](#get-metadata-about-an-eula-file)
- [Delete an EULA file](#delete-an-eula-file)
- [Download an EULA file](#download-an-eula-file)
- [List software (setup experience)](#list-software-setup-experience)
- [Update software (setup experience)](#update-software-setup-experience)
- [Add script (setup experience)](#add-script-setup-experience)
- [Get or download script (setup experience)](#get-or-download-script-setup-experience)
- [Delete script (setup experience)](#delete-script-setup-experience)



### Set custom MDM setup enrollment profile

_Available in Fleet Premium_

Sets the custom MDM setup enrollment profile for a team or no team.

`POST /api/v1/fleet/enrollment_profiles/automatic`

#### Parameters

| Name                      | Type    | In    | Description                                                                   |
| ------------------------- | ------  | ----- | -------------------------------------------------------------------------     |
| team_id                   | integer | json  | The team ID this custom enrollment profile applies to, or no team if omitted. |
| name                      | string  | json  | The filename of the uploaded custom enrollment profile.                       |
| enrollment_profile        | object  | json  | The custom enrollment profile's json, as documented in https://developer.apple.com/documentation/devicemanagement/profile. |

#### Example

`POST /api/v1/fleet/enrollment_profiles/automatic`

##### Default response

`Status: 200`

```json
{
  "team_id": 123,
  "name": "dep_profile.json",
  "uploaded_at": "2023-04-04:00:00Z",
  "enrollment_profile": {
    "is_mandatory": true,
    "is_mdm_removable": false
  }
}
```

> NOTE: The `ConfigurationWebURL` and `URL` values in the custom MDM setup enrollment profile are automatically populated. Attempting to populate them with custom values may generate server response errors.

### Get custom MDM setup enrollment profile

_Available in Fleet Premium_

Gets the custom MDM setup enrollment profile for a team or no team.

`GET /api/v1/fleet/enrollment_profiles/automatic`

#### Parameters

| Name                      | Type    | In    | Description                                                                           |
| ------------------------- | ------  | ----- | -------------------------------------------------------------------------             |
| team_id                   | integer | query | The team ID for which to return the custom enrollment profile, or no team if omitted. |

#### Example

`GET /api/v1/fleet/enrollment_profiles/automatic?team_id=123`

##### Default response

`Status: 200`

```json
{
  "team_id": 123,
  "name": "dep_profile.json",
  "uploaded_at": "2023-04-04:00:00Z",
  "enrollment_profile": {
    "is_mandatory": true,
    "is_mdm_removable": false
  }
}
```

### Delete custom MDM setup enrollment profile

_Available in Fleet Premium_

Deletes the custom MDM setup enrollment profile assigned to a team or no team.

`DELETE /api/v1/fleet/enrollment_profiles/automatic`

#### Parameters

| Name                      | Type    | In    | Description                                                                           |
| ------------------------- | ------  | ----- | -------------------------------------------------------------------------             |
| team_id                   | integer | query | The team ID for which to delete the custom enrollment profile, or no team if omitted. |

#### Example

`DELETE /api/v1/fleet/enrollment_profiles/automatic?team_id=123`

##### Default response

`Status: 204`


### Get Over-the-Air (OTA) enrollment profile

`GET /api/v1/fleet/enrollment_profiles/ota`

The returned value is a signed `.mobileconfig` OTA enrollment profile. Install this profile on macOS, iOS, or iPadOS hosts to enroll them to a specific team in Fleet and turn on MDM features.

To enroll macOS hosts, turn on MDM features, and add [human-device mapping](#get-human-device-mapping), install the [manual enrollment profile](#get-manual-enrollment-profile) instead.

Learn more about OTA profiles [here](https://developer.apple.com/library/archive/documentation/NetworkingInternet/Conceptual/iPhoneOTAConfiguration/OTASecurity/OTASecurity.html).

#### Parameters

| Name              | Type    | In    | Description                                                                      |
|-------------------|---------|-------|----------------------------------------------------------------------------------|
| enroll_secret     | string  | query | **Required**. The enroll secret of the team this host will be assigned to.       |

#### Example

`GET /api/v1/fleet/enrollment_profiles/ota?enroll_secret=foobar`

##### Default response

`Status: 200`

> **Note:** To confirm success, it is important for clients to match content length with the response header (this is done automatically by most clients, including the browser) rather than relying solely on the response status code returned by this endpoint.

##### Example response headers

```http
  Content-Length: 542
  Content-Type: application/x-apple-aspen-config; charset=utf-8
  Content-Disposition: attachment;filename="fleet-mdm-enrollment-profile.mobileconfig"
  X-Content-Type-Options: nosniff
```

###### Example response body

```xml
<?xml version="1.0" encoding="UTF-8"?>
<!DOCTYPE plist PUBLIC "-//Apple Inc//DTD PLIST 1.0//EN" "http://www.apple.com/DTDs/PropertyList-1.0.dtd">
<plist version="1.0">
  <dict>
    <key>PayloadContent</key>
    <dict>
      <key>URL</key>
      <string>https://foo.example.com/api/fleet/ota_enrollment?enroll_secret=foobar</string>
      <key>DeviceAttributes</key>
      <array>
        <string>UDID</string>
        <string>VERSION</string>
        <string>PRODUCT</string>
	      <string>SERIAL</string>
      </array>
    </dict>
    <key>PayloadOrganization</key>
    <string>Acme Inc.</string>
    <key>PayloadDisplayName</key>
    <string>Acme Inc. enrollment</string>
    <key>PayloadVersion</key>
    <integer>1</integer>
    <key>PayloadUUID</key>
    <string>fdb376e5-b5bb-4d8c-829e-e90865f990c9</string>
    <key>PayloadIdentifier</key>
    <string>com.fleetdm.fleet.mdm.apple.ota</string>
    <key>PayloadType</key>
    <string>Profile Service</string>
  </dict>
</plist>
```


### Get manual enrollment profile

Retrieves an unsigned manual enrollment profile for macOS hosts. Install this profile on macOS hosts to turn on MDM features manually.

To add [human-device mapping](#get-human-device-mapping), add the end user's email to the enrollment profle. Learn how [here](https://fleetdm.com/guides/config-less-fleetd-agent-deployment#basic-article).

`GET /api/v1/fleet/enrollment_profiles/manual`

##### Example

`GET /api/v1/fleet/enrollment_profiles/manual`

##### Default response

`Status: 200`

```xml
<?xml version="1.0" encoding="UTF-8"?>
<!DOCTYPE plist PUBLIC "-//Apple//DTD PLIST 1.0//EN" "http://www.apple.com/DTDs/PropertyList-1.0.dtd">
<plist version="1.0">
<!-- ... -->
</plist>
```

### Upload a bootstrap package

_Available in Fleet Premium_

Upload a bootstrap package that will be automatically installed during DEP setup.

`POST /api/v1/fleet/bootstrap`

#### Parameters

| Name    | Type   | In   | Description                                                                                                                                                                                                            |
| ------- | ------ | ---- | ---------------------------------------------------------------------------------------------------------------------------------------------------------------------------------------------------------------------- |
| package | file   | form | **Required**. The bootstrap package installer. It must be a signed `pkg` file.                                                                                                                                         |
| team_id | string | form | The team ID for the package. If specified, the package will be installed to hosts that are assigned to the specified team. If not specified, the package will be installed to hosts that are not assigned to any team. |

#### Example

Upload a bootstrap package that will be installed to macOS hosts enrolled to MDM that are
assigned to a team. Note that in this example the form data specifies `team_id` in addition to
`package`.

`POST /api/v1/fleet/bootstrap`

##### Request headers

```http
Content-Length: 850
Content-Type: multipart/form-data; boundary=------------------------f02md47480und42y
```

##### Request body

```http
--------------------------f02md47480und42y
Content-Disposition: form-data; name="team_id"
1
--------------------------f02md47480und42y
Content-Disposition: form-data; name="package"; filename="bootstrap-package.pkg"
Content-Type: application/octet-stream
<BINARY_DATA>
--------------------------f02md47480und42y--
```

##### Default response

`Status: 200`


### Get metadata about a bootstrap package

_Available in Fleet Premium_

Get information about a bootstrap package that was uploaded to Fleet.

`GET /api/v1/fleet/bootstrap/:team_id/metadata`

#### Parameters

| Name       | Type    | In    | Description                                                                                                                                                                                                        |
| -------    | ------  | ---   | ---------------------------------------------------------------------------------------------------------------------------------------------------------                                                          |
| team_id    | string  | url   | **Required** The team ID for the package. Zero (0) can be specified to get information about the bootstrap package for hosts that don't belong to a team.                                                          |
| for_update | boolean | query | If set to `true`, the authorization will be for a `write` action instead of a `read`. Useful for the write-only `gitops` role when requesting the bootstrap metadata to check if the package needs to be replaced. |

#### Example

`GET /api/v1/fleet/bootstrap/0/metadata`

##### Default response

`Status: 200`

```json
{
  "name": "bootstrap-package.pkg",
  "team_id": 0,
  "sha256": "6bebb4433322fd52837de9e4787de534b4089ac645b0692dfb74d000438da4a3",
  "token": "AA598E2A-7952-46E3-B89D-526D45F7E233",
  "created_at": "2023-04-20T13:02:05Z"
}
```

In the response above:

- `token` is the value you can use to [download a bootstrap package](#download-a-bootstrap-package)
- `sha256` is the SHA256 digest of the bytes of the bootstrap package file.


### Delete a bootstrap package

_Available in Fleet Premium_

Delete a team's bootstrap package.

`DELETE /api/v1/fleet/bootstrap/:team_id`

#### Parameters

| Name    | Type   | In  | Description                                                                                                                                               |
| ------- | ------ | --- | --------------------------------------------------------------------------------------------------------------------------------------------------------- |
| team_id | string | url | **Required** The team ID for the package. Zero (0) can be specified to get information about the bootstrap package for hosts that don't belong to a team. |


#### Example

`DELETE /api/v1/fleet/bootstrap/1`

##### Default response

`Status: 200`


### Download a bootstrap package

_Available in Fleet Premium_

Download a bootstrap package.

`GET /api/v1/fleet/bootstrap`

#### Parameters

| Name  | Type   | In    | Description                                      |
| ----- | ------ | ----- | ------------------------------------------------ |
| token | string | query | **Required** The token of the bootstrap package. |

#### Example

`GET /api/v1/fleet/bootstrap?token=AA598E2A-7952-46E3-B89D-526D45F7E233`

##### Default response

`Status: 200`

```http
Status: 200
Content-Type: application/octet-stream
Content-Disposition: attachment
Content-Length: <length>
Body: <blob>
```

### Get a summary of bootstrap package status

_Available in Fleet Premium_

Get aggregate status counts of bootstrap packages delivered to DEP enrolled hosts.

The summary can optionally be filtered by team ID.

`GET /api/v1/fleet/bootstrap/summary`

#### Parameters

| Name                      | Type   | In    | Description                                                               |
| ------------------------- | ------ | ----- | ------------------------------------------------------------------------- |
| team_id                   | string | query | The team ID to filter the summary.                                        |

#### Example

`GET /api/v1/fleet/bootstrap/summary`

##### Default response

`Status: 200`

```json
{
  "installed": 10,
  "failed": 1,
  "pending": 4
}
```

### Configure setup experience

_Available in Fleet Premium_

`PATCH /api/v1/fleet/setup_experience`

#### Parameters

| Name                           | Type    | In    | Description                                                                                 |
| -------------          | ------  | ----  | --------------------------------------------------------------------------------------      |
| team_id                        | integer | body  | The team ID to apply the settings to. Settings applied to hosts in no team if absent.       |
| enable_end_user_authentication | boolean | body  | When enabled, require end users to authenticate with your identity provider (IdP) when they set up their new macOS hosts. |
| enable_release_device_manually | boolean | body  | When enabled, you're responsible for sending the DeviceConfigured command.|

#### Example

`PATCH /api/v1/fleet/setup_experience`

##### Request body

```json
{
  "team_id": 1,
  "enable_end_user_authentication": true,
  "enable_release_device_manually": true
}
```

##### Default response

`Status: 204`


### Upload an EULA file

_Available in Fleet Premium_

Upload an EULA that will be shown during the DEP flow.

`POST /api/v1/fleet/setup_experience/eula`

#### Parameters

| Name | Type | In   | Description                                       |
| ---- | ---- | ---- | ------------------------------------------------- |
| eula | file | form | **Required**. A PDF document containing the EULA. |

#### Example

`POST /api/v1/fleet/setup_experience/eula`

##### Request headers

```http
Content-Length: 850
Content-Type: multipart/form-data; boundary=------------------------f02md47480und42y
```

##### Request body

```http
--------------------------f02md47480und42y
Content-Disposition: form-data; name="eula"; filename="eula.pdf"
Content-Type: application/octet-stream
<BINARY_DATA>
--------------------------f02md47480und42y--
```

##### Default response

`Status: 200`


### Get metadata about an EULA file

_Available in Fleet Premium_

Get information about the EULA file that was uploaded to Fleet. If no EULA was previously uploaded, this endpoint returns a `404` status code.

`GET /api/v1/fleet/setup_experience/eula/metadata`

#### Example

`GET /api/v1/fleet/setup_experience/eula/metadata`

##### Default response

`Status: 200`

```json
{
  "name": "eula.pdf",
  "token": "AA598E2A-7952-46E3-B89D-526D45F7E233",
  "created_at": "2023-04-20T13:02:05Z"
}
```

In the response above:

- `token` is the value you can use to [download an EULA](#download-an-eula-file)


### Delete an EULA file

_Available in Fleet Premium_

Delete an EULA file.

`DELETE /api/v1/fleet/setup_experience/eula/:token`

#### Parameters

| Name  | Type   | In    | Description                              |
| ----- | ------ | ----- | ---------------------------------------- |
| token | string | path  | **Required** The token of the EULA file. |

#### Example

`DELETE /api/v1/fleet/setup_experience/eula/AA598E2A-7952-46E3-B89D-526D45F7E233`

##### Default response

`Status: 200`


### Download an EULA file

_Available in Fleet Premium_

Download an EULA file

`GET /api/v1/fleet/setup_experience/eula/:token`

#### Parameters

| Name  | Type   | In    | Description                              |
| ----- | ------ | ----- | ---------------------------------------- |
| token | string | path  | **Required** The token of the EULA file. |

#### Example

`GET /api/v1/fleet/setup_experience/eula/AA598E2A-7952-46E3-B89D-526D45F7E233`

##### Default response

`Status: 200`

```http
Status: 200
Content-Type: application/pdf
Content-Disposition: attachment
Content-Length: <length>
Body: <blob>
```

### List software (setup experience)

_Available in Fleet Premium_

List software that can or will be automatically installed during macOS setup. If `install_during_setup` is `true` it will be installed during setup.

`GET /api/v1/fleet/setup_experience/software`

| Name  | Type   | In    | Description                              |
| ----- | ------ | ----- | ---------------------------------------- |
| team_id | integer | query | _Available in Fleet Premium_. The ID of the team to filter software by. If not specified, it will filter only software that's available to hosts with no team. |
| page | integer | query | Page number of the results to fetch. |
| per_page | integer | query | Results per page. |


#### Example

`GET /api/v1/fleet/setup_experience/software?team_id=3`

##### Default response

`Status: 200`

```json
{
  "software_titles": [
    {
      "id": 12,
      "name": "Firefox.app",
      "software_package": {
        "name": "FirefoxInsall.pkg",
        "version": "125.6",
        "self_service": true,
        "install_during_setup": true
      },
      "app_store_app": null,
      "versions_count": 3,
      "source": "apps",
      "browser": "",
      "hosts_count": 48,
      "versions": [
        {
          "id": 123,
          "version": "1.12",
          "vulnerabilities": ["CVE-2023-1234","CVE-2023-4321","CVE-2023-7654"]
        },
        {
          "id": 124,
          "version": "3.4",
          "vulnerabilities": ["CVE-2023-1234","CVE-2023-4321","CVE-2023-7654"]
        },
        {
          "id": 12
          "version": "1.13",
          "vulnerabilities": ["CVE-2023-1234","CVE-2023-4321","CVE-2023-7654"]
        }
      ]
    }
  ],
  {
    "count": 2,
    "counts_updated_at": "2024-10-04T10:00:00Z",
    "meta": {
      "has_next_results": false,
      "has_previous_results": false
    }
  },
}
```

### Update software (setup experience)

_Available in Fleet Premium_

Set software that will be automatically installed during macOS setup. Software that isn't included in the request will be unset.

`PUT /api/v1/fleet/setup_experience/software`

| Name  | Type   | In    | Description                              |
| ----- | ------ | ----- | ---------------------------------------- |
| team_id | integer | query | _Available in Fleet Premium_. The ID of the team to set the software for. If not specified, it will set the software for hosts with no team. |
| software_title_ids | array | body | The ID of software titles to install during macOS setup. |

#### Example

`PUT /api/v1/fleet/setup_experience/software?team_id=3`

##### Default response

`Status: 200`

```json
{
  "software_title_ids": [23,3411,5032]
}
```

### Add script (setup experience)

_Available in Fleet Premium_

Add a script that will automatically run during macOS setup.

`POST /api/v1/fleet/setup_experience/script`

| Name  | Type   | In    | Description                              |
| ----- | ------ | ----- | ---------------------------------------- |
| team_id | integer | form | _Available in Fleet Premium_. The ID of the team to add the script to. If not specified, a script will be added for hosts with no team. |
| script | file | form | The ID of software titles to install during macOS setup. |

#### Example

`POST /api/v1/fleet/setup_experience/script`

##### Default response

`Status: 200`

##### Request headers

```http
Content-Length: 306
Content-Type: multipart/form-data; boundary=------------------------f02md47480und42y
```

##### Request body

```http
--------------------------f02md47480und42y
Content-Disposition: form-data; name="team_id"

1
--------------------------f02md47480und42y
Content-Disposition: form-data; name="script"; filename="myscript.sh"
Content-Type: application/octet-stream

echo "hello"
--------------------------f02md47480und42y--

```

### Get or download script (setup experience)

_Available in Fleet Premium_

Get a script that will automatically run during macOS setup.

`GET /api/v1/fleet/setup_experience/script`

| Name  | Type   | In    | Description                              |
| ----- | ------ | ----- | ---------------------------------------- |
| team_id | integer | query | _Available in Fleet Premium_. The ID of the team to get the script for. If not specified, script will be returned for hosts with no team. |
| alt  | string | query | If specified and set to "media", downloads the script's contents. |


#### Example (get script)

`GET /api/v1/fleet/setup_experience/script?team_id=3`

##### Default response

`Status: 200`

```json
{
  "id": 1,
  "team_id": 3,
  "name": "setup-experience-script.sh",
  "created_at": "2023-07-30T13:41:07Z",
  "updated_at": "2023-07-30T13:41:07Z"
}
```

#### Example (download script)

`GET /api/v1/fleet/setup_experience/script?team_id=3?alt=media`

##### Example response headers

```http
Content-Length: 13
Content-Type: application/octet-stream
Content-Disposition: attachment;filename="2023-09-27 script_1.sh"
```

###### Example response body

`Status: 200`

```
echo "hello"
```

### Delete script (setup experience)

_Available in Fleet Premium_

Delete a script that will automatically run during macOS setup.

`DELETE /api/v1/fleet/setup_experience/script`

| Name  | Type   | In    | Description                              |
| ----- | ------ | ----- | ---------------------------------------- |
| team_id | integer | query | _Available in Fleet Premium_. The ID of the team to get the script for. If not specified, script will be returned for hosts with no team. |

#### Example

`DELETE /api/v1/fleet/setup_experience/script?team_id=3`

##### Default response

`Status: 200`

---

## Commands

- [Run MDM command](#run-mdm-command)
- [Get MDM command results](#get-mdm-command-results)
- [List MDM commands](#list-mdm-commands)


### Run MDM command

> `POST /api/v1/fleet/mdm/apple/enqueue` API endpoint is deprecated as of Fleet 4.40. It is maintained for backward compatibility. Please use the new API endpoint below. See old API endpoint docs [here](https://github.com/fleetdm/fleet/blob/fleet-v4.39.0/docs/REST%20API/rest-api.md#run-custom-mdm-command).

This endpoint tells Fleet to run a custom MDM command, on the targeted macOS or Windows hosts, the next time they come online.

`POST /api/v1/fleet/commands/run`

#### Parameters

| Name                      | Type   | In    | Description                                                               |
| ------------------------- | ------ | ----- | ------------------------------------------------------------------------- |
| command                   | string | json  | A Base64 encoded MDM command as described in [Apple's documentation](https://developer.apple.com/documentation/devicemanagement/commands_and_queries) or [Windows's documentation](https://learn.microsoft.com/en-us/openspecs/windows_protocols/ms-mdm/0353f3d6-dbe2-42b6-b8d5-50db9333bba4). Supported formats are standard and raw (unpadded). You can paste your Base64 code to the [online decoder](https://devpal.co/base64-decode/) to check if you're using the valid format. |
| host_uuids                | array  | json  | An array of host UUIDs enrolled in Fleet on which the command should run. |

Note that the `EraseDevice` and `DeviceLock` commands are _available in Fleet Premium_ only.

#### Example

`POST /api/v1/fleet/commands/run`

##### Default response

`Status: 200`

```json
{
  "command_uuid": "a2064cef-0000-1234-afb9-283e3c1d487e",
  "request_type": "ProfileList"
}
```


### Get MDM command results

> `GET /api/v1/fleet/mdm/apple/commandresults` API endpoint is deprecated as of Fleet 4.40. It is maintained for backward compatibility. Please use the new API endpoint below. See old API endpoint docs [here](https://github.com/fleetdm/fleet/blob/fleet-v4.39.0/docs/REST%20API/rest-api.md#get-custom-mdm-command-results).

This endpoint returns the results for a specific custom MDM command.

In the reponse, the possible `status` values for macOS, iOS, and iPadOS hosts are the following:

* Pending: the command has yet to run on the host. The host will run the command the next time it comes online.
* NotNow: the host responded with "NotNow" status via the MDM protocol: the host received the command, but couldn’t execute it. The host will try to run the command the next time it comes online.
* Acknowledged: the host responded with "Acknowledged" status via the MDM protocol: the host processed the command successfully.
* Error: the host responded with "Error" status via the MDM protocol: an error occurred. Run the `fleetctl get mdm-command-results --id=<insert-command-id` to view the error.
* CommandFormatError: the host responded with "CommandFormatError" status via the MDM protocol: a protocol error occurred, which can result from a malformed command. Run the `fleetctl get mdm-command-results --id=<insert-command-id` to view the error.

The possible `status` values for Windows hosts are documented in Microsoft's documentation [here](https://learn.microsoft.com/en-us/windows/client-management/oma-dm-protocol-support#syncml-response-status-codes).

`GET /api/v1/fleet/commands/results`

#### Parameters

| Name                      | Type   | In    | Description                                                               |
| ------------------------- | ------ | ----- | ------------------------------------------------------------------------- |
| command_uuid              | string | query | The unique identifier of the command.                                     |

#### Example

`GET /api/v1/fleet/commands/results?command_uuid=a2064cef-0000-1234-afb9-283e3c1d487e`

##### Default response

`Status: 200`

```json
{
  "results": [
    {
      "host_uuid": "145cafeb-87c7-4869-84d5-e4118a927746",
      "command_uuid": "a2064cef-0000-1234-afb9-283e3c1d487e",
      "status": "Acknowledged",
      "updated_at": "2023-04-04:00:00Z",
      "request_type": "ProfileList",
      "hostname": "mycomputer",
      "payload": "PD94bWwgdmVyc2lvbj0iMS4wIiBlbmNvZGluZz0iVVRGLTgiPz4NCjwhRE9DVFlQRSBwbGlzdCBQVUJMSUMgIi0vL0FwcGxlLy9EVEQgUExJU1QgMS4wLy9FTiIgImh0dHA6Ly93d3cuYXBwbGUuY29tL0RURHMvUHJvcGVydHlMaXN0LTEuMC5kdGQiPg0KPHBsaXN0IHZlcnNpb249IjEuMCI+DQo8ZGljdD4NCg0KCTxrZXk+UGF5bG9hZERlc2NyaXB0aW9uPC9rZXk+DQoJPHN0cmluZz5UaGlzIHByb2ZpbGUgY29uZmlndXJhdGlvbiBpcyBkZXNpZ25lZCB0byBhcHBseSB0aGUgQ0lTIEJlbmNobWFyayBmb3IgbWFjT1MgMTAuMTQgKHYyLjAuMCksIDEwLjE1ICh2Mi4wLjApLCAxMS4wICh2Mi4wLjApLCBhbmQgMTIuMCAodjEuMC4wKTwvc3RyaW5nPg0KCTxrZXk+UGF5bG9hZERpc3BsYXlOYW1lPC9rZXk+DQoJPHN0cmluZz5EaXNhYmxlIEJsdWV0b290aCBzaGFyaW5nPC9zdHJpbmc+DQoJPGtleT5QYXlsb2FkRW5hYmxlZDwva2V5Pg0KCTx0cnVlLz4NCgk8a2V5PlBheWxvYWRJZGVudGlmaWVyPC9rZXk+DQoJPHN0cmluZz5jaXMubWFjT1NCZW5jaG1hcmsuc2VjdGlvbjIuQmx1ZXRvb3RoU2hhcmluZzwvc3RyaW5nPg0KCTxrZXk+UGF5bG9hZFNjb3BlPC9rZXk+DQoJPHN0cmluZz5TeXN0ZW08L3N0cmluZz4NCgk8a2V5PlBheWxvYWRUeXBlPC9rZXk+DQoJPHN0cmluZz5Db25maWd1cmF0aW9uPC9zdHJpbmc+DQoJPGtleT5QYXlsb2FkVVVJRDwva2V5Pg0KCTxzdHJpbmc+NUNFQkQ3MTItMjhFQi00MzJCLTg0QzctQUEyOEE1QTM4M0Q4PC9zdHJpbmc+DQoJPGtleT5QYXlsb2FkVmVyc2lvbjwva2V5Pg0KCTxpbnRlZ2VyPjE8L2ludGVnZXI+DQogICAgPGtleT5QYXlsb2FkUmVtb3ZhbERpc2FsbG93ZWQ8L2tleT4NCiAgICA8dHJ1ZS8+DQoJPGtleT5QYXlsb2FkQ29udGVudDwva2V5Pg0KCTxhcnJheT4NCgkJPGRpY3Q+DQoJCQk8a2V5PlBheWxvYWRDb250ZW50PC9rZXk+DQoJCQk8ZGljdD4NCgkJCQk8a2V5PmNvbS5hcHBsZS5CbHVldG9vdGg8L2tleT4NCgkJCQk8ZGljdD4NCgkJCQkJPGtleT5Gb3JjZWQ8L2tleT4NCgkJCQkJPGFycmF5Pg0KCQkJCQkJPGRpY3Q+DQoJCQkJCQkJPGtleT5tY3hfcHJlZmVyZW5jZV9zZXR0aW5nczwva2V5Pg0KCQkJCQkJCTxkaWN0Pg0KCQkJCQkJCQk8a2V5PlByZWZLZXlTZXJ2aWNlc0VuYWJsZWQ8L2tleT4NCgkJCQkJCQkJPGZhbHNlLz4NCgkJCQkJCQk8L2RpY3Q+DQoJCQkJCQk8L2RpY3Q+DQoJCQkJCTwvYXJyYXk+DQoJCQkJPC9kaWN0Pg0KCQkJPC9kaWN0Pg0KCQkJPGtleT5QYXlsb2FkRGVzY3JpcHRpb248L2tleT4NCgkJCTxzdHJpbmc+RGlzYWJsZXMgQmx1ZXRvb3RoIFNoYXJpbmc8L3N0cmluZz4NCgkJCTxrZXk+UGF5bG9hZERpc3BsYXlOYW1lPC9rZXk+DQoJCQk8c3RyaW5nPkN1c3RvbTwvc3RyaW5nPg0KCQkJPGtleT5QYXlsb2FkRW5hYmxlZDwva2V5Pg0KCQkJPHRydWUvPg0KCQkJPGtleT5QYXlsb2FkSWRlbnRpZmllcjwva2V5Pg0KCQkJPHN0cmluZz4wMjQwREQxQy03MERDLTQ3NjYtOTAxOC0wNDMyMkJGRUVBRDE8L3N0cmluZz4NCgkJCTxrZXk+UGF5bG9hZFR5cGU8L2tleT4NCgkJCTxzdHJpbmc+Y29tLmFwcGxlLk1hbmFnZWRDbGllbnQucHJlZmVyZW5jZXM8L3N0cmluZz4NCgkJCTxrZXk+UGF5bG9hZFVVSUQ8L2tleT4NCgkJCTxzdHJpbmc+MDI0MEREMUMtNzBEQy00NzY2LTkwMTgtMDQzMjJCRkVFQUQxPC9zdHJpbmc+DQoJCQk8a2V5PlBheWxvYWRWZXJzaW9uPC9rZXk+DQoJCQk8aW50ZWdlcj4xPC9pbnRlZ2VyPg0KCQk8L2RpY3Q+DQoJPC9hcnJheT4NCjwvZGljdD4NCjwvcGxpc3Q+",
      "result": "PD94bWwgdmVyc2lvbj0iMS4wIiBlbmNvZGluZz0iVVRGLTgiPz4NCjwhRE9DVFlQRSBwbGlzdCBQVUJMSUMgIi0vL0FwcGxlLy9EVEQgUExJU1QgMS4wLy9FTiIgImh0dHA6Ly93d3cuYXBwbGUuY29tL0RURHMvUHJvcGVydHlMaXN0LTEuMC5kdGQiPg0KPHBsaXN0IHZlcnNpb249IjEuMCI+DQo8ZGljdD4NCiAgICA8a2V5PkNvbW1hbmRVVUlEPC9rZXk+DQogICAgPHN0cmluZz4wMDAxX0luc3RhbGxQcm9maWxlPC9zdHJpbmc+DQogICAgPGtleT5TdGF0dXM8L2tleT4NCiAgICA8c3RyaW5nPkFja25vd2xlZGdlZDwvc3RyaW5nPg0KICAgIDxrZXk+VURJRDwva2V5Pg0KICAgIDxzdHJpbmc+MDAwMDgwMjAtMDAwOTE1MDgzQzgwMDEyRTwvc3RyaW5nPg0KPC9kaWN0Pg0KPC9wbGlzdD4="
    }
  ]
}
```

> Note: If the server has not yet received a result for a command, it will return an empty object (`{}`).

### List MDM commands

> `GET /api/v1/fleet/mdm/apple/commands` API endpoint is deprecated as of Fleet 4.40. It is maintained for backward compatibility. Please use the new API endpoint below. See old API endpoint docs [here](https://github.com/fleetdm/fleet/blob/fleet-v4.39.0/docs/REST%20API/rest-api.md#list-custom-mdm-commands).

This endpoint returns the list of custom MDM commands that have been executed.

`GET /api/v1/fleet/commands`

#### Parameters

| Name                      | Type    | In    | Description                                                               |
| ------------------------- | ------  | ----- | ------------------------------------------------------------------------- |
| page                      | integer | query | Page number of the results to fetch.                                      |
| per_page                  | integer | query | Results per page.                                                         |
| order_key                 | string  | query | What to order results by. Can be any field listed in the `results` array example below. |
| order_direction           | string  | query | **Requires `order_key`**. The direction of the order given the order key. Options include `asc` and `desc`. Default is `asc`. |
| host_identifier           | string  | query | The host's `hostname`, `uuid`, or `hardware_serial`. |
| request_type              | string  | query | The request type to filter commands by. |

#### Example

`GET /api/v1/fleet/commands?per_page=5`

##### Default response

`Status: 200`

```json
{
  "results": [
    {
      "host_uuid": "145cafeb-87c7-4869-84d5-e4118a927746",
      "command_uuid": "a2064cef-0000-1234-afb9-283e3c1d487e",
      "status": "Acknowledged",
      "updated_at": "2023-04-04:00:00Z",
      "request_type": "ProfileList",
      "hostname": "mycomputer"
    },
    {
      "host_uuid": "322vghee-12c7-8976-83a1-e2118a927342",
      "command_uuid": "d76d69b7-d806-45a9-8e49-9d6dc533485c",
      "status": "200",
      "updated_at": "2023-05-04:00:00Z",
      "request_type": "./Device/Vendor/MSFT/Reboot/RebootNow",
      "hostname": "myhost"
    }
  ]
}
```

---

## Integrations

- [Get Apple Push Notification service (APNs)](#get-apple-push-notification-service-apns)
- [List Apple Business Manager (ABM) tokens](#list-apple-business-manager-abm-tokens)
- [List Volume Purchasing Program (VPP) tokens](#list-volume-purchasing-program-vpp-tokens)

### Get Apple Push Notification service (APNs)

`GET /api/v1/fleet/apns`

#### Parameters

None.

#### Example

`GET /api/v1/fleet/apns`

##### Default response

`Status: 200`

```json
{
  "common_name": "APSP:04u52i98aewuh-xxxx-xxxx-xxxx-xxxx",
  "serial_number": "1234567890987654321",
  "issuer": "Apple Application Integration 2 Certification Authority",
  "renew_date": "2023-09-30T00:00:00Z"
}
```

### List Apple Business Manager (ABM) tokens

_Available in Fleet Premium_

`GET /api/v1/fleet/abm_tokens`

#### Parameters

None.

#### Example

`GET /api/v1/fleet/abm_tokens`

##### Default response

`Status: 200`

```json
"abm_tokens": [
  {
    "id": 1,
    "apple_id": "apple@example.com",
    "org_name": "Fleet Device Management Inc.",
    "mdm_server_url": "https://example.com/mdm/apple/mdm",
    "renew_date": "2023-11-29T00:00:00Z",
    "terms_expired": false,
    "macos_team": {
      "name": "💻 Workstations",
      "id": 1
    },
    "ios_team": {
      "name": "📱🏢 Company-owned iPhones",
      "id": 2
    },
    "ipados_team": {
      "name": "🔳🏢 Company-owned iPads",
      "id": 3
    }
  }
]
```

### List Volume Purchasing Program (VPP) tokens

_Available in Fleet Premium_

`GET /api/v1/fleet/vpp_tokens`

#### Parameters

None.

#### Example

`GET /api/v1/fleet/vpp_tokens`

##### Default response

`Status: 200`

```json
"vpp_tokens": [
  {
    "id": 1,
    "org_name": "Fleet Device Management Inc.",
    "location": "https://example.com/mdm/apple/mdm",
    "renew_date": "2023-11-29T00:00:00Z",
    "teams": [
      {
        "name": "💻 Workstations",
        "id": 1
      },
      {
        "name": "💻🐣 Workstations (canary)",
        "id": 2
      },
      {
        "name": "📱🏢 Company-owned iPhones",
        "id": 3
      },
      {
        "name": "🔳🏢 Company-owned iPads",
        "id": 4
      }
    ],
  }
]
```

### Get Volume Purchasing Program (VPP)


> **Experimental feature**. This feature is undergoing rapid improvement, which may result in breaking changes to the API or configuration surface. It is not recommended for use in automated workflows.

_Available in Fleet Premium_

`GET /api/v1/fleet/vpp`

#### Example

`GET /api/v1/fleet/vpp`

##### Default response

`Status: 200`

```json
{
  "org_name": "Acme Inc.",
  "renew_date": "2023-11-29T00:00:00Z",
  "location": "Acme Inc. Main Address"
}
```

---

## Policies

- [List policies](#list-policies)
- [Count policies](#count-policies)
- [Get policy by ID](#get-policy-by-id)
- [Add policy](#add-policy)
- [Remove policies](#remove-policies)
- [Edit policy](#edit-policy)
- [Reset automations for all hosts failing policies](#reset-automations-for-all-hosts-failing-policies)

Policies are yes or no questions you can ask about your hosts.

Policies in Fleet are defined by osquery queries.

A passing host answers "yes" to a policy if the host returns results for a policy's query.

A failing host answers "no" to a policy if the host does not return results for a policy's query.

For example, a policy might ask “Is Gatekeeper enabled on macOS devices?“ This policy's osquery query might look like the following: `SELECT 1 FROM gatekeeper WHERE assessments_enabled = 1;`

### List policies

`GET /api/v1/fleet/global/policies`

#### Parameters

| Name                    | Type    | In    | Description                                                                                                                                                                                                                                                                                                                                 |
| ----------------------- | ------- | ----- | ------------------------------------------------------------------------------------------------------------------------------------------------------------------------------------------------------------------------------------------------------------------------------------------------------------------------------------------- |
| page                    | integer | query | Page number of the results to fetch.                                                                                                                                                                                                                                                                                                        |
| per_page                | integer | query | Results per page.

#### Example

`GET /api/v1/fleet/global/policies`

##### Default response

`Status: 200`

```json
{
  "policies": [
    {
      "id": 1,
      "name": "Gatekeeper enabled",
      "query": "SELECT 1 FROM gatekeeper WHERE assessments_enabled = 1;",
      "description": "Checks if gatekeeper is enabled on macOS devices",
      "critical": false,
      "author_id": 42,
      "author_name": "John",
      "author_email": "john@example.com",
      "team_id": null,
      "resolution": "Resolution steps",
      "platform": "darwin",
      "created_at": "2021-12-15T15:23:57Z",
      "updated_at": "2021-12-15T15:23:57Z",
      "passing_host_count": 2000,
      "failing_host_count": 300,
      "host_count_updated_at": "2023-12-20T15:23:57Z"
    },
    {
      "id": 2,
      "name": "Windows machines with encrypted hard disks",
      "query": "SELECT 1 FROM bitlocker_info WHERE protection_status = 1;",
      "description": "Checks if the hard disk is encrypted on Windows devices",
      "critical": true,
      "author_id": 43,
      "author_name": "Alice",
      "author_email": "alice@example.com",
      "team_id": null,
      "resolution": "Resolution steps",
      "platform": "windows",
      "created_at": "2021-12-31T14:52:27Z",
      "updated_at": "2022-02-10T20:59:35Z",
      "passing_host_count": 2300,
      "failing_host_count": 0,
      "host_count_updated_at": "2023-12-20T15:23:57Z"
    }
  ]
}
```

---

### Count policies

`GET /api/v1/fleet/policies/count`


#### Parameters
| Name               | Type    | In   | Description                                                                                                   |
| ------------------ | ------- | ---- | ------------------------------------------------------------------------------------------------------------- |
| query                 | string | query | Search query keywords. Searchable fields include `name`.  |

#### Example

`GET /api/v1/fleet/policies/count`

##### Default response

`Status: 200`

```json
{
  "count": 43
}
```

---

### Get policy by ID

`GET /api/v1/fleet/global/policies/:id`

#### Parameters

| Name               | Type    | In   | Description                                                                                                   |
| ------------------ | ------- | ---- | ------------------------------------------------------------------------------------------------------------- |
| id                 | integer | path | **Required.** The policy's ID.                                                                                |

#### Example

`GET /api/v1/fleet/global/policies/1`

##### Default response

`Status: 200`

```json
{
  "policy": {
      "id": 1,
      "name": "Gatekeeper enabled",
      "query": "SELECT 1 FROM gatekeeper WHERE assessments_enabled = 1;",
      "description": "Checks if gatekeeper is enabled on macOS devices",
      "critical": false,
      "author_id": 42,
      "author_name": "John",
      "author_email": "john@example.com",
      "team_id": null,
      "resolution": "Resolution steps",
      "platform": "darwin",
      "created_at": "2021-12-15T15:23:57Z",
      "updated_at": "2021-12-15T15:23:57Z",
      "passing_host_count": 2000,
      "failing_host_count": 300,
      "host_count_updated_at": "2023-12-20T15:23:57Z"
    }
}
```

### Add policy

`POST /api/v1/fleet/global/policies`

#### Parameters

| Name        | Type    | In   | Description                          |
| ----------  | ------- | ---- | ------------------------------------ |
| name        | string  | body | The policy's name.                    |
| query       | string  | body | The policy's query in SQL.                    |
| description | string  | body | The policy's description.             |
| resolution  | string  | body | The resolution steps for the policy. |
| platform    | string  | body | Comma-separated target platforms, currently supported values are "windows", "linux", "darwin". The default, an empty string means target all platforms. |
| critical    | boolean | body | _Available in Fleet Premium_. Mark policy as critical/high impact. |

#### Example (preferred)

`POST /api/v1/fleet/global/policies`

#### Request body

```json
{
  "name": "Gatekeeper enabled",
  "query": "SELECT 1 FROM gatekeeper WHERE assessments_enabled = 1;",
  "description": "Checks if gatekeeper is enabled on macOS devices",
  "resolution": "Resolution steps",
  "platform": "darwin",
  "critical": true
}
```

##### Default response

`Status: 200`

```json
{
  "policy": {
    "id": 43,
    "name": "Gatekeeper enabled",
    "query": "SELECT 1 FROM gatekeeper WHERE assessments_enabled = 1;",
    "description": "Checks if gatekeeper is enabled on macOS devices",
    "critical": true,
    "author_id": 42,
    "author_name": "John",
    "author_email": "john@example.com",
    "team_id": null,
    "resolution": "Resolution steps",
    "platform": "darwin",
    "created_at": "2022-03-17T20:15:55Z",
    "updated_at": "2022-03-17T20:15:55Z",
    "passing_host_count": 0,
    "failing_host_count": 0,
    "host_count_updated_at": null
  }
}
```

### Remove policies

`POST /api/v1/fleet/global/policies/delete`

#### Parameters

| Name     | Type    | In   | Description                                       |
| -------- | ------- | ---- | ------------------------------------------------- |
| ids      | array   | body | **Required.** The IDs of the policies to delete.  |

#### Example

`POST /api/v1/fleet/global/policies/delete`

#### Request body

```json
{
  "ids": [ 1 ]
}
```

##### Default response

`Status: 200`

```json
{
  "deleted": 1
}
```

### Edit policy

`PATCH /api/v1/fleet/global/policies/:id`

#### Parameters

| Name        | Type    | In   | Description                          |
| ----------  | ------- | ---- | ------------------------------------ |
| id          | integer | path | The policy's ID.                     |
| name        | string  | body | The query's name.                    |
| query       | string  | body | The query in SQL.                    |
| description | string  | body | The query's description.             |
| resolution  | string  | body | The resolution steps for the policy. |
| platform    | string  | body | Comma-separated target platforms, currently supported values are "windows", "linux", "darwin". The default, an empty string means target all platforms. |
| critical    | boolean | body | _Available in Fleet Premium_. Mark policy as critical/high impact. |

#### Example

`PATCH /api/v1/fleet/global/policies/42`

##### Request body

```json
{
  "name": "Gatekeeper enabled",
  "query": "SELECT 1 FROM gatekeeper WHERE assessments_enabled = 1;",
  "description": "Checks if gatekeeper is enabled on macOS devices",
  "critical": true,
  "resolution": "Resolution steps",
  "platform": "darwin"
}
```

##### Default response

`Status: 200`

```json
{
  "policy": {
    "id": 42,
    "name": "Gatekeeper enabled",
    "query": "SELECT 1 FROM gatekeeper WHERE assessments_enabled = 1;",
    "description": "Checks if gatekeeper is enabled on macOS devices",
    "critical": true,
    "author_id": 43,
    "author_name": "John",
    "author_email": "john@example.com",
    "team_id": null,
    "resolution": "Resolution steps",
    "platform": "darwin",
    "created_at": "2022-03-17T20:15:55Z",
    "updated_at": "2022-03-17T20:15:55Z",
    "passing_host_count": 0,
    "failing_host_count": 0,
    "host_count_updated_at": null
  }
}
```

### Reset automations for all hosts failing policies

Resets [automation](https://fleetdm.com/docs/using-fleet/automations#policy-automations) status for *all* hosts failing the specified policies. On the next automation run, any failing host will be considered newly failing.

`POST /api/v1/fleet/automations/reset`

#### Parameters

| Name        | Type     | In   | Description                                              |
| ----------  | -------- | ---- | -------------------------------------------------------- |
| policy_ids  | array    | body | Filters to only run policy automations for the specified policies. |
| team_ids    | array    | body | _Available in Fleet Premium_. Filters to only run policy automations for hosts in the specified teams. |


#### Example

`POST /api/v1/fleet/automations/reset`

##### Request body

```json
{
    "team_ids": [1],
    "policy_ids": [1, 2, 3]
}
```

##### Default response

`Status: 200`

```json
{}
```

---

## Team policies

- [List team policies](#list-team-policies)
- [Count team policies](#count-team-policies)
- [Get team policy by ID](#get-team-policy-by-id)
- [Add team policy](#add-team-policy)
- [Remove team policies](#remove-team-policies)
- [Edit team policy](#edit-team-policy)

_Available in Fleet Premium_

Team policies work the same as policies, but at the team level.

### List team policies

`GET /api/v1/fleet/teams/:id/policies`

#### Parameters

| Name               | Type    | In   | Description                                                                                                   |
| ------------------ | ------- | ---- | ------------------------------------------------------------------------------------------------------------- |
| id                 | integer | path  | **Required.** Defines what team ID to operate on                                                                            |
| merge_inherited  | boolean | query | If `true`, will return both team policies **and** inherited ("All teams") policies the `policies` list, and will not return a separate `inherited_policies` list. |
| query                 | string | query | Search query keywords. Searchable fields include `name`. |
| page                    | integer | query | Page number of the results to fetch.                                                                                                                                                                                                                                                                                                        |
| per_page                | integer | query | Results per page. |


#### Example (default usage)

`GET /api/v1/fleet/teams/1/policies`

##### Default response

`Status: 200`

```json
{
  "policies": [
    {
      "id": 1,
      "name": "Gatekeeper enabled",
      "query": "SELECT 1 FROM gatekeeper WHERE assessments_enabled = 1;",
      "description": "Checks if gatekeeper is enabled on macOS devices",
      "critical": true,
      "author_id": 42,
      "author_name": "John",
      "author_email": "john@example.com",
      "team_id": 1,
      "resolution": "Resolution steps",
      "platform": "darwin",
      "created_at": "2021-12-16T14:37:37Z",
      "updated_at": "2021-12-16T16:39:00Z",
      "passing_host_count": 2000,
      "failing_host_count": 300,
      "host_count_updated_at": "2023-12-20T15:23:57Z",
      "calendar_events_enabled": true
    },
    {
      "id": 2,
      "name": "Windows machines with encrypted hard disks",
      "query": "SELECT 1 FROM bitlocker_info WHERE protection_status = 1;",
      "description": "Checks if the hard disk is encrypted on Windows devices",
      "critical": false,
      "author_id": 43,
      "author_name": "Alice",
      "author_email": "alice@example.com",
      "team_id": 1,
      "resolution": "Resolution steps",
      "platform": "windows",
      "created_at": "2021-12-16T14:37:37Z",
      "updated_at": "2021-12-16T16:39:00Z",
      "passing_host_count": 2300,
      "failing_host_count": 0,
      "host_count_updated_at": "2023-12-20T15:23:57Z",
      "calendar_events_enabled": false,
      "run_script": {
        "name": "Encrypt Windows disk with BitLocker",
        "id": 234
      }
    },
    {
      "id": 3,
      "name": "macOS - install/update Adobe Acrobat",
      "query": "SELECT 1 FROM apps WHERE name = \"Adobe Acrobat.app\" AND bundle_short_version != \"24.002.21005\";",
      "description": "Checks if the hard disk is encrypted on Windows devices",
      "critical": false,
      "author_id": 43,
      "author_name": "Alice",
      "author_email": "alice@example.com",
      "team_id": 1,
      "resolution": "Resolution steps",
      "platform": "darwin",
      "created_at": "2021-12-16T14:37:37Z",
      "updated_at": "2021-12-16T16:39:00Z",
      "passing_host_count": 2300,
      "failing_host_count": 3,
      "host_count_updated_at": "2023-12-20T15:23:57Z",
      "calendar_events_enabled": false,
      "install_software": {
        "name": "Adobe Acrobat.app",
        "software_title_id": 1234
      }
    }
  ],
  "inherited_policies": [
    {
      "id": 136,
      "name": "Arbitrary Test Policy (all platforms) (all teams)",
      "query": "SELECT 1 FROM osquery_info WHERE 1=1;",
      "description": "If you're seeing this, mostly likely this is because someone is testing out failing policies in dogfood. You can ignore this.",
      "critical": true,
      "author_id": 77,
      "author_name": "Test Admin",
      "author_email": "test@admin.com",
      "team_id": null,
      "resolution": "To make it pass, change \"1=0\" to \"1=1\". To make it fail, change \"1=1\" to \"1=0\".",
      "platform": "darwin,windows,linux",
      "created_at": "2022-08-04T19:30:18Z",
      "updated_at": "2022-08-30T15:08:26Z",
      "passing_host_count": 10,
      "failing_host_count": 9,
      "host_count_updated_at": "2023-12-20T15:23:57Z"
    }
  ]
}
```

#### Example (returns single list)

`GET /api/v1/fleet/teams/1/policies?merge_inherited=true`

##### Default response

`Status: 200`

```json
{
  "policies": [
    {
      "id": 1,
      "name": "Gatekeeper enabled",
      "query": "SELECT 1 FROM gatekeeper WHERE assessments_enabled = 1;",
      "description": "Checks if gatekeeper is enabled on macOS devices",
      "critical": true,
      "author_id": 42,
      "author_name": "John",
      "author_email": "john@example.com",
      "team_id": 1,
      "resolution": "Resolution steps",
      "platform": "darwin",
      "created_at": "2021-12-16T14:37:37Z",
      "updated_at": "2021-12-16T16:39:00Z",
      "passing_host_count": 2000,
      "failing_host_count": 300,
      "host_count_updated_at": "2023-12-20T15:23:57Z"
    },
    {
      "id": 2,
      "name": "Windows machines with encrypted hard disks",
      "query": "SELECT 1 FROM bitlocker_info WHERE protection_status = 1;",
      "description": "Checks if the hard disk is encrypted on Windows devices",
      "critical": false,
      "author_id": 43,
      "author_name": "Alice",
      "author_email": "alice@example.com",
      "team_id": 1,
      "resolution": "Resolution steps",
      "platform": "windows",
      "created_at": "2021-12-16T14:37:37Z",
      "updated_at": "2021-12-16T16:39:00Z",
      "passing_host_count": 2300,
      "failing_host_count": 0,
      "host_count_updated_at": "2023-12-20T15:23:57Z"
    },
    {
      "id": 136,
      "name": "Arbitrary Test Policy (all platforms) (all teams)",
      "query": "SELECT 1 FROM osquery_info WHERE 1=1;",
      "description": "If you're seeing this, mostly likely this is because someone is testing out failing policies in dogfood. You can ignore this.",
      "critical": true,
      "author_id": 77,
      "author_name": "Test Admin",
      "author_email": "test@admin.com",
      "team_id": null,
      "resolution": "To make it pass, change \"1=0\" to \"1=1\". To make it fail, change \"1=1\" to \"1=0\".",
      "platform": "darwin,windows,linux",
      "created_at": "2022-08-04T19:30:18Z",
      "updated_at": "2022-08-30T15:08:26Z",
      "passing_host_count": 10,
      "failing_host_count": 9,
      "host_count_updated_at": "2023-12-20T15:23:57Z"
    }
  ]
}
```

### Count team policies

`GET /api/v1/fleet/team/:team_id/policies/count`

#### Parameters
| Name               | Type    | In   | Description                                                                                                   |
| ------------------ | ------- | ---- | ------------------------------------------------------------------------------------------------------------- |
| team_id                 | integer | path  | **Required.** Defines what team ID to operate on
| query                 | string | query | Search query keywords. Searchable fields include `name`. |
| merge_inherited     | boolean | query | If `true`, will include inherited ("All teams") policies in the count. |

#### Example

`GET /api/v1/fleet/team/1/policies/count`

##### Default response

`Status: 200`

```json
{
  "count": 43
}
```

---

### Get team policy by ID

`GET /api/v1/fleet/teams/:team_id/policies/:policy_id`

#### Parameters

| Name               | Type    | In   | Description                                                                                                   |
| ------------------ | ------- | ---- | ------------------------------------------------------------------------------------------------------------- |
| team_id            | integer | path  | **Required.** Defines what team ID to operate on                                                                            |
| policy_id                 | integer | path | **Required.** The policy's ID.                                                                                |

#### Example

`GET /api/v1/fleet/teams/1/policies/43`

##### Default response

`Status: 200`

```json
{
  "policy": {
    "id": 43,
    "name": "Gatekeeper enabled",
    "query": "SELECT 1 FROM gatekeeper WHERE assessments_enabled = 1;",
    "description": "Checks if gatekeeper is enabled on macOS devices",
    "critical": true,
    "author_id": 42,
    "author_name": "John",
    "author_email": "john@example.com",
    "team_id": 1,
    "resolution": "Resolution steps",
    "platform": "darwin",
    "created_at": "2021-12-16T14:37:37Z",
    "updated_at": "2021-12-16T16:39:00Z",
    "passing_host_count": 0,
    "failing_host_count": 0,
    "host_count_updated_at": null,
    "calendar_events_enabled": true,
    "install_software": {
      "name": "Adobe Acrobat.app",
      "software_title_id": 1234
    },
    "run_script": {
      "name": "Enable gatekeeper",
      "id": 1337
    }
  }
}
```

### Add team policy

> **Experimental feature**. Software related features (like install software policy automation) are undergoing rapid improvement, which may result in breaking changes to the API or configuration surface. It is not recommended for use in automated workflows.

The semantics for creating a team policy are the same as for global policies, see [Add policy](#add-policy).

`POST /api/v1/fleet/teams/:id/policies`

#### Parameters

| Name              | Type    | In   | Description                                                                                                                                            |
|-------------------| ------- | ---- |--------------------------------------------------------------------------------------------------------------------------------------------------------|
| id                | integer | path | Defines what team ID to operate on.                                                                                                                    |
| name              | string  | body | The policy's name.                                                                                                                                     |
| query             | string  | body | The policy's query in SQL.                                                                                                                             |
| description       | string  | body | The policy's description.                                                                                                                              |
| resolution        | string  | body | The resolution steps for the policy.                                                                                                                   |
| platform          | string  | body | Comma-separated target platforms, currently supported values are "windows", "linux", "darwin". The default, an empty string means target all platforms. |
| critical          | boolean | body | _Available in Fleet Premium_. Mark policy as critical/high impact.                                                                                     |
| software_title_id | integer | body | _Available in Fleet Premium_. ID of software title to install if the policy fails. If `software_title_id` is specified and the software has `labels_include_any` or `labels_exclude_any` defined, the policy will inherit this target in addition to specified `platform`.                                                                     |
| script_id         | integer | body | _Available in Fleet Premium_. ID of script to run if the policy fails.                                                                 |

Either `query` or `query_id` must be provided.

#### Example

`POST /api/v1/fleet/teams/1/policies`

##### Request body

```json
{
  "name": "Gatekeeper enabled",
  "query": "SELECT 1 FROM gatekeeper WHERE assessments_enabled = 1;",
  "description": "Checks if gatekeeper is enabled on macOS devices",
  "critical": true,
  "resolution": "Resolution steps",
  "platform": "darwin"
}
```

##### Default response

`Status: 200`

```json
{
  "policy": {
    "id": 43,
    "name": "Gatekeeper enabled",
    "query": "SELECT 1 FROM gatekeeper WHERE assessments_enabled = 1;",
    "description": "Checks if gatekeeper is enabled on macOS devices",
    "critical": true,
    "author_id": 42,
    "author_name": "John",
    "author_email": "john@example.com",
    "team_id": 1,
    "resolution": "Resolution steps",
    "platform": "darwin",
    "created_at": "2021-12-16T14:37:37Z",
    "updated_at": "2021-12-16T16:39:00Z",
    "passing_host_count": 0,
    "failing_host_count": 0,
    "host_count_updated_at": null,
    "calendar_events_enabled": false,
    "install_software": {
      "name": "Adobe Acrobat.app",
      "software_title_id": 1234
    },
    "run_script": {
      "name": "Enable gatekeeper",
      "id": 1337
    }
  }
}
```

### Remove team policies

`POST /api/v1/fleet/teams/:team_id/policies/delete`

#### Parameters

| Name     | Type    | In   | Description                                       |
| -------- | ------- | ---- | ------------------------------------------------- |
| team_id  | integer | path  | **Required.** Defines what team ID to operate on                |
| ids      | array   | body | **Required.** The IDs of the policies to delete.  |

#### Example

`POST /api/v1/fleet/teams/1/policies/delete`

##### Request body

```json
{
  "ids": [ 1 ]
}
```

##### Default response

`Status: 200`

```json
{
  "deleted": 1
}
```

### Edit team policy

> **Experimental feature**. Software related features (like install software policy automation) are undergoing rapid improvement, which may result in breaking changes to the API or configuration surface. It is not recommended for use in automated workflows.

`PATCH /api/v1/fleet/teams/:team_id/policies/:policy_id`

#### Parameters

| Name                    | Type    | In   | Description                                                                                                                                             |
|-------------------------| ------- | ---- |---------------------------------------------------------------------------------------------------------------------------------------------------------|
| team_id                 | integer | path | The team's ID.                                                                                                                                          |
| policy_id               | integer | path | The policy's ID.                                                                                                                                        |
| name                    | string  | body | The query's name.                                                                                                                                       |
| query                   | string  | body | The query in SQL.                                                                                                                                       |
| description             | string  | body | The query's description.                                                                                                                                |
| resolution              | string  | body | The resolution steps for the policy.                                                                                                                    |
| platform                | string  | body | Comma-separated target platforms, currently supported values are "windows", "linux", "darwin". The default, an empty string means target all platforms. |
| critical                | boolean | body | _Available in Fleet Premium_. Mark policy as critical/high impact.                                                                                      |
| calendar_events_enabled | boolean | body | _Available in Fleet Premium_. Whether to trigger calendar events when policy is failing.                                                                |
| software_title_id       | integer | body | _Available in Fleet Premium_. ID of software title to install if the policy fails. Set to `null` to remove the automation.                              |
| script_id               | integer | body | _Available in Fleet Premium_. ID of script to run if the policy fails. Set to `null` to remove the automation.                                          |

#### Example

`PATCH /api/v1/fleet/teams/2/policies/42`

##### Request body

```json
{
  "name": "Gatekeeper enabled",
  "query": "SELECT 1 FROM gatekeeper WHERE assessments_enabled = 1;",
  "description": "Checks if gatekeeper is enabled on macOS devices",
  "critical": true,
  "resolution": "Resolution steps",
  "platform": "darwin",
  "script_id": 1337
}
```

##### Default response

`Status: 200`

```json
{
  "policy": {
    "id": 42,
    "name": "Gatekeeper enabled",
    "query": "SELECT 1 FROM gatekeeper WHERE assessments_enabled = 1;",
    "description": "Checks if gatekeeper is enabled on macOS devices",
    "critical": true,
    "author_id": 43,
    "author_name": "John",
    "author_email": "john@example.com",
    "resolution": "Resolution steps",
    "platform": "darwin",
    "team_id": 2,
    "created_at": "2021-12-16T14:37:37Z",
    "updated_at": "2021-12-16T16:39:00Z",
    "passing_host_count": 0,
    "failing_host_count": 0,
    "host_count_updated_at": null,
    "calendar_events_enabled": true,
    "install_software": {
      "name": "Adobe Acrobat.app",
      "software_title_id": 1234
    },
    "run_script": {
      "name": "Enable gatekeeper",
      "id": 1337
    }
  }
}
```

---

## Queries

- [List queries](#list-queries)
- [Get query](#get-query)
- [Get query report](#get-query-report)
- [Get query report for one host](#get-query-report-for-one-host)
- [Create query](#create-query)
- [Modify query](#modify-query)
- [Delete query by name](#delete-query-by-name)
- [Delete query by ID](#delete-query-by-id)
- [Delete queries](#delete-queries)
- [Run live query](#run-live-query)



### List queries

Returns a list of global queries or team queries.

`GET /api/v1/fleet/queries`

#### Parameters

| Name            | Type    | In    | Description                                                                                                                   |
| --------------- | ------- | ----- | ----------------------------------------------------------------------------------------------------------------------------- |
| order_key       | string  | query | What to order results by. Can be any column in the queries table.                                                             |
| order_direction | string  | query | **Requires `order_key`**. The direction of the order given the order key. Options include `asc` and `desc`. Default is `asc`. |
| team_id         | integer | query | _Available in Fleet Premium_. The ID of the parent team for the queries to be listed. When omitted, returns global queries.                  |
| query           | string  | query | Search query keywords. Searchable fields include `name`.                                                                      |
| merge_inherited | boolean | query | _Available in Fleet Premium_. If `true`, will include global queries in addition to team queries when filtering by `team_id`. (If no `team_id` is provided, this parameter is ignored.) |
| platform        | string  | query | Return queries that are scheduled to run on this platform. One of: `"macos"`, `"windows"`, `"linux"` (case-insensitive). (Since queries cannot be scheduled to run on `"chrome"` hosts, it's not a valid value here) |
| page                    | integer | query | Page number of the results to fetch. |
| per_page                | integer | query | Results per page. |

#### Example

`GET /api/v1/fleet/queries`

##### Default response

`Status: 200`

```json
{
  "queries": [
    {
      "created_at": "2021-01-04T21:19:57Z",
      "updated_at": "2021-01-04T21:19:57Z",
      "id": 1,
      "name": "query1",
      "description": "query",
      "query": "SELECT * FROM osquery_info",
      "team_id": null,
      "interval": 3600,
      "platform": "darwin,windows,linux",
      "min_osquery_version": "",
      "automations_enabled": true,
      "logging": "snapshot",
      "saved": true,
      "observer_can_run": true,
      "discard_data": false,
      "author_id": 1,
      "author_name": "noah",
      "author_email": "noah@example.com",
      "packs": [
        {
          "created_at": "2021-01-05T21:13:04Z",
          "updated_at": "2021-01-07T19:12:54Z",
          "id": 1,
          "name": "Pack",
          "description": "Pack",
          "platform": "",
          "disabled": true
        }
      ],
      "stats": {
        "system_time_p50": 1.32,
        "system_time_p95": 4.02,
        "user_time_p50": 3.55,
        "user_time_p95": 3.00,
        "total_executions": 3920
      }
    },
    {
      "created_at": "2021-01-19T17:08:24Z",
      "updated_at": "2021-01-19T17:08:24Z",
      "id": 3,
      "name": "osquery_schedule",
      "description": "Report performance stats for each file in the query schedule.",
      "query": "select name, interval, executions, output_size, wall_time, (user_time/executions) as avg_user_time, (system_time/executions) as avg_system_time, average_memory, last_executed from osquery_schedule;",
      "team_id": null,
      "interval": 3600,
      "platform": "",
      "version": "",
      "automations_enabled": true,
      "logging": "differential",
      "saved": true,
      "observer_can_run": true,
      "discard_data": true,
      "author_id": 1,
      "author_name": "noah",
      "author_email": "noah@example.com",
      "packs": [
        {
          "created_at": "2021-01-19T17:08:31Z",
          "updated_at": "2021-01-19T17:08:31Z",
          "id": 14,
          "name": "test_pack",
          "description": "",
          "platform": "",
          "disabled": false
        }
      ],
      "stats": {
        "system_time_p50": null,
        "system_time_p95": null,
        "user_time_p50": null,
        "user_time_p95": null,
        "total_executions": null
      }
    }
  ],
  "meta": {
    "has_next_results": true,
    "has_previous_results": false
  },
  "count": 200
}
```

### Get query

Returns the query specified by ID.

`GET /api/v1/fleet/queries/:id`

#### Parameters

| Name | Type    | In   | Description                                |
| ---- | ------- | ---- | ------------------------------------------ |
| id   | integer | path | **Required**. The id of the desired query. |

#### Example

`GET /api/v1/fleet/queries/31`

##### Default response

`Status: 200`

```json
{
  "query": {
    "created_at": "2021-01-19T17:08:24Z",
    "updated_at": "2021-01-19T17:08:24Z",
    "id": 31,
    "name": "centos_hosts",
    "description": "",
    "query": "select 1 from os_version where platform = \"centos\";",
    "team_id": null,
    "interval": 3600,
    "platform": "",
    "min_osquery_version": "",
    "automations_enabled": true,
    "logging": "snapshot",
    "saved": true,
    "observer_can_run": true,
    "discard_data": false,
    "author_id": 1,
    "author_name": "John",
    "author_email": "john@example.com",
    "packs": [
      {
        "created_at": "2021-01-19T17:08:31Z",
        "updated_at": "2021-01-19T17:08:31Z",
        "id": 14,
        "name": "test_pack",
        "description": "",
        "platform": "",
        "disabled": false
      }
    ],
    "stats": {
      "system_time_p50": 1.32,
      "system_time_p95": 4.02,
      "user_time_p50": 3.55,
      "user_time_p95": 3.00,
      "total_executions": 3920
    }
  }
}
```

### Get query report

Returns the query report specified by ID.

`GET /api/v1/fleet/queries/:id/report`

#### Parameters

| Name      | Type    | In    | Description                                                                               |
| --------- | ------- | ----- | ----------------------------------------------------------------------------------------- |
| id        | integer | path  | **Required**. The ID of the desired query.                                                |
| team_id   | integer | query | Filter the query report to only include hosts that are associated with the team specified |

#### Example

`GET /api/v1/fleet/queries/31/report`

##### Default response

`Status: 200`

```json
{
  "query_id": 31,
  "report_clipped": false,
  "results": [
    {
      "host_id": 1,
      "host_name": "foo",
      "last_fetched": "2021-01-19T17:08:31Z",
      "columns": {
        "model": "USB 2.0 Hub",
        "vendor": "VIA Labs, Inc."
      }
    },
    {
      "host_id": 1,
      "host_name": "foo",
      "last_fetched": "2021-01-19T17:08:31Z",
      "columns": {
        "model": "USB Keyboard",
        "vendor": "VIA Labs, Inc."
      }
    },
    {
      "host_id": 2,
      "host_name": "bar",
      "last_fetched": "2021-01-19T17:20:00Z",
      "columns": {
        "model": "USB Reciever",
        "vendor": "Logitech"
      }
    },
    {
      "host_id": 2,
      "host_name": "bar",
      "last_fetched": "2021-01-19T17:20:00Z",
      "columns": {
        "model": "USB Reciever",
        "vendor": "Logitech"
      }
    },
    {
      "host_id": 2,
      "host_name": "bar",
      "last_fetched": "2021-01-19T17:20:00Z",
      "columns": {
        "model": "Display Audio",
        "vendor": "Apple Inc."
      }
    }
  ]
}
```

If a query has no results stored, then `results` will be an empty array:

```json
{
  "query_id": 32,
  "results": []
}
```

> Note: osquery scheduled queries do not return errors, so only non-error results are included in the report. If you suspect a query may be running into errors, you can use the [live query](#run-live-query) endpoint to get diagnostics.

### Get query report for one host

Returns a query report for a single host.

`GET /api/v1/fleet/hosts/:id/queries/:query_id`

#### Parameters

| Name      | Type    | In    | Description                                |
| --------- | ------- | ----- | ------------------------------------------ |
| id        | integer | path  | **Required**. The ID of the desired host.          |
| query_id  | integer | path  | **Required**. The ID of the desired query.         |

#### Example

`GET /api/v1/fleet/hosts/123/queries/31`

##### Default response

`Status: 200`

```json
{
  "query_id": 31,
  "host_id": 1,
  "host_name": "foo",
  "last_fetched": "2021-01-19T17:08:31Z",
  "report_clipped": false,
  "results": [
    {
      "columns": {
        "model": "USB 2.0 Hub",
        "vendor": "VIA Labs, Inc."
      }
    },
    {
      "columns": {
        "model": "USB Keyboard",
        "vendor": "VIA Labs, Inc."
      }
    },
    {
      "columns": {
        "model": "USB Reciever",
        "vendor": "Logitech"
      }
    }
  ]
}
```

If a query has no results stored for the specified host, then `results` will be an empty array:

```json
{
  "query_id": 31,
  "host_id": 1,
  "host_name": "foo",
  "last_fetched": "2021-01-19T17:08:31Z",
  "report_clipped": false,
  "results": []
}
```

> Note: osquery scheduled queries do not return errors, so only non-error results are included in the report. If you suspect a query may be running into errors, you can use the [live query](#run-live-query) endpoint to get diagnostics.

### Create query

Creates a global query or team query.

`POST /api/v1/fleet/queries`

#### Parameters

| Name                            | Type    | In   | Description                                                                                                                                            |
| ------------------------------- | ------- | ---- | ------------------------------------------------------------------------------------------------------------------------------------------------------ |
| name                            | string  | body | **Required**. The name of the query.                                                                                                                   |
| query                           | string  | body | **Required**. The query in SQL syntax.                                                                                                                 |
| description                     | string  | body | The query's description.                                                                                                                               |
| observer_can_run                | boolean | body | Whether or not users with the `observer` role can run the query. In Fleet 4.0.0, 3 user roles were introduced (`admin`, `maintainer`, and `observer`). This field is only relevant for the `observer` role. The `observer_plus` role can run any query and is not limited by this flag (`observer_plus` role was added in Fleet 4.30.0). |
| team_id                         | integer | body | _Available in Fleet Premium_. The parent team to which the new query should be added. If omitted, the query will be global.                                           |
| interval                        | integer | body | The amount of time, in seconds, the query waits before running. Can be set to `0` to never run. Default: 0.       |
| platform                        | string  | body | The OS platforms where this query will run (other platforms ignored). Comma-separated string. If omitted, runs on all compatible platforms.                        |
| min_osquery_version             | string  | body | The minimum required osqueryd version installed on a host. If omitted, all osqueryd versions are acceptable.                                                                          |
| automations_enabled             | boolean | body | Whether to send data to the configured log destination according to the query's `interval`. |
| logging                         | string  | body | The type of log output for this query. Valid values: `"snapshot"`(default), `"differential"`, or `"differential_ignore_removals"`.                        |
| discard_data                    | boolean | body | Whether to skip saving the latest query results for each host. Default: `false`. |


#### Example

`POST /api/v1/fleet/queries`

##### Request body

```json
{
  "name": "new_query",
  "description": "This is a new query.",
  "query": "SELECT * FROM osquery_info",
  "interval": 3600, // Once per hour
  "platform": "darwin,windows,linux",
  "min_osquery_version": "",
  "automations_enabled": true,
  "logging": "snapshot",
  "discard_data": false
}
```

##### Default response

`Status: 200`

```json
{
  "query": {
    "created_at": "0001-01-01T00:00:00Z",
    "updated_at": "0001-01-01T00:00:00Z",
    "id": 288,
    "name": "new_query",
    "query": "SELECT * FROM osquery_info",
    "description": "This is a new query.",
    "team_id": null,
    "interval": 3600,
    "platform": "darwin,windows,linux",
    "min_osquery_version": "",
    "automations_enabled": true,
    "logging": "snapshot",
    "saved": true,
    "author_id": 1,
    "author_name": "",
    "author_email": "",
    "observer_can_run": true,
    "discard_data": false,
    "packs": []
  }
}
```

### Modify query

Modifies the query specified by ID.

`PATCH /api/v1/fleet/queries/:id`

#### Parameters

| Name                        | Type    | In   | Description                                                                                                                                            |
| --------------------------- | ------- | ---- | ------------------------------------------------------------------------------------------------------------------------------------------------------ |
| id                          | integer | path | **Required.** The ID of the query.                                                                                                                     |
| name                        | string  | body | The name of the query.                                                                                                                                 |
| query                       | string  | body | The query in SQL syntax.                                                                                                                               |
| description                 | string  | body | The query's description.                                                                                                                               |
| observer_can_run            | boolean | body | Whether or not users with the `observer` role can run the query. In Fleet 4.0.0, 3 user roles were introduced (`admin`, `maintainer`, and `observer`). This field is only relevant for the `observer` role. The `observer_plus` role can run any query and is not limited by this flag (`observer_plus` role was added in Fleet 4.30.0). |
| interval                   | integer | body | The amount of time, in seconds, the query waits before running. Can be set to `0` to never run. Default: 0.       |
| platform                    | string  | body | The OS platforms where this query will run (other platforms ignored). Comma-separated string. If set to "", runs on all compatible platforms.                    |
| min_osquery_version             | string  | body | The minimum required osqueryd version installed on a host. If omitted, all osqueryd versions are acceptable.                                                                          |
| automations_enabled             | boolean | body | Whether to send data to the configured log destination according to the query's `interval`. |
| logging             | string  | body | The type of log output for this query. Valid values: `"snapshot"`(default), `"differential"`, or `"differential_ignore_removals"`.                        |
| discard_data        | boolean  | body | Whether to skip saving the latest query results for each host. |

> Note that any of the following conditions will cause the existing query report to be deleted:
> - Updating the `query` (SQL) field
> - Changing `discard_data` from `false` to `true`
> - Changing `logging` from `"snapshot"` to `"differential"` or `"differential_ignore_removals"`

#### Example

`PATCH /api/v1/fleet/queries/2`

##### Request body

```json
{
  "name": "new_title_for_my_query",
  "interval": 3600, // Once per hour,
  "platform": "",
  "min_osquery_version": "",
  "automations_enabled": false,
  "discard_data": true
}
```

##### Default response

`Status: 200`

```json
{
  "query": {
    "created_at": "2021-01-22T17:23:27Z",
    "updated_at": "2021-01-22T17:23:27Z",
    "id": 288,
    "name": "new_title_for_my_query",
    "description": "This is a new query.",
    "query": "SELECT * FROM osquery_info",
    "team_id": null,
    "interval": 3600,
    "platform": "",
    "min_osquery_version": "",
    "automations_enabled": false,
    "logging": "snapshot",
    "saved": true,
    "author_id": 1,
    "author_name": "noah",
    "observer_can_run": true,
    "discard_data": true,
    "packs": []
  }
}
```

### Delete query by name

Deletes the query specified by name.

`DELETE /api/v1/fleet/queries/:name`

#### Parameters

| Name | Type       | In   | Description                          |
| ---- | ---------- | ---- | ------------------------------------ |
| name | string     | path | **Required.** The name of the query. |
| team_id | integer | body | _Available in Fleet Premium_. The ID of the parent team of the query to be deleted. If omitted, Fleet will search among queries in the global context. |

#### Example

`DELETE /api/v1/fleet/queries/foo`

##### Default response

`Status: 200`


### Delete query by ID

Deletes the query specified by ID.

`DELETE /api/v1/fleet/queries/id/:id`

#### Parameters

| Name | Type    | In   | Description                        |
| ---- | ------- | ---- | ---------------------------------- |
| id   | integer | path | **Required.** The ID of the query. |

#### Example

`DELETE /api/v1/fleet/queries/id/28`

##### Default response

`Status: 200`


### Delete queries

Deletes the queries specified by ID. Returns the count of queries successfully deleted.

`POST /api/v1/fleet/queries/delete`

#### Parameters

| Name | Type  | In   | Description                           |
| ---- | ----- | ---- | ------------------------------------- |
| ids  | array | body | **Required.** The IDs of the queries. |

#### Example

`POST /api/v1/fleet/queries/delete`

##### Request body

```json
{
  "ids": [
    2, 24, 25
  ]
}
```

##### Default response

`Status: 200`

```json
{
  "deleted": 3
}
```

### Run live query

> This updated API endpoint replaced `GET /api/v1/fleet/queries/run` in Fleet 4.43.0, for improved compatibility with many HTTP clients. The [deprecated endpoint](https://github.com/fleetdm/fleet/blob/fleet-v4.42.0/docs/REST%20API/rest-api.md#run-live-query) is maintained for backwards compatibility.

Runs a live query against the specified hosts and responds with the results.

The live query will stop if the request times out. Timeouts happen if targeted hosts haven't responded after the configured `FLEET_LIVE_QUERY_REST_PERIOD` (default 25 seconds) or if the `distributed_interval` agent option (default 10 seconds) is higher than the `FLEET_LIVE_QUERY_REST_PERIOD`.


`POST /api/v1/fleet/queries/:id/run`

#### Parameters

| Name      | Type  | In   | Description                                                                                                                                                        |
|-----------|-------|------|--------------------------------------------------------------------------------------------------------------------------------------------------------------------|
| query_id | integer | path | **Required**. The ID of the saved query to run. |
| host_ids  | array | body | **Required**. The IDs of the hosts to target. User must be authorized to target all of these hosts.                                                                |

#### Example

`POST /api/v1/fleet/queries/123/run`

##### Request body

```json
{
  "host_ids": [ 1, 4, 34, 27 ]
}
```

##### Default response

```json
{
  "query_id": 123,
  "targeted_host_count": 4,
  "responded_host_count": 2,
  "results": [
    {
      "host_id": 1,
      "rows": [
        {
          "build_distro": "10.12",
          "build_platform": "darwin",
          "config_hash": "7bb99fa2c8a998c9459ec71da3a84d66c592d6d3",
          "config_valid": "1",
          "extensions": "active",
          "instance_id": "9a2ec7bf-4946-46ea-93bf-455e0bcbd068",
          "pid": "23413",
          "platform_mask": "21",
          "start_time": "1635194306",
          "uuid": "4C182AC7-75F7-5AF4-A74B-1E165ED35742",
          "version": "4.9.0",
          "watcher": "23412"
        }
      ],
      "error": null
    },
    {
      "host_id": 2,
      "rows": [],
      "error": "no such table: os_version"
    }
  ]
}
```

---

## Schedule

> The schedule API endpoints are deprecated as of Fleet 4.35. They are maintained for backwards compatibility.
> Please use the [queries](#queries) endpoints, which as of 4.35 have attributes such as `interval` and `platform` that enable scheduling.

- [Get schedule (deprecated)](#get-schedule)
- [Add query to schedule (deprecated)](#add-query-to-schedule)
- [Edit query in schedule (deprecated)](#edit-query-in-schedule)
- [Remove query from schedule (deprecated)](#remove-query-from-schedule)
- [Team schedule](#team-schedule)

Scheduling queries in Fleet is the best practice for collecting data from hosts.

These API routes let you control your scheduled queries.

### Get schedule

> The schedule API endpoints are deprecated as of Fleet 4.35. They are maintained for backwards compatibility.
> Please use the [queries](#queries) endpoints, which as of 4.35 have attributes such as `interval` and `platform` that enable scheduling.

`GET /api/v1/fleet/global/schedule`

#### Parameters

None.

#### Example

`GET /api/v1/fleet/global/schedule`

##### Default response

`Status: 200`

```json
{
  "global_schedule": [
    {
      "created_at": "0001-01-01T00:00:00Z",
      "updated_at": "0001-01-01T00:00:00Z",
      "id": 4,
      "pack_id": 1,
      "name": "arp_cache",
      "query_id": 2,
      "query_name": "arp_cache",
      "query": "select * from arp_cache;",
      "interval": 120,
      "snapshot": true,
      "removed": null,
      "platform": "",
      "version": "",
      "shard": null,
      "denylist": null,
      "stats": {
        "system_time_p50": 1.32,
        "system_time_p95": 4.02,
        "user_time_p50": 3.55,
        "user_time_p95": 3.00,
        "total_executions": 3920
      }
    },
    {
      "created_at": "0001-01-01T00:00:00Z",
      "updated_at": "0001-01-01T00:00:00Z",
      "id": 5,
      "pack_id": 1,
      "name": "disk_encryption",
      "query_id": 7,
      "query_name": "disk_encryption",
      "query": "select * from disk_encryption;",
      "interval": 86400,
      "snapshot": true,
      "removed": null,
      "platform": "",
      "version": "",
      "shard": null,
      "denylist": null,
      "stats": {
        "system_time_p50": 1.32,
        "system_time_p95": 4.02,
        "user_time_p50": 3.55,
        "user_time_p95": 3.00,
        "total_executions": 3920
      }
    }
  ]
}
```

### Add query to schedule

> The schedule API endpoints are deprecated as of Fleet 4.35. They are maintained for backwards compatibility.
> Please use the [queries](#queries) endpoints, which as of 4.35 have attributes such as `interval` and `platform` that enable scheduling.

`POST /api/v1/fleet/global/schedule`

#### Parameters

| Name     | Type    | In   | Description                                                                                                                      |
| -------- | ------- | ---- | -------------------------------------------------------------------------------------------------------------------------------- |
| query_id | integer | body | **Required.** The query's ID.                                                                                                    |
| interval | integer | body | **Required.** The amount of time, in seconds, the query waits before running.                                                    |
| snapshot | boolean | body | **Required.** Whether the queries logs show everything in its current state.                                                     |
| removed  | boolean | body | Whether "removed" actions should be logged. Default is `null`.                                                                   |
| platform | string  | body | The computer platform where this query will run (other platforms ignored). Empty value runs on all platforms. Default is `null`. |
| shard    | integer | body | Restrict this query to a percentage (1-100) of target hosts. Default is `null`.                                                  |
| version  | string  | body | The minimum required osqueryd version installed on a host. Default is `null`.                                                    |

#### Example

`POST /api/v1/fleet/global/schedule`

##### Request body

```json
{
  "interval": 86400,
  "query_id": 2,
  "snapshot": true
}
```

##### Default response

`Status: 200`

```json
{
  "scheduled": {
    "created_at": "0001-01-01T00:00:00Z",
    "updated_at": "0001-01-01T00:00:00Z",
    "id": 1,
    "pack_id": 5,
    "name": "arp_cache",
    "query_id": 2,
    "query_name": "arp_cache",
    "query": "select * from arp_cache;",
    "interval": 86400,
    "snapshot": true,
    "removed": null,
    "platform": "",
    "version": "",
    "shard": null,
    "denylist": null
  }
}
```

> Note that the `pack_id` is included in the response object because Fleet's Schedule feature uses [osquery query packs](https://osquery.readthedocs.io/en/stable/deployment/configuration/#query-packs) under the hood.

### Edit query in schedule

> The schedule API endpoints are deprecated as of Fleet 4.35. They are maintained for backwards compatibility.
> Please use the [queries](#queries) endpoints, which as of 4.35 have attributes such as `interval` and `platform` that enable scheduling.

`PATCH /api/v1/fleet/global/schedule/:id`

#### Parameters

| Name     | Type    | In   | Description                                                                                                   |
| -------- | ------- | ---- | ------------------------------------------------------------------------------------------------------------- |
| id       | integer | path | **Required.** The scheduled query's ID.                                                                       |
| interval | integer | body | The amount of time, in seconds, the query waits before running.                                               |
| snapshot | boolean | body | Whether the queries logs show everything in its current state.                                                |
| removed  | boolean | body | Whether "removed" actions should be logged.                                                                   |
| platform | string  | body | The computer platform where this query will run (other platforms ignored). Empty value runs on all platforms. |
| shard    | integer | body | Restrict this query to a percentage (1-100) of target hosts.                                                  |
| version  | string  | body | The minimum required osqueryd version installed on a host.                                                    |

#### Example

`PATCH /api/v1/fleet/global/schedule/5`

##### Request body

```json
{
  "interval": 604800
}
```

##### Default response

`Status: 200`

```json
{
  "scheduled": {
    "created_at": "2021-07-16T14:40:15Z",
    "updated_at": "2021-07-16T14:40:15Z",
    "id": 5,
    "pack_id": 1,
    "name": "arp_cache",
    "query_id": 2,
    "query_name": "arp_cache",
    "query": "select * from arp_cache;",
    "interval": 604800,
    "snapshot": true,
    "removed": null,
    "platform": "",
    "shard": null,
    "denylist": null
  }
}
```

### Remove query from schedule

> The schedule API endpoints are deprecated as of Fleet 4.35. They are maintained for backwards compatibility.
> Please use the [queries](#queries) endpoints, which as of 4.35 have attributes such as `interval` and `platform` that enable scheduling.

`DELETE /api/v1/fleet/global/schedule/:id`

#### Parameters

None.

#### Example

`DELETE /api/v1/fleet/global/schedule/5`

##### Default response

`Status: 200`


---

### Team schedule

> The schedule API endpoints are deprecated as of Fleet 4.35. They are maintained for backwards compatibility.
> Please use the [queries](#queries) endpoints, which as of 4.35 have attributes such as `interval` and `platform` that enable scheduling.

- [Get team schedule (deprecated)](#get-team-schedule)
- [Add query to team schedule (deprecated)](#add-query-to-team-schedule)
- [Edit query in team schedule (deprecated)](#edit-query-in-team-schedule)
- [Remove query from team schedule (deprecated)](#remove-query-from-team-schedule)

This allows you to easily configure scheduled queries that will impact a whole team of devices.

#### Get team schedule

> The schedule API endpoints are deprecated as of Fleet 4.35. They are maintained for backwards compatibility.
> Please use the [queries](#queries) endpoints, which as of 4.35 have attributes such as `interval` and `platform` that enable scheduling.

`GET /api/v1/fleet/teams/:id/schedule`

#### Parameters

| Name            | Type    | In    | Description                                                                                                                   |
| --------------- | ------- | ----- | ----------------------------------------------------------------------------------------------------------------------------- |
| id              | integer | path  | **Required**. The team's ID.                                                                                                  |
| page            | integer | query | Page number of the results to fetch.                                                                                          |
| per_page        | integer | query | Results per page.                                                                                                             |
| order_key       | string  | query | What to order results by. Can be any column in the `activites` table.                                                         |
| order_direction | string  | query | **Requires `order_key`**. The direction of the order given the order key. Options include `asc` and `desc`. Default is `asc`. |

#### Example

`GET /api/v1/fleet/teams/2/schedule`

##### Default response

`Status: 200`

```json
{
  "scheduled": [
    {
      "created_at": "0001-01-01T00:00:00Z",
      "updated_at": "0001-01-01T00:00:00Z",
      "id": 4,
      "pack_id": 2,
      "name": "arp_cache",
      "query_id": 2,
      "query_name": "arp_cache",
      "query": "select * from arp_cache;",
      "interval": 120,
      "snapshot": true,
      "platform": "",
      "version": "",
      "removed": null,
      "shard": null,
      "denylist": null,
      "stats": {
        "system_time_p50": 1.32,
        "system_time_p95": 4.02,
        "user_time_p50": 3.55,
        "user_time_p95": 3.00,
        "total_executions": 3920
      }
    },
    {
      "created_at": "0001-01-01T00:00:00Z",
      "updated_at": "0001-01-01T00:00:00Z",
      "id": 5,
      "pack_id": 3,
      "name": "disk_encryption",
      "query_id": 7,
      "query_name": "disk_encryption",
      "query": "select * from disk_encryption;",
      "interval": 86400,
      "snapshot": true,
      "removed": null,
      "platform": "",
      "version": "",
      "shard": null,
      "denylist": null,
      "stats": {
        "system_time_p50": 1.32,
        "system_time_p95": 4.02,
        "user_time_p50": 3.55,
        "user_time_p95": 3.00,
        "total_executions": 3920
      }
    }
  ]
}
```

#### Add query to team schedule

> The schedule API endpoints are deprecated as of Fleet 4.35. They are maintained for backwards compatibility.
> Please use the [queries](#queries) endpoints, which as of 4.35 have attributes such as `interval` and `platform` that enable scheduling.

`POST /api/v1/fleet/teams/:id/schedule`

#### Parameters

| Name     | Type    | In   | Description                                                                                                                      |
| -------- | ------- | ---- | -------------------------------------------------------------------------------------------------------------------------------- |
| id       | integer | path | **Required.** The teams's ID.                                                                                                    |
| query_id | integer | body | **Required.** The query's ID.                                                                                                    |
| interval | integer | body | **Required.** The amount of time, in seconds, the query waits before running.                                                    |
| snapshot | boolean | body | **Required.** Whether the queries logs show everything in its current state.                                                     |
| removed  | boolean | body | Whether "removed" actions should be logged. Default is `null`.                                                                   |
| platform | string  | body | The computer platform where this query will run (other platforms ignored). Empty value runs on all platforms. Default is `null`. |
| shard    | integer | body | Restrict this query to a percentage (1-100) of target hosts. Default is `null`.                                                  |
| version  | string  | body | The minimum required osqueryd version installed on a host. Default is `null`.                                                    |

#### Example

`POST /api/v1/fleet/teams/2/schedule`

##### Request body

```json
{
  "interval": 86400,
  "query_id": 2,
  "snapshot": true
}
```

##### Default response

`Status: 200`

```json
{
  "scheduled": {
    "created_at": "0001-01-01T00:00:00Z",
    "updated_at": "0001-01-01T00:00:00Z",
    "id": 1,
    "pack_id": 5,
    "name": "arp_cache",
    "query_id": 2,
    "query_name": "arp_cache",
    "query": "select * from arp_cache;",
    "interval": 86400,
    "snapshot": true,
    "removed": null,
    "shard": null,
    "denylist": null
  }
}
```

#### Edit query in team schedule

> The schedule API endpoints are deprecated as of Fleet 4.35. They are maintained for backwards compatibility.
> Please use the [queries](#queries) endpoints, which as of 4.35 have attributes such as `interval` and `platform` that enable scheduling.

`PATCH /api/v1/fleet/teams/:team_id/schedule/:scheduled_query_id`

#### Parameters

| Name               | Type    | In   | Description                                                                                                   |
| ------------------ | ------- | ---- | ------------------------------------------------------------------------------------------------------------- |
| team_id            | integer | path | **Required.** The team's ID.                                                                                  |
| scheduled_query_id | integer | path | **Required.** The scheduled query's ID.                                                                       |
| interval           | integer | body | The amount of time, in seconds, the query waits before running.                                               |
| snapshot           | boolean | body | Whether the queries logs show everything in its current state.                                                |
| removed            | boolean | body | Whether "removed" actions should be logged.                                                                   |
| platform           | string  | body | The computer platform where this query will run (other platforms ignored). Empty value runs on all platforms. |
| shard              | integer | body | Restrict this query to a percentage (1-100) of target hosts.                                                  |
| version            | string  | body | The minimum required osqueryd version installed on a host.                                                    |

#### Example

`PATCH /api/v1/fleet/teams/2/schedule/5`

##### Request body

```json
{
  "interval": 604800
}
```

##### Default response

`Status: 200`

```json
{
  "scheduled": {
    "created_at": "2021-07-16T14:40:15Z",
    "updated_at": "2021-07-16T14:40:15Z",
    "id": 5,
    "pack_id": 1,
    "name": "arp_cache",
    "query_id": 2,
    "query_name": "arp_cache",
    "query": "select * from arp_cache;",
    "interval": 604800,
    "snapshot": true,
    "removed": null,
    "platform": "",
    "shard": null,
    "denylist": null
  }
}
```

#### Remove query from team schedule

> The schedule API endpoints are deprecated as of Fleet 4.35. They are maintained for backwards compatibility.
> Please use the [queries](#queries) endpoints, which as of 4.35 have attributes such as `interval` and `platform` that enable scheduling.

`DELETE /api/v1/fleet/teams/:team_id/schedule/:scheduled_query_id`

#### Parameters

| Name               | Type    | In   | Description                             |
| ------------------ | ------- | ---- | --------------------------------------- |
| team_id            | integer | path | **Required.** The team's ID.            |
| scheduled_query_id | integer | path | **Required.** The scheduled query's ID. |

#### Example

`DELETE /api/v1/fleet/teams/2/schedule/5`

##### Default response

`Status: 200`

---

## Scripts

- [Run script](#run-script)
- [Get script result](#get-script-result)
- [Add script](#add-script)
- [Modify script](#modify-script)
- [Delete script](#delete-script)
- [List scripts](#list-scripts)
- [Get or download script](#get-or-download-script)
- [Get script details by host](#get-hosts-scripts)

### Run script

Run a script on a host.

The script will be added to the host's list of upcoming activities.

The new script will run after other activities finish. Failure of one activity won't cancel other activities.

By default, script runs time out after 5 minutes. You can modify this default in your [agent configuration](https://fleetdm.com/docs/configuration/agent-configuration#script-execution-timeout).

`POST /api/v1/fleet/scripts/run`

#### Parameters

| Name            | Type    | In   | Description                                                                                    |
| ----            | ------- | ---- | --------------------------------------------                                                   |
| host_id         | integer | body | **Required**. The ID of the host to run the script on.                                                |
| script_id       | integer | body | The ID of the existing saved script to run. Only one of either `script_id`, `script_contents`, or `script_name` can be included. |
| script_contents | string  | body | The contents of the script to run. Only one of either `script_id`, `script_contents`, or `script_name` can be included. |
| script_name       | integer | body | The name of the existing saved script to run. If specified, requires `team_id`. Only one of either `script_id`, `script_contents`, or `script_name` can be included in the request.   |
| team_id       | integer | body | The ID of the existing saved script to run. If specified, requires `script_name`. Only one of either `script_id`, `script_contents`, or `script_name` can be included in the request.  |

> Note that if any combination of `script_id`, `script_contents`, and `script_name` are included in the request, this endpoint will respond with an error.

#### Example

`POST /api/v1/fleet/scripts/run`

##### Default response

`Status: 202`

```json
{
  "host_id": 1227,
  "execution_id": "e797d6c6-3aae-11ee-be56-0242ac120002"
}
```

### Get script result

Gets the result of a script that was executed.

#### Parameters

| Name         | Type   | In   | Description                                   |
| ----         | ------ | ---- | --------------------------------------------  |
| execution_id | string | path | **Required**. The execution id of the script. |

#### Example

`GET /api/v1/fleet/scripts/results/:execution_id`

##### Default response

`Status: 200`

```json
{
  "script_contents": "echo 'hello'",
  "exit_code": 0,
  "output": "hello",
  "message": "",
  "hostname": "Test Host",
  "host_timeout": false,
  "host_id": 1,
  "execution_id": "e797d6c6-3aae-11ee-be56-0242ac120002",
  "runtime": 20,
  "created_at": "2024-09-11T20:30:24Z"
}
```

> Note: `exit_code` can be `null` if Fleet hasn't heard back from the host yet.

> Note: `created_at` is the creation timestamp of the script execution request.

### Add script

Uploads a script, making it available to run on hosts assigned to the specified team (or no team).

`POST /api/v1/fleet/scripts`

#### Parameters

| Name            | Type    | In   | Description                                      |
| ----            | ------- | ---- | --------------------------------------------     |
| script          | file    | form | **Required**. The file containing the script.    |
| team_id         | integer | form | _Available in Fleet Premium_. The team ID. If specified, the script will only be available to hosts assigned to this team. If not specified, the script will only be available to hosts on **no team**.  |

Script line endings are automatically converted from [CRLF to LF](https://en.wikipedia.org/wiki/Newline) for compatibility with both
non-Windows shells and PowerShell.

#### Example

`POST /api/v1/fleet/scripts`

##### Request headers

```http
Content-Length: 306
Content-Type: multipart/form-data; boundary=------------------------f02md47480und42y
```

##### Request body

```http
--------------------------f02md47480und42y
Content-Disposition: form-data; name="team_id"

1
--------------------------f02md47480und42y
Content-Disposition: form-data; name="script"; filename="myscript.sh"
Content-Type: application/octet-stream

echo "hello"
--------------------------f02md47480und42y--

```

##### Default response

`Status: 200`

```json
{
  "script_id": 1227
}
```

### Modify script

Modifies an existing script.

`PATCH /api/v1/fleet/scripts/:id`


#### Parameters

| Name            | Type    | In   | Description                                           |
| ----            | ------- | ---- | --------------------------------------------          |
| id              | integer | path | **Required**. The ID of the script to modify. |
| script          | file    | form | **Required**. The file containing the script. Filename will be ignored. |

#### Example

`PATCH /api/v1/fleet/scripts/1`


##### Request headers

```http
Content-Length: 306
Content-Type: multipart/form-data; boundary=------------------------f02md47480und42y
```

##### Request body

```http
--------------------------f02md47480und42y
Content-Disposition: form-data; name="script"; filename="myscript.sh"
Content-Type: application/octet-stream

echo "hello"
--------------------------f02md47480und42y--

```

##### Default response

`Status: 200`

```json
{
  "id": 1,
  "team_id": null,
  "name": "script_1.sh",
  "created_at": "2023-07-30T13:41:07Z",
  "updated_at": "2023-07-30T13:41:07Z"
}
```


### Delete script

Deletes an existing script.

`DELETE /api/v1/fleet/scripts/:id`

#### Parameters

| Name            | Type    | In   | Description                                           |
| ----            | ------- | ---- | --------------------------------------------          |
| id              | integer | path | **Required**. The ID of the script to delete. |

#### Example

`DELETE /api/v1/fleet/scripts/1`

##### Default response

`Status: 204`

### List scripts

`GET /api/v1/fleet/scripts`

#### Parameters

| Name            | Type    | In    | Description                                                                                                                   |
| --------------- | ------- | ----- | ----------------------------------------------------------------------------------------------------------------------------- |
| team_id         | integer | query | _Available in Fleet Premium_. The ID of the team to filter scripts by. If not specified, it will filter only scripts that are available to hosts with no team. |
| page            | integer | query | Page number of the results to fetch.                                                                                          |
| per_page        | integer | query | Results per page.                                                                                                             |

#### Example

`GET /api/v1/fleet/scripts`

##### Default response

`Status: 200`

```json
{
  "scripts": [
    {
      "id": 1,
      "team_id": null,
      "name": "script_1.sh",
      "created_at": "2023-07-30T13:41:07Z",
      "updated_at": "2023-07-30T13:41:07Z"
    },
    {
      "id": 2,
      "team_id": null,
      "name": "script_2.sh",
      "created_at": "2023-08-30T13:41:07Z",
      "updated_at": "2023-08-30T13:41:07Z"
    }
  ],
  "meta": {
    "has_next_results": false,
    "has_previous_results": false
  }
}

```

### Get or download script

`GET /api/v1/fleet/scripts/:id`

#### Parameters

| Name | Type    | In    | Description                                                       |
| ---- | ------- | ----  | -------------------------------------                             |
| id   | integer | path  | **Required.** The desired script's ID.                            |
| alt  | string  | query | If specified and set to "media", downloads the script's contents. |

#### Example (get script)

`GET /api/v1/fleet/scripts/123`

##### Default response

`Status: 200`

```json
{
  "id": 123,
  "team_id": null,
  "name": "script_1.sh",
  "created_at": "2023-07-30T13:41:07Z",
  "updated_at": "2023-07-30T13:41:07Z"
}

```

#### Example (download script)

`GET /api/v1/fleet/scripts/123?alt=media`

##### Example response headers

```http
Content-Length: 13
Content-Type: application/octet-stream
Content-Disposition: attachment;filename="2023-09-27 script_1.sh"
```

###### Example response body

`Status: 200`

```
echo "hello"
```

## Sessions

- [Get session info](#get-session-info)
- [Delete session](#delete-session)

### Get session info

Returns the session information for the session specified by ID.

`GET /api/v1/fleet/sessions/:id`

#### Parameters

| Name | Type    | In   | Description                                  |
| ---- | ------- | ---- | -------------------------------------------- |
| id   | integer | path | **Required**. The ID of the desired session. |

#### Example

`GET /api/v1/fleet/sessions/1`

##### Default response

`Status: 200`

```json
{
  "session_id": 1,
  "user_id": 1,
  "created_at": "2021-03-02T18:41:34Z"
}
```

### Delete session

Deletes the session specified by ID. When the user associated with the session next attempts to access Fleet, they will be asked to log in.

`DELETE /api/v1/fleet/sessions/:id`

#### Parameters

| Name | Type    | In   | Description                                  |
| ---- | ------- | ---- | -------------------------------------------- |
| id   | integer | path | **Required**. The id of the desired session. |

#### Example

`DELETE /api/v1/fleet/sessions/1`

##### Default response

`Status: 200`


---

## Software

- [List software](#list-software)
- [List software versions](#list-software-versions)
- [List operating systems](#list-operating-systems)
- [Get software](#get-software)
- [Get software version](#get-software-version)
- [Get operating system version](#get-operating-system-version)
- [Add package](#add-package)
- [Modify package](#modify-package)
- [List App Store apps](#list-app-store-apps)
- [Add App Store app](#add-app-store-app)
- [Modify App Store app](#modify-app-store-app)
- [List Fleet-maintained apps](#list-fleet-maintained-apps)
- [Get Fleet-maintained app](#get-fleet-maintained-app)
- [Add Fleet-maintained app](#add-fleet-maintained-app)
- [Install package or App Store app](#install-package-or-app-store-app)
- [Get package install result](#get-package-install-result)
- [Download package](#download-package)
- [Delete package or App Store app](#delete-package-or-app-store-app)

### List software

Get a list of all software.

`GET /api/v1/fleet/software/titles`

> **Experimental feature**. This feature is undergoing rapid improvement, which may result in breaking changes to the API or configuration surface. It is not recommended for use in automated workflows.

#### Parameters

| Name                    | Type    | In    | Description                                                                                                                                                                |
| ----------------------- | ------- | ----- | -------------------------------------------------------------------------------------------------------------------------------------------------------------------------- |
| page                    | integer | query | Page number of the results to fetch.                                                                                                                                       |
| per_page                | integer | query | Results per page.                                                                                                                                                          |
| order_key               | string  | query | What to order results by. Allowed fields are `name` and `hosts_count`. Default is `hosts_count` (descending).                                                              |
| order_direction         | string  | query | **Requires `order_key`**. The direction of the order given the order key. Options include `asc` and `desc`. Default is `asc`.                                              |
| query                   | string  | query | Search query keywords. Searchable fields include `title` and `cve`.                                                                                                        |
| team_id                 | integer | query | _Available in Fleet Premium_. Filters the software to only include the software installed on the hosts that are assigned to the specified team. Use `0` to filter by hosts assigned to "No team".                            |
| vulnerable              | boolean | query | If true or 1, only list software that has detected vulnerabilities. Default is `false`.                                                                                    |
| available_for_install   | boolean | query | If `true` or `1`, only list software that is available for install (added by the user). Default is `false`.                                                                |
| self_service            | boolean | query | If `true` or `1`, only lists self-service software. Default is `false`.  |
| packages_only           | boolean | query | If `true` or `1`, only lists packages available for install (without App Store apps).  |
| min_cvss_score | integer | query | _Available in Fleet Premium_. Filters to include only software with vulnerabilities that have a CVSS version 3.x base score higher than the specified value.   |
| max_cvss_score | integer | query | _Available in Fleet Premium_. Filters to only include software with vulnerabilities that have a CVSS version 3.x base score lower than what's specified.   |
| exploit | boolean | query | _Available in Fleet Premium_. If `true`, filters to only include software with vulnerabilities that have been actively exploited in the wild (`cisa_known_exploit: true`). Default is `false`.  |
| platform | string | query | Filter software titles by platforms. Options are: `"macos"` (alias of `"darwin"`), `"darwin"` `"windows"`, `"linux"`, `"chrome"`, `"ios"`, `"ipados"`. To show titles from multiple platforms, separate the platforms with commas (e.g. `?platform=darwin,windows`). |

#### Example

`GET /api/v1/fleet/software/titles?team_id=3&platform=darwin,windows`

##### Default response

`Status: 200`

```json
{
  "counts_updated_at": "2022-01-01 12:32:00",
  "count": 2,
  "software_titles": [
    {
      "id": 12,
      "name": "Firefox.app",
      "software_package": {
        "name": "FirefoxInsall.pkg",
        "version": "125.6",
        "self_service": true,
        "automatic_install_policies": [
          {
            "id": 343,
            "name": "[Install software] Firefox.app",
          }
        ],
      },
      "app_store_app": null,
      "versions_count": 3,
      "source": "apps",
      "browser": "",
      "hosts_count": 48,
      "versions": [
        {
          "id": 123,
          "version": "1.12",
          "vulnerabilities": ["CVE-2023-1234","CVE-2023-4321","CVE-2023-7654"]
        },
        {
          "id": 124,
          "version": "3.4",
          "vulnerabilities": ["CVE-2023-1234","CVE-2023-4321","CVE-2023-7654"]
        },
        {
          "id": 12,
          "version": "1.13",
          "vulnerabilities": ["CVE-2023-1234","CVE-2023-4321","CVE-2023-7654"]
        }
      ]
    },
    {
      "id": 22,
      "name": "Google Chrome.app",
      "software_package": null,
      "app_store_app": null,
      "versions_count": 5,
      "source": "apps",
      "browser": "",
      "hosts_count": 345,
      "versions": [
        {
          "id": 331,
          "version": "118.1",
          "vulnerabilities": ["CVE-2023-1234"]
        },
        {
          "id": 332,
          "version": "119.0",
          "vulnerabilities": ["CVE-2023-9876", "CVE-2023-2367"]
        },
        {
          "id": 334,
          "version": "119.4",
          "vulnerabilities": ["CVE-2023-1133", "CVE-2023-2224"]
        },
        {
          "id": 348,
          "version": "121.5",
          "vulnerabilities": ["CVE-2023-0987", "CVE-2023-5673", "CVE-2023-1334"]
        },
      ]
    },
    {
      "id": 32,
      "name": "1Password – Password Manager",
      "software_package": null,
      "app_store_app": null,
      "versions_count": 1,
      "source": "chrome_extensions",
      "browser": "chrome",
      "hosts_count": 345,
      "versions": [
        {
          "id": 4242,
          "version": "2.3.7",
          "vulnerabilities": []
        }
      ]
    }
  ],
  "meta": {
    "has_next_results": false,
    "has_previous_results": false
  }
}
```

### List software versions

Get a list of all software versions.

`GET /api/v1/fleet/software/versions`

#### Parameters

| Name                    | Type    | In    | Description                                                                                                                                                                |
| ----------------------- | ------- | ----- | -------------------------------------------------------------------------------------------------------------------------------------------------------------------------- |
| page                    | integer | query | Page number of the results to fetch.                                                                                                                                       |
| per_page                | integer | query | Results per page.                                                                                                                                                          |
| order_key               | string  | query | What to order results by. Allowed fields are `name`, `hosts_count`, `cve_published`, `cvss_score`, `epss_probability` and `cisa_known_exploit`. Default is `hosts_count` (descending).      |
| order_direction         | string  | query | **Requires `order_key`**. The direction of the order given the order key. Options include `asc` and `desc`. Default is `asc`.                                              |
| query                   | string  | query | Search query keywords. Searchable fields include `name`, `version`, and `cve`.                                                                                             |
| team_id                 | integer | query | _Available in Fleet Premium_. Filters the software to only include the software installed on the hosts that are assigned to the specified team. Use `0` to filter by hosts assigned to "No team".                             |
| vulnerable              | boolean    | query | If true or 1, only list software that has detected vulnerabilities. Default is `false`.                                                                                    |
| min_cvss_score | integer | query | _Available in Fleet Premium_. Filters to include only software with vulnerabilities that have a CVSS version 3.x base score higher than the specified value.   |
| max_cvss_score | integer | query | _Available in Fleet Premium_. Filters to only include software with vulnerabilities that have a CVSS version 3.x base score lower than what's specified.   |
| exploit | boolean | query | _Available in Fleet Premium_. If `true`, filters to only include software with vulnerabilities that have been actively exploited in the wild (`cisa_known_exploit: true`). Default is `false`.  |
| without_vulnerability_details | boolean | query | _Available in Fleet Premium_. If `true` only vulnerability name is included in response. If `false` (or omitted), adds vulnerability description, CVSS score, and other details available in Fleet Premium. See notes below on performance. |

> For optimal performance, we recommend Fleet Premium users set `without_vulnerability_details` to `true` whenever possible. If set to `false` a large amount of data will be included in the response. If you need vulnerability details, consider using the [Get vulnerability](#get-vulnerability) endpoint.

#### Example

`GET /api/v1/fleet/software/versions`

##### Default response

`Status: 200`

```json
{
    "counts_updated_at": "2022-01-01 12:32:00",
    "count": 1,
    "software": [
      {
        "id": 1,
        "name": "glibc",
        "version": "2.12",
        "source": "rpm_packages",
        "browser": "",
        "release": "1.212.el6",
        "vendor": "CentOS",
        "arch": "x86_64",
        "generated_cpe": "cpe:2.3:a:gnu:glibc:2.12:*:*:*:*:*:*:*",
        "vulnerabilities": [
          {
            "cve": "CVE-2009-5155",
            "details_link": "https://nvd.nist.gov/vuln/detail/CVE-2009-5155",
            "cvss_score": 7.5,
            "epss_probability": 0.01537,
            "cisa_known_exploit": false,
            "cve_published": "2022-01-01 12:32:00",
            "cve_description": "In the GNU C Library (aka glibc or libc6) before 2.28, parse_reg_exp in posix/regcomp.c misparses alternatives, which allows attackers to cause a denial of service (assertion failure and application exit) or trigger an incorrect result by attempting a regular-expression match.",
            "resolved_in_version": "2.28"
          }
        ],
        "hosts_count": 1
      },
      {
        "id": 2,
        "name": "1Password – Password Manager",
        "version": "2.10.0",
        "source": "chrome_extensions",
        "browser": "chrome",
        "extension_id": "aeblfdkhhhdcdjpifhhbdiojplfjncoa",
        "generated_cpe": "cpe:2.3:a:1password:1password:2.19.0:*:*:*:*:chrome:*:*",
        "hosts_count": 345,
        "vulnerabilities": null
      }
    ],
    "meta": {
      "has_next_results": false,
      "has_previous_results": false
    }
}
```

### List operating systems

Returns a list of all operating systems.

`GET /api/v1/fleet/os_versions`

#### Parameters

| Name                | Type     | In    | Description                                                                                                                          |
| ---      | ---      | ---   | ---                                                                                                                                  |
| team_id             | integer | query | _Available in Fleet Premium_. Filters response data to the specified team. Use `0` to filter by hosts assigned to "No team".  |
| platform            | string   | query | Filters the hosts to the specified platform |
| os_name     | string | query | The name of the operating system to filter hosts by. `os_version` must also be specified with `os_name`                                                 |
| os_version    | string | query | The version of the operating system to filter hosts by. `os_name` must also be specified with `os_version`                                                 |
| page                    | integer | query | Page number of the results to fetch.                                                                                                                                       |
| per_page                | integer | query | Results per page.                                                                                                                                                          |
| order_key               | string  | query | What to order results by. Allowed fields are: `hosts_count`. Default is `hosts_count` (descending).      |
| order_direction | string | query | **Requires `order_key`**. The direction of the order given the order key. Options include `asc` and `desc`. Default is `asc`. |


##### Default response

`Status: 200`

```json
{
  "count": 1,
  "counts_updated_at": "2023-12-06T22:17:30Z",
  "os_versions": [
    {
      "os_version_id": 123,
      "hosts_count": 21,
      "name": "Microsoft Windows 11 Pro 23H2 10.0.22621.1234",
      "name_only": "Microsoft Windows 11 Pro 23H2",
      "version": "10.0.22621.1234",
      "platform": "windows",
      "generated_cpes": [],
      "vulnerabilities": [
        {
          "cve": "CVE-2022-30190",
          "details_link": "https://nvd.nist.gov/vuln/detail/CVE-2022-30190",
          "cvss_score": 7.8,// Available in Fleet Premium
          "epss_probability": 0.9729,// Available in Fleet Premium
          "cisa_known_exploit": false,// Available in Fleet Premium
          "cve_published": "2022-06-01T00:15:00Z",// Available in Fleet Premium
          "cve_description": "Microsoft Windows Support Diagnostic Tool (MSDT) Remote Code Execution Vulnerability.",// Available in Fleet Premium
          "resolved_in_version": ""// Available in Fleet Premium
        }
      ]
    }
  ],
  "meta": {
    "has_next_results": false,
    "has_previous_results": false
  }
}
```

OS vulnerability data is currently available for Windows and macOS. For other platforms, `vulnerabilities` will be an empty array:

```json
{
  "hosts_count": 1,
  "name": "CentOS Linux 7.9.2009",
  "name_only": "CentOS",
  "version": "7.9.2009",
  "platform": "rhel",
  "generated_cpes": [],
  "vulnerabilities": []
}
```

### Get software

> **Experimental feature**. This feature is undergoing rapid improvement, which may result in breaking changes to the API or configuration surface. It is not recommended for use in automated workflows.

Returns information about the specified software. By default, `versions` are sorted in descending order by the `hosts_count` field.

`GET /api/v1/fleet/software/titles/:id`

#### Parameters

| Name | Type | In | Description |
| ---- | ---- | -- | ----------- |
| id   | integer | path | **Required.** The software title's ID. |
| team_id             | integer | query | _Available in Fleet Premium_. Filters response data to the specified team. Use `0` to filter by hosts assigned to "No team".  |

#### Example

`GET /api/v1/fleet/software/titles/12?team_id=3`

##### Default response

`Status: 200`

```json
{
  "software_title": {
    "id": 12,
    "name": "Falcon.app",
    "bundle_identifier": "crowdstrike.falcon.Agent",
    "software_package": {
      "name": "FalconSensor-6.44.pkg",
      "version": "6.44",
      "installer_id": 23,
      "team_id": 3,
      "uploaded_at": "2024-04-01T14:22:58Z",
      "install_script": "sudo installer -pkg '$INSTALLER_PATH' -target /",
      "pre_install_query": "SELECT 1 FROM macos_profiles WHERE uuid='c9f4f0d5-8426-4eb8-b61b-27c543c9d3db';",
      "post_install_script": "sudo /Applications/Falcon.app/Contents/Resources/falconctl license 0123456789ABCDEFGHIJKLMNOPQRSTUV-WX",
      "uninstall_script": "/Library/CS/falconctl uninstall",
      "self_service": true,
      "labels_include_any": [
        {
          "name": "Engineering",
          "id": 294
        }
      ],
      "automatic_install_policies": [
        {
          "id": 343,
          "name": "[Install software] Crowdstrike Agent",
        }
      ],
      "status": {
        "installed": 3,
        "pending_install": 1,
        "failed_install": 0,
        "pending_uninstall": 2,
        "failed_uninstall": 1
      }
    },
    "app_store_app": null,
    "counts_updated_at": "2024-11-03T22:39:36Z",
    "source": "apps",
    "browser": "",
    "hosts_count": 48,
    "versions": [
      {
        "id": 123,
        "version": "117.0",
        "vulnerabilities": ["CVE-2023-1234"],
        "hosts_count": 37
      },
      {
        "id": 124,
        "version": "116.0",
        "vulnerabilities": ["CVE-2023-4321"],
        "hosts_count": 7
      },
      {
        "id": 127,
        "version": "115.5",
        "vulnerabilities": ["CVE-2023-7654"],
        "hosts_count": 4
      }
    ]
  }
}
```

#### Example (App Store app)

`GET /api/v1/fleet/software/titles/15`

##### Default response

`Status: 200`

```json
{
  "software_title": {
    "id": 15,
    "name": "Logic Pro",
    "bundle_identifier": "com.apple.logic10",
    "software_package": null,
    "app_store_app": {
      "name": "Logic Pro",
      "app_store_id": 1091189122,
      "latest_version": "2.04",
      "icon_url": "https://is1-ssl.mzstatic.com/image/thumb/Purple211/v4/f1/65/1e/a4844ccd-486d-455f-bb31-67336fe46b14/AppIcon-1x_U007emarketing-0-7-0-85-220-0.png/512x512bb.jpg",
      "self_service": true,
      "automatic_install_policies": [
        {
          "id": 345,
          "name": "[Install software] Logic Pro",
        } 
      ],
      "status": {
        "installed": 3,
        "pending": 1,
        "failed": 2,
      }
    },
    "source": "apps",
    "browser": "",
    "hosts_count": 48,
    "versions": [
      {
        "id": 123,
        "version": "2.04",
        "vulnerabilities": [],
        "hosts_count": 24
      }
    ]
  }
}
```

### Get software version

Returns information about the specified software version.

`GET /api/v1/fleet/software/versions/:id`

#### Parameters

| Name | Type | In | Description |
| ---- | ---- | -- | ----------- |
| id   | integer | path | **Required.** The software version's ID. |
| team_id             | integer | query | _Available in Fleet Premium_. Filters response data to the specified team. Use `0` to filter by hosts assigned to "No team".  |

#### Example

`GET /api/v1/fleet/software/versions/12`

##### Default response

`Status: 200`

```json
{
  "software": {
    "id": 425224,
    "name": "Firefox.app",
    "version": "117.0",
    "bundle_identifier": "org.mozilla.firefox",
    "source": "apps",
    "browser": "",
    "generated_cpe": "cpe:2.3:a:mozilla:firefox:117.0:*:*:*:*:macos:*:*",
    "vulnerabilities": [
      {
        "cve": "CVE-2023-4863",
        "details_link": "https://nvd.nist.gov/vuln/detail/CVE-2023-4863",
        "created_at": "2024-07-01T00:15:00Z",
        "cvss_score": 8.8, // Available in Fleet Premium
        "epss_probability": 0.4101, // Available in Fleet Premium
        "cisa_known_exploit": true, // Available in Fleet Premium
        "cve_published": "2023-09-12T15:15:00Z", // Available in Fleet Premium
        "resolved_in_version": "" // Available in Fleet Premium
      },
      {
        "cve": "CVE-2023-5169",
        "details_link": "https://nvd.nist.gov/vuln/detail/CVE-2023-5169",
        "created_at": "2024-07-01T00:15:00Z",
        "cvss_score": 6.5, // Available in Fleet Premium
        "epss_probability": 0.00073, // Available in Fleet Premium
        "cisa_known_exploit": false, // Available in Fleet Premium
        "cve_published": "2023-09-27T15:19:00Z", // Available in Fleet Premium
        "resolved_in_version": "118" // Available in Fleet Premium
      }
    ]
  }
}
```


### Get operating system version

Retrieves information about the specified operating system (OS) version.

`GET /api/v1/fleet/os_versions/:id`

#### Parameters

| Name | Type | In | Description |
| ---- | ---- | -- | ----------- |
| id   | integer | path | **Required.** The OS version's ID. |
| team_id             | integer | query | _Available in Fleet Premium_. Filters response data to the specified team. Use `0` to filter by hosts assigned to "No team".  |

##### Default response

`Status: 200`

```json
{
  "counts_updated_at": "2023-12-06T22:17:30Z",
  "os_version": {
    "id": 123,
    "hosts_count": 21,
    "name": "Microsoft Windows 11 Pro 23H2 10.0.22621.1234",
    "name_only": "Microsoft Windows 11 Pro 23H2",
    "version": "10.0.22621.1234",
    "platform": "windows",
    "generated_cpes": [],
    "vulnerabilities": [
      {
        "cve": "CVE-2022-30190",
        "details_link": "https://nvd.nist.gov/vuln/detail/CVE-2022-30190",
        "created_at": "2024-07-01T00:15:00Z",
        "cvss_score": 7.8,// Available in Fleet Premium
        "epss_probability": 0.9729,// Available in Fleet Premium
        "cisa_known_exploit": false,// Available in Fleet Premium
        "cve_published": "2022-06-01T00:15:00Z",// Available in Fleet Premium
        "cve_description": "Microsoft Windows Support Diagnostic Tool (MSDT) Remote Code Execution Vulnerability.",// Available in Fleet Premium
        "resolved_in_version": ""// Available in Fleet Premium
      }
    ]
  }
}
```

OS vulnerability data is currently available for Windows and macOS. For other platforms, `vulnerabilities` will be an empty array:

```json
{
  "id": 321,
  "hosts_count": 1,
  "name": "CentOS Linux 7.9.2009",
  "name_only": "CentOS",
  "version": "7.9.2009",
  "platform": "rhel",
  "generated_cpes": [],
  "vulnerabilities": []
}
```

### Add package

> **Experimental feature**. This feature is undergoing rapid improvement, which may result in breaking changes to the API or configuration surface. It is not recommended for use in automated workflows.

_Available in Fleet Premium._

Add a package (.pkg, .msi, .exe, .deb, .rpm) to install on macOS, Windows, or Linux hosts.


`POST /api/v1/fleet/software/package`

#### Parameters

| Name            | Type    | In   | Description                                      |
| ----            | ------- | ---- | --------------------------------------------     |
| software        | file    | form | **Required**. Installer package file. Supported packages are .pkg, .msi, .exe, .deb, and .rpm.   |
| team_id         | integer | form | **Required**. The team ID. Adds a software package to the specified team. |
| install_script  | string | form | Script that Fleet runs to install software. If not specified Fleet runs [default install script](https://github.com/fleetdm/fleet/tree/f71a1f183cc6736205510580c8366153ea083a8d/pkg/file/scripts) for each package type. |
| pre_install_query  | string | form | Query that is pre-install condition. If the query doesn't return any result, Fleet won't proceed to install. |
| post_install_script | string | form | The contents of the script to run after install. If the specified script fails (exit code non-zero) software install will be marked as failed and rolled back. |
| self_service | boolean | form | Self-service software is optional and can be installed by the end user. |
| labels_include_any        | array     | form | Target hosts that have any label in the array. |
| labels_exclude_any | array | form | Target hosts that don't have any label in the array. |
| automatic_install | boolean | form | Automatically create policy that triggers install if software isn't installed on the host. |

Only one of `labels_include_any` or `labels_exclude_any` can be specified. If neither are specified, all hosts are targeted.

#### Example

`POST /api/v1/fleet/software/package`

##### Request header

```http
Content-Length: 8500
Content-Type: multipart/form-data; boundary=------------------------d8c247122f594ba0
```

##### Request body

```http
--------------------------d8c247122f594ba0
Content-Disposition: form-data; name="team_id"
1
--------------------------d8c247122f594ba0
Content-Disposition: form-data; name="self_service"
true
--------------------------d8c247122f594ba0
Content-Disposition: form-data; name="install_script"
sudo installer -pkg /temp/FalconSensor-6.44.pkg -target /
--------------------------d8c247122f594ba0
Content-Disposition: form-data; name="pre_install_query"
SELECT 1 FROM macos_profiles WHERE uuid='c9f4f0d5-8426-4eb8-b61b-27c543c9d3db';
--------------------------d8c247122f594ba0
Content-Disposition: form-data; name="post_install_script"
sudo /Applications/Falcon.app/Contents/Resources/falconctl license 0123456789ABCDEFGHIJKLMNOPQRSTUV-WX
--------------------------d8c247122f594ba0
Content-Disposition: form-data; name="software"; filename="FalconSensor-6.44.pkg"
Content-Type: application/octet-stream
<BINARY_DATA>
--------------------------d8c247122f594ba0
```

##### Default response

`Status: 200`

### Modify package

> **Experimental feature**. This feature is undergoing rapid improvement, which may result in breaking changes to the API or configuration surface. It is not recommended for use in automated workflows.

_Available in Fleet Premium._

Update a package to install on macOS, Windows, or Linux (Ubuntu) hosts.

`PATCH /api/v1/fleet/software/titles/:id/package`

#### Parameters

| Name            | Type    | In   | Description                                      |
| ----            | ------- | ---- | --------------------------------------------     |
| id | integer | path | ID of the software title being updated. |
| software        | file    | form | Installer package file. Supported packages are .pkg, .msi, .exe, .deb, and .rpm.   |
| team_id         | integer | form | **Required**. The team ID. Updates a software package in the specified team. |
| install_script  | string | form | Command that Fleet runs to install software. If not specified Fleet runs the [default install command](https://github.com/fleetdm/fleet/tree/f71a1f183cc6736205510580c8366153ea083a8d/pkg/file/scripts) for each package type. |
| pre_install_query  | string | form | Query that is pre-install condition. If the query doesn't return any result, the package will not be installed. |
| post_install_script | string | form | The contents of the script to run after install. If the specified script fails (exit code non-zero) software install will be marked as failed and rolled back. |
| self_service | boolean | form | Whether this is optional self-service software that can be installed by the end user. |
| labels_include_any        | array     | form | Target hosts that have any label in the array. Only one of either `labels_include_any` or `labels_exclude_any` can be specified. |
| labels_exclude_any | array | form | Target hosts that don't have any label in the array. |

Only one of `labels_include_any` or `labels_exclude_any` can be specified. If neither are specified, all hosts are targeted.

> Changes to the installer package will reset installation counts. Changes to any field other than `self_service` will cancel pending installs for the old package.

#### Example

`PATCH /api/v1/fleet/software/titles/1/package`

##### Request header

```http
Content-Length: 8500
Content-Type: multipart/form-data; boundary=------------------------d8c247122f594ba0
```

##### Request body

```http
--------------------------d8c247122f594ba0
Content-Disposition: form-data; name="team_id"
1
--------------------------d8c247122f594ba0
Content-Disposition: form-data; name="self_service"
true
--------------------------d8c247122f594ba0
Content-Disposition: form-data; name="install_script"
sudo installer -pkg /temp/FalconSensor-6.44.pkg -target /
--------------------------d8c247122f594ba0
Content-Disposition: form-data; name="pre_install_query"
SELECT 1 FROM macos_profiles WHERE uuid='c9f4f0d5-8426-4eb8-b61b-27c543c9d3db';
--------------------------d8c247122f594ba0
Content-Disposition: form-data; name="post_install_script"
sudo /Applications/Falcon.app/Contents/Resources/falconctl license 0123456789ABCDEFGHIJKLMNOPQRSTUV-WX
--------------------------d8c247122f594ba0
Content-Disposition: form-data; name="software"; filename="FalconSensor-6.44.pkg"
Content-Type: application/octet-stream
<BINARY_DATA>
--------------------------d8c247122f594ba0
```

##### Default response

`Status: 200`

```json
{
  "software_package": {
    "name": "FalconSensor-6.44.pkg",
    "version": "6.44",
    "installer_id": 23,
    "team_id": 3,
    "uploaded_at": "2024-04-01T14:22:58Z",
    "install_script": "sudo installer -pkg /temp/FalconSensor-6.44.pkg -target /",
    "pre_install_query": "SELECT 1 FROM macos_profiles WHERE uuid='c9f4f0d5-8426-4eb8-b61b-27c543c9d3db';",
    "post_install_script": "sudo /Applications/Falcon.app/Contents/Resources/falconctl license 0123456789ABCDEFGHIJKLMNOPQRSTUV-WX",
    "self_service": true,
    "status": {
      "installed": 0,
      "pending": 0,
      "failed": 0
    }
  }
}
```

### List App Store apps

> **Experimental feature**. This feature is undergoing rapid improvement, which may result in breaking changes to the API or configuration surface. It is not recommended for use in automated workflows.

Returns the list of Apple App Store (VPP) that can be added to the specified team. If an app is already added to the team, it's excluded from the list.

`GET /api/v1/fleet/software/app_store_apps`

#### Parameters

| Name    | Type | In | Description |
| ------- | ---- | -- | ----------- |
| team_id | integer | query | **Required**. The team ID. |

#### Example

`GET /api/v1/fleet/software/app_store_apps/?team_id=3`

##### Default response

`Status: 200`

```json
{
  "app_store_apps": [
    {
      "name": "Xcode",
      "icon_url": "https://is1-ssl.mzstatic.com/image/thumb/Purple211/v4/f1/65/1e/a4844ccd-486d-455f-bb31-67336fe46b14/AppIcon-1x_U007emarketing-0-7-0-85-220-0.png/512x512bb.jpg",
      "latest_version": "15.4",
      "app_store_id": "497799835",
      "platform": "darwin"
    },
    {
      "name": "Logic Pro",
      "icon_url": "https://is1-ssl.mzstatic.com/image/thumb/Purple211/v4/f1/65/1e/a4844ccd-486d-455f-bb31-67336fe46b14/AppIcon-1x_U007emarketing-0-7-0-85-220-0.png/512x512bb.jpg",
      "latest_version": "2.04",
      "app_store_id": "634148309",
      "platform": "ios"
    },
    {
      "name": "Logic Pro",
      "icon_url": "https://is1-ssl.mzstatic.com/image/thumb/Purple211/v4/f1/65/1e/a4844ccd-486d-455f-bb31-67336fe46b14/AppIcon-1x_U007emarketing-0-7-0-85-220-0.png/512x512bb.jpg",
      "latest_version": "2.04",
      "app_store_id": "634148309",
      "platform": "ipados"
    },
  ]
}
```

### Add App Store app

> **Experimental feature**. This feature is undergoing rapid improvement, which may result in breaking changes to the API or configuration surface. It is not recommended for use in automated workflows.

_Available in Fleet Premium._

Add App Store (VPP) app purchased in Apple Business Manager.

`POST /api/v1/fleet/software/app_store_apps`

#### Parameters

| Name | Type | In | Description |
| ---- | ---- | -- | ----------- |
| app_store_id   | string | body | **Required.** The ID of App Store app. |
| team_id       | integer | body | **Required**. The team ID. Adds VPP software to the specified team.  |
| platform | string | body | The platform of the app (`darwin`, `ios`, or `ipados`). Default is `darwin`. |
| self_service | boolean | body | Self-service software is optional and can be installed by the end user. |
| labels_include_any        | array     | form | Target hosts that have any label in the array. |
| labels_exclude_any | array | form | Target hosts that don't have any label in the array. |

Only one of `labels_include_any` or `labels_exclude_any` can be specified. If neither are specified, all hosts are targeted.

#### Example

`POST /api/v1/fleet/software/app_store_apps`

##### Request body

```json
{
  "app_store_id": "497799835",
  "team_id": 2,
  "platform": "ipados",
  "self_service": true
}
```

##### Default response

`Status: 200`

<<<<<<< HEAD
### Modify App Store app

> **Experimental feature**. This feature is undergoing rapid improvement, which may result in breaking changes to the API or configuration surface. It is not recommended for use in automated workflows.
_Available in Fleet Premium._

Modify App Store (VPP) app's options.

`PATCH /api/v1/fleet/software/titles/:title_id/app_store_app`

#### Parameters

| Name | Type | In | Description |
| ---- | ---- | -- | ----------- |
| team_id       | integer | body | **Required**. The team ID. Edits App Store apps from the specified team.  |
| self_service | boolean | body | Self-service software is optional and can be installed by the end user. |
| labels_include_any        | array     | form | Target hosts that have any label in the array. |
| labels_exclude_any | array | form | Target hosts that don't have any label in the array. |

Only one of `labels_include_any` or `labels_exclude_any` can be specified. If neither are specified, all hosts are targeted.

#### Example

`PATCH /api/v1/fleet/software/titles/3467/app_store_app`

##### Request body

```json
{
  "team_id": 2,
  "self_service": true,
  "labels_include_any": [
    "Product",
    "Marketing"
  ]
}
```

##### Default response

`Status: 200`

```json
{
  "app_store_app": {
    "name": "Logic Pro",
    "app_store_id": 1091189122,
    "latest_version": "2.04",
    "icon_url": "https://is1-ssl.mzstatic.com/image/thumb/Purple211/v4/f1/65/1e/a4844ccd-486d-455f-bb31-67336fe46b14/AppIcon-1x_U007emarketing-0-7-0-85-220-0.png/512x512bb.jpg",
    "self_service": true,
    "labels_include_any": [
      {
        "name": "Product",
        "id": 12
      },
      {
        "name": "Marketing",
        "id": 17
      }
    ],
    "automatic_install_policies": [
      {
        "id": 345,
        "name": "[Install software] Logic Pro",
      } 
    ],
    "status": {
      "installed": 3,
      "pending": 1,
      "failed": 2,
    }
  }
}
```
=======
>>>>>>> 009f54bd

### List Fleet-maintained apps

> **Experimental feature**. This feature is undergoing rapid improvement, which may result in breaking changes to the API or configuration surface. It is not recommended for use in automated workflows.

List available Fleet-maintained apps.

`GET /api/v1/fleet/software/fleet_maintained_apps`

#### Parameters

| Name | Type | In | Description |
| ---- | ---- | -- | ----------- |
| team_id  | integer | query | If supplied, only list apps for which an installer doesn't already exist for the specified team.  |
| page     | integer | query | Page number of the results to fetch.  |
| per_page | integer | query | Results per page.  |

#### Example

`GET /api/v1/fleet/software/fleet_maintained_apps?team_id=3`

##### Default response

`Status: 200`

```json
{
  "fleet_maintained_apps": [
    {
      "id": 1,
      "name": "1Password",
      "version": "8.10.40",
      "platform": "darwin"
    },
    {
      "id": 2,
      "name": "Adobe Acrobat Reader",
      "version": "24.002.21005",
      "platform": "darwin"
    },
    {
      "id": 3,
      "name": "Box Drive",
      "version": "2.39.179",
      "platform": "darwin"
    },
  ],
  "meta": {
    "has_next_results": false,
    "has_previous_results": false
  }
}
```

### Get Fleet-maintained app

> **Experimental feature**. This feature is undergoing rapid improvement, which may result in breaking changes to the API or configuration surface. It is not recommended for use in automated workflows.
Returns information about the specified Fleet-maintained app.

`GET /api/v1/fleet/software/fleet_maintained_apps/:id`

#### Parameters

| Name | Type | In | Description |
| ---- | ---- | -- | ----------- |
| id   | integer | path | **Required.** The Fleet-maintained app's ID. |


#### Example

`GET /api/v1/fleet/software/fleet_maintained_apps/1`

##### Default response

`Status: 200`

```json
{
  "fleet_maintained_app": {
    "id": 1,
    "url": "https://downloads.1password.com/mac/1Password-8.10.50-aarch64.zip",
    "name": "1Password",
    "filename": "1Password-8.10.50-aarch64.zip",
    "version": "8.10.50",
    "platform": "darwin",
    "install_script": "#!/bin/sh\ninstaller -pkg \"$INSTALLER_PATH\" -target /",
    "uninstall_script": "#!/bin/sh\npkg_ids=$PACKAGE_ID\nfor pkg_id in '${pkg_ids[@]}'...",
  }
}
```

### Add Fleet-maintained app

> **Experimental feature**. This feature is undergoing rapid improvement, which may result in breaking changes to the API or configuration surface. It is not recommended for use in automated workflows.
_Available in Fleet Premium._

Add Fleet-maintained app so it's available for install.

`POST /api/v1/fleet/software/fleet_maintained_apps`

#### Parameters

| Name | Type | In | Description |
| ---- | ---- | -- | ----------- |
| fleet_maintained_app_id   | integer | body | **Required.** The ID of Fleet-maintained app. |
| team_id       | integer | body | **Required**. The team ID. Adds Fleet-maintained app to the specified team.  |
| install_script  | string | body | Command that Fleet runs to install software. If not specified Fleet runs default install command for each Fleet-maintained app. |
| pre_install_query  | string | body | Query that is pre-install condition. If the query doesn't return any result, Fleet won't proceed to install. |
| post_install_script | string | body | The contents of the script to run after install. If the specified script fails (exit code non-zero) software install will be marked as failed and rolled back. |
| self_service | boolean | body | Self-service software is optional and can be installed by the end user. |
| labels_include_any        | array     | form | Target hosts that have any label in the array. |
| labels_exclude_any | array | form | Target hosts that don't have any label in the array. |

Only one of `labels_include_any` or `labels_exclude_any` can be specified. If neither are specified, all hosts are targeted.

#### Example

`POST /api/v1/fleet/software/fleet_maintained_apps`

##### Request body

```json
{
  "fleet_maintained_app_id": 3,
  "team_id": 2
}
```

##### Default response

`Status: 200`

```json
{
  "software_title_id": 234
}
```

### Download package

> **Experimental feature**. This feature is undergoing rapid improvement, which may result in breaking changes to the API or configuration surface. It is not recommended for use in automated workflows.

_Available in Fleet Premium._

`GET /api/v1/fleet/software/titles/:id/package?alt=media`

#### Parameters

| Name            | Type    | In   | Description                                      |
| ----            | ------- | ---- | --------------------------------------------     |
| id   | integer | path | **Required**. The ID of the software title to download software package.|
| team_id | integer | query | **Required**. The team ID. Downloads a software package added to the specified team. |
| alt             | integer | query | **Required**. If specified and set to "media", downloads the specified software package. |

#### Example

`GET /api/v1/fleet/software/titles/123/package?alt=media?team_id=2`

##### Default response

`Status: 200`

```http
Status: 200
Content-Type: application/octet-stream
Content-Disposition: attachment
Content-Length: <length>
Body: <blob>
```

### Install package or App Store app

> **Experimental feature**. This feature is undergoing rapid improvement, which may result in breaking changes to the API or configuration surface. It is not recommended for use in automated workflows.

_Available in Fleet Premium._

Install software (package or App Store app) on a macOS, iOS, iPadOS, Windows, or Linux (Ubuntu) host. Software title must have a `software_package` or `app_store_app` to be installed.

Package installs time out after 1 hour.

`POST /api/v1/fleet/hosts/:id/software/:software_title_id/install`

#### Parameters

| Name              | Type       | In   | Description                                      |
| ---------         | ---------- | ---- | --------------------------------------------     |
| id                | integer    | path | **Required**. The host's ID.                     |
| software_title_id | integer    | path | **Required**. The software title's ID.           |

#### Example

`POST /api/v1/fleet/hosts/123/software/3435/install`

##### Default response

`Status: 202`

### Uninstall package

> **Experimental feature**. This feature is undergoing rapid improvement, which may result in breaking changes to the API or configuration surface. It is not recommended for use in automated workflows.
_Available in Fleet Premium._

Uninstall software (package) on a macOS, Windows, or Linux (Ubuntu) host. Software title must have a `software_package` added to be uninstalled.

`POST /api/v1/fleet/hosts/:id/software/:software_title_id/uninstall`

#### Parameters

| Name              | Type       | In   | Description                                      |
| ---------         | ---------- | ---- | --------------------------------------------     |
| id                | integer    | path | **Required**. The host's ID.                     |
| software_title_id | integer    | path | **Required**. The software title's ID.           |

#### Example

`POST /api/v1/fleet/hosts/123/software/3435/uninstall`

##### Default response

`Status: 202`

### Get package install result

> **Experimental feature**. This feature is undergoing rapid improvement, which may result in breaking changes to the API or configuration surface. It is not recommended for use in automated workflows.

_Available in Fleet Premium._

`GET /api/v1/fleet/software/install/:install_uuid/results`

Get the results of a software package install.

To get the results of an App Store app install, use the [List MDM commands](#list-mdm-commands) and [Get MDM command results](#get-mdm-command-results) API enpoints. Fleet uses an MDM command to install App Store apps.

| Name            | Type    | In   | Description                                      |
| ----            | ------- | ---- | --------------------------------------------     |
| install_uuid | string | path | **Required**. The software installation UUID.|

#### Example

`GET /api/v1/fleet/software/install/b15ce221-e22e-4c6a-afe7-5b3400a017da/results`

##### Default response

`Status: 200`

```json
 {
   "install_uuid": "b15ce221-e22e-4c6a-afe7-5b3400a017da",
   "software_title": "Falcon.app",
   "software_title_id": 8353,
   "software_package": "FalconSensor-6.44.pkg",
   "host_id": 123,
   "host_display_name": "Marko's MacBook Pro",
   "status": "failed_install",
   "output": "Installing software...\nError: The operation can’t be completed because the item “Falcon” is in use.",
   "pre_install_query_output": "Query returned result\nSuccess",
   "post_install_script_output": "Running script...\nExit code: 1 (Failed)\nRolling back software install...\nSuccess"
 }
```

### Download package

> **Experimental feature**. This feature is undergoing rapid improvement, which may result in breaking changes to the API or configuration surface. It is not recommended for use in automated workflows.

_Available in Fleet Premium._

`GET /api/v1/fleet/software/titles/:software_title_id/package?alt=media`

#### Parameters

| Name            | Type    | In   | Description                                      |
| ----            | ------- | ---- | --------------------------------------------     |
| software_title_id   | integer | path | **Required**. The ID of the software title to download software package.|
| team_id | integer | query | **Required**. The team ID. Downloads a software package added to the specified team. |
| alt             | integer | query | **Required**. If specified and set to "media", downloads the specified software package. |

#### Example

`GET /api/v1/fleet/software/titles/123/package?alt=media?team_id=2`

##### Default response

`Status: 200`

```http
Status: 200
Content-Type: application/octet-stream
Content-Disposition: attachment
Content-Length: <length>
Body: <blob>
```

### Delete package or App Store app

> **Experimental feature**. This feature is undergoing rapid improvement, which may result in breaking changes to the API or configuration surface. It is not recommended for use in automated workflows.

_Available in Fleet Premium._

Deletes software that's available for install (package or App Store app).

`DELETE /api/v1/fleet/software/titles/:software_title_id/available_for_install`

#### Parameters

| Name            | Type    | In   | Description                                      |
| ----            | ------- | ---- | --------------------------------------------     |
| software_title_id              | integer | path | **Required**. The ID of the software title to delete software available for install. |
| team_id | integer | query | **Required**. The team ID. Deletes a software package added to the specified team. |

#### Example

`DELETE /api/v1/fleet/software/titles/24/available_for_install?team_id=2`

##### Default response

`Status: 204`

## Vulnerabilities

- [List vulnerabilities](#list-vulnerabilities)
- [Get vulnerability](#get-vulnerability)

### List vulnerabilities

Retrieves a list of all CVEs affecting software and/or OS versions.

`GET /api/v1/fleet/vulnerabilities`

#### Parameters

| Name                | Type     | In    | Description                                                                                                                          |
| ---      | ---      | ---   | ---                                                                                                                                  |
| team_id             | integer | query | _Available in Fleet Premium_. Filters only include vulnerabilities affecting the specified team. Use `0` to filter by hosts assigned to "No team".  |
| page                    | integer | query | Page number of the results to fetch.                                                                                                                                       |
| per_page                | integer | query | Results per page.                                                                                                                                                          |
| order_key               | string  | query | What to order results by. Allowed fields are: `cve`, `cvss_score`, `epss_probability`, `cve_published`, `created_at`, and `host_count`. Default is `created_at` (descending).      |
| order_direction | string | query | **Requires `order_key`**. The direction of the order given the order key. Options include `asc` and `desc`. Default is `asc`. |
| query | string | query | Search query keywords. Searchable fields include `cve`. |
| exploit | boolean | query | _Available in Fleet Premium_. If `true`, filters to only include vulnerabilities that have been actively exploited in the wild (`cisa_known_exploit: true`). Otherwise, includes vulnerabilities with any `cisa_known_exploit` value.  |


##### Default response

`Status: 200`

```json
{
  "vulnerabilities": [
    {
      "cve": "CVE-2022-30190",
      "created_at": "2022-06-01T00:15:00Z",
      "hosts_count": 1234,
      "hosts_count_updated_at": "2023-12-20T15:23:57Z",
      "details_link": "https://nvd.nist.gov/vuln/detail/CVE-2022-30190",
      "cvss_score": 7.8,// Available in Fleet Premium
      "epss_probability": 0.9729,// Available in Fleet Premium
      "cisa_known_exploit": false,// Available in Fleet Premium
      "cve_published": "2022-06-01T00:15:00Z",// Available in Fleet Premium
      "cve_description": "Microsoft Windows Support Diagnostic Tool (MSDT) Remote Code Execution Vulnerability.",// Available in Fleet Premium
    }
  ],
  "count": 123,
  "counts_updated_at": "2024-02-02T16:40:37Z",
  "meta": {
    "has_next_results": false,
    "has_previous_results": false
  }
}
```


### Get vulnerability

Retrieve details about a vulnerability and its affected software and OS versions.

If no vulnerable OS versions or software were found, but Fleet is aware of the vulnerability, a 204 status code is returned.

#### Parameters

| Name    | Type    | In    | Description                                                                                                                  |
|---------|---------|-------|------------------------------------------------------------------------------------------------------------------------------|
| cve     | string  | path  | The cve to get information about (format must be CVE-YYYY-<4 or more digits>, case-insensitive).                             |
| team_id | integer | query | _Available in Fleet Premium_. Filters response data to the specified team. Use `0` to filter by hosts assigned to "No team". |

`GET /api/v1/fleet/vulnerabilities/:cve`

#### Example

`GET /api/v1/fleet/vulnerabilities/cve-2022-30190`

##### Default response

`Status: 200`

```json
"vulnerability": {
  "cve": "CVE-2022-30190",
  "created_at": "2022-06-01T00:15:00Z",
  "hosts_count": 1234,
  "hosts_count_updated_at": "2023-12-20T15:23:57Z",
  "details_link": "https://nvd.nist.gov/vuln/detail/CVE-2022-30190",
  "cvss_score": 7.8,// Available in Fleet Premium
  "epss_probability": 0.9729,// Available in Fleet Premium
  "cisa_known_exploit": false,// Available in Fleet Premium
  "cve_published": "2022-06-01T00:15:00Z",// Available in Fleet Premium
  "cve_description": "Microsoft Windows Support Diagnostic Tool (MSDT) Remote Code Execution Vulnerability.",// Available in Fleet Premium
  "os_versions" : [
    {
      "os_version_id": 6,
      "hosts_count": 200,
      "name": "macOS 14.1.2",
      "name_only": "macOS",
      "version": "14.1.2",

      "resolved_in_version": "14.2",
      "generated_cpes": [
        "cpe:2.3:o:apple:macos:*:*:*:*:*:14.2:*:*",
        "cpe:2.3:o:apple:mac_os_x:*:*:*:*:*:14.2:*:*"
      ]
    }
  ],
  "software": [
    {
      "id": 2363,
      "name": "Docker Desktop",
      "version": "4.9.1",
      "source": "programs",
      "browser": "",
      "generated_cpe": "cpe:2.3:a:docker:docker_desktop:4.9.1:*:*:*:*:windows:*:*",
      "hosts_count": 50,
      "resolved_in_version": "5.0.0"
    }
  ]
}
```


---

## Targets

In Fleet, targets are used to run queries against specific hosts or groups of hosts. Labels are used to create groups in Fleet.

### Search targets

The search targets endpoint returns two lists. The first list includes the possible target hosts in Fleet given the search query provided and the hosts already selected as targets. The second list includes the possible target labels in Fleet given the search query provided and the labels already selected as targets.

The returned lists are filtered based on the hosts the requesting user has access to.

`POST /api/v1/fleet/targets`

#### Parameters

| Name     | Type    | In   | Description                                                                                                                                                                |
| -------- | ------- | ---- | -------------------------------------------------------------------------------------------------------------------------------------------------------------------------- |
| query    | string  | body | The search query. Searchable items include a host's hostname or IPv4 address and labels.                                                                                   |
| query_id | integer | body | The saved query (if any) that will be run. The `observer_can_run` property on the query and the user's roles effect which targets are included.                            |
| selected | object  | body | The targets already selected. The object includes a `hosts` property which contains a list of host IDs, a `labels` with label IDs and/or a `teams` property with team IDs. |

#### Example

`POST /api/v1/fleet/targets`

##### Request body

```json
{
  "query": "172",
  "selected": {
    "hosts": [],
    "labels": [7]
  },
  "include_observer": true
}
```

##### Default response

```json
{
  "targets": {
    "hosts": [
      {
        "created_at": "2021-02-03T16:11:43Z",
        "updated_at": "2021-02-03T21:58:19Z",
        "id": 3,
        "detail_updated_at": "2021-02-03T21:58:10Z",
        "label_updated_at": "2021-02-03T21:58:10Z",
        "policy_updated_at": "2023-06-26T18:33:15Z",
        "last_enrolled_at": "2021-02-03T16:11:43Z",
        "software_updated_at": "2020-11-05T05:09:44Z",
        "seen_time": "2021-02-03T21:58:20Z",
        "hostname": "7a2f41482833",
        "uuid": "a2064cef-0000-0000-afb9-283e3c1d487e",
        "platform": "rhel",
        "osquery_version": "4.5.1",
        "os_version": "CentOS 6.10.0",
        "build": "",
        "platform_like": "rhel",
        "code_name": "",
        "uptime": 32688000000000,
        "memory": 2086899712,
        "cpu_type": "x86_64",
        "cpu_subtype": "142",
        "cpu_brand": "Intel(R) Core(TM) i5-8279U CPU @ 2.40GHz",
        "cpu_physical_cores": 4,
        "cpu_logical_cores": 4,
        "hardware_vendor": "",
        "hardware_model": "",
        "hardware_version": "",
        "hardware_serial": "",
        "computer_name": "7a2f41482833",
        "display_name": "7a2f41482833",
        "primary_ip": "172.20.0.3",
        "primary_mac": "02:42:ac:14:00:03",
        "distributed_interval": 10,
        "config_tls_refresh": 10,
        "logger_tls_period": 10,
        "additional": {},
        "status": "offline",
        "display_text": "7a2f41482833"
      },
      {
        "created_at": "2021-02-03T16:11:43Z",
        "updated_at": "2021-02-03T21:58:19Z",
        "id": 4,
        "detail_updated_at": "2021-02-03T21:58:10Z",
        "label_updated_at": "2021-02-03T21:58:10Z",
        "policy_updated_at": "2023-06-26T18:33:15Z",
        "last_enrolled_at": "2021-02-03T16:11:43Z",
        "software_updated_at": "2020-11-05T05:09:44Z",
        "seen_time": "2021-02-03T21:58:20Z",
        "hostname": "78c96e72746c",
        "uuid": "a2064cef-0000-0000-afb9-283e3c1d487e",
        "platform": "ubuntu",
        "osquery_version": "4.5.1",
        "os_version": "Ubuntu 16.4.0",
        "build": "",
        "platform_like": "debian",
        "code_name": "",
        "uptime": 32688000000000,
        "memory": 2086899712,
        "cpu_type": "x86_64",
        "cpu_subtype": "142",
        "cpu_brand": "Intel(R) Core(TM) i5-8279U CPU @ 2.40GHz",
        "cpu_physical_cores": 4,
        "cpu_logical_cores": 4,
        "hardware_vendor": "",
        "hardware_model": "",
        "hardware_version": "",
        "hardware_serial": "",
        "computer_name": "78c96e72746c",
        "display_name": "78c96e72746c",
        "primary_ip": "172.20.0.7",
        "primary_mac": "02:42:ac:14:00:07",
        "distributed_interval": 10,
        "config_tls_refresh": 10,
        "logger_tls_period": 10,
        "additional": {},
        "status": "offline",
        "display_text": "78c96e72746c"
      }
    ],
    "labels": [
      {
        "created_at": "2021-02-02T23:55:25Z",
        "updated_at": "2021-02-02T23:55:25Z",
        "id": 6,
        "name": "All Hosts",
        "description": "All hosts which have enrolled in Fleet",
        "query": "SELECT 1;",
        "label_type": "builtin",
        "label_membership_type": "dynamic",
        "host_count": 5,
        "display_text": "All Hosts",
        "count": 5
      }
    ],
    "teams": [
      {
        "id": 1,
        "created_at": "2021-05-27T20:02:20Z",
        "name": "Client Platform Engineering",
        "description": "",
        "agent_options": null,
        "user_count": 4,
        "host_count": 2,
        "display_text": "Client Platform Engineering",
        "count": 2
      }
    ]
  },
  "targets_count": 1,
  "targets_online": 1,
  "targets_offline": 0,
  "targets_missing_in_action": 0
}
```

---

## Teams

- [List teams](#list-teams)
- [Get team](#get-team)
- [Create team](#create-team)
- [Modify team](#modify-team)
- [Modify team's agent options](#modify-teams-agent-options)
- [Delete team](#delete-team)

### List teams

_Available in Fleet Premium_

`GET /api/v1/fleet/teams`

#### Parameters

| Name            | Type    | In    | Description                                                                                                                   |
| --------------- | ------- | ----- | ----------------------------------------------------------------------------------------------------------------------------- |
| page            | integer | query | Page number of the results to fetch.                                                                                          |
| per_page        | integer | query | Results per page.                                                                                                             |
| order_key       | string  | query | What to order results by. Can be any column in the `teams` table.                                                             |
| order_direction | string  | query | **Requires `order_key`**. The direction of the order given the order key. Options include `asc` and `desc`. Default is `asc`. |
| query           | string  | query | Search query keywords. Searchable fields include `name`.                                                                      |

#### Example

`GET /api/v1/fleet/teams`

##### Default response

`Status: 200`

```json
{
  "teams": [
    {
      "id": 1,
      "created_at": "2021-07-28T15:58:21Z",
      "name": "workstations",
      "description": "",
      "agent_options": {
        "config": {
          "options": {
            "pack_delimiter": "/",
            "logger_tls_period": 10,
            "distributed_plugin": "tls",
            "disable_distributed": false,
            "logger_tls_endpoint": "/api/v1/osquery/log",
            "distributed_interval": 10,
            "distributed_tls_max_attempts": 3
          },
          "decorators": {
            "load": [
              "SELECT uuid AS host_uuid FROM system_info;",
              "SELECT hostname AS hostname FROM system_info;"
            ]
          }
        },
        "overrides": {},
        "command_line_flags": {}
      },
      "user_count": 0,
      "host_count": 0,
      "secrets": [
        {
          "secret": "",
          "created_at": "2021-07-28T15:58:21Z",
          "team_id": 10
        }
      ]
    },
    {
      "id": 2,
      "created_at": "2021-08-05T21:41:42Z",
      "name": "servers",
      "description": "",
      "agent_options": {
        "spec": {
          "config": {
            "options": {
              "pack_delimiter": "/",
              "logger_tls_period": 10,
              "distributed_plugin": "tls",
              "disable_distributed": false,
              "logger_tls_endpoint": "/api/v1/osquery/log",
              "distributed_interval": 10,
              "distributed_tls_max_attempts": 3
            },
            "decorators": {
              "load": [
                "SELECT uuid AS host_uuid FROM system_info;",
                "SELECT hostname AS hostname FROM system_info;"
              ]
            }
          },
          "overrides": {},
          "command_line_flags": {}
        },
        "user_count": 0,
        "host_count": 0,
        "secrets": [
          {
            "secret": "+ncixtnZB+IE0OrbrkCLeul3U8LMVITd",
            "created_at": "2021-08-05T21:41:42Z",
            "team_id": 15
          }
        ]
      }
    }
  ]
}
```

### Get team

_Available in Fleet Premium_

`GET /api/v1/fleet/teams/:id`

`mdm.macos_settings.custom_settings`, `mdm.windows_settings.custom_settings`, and `scripts` only include the configuration profiles and scripts applied using [Fleet's YAML](https://fleetdm.com/docs/configuration/yaml-files). To list profiles or scripts added in the UI or API, use the [List configuration profiles](https://fleetdm.com/docs/rest-api/rest-api#list-custom-os-settings-configuration-profiles) or [List scripts](https://fleetdm.com/docs/rest-api/rest-api#list-scripts) endpoints instead.

#### Parameters

| Name | Type    | In   | Description                          |
| ---- | ------  | ---- | ------------------------------------ |
| id   | integer | path | **Required.** The desired team's ID. |

#### Example

`GET /api/v1/fleet/teams/1`

##### Default response

`Status: 200`

```json
{
  "team": {
    "name": "Workstations",
    "id": 1,
    "user_count": 4,
    "host_count": 0,
    "agent_options": {
      "config": {
        "options": {
          "pack_delimiter": "/",
          "logger_tls_period": 10,
          "distributed_plugin": "tls",
          "disable_distributed": false,
          "logger_tls_endpoint": "/api/v1/osquery/log",
          "distributed_interval": 10,
          "distributed_tls_max_attempts": 3
        },
        "decorators": {
          "load": [
            "SELECT uuid AS host_uuid FROM system_info;",
            "SELECT hostname AS hostname FROM system_info;"
          ]
        }
      },
      "overrides": {},
      "command_line_flags": {}
    },
    "webhook_settings": {
      "failing_policies_webhook": {
        "enable_failing_policies_webhook": false,
        "destination_url": "",
        "policy_ids": null,
        "host_batch_size": 0
      }
    },
    "integrations": {
      "google_calendar": {
        "enable_calendar_events": true,
        "webhook_url": "https://server.com/example"
      }
    },
    "mdm": {
      "enable_disk_encryption": true,
      "macos_updates": {
        "minimum_version": "12.3.1",
        "deadline": "2022-01-01"
      },
      "windows_updates": {
        "deadline_days": 5,
        "grace_period_days": 1
      },
      "macos_settings": {
        "custom_settings": [
          {
            "path": "path/to/profile1.mobileconfig",
            "labels": ["Label 1", "Label 2"]
          }
        ]
      },
      "windows_settings": {
        "custom_settings": [
          {
            "path": "path/to/profile2.xml",
            "labels": ["Label 3", "Label 4"]
          }
        ],
      },
      "macos_setup": {
        "bootstrap_package": "",
        "enable_end_user_authentication": false,
        "macos_setup_assistant": "path/to/config.json"
      }
    }
  }
}
```

### Create team

_Available in Fleet Premium_

`POST /api/v1/fleet/teams`

#### Parameters

| Name | Type   | In   | Description                    |
| ---- | ------ | ---- | ------------------------------ |
| name | string | body | **Required.** The team's name. |

#### Example

`POST /api/v1/fleet/teams`

##### Request body

```json
{
  "name": "workstations"
}
```

##### Default response

`Status: 200`

```json
{
  "teams": [
    {
      "name": "workstations",
      "id": 1,
      "user_count": 0,
      "host_count": 0,
      "agent_options": {
        "config": {
          "options": {
            "pack_delimiter": "/",
            "logger_tls_period": 10,
            "distributed_plugin": "tls",
            "disable_distributed": false,
            "logger_tls_endpoint": "/api/v1/osquery/log",
            "distributed_interval": 10,
            "distributed_tls_max_attempts": 3
          },
          "decorators": {
            "load": [
              "SELECT uuid AS host_uuid FROM system_info;",
              "SELECT hostname AS hostname FROM system_info;"
            ]
          }
        },
        "overrides": {},
        "command_line_flags": {}
      },
      "webhook_settings": {
        "failing_policies_webhook": {
          "enable_failing_policies_webhook": false,
          "destination_url": "",
          "policy_ids": null,
          "host_batch_size": 0
        }
      }
    }
  ]
}
```

### Modify team

_Available in Fleet Premium_

`PATCH /api/v1/fleet/teams/:id`

#### Parameters

| Name                                                    | Type    | In   | Description                                                                                                                                                                                               |
| ------------------------------------------------------- | ------- | ---- | --------------------------------------------------------------------------------------------------------------------------------------------------------------------------------------------------------- |
| id                                                      | integer | path | **Required.** The desired team's ID.                                                                                                                                                                      |
| name                                                    | string  | body | The team's name.                                                                                                                                                                                          |
| host_ids                                                | array    | body | A list of hosts that belong to the team.                                                                                                                                                                  |
| user_ids                                                | array    | body | A list of users on the team.                                                                                                                                                             |
| webhook_settings                                        | object  | body | Webhook settings contains for the team.                                                                                                                                                                   |
| &nbsp;&nbsp;failing_policies_webhook                    | object  | body | Failing policies webhook settings.                                                                                                                                                                        |
| &nbsp;&nbsp;&nbsp;&nbsp;enable_failing_policies_webhook | boolean | body | Whether or not the failing policies webhook is enabled.                                                                                                                                                   |
| &nbsp;&nbsp;&nbsp;&nbsp;destination_url                 | string  | body | The URL to deliver the webhook requests to.                                                                                                                                                               |
| &nbsp;&nbsp;&nbsp;&nbsp;policy_ids                      | array   | body | List of policy IDs to enable failing policies webhook.                                                                                                                                                    |
| &nbsp;&nbsp;host_status_webhook                    | object  | body | Host status webhook settings. |
| &nbsp;&nbsp;&nbsp;&nbsp;enable_host_status_webhook | boolean | body | Whether or not the host status webhook is enabled. |
| &nbsp;&nbsp;&nbsp;&nbsp;destination_url            | string | body | The URL to deliver the webhook request to. |
| &nbsp;&nbsp;&nbsp;&nbsp;host_percentage            | integer | body | The minimum percentage of hosts that must fail to check in to Fleet in order to trigger the webhook request. |
| &nbsp;&nbsp;&nbsp;&nbsp;days_count | integer | body | The minimum number of days that the configured `host_percentage` must fail to check in to Fleet in order to trigger the webhook request. |
| &nbsp;&nbsp;&nbsp;&nbsp;host_batch_size                 | integer | body | Maximum number of hosts to batch on failing policy webhook requests. The default, 0, means no batching (all hosts failing a policy are sent on one request).                                              |
| integrations                                            | object  | body | Integrations settings for the team. Note that integrations referenced here must already exist globally, created by a call to [Modify configuration](#modify-configuration).                               |
| &nbsp;&nbsp;jira                                        | array   | body | Jira integrations configuration.                                                                                                                                                                          |
| &nbsp;&nbsp;&nbsp;&nbsp;url                             | string  | body | The URL of the Jira server to use.                                                                                                                                                                        |
| &nbsp;&nbsp;&nbsp;&nbsp;project_key                     | string  | body | The project key of the Jira integration to use. Jira tickets will be created in this project.                                                                                                             |
| &nbsp;&nbsp;&nbsp;&nbsp;enable_failing_policies         | boolean | body | Whether or not that Jira integration is enabled for failing policies. Only one failing policy automation can be enabled at a given time (enable_failing_policies_webhook and enable_failing_policies).    |
| &nbsp;&nbsp;zendesk                                     | array   | body | Zendesk integrations configuration.                                                                                                                                                                       |
| &nbsp;&nbsp;&nbsp;&nbsp;url                             | string  | body | The URL of the Zendesk server to use.                                                                                                                                                                     |
| &nbsp;&nbsp;&nbsp;&nbsp;group_id                        | integer | body | The Zendesk group id to use. Zendesk tickets will be created in this group.                                                                                                                               |
| &nbsp;&nbsp;&nbsp;&nbsp;enable_failing_policies         | boolean | body | Whether or not that Zendesk integration is enabled for failing policies. Only one failing policy automation can be enabled at a given time (enable_failing_policies_webhook and enable_failing_policies). |
| mdm                                                     | object  | body | MDM settings for the team.                                                                                                                                                                                |
| &nbsp;&nbsp;macos_updates                               | object  | body | macOS updates settings.                                                                                                                                                                                   |
| &nbsp;&nbsp;&nbsp;&nbsp;minimum_version                 | string  | body | Hosts that belong to this team and are enrolled into Fleet's MDM will be prompted to update when their OS is below this version.                                                                           |
| &nbsp;&nbsp;&nbsp;&nbsp;deadline                        | string  | body | Hosts that belong to this team and are enrolled into Fleet's MDM will be forced to update their OS after this deadline (noon local time for hosts already on macOS 14 or above, 20:00 UTC for hosts on earlier macOS versions).                                                                    |
| &nbsp;&nbsp;ios_updates                               | object  | body | iOS updates settings.                                                                                                                                                                                   |
| &nbsp;&nbsp;&nbsp;&nbsp;minimum_version                 | string  | body | Hosts that belong to this team will be prompted to update when their OS is below this version.                                                                            |
| &nbsp;&nbsp;&nbsp;&nbsp;deadline                        | string  | body | Hosts that belong to this team will be forced to update their OS after this deadline (noon local time).                                                                    |
| &nbsp;&nbsp;ipados_updates                               | object  | body | iPadOS updates settings.                                                                                                                                                                                   |
| &nbsp;&nbsp;&nbsp;&nbsp;minimum_version                 | string  | body | Hosts that belong to this team will be prompted to update when their OS is below this version.                                                                            |
| &nbsp;&nbsp;&nbsp;&nbsp;deadline                        | string  | body | Hosts that belong to this team will be forced to update their OS after this deadline (noon local time).                                                                    |
| &nbsp;&nbsp;windows_updates                             | object  | body | Windows updates settings.                                                                                                                                                                                   |
| &nbsp;&nbsp;&nbsp;&nbsp;deadline_days                   | integer | body | Hosts that belong to this team and are enrolled into Fleet's MDM will have this number of days before updates are installed on Windows.                                                                   |
| &nbsp;&nbsp;&nbsp;&nbsp;grace_period_days               | integer | body | Hosts that belong to this team and are enrolled into Fleet's MDM will have this number of days before Windows restarts to install updates.                                                                    |
| &nbsp;&nbsp;macos_settings                              | object  | body | macOS-specific settings.                                                                                                                                                                                  |
| &nbsp;&nbsp;&nbsp;&nbsp;custom_settings                 | array    | body | Only intended to be used by [Fleet's YAML](https://fleetdm.com/docs/configuration/yaml-files). To add macOS configuration profiles using Fleet's API, use the [Add configuration profile endpoint](https://fleetdm.com/docs/rest-api/rest-api#add-custom-os-setting-configuration-profile) instead.                                                                                                                                      |
| &nbsp;&nbsp;&nbsp;&nbsp;enable_disk_encryption          | boolean | body | Hosts that belong to this team will have disk encryption enabled if set to true.                                                                                        |
| &nbsp;&nbsp;windows_settings                            | object  | body | Windows-specific settings.                                                                                                                                                                                |
| &nbsp;&nbsp;&nbsp;&nbsp;custom_settings                 | array    | body | Only intended to be used by [Fleet's YAML](https://fleetdm.com/docs/configuration/yaml-files). To add Windows configuration profiles using Fleet's API, use the [Add configuration profile endpoint](https://fleetdm.com/docs/rest-api/rest-api#add-custom-os-setting-configuration-profile) instead.                                                                                                                             |
| &nbsp;&nbsp;macos_setup                                 | object  | body | Setup for automatic MDM enrollment of macOS hosts.                                                                                                                                                      |
| &nbsp;&nbsp;&nbsp;&nbsp;enable_end_user_authentication  | boolean | body | If set to true, end user authentication will be required during automatic MDM enrollment of new macOS hosts. Settings for your IdP provider must also be [configured](https://fleetdm.com/docs/using-fleet/mdm-macos-setup-experience#end-user-authentication-and-eula).                                                                                      |
| integrations                                            | object  | body | Integration settings for this team.                                                                                                                                                                   |
| &nbsp;&nbsp;google_calendar                             | object  | body | Google Calendar integration settings.                                                                                                                                                                        |
| &nbsp;&nbsp;&nbsp;&nbsp;enable_calendar_events          | boolean | body | Whether or not calendar events are enabled for this team.                                                                                                                                                  |
| &nbsp;&nbsp;&nbsp;&nbsp;webhook_url                     | string | body | The URL to send a request to during calendar events, to trigger auto-remediation.                |
| host_expiry_settings                                    | object  | body | Host expiry settings for the team.                                                                                                                                                                         |
| &nbsp;&nbsp;host_expiry_enabled                         | boolean | body | When enabled, allows automatic cleanup of hosts that have not communicated with Fleet in some number of days. When disabled, defaults to the global setting.                                               |
| &nbsp;&nbsp;host_expiry_window                          | integer | body | If a host has not communicated with Fleet in the specified number of days, it will be removed.                                                                                                             |

#### Example (transfer hosts to a team)

`PATCH /api/v1/fleet/teams/1`

##### Request body

```json
{
  "host_ids": [3, 6, 7, 8, 9, 20, 32, 44]
}
```

##### Default response

`Status: 200`

```json
{
  "team": {
    "name": "Workstations",
    "id": 1,
    "user_count": 4,
    "host_count": 8,
    "agent_options": {
      "config": {
        "options": {
          "pack_delimiter": "/",
          "logger_tls_period": 10,
          "distributed_plugin": "tls",
          "disable_distributed": false,
          "logger_tls_endpoint": "/api/v1/osquery/log",
          "distributed_interval": 10,
          "distributed_tls_max_attempts": 3
        },
        "decorators": {
          "load": [
            "SELECT uuid AS host_uuid FROM system_info;",
            "SELECT hostname AS hostname FROM system_info;"
          ]
        }
      },
      "overrides": {},
      "command_line_flags": {}
    },
    "webhook_settings": {
      "failing_policies_webhook": {
        "enable_failing_policies_webhook": false,
        "destination_url": "",
        "policy_ids": null,
        "host_batch_size": 0
      }
    }
  }
}
```

### Add users to a team

_Available in Fleet Premium_

`PATCH /api/v1/fleet/teams/:id/users`

#### Parameters

| Name             | Type    | In   | Description                                  |
|------------------|---------|------|----------------------------------------------|
| id               | integer | path | **Required.** The desired team's ID.         |
| users            | string  | body | Array of users to add.                       |
| &nbsp;&nbsp;id   | integer | body | The id of the user.                          |
| &nbsp;&nbsp;role | string  | body | The team role that the user will be granted. Options are: "admin", "maintainer", "observer", "observer_plus", and "gitops". |

#### Example

`PATCH /api/v1/fleet/teams/1/users`

##### Request body

```json
{
  "users": [
    {
      "id": 1,
      "role": "admin"
    },
    {
      "id": 17,
      "role": "observer"
    }
  ]
}
```

##### Default response

`Status: 200`

```json
{
  "team": {
    "name": "Workstations",
    "id": 1,
    "user_count": 2,
    "host_count": 0,
    "agent_options": {
      "config": {
        "options": {
          "pack_delimiter": "/",
          "logger_tls_period": 10,
          "distributed_plugin": "tls",
          "disable_distributed": false,
          "logger_tls_endpoint": "/api/v1/osquery/log",
          "distributed_interval": 10,
          "distributed_tls_max_attempts": 3
        },
        "decorators": {
          "load": [
            "SELECT uuid AS host_uuid FROM system_info;",
            "SELECT hostname AS hostname FROM system_info;"
          ]
        }
      },
      "overrides": {},
      "command_line_flags": {}
    },
    "webhook_settings": {
      "failing_policies_webhook": {
        "enable_failing_policies_webhook": false,
        "destination_url": "",
        "policy_ids": null,
        "host_batch_size": 0
      }
    },
    "mdm": {
      "enable_disk_encryption": true,
      "macos_updates": {
        "minimum_version": "12.3.1",
        "deadline": "2022-01-01"
      },
      "windows_updates": {
        "deadline_days": 5,
        "grace_period_days": 1
      },
      "macos_settings": {
        "custom_settings": [
          {
           "path": "path/to/profile1.mobileconfig",
           "labels": ["Label 1", "Label 2"]
          }
        ]
      },
      "windows_settings": {
        "custom_settings": [
          {
           "path": "path/to/profile2.xml",
           "labels": ["Label 3", "Label 4"]
          }
        ],
      },
      "macos_setup": {
        "bootstrap_package": "",
        "enable_end_user_authentication": false,
        "macos_setup_assistant": "path/to/config.json"
      }
    },
    "users": [
      {
        "created_at": "0001-01-01T00:00:00Z",
        "updated_at": "0001-01-01T00:00:00Z",
        "id": 1,
        "name": "Example User1",
        "email": "user1@example.com",
        "force_password_reset": false,
        "gravatar_url": "",
        "sso_enabled": false,
        "global_role": null,
        "api_only": false,
        "teams": null,
        "role": "admin"
      },
      {
        "created_at": "0001-01-01T00:00:00Z",
        "updated_at": "0001-01-01T00:00:00Z",
        "id": 17,
        "name": "Example User2",
        "email": "user2@example.com",
        "force_password_reset": false,
        "gravatar_url": "",
        "sso_enabled": false,
        "global_role": null,
        "api_only": false,
        "teams": null,
        "role": "observer"
      }
    ]
  }
}
```

### Modify team's agent options

_Available in Fleet Premium_

`POST /api/v1/fleet/teams/:id/agent_options`

#### Parameters

| Name                             | Type    | In    | Description                                                                                                                                                  |
| ---                              | ---     | ---   | ---                                                                                                                                                          |
| id                               | integer | path  | **Required.** The desired team's ID.                                                                                                                         |
| force                            | boolean | query | Force apply the options even if there are validation errors.                                                                                                 |
| dry_run                          | boolean | query | Validate the options and return any validation errors, but do not apply the changes.                                                                         |
| _JSON data_                      | object  | body  | The JSON to use as agent options for this team. See [Agent options](https://fleetdm.com/docs/using-fleet/configuration-files#agent-options) for details.                              |

#### Example

`POST /api/v1/fleet/teams/1/agent_options`

##### Request body

```json
{
  "config": {
    "options": {
      "pack_delimiter": "/",
      "logger_tls_period": 20,
      "distributed_plugin": "tls",
      "disable_distributed": false,
      "logger_tls_endpoint": "/api/v1/osquery/log",
      "distributed_interval": 60,
      "distributed_tls_max_attempts": 3
    },
    "decorators": {
      "load": [
        "SELECT uuid AS host_uuid FROM system_info;",
        "SELECT hostname AS hostname FROM system_info;"
      ]
    }
  },
  "overrides": {},
  "command_line_flags": {}
}
```

##### Default response

`Status: 200`

```json
{
  "team": {
    "name": "Workstations",
    "id": 1,
    "user_count": 4,
    "host_count": 8,
    "agent_options": {
      "config": {
        "options": {
          "pack_delimiter": "/",
          "logger_tls_period": 20,
          "distributed_plugin": "tls",
          "disable_distributed": false,
          "logger_tls_endpoint": "/api/v1/osquery/log",
          "distributed_interval": 60,
          "distributed_tls_max_attempts": 3
        },
        "decorators": {
          "load": [
            "SELECT uuid AS host_uuid FROM system_info;",
            "SELECT hostname AS hostname FROM system_info;"
          ]
        }
      },
      "overrides": {},
      "command_line_flags": {}
    },
    "webhook_settings": {
      "failing_policies_webhook": {
        "enable_failing_policies_webhook": false,
        "destination_url": "",
        "policy_ids": null,
        "host_batch_size": 0
      }
    }
  }
}
```

### Delete team

_Available in Fleet Premium_

`DELETE /api/v1/fleet/teams/:id`

#### Parameters

| Name | Type    | In   | Description                          |
| ---- | ------  | ---- | ------------------------------------ |
| id   | integer | path | **Required.** The desired team's ID. |

#### Example

`DELETE /api/v1/fleet/teams/1`

#### Default response

`Status: 200`

---

## Translator

- [Translate IDs](#translate-ids)

### Translate IDs

Transforms a host name into a host id. For example, the Fleet UI use this endpoint when sending live queries to a set of hosts.

`POST /api/v1/fleet/translate`

#### Parameters

| Name  | Type  | In   | Description                              |
| ----- | ----- | ---- | ---------------------------------------- |
| array | array | body | **Required** list of items to translate. |

#### Example

`POST /api/v1/fleet/translate`

##### Request body

```json
{
  "list": [
    {
      "type": "user",
      "payload": {
        "identifier": "some@email.com"
      }
    },
    {
      "type": "label",
      "payload": {
        "identifier": "labelA"
      }
    },
    {
      "type": "team",
      "payload": {
        "identifier": "team1"
      }
    },
    {
      "type": "host",
      "payload": {
        "identifier": "host-ABC"
      }
    }
  ]
}
```

##### Default response

`Status: 200`

```json
{
  "list": [
    {
      "type": "user",
      "payload": {
        "identifier": "some@email.com",
        "id": 32
      }
    },
    {
      "type": "label",
      "payload": {
        "identifier": "labelA",
        "id": 1
      }
    },
    {
      "type": "team",
      "payload": {
        "identifier": "team1",
        "id": 22
      }
    },
    {
      "type": "host",
      "payload": {
        "identifier": "host-ABC",
        "id": 45
      }
    }
  ]
}
```
---

## Users

- [List all users](#list-all-users)
- [Create a user account with an invitation](#create-a-user-account-with-an-invitation)
- [Create a user account without an invitation](#create-a-user-account-without-an-invitation)
- [Get user information](#get-user-information)
- [Modify user](#modify-user)
- [Delete user](#delete-user)
- [Require password reset](#require-password-reset)
- [List a user's sessions](#list-a-users-sessions)
- [Delete a user's sessions](#delete-a-users-sessions)
- [Create invite](#create-invite)
- [List invites](#list-invites)
- [Delete invite](#delete-invite)
- [Verify invite](#verify-invite)
- [Modify invite](#modify-invite)

The Fleet server exposes API endpoints that handles common user management operations, including managing emailed invites to new users. All of these endpoints require prior authentication, so you'll need to log in before calling any of the endpoints documented below.

### List all users

Returns a list of all enabled users

`GET /api/v1/fleet/users`

#### Parameters

| Name            | Type    | In    | Description                                                                                                                   |
| --------------- | ------- | ----- | ----------------------------------------------------------------------------------------------------------------------------- |
| query           | string  | query | Search query keywords. Searchable fields include `name` and `email`.                                                          |
| order_key       | string  | query | What to order results by. Can be any column in the users table.                                                               |
| order_direction | string  | query | **Requires `order_key`**. The direction of the order given the order key. Options include `asc` and `desc`. Default is `asc`. |
| page            | integer | query | Page number of the results to fetch.                                                                                          |
| query           | string  | query | Search query keywords. Searchable fields include `name` and `email`.                                                          |
| per_page        | integer | query | Results per page.                                                                                                             |
| team_id         | integer | query | _Available in Fleet Premium_. Filters the users to only include users in the specified team.                                   |

#### Example

`GET /api/v1/fleet/users`

##### Request query parameters

None.

##### Default response

`Status: 200`

```json
{
  "users": [
    {
      "created_at": "2020-12-10T03:52:53Z",
      "updated_at": "2020-12-10T03:52:53Z",
      "id": 1,
      "name": "Jane Doe",
      "email": "janedoe@example.com",
      "force_password_reset": false,
      "gravatar_url": "",
      "sso_enabled": false,
      "mfa_enabled": false,
      "global_role": null,
      "api_only": false,
      "teams": [
        {
          "id": 1,
          "created_at": "0001-01-01T00:00:00Z",
          "name": "workstations",
          "description": "",
          "role": "admin"
        }
      ]
    }
  ]
}
```

##### Failed authentication

`Status: 401 Authentication Failed`

```json
{
  "message": "Authentication Failed",
  "errors": [
    {
      "name": "base",
      "reason": "Authentication failed"
    }
  ]
}
```

### Create a user account with an invitation

Creates a user account after an invited user provides registration information and submits the form.

`POST /api/v1/fleet/users`

#### Parameters

| Name                  | Type   | In   | Description                                                                                                                                                                                                                                                                                                                                              |
| --------------------- | ------ | ---- | -------------------------------------------------------------------------------------------------------------------------------------------------------------------------------------------------------------------------------------------------------------------------------------------------------------------------------------------------------- |
| email                 | string | body | **Required**. The email address of the user.                                                                                                                                                                                                                                                                                                             |
| invite_token          | string | body | **Required**. Token provided to the user in the invitation email.                                                                                                                                                                                                                                                                                        |
| name                  | string | body | **Required**. The name of the user.                                                                                                                                                                                                                                                                                                                      |
| password              | string | body | The password chosen by the user (if not SSO user).                                                                                                                                                                                                                                                                                                       |
| password_confirmation | string | body | Confirmation of the password chosen by the user.                                                                                                                                                                                                                                                                                                         |

#### Example

`POST /api/v1/fleet/users`

##### Request query parameters

```json
{
  "email": "janedoe@example.com",
  "invite_token": "SjdReDNuZW5jd3dCbTJtQTQ5WjJTc2txWWlEcGpiM3c=",
  "name": "janedoe",
  "password": "test-123",
  "password_confirmation": "test-123"
}
```

##### Default response

`Status: 200`

```json
{
  "user": {
    "created_at": "0001-01-01T00:00:00Z",
    "updated_at": "0001-01-01T00:00:00Z",
    "id": 2,
    "name": "janedoe",
    "email": "janedoe@example.com",
    "enabled": true,
    "force_password_reset": false,
    "gravatar_url": "",
    "sso_enabled": false,
    "mfa_enabled": false,
    "global_role": "admin",
    "teams": []
  }
}
```

##### Failed authentication

`Status: 401 Authentication Failed`

```json
{
  "message": "Authentication Failed",
  "errors": [
    {
      "name": "base",
      "reason": "Authentication failed"
    }
  ]
}
```

##### Expired or used invite code

`Status: 404 Resource Not Found`

```json
{
  "message": "Resource Not Found",
  "errors": [
    {
      "name": "base",
      "reason": "Invite with token SjdReDNuZW5jd3dCbTJtQTQ5WjJTc2txWWlEcGpiM3c= was not found in the datastore"
    }
  ]
}
```

##### Validation failed

`Status: 422 Validation Failed`

The same error will be returned whenever one of the required parameters fails the validation.

```json
{
  "message": "Validation Failed",
  "errors": [
    {
      "name": "name",
      "reason": "cannot be empty"
    }
  ]
}
```

### Create a user account without an invitation

Creates a user account without requiring an invitation, the user is enabled immediately.
By default, the user will be forced to reset its password upon first login.

`POST /api/v1/fleet/users/admin`

#### Parameters

| Name        | Type    | In   | Description                                                                                                                                                                                                                                                                                                                                              |
| ----------- | ------- | ---- | -------------------------------------------------------------------------------------------------------------------------------------------------------------------------------------------------------------------------------------------------------------------------------------------------------------------------------------------------------- |
| email       | string  | body | **Required**. The user's email address.                                                                                                                                                                                                                                                                                                                  |
| name        | string  | body | **Required**. The user's full name or nickname.                                                                                                                                                                                                                                                                                                          |
| password    | string  | body | The user's password (required for non-SSO users).                                                                                                                                                                                                                                                                                                        |
| sso_enabled | boolean | body | Whether or not SSO is enabled for the user.                                                                                                                                                                                                                                                                                                              |
| mfa_enabled | boolean | body | _Available in Fleet Premium._ Whether or not the user must click a magic link emailed to them to log in, after they successfully enter their username and password. Incompatible with SSO and API-only users. |
| api_only    | boolean | body | User is an "API-only" user (cannot use web UI) if true.                                                                                                                                                                                                                                                                                                  |
| global_role | string | body | The role assigned to the user. In Fleet 4.0.0, 3 user roles were introduced (`admin`, `maintainer`, and `observer`). In Fleet 4.30.0 and 4.31.0, the `observer_plus` and `gitops` roles were introduced respectively. If `global_role` is specified, `teams` cannot be specified. For more information, see [manage access](https://fleetdm.com/docs/using-fleet/manage-access).                                                                                                                                                                        |
| admin_forced_password_reset    | boolean | body | Sets whether the user will be forced to reset its password upon first login (default=true) |
| teams                          | array   | body | _Available in Fleet Premium_. The teams and respective roles assigned to the user. Should contain an array of objects in which each object includes the team's `id` and the user's `role` on each team. In Fleet 4.0.0, 3 user roles were introduced (`admin`, `maintainer`, and `observer`). In Fleet 4.30.0 and 4.31.0, the `observer_plus` and `gitops` roles were introduced respectively. If `teams` is specified, `global_role` cannot be specified. For more information, see [manage access](https://fleetdm.com/docs/using-fleet/manage-access). |

#### Example

`POST /api/v1/fleet/users/admin`

##### Request body

```json
{
  "name": "Jane Doe",
  "email": "janedoe@example.com",
  "password": "test-123",
  "api_only": true,
  "teams": [
    {
      "id": 2,
      "role": "observer"
    },
    {
      "id": 3,
      "role": "maintainer"
    }
  ]
}
```

##### Default response

`Status: 200`

```json
{
  "user": {
    "created_at": "0001-01-01T00:00:00Z",
    "updated_at": "0001-01-01T00:00:00Z",
    "id": 5,
    "name": "Jane Doe",
    "email": "janedoe@example.com",
    "enabled": true,
    "force_password_reset": false,
    "gravatar_url": "",
    "sso_enabled": false,
    "mfa_enabled": false,
    "api_only": true,
    "global_role": null,
    "teams": [
      {
        "id": 2,
        "role": "observer"
      },
      {
        "id": 3,
        "role": "maintainer"
      }
    ]
  },
  "token": "{API key}"
}
```

> Note: The new user's `token` (API key) is only included in the response after creating an api-only user (`api_only: true`).

##### User doesn't exist

`Status: 404 Resource Not Found`

```json
{
  "message": "Resource Not Found",
  "errors": [
    {
      "name": "base",
      "reason": "User with id=1 was not found in the datastore"
    }
  ]
}
```

### Get user information

Returns all information about a specific user.

`GET /api/v1/fleet/users/:id`

#### Parameters

| Name | Type    | In   | Description                  |
| ---- | ------- | ---- | ---------------------------- |
| id   | integer | path | **Required**. The user's id. |

#### Example

`GET /api/v1/fleet/users/2`

##### Default response

`Status: 200`

```json
{
  "user": {
    "created_at": "2020-12-10T05:20:25Z",
    "updated_at": "2020-12-10T05:24:27Z",
    "id": 2,
    "name": "Jane Doe",
    "email": "janedoe@example.com",
    "force_password_reset": false,
    "gravatar_url": "",
    "sso_enabled": false,
    "mfa_enabled": false,
    "global_role": "admin",
    "api_only": false,
    "teams": []
  }
}
```

##### User doesn't exist

`Status: 404 Resource Not Found`

```json
{
  "message": "Resource Not Found",
  "errors": [
    {
      "name": "base",
      "reason": "User with id=5 was not found in the datastore"
    }
  ]
}
```

### Modify user

`PATCH /api/v1/fleet/users/:id`

#### Parameters

| Name        | Type    | In   | Description                                                                                                                                                                                                                                                                                                                                              |
| ----------- | ------- | ---- | -------------------------------------------------------------------------------------------------------------------------------------------------------------------------------------------------------------------------------------------------------------------------------------------------------------------------------------------------------- |
| id          | integer | path | **Required**. The user's id.                                                                                                                                                                                                                                                                                                                             |
| name        | string  | body | The user's name.                                                                                                                                                                                                                                                                                                                                         |
| position    | string  | body | The user's position.                                                                                                                                                                                                                                                                                                                                     |
| email       | string  | body | The user's email.                                                                                                                                                                                                                                                                                                                                        |
| sso_enabled | boolean | body | Whether or not SSO is enabled for the user.                                                                                                                                                                                                                                                                                                              |
| mfa_enabled | boolean | body | _Available in Fleet Premium._ Whether or not the user must click a magic link emailed to them to log in, after they successfully enter their username and password. Incompatible with SSO and API-only users. |
| api_only    | boolean | body | User is an "API-only" user (cannot use web UI) if true.                                                                                                                                                                                                                                                                                                  |
| password    | string  | body | The user's current password, required to change the user's own email or password (not required for an admin to modify another user).                                                                                                                                                                                                                     |
| new_password| string  | body | The user's new password. |
| global_role | string  | body | The role assigned to the user. In Fleet 4.0.0, 3 user roles were introduced (`admin`, `maintainer`, and `observer`). If `global_role` is specified, `teams` cannot be specified.                                                                                                                                                                         |
| teams       | array   | body | _Available in Fleet Premium_. The teams and respective roles assigned to the user. Should contain an array of objects in which each object includes the team's `id` and the user's `role` on each team. In Fleet 4.0.0, 3 user roles were introduced (`admin`, `maintainer`, and `observer`). If `teams` is specified, `global_role` cannot be specified. |

#### Example

`PATCH /api/v1/fleet/users/2`

##### Request body

```json
{
  "name": "Jane Doe",
  "global_role": "admin"
}
```

##### Default response

`Status: 200`

```json
{
  "user": {
    "created_at": "2021-02-03T16:11:06Z",
    "updated_at": "2021-02-03T16:11:06Z",
    "id": 2,
    "name": "Jane Doe",
    "email": "janedoe@example.com",
    "global_role": "admin",
    "force_password_reset": false,
    "gravatar_url": "",
    "sso_enabled": false,
    "mfa_enabled": false,
    "api_only": false,
    "teams": []
  }
}
```

#### Example (modify a user's teams)

`PATCH /api/v1/fleet/users/2`

##### Request body

```json
{
  "teams": [
    {
      "id": 1,
      "role": "observer"
    },
    {
      "id": 2,
      "role": "maintainer"
    }
  ]
}
```

##### Default response

`Status: 200`

```json
{
  "user": {
    "created_at": "2021-02-03T16:11:06Z",
    "updated_at": "2021-02-03T16:11:06Z",
    "id": 2,
    "name": "Jane Doe",
    "email": "janedoe@example.com",
    "enabled": true,
    "force_password_reset": false,
    "gravatar_url": "",
    "sso_enabled": false,
    "mfa_enabled": false,
    "global_role": "admin",
    "teams": [
      {
        "id": 2,
        "role": "observer"
      },
      {
        "id": 3,
        "role": "maintainer"
      }
    ]
  }
}
```

### Delete user

Delete the specified user from Fleet.

`DELETE /api/v1/fleet/users/:id`

#### Parameters

| Name | Type    | In   | Description                  |
| ---- | ------- | ---- | ---------------------------- |
| id   | integer | path | **Required**. The user's id. |

#### Example

`DELETE /api/v1/fleet/users/3`

##### Default response

`Status: 200`


### Require password reset

The selected user is logged out of Fleet and required to reset their password during the next attempt to log in. This also revokes all active Fleet API tokens for this user. Returns the user object.

`POST /api/v1/fleet/users/:id/require_password_reset`

#### Parameters

| Name  | Type    | In   | Description                                                                                    |
| ----- | ------- | ---- | ---------------------------------------------------------------------------------------------- |
| id    | integer | path | **Required**. The user's id.                                                                   |
| require | boolean | body | Whether or not the user is required to reset their password during the next attempt to log in. |

#### Example

`POST /api/v1/fleet/users/123/require_password_reset`

##### Request body

```json
{
  "require": true
}
```

##### Default response

`Status: 200`

```json
{
  "user": {
    "created_at": "2021-02-23T22:23:34Z",
    "updated_at": "2021-02-23T22:28:52Z",
    "id": 2,
    "name": "Jane Doe",
    "email": "janedoe@example.com",
    "force_password_reset": true,
    "gravatar_url": "",
    "mfa_enabled": false,
    "sso_enabled": false,
    "global_role": "observer",
    "teams": []
  }
}
```

### List a user's sessions

Returns a list of the user's sessions in Fleet.

`GET /api/v1/fleet/users/:id/sessions`

#### Parameters

None.

#### Example

`GET /api/v1/fleet/users/1/sessions`

##### Default response

`Status: 200`

```json
{
  "sessions": [
    {
      "session_id": 2,
      "user_id": 1,
      "created_at": "2021-02-03T16:12:50Z"
    },
    {
      "session_id": 3,
      "user_id": 1,
      "created_at": "2021-02-09T23:40:23Z"
    },
    {
      "session_id": 6,
      "user_id": 1,
      "created_at": "2021-02-23T22:23:58Z"
    }
  ]
}
```

### Delete a user's sessions

Deletes the selected user's sessions in Fleet. Also deletes the user's API token.

`DELETE /api/v1/fleet/users/:id/sessions`

#### Parameters

| Name | Type    | In   | Description                               |
| ---- | ------- | ---- | ----------------------------------------- |
| id   | integer | path | **Required**. The ID of the desired user. |

#### Example

`DELETE /api/v1/fleet/users/1/sessions`

##### Default response

`Status: 200`

### Create invite

`POST /api/v1/fleet/invites`

#### Parameters

| Name        | Type    | In   | Description                                                                                                                                           |
| ----------- | ------- | ---- | ----------------------------------------------------------------------------------------------------------------------------------------------------- |
| global_role | string  | body | Role the user will be granted. Either a global role is needed, or a team role.                                                                        |
| email       | string  | body | **Required.** The email of the invited user. This email will receive the invitation link.                                                             |
| name        | string  | body | **Required.** The name of the invited user.                                                                                                           |
| sso_enabled | boolean | body | **Required.** Whether or not SSO will be enabled for the invited user.                                                                                |
| mfa_enabled | boolean | body | _Available in Fleet Premium._ Whether or not the invited user must click a magic link emailed to them to log in, after they successfully enter their username and password. Users can have SSO or MFA enabled, but not both. |
| teams       | array   | body | _Available in Fleet Premium_. A list of the teams the user is a member of. Each item includes the team's ID and the user's role in the specified team. |

#### Example

##### Request body

```json
{
  "email": "john_appleseed@example.com",
  "name": "John",
  "sso_enabled": false,
  "mfa_enabled": false,
  "global_role": null,
  "teams": [
    {
      "id": 2,
      "role": "observer"
    },
    {
      "id": 3,
      "role": "maintainer"
    }
  ]
}
```

`POST /api/v1/fleet/invites`

##### Default response

`Status: 200`

```json
{
  "invite": {
    "created_at": "0001-01-01T00:00:00Z",
    "updated_at": "0001-01-01T00:00:00Z",
    "id": 3,
    "invited_by": 1,
    "email": "john_appleseed@example.com",
    "name": "John",
    "sso_enabled": false,
    "mfa_enabled": false,
    "teams": [
      {
        "id": 10,
        "created_at": "0001-01-01T00:00:00Z",
        "name": "Apples",
        "description": "",
        "agent_options": null,
        "user_count": 0,
        "host_count": 0,
        "role": "observer"
      },
      {
        "id": 14,
        "created_at": "0001-01-01T00:00:00Z",
        "name": "Best of the Best Engineering",
        "description": "",
        "agent_options": null,
        "user_count": 0,
        "host_count": 0,
        "role": "maintainer"
      }
    ]
  }
}
```

### List invites

Returns a list of the active invitations in Fleet.

`GET /api/v1/fleet/invites`

#### Parameters

| Name            | Type   | In    | Description                                                                                                                   |
| --------------- | ------ | ----- | ----------------------------------------------------------------------------------------------------------------------------- |
| order_key       | string | query | What to order results by. Can be any column in the invites table.                                                             |
| order_direction | string | query | **Requires `order_key`**. The direction of the order given the order key. Options include `asc` and `desc`. Default is `asc`. |
| query           | string | query | Search query keywords. Searchable fields include `name` and `email`.                                                          |

#### Example

`GET /api/v1/fleet/invites`

##### Default response

`Status: 200`

```json
{
  "invites": [
    {
      "created_at": "0001-01-01T00:00:00Z",
      "updated_at": "0001-01-01T00:00:00Z",
      "id": 3,
      "email": "john_appleseed@example.com",
      "name": "John",
      "sso_enabled": false,
      "mfa_enabled": false,
      "global_role": "admin",
      "teams": []
    },
    {
      "created_at": "0001-01-01T00:00:00Z",
      "updated_at": "0001-01-01T00:00:00Z",
      "id": 4,
      "email": "bob_marks@example.com",
      "name": "Bob",
      "sso_enabled": false,
      "mfa_enabled": false,
      "global_role": "admin",
      "teams": []
    }
  ]
}
```

### Delete invite

Delete the specified invite from Fleet.

`DELETE /api/v1/fleet/invites/:id`

#### Parameters

| Name | Type    | In   | Description                  |
| ---- | ------- | ---- | ---------------------------- |
| id   | integer | path | **Required.** The user's id. |

#### Example

`DELETE /api/v1/fleet/invites/123`

##### Default response

`Status: 200`


### Verify invite

Verify the specified invite.

`GET /api/v1/fleet/invites/:token`

#### Parameters

| Name  | Type    | In   | Description                            |
| ----- | ------- | ---- | -------------------------------------- |
| token | integer | path | **Required.** The user's invite token. |

#### Example

`GET /api/v1/fleet/invites/abcdef012456789`

##### Default response

`Status: 200`

```json
{
  "invite": {
    "created_at": "2021-01-15T00:58:33Z",
    "updated_at": "2021-01-15T00:58:33Z",
    "id": 4,
    "email": "steve@example.com",
    "name": "Steve",
    "sso_enabled": false,
    "mfa_enabled": false,
    "global_role": "admin",
    "teams": []
  }
}
```

##### Not found

`Status: 404`

```json
{
  "message": "Resource Not Found",
  "errors": [
    {
      "name": "base",
      "reason": "Invite with token <token> was not found in the datastore"
    }
  ]
}
```

### Modify invite

`PATCH /api/v1/fleet/invites/:id`

#### Parameters

| Name        | Type    | In   | Description                                                                                                                                           |
| ----------- | ------- | ---- | ----------------------------------------------------------------------------------------------------------------------------------------------------- |
| global_role | string  | body | Role the user will be granted. Either a global role is needed, or a team role.                                                                        |
| email       | string  | body | The email of the invited user. Updates on the email won't resend the invitation.                                                             |
| name        | string  | body | The name of the invited user.                                                                                                           |
| sso_enabled | boolean | body | Whether or not SSO will be enabled for the invited user.                                                                                |
| mfa_enabled | boolean | body | _Available in Fleet Premium._ Whether or not the invited user must click a magic link emailed to them to log in, after they successfully enter their username and password. Users can have SSO or MFA enabled, but not both. |
| teams       | array   | body | _Available in Fleet Premium_. A list of the teams the user is a member of. Each item includes the team's ID and the user's role in the specified team. |

#### Example

`PATCH /api/v1/fleet/invites/123`

##### Request body

```json
{
  "email": "john_appleseed@example.com",
  "name": "John",
  "sso_enabled": false,
  "mfa_enabled": false,
  "global_role": null,
  "teams": [
    {
      "id": 2,
      "role": "observer"
    },
    {
      "id": 3,
      "role": "maintainer"
    }
  ]
}
```

##### Default response

`Status: 200`

```json
{
  "invite": {
    "created_at": "0001-01-01T00:00:00Z",
    "updated_at": "0001-01-01T00:00:00Z",
    "id": 3,
    "invited_by": 1,
    "email": "john_appleseed@example.com",
    "name": "John",
    "sso_enabled": false,
    "mfa_enabled": false,
    "teams": [
      {
        "id": 10,
        "created_at": "0001-01-01T00:00:00Z",
        "name": "Apples",
        "description": "",
        "agent_options": null,
        "user_count": 0,
        "host_count": 0,
        "role": "observer"
      },
      {
        "id": 14,
        "created_at": "0001-01-01T00:00:00Z",
        "name": "Best of the Best Engineering",
        "description": "",
        "agent_options": null,
        "user_count": 0,
        "host_count": 0,
        "role": "maintainer"
      }
    ]
  }
}
```

## Debug

- [Get a summary of errors](#get-a-summary-of-errors)
- [Get database information](#get-database-information)
- [Get profiling information](#get-profiling-information)

The Fleet server exposes a handful of API endpoints to retrieve debug information about the server itself in order to help troubleshooting. All the following endpoints require prior authentication meaning you must first log in successfully before calling any of the endpoints documented below.

### Get a summary of errors

Returns a set of all the errors that happened in the server during the interval of time defined by the [logging_error_retention_period](https://fleetdm.com/docs/deploying/configuration#logging-error-retention-period) configuration.

The server only stores and returns a single instance of each error.

`GET /debug/errors`

#### Parameters

| Name  | Type    | In    | Description                                                                       |
| ----- | ------- | ----- | --------------------------------------------------------------------------------- |
| flush | boolean | query | Whether or not clear the errors from Redis after reading them. Default is `false` |

#### Example

`GET /debug/errors?flush=true`

##### Default response

`Status: 200`

```json
[
  {
    "count": "3",
    "chain": [
      {
        "message": "Authorization header required"
      },
      {
        "message": "missing FleetError in chain",
        "data": {
          "timestamp": "2022-06-03T14:16:01-03:00"
        },
        "stack": [
          "github.com/fleetdm/fleet/v4/server/contexts/ctxerr.Handle (ctxerr.go:262)",
          "github.com/fleetdm/fleet/v4/server/service.encodeError (transport_error.go:80)",
          "github.com/go-kit/kit/transport/http.Server.ServeHTTP (server.go:124)"
        ]
      }
    ]
  }
]
```

### Get database information

Returns information about the current state of the database; valid keys are:

- `locks`: returns transaction locking information.
- `innodb-status`: returns InnoDB status information.
- `process-list`: returns running processes (queries, etc).

`GET /debug/db/:key`

#### Parameters

None.

### Get profiling information

Returns runtime profiling data of the server in the format expected by `go tools pprof`. The responses are equivalent to those returned by the Go `http/pprof` package.

Valid keys are: `cmdline`, `profile`, `symbol` and `trace`.

`GET /debug/pprof/:key`

#### Parameters
None.

## API errors

Fleet returns API errors as a JSON document with the following fields:
- `message`: This field contains the kind of error (bad request error, authorization error, etc.).
- `errors`: List of errors with `name` and `reason` keys.
- `uuid`: Unique identifier for the error. This identifier can be matched to Fleet logs which might contain more information about the cause of the error.

Sample of an error when trying to send an empty body on a request that expects a JSON body:
```sh
$ curl -k -H "Authorization: Bearer $TOKEN" -H 'Content-Type:application/json' "https://localhost:8080/api/v1/fleet/sso" -d ''
```
Response:
```json
{
  "message": "Bad request",
  "errors": [
    {
      "name": "base",
      "reason": "Expected JSON Body"
    }
  ],
  "uuid": "c0532a64-bec2-4cf9-aa37-96fe47ead814"
}
```

---

<meta name="description" value="Documentation for Fleet's REST API. See example requests and responses for each API endpoint.">
<meta name="pageOrderInSection" value="30"><|MERGE_RESOLUTION|>--- conflicted
+++ resolved
@@ -9537,7 +9537,7 @@
 
 `Status: 200`
 
-<<<<<<< HEAD
+
 ### Modify App Store app
 
 > **Experimental feature**. This feature is undergoing rapid improvement, which may result in breaking changes to the API or configuration surface. It is not recommended for use in automated workflows.
@@ -9611,8 +9611,7 @@
   }
 }
 ```
-=======
->>>>>>> 009f54bd
+
 
 ### List Fleet-maintained apps
 
