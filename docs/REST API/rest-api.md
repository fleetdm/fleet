# REST API

- [Authentication](#authentication)
- [Activities](#activities)
- [Fleet configuration](#fleet-configuration)
- [File carving](#file-carving)
- [Hosts](#hosts)
- [Labels](#labels)
- [Mobile device management (MDM)](#mobile-device-management-mdm)
- [Policies](#policies)
- [Queries](#queries)
- [Schedule (deprecated)](#schedule)
- [Scripts](#scripts)
- [Sessions](#sessions)
- [Software](#software)
- [Targets](#targets)
- [Teams](#teams)
- [Translator](#translator)
- [Users](#users)
- [API errors](#api-responses)

Use the Fleet APIs to automate Fleet.

This page includes a list of available resources and their API routes.

## Authentication

- [Retrieve your API token](#retrieve-your-api-token)
- [Log in](#log-in)
- [Log out](#log-out)
- [Forgot password](#forgot-password)
- [Change password](#change-password)
- [Reset password](#reset-password)
- [Me](#me)
- [SSO config](#sso-config)
- [Initiate SSO](#initiate-sso)
- [SSO callback](#sso-callback)

### Retrieve your API token

All API requests to the Fleet server require API token authentication unless noted in the documentation. API tokens are tied to your Fleet user account.

To get an API token, retrieve it from "My account" > "Get API token" in the Fleet UI (`/profile`). Or, you can send a request to the [login API endpoint](#log-in) to get your token.

Then, use that API token to authenticate all subsequent API requests by sending it in the "Authorization" request header, prefixed with "Bearer ":

```http
Authorization: Bearer <your token>
```

> For SSO users, email/password login is disabled. The API token can instead be retrieved from the "My account" page in the UI (/profile). On this page, choose "Get API token".

### Log in

Authenticates the user with the specified credentials. Use the token returned from this endpoint to authenticate further API requests.

`POST /api/v1/fleet/login`

> This API endpoint is not available to SSO users, since email/password login is disabled for SSO users. To get an API token for an SSO user, you can use the Fleet UI.

#### Parameters

| Name     | Type   | In   | Description                                   |
| -------- | ------ | ---- | --------------------------------------------- |
| email    | string | body | **Required**. The user's email.               |
| password | string | body | **Required**. The user's plain text password. |

#### Example

`POST /api/v1/fleet/login`

##### Request body

```json
{
  "email": "janedoe@example.com",
  "password": "VArCjNW7CfsxGp67"
}
```

##### Default response

`Status: 200`

```json
{
  "user": {
    "created_at": "2020-11-13T22:57:12Z",
    "updated_at": "2020-11-13T22:57:12Z",
    "id": 1,
    "name": "Jane Doe",
    "email": "janedoe@example.com",
    "enabled": true,
    "force_password_reset": false,
    "gravatar_url": "",
    "sso_enabled": false,
    "global_role": "admin",
    "teams": []
  },
  "token": "{your token}"
}
```

##### Authentication failed

`Status: 401 Unauthorized`

```json
{
  "message": "Authentication failed",
  "errors": [
    {
      "name": "base",
      "reason": "Authentication failed"
    }
  ],
  "uuid": "1272014b-902b-4b36-bcdb-75fde5eac1fc"
}
```

##### Too many requests / Rate limiting

`Status: 429 Too Many Requests`
`Header: retry-after: N`

> This response includes a header `retry-after` that indicates how many more seconds you are blocked before you can try again.

```json
{
  "message": "limit exceeded, retry after: Ns",
  "errors": [
    {
      "name": "base",
      "reason": "limit exceeded, retry after: Ns"
    }
  ]
}
```

---

### Log out

Logs out the authenticated user.

`POST /api/v1/fleet/logout`

#### Example

`POST /api/v1/fleet/logout`

##### Default response

`Status: 200`

---

### Forgot password

Sends a password reset email to the specified email. Requires that SMTP or SES is configured for your Fleet server.

`POST /api/v1/fleet/forgot_password`

#### Parameters

| Name  | Type   | In   | Description                                                             |
| ----- | ------ | ---- | ----------------------------------------------------------------------- |
| email | string | body | **Required**. The email of the user requesting the reset password link. |

#### Example

`POST /api/v1/fleet/forgot_password`

##### Request body

```json
{
  "email": "janedoe@example.com"
}
```

##### Default response

`Status: 200`

##### Unknown error

`Status: 500`

```json
{
  "message": "Unknown Error",
  "errors": [
    {
      "name": "base",
      "reason": "email not configured"
    }
  ]
}
```

---

### Change password

`POST /api/v1/fleet/change_password`

Changes the password for the authenticated user.

#### Parameters

| Name         | Type   | In   | Description                            |
| ------------ | ------ | ---- | -------------------------------------- |
| old_password | string | body | **Required**. The user's old password. |
| new_password | string | body | **Required**. The user's new password. |

#### Example

`POST /api/v1/fleet/change_password`

##### Request body

```json
{
  "old_password": "VArCjNW7CfsxGp67",
  "new_password": "zGq7mCLA6z4PzArC"
}
```

##### Default response

`Status: 200`

##### Validation failed

`Status: 422 Unprocessable entity`

```json
{
  "message": "Validation Failed",
  "errors": [
    {
      "name": "old_password",
      "reason": "old password does not match"
    }
  ]
}
```

### Reset password

Resets a user's password. Which user is determined by the password reset token used. The password reset token can be found in the password reset email sent to the desired user.

`POST /api/v1/fleet/reset_password`

#### Parameters

| Name                      | Type   | In   | Description                                                               |
| ------------------------- | ------ | ---- | ------------------------------------------------------------------------- |
| new_password              | string | body | **Required**. The new password.                                           |
| new_password_confirmation | string | body | **Required**. Confirmation for the new password.                          |
| password_reset_token      | string | body | **Required**. The token provided to the user in the password reset email. |

#### Example

`POST /api/v1/fleet/reset_password`

##### Request body

```json
{
  "new_password": "abc123",
  "new_password_confirmation": "abc123",
  "password_reset_token": "UU5EK0JhcVpsRkY3NTdsaVliMEZDbHJ6TWdhK3oxQ1Q="
}
```

##### Default response

`Status: 200`


---

### Me

Retrieves the user data for the authenticated user.

`GET /api/v1/fleet/me`

#### Example

`GET /api/v1/fleet/me`

##### Default response

`Status: 200`

```json
{
  "user": {
    "created_at": "2020-11-13T22:57:12Z",
    "updated_at": "2020-11-16T23:49:41Z",
    "id": 1,
    "name": "Jane Doe",
    "email": "janedoe@example.com",
    "global_role": "admin",
    "enabled": true,
    "force_password_reset": false,
    "gravatar_url": "",
    "sso_enabled": false,
    "teams": []
  }
}
```

---

### Perform required password reset

Resets the password of the authenticated user. Requires that `force_password_reset` is set to `true` prior to the request.

`POST /api/v1/fleet/perform_required_password_reset`

#### Example

`POST /api/v1/fleet/perform_required_password_reset`

##### Request body

```json
{
  "new_password": "sdPz8CV5YhzH47nK"
}
```

##### Default response

`Status: 200`

```json
{
  "user": {
    "created_at": "2020-11-13T22:57:12Z",
    "updated_at": "2020-11-17T00:09:23Z",
    "id": 1,
    "name": "Jane Doe",
    "email": "janedoe@example.com",
    "enabled": true,
    "force_password_reset": false,
    "gravatar_url": "",
    "sso_enabled": false,
    "global_role": "admin",
    "teams": []
  }
}
```

---

### SSO config

Gets the current SSO configuration.

`GET /api/v1/fleet/sso`

#### Example

`GET /api/v1/fleet/sso`

##### Default response

`Status: 200`

```json
{
  "settings": {
    "idp_name": "IDP Vendor 1",
    "idp_image_url": "",
    "sso_enabled": false
  }
}
```

---

### Initiate SSO

`POST /api/v1/fleet/sso`

#### Parameters

| Name      | Type   | In   | Description                                                                 |
| --------- | ------ | ---- | --------------------------------------------------------------------------- |
| relay_url | string | body | **Required**. The relative url to be navigated to after successful sign in. |

#### Example

`POST /api/v1/fleet/sso`

##### Request body

```json
{
  "relay_url": "/hosts/manage"
}
```

##### Default response

`Status: 200`

##### Unknown error

`Status: 500`

```json
{
  "message": "Unknown Error",
  "errors": [
    {
      "name": "base",
      "reason": "InitiateSSO getting metadata: Get \"https://idp.example.org/idp-meta.xml\": dial tcp: lookup idp.example.org on [2001:558:feed::1]:53: no such host"
    }
  ]
}
```

### SSO callback

This is the callback endpoint that the identity provider will use to send security assertions to Fleet. This is where Fleet receives and processes the response from the identify provider.

`POST /api/v1/fleet/sso/callback`

#### Parameters

| Name         | Type   | In   | Description                                                 |
| ------------ | ------ | ---- | ----------------------------------------------------------- |
| SAMLResponse | string | body | **Required**. The SAML response from the identity provider. |

#### Example

`POST /api/v1/fleet/sso/callback`

##### Request body

```json
{
  "SAMLResponse": "<SAML response from IdP>"
}
```

##### Default response

`Status: 200`


---

## Activities

### List activities

Returns a list of the activities that have been performed in Fleet as well as additional metadata.
for pagination. For a comprehensive list of activity types and detailed information, please see the [audit logs](https://fleetdm.com/docs/using-fleet/audit-activities) page.

`GET /api/v1/fleet/activities`

#### Parameters

| Name            | Type    | In    | Description                                                 |
|:--------------- |:------- |:----- |:------------------------------------------------------------|
| page            | integer | query | Page number of the results to fetch.                                                                                          |
| per_page        | integer | query | Results per page.                                                                                                             |
| order_key       | string  | query | What to order results by. Can be any column in the `activites` table.                                                         |
| order_direction | string  | query | **Requires `order_key`**. The direction of the order given the order key. Options include `asc` and `desc`. Default is `asc`. |

#### Example

`GET /api/v1/fleet/activities?page=0&per_page=10&order_key=created_at&order_direction=desc`

##### Default response

```json
{
  "activities": [
    {
      "created_at": "2021-07-30T13:41:07Z",
      "id": 24,
      "actor_full_name": "name",
      "actor_id": 1,
      "actor_gravatar": "",
      "actor_email": "name@example.com",
      "type": "live_query",
      "details": {
        "targets_count": 231
      }
    },
    {
      "created_at": "2021-07-29T15:35:33Z",
      "id": 23,
      "actor_full_name": "name",
      "actor_id": 1,
      "actor_gravatar": "",
      "actor_email": "name@example.com",
      "type": "deleted_multiple_saved_query",
      "details": {
        "query_ids": [
          2,
          24,
          25
        ]
      }
    },
    {
      "created_at": "2021-07-29T14:40:30Z",
      "id": 22,
      "actor_full_name": "name",
      "actor_id": 1,
      "actor_gravatar": "",
      "actor_email": "name@example.com",
      "type": "created_team",
      "details": {
        "team_id": 3,
        "team_name": "Oranges"
      }
    },
    {
      "created_at": "2021-07-29T14:40:27Z",
      "id": 21,
      "actor_full_name": "name",
      "actor_id": 1,
      "actor_gravatar": "",
      "actor_email": "name@example.com",
      "type": "created_team",
      "details": {
        "team_id": 2,
        "team_name": "Apples"
      }
    },
    {
      "created_at": "2021-07-27T14:35:08Z",
      "id": 20,
      "actor_full_name": "name",
      "actor_id": 1,
      "actor_gravatar": "",
      "actor_email": "name@example.com",
      "type": "created_pack",
      "details": {
        "pack_id": 2,
        "pack_name": "New pack"
      }
    },
    {
      "created_at": "2021-07-27T13:25:21Z",
      "id": 19,
      "actor_full_name": "name",
      "actor_id": 1,
      "actor_gravatar": "",
      "actor_email": "name@example.com",
      "type": "live_query",
      "details": {
        "targets_count": 14
      }
    },
    {
      "created_at": "2021-07-27T13:25:14Z",
      "id": 18,
      "actor_full_name": "name",
      "actor_id": 1,
      "actor_gravatar": "",
      "actor_email": "name@example.com",
      "type": "live_query",
      "details": {
        "targets_count": 14
      }
    },
    {
      "created_at": "2021-07-26T19:28:24Z",
      "id": 17,
      "actor_full_name": "name",
      "actor_id": 1,
      "actor_gravatar": "",
      "actor_email": "name@example.com",
      "type": "live_query",
      "details": {
        "target_counts": 1
      }
    },
    {
      "created_at": "2021-07-26T17:27:37Z",
      "id": 16,
      "actor_full_name": "name",
      "actor_id": 1,
      "actor_gravatar": "",
      "actor_email": "name@example.com",
      "type": "live_query",
      "details": {
        "target_counts": 14
      }
    },
    {
      "created_at": "2021-07-26T17:27:08Z",
      "id": 15,
      "actor_full_name": "name",
      "actor_id": 1,
      "actor_gravatar": "",
      "actor_email": "name@example.com",
      "type": "live_query",
      "details": {
        "target_counts": 14
      }
    }
  ],
  "meta": {
    "has_next_results": true,
    "has_previous_results": false
  }
}

```

---

## File carving

- [List carves](#list-carves)
- [Get carve](#get-carve)
- [Get carve block](#get-carve-block)

Fleet supports osquery's file carving functionality as of Fleet 3.3.0. This allows the Fleet server to request files (and sets of files) from osquery agents, returning the full contents to Fleet.

To initiate a file carve using the Fleet API, you can use the [live query](#run-live-query) endpoint to run a query against the `carves` table.

For more information on executing a file carve in Fleet, go to the [File carving with Fleet docs](https://fleetdm.com/docs/using-fleet/fleetctl-cli#file-carving-with-fleet).

### List carves

Retrieves a list of the non expired carves. Carve contents remain available for 24 hours after the first data is provided from the osquery client.

`GET /api/v1/fleet/carves`

#### Parameters

| Name            | Type    | In    | Description                                                                                                                    |
|-----------------|---------|-------|--------------------------------------------------------------------------------------------------------------------------------|
| page            | integer | query | Page number of the results to fetch.                                                                                           |
| per_page        | integer | query | Results per page.                                                                                                              |
| order_key       | string  | query | What to order results by. Can be any field listed in the `results` array example below.                                        |
| order_direction | string  | query | **Requires `order_key`**. The direction of the order given the order key. Valid options are 'asc' or 'desc'. Default is 'asc'. |
| after           | string  | query | The value to get results after. This needs `order_key` defined, as that's the column that would be used.                       |
| expired         | boolean | query | Include expired carves (default: false)                                                                                        |

#### Example

`GET /api/v1/fleet/carves`

##### Default response

`Status: 200`

```json
{
  "carves": [
    {
      "id": 1,
      "created_at": "2021-02-23T22:52:01Z",
      "host_id": 7,
      "name": "macbook-pro.local-2021-02-23T22:52:01Z-fleet_distributed_query_30",
      "block_count": 1,
      "block_size": 2000000,
      "carve_size": 2048,
      "carve_id": "c6958b5f-4c10-4dc8-bc10-60aad5b20dc8",
      "request_id": "fleet_distributed_query_30",
      "session_id": "065a1dc3-40ad-441c-afff-80c2ad7dac28",
      "expired": false,
      "max_block": 0
    },
    {
      "id": 2,
      "created_at": "2021-02-23T22:53:03Z",
      "host_id": 7,
      "name": "macbook-pro.local-2021-02-23T22:53:03Z-fleet_distributed_query_31",
      "block_count": 2,
      "block_size": 2000000,
      "carve_size": 3400704,
      "carve_id": "2b9170b9-4e11-4569-a97c-2f18d18bec7a",
      "request_id": "fleet_distributed_query_31",
      "session_id": "f73922ed-40a4-4e98-a50a-ccda9d3eb755",
      "expired": false,
      "max_block": 1,
      "error": "S3 multipart carve upload: EntityTooSmall: Your proposed upload is smaller than the minimum allowed object size"
    }
  ]
}
```

### Get carve

Retrieves the specified carve.

`GET /api/v1/fleet/carves/:id`

#### Parameters

| Name | Type    | In   | Description                           |
| ---- | ------- | ---- | ------------------------------------- |
| id   | integer | path | **Required.** The desired carve's ID. |

#### Example

`GET /api/v1/fleet/carves/1`

##### Default response

`Status: 200`

```json
{
  "carve": {
    "id": 1,
    "created_at": "2021-02-23T22:52:01Z",
    "host_id": 7,
    "name": "macbook-pro.local-2021-02-23T22:52:01Z-fleet_distributed_query_30",
    "block_count": 1,
    "block_size": 2000000,
    "carve_size": 2048,
    "carve_id": "c6958b5f-4c10-4dc8-bc10-60aad5b20dc8",
    "request_id": "fleet_distributed_query_30",
    "session_id": "065a1dc3-40ad-441c-afff-80c2ad7dac28",
    "expired": false,
    "max_block": 0
  }
}
```

### Get carve block

Retrieves the specified carve block. This endpoint retrieves the data that was carved.

`GET /api/v1/fleet/carves/:id/block/:block_id`

#### Parameters

| Name     | Type    | In   | Description                                 |
| -------- | ------- | ---- | ------------------------------------------- |
| id       | integer | path | **Required.** The desired carve's ID.       |
| block_id | integer | path | **Required.** The desired carve block's ID. |

#### Example

`GET /api/v1/fleet/carves/1/block/0`

##### Default response

`Status: 200`

```json
{
    "data": "aG9zdHMAAAAAAAAAAAAAAAAAAAAAAAAAAAAAAAAAAAAAAAAAAAAAAAAAAAAAAAAA..."
}
```
---

## Fleet configuration

- [Get certificate](#get-certificate)
- [Get configuration](#get-configuration)
- [Modify configuration](#modify-configuration)
- [Get global enroll secrets](#get-global-enroll-secrets)
- [Modify global enroll secrets](#modify-global-enroll-secrets)
- [Get enroll secrets for a team](#get-enroll-secrets-for-a-team)
- [Modify enroll secrets for a team](#modify-enroll-secrets-for-a-team)
- [Create invite](#create-invite)
- [List invites](#list-invites)
- [Delete invite](#delete-invite)
- [Verify invite](#verify-invite)
- [Update invite](#update-invite)
- [Version](#version)

The Fleet server exposes a handful of API endpoints that handle the configuration of Fleet as well as endpoints that manage invitation and enroll secret operations. All the following endpoints require prior authentication meaning you must first log in successfully before calling any of the endpoints documented below.

### Get certificate

Returns the Fleet certificate.

`GET /api/v1/fleet/config/certificate`

#### Parameters

None.

#### Example

`GET /api/v1/fleet/config/certificate`

##### Default response

`Status: 200`

```json
{
  "certificate_chain": <certificate_chain>
}
```

### Get configuration

Returns all information about the Fleet's configuration.

> NOTE: The `agent_options`, `sso_settings` and `smtp_settings` fields are only returned to Global Admin users.

`GET /api/v1/fleet/config`

#### Parameters

None.

#### Example

`GET /api/v1/fleet/config`

##### Default response

`Status: 200`

```json
{
  "org_info": {
    "org_name": "fleet",
    "org_logo_url": "",
    "contact_url": "https://fleetdm.com/company/contact"
  },
  "server_settings": {
    "server_url": "https://localhost:8080",
    "live_query_disabled": false,
    "query_reports_disabled": false,
    "enable_analytics": true
  },
  "smtp_settings": {
    "enable_smtp": false,
    "configured": false,
    "sender_address": "",
    "server": "",
    "port": 587,
    "authentication_type": "authtype_username_password",
    "user_name": "",
    "password": "********",
    "enable_ssl_tls": true,
    "authentication_method": "authmethod_plain",
    "domain": "",
    "verify_ssl_certs": true,
    "enable_start_tls": true
  },
  "sso_settings": {
    "entity_id": "",
    "issuer_uri": "",
    "idp_image_url": "",
    "metadata": "",
    "metadata_url": "",
    "idp_name": "",
    "enable_sso": false,
    "enable_sso_idp_login": false,
    "enable_jit_provisioning": false
  },
  "host_expiry_settings": {
    "host_expiry_enabled": false,
    "host_expiry_window": 0
  },
  "features": {
    "additional_queries": null
  },
  "mdm": {
    "apple_bm_default_team": "",
    "apple_bm_terms_expired": false,
    "enabled_and_configured": true,
    "windows_enabled_and_configured": true,
    "macos_updates": {
      "minimum_version": "12.3.1",
      "deadline": "2022-01-01"
    },
    "windows_updates": {
      "deadline_days": 5,
      "grace_period_days": 1
    },
    "macos_settings": {
      "custom_settings": ["path/to/profile1.mobileconfig"],
      "enable_disk_encryption": true
    },
    "windows_settings": {
      "custom_settings": ["path/to/profile2.xml"],
    },
    "scripts": ["path/to/script.sh"],
    "end_user_authentication": {
      "entity_id": "",
      "issuer_uri": "",
      "metadata": "",
      "metadata_url": "",
      "idp_name": ""
    },
    "macos_migration": {
      "enable": false,
      "mode": "voluntary",
      "webhook_url": "https://webhook.example.com"
    },
    "macos_setup": {
      "bootstrap_package": "",
      "enable_end_user_authentication": false,
      "macos_setup_assistant": "path/to/config.json"
    }
  },
  "agent_options": {
    "spec": {
      "config": {
        "options": {
          "pack_delimiter": "/",
          "logger_tls_period": 10,
          "distributed_plugin": "tls",
          "disable_distributed": false,
          "logger_tls_endpoint": "/api/v1/osquery/log",
          "distributed_interval": 10,
          "distributed_tls_max_attempts": 3
        },
        "decorators": {
          "load": [
            "SELECT uuid AS host_uuid FROM system_info;",
            "SELECT hostname AS hostname FROM system_info;"
          ]
        }
      },
      "overrides": {},
      "command_line_flags": {}
    }
  },
  "license": {
     "tier": "free",
     "expiration": "0001-01-01T00:00:00Z"
   },
  "logging": {
      "debug": false,
      "json": false,
      "result": {
          "plugin": "firehose",
          "config": {
              "region": "us-east-1",
              "status_stream": "",
              "result_stream": "result-topic"
          }
      },
      "status": {
          "plugin": "filesystem",
          "config": {
              "status_log_file": "foo_status",
              "result_log_file": "",
              "enable_log_rotation": false,
              "enable_log_compression": false
          }
      }
  },
  "vulnerability_settings": {
    "databases_path": ""
  },
  "webhook_settings": {
    "host_status_webhook": {
      "enable_host_status_webhook": true,
      "destination_url": "https://server.com",
      "host_percentage": 5,
      "days_count": 7
    },
    "failing_policies_webhook":{
      "enable_failing_policies_webhook":true,
      "destination_url": "https://server.com",
      "policy_ids": [1, 2, 3],
      "host_batch_size": 1000
    },
    "vulnerabilities_webhook":{
      "enable_vulnerabilities_webhook":true,
      "destination_url": "https://server.com",
      "host_batch_size": 1000
    }
  },
  "integrations": {
    "jira": null
  },
  "logging": {
    "debug": false,
    "json": false,
    "result": {
        "plugin": "filesystem",
        "config": {
          "status_log_file": "/var/folders/xh/bxm1d2615tv3vrg4zrxq540h0000gn/T/osquery_status",
          "result_log_file": "/var/folders/xh/bxm1d2615tv3vrg4zrxq540h0000gn/T/osquery_result",
          "enable_log_rotation": false,
          "enable_log_compression": false
        }
      },
    "status": {
      "plugin": "filesystem",
      "config": {
        "status_log_file": "/var/folders/xh/bxm1d2615tv3vrg4zrxq540h0000gn/T/osquery_status",
        "result_log_file": "/var/folders/xh/bxm1d2615tv3vrg4zrxq540h0000gn/T/osquery_result",
        "enable_log_rotation": false,
        "enable_log_compression": false
      }
    }
  },
  "update_interval": {
    "osquery_detail": 3600000000000,
    "osquery_policy": 3600000000000
  },
  "vulnerabilities": {
    "cpe_database_url": "",
    "current_instance_checks": "auto",
    "cve_feed_prefix_url": "",
    "databases_path": "",
    "disable_data_sync": false,
    "periodicity": 3600000000000,
    "recent_vulnerability_max_age": 2592000000000000
  }
}
```

### Modify configuration

Modifies the Fleet's configuration with the supplied information.

`PATCH /api/v1/fleet/config`

#### Parameters

| Name                              | Type    | In    | Description                                                                                                                                                                            |
| ---------------------             | ------- | ----  | -------------------------------------------------------------------------------------------------------------------------------------------------------------------------------------- |
| org_name                          | string  | body  | _Organization information_. The organization name.                                                                                                                                     |
| org_logo_url                      | string  | body  | _Organization information_. The URL for the organization logo.                                                                                                                         |
| org_logo_url_light_background     | string  | body  | _Organization information_. The URL for the organization logo displayed in Fleet on top of light backgrounds.                                                                          |
| contact_url                       | string  | body  | _Organization information_. A URL that can be used by end users to contact the organization.                                                                                          |
| server_url                        | string  | body  | _Server settings_. The Fleet server URL.                                                                                                                                               |
| live_query_disabled               | boolean | body  | _Server settings_. Whether the live query capabilities are disabled.                                                                                                                   |
| query_reports_disabled            | boolean | body  | _Server settings_. Whether query report capabilities are disabled.                                                                                                                   |
| enable_smtp                       | boolean | body  | _SMTP settings_. Whether SMTP is enabled for the Fleet app.                                                                                                                            |
| sender_address                    | string  | body  | _SMTP settings_. The sender email address for the Fleet app. An invitation email is an example of the emails that may use this sender address                                          |
| server                            | string  | body  | _SMTP settings_. The SMTP server for the Fleet app.                                                                                                                                    |
| port                              | integer | body  | _SMTP settings_. The SMTP port for the Fleet app.                                                                                                                                      |
| authentication_type               | string  | body  | _SMTP settings_. The authentication type used by the SMTP server. Options include `"authtype_username_and_password"` or `"none"`                                                       |
| username_name                     | string  | body  | _SMTP settings_. The username used to authenticate requests made to the SMTP server.                                                                                                   |
| password                          | string  | body  | _SMTP settings_. The password used to authenticate requests made to the SMTP server.                                                                                                   |
| enable_ssl_tls                    | boolean | body  | _SMTP settings_. Whether or not SSL and TLS are enabled for the SMTP server.                                                                                                           |
| authentication_method             | string  | body  | _SMTP settings_. The authentication method used to make authenticate requests to SMTP server. Options include `"authmethod_plain"`, `"authmethod_cram_md5"`, and `"authmethod_login"`. |
| domain                            | string  | body  | _SMTP settings_. The domain for the SMTP server.                                                                                                                                       |
| verify_ssl_certs                  | boolean | body  | _SMTP settings_. Whether or not SSL certificates are verified by the SMTP server. Turn this off (not recommended) if you use a self-signed certificate.                                |
| enabled_start_tls                 | boolean | body  | _SMTP settings_. Detects if STARTTLS is enabled in your SMTP server and starts to use it.                                                                                              |
| enabled_sso                       | boolean | body  | _SSO settings_. Whether or not SSO is enabled for the Fleet application. If this value is true, you must also include most of the SSO settings parameters below.                       |
| entity_id                         | string  | body  | _SSO settings_. The required entity ID is a URI that you use to identify Fleet when configuring the identity provider.                                                                 |
| issuer_uri                        | string  | body  | _SSO settings_. The URI you provide here must exactly match the Entity ID field used in the identity provider configuration.                                                           |
| idp_image_url                     | string  | body  | _SSO settings_. An optional link to an image such as a logo for the identity provider.                                                                                                 |
| metadata                          | string  | body  | _SSO settings_. Metadata provided by the identity provider. Either metadata or a metadata URL must be provided.                                                                        |
| metadata_url                      | string  | body  | _SSO settings_. A URL that references the identity provider metadata. If available from the identity provider, this is the preferred means of providing metadata.                      |
| host_expiry_enabled               | boolean | body  | _Host expiry settings_. When enabled, allows automatic cleanup of hosts that have not communicated with Fleet in some number of days.                                                  |
| host_expiry_window                | integer | body  | _Host expiry settings_. If a host has not communicated with Fleet in the specified number of days, it will be removed.                                                                 |
| agent_options                     | objects | body  | The agent_options spec that is applied to all hosts. In Fleet 4.0.0 the `api/v1/fleet/spec/osquery_options` endpoints were removed.                                                    |
| transparency_url                  | string  | body  | _Fleet Desktop_. The URL used to display transparency information to users of Fleet Desktop. **Requires Fleet Premium license**                                                           |
| enable_host_status_webhook        | boolean | body  | _webhook_settings.host_status_webhook settings_. Whether or not the host status webhook is enabled.                                                                 |
| destination_url                   | string  | body  | _webhook_settings.host_status_webhook settings_. The URL to deliver the webhook request to.                                                     |
| host_percentage                   | integer | body  | _webhook_settings.host_status_webhook settings_. The minimum percentage of hosts that must fail to check in to Fleet in order to trigger the webhook request.                                                              |
| days_count                        | integer | body  | _webhook_settings.host_status_webhook settings_. The minimum number of days that the configured `host_percentage` must fail to check in to Fleet in order to trigger the webhook request.                                |
| enable_failing_policies_webhook   | boolean | body  | _webhook_settings.failing_policies_webhook settings_. Whether or not the failing policies webhook is enabled. |
| destination_url                   | string  | body  | _webhook_settings.failing_policies_webhook settings_. The URL to deliver the webhook requests to.                                                     |
| policy_ids                        | array   | body  | _webhook_settings.failing_policies_webhook settings_. List of policy IDs to enable failing policies webhook.                                                              |
| host_batch_size                   | integer | body  | _webhook_settings.failing_policies_webhook settings_. Maximum number of hosts to batch on failing policy webhook requests. The default, 0, means no batching (all hosts failing a policy are sent on one request). |
| enable_vulnerabilities_webhook    | boolean | body  | _webhook_settings.vulnerabilities_webhook settings_. Whether or not the vulnerabilities webhook is enabled. |
| destination_url                   | string  | body  | _webhook_settings.vulnerabilities_webhook settings_. The URL to deliver the webhook requests to.                                                     |
| host_batch_size                   | integer | body  | _webhook_settings.vulnerabilities_webhook settings_. Maximum number of hosts to batch on vulnerabilities webhook requests. The default, 0, means no batching (all vulnerable hosts are sent on one request). |
| enable_software_vulnerabilities   | boolean | body  | _integrations.jira[] settings_. Whether or not Jira integration is enabled for software vulnerabilities. Only one vulnerability automation can be enabled at a given time (enable_vulnerabilities_webhook and enable_software_vulnerabilities). |
| enable_failing_policies           | boolean | body  | _integrations.jira[] settings_. Whether or not Jira integration is enabled for failing policies. Only one failing policy automation can be enabled at a given time (enable_failing_policies_webhook and enable_failing_policies). |
| url                               | string  | body  | _integrations.jira[] settings_. The URL of the Jira server to integrate with. |
| username                          | string  | body  | _integrations.jira[] settings_. The Jira username to use for this Jira integration. |
| api_token                         | string  | body  | _integrations.jira[] settings_. The API token of the Jira username to use for this Jira integration. |
| project_key                       | string  | body  | _integrations.jira[] settings_. The Jira project key to use for this integration. Jira tickets will be created in this project. |
| enable_software_vulnerabilities   | boolean | body  | _integrations.zendesk[] settings_. Whether or not Zendesk integration is enabled for software vulnerabilities. Only one vulnerability automation can be enabled at a given time (enable_vulnerabilities_webhook and enable_software_vulnerabilities). |
| enable_failing_policies           | boolean | body  | _integrations.zendesk[] settings_. Whether or not Zendesk integration is enabled for failing policies. Only one failing policy automation can be enabled at a given time (enable_failing_policies_webhook and enable_failing_policies). |
| url                               | string  | body  | _integrations.zendesk[] settings_. The URL of the Zendesk server to integrate with. |
| email                             | string  | body  | _integrations.zendesk[] settings_. The Zendesk user email to use for this Zendesk integration. |
| api_token                         | string  | body  | _integrations.zendesk[] settings_. The Zendesk API token to use for this Zendesk integration. |
| group_id                          | integer | body  | _integrations.zendesk[] settings_. The Zendesk group id to use for this integration. Zendesk tickets will be created in this group. |
| apple_bm_default_team             | string  | body  | _mdm settings_. The default team to use with Apple Business Manager. **Requires Fleet Premium license** |
| windows_enabled_and_configured    | boolean | body  | _mdm settings_. Enables Windows MDM support. |
| minimum_version                   | string  | body  | _mdm.macos_updates settings_. Hosts that belong to no team and are enrolled into Fleet's MDM will be nudged until their macOS is at or above this version. **Requires Fleet Premium license** |
| deadline                          | string  | body  | _mdm.macos_updates settings_. Hosts that belong to no team and are enrolled into Fleet's MDM won't be able to dismiss the Nudge window once this deadline is past. **Requires Fleet Premium license** |
| deadline_days                     | integer | body  | _mdm.windows_updates settings_. Hosts that belong to no team and are enrolled into Fleet's MDM will have this number of days before updates are installed on Windows. **Requires Fleet Premium license** |
| grace_period_days                 | integer | body  | _mdm.windows_updates settings_. Hosts that belong to no team and are enrolled into Fleet's MDM will have this number of days before Windows restarts to install updates. **Requires Fleet Premium license** |
| enable                          | boolean  | body  | _mdm.macos_migration settings_. Whether to enable the end user migration workflow for devices migrating from your old MDM solution. **Requires Fleet Premium license** |
| mode                          | string  | body  | _mdm.macos_migration settings_. The end user migration workflow mode for devices migrating from your old MDM solution. Options are `"voluntary"` or `"forced"`. **Requires Fleet Premium license** |
| webhook_url                          | string  | body  | _mdm.macos_migration settings_. The webhook url configured to receive requests to unenroll devices migrating from your old MDM solution. **Requires Fleet Premium license** |
| custom_settings                   | list    | body  | _mdm.macos_settings settings_. Hosts that belong to no team and are enrolled into Fleet's MDM will have those custom profiles applied. |
| enable_disk_encryption            | boolean | body  | _mdm.macos_settings settings_. Hosts that belong to no team and are enrolled into Fleet's MDM will have disk encryption enabled if set to true. **Requires Fleet Premium license** |
| custom_settings                   | list    | body  | _mdm.windows_settings settings_. Hosts that belong to no team and are enrolled into Fleet's MDM will have those custom profiles applied. |
| scripts                           | list    | body  | A list of script files to add so they can be executed at a later time.                                                                                                                                                 |
| enable_end_user_authentication            | boolean | body  | _mdm.macos_setup settings_. If set to true, end user authentication will be required during automatic MDM enrollment of new macOS devices. Settings for your IdP provider must also be [configured](https://fleetdm.com/docs/using-fleet/mdm-macos-setup-experience#end-user-authentication-and-eula). **Requires Fleet Premium license** |
| additional_queries                | boolean | body  | Whether or not additional queries are enabled on hosts.                                                                                                                                |
| force                             | bool    | query | Force apply the agent options even if there are validation errors.                                                                                                 |
| dry_run                           | bool    | query | Validate the configuration and return any validation errors, but do not apply the changes.                                                                         |

Note that when making changes to the `integrations` object, all integrations must be provided (not just the one being modified). This is because the endpoint will consider missing integrations as deleted.

#### Example

`PATCH /api/v1/fleet/config`

##### Request body

```json
{
  "org_info": {
    "org_name": "Fleet Device Management",
    "org_logo_url": "https://fleetdm.com/logo.png"
  },
  "smtp_settings": {
    "enable_smtp": true,
    "server": "localhost",
    "port": "1025"
  }
}
```

##### Default response

`Status: 200`

```json
{
  "org_info": {
    "org_name": "Fleet Device Management",
    "org_logo_url": "https://fleetdm.com/logo.png",
    "org_logo_url_light_background": "https://fleetdm.com/logo-light.png",
    "contact_url": "https://fleetdm.com/company/contact"
  },
  "server_settings": {
    "server_url": "https://localhost:8080",
    "live_query_disabled": false,
    "query_reports_disabled": false
  },
  "smtp_settings": {
    "enable_smtp": true,
    "configured": true,
    "sender_address": "",
    "server": "localhost",
    "port": 1025,
    "authentication_type": "authtype_username_none",
    "user_name": "",
    "password": "********",
    "enable_ssl_tls": true,
    "authentication_method": "authmethod_plain",
    "domain": "",
    "verify_ssl_certs": true,
    "enable_start_tls": true
  },
  "sso_settings": {
    "entity_id": "",
    "issuer_uri": "",
    "idp_image_url": "",
    "metadata": "",
    "metadata_url": "",
    "idp_name": "",
    "enable_sso": false
  },
  "host_expiry_settings": {
    "host_expiry_enabled": false,
    "host_expiry_window": 0
  },
  "features": {
    "additional_queries": null
  },
  "license": {
    "tier": "free",
    "expiration": "0001-01-01T00:00:00Z"
  },
  "mdm": {
    "apple_bm_default_team": "",
    "apple_bm_terms_expired": false,
    "apple_bm_enabled_and_configured": false,
    "enabled_and_configured": false,
    "windows_enabled_and_configured": false,
    "macos_updates": {
      "minimum_version": "12.3.1",
      "deadline": "2022-01-01"
    },
    "windows_updates": {
      "deadline_days": 5,
      "grace_period_days": 1
    },
    "macos_settings": {
      "custom_settings": ["path/to/profile1.mobileconfig"],
      "enable_disk_encryption": true
    },
    "windows_settings": {
      "custom_settings": ["path/to/profile2.xml"],
    },
    "end_user_authentication": {
      "entity_id": "",
      "issuer_uri": "",
      "metadata": "",
      "metadata_url": "",
      "idp_name": ""
    },
    "macos_migration": {
      "enable": false,
      "mode": "voluntary",
      "webhook_url": "https://webhook.example.com"
    },
    "macos_setup": {
      "bootstrap_package": "",
      "enable_end_user_authentication": false,
      "macos_setup_assistant": "path/to/config.json"
    }
  },
  "agent_options": {
    "config": {
      "options": {
        "pack_delimiter": "/",
        "logger_tls_period": 10,
        "distributed_plugin": "tls",
        "disable_distributed": false,
        "logger_tls_endpoint": "/api/v1/osquery/log",
        "distributed_interval": 10,
        "distributed_tls_max_attempts": 3
      },
      "decorators": {
        "load": [
          "SELECT uuid AS host_uuid FROM system_info;",
          "SELECT hostname AS hostname FROM system_info;"
        ]
      }
    },
    "overrides": {},
    "command_line_flags": {}
  },
  "vulnerability_settings": {
    "databases_path": ""
  },
  "webhook_settings": {
    "host_status_webhook": {
      "enable_host_status_webhook": true,
      "destination_url": "https://server.com",
      "host_percentage": 5,
      "days_count": 7
    },
    "failing_policies_webhook":{
      "enable_failing_policies_webhook":true,
      "destination_url": "https://server.com",
      "policy_ids": [1, 2, 3],
      "host_batch_size": 1000
    },
    "vulnerabilities_webhook":{
      "enable_vulnerabilities_webhook":true,
      "destination_url": "https://server.com",
      "host_batch_size": 1000
    }
  },
  "integrations": {
    "jira": [
      {
        "url": "https://jiraserver.com",
        "username": "some_user",
        "password": "sec4et!",
        "project_key": "jira_project",
        "enable_software_vulnerabilities": false
      }
    ]
  },
  "logging": {
      "debug": false,
      "json": false,
      "result": {
          "plugin": "firehose",
          "config": {
              "region": "us-east-1",
              "status_stream": "",
              "result_stream": "result-topic"
          }
      },
      "status": {
          "plugin": "filesystem",
          "config": {
              "status_log_file": "foo_status",
              "result_log_file": "",
              "enable_log_rotation": false,
              "enable_log_compression": false
          }
      }
  }
}
```

### Get global enroll secrets

Returns the valid global enroll secrets.

`GET /api/v1/fleet/spec/enroll_secret`

#### Parameters

None.

#### Example

`GET /api/v1/fleet/spec/enroll_secret`

##### Default response

`Status: 200`

```json
{
    "spec": {
        "secrets": [
            {
                "secret": "vhPzPOnCMOMoqSrLxKxzSADyqncayacB",
                "created_at": "2021-11-12T20:24:57Z"
            },
            {
                "secret": "jZpexWGiXmXaFAKdrdttFHdJBqEnqlVF",
                "created_at": "2021-11-12T20:24:57Z"
            }
        ]
    }
}
```

### Modify global enroll secrets

Replaces all existing global enroll secrets.

`POST /api/v1/fleet/spec/enroll_secret`

#### Parameters

| Name      | Type    | In   | Description                                                        |
| --------- | ------- | ---- | ------------------------------------------------------------------ |
| spec      | object  | body | **Required**. Attribute "secrets" must be a list of enroll secrets |

#### Example

Replace all global enroll secrets with a new enroll secret.

`POST /api/v1/fleet/spec/enroll_secret`

##### Request body

```json
{
    "spec": {
        "secrets": [
            {
                "secret": "KuSkYFsHBQVlaFtqOLwoUIWniHhpvEhP"
            }
        ]
    }
}
```

##### Default response

`Status: 200`

```json
{}
```

#### Example

Delete all global enroll secrets.

`POST /api/v1/fleet/spec/enroll_secret`

##### Request body

```json
{
    "spec": {
        "secrets": []
    }
}
```

##### Default response

`Status: 200`

```json
{}
```

### Get enroll secrets for a team

Returns the valid team enroll secrets.

`GET /api/v1/fleet/teams/:id/secrets`

#### Parameters

None.

#### Example

`GET /api/v1/fleet/teams/1/secrets`

##### Default response

`Status: 200`

```json
{
  "secrets": [
    {
      "created_at": "2021-06-16T22:05:49Z",
      "secret": "aFtH2Nq09hrvi73ErlWNQfa7M53D3rPR",
      "team_id": 1
    }
  ]
}
```


### Modify enroll secrets for a team

Replaces all existing team enroll secrets.

`PATCH /api/v1/fleet/teams/:id/secrets`

#### Parameters

| Name      | Type    | In   | Description                            |
| --------- | ------- | ---- | -------------------------------------- |
| id        | integer | path | **Required**. The team's id.           |
| secrets   | array   | body | **Required**. A list of enroll secrets |

#### Example

Replace all of a team's existing enroll secrets with a new enroll secret

`PATCH /api/v1/fleet/teams/2/secrets`

##### Request body

```json
{
  "secrets": [
    {
      "secret": "n07v32y53c237734m3n201153c237"
    }
  ]
}
```

##### Default response

`Status: 200`

```json
{
  "secrets": [
    {
      "secret": "n07v32y53c237734m3n201153c237",
      "created_at": "0001-01-01T00:00:00Z"
    }
  ]
}
```

#### Example

Delete all of a team's existing enroll secrets

`PATCH /api/v1/fleet/teams/2/secrets`

##### Request body

```json
{
  "secrets": []
}
```

##### Default response

`Status: 200`

```json
{
  "secrets": null
}
```

### Create invite

`POST /api/v1/fleet/invites`

#### Parameters

| Name        | Type    | In   | Description                                                                                                                                           |
| ----------- | ------- | ---- | ----------------------------------------------------------------------------------------------------------------------------------------------------- |
| global_role | string  | body | Role the user will be granted. Either a global role is needed, or a team role.                                                                        |
| email       | string  | body | **Required.** The email of the invited user. This email will receive the invitation link.                                                             |
| name        | string  | body | **Required.** The name of the invited user.                                                                                                           |
| sso_enabled | boolean | body | **Required.** Whether or not SSO will be enabled for the invited user.                                                                                |
| teams       | list    | body | _Available in Fleet Premium_ A list of the teams the user is a member of. Each item includes the team's ID and the user's role in the specified team. |

#### Example

##### Request body

```json
{
  "email": "john_appleseed@example.com",
  "name": "John",
  "sso_enabled": false,
  "global_role": null,
  "teams": [
    {
      "id": 2,
      "role": "observer"
    },
    {
      "id": 3,
      "role": "maintainer"
    }
  ]
}
```

`POST /api/v1/fleet/invites`

##### Default response

`Status: 200`

```json
{
  "invite": {
    "created_at": "0001-01-01T00:00:00Z",
    "updated_at": "0001-01-01T00:00:00Z",
    "id": 3,
    "invited_by": 1,
    "email": "john_appleseed@example.com",
    "name": "John",
    "sso_enabled": false,
    "teams": [
      {
        "id": 10,
        "created_at": "0001-01-01T00:00:00Z",
        "name": "Apples",
        "description": "",
        "agent_options": null,
        "user_count": 0,
        "host_count": 0,
        "role": "observer"
      },
      {
        "id": 14,
        "created_at": "0001-01-01T00:00:00Z",
        "name": "Best of the Best Engineering",
        "description": "",
        "agent_options": null,
        "user_count": 0,
        "host_count": 0,
        "role": "maintainer"
      }
    ]
  }
}
```

### List invites

Returns a list of the active invitations in Fleet.

`GET /api/v1/fleet/invites`

#### Parameters

| Name            | Type   | In    | Description                                                                                                                   |
| --------------- | ------ | ----- | ----------------------------------------------------------------------------------------------------------------------------- |
| order_key       | string | query | What to order results by. Can be any column in the invites table.                                                             |
| order_direction | string | query | **Requires `order_key`**. The direction of the order given the order key. Options include `asc` and `desc`. Default is `asc`. |
| query           | string | query | Search query keywords. Searchable fields include `name` and `email`.                                                          |

#### Example

`GET /api/v1/fleet/invites`

##### Default response

`Status: 200`

```json
{
  "invites": [
    {
      "created_at": "0001-01-01T00:00:00Z",
      "updated_at": "0001-01-01T00:00:00Z",
      "id": 3,
      "email": "john_appleseed@example.com",
      "name": "John",
      "sso_enabled": false,
      "global_role": "admin",
      "teams": []
    },
    {
      "created_at": "0001-01-01T00:00:00Z",
      "updated_at": "0001-01-01T00:00:00Z",
      "id": 4,
      "email": "bob_marks@example.com",
      "name": "Bob",
      "sso_enabled": false,
      "global_role": "admin",
      "teams": []
    }
  ]
}
```

### Delete invite

Delete the specified invite from Fleet.

`DELETE /api/v1/fleet/invites/:id`

#### Parameters

| Name | Type    | In   | Description                  |
| ---- | ------- | ---- | ---------------------------- |
| id   | integer | path | **Required.** The user's id. |

#### Example

`DELETE /api/v1/fleet/invites/123`

##### Default response

`Status: 200`


### Verify invite

Verify the specified invite.

`GET /api/v1/fleet/invites/:token`

#### Parameters

| Name  | Type    | In   | Description                            |
| ----- | ------- | ---- | -------------------------------------- |
| token | integer | path | **Required.** The user's invite token. |

#### Example

`GET /api/v1/fleet/invites/abcdef012456789`

##### Default response

`Status: 200`

```json
{
    "invite": {
        "created_at": "2021-01-15T00:58:33Z",
        "updated_at": "2021-01-15T00:58:33Z",
        "id": 4,
        "email": "steve@example.com",
        "name": "Steve",
        "sso_enabled": false,
        "global_role": "admin",
        "teams": []
    }
}
```

##### Not found

`Status: 404`

```json
{
    "message": "Resource Not Found",
    "errors": [
        {
            "name": "base",
            "reason": "Invite with token <token> was not found in the datastore"
        }
    ]
}
```

### Update invite

`PATCH /api/v1/fleet/invites/:id`

#### Parameters

| Name        | Type    | In   | Description                                                                                                                                           |
| ----------- | ------- | ---- | ----------------------------------------------------------------------------------------------------------------------------------------------------- |
| global_role | string  | body | Role the user will be granted. Either a global role is needed, or a team role.                                                                        |
| email       | string  | body | The email of the invited user. Updates on the email won't resend the invitation.                                                             |
| name        | string  | body | The name of the invited user.                                                                                                           |
| sso_enabled | boolean | body | Whether or not SSO will be enabled for the invited user.                                                                                |
| teams       | list    | body | _Available in Fleet Premium_ A list of the teams the user is a member of. Each item includes the team's ID and the user's role in the specified team. |

#### Example

`PATCH /api/v1/fleet/invites/123`

##### Request body

```json
{
  "email": "john_appleseed@example.com",
  "name": "John",
  "sso_enabled": false,
  "global_role": null,
  "teams": [
    {
      "id": 2,
      "role": "observer"
    },
    {
      "id": 3,
      "role": "maintainer"
    }
  ]
}
```

##### Default response

`Status: 200`

```json
{
  "invite": {
    "created_at": "0001-01-01T00:00:00Z",
    "updated_at": "0001-01-01T00:00:00Z",
    "id": 3,
    "invited_by": 1,
    "email": "john_appleseed@example.com",
    "name": "John",
    "sso_enabled": false,
    "teams": [
      {
        "id": 10,
        "created_at": "0001-01-01T00:00:00Z",
        "name": "Apples",
        "description": "",
        "agent_options": null,
        "user_count": 0,
        "host_count": 0,
        "role": "observer"
      },
      {
        "id": 14,
        "created_at": "0001-01-01T00:00:00Z",
        "name": "Best of the Best Engineering",
        "description": "",
        "agent_options": null,
        "user_count": 0,
        "host_count": 0,
        "role": "maintainer"
      }
    ]
  }
}
```

### Version

Get version and build information from the Fleet server.

`GET /api/v1/fleet/version`

#### Parameters

None.

#### Example

`GET /api/v1/fleet/version`

##### Default response

`Status: 200`

```json
{
  "version": "3.9.0-93-g1b67826f-dirty",
  "branch": "version",
  "revision": "1b67826fe4bf40b2f45ec53e01db9bf467752e74",
  "go_version": "go1.15.7",
  "build_date": "2021-03-27T00:28:48Z",
  "build_user": "zwass"
}
```

---

## Hosts

- [On the different timestamps in the host data structure](#on-the-different-timestamps-in-the-host-data-structure)
- [List hosts](#list-hosts)
- [Count hosts](#count-hosts)
- [Get hosts summary](#get-hosts-summary)
- [Get host](#get-host)
- [Get host by identifier](#get-host-by-identifier)
- [Get host by device token](#get-host-by-device-token)
- [Delete host](#delete-host)
- [Refetch host](#refetch-host)
- [Transfer hosts to a team](#transfer-hosts-to-a-team)
- [Transfer hosts to a team by filter](#transfer-hosts-to-a-team-by-filter)
- [Bulk delete hosts by filter or ids](#bulk-delete-hosts-by-filter-or-ids)
- [Get host's Google Chrome profiles](#get-hosts-google-chrome-profiles)
- [Get host's mobile device management (MDM) information](#get-hosts-mobile-device-management-mdm-information)
- [Get mobile device management (MDM) summary](#get-mobile-device-management-mdm-summary)
- [Get host's macadmin mobile device management (MDM) and Munki information](#get-hosts-macadmin-mobile-device-management-mdm-and-munki-information)
- [Get aggregated host's mobile device management (MDM) and Munki information](#get-aggregated-hosts-macadmin-mobile-device-management-mdm-and-munki-information)
- [Get host OS versions](#get-host-os-versions)
- [Get hosts report in CSV](#get-hosts-report-in-csv)
- [Get host's disk encryption key](#get-hosts-disk-encryption-key)

### On the different timestamps in the host data structure

Hosts have a set of timestamps usually named with an "_at" suffix, such as created_at, enrolled_at, etc. Before we go
through each of them and what they mean, we need to understand a bit more about how the host data structure is
represented in the database.

The table `hosts` is the main one. It holds the core data for a host. A host doesn't exist if there is no row for it in
this table. This table also holds most of the timestamps, but it doesn't hold all of the host data. This is an important
detail as we'll see below.

There's adjacent tables to this one that usually follow the name convention `host_<extra data descriptor>`. Examples of
this are: `host_additional` that holds additional query results, `host_software` that links a host with many rows from
the `software` table.

- `created_at`: the time the row in the database was created, which usually corresponds to the first enrollment of the host.
- `updated_at`: the last time the row in the database for the `hosts` table was updated.
- `detail_updated_at`: the last time Fleet updated host data, based on the results from the detail queries (this includes updates to host associated tables, e.g. `host_users`).
- `label_updated_at`: the last time Fleet updated the label membership for the host based on the results from the queries ran.
- `last_enrolled_at`: the last time the host enrolled to Fleet.
- `policy_updated_at`: the last time we updated the policy results for the host based on the queries ran.
- `seen_time`: the last time the host contacted the fleet server, regardless of what operation it was for.
- `software_updated_at`: the last time software changed for the host in any way.
- `last_restarted_at`: the last time that the host was restarted.

### List hosts

`GET /api/v1/fleet/hosts`

#### Parameters

| Name                    | Type    | In    | Description                                                                                                                                                                                                                                                                                                                                 |
| ----------------------- | ------- | ----- | ------------------------------------------------------------------------------------------------------------------------------------------------------------------------------------------------------------------------------------------------------------------------------------------------------------------------------------------- |
| page                    | integer | query | Page number of the results to fetch.                                                                                                                                                                                                                                                                                                        |
| per_page                | integer | query | Results per page.                                                                                                                                                                                                                                                                                                                           |
| order_key               | string  | query | What to order results by. Can be any column in the hosts table.                                                                                                                                                                                                                                                                             |
| after                   | string  | query | The value to get results after. This needs `order_key` defined, as that's the column that would be used. **Note:** Use `page` instead of `after`                                                                                                                                                                                                                                    |
| order_direction         | string  | query | **Requires `order_key`**. The direction of the order given the order key. Options include 'asc' and 'desc'. Default is 'asc'.                                                                                                                                                                                                               |
| status                  | string  | query | Indicates the status of the hosts to return. Can either be 'new', 'online', 'offline', 'mia' or 'missing'.                                                                                                                                                                                                                                  |
| query                   | string  | query | Search query keywords. Searchable fields include `hostname`, `machine_serial`, `uuid`, `ipv4` and the hosts' email addresses (only searched if the query looks like an email address, i.e. contains an '@', no space, etc.).                                                                                                                |
| additional_info_filters | string  | query | A comma-delimited list of fields to include in each host's `additional` object. See [Configuration files](https://fleetdm.com/docs/configuration/configuration-files#features-additional-queries) for how to configure Fleet to collect additional information for each host. Use '*' to get all fields.                                                  |
| team_id                 | integer | query | _Available in Fleet Premium_ Filters the hosts to only include hosts in the specified team.                                                                                                                                                                                                                                                 |
| policy_id               | integer | query | The ID of the policy to filter hosts by.                                                                                                                                                                                                                                                                                                    |
| policy_response         | string  | query | **Requires `policy_id`**. Valid options are 'passing' or 'failing'.                                                                                                                                                                                                                                       |
| software_id             | integer | query | The ID of the software to filter hosts by.                                                                                                                                                                                                                                                                                                  |
| os_id                   | integer | query | The ID of the operating system to filter hosts by.                                                                                                                                                                                                                                                                                          |
| os_name                 | string  | query | The name of the operating system to filter hosts by. `os_version` must also be specified with `os_name`                                                                                                                                                                                                                                     |
| os_version              | string  | query | The version of the operating system to filter hosts by. `os_name` must also be specified with `os_version`                                                                                                                                                                                                                                  |
| device_mapping          | boolean | query | Indicates whether `device_mapping` should be included for each host. See ["Get host's Google Chrome profiles](#get-hosts-google-chrome-profiles) for more information about this feature.                                                                                                                                                  |
| mdm_id                  | integer | query | The ID of the _mobile device management_ (MDM) solution to filter hosts by (that is, filter hosts that use a specific MDM provider and URL).                                                                                                                                                                                                |
| mdm_name                | string  | query | The name of the _mobile device management_ (MDM) solution to filter hosts by (that is, filter hosts that use a specific MDM provider).                                                                                                                                                                                                |
| mdm_enrollment_status   | string  | query | The _mobile device management_ (MDM) enrollment status to filter hosts by. Valid options are 'manual', 'automatic', 'enrolled', 'pending', or 'unenrolled'.                                                                                                                                                                                                             |
| macos_settings          | string  | query | Filters the hosts by the status of the _mobile device management_ (MDM) profiles applied to hosts. Valid options are 'verified', 'verifying', 'pending', or 'failed'. **Note: If this filter is used in Fleet Premium without a team ID filter, the results include only hosts that are not assigned to any team.**                                                                                                                                                                                                             |
| munki_issue_id          | integer | query | The ID of the _munki issue_ (a Munki-reported error or warning message) to filter hosts by (that is, filter hosts that are affected by that corresponding error or warning message).                                                                                                                                                        |
| low_disk_space          | integer | query | _Available in Fleet Premium_ Filters the hosts to only include hosts with less GB of disk space available than this value. Must be a number between 1-100.                                                                                                                                                                                  |
| disable_failing_policies| boolean | query | If `true`, hosts will return failing policies as 0 regardless of whether there are any that failed for the host. This is meant to be used when increased performance is needed in exchange for the extra information.                                                                                                                       |
| macos_settings_disk_encryption | string | query | Filters the hosts by the status of the macOS disk encryption MDM profile on the host. Valid options are 'verified', 'verifying', 'action_required', 'enforcing', 'failed', or 'removing_enforcement'. |
| bootstrap_package       | string | query | _Available in Fleet Premium_ Filters the hosts by the status of the MDM bootstrap package on the host. Valid options are 'installed', 'pending', or 'failed'. |
| os_settings          | string  | query | Filters the hosts by the status of the operating system settings applied to the hosts. Valid options are 'verified', 'verifying', 'pending', or 'failed'. **Note: If this filter is used in Fleet Premium without a team ID filter, the results include only hosts that are not assigned to any team.** |
| os_settings_disk_encryption | string | query | Filters the hosts by the status of the disk encryption setting applied to the hosts. Valid options are 'verified', 'verifying', 'action_required', 'enforcing', 'failed', or 'removing_enforcement'.  **Note: If this filter is used in Fleet Premium without a team ID filter, the results include only hosts that are not assigned to any team.** |


If `additional_info_filters` is not specified, no `additional` information will be returned.

If `software_id` is specified, an additional top-level key `"software"` is returned with the software object corresponding to the `software_id`. See [List all software](#list-all-software) response payload for details about this object.

If `mdm_id` is specified, an additional top-level key `"mobile_device_management_solution"` is returned with the information corresponding to the `mdm_id`.

If `mdm_id`, `mdm_name`, `mdm_enrollment_status`, `os_settings`, or `os_settings_disk_encryption` is specified, then Windows Servers are excluded from the results.

If `munki_issue_id` is specified, an additional top-level key `munki_issue` is returned with the information corresponding to the `munki_issue_id`.

If `after` is being used with `created_at` or `updated_at`, the table must be specified in `order_key`. Those columns become `h.created_at` and `h.updated_at`.

#### Example

`GET /api/v1/fleet/hosts?page=0&per_page=100&order_key=hostname&query=2ce`

##### Request query parameters

```json
{
  "page": 0,
  "per_page": 100,
  "order_key": "hostname"
}
```

##### Default response

`Status: 200`

```json
{
  "hosts": [
    {
      "created_at": "2020-11-05T05:09:44Z",
      "updated_at": "2020-11-05T06:03:39Z",
      "id": 1,
      "detail_updated_at": "2020-11-05T05:09:45Z",
      "last_restarted_at": "2020-11-01T03:01:45Z",
      "software_updated_at": "2020-11-05T05:09:44Z",
      "label_updated_at": "2020-11-05T05:14:51Z",
      "policy_updated_at": "2023-06-26T18:33:15Z",
      "last_enrolled_at": "2023-02-26T22:33:12Z",
      "seen_time": "2020-11-05T06:03:39Z",
      "hostname": "2ceca32fe484",
      "uuid": "392547dc-0000-0000-a87a-d701ff75bc65",
      "platform": "centos",
      "osquery_version": "2.7.0",
      "os_version": "CentOS Linux 7",
      "build": "",
      "platform_like": "rhel fedora",
      "code_name": "",
      "uptime": 8305000000000,
      "memory": 2084032512,
      "cpu_type": "6",
      "cpu_subtype": "142",
      "cpu_brand": "Intel(R) Core(TM) i5-8279U CPU @ 2.40GHz",
      "cpu_physical_cores": 4,
      "cpu_logical_cores": 4,
      "hardware_vendor": "",
      "hardware_model": "",
      "hardware_version": "",
      "hardware_serial": "",
      "computer_name": "2ceca32fe484",
      "display_name": "2ceca32fe484",
      "public_ip": "",
      "primary_ip": "",
      "primary_mac": "",
      "distributed_interval": 10,
      "config_tls_refresh": 10,
      "logger_tls_period": 8,
      "additional": {},
      "status": "offline",
      "display_text": "2ceca32fe484",
      "team_id": null,
      "team_name": null,
      "pack_stats": null,
      "issues": {
        "failing_policies_count": 2,
        "total_issues_count": 2
      },
      "geolocation": {
        "country_iso": "US",
        "city_name": "New York",
        "geometry": {
          "type": "point",
          "coordinates": [40.6799, -74.0028]
        }
      },
      "mdm": {
        "encryption_key_available": false,
        "enrollment_status": null,
        "name": "",
        "server_url": null
      }
    }
  ]
}
```

> Note: the response above assumes a [GeoIP database is configured](https://fleetdm.com/docs/deploying/configuration#geoip), otherwise the `geolocation` object won't be included.

Response payload with the `mdm_id` filter provided:

```json
{
  "hosts": [...],
  "mobile_device_management_solution": {
    "server_url": "http://some.url/mdm",
    "name": "MDM Vendor Name",
    "id": 999
  }
}
```

Response payload with the `munki_issue_id` filter provided:

```json
{
  "hosts": [...],
  "munki_issue": {
    "id": 1,
    "name": "Could not retrieve managed install primary manifest",
    "type": "error"
  }
}
```

### Count hosts

`GET /api/v1/fleet/hosts/count`

#### Parameters

| Name                    | Type    | In    | Description                                                                                                                                                                                                                                                                                                                                 |
| ----------------------- | ------- | ----- | ------------------------------------------------------------------------------------------------------------------------------------------------------------------------------------------------------------------------------------------------------------------------------------------------------------------------------------------- |
| order_key               | string  | query | What to order results by. Can be any column in the hosts table.                                                                                                                                                                                                                                                                             |
| order_direction         | string  | query | **Requires `order_key`**. The direction of the order given the order key. Options include 'asc' and 'desc'. Default is 'asc'.                                                                                                                                                                                                               |
| after                   | string  | query | The value to get results after. This needs `order_key` defined, as that's the column that would be used.                                                                                                                                                                                                                                    |
| status                  | string  | query | Indicates the status of the hosts to return. Can either be 'new', 'online', 'offline', 'mia' or 'missing'.                                                                                                                                                                                                                                  |
| query                   | string  | query | Search query keywords. Searchable fields include `hostname`, `machine_serial`, `uuid`, `ipv4` and the hosts' email addresses (only searched if the query looks like an email address, i.e. contains an '@', no space, etc.).                                                                                                                |
| team_id                 | integer | query | _Available in Fleet Premium_ Filters the hosts to only include hosts in the specified team.                                                                                                                                                                                                                                                 |
| policy_id               | integer | query | The ID of the policy to filter hosts by.                                                                                                                                                                                                                                                                                                    |
| policy_response         | string  | query | **Requires `policy_id`**. Valid options are 'passing' or 'failing'.                                                                                                                                                                                                                                       |
| software_id             | integer | query | The ID of the software to filter hosts by.                                                                                                                                                                                                                                                                                                  |
| os_id                   | integer | query | The ID of the operating system to filter hosts by.                                                                                                                                                                                                                                                                                          |
| os_name                 | string  | query | The name of the operating system to filter hosts by. `os_version` must also be specified with `os_name`                                                                                                                                                                                                                                     |
| os_version              | string  | query | The version of the operating system to filter hosts by. `os_name` must also be specified with `os_version`                                                                                                                                                                                                                                  |
| label_id                | integer | query | A valid label ID. Can only be used in combination with `order_key`, `order_direction`, `after`, `status`, `query` and `team_id`.                                                                                                                                                                                                            |
| mdm_id                  | integer | query | The ID of the _mobile device management_ (MDM) solution to filter hosts by (that is, filter hosts that use a specific MDM provider and URL).                                                                                                                                                                                                |
| mdm_name                | string  | query | The name of the _mobile device management_ (MDM) solution to filter hosts by (that is, filter hosts that use a specific MDM provider).                                                                                                                                                                                                |
| mdm_enrollment_status   | string  | query | The _mobile device management_ (MDM) enrollment status to filter hosts by. Valid options are 'manual', 'automatic', 'enrolled', 'pending', or 'unenrolled'.                                                                                                                                                                                                             |
| macos_settings          | string  | query | Filters the hosts by the status of the _mobile device management_ (MDM) profiles applied to hosts. Valid options are 'verified', 'verifying', 'pending', or 'failed'. **Note: If this filter is used in Fleet Premium without a team ID filter, the results include only hosts that are not assigned to any team.**                                                                                                                                                                                                             |
| munki_issue_id          | integer | query | The ID of the _munki issue_ (a Munki-reported error or warning message) to filter hosts by (that is, filter hosts that are affected by that corresponding error or warning message).                                                                                                                                                        |
| low_disk_space          | integer | query | _Available in Fleet Premium_ Filters the hosts to only include hosts with less GB of disk space available than this value. Must be a number between 1-100.                                                                                                                                                                                  |
| macos_settings_disk_encryption | string | query | Filters the hosts by the status of the macOS disk encryption MDM profile on the host. Valid options are 'verified', 'verifying', 'action_required', 'enforcing', 'failed', or 'removing_enforcement'. |
| bootstrap_package       | string | query | _Available in Fleet Premium_ Filters the hosts by the status of the MDM bootstrap package on the host. Valid options are 'installed', 'pending', or 'failed'. **Note: If this filter is used in Fleet Premium without a team ID filter, the results include only hosts that are not assigned to any team.** |
| os_settings          | string  | query | Filters the hosts by the status of the operating system settings applied to the hosts. Valid options are 'verified', 'verifying', 'pending', or 'failed'. **Note: If this filter is used in Fleet Premium without a team ID filter, the results include only hosts that are not assigned to any team.** |
| os_settings_disk_encryption | string | query | Filters the hosts by the status of the disk encryption setting applied to the hosts. Valid options are 'verified', 'verifying', 'action_required', 'enforcing', 'failed', or 'removing_enforcement'.  **Note: If this filter is used in Fleet Premium without a team ID filter, the results include only hosts that are not assigned to any team.** |

If `additional_info_filters` is not specified, no `additional` information will be returned.

If `mdm_id`, `mdm_name` or `mdm_enrollment_status` is specified, then Windows Servers are excluded from the results.

#### Example

`GET /api/v1/fleet/hosts/count?page=0&per_page=100&order_key=hostname&query=2ce`

##### Request query parameters

```json
{
  "page": 0,
  "per_page": 100,
  "order_key": "hostname"
}
```

##### Default response

`Status: 200`

```json
{
  "count": 123
}
```

### Get hosts summary

Returns the count of all hosts organized by status. `online_count` includes all hosts currently enrolled in Fleet. `offline_count` includes all hosts that haven't checked into Fleet recently. `mia_count` includes all hosts that haven't been seen by Fleet in more than 30 days. `new_count` includes the hosts that have been enrolled to Fleet in the last 24 hours.

`GET /api/v1/fleet/host_summary`

#### Parameters

| Name            | Type    | In    | Description                                                                     |
| --------------- | ------- | ----  | ------------------------------------------------------------------------------- |
| team_id         | integer | query | The ID of the team whose host counts should be included. Defaults to all teams. |
| platform        | string  | query | Platform to filter by when counting. Defaults to all platforms.                 |
| low_disk_space  | integer | query | _Available in Fleet Premium_ Returns the count of hosts with less GB of disk space available than this value. Must be a number between 1-100. |

#### Example

`GET /api/v1/fleet/host_summary?team_id=1&low_disk_space=32`

##### Default response

`Status: 200`

```json
{
  "team_id": 1,
  "totals_hosts_count": 2408,
  "online_count": 2267,
  "offline_count": 141,
  "mia_count": 0,
  "missing_30_days_count": 0,
  "new_count": 0,
  "all_linux_count": 1204,
  "low_disk_space_count": 12,
  "builtin_labels": [
    {
      "id": 6,
      "name": "All Hosts",
      "description": "All hosts which have enrolled in Fleet",
      "label_type": "builtin"
    },
    {
      "id": 7,
      "name": "macOS",
      "description": "All macOS hosts",
      "label_type": "builtin"
    },
    {
      "id": 8,
      "name": "Ubuntu Linux",
      "description": "All Ubuntu hosts",
      "label_type": "builtin"
    },
    {
      "id": 9,
      "name": "CentOS Linux",
      "description": "All CentOS hosts",
      "label_type": "builtin"
    },
    {
      "id": 10,
      "name": "MS Windows",
      "description": "All Windows hosts",
      "label_type": "builtin"
    },
    {
      "id": 11,
      "name": "Red Hat Linux",
      "description": "All Red Hat Enterprise Linux hosts",
      "label_type": "builtin"
    },
    {
      "id": 12,
      "name": "All Linux",
      "description": "All Linux distributions",
      "label_type": "builtin"
    }
  ],
  "platforms": [
    {
      "platform": "chrome",
      "hosts_count": 1234
    },
    {
      "platform": "darwin",
      "hosts_count": 1234
    },
    {
      "platform": "rhel",
      "hosts_count": 1234
    },
    {
      "platform": "ubuntu",
      "hosts_count": 12044
    },
    {
      "platform": "windows",
      "hosts_count": 12044
    }

  ]
}
```

### Get host

Returns the information of the specified host.

`GET /api/v1/fleet/hosts/:id`

#### Parameters

| Name | Type    | In   | Description                  |
| ---- | ------- | ---- | ---------------------------- |
| id   | integer | path | **Required**. The host's id. |

#### Example

`GET /api/v1/fleet/hosts/121`

##### Default response

`Status: 200`

```json
{
  "host": {
    "created_at": "2021-08-19T02:02:22Z",
    "updated_at": "2021-08-19T21:14:58Z",
    "software": [
      {
        "id": 408,
        "name": "osquery",
        "version": "4.5.1",
        "source": "rpm_packages",
        "generated_cpe": "",
        "vulnerabilities": null,
        "installed_paths": ["/usr/lib/some-path-1"]
      },
      {
        "id": 1146,
        "name": "tar",
        "version": "1.30",
        "source": "rpm_packages",
        "generated_cpe": "",
        "vulnerabilities": null
      },
      {
        "id": 321,
        "name": "SomeApp.app",
        "version": "1.0",
        "source": "apps",
        "bundle_identifier": "com.some.app",
        "last_opened_at": "2021-08-18T21:14:00Z",
        "generated_cpe": "",
        "vulnerabilities": null,
        "installed_paths": ["/usr/lib/some-path-2"]
      }
    ],
    "id": 1,
    "detail_updated_at": "2021-08-19T21:07:53Z",
    "last_restarted_at": "2020-11-01T03:01:45Z",
    "software_updated_at": "2020-11-05T05:09:44Z",
    "label_updated_at": "2021-08-19T21:07:53Z",
    "policy_updated_at": "2023-06-26T18:33:15Z",
    "last_enrolled_at": "2021-08-19T02:02:22Z",
    "seen_time": "2021-08-19T21:14:58Z",
    "refetch_requested": false,
    "hostname": "23cfc9caacf0",
    "uuid": "309a4b7d-0000-0000-8e7f-26ae0815ede8",
    "platform": "rhel",
    "osquery_version": "4.5.1",
    "os_version": "CentOS Linux 8.3.2011",
    "build": "",
    "platform_like": "rhel",
    "code_name": "",
    "uptime": 210671000000000,
    "memory": 16788398080,
    "cpu_type": "x86_64",
    "cpu_subtype": "158",
    "cpu_brand": "Intel(R) Core(TM) i9-9980HK CPU @ 2.40GHz",
    "cpu_physical_cores": 12,
    "cpu_logical_cores": 12,
    "hardware_vendor": "",
    "hardware_model": "",
    "hardware_version": "",
    "hardware_serial": "",
    "computer_name": "23cfc9caacf0",
    "display_name": "23cfc9caacf0",
    "public_ip": "",
    "primary_ip": "172.27.0.6",
    "primary_mac": "02:42:ac:1b:00:06",
    "distributed_interval": 10,
    "config_tls_refresh": 10,
    "logger_tls_period": 10,
    "team_id": null,
    "pack_stats": null,
    "team_name": null,
    "additional": {},
    "gigs_disk_space_available": 46.1,
    "percent_disk_space_available": 73,
    "disk_encryption_enabled": true,
    "users": [
      {
        "uid": 0,
        "username": "root",
        "type": "",
        "groupname": "root",
        "shell": "/bin/bash"
      },
      {
        "uid": 1,
        "username": "bin",
        "type": "",
        "groupname": "bin",
        "shell": "/sbin/nologin"
      }
    ],
    "labels": [
      {
        "created_at": "2021-08-19T02:02:17Z",
        "updated_at": "2021-08-19T02:02:17Z",
        "id": 6,
        "name": "All Hosts",
        "description": "All hosts which have enrolled in Fleet",
        "query": "SELECT 1;",
        "platform": "",
        "label_type": "builtin",
        "label_membership_type": "dynamic"
      },
      {
        "created_at": "2021-08-19T02:02:17Z",
        "updated_at": "2021-08-19T02:02:17Z",
        "id": 9,
        "name": "CentOS Linux",
        "description": "All CentOS hosts",
        "query": "SELECT 1 FROM os_version WHERE platform = 'centos' OR name LIKE '%centos%'",
        "platform": "",
        "label_type": "builtin",
        "label_membership_type": "dynamic"
      },
      {
        "created_at": "2021-08-19T02:02:17Z",
        "updated_at": "2021-08-19T02:02:17Z",
        "id": 12,
        "name": "All Linux",
        "description": "All Linux distributions",
        "query": "SELECT 1 FROM osquery_info WHERE build_platform LIKE '%ubuntu%' OR build_distro LIKE '%centos%';",
        "platform": "",
        "label_type": "builtin",
        "label_membership_type": "dynamic"
      }
    ],
    "packs": [],
    "status": "online",
    "display_text": "23cfc9caacf0",
    "policies": [
      {
        "id": 1,
        "name": "SomeQuery",
        "query": "SELECT * FROM foo;",
        "description": "this is a query",
        "resolution": "fix with these steps...",
        "platform": "windows,linux",
        "response": "pass",
        "critical": false
      },
      {
        "id": 2,
        "name": "SomeQuery2",
        "query": "SELECT * FROM bar;",
        "description": "this is another query",
        "resolution": "fix with these other steps...",
        "platform": "darwin",
        "response": "fail",
        "critical": false
      },
      {
        "id": 3,
        "name": "SomeQuery3",
        "query": "SELECT * FROM baz;",
        "description": "",
        "resolution": "",
        "platform": "",
        "response": "",
        "critical": false
      }
    ],
    "issues": {
      "failing_policies_count": 2,
      "total_issues_count": 2
    },
    "batteries": [
      {
        "cycle_count": 999,
        "health": "Normal"
      }
    ],
    "geolocation": {
      "country_iso": "US",
      "city_name": "New York",
      "geometry": {
        "type": "point",
        "coordinates": [40.6799, -74.0028]
      }
    },
    "mdm": {
      "encryption_key_available": false,
      "enrollment_status": null,
      "name": "",
      "server_url": null,
      "macos_settings": {
        "disk_encryption": null,
        "action_required": null
      },
      "macos_setup": {
        "bootstrap_package_status": "installed",
        "detail": "",
        "bootstrap_package_name": "test.pkg"
      },
      "os_settings": {
        "disk_encryption": {
          "status": null,
          "detail": ""
        }
      },
      "profiles": [
        {
          "profile_id": 999,
          "name": "profile1",
          "status": "verifying",
          "operation_type": "install",
          "detail": ""
        }
      ]
    }
  }
}
```

> Note: the response above assumes a [GeoIP database is configured](https://fleetdm.com/docs/deploying/configuration#geoip), otherwise the `geolocation` object won't be included.

> Note: `installed_paths` may be blank depending on installer package. For example, on Linux, RPM-installed packages do not provide installed path information.

### Get host by identifier

Returns the information of the host specified using the `uuid`, `osquery_host_id`, `hostname`, or
`node_key` as an identifier

`GET /api/v1/fleet/hosts/identifier/:identifier`

#### Parameters

| Name       | Type              | In   | Description                                                                   |
| ---------- | ----------------- | ---- | ----------------------------------------------------------------------------- |
| identifier | integer or string | path | **Required**. The host's `uuid`, `osquery_host_id`, `hostname`, or `node_key` |

#### Example

`GET /api/v1/fleet/hosts/identifier/392547dc-0000-0000-a87a-d701ff75bc65`

##### Default response

`Status: 200`

```json
{
  "host": {
    "created_at": "2022-02-10T02:29:13Z",
    "updated_at": "2022-10-14T17:07:11Z",
    "software": [
      {
          "id": 16923,
          "name": "Automat",
          "version": "0.8.0",
          "source": "python_packages",
          "generated_cpe": "",
          "vulnerabilities": null,
          "installed_paths": ["/usr/lib/some_path/"]
      }
    ],
    "id": 33,
    "detail_updated_at": "2022-10-14T17:07:12Z",
    "label_updated_at": "2022-10-14T17:07:12Z",
    "policy_updated_at": "2022-10-14T17:07:12Z",
    "last_enrolled_at": "2022-02-10T02:29:13Z",
    "software_updated_at": "2020-11-05T05:09:44Z",
    "seen_time": "2022-10-14T17:45:41Z",
    "refetch_requested": false,
    "hostname": "23cfc9caacf0",
    "uuid": "392547dc-0000-0000-a87a-d701ff75bc65",
    "platform": "ubuntu",
    "osquery_version": "5.5.1",
    "os_version": "Ubuntu 20.04.3 LTS",
    "build": "",
    "platform_like": "debian",
    "code_name": "focal",
    "uptime": 20807520000000000,
    "memory": 1024360448,
    "cpu_type": "x86_64",
    "cpu_subtype": "63",
    "cpu_brand": "DO-Regular",
    "cpu_physical_cores": 1,
    "cpu_logical_cores": 1,
    "hardware_vendor": "",
    "hardware_model": "",
    "hardware_version": "",
    "hardware_serial": "",
    "computer_name": "23cfc9caacf0",
    "public_ip": "",
    "primary_ip": "172.27.0.6",
    "primary_mac": "02:42:ac:1b:00:06",
    "distributed_interval": 10,
    "config_tls_refresh": 60,
    "logger_tls_period": 10,
    "team_id": 2,
    "pack_stats": [
      {
        "pack_id": 1,
        "pack_name": "Global",
        "type": "global",
        "query_stats": [
          {
            "scheduled_query_name": "Get running processes (with user_name)",
            "scheduled_query_id": 49,
            "query_name": "Get running processes (with user_name)",
            "pack_name": "Global",
            "pack_id": 1,
            "average_memory": 260000,
            "denylisted": false,
            "executions": 1,
            "interval": 86400,
            "last_executed": "2022-10-14T10:00:01Z",
            "output_size": 198,
            "system_time": 20,
            "user_time": 80,
            "wall_time": 0
          }
        ]
      }
    ],
    "team_name": null,
    "gigs_disk_space_available": 19.29,
    "percent_disk_space_available": 74,
    "issues": {
        "total_issues_count": 0,
        "failing_policies_count": 0
    },
    "labels": [
            {
            "created_at": "2021-09-14T05:11:02Z",
            "updated_at": "2021-09-14T05:11:02Z",
            "id": 12,
            "name": "All Linux",
            "description": "All Linux distributions",
            "query": "SELECT 1 FROM osquery_info WHERE build_platform LIKE '%ubuntu%' OR build_distro LIKE '%centos%';",
            "platform": "",
            "label_type": "builtin",
            "label_membership_type": "dynamic"
        }
    ],
    "packs": [
          {
            "created_at": "2021-09-17T05:28:54Z",
            "updated_at": "2021-09-17T05:28:54Z",
            "id": 1,
            "name": "Global",
            "description": "Global pack",
            "disabled": false,
            "type": "global",
            "labels": null,
            "label_ids": null,
            "hosts": null,
            "host_ids": null,
            "teams": null,
            "team_ids": null
        }
    ],
    "policies": [
      {
            "id": 142,
            "name": "Full disk encryption enabled (macOS)",
            "query": "SELECT 1 FROM disk_encryption WHERE user_uuid IS NOT '' AND filevault_status = 'on' LIMIT 1;",
            "description": "Checks to make sure that full disk encryption (FileVault) is enabled on macOS devices.",
            "author_id": 31,
            "author_name": "",
            "author_email": "",
            "team_id": null,
            "resolution": "To enable full disk encryption, on the failing device, select System Preferences > Security & Privacy > FileVault > Turn On FileVault.",
            "platform": "darwin,linux",
            "created_at": "2022-09-02T18:52:19Z",
            "updated_at": "2022-09-02T18:52:19Z",
            "response": "fail",
            "critical": false
        }
    ],
    "batteries": [
      {
        "cycle_count": 999,
        "health": "Normal"
      }
    ],
    "geolocation": {
      "country_iso": "US",
      "city_name": "New York",
      "geometry": {
        "type": "point",
        "coordinates": [40.6799, -74.0028]
      }
    },
    "status": "online",
    "display_text": "dogfood-ubuntu-box",
    "display_name": "dogfood-ubuntu-box",
    "mdm": {
      "encryption_key_available": false,
      "enrollment_status": null,
      "name": "",
      "server_url": null,
      "macos_settings": {
        "disk_encryption": null,
        "action_required": null
      },
      "macos_setup": {
        "bootstrap_package_status": "installed",
        "detail": ""
      },
      "os_settings": {
        "disk_encryption": {
          "status": null,
          "detail": ""
        }
      },
      "profiles": [
        {
          "profile_id": 999,
          "name": "profile1",
          "status": "verifying",
          "operation_type": "install",
          "detail": ""
        }
      ]
    }
  }
}
```

> Note: the response above assumes a [GeoIP database is configured](https://fleetdm.com/docs/deploying/configuration#geoip), otherwise the `geolocation` object won't be included.

> Note: `installed_paths` may be blank depending on installer package. For example, on Linux, RPM-installed packages do not provide installed path information.

#### Get host by device token

Returns a subset of information about the host specified by `token`. To get all information about a host, use the "Get host" endpoint [here](#get-host).

This is the API route used by the **My device** page in Fleet desktop to display information about the host to the end user.

`GET /api/v1/fleet/device/:token`

##### Parameters

| Name  | Type   | In   | Description                        |
| ----- | ------ | ---- | ---------------------------------- |
| token | string | path | The device's authentication token. |

##### Example

`GET /api/v1/fleet/device/abcdef012456789`

##### Default response

`Status: 200`

```json
{
  "host": {
    "created_at": "2021-08-19T02:02:22Z",
    "updated_at": "2021-08-19T21:14:58Z",
    "software": [
      {
        "id": 408,
        "name": "osquery",
        "version": "4.5.1",
        "source": "rpm_packages",
        "generated_cpe": "",
        "vulnerabilities": null
      },
      {
        "id": 1146,
        "name": "tar",
        "version": "1.30",
        "source": "rpm_packages",
        "generated_cpe": "",
        "vulnerabilities": null
      },
      {
        "id": 321,
        "name": "SomeApp.app",
        "version": "1.0",
        "source": "apps",
        "bundle_identifier": "com.some.app",
        "last_opened_at": "2021-08-18T21:14:00Z",
        "generated_cpe": "",
        "vulnerabilities": null
      }
    ],
    "id": 1,
    "detail_updated_at": "2021-08-19T21:07:53Z",
    "label_updated_at": "2021-08-19T21:07:53Z",
    "last_enrolled_at": "2021-08-19T02:02:22Z",
    "seen_time": "2021-08-19T21:14:58Z",
    "refetch_requested": false,
    "hostname": "23cfc9caacf0",
    "uuid": "309a4b7d-0000-0000-8e7f-26ae0815ede8",
    "platform": "rhel",
    "osquery_version": "4.5.1",
    "os_version": "CentOS Linux 8.3.2011",
    "build": "",
    "platform_like": "rhel",
    "code_name": "",
    "uptime": 210671000000000,
    "memory": 16788398080,
    "cpu_type": "x86_64",
    "cpu_subtype": "158",
    "cpu_brand": "Intel(R) Core(TM) i9-9980HK CPU @ 2.40GHz",
    "cpu_physical_cores": 12,
    "cpu_logical_cores": 12,
    "hardware_vendor": "",
    "hardware_model": "",
    "hardware_version": "",
    "hardware_serial": "",
    "computer_name": "23cfc9caacf0",
    "display_name": "23cfc9caacf0",
    "public_ip": "",
    "primary_ip": "172.27.0.6",
    "primary_mac": "02:42:ac:1b:00:06",
    "distributed_interval": 10,
    "config_tls_refresh": 10,
    "logger_tls_period": 10,
    "team_id": null,
    "pack_stats": null,
    "team_name": null,
    "additional": {},
    "gigs_disk_space_available": 46.1,
    "percent_disk_space_available": 73,
    "disk_encryption_enabled": true,
    "dep_assigned_to_fleet": false,
    "users": [
      {
        "uid": 0,
        "username": "root",
        "type": "",
        "groupname": "root",
        "shell": "/bin/bash"
      },
      {
        "uid": 1,
        "username": "bin",
        "type": "",
        "groupname": "bin",
        "shell": "/sbin/nologin"
      }
    ],
    "labels": [
      {
        "created_at": "2021-08-19T02:02:17Z",
        "updated_at": "2021-08-19T02:02:17Z",
        "id": 6,
        "name": "All Hosts",
        "description": "All hosts which have enrolled in Fleet",
        "query": "SELECT 1;",
        "platform": "",
        "label_type": "builtin",
        "label_membership_type": "dynamic"
      },
      {
        "created_at": "2021-08-19T02:02:17Z",
        "updated_at": "2021-08-19T02:02:17Z",
        "id": 9,
        "name": "CentOS Linux",
        "description": "All CentOS hosts",
        "query": "SELECT 1 FROM os_version WHERE platform = 'centos' OR name LIKE '%centos%'",
        "platform": "",
        "label_type": "builtin",
        "label_membership_type": "dynamic"
      },
      {
        "created_at": "2021-08-19T02:02:17Z",
        "updated_at": "2021-08-19T02:02:17Z",
        "id": 12,
        "name": "All Linux",
        "description": "All Linux distributions",
        "query": "SELECT 1 FROM osquery_info WHERE build_platform LIKE '%ubuntu%' OR build_distro LIKE '%centos%';",
        "platform": "",
        "label_type": "builtin",
        "label_membership_type": "dynamic"
      }
    ],
    "packs": [],
    "status": "online",
    "display_text": "23cfc9caacf0",
    "batteries": [
      {
        "cycle_count": 999,
        "health": "Good"
      }
    ],
    "mdm": {
      "encryption_key_available": false,
      "enrollment_status": null,
      "name": "",
      "server_url": null,
      "macos_settings": {
        "disk_encryption": null,
        "action_required": null
      },
      "macos_setup": {
        "bootstrap_package_status": "installed",
        "detail": "",
        "bootstrap_package_name": "test.pkg"
      },
      "os_settings": {
        "disk_encryption": {
          "status": null,
          "detail": ""
        }
      },
      "profiles": [
        {
          "profile_id": 999,
          "name": "profile1",
          "status": "verifying",
          "operation_type": "install",
          "detail": ""
        }
      ]
    }
  },
  "org_logo_url": "https://example.com/logo.jpg",
  "license": {
    "tier": "free",
    "expiration": "2031-01-01T00:00:00Z"
  },
  "global_config": {
    "mdm": {
      "enabled_and_configured": false
    }
  }
}
```

### Delete host

Deletes the specified host from Fleet. Note that a deleted host will fail authentication with the previous node key, and in most osquery configurations will attempt to re-enroll automatically. If the host still has a valid enroll secret, it will re-enroll successfully.

`DELETE /api/v1/fleet/hosts/:id`

#### Parameters

| Name | Type    | In   | Description                  |
| ---- | ------- | ---- | ---------------------------- |
| id   | integer | path | **Required**. The host's id. |

#### Example

`DELETE /api/v1/fleet/hosts/121`

##### Default response

`Status: 200`


### Refetch host

Flags the host details, labels and policies to be refetched the next time the host checks in for distributed queries. Note that we cannot be certain when the host will actually check in and update the query results. Further requests to the host APIs will indicate that the refetch has been requested through the `refetch_requested` field on the host object.

`POST /api/v1/fleet/hosts/:id/refetch`

#### Parameters

| Name | Type    | In   | Description                  |
| ---- | ------- | ---- | ---------------------------- |
| id   | integer | path | **Required**. The host's id. |

#### Example

`POST /api/v1/fleet/hosts/121/refetch`

##### Default response

`Status: 200`


### Transfer hosts to a team

_Available in Fleet Premium_

`POST /api/v1/fleet/hosts/transfer`

#### Parameters

| Name    | Type    | In   | Description                                                             |
| ------- | ------- | ---- | ----------------------------------------------------------------------- |
| team_id | integer | body | **Required**. The ID of the team you'd like to transfer the host(s) to. |
| hosts   | array   | body | **Required**. A list of host IDs.                                       |

#### Example

`POST /api/v1/fleet/hosts/transfer`

##### Request body

```json
{
  "team_id": 1,
  "hosts": [3, 2, 4, 6, 1, 5, 7]
}
```

##### Default response

`Status: 200`


### Transfer hosts to a team by filter

_Available in Fleet Premium_

`POST /api/v1/fleet/hosts/transfer/filter`

#### Parameters

| Name    | Type    | In   | Description                                                                                                                                                                                                                                                                                                                        |
| ------- | ------- | ---- | ---------------------------------------------------------------------------------------------------------------------------------------------------------------------------------------------------------------------------------------------------------------------------------------------------------------------------------- |
| team_id | integer | body | **Required**. The ID of the team you'd like to transfer the host(s) to.                                                                                                                                                                                                                                                            |
| filters | object  | body | **Required** Contains any of the following three properties: `query` for search query keywords. Searchable fields include `hostname`, `machine_serial`, `uuid`, and `ipv4`. `status` to indicate the status of the hosts to return. Can either be `new`, `online`, `offline`, `mia` or `missing`. `label_id` to indicate the selected label. `label_id` and `status` cannot be used at the same time. |

#### Example

`POST /api/v1/fleet/hosts/transfer/filter`

##### Request body

```json
{
  "team_id": 1,
  "filters": {
    "status": "online"
  }
}
```

##### Default response

`Status: 200`

### Bulk delete hosts by filter or ids

`POST /api/v1/fleet/hosts/delete`

#### Parameters

| Name    | Type    | In   | Description                                                                                                                                                                                                                                                                                                                        |
| ------- | ------- | ---- | ---------------------------------------------------------------------------------------------------------------------------------------------------------------------------------------------------------------------------------------------------------------------------------------------------------------------------------- |
| ids     | list    | body | A list of the host IDs you'd like to delete. If `ids` is specified, `filters` cannot be specified.                                                                                                                                                                                                                                                           |
| filters | object  | body | Contains any of the following four properties: `query` for search query keywords. Searchable fields include `hostname`, `machine_serial`, `uuid`, and `ipv4`. `status` to indicate the status of the hosts to return. Can either be `new`, `online`, `offline`, `mia` or `missing`. `label_id` to indicate the selected label. `team_id` to indicate the selected team. If `filters` is specified, `id` cannot be specified. `label_id` and `status` cannot be used at the same time. |

Either ids or filters are required.

Request (`ids` is specified):

```json
{
  "ids": [1]
}
```

Request (`filters` is specified):
```json
{
  "filters": {
    "status": "online",
    "label_id": 1,
    "team_id": 1,
    "query": "abc"
  }
}
```

Request (`filters` is specified and empty, to delete all hosts):
```json
{
  "filters": {}
}
```

#### Example

`POST /api/v1/fleet/hosts/delete`

##### Request body

```json
{
  "filters": {
    "status": "online",
    "team_id": 1
  }
}
```

##### Default response

`Status: 200`

### Get host's Google Chrome profiles

Retrieves a host's Google Chrome profile information which can be used to link a host to a specific user by email.

Requires [Fleetd](https://fleetdm.com/docs/using-fleet/fleetd), the osquery manager from Fleet. Fleetd can be built with [fleetctl](https://fleetdm.com/docs/using-fleet/adding-hosts#osquery-installer).

`GET /api/v1/fleet/hosts/:id/device_mapping`

#### Parameters

| Name       | Type              | In   | Description                                                                   |
| ---------- | ----------------- | ---- | ----------------------------------------------------------------------------- |
| id         | integer           | path | **Required**. The host's `id`.                                                |

#### Example

`GET /api/v1/fleet/hosts/1/device_mapping`

##### Default response

`Status: 200`

```json
{
  "host_id": 1,
  "device_mapping": [
    {
      "email": "user@example.com",
      "source": "google_chrome_profiles"
    }
  ]
}
```

---

### Get host's mobile device management (MDM) information

Currently supports Windows and MacOS. On MacOS this requires the [macadmins osquery
extension](https://github.com/macadmins/osquery-extension) which comes bundled
in [Fleet's osquery installers](https://fleetdm.com/docs/using-fleet/adding-hosts#osquery-installer).

Retrieves a host's MDM enrollment status and MDM server URL.

If the host exists but is not enrolled to an MDM server, then this API returns `null`.

`GET /api/v1/fleet/hosts/:id/mdm`

#### Parameters

| Name    | Type    | In   | Description                                                                                                                                                                                                                                                                                                                        |
| ------- | ------- | ---- | -------------------------------------------------------------------------------- |
| id      | integer | path | **Required** The id of the host to get the details for                           |

#### Example

`GET /api/v1/fleet/hosts/32/mdm`

##### Default response

`Status: 200`

```json
{
  "enrollment_status": "On (automatic)",
  "server_url": "some.mdm.com",
  "name": "Some MDM",
  "id": 3
}
```

---

### Get mobile device management (MDM) summary

Currently supports Windows and MacOS. On MacOS this requires the [macadmins osquery
extension](https://github.com/macadmins/osquery-extension) which comes bundled
in [Fleet's osquery installers](https://fleetdm.com/docs/using-fleet/adding-hosts#osquery-installer).

Retrieves MDM enrollment summary. Windows servers are excluded from the aggregated data.

`GET /api/v1/fleet/hosts/summary/mdm`

#### Parameters

| Name     | Type    | In    | Description                                                                                                                                                                                                                                                                                                                        |
| -------- | ------- | ----- | -------------------------------------------------------------------------------- |
| team_id  | integer | query | _Available in Fleet Premium_ Filter by team                                      |
| platform | string  | query | Filter by platform ("windows" or "darwin")                                       |

A `team_id` of `0` returns the statistics for hosts that are not part of any team. A `null` or missing `team_id` returns statistics for all hosts regardless of the team.

#### Example

`GET /api/v1/fleet/hosts/summary/mdm?team_id=1&platform=windows`

##### Default response

`Status: 200`

```json
{
  "counts_updated_at": "2021-03-21T12:32:44Z",
  "mobile_device_management_enrollment_status": {
    "enrolled_manual_hosts_count": 0,
    "enrolled_automated_hosts_count": 2,
    "unenrolled_hosts_count": 0,
    "hosts_count": 2
  },
  "mobile_device_management_solution": [
    {
      "id": 2,
      "name": "Solution1",
      "server_url": "solution1.com",
      "hosts_count": 1
    },
    {
      "id": 3,
      "name": "Solution2",
      "server_url": "solution2.com",
      "hosts_count": 1
    }
  ]
}
```

---

### Get host's macadmin mobile device management (MDM) and Munki information

Requires the [macadmins osquery
extension](https://github.com/macadmins/osquery-extension) which comes bundled
in [Fleet's osquery
installers](https://fleetdm.com/docs/using-fleet/adding-hosts#osquery-installer).
Currently supported only on macOS.

Retrieves a host's MDM enrollment status, MDM server URL, and Munki version.

`GET /api/v1/fleet/hosts/:id/macadmins`

#### Parameters

| Name    | Type    | In   | Description                                                                                                                                                                                                                                                                                                                        |
| ------- | ------- | ---- | -------------------------------------------------------------------------------- |
| id      | integer | path | **Required** The id of the host to get the details for                           |

#### Example

`GET /api/v1/fleet/hosts/32/macadmins`

##### Default response

`Status: 200`

```json
{
  "macadmins": {
    "munki": {
      "version": "1.2.3"
    },
    "munki_issues": [
      {
        "id": 1,
        "name": "Could not retrieve managed install primary manifest",
        "type": "error",
        "created_at": "2022-08-01T05:09:44Z"
      },
      {
        "id": 2,
        "name": "Could not process item Figma for optional install. No pkginfo found in catalogs: release",
        "type": "warning",
        "created_at": "2022-08-01T05:09:44Z"
      }
    ],
    "mobile_device_management": {
      "enrollment_status": "On (automatic)",
      "server_url": "http://some.url/mdm",
      "name": "MDM Vendor Name",
      "id": 999
    }
  }
}
```

---

### Get aggregated host's macadmin mobile device management (MDM) and Munki information

Requires the [macadmins osquery
extension](https://github.com/macadmins/osquery-extension) which comes bundled
in [Fleet's osquery
installers](https://fleetdm.com/docs/using-fleet/adding-hosts#osquery-installer).
Currently supported only on macOS.


Retrieves aggregated host's MDM enrollment status and Munki versions.

`GET /api/v1/fleet/macadmins`

#### Parameters

| Name    | Type    | In    | Description                                                                                                                                                                                                                                                                                                                        |
| ------- | ------- | ----- | ---------------------------------------------------------------------------------------------------------------- |
| team_id | integer | query | _Available in Fleet Premium_ Filters the aggregate host information to only include hosts in the specified team. |                           |

A `team_id` of `0` returns the statistics for hosts that are not part of any team. A `null` or missing `team_id` returns statistics for all hosts regardless of the team.

#### Example

`GET /api/v1/fleet/macadmins`

##### Default response

`Status: 200`

```json
{
  "macadmins": {
    "counts_updated_at": "2021-03-21T12:32:44Z",
    "munki_versions": [
      {
        "version": "5.5",
        "hosts_count": 8360
      },
      {
        "version": "5.4",
        "hosts_count": 1700
      },
      {
        "version": "5.3",
        "hosts_count": 400
      },
      {
        "version": "5.2.3",
        "hosts_count": 112
      },
      {
        "version": "5.2.2",
        "hosts_count": 50
      }
    ],
    "munki_issues": [
      {
        "id": 1,
        "name": "Could not retrieve managed install primary manifest",
        "type": "error",
        "hosts_count": 2851
      },
      {
        "id": 2,
        "name": "Could not process item Figma for optional install. No pkginfo found in catalogs: release",
        "type": "warning",
        "hosts_count": 1983
      }
    ],
    "mobile_device_management_enrollment_status": {
      "enrolled_manual_hosts_count": 124,
      "enrolled_automated_hosts_count": 124,
      "unenrolled_hosts_count": 112
    },
    "mobile_device_management_solution": [
      {
        "id": 1,
        "name": "SimpleMDM",
        "hosts_count": 8360,
        "server_url": "https://a.simplemdm.com/mdm"
      },
      {
        "id": 2,
        "name": "Intune",
        "hosts_count": 1700,
        "server_url": "https://enrollment.manage.microsoft.com"
      }
    ]
  }
}
```

### Get host OS versions

Retrieves the aggregated host OS versions information.

`GET /api/v1/fleet/os_versions`

#### Parameters

| Name                | Type     | In    | Description                                                                                                                          |
| ---      | ---      | ---   | ---                                                                                                                                  |
| team_id             | integer | query | _Available in Fleet Premium_ Filters the hosts to only include hosts in the specified team. If not provided, all hosts are included. |
| platform            | string   | query | Filters the hosts to the specified platform |
| os_name     | string | query | The name of the operating system to filter hosts by. `os_version` must also be specified with `os_name`                                                 |
| os_version    | string | query | The version of the operating system to filter hosts by. `os_name` must also be specified with `os_version`                                                 |

##### Default response

`Status: 200`

```json
{
  "counts_updated_at": "2022-03-22T21:38:31Z",
  "os_versions": [
    {
      "hosts_count": 1,
      "name": "CentOS 6.10.0",
      "name_only": "CentOS",
      "version": "6.10.0",
      "platform": "rhel",
      "os_id": 1
    },
    {
      "hosts_count": 1,
      "name": "CentOS Linux 7.9.2009",
      "name_only": "CentOS",
      "version": "7.9.2009",
      "platform": "rhel",
      "os_id": 2
    },
    {
      "hosts_count": 1,
      "name": "CentOS Linux 8.3.2011",
      "name_only": "CentOS",
      "version": "8.2.2011",
      "platform": "rhel",
      "os_id": 3
    },
    {
      "hosts_count": 1,
      "name": "Debian GNU/Linux 10.0.0",
      "name_only": "Debian GNU/Linux",
      "version": "10.0.0",
      "platform": "debian",
      "os_id": 4
    },
    {
      "hosts_count": 1,
      "name": "Debian GNU/Linux 9.0.0",
      "name_only": "Debian GNU/Linux",
      "version": "9.0.0",
      "platform": "debian",
      "os_id": 5
    },
    {
      "hosts_count": 1,
      "name": "Ubuntu 16.4.0 LTS",
      "name_only": "Ubuntu",
      "version": "16.4.0 LTS",
      "platform": "ubuntu",
      "os_id": 6
    }
  ]
}
```

### Get hosts report in CSV

Returns the list of hosts corresponding to the search criteria in CSV format, ready for download when
requested by a web browser.

`GET /api/v1/fleet/hosts/report`

#### Parameters

| Name                    | Type    | In    | Description                                                                                                                                                                                                                                                                                                                                 |
| ----------------------- | ------- | ----- | ------------------------------------------------------------------------------------------------------------------------------------------------------------------------------------------------------------------------------------------------------------------------------------------------------------------------------------------- |
| format                  | string  | query | **Required**, must be "csv" (only supported format for now).                                                                                                                                                                                                                                                                                |
| columns                 | string  | query | Comma-delimited list of columns to include in the report (returns all columns if none is specified).                                                                                                                                                                                                                                        |
| order_key               | string  | query | What to order results by. Can be any column in the hosts table.                                                                                                                                                                                                                                                                             |
| order_direction         | string  | query | **Requires `order_key`**. The direction of the order given the order key. Options include 'asc' and 'desc'. Default is 'asc'.                                                                                                                                                                                                               |
| status                  | string  | query | Indicates the status of the hosts to return. Can either be 'new', 'online', 'offline', 'mia' or 'missing'.                                                                                                                                                                                                                                  |
| query                   | string  | query | Search query keywords. Searchable fields include `hostname`, `machine_serial`, `uuid`, `ipv4` and the hosts' email addresses (only searched if the query looks like an email address, i.e. contains an `@`, no space, etc.).                                                                                                                |
| team_id                 | integer | query | _Available in Fleet Premium_ Filters the hosts to only include hosts in the specified team.                                                                                                                                                                                                                                                 |
| policy_id               | integer | query | The ID of the policy to filter hosts by.                                                                                                                                                                                                                                                                                                    |
| policy_response         | string  | query | **Requires `policy_id`**. Valid options are 'passing' or 'failing'. **Note: If `policy_id` is specified _without_ including `policy_response`, this will also return hosts where the policy is not configured to run or failed to run.** |
| software_id             | integer | query | The ID of the software to filter hosts by.                                                                                                                                                                                                                                                                                                  |
| os_id                   | integer | query | The ID of the operating system to filter hosts by.                                                                                                                                                                                                                                                                                          |
| os_name                 | string  | query | The name of the operating system to filter hosts by. `os_version` must also be specified with `os_name`                                                                                                                                                                                                                                     |
| os_version              | string  | query | The version of the operating system to filter hosts by. `os_name` must also be specified with `os_version`                                                                                                                                                                                                                                  |
| mdm_id                  | integer | query | The ID of the _mobile device management_ (MDM) solution to filter hosts by (that is, filter hosts that use a specific MDM provider and URL).                                                                                                                                                                                                |
| mdm_name                | string  | query | The name of the _mobile device management_ (MDM) solution to filter hosts by (that is, filter hosts that use a specific MDM provider).                                                                                                                                                                                                |
| mdm_enrollment_status   | string  | query | The _mobile device management_ (MDM) enrollment status to filter hosts by. Valid options are 'manual', 'automatic', 'enrolled', 'pending', or 'unenrolled'.                                                                                                                                                                                                             |
| macos_settings          | string  | query | Filters the hosts by the status of the _mobile device management_ (MDM) profiles applied to hosts. Valid options are 'verified', 'verifying', 'pending', or 'failed'. **Note: If this filter is used in Fleet Premium without a team ID filter, the results include only hosts that are not assigned to any team.**                                                                                                                                                                                                             |
| munki_issue_id          | integer | query | The ID of the _munki issue_ (a Munki-reported error or warning message) to filter hosts by (that is, filter hosts that are affected by that corresponding error or warning message).                                                                                                                                                        |
| low_disk_space          | integer | query | _Available in Fleet Premium_ Filters the hosts to only include hosts with less GB of disk space available than this value. Must be a number between 1-100.                                                                                                                                                                                  |
| label_id                | integer | query | A valid label ID. Can only be used in combination with `order_key`, `order_direction`, `status`, `query` and `team_id`.                                                                                                                                                                                                                     |
| bootstrap_package       | string | query | _Available in Fleet Premium_ Filters the hosts by the status of the MDM bootstrap package on the host. Valid options are 'installed', 'pending', or 'failed'. **Note: If this filter is used in Fleet Premium without a team ID filter, the results include only hosts that are not assigned to any team.** |
| disable_failing_policies | boolean | query | If `true`, hosts will return failing policies as 0 (returned as the `issues` column) regardless of whether there are any that failed for the host. This is meant to be used when increased performance is needed in exchange for the extra information.      |

If `mdm_id`, `mdm_name` or `mdm_enrollment_status` is specified, then Windows Servers are excluded from the results.

#### Example

`GET /api/v1/fleet/hosts/report?software_id=123&format=csv&columns=hostname,primary_ip,platform`

##### Default response

`Status: 200`

```csv
created_at,updated_at,id,detail_updated_at,label_updated_at,policy_updated_at,last_enrolled_at,seen_time,refetch_requested,hostname,uuid,platform,osquery_version,os_version,build,platform_like,code_name,uptime,memory,cpu_type,cpu_subtype,cpu_brand,cpu_physical_cores,cpu_logical_cores,hardware_vendor,hardware_model,hardware_version,hardware_serial,computer_name,primary_ip_id,primary_ip,primary_mac,distributed_interval,config_tls_refresh,logger_tls_period,team_id,team_name,gigs_disk_space_available,percent_disk_space_available,issues,device_mapping,status,display_text
2022-03-15T17:23:56Z,2022-03-15T17:23:56Z,1,2022-03-15T17:23:56Z,2022-03-15T17:23:56Z,2022-03-15T17:23:56Z,2022-03-15T17:23:56Z,2022-03-15T17:23:56Z,false,foo.local0,a4fc55a1-b5de-409c-a2f4-441f564680d3,debian,,,,,,0s,0,,,,0,0,,,,,,,,,0,0,0,,,0,0,0,,,,
2022-03-15T17:23:56Z,2022-03-15T17:23:56Z,2,2022-03-15T17:23:56Z,2022-03-15T17:23:56Z,2022-03-15T17:23:56Z,2022-03-15T17:23:56Z,2022-03-15T17:22:56Z,false,foo.local1,689539e5-72f0-4bf7-9cc5-1530d3814660,rhel,,,,,,0s,0,,,,0,0,,,,,,,,,0,0,0,,,0,0,0,,,,
2022-03-15T17:23:56Z,2022-03-15T17:23:56Z,3,2022-03-15T17:23:56Z,2022-03-15T17:23:56Z,2022-03-15T17:23:56Z,2022-03-15T17:23:56Z,2022-03-15T17:21:56Z,false,foo.local2,48ebe4b0-39c3-4a74-a67f-308f7b5dd171,linux,,,,,,0s,0,,,,0,0,,,,,,,,,0,0,0,,,0,0,0,,,,
```

### Get host's disk encryption key

For macOS, requires the [macadmins osquery extension](https://github.com/macadmins/osquery-extension) which comes bundled
in [Fleet's osquery installers](https://fleetdm.com/docs/using-fleet/adding-hosts#osquery-installer).

Requires Fleet's MDM properly [enabled and configured](https://fleetdm.com/docs/using-fleet/mdm-macos-setup).

Retrieves the disk encryption key for a host.

`GET /api/v1/fleet/mdm/hosts/:id/encryption_key`

#### Parameters

| Name | Type    | In   | Description                                                        |
| ---- | ------- | ---- | ------------------------------------------------------------------ |
| id   | integer | path | **Required** The id of the host to get the disk encryption key for |


#### Example

`GET /api/v1/fleet/mdm/hosts/8/encryption_key`

##### Default response

`Status: 200`

```json
{
  "host_id": 8,
  "encryption_key": {
    "key": "5ADZ-HTZ8-LJJ4-B2F8-JWH3-YPBT",
    "updated_at": "2022-12-01T05:31:43Z"
  }
}
```

### Get configuration profiles assigned to a host

Requires Fleet's MDM properly [enabled and configured](https://fleetdm.com/docs/using-fleet/mdm-macos-setup).

Retrieves a list of the configuration profiles assigned to a host.

`GET /api/v1/fleet/mdm/hosts/:id/profiles`

#### Parameters

| Name | Type    | In   | Description                      |
| ---- | ------- | ---- | -------------------------------- |
| id   | integer | path | **Required**. The ID of the host  |


#### Example

`GET /api/v1/fleet/mdm/hosts/8/profiles`

##### Default response

`Status: 200`

```json
{
  "host_id": 8,
  "profiles": [
    {
      "profile_id": 1337,
      "team_id": 0,
      "name": "Example profile",
      "identifier": "com.example.profile",
      "created_at": "2023-03-31T00:00:00Z",
      "updated_at": "2023-03-31T00:00:00Z",
      "checksum": "dGVzdAo="
    }
  ]
}
```

---


## Labels

- [Create label](#create-label)
- [Modify label](#modify-label)
- [Get label](#get-label)
- [Get labels summary](#get-labels-summary)
- [List labels](#list-labels)
- [List hosts in a label](#list-hosts-in-a-label)
- [Delete label](#delete-label)
- [Delete label by ID](#delete-label-by-id)

### Create label

Creates a dynamic label.

`POST /api/v1/fleet/labels`

#### Parameters

| Name        | Type   | In   | Description                                                                                                                                                                                                                                  |
| ----------- | ------ | ---- | -------------------------------------------------------------------------------------------------------------------------------------------------------------------------------------------------------------------------------------------- |
| name        | string | body | **Required**. The label's name.                                                                                                                                                                                                              |
| description | string | body | The label's description.                                                                                                                                                                                                                     |
| query       | string | body | **Required**. The query in SQL syntax used to filter the hosts.                                                                                                                                                                              |
| platform    | string | body | The specific platform for the label to target. Provides an additional filter. Choices for platform are `darwin`, `windows`, `ubuntu`, and `centos`. All platforms are included by default and this option is represented by an empty string. |

#### Example

`POST /api/v1/fleet/labels`

##### Request body

```json
{
  "name": "Ubuntu hosts",
  "description": "Filters ubuntu hosts",
  "query": "SELECT 1 FROM os_version WHERE platform = 'ubuntu';",
  "platform": ""
}
```

##### Default response

`Status: 200`

```json
{
  "label": {
    "created_at": "0001-01-01T00:00:00Z",
    "updated_at": "0001-01-01T00:00:00Z",
    "id": 1,
    "name": "Ubuntu hosts",
    "description": "Filters ubuntu hosts",
    "query": "SELECT 1 FROM os_version WHERE platform = 'ubuntu';",
    "label_type": "regular",
    "label_membership_type": "dynamic",
    "display_text": "Ubuntu hosts",
    "count": 0,
    "host_ids": null
  }
}
```

### Modify label

Modifies the specified label. Note: Label queries and platforms are immutable. To change these, you must delete the label and create a new label.

`PATCH /api/v1/fleet/labels/:id`

#### Parameters

| Name        | Type    | In   | Description                   |
| ----------- | ------- | ---- | ----------------------------- |
| id          | integer | path | **Required**. The label's id. |
| name        | string  | body | The label's name.             |
| description | string  | body | The label's description.      |

#### Example

`PATCH /api/v1/fleet/labels/1`

##### Request body

```json
{
  "name": "macOS label",
  "description": "Now this label only includes macOS machines",
  "platform": "darwin"
}
```

##### Default response

`Status: 200`

```json
{
  "label": {
    "created_at": "0001-01-01T00:00:00Z",
    "updated_at": "0001-01-01T00:00:00Z",
    "id": 1,
    "name": "Ubuntu hosts",
    "description": "Filters ubuntu hosts",
    "query": "SELECT 1 FROM os_version WHERE platform = 'ubuntu';",
    "platform": "darwin",
    "label_type": "regular",
    "label_membership_type": "dynamic",
    "display_text": "Ubuntu hosts",
    "count": 0,
    "host_ids": null
  }
}
```

### Get label

Returns the specified label.

`GET /api/v1/fleet/labels/:id`

#### Parameters

| Name | Type    | In   | Description                   |
| ---- | ------- | ---- | ----------------------------- |
| id   | integer | path | **Required**. The label's id. |

#### Example

`GET /api/v1/fleet/labels/1`

##### Default response

`Status: 200`

```json
{
  "label": {
    "created_at": "2021-02-09T22:09:43Z",
    "updated_at": "2021-02-09T22:15:58Z",
    "id": 12,
    "name": "Ubuntu",
    "description": "Filters ubuntu hosts",
    "query": "SELECT 1 FROM os_version WHERE platform = 'ubuntu';",
    "label_type": "regular",
    "label_membership_type": "dynamic",
    "display_text": "Ubuntu",
    "count": 0,
    "host_ids": null
  }
}
```

### Get labels summary

Returns a list of all the labels in Fleet.

`GET /api/v1/fleet/labels/summary`

#### Example

`GET /api/v1/fleet/labels/summary`

##### Default response

`Status: 200`

```json
{
  "labels": [
    {
      "id": 6,
      "name": "All Hosts",
      "description": "All hosts which have enrolled in Fleet",
      "label_type": "builtin"
    },
    {
      "id": 7,
      "name": "macOS",
      "description": "All macOS hosts",
      "label_type": "builtin"
    },
    {
      "id": 8,
      "name": "Ubuntu Linux",
      "description": "All Ubuntu hosts",
      "label_type": "builtin"
    },
    {
      "id": 9,
      "name": "CentOS Linux",
      "description": "All CentOS hosts",
      "label_type": "builtin"
    },
    {
      "id": 10,
      "name": "MS Windows",
      "description": "All Windows hosts",
      "label_type": "builtin"
    }
  ]
}
```

### List labels

Returns a list of all the labels in Fleet.

`GET /api/v1/fleet/labels`

#### Parameters

| Name            | Type    | In    | Description   |
| --------------- | ------- | ----- |------------------------------------- |
| order_key       | string  | query | What to order results by. Can be any column in the labels table.                                                  |
| order_direction | string  | query | **Requires `order_key`**. The direction of the order given the order key. Options include `asc` and `desc`. Default is `asc`. |

#### Example

`GET /api/v1/fleet/labels`

##### Default response

`Status: 200`

```json
{
  "labels": [
    {
      "created_at": "2021-02-02T23:55:25Z",
      "updated_at": "2021-02-02T23:55:25Z",
      "id": 6,
      "name": "All Hosts",
      "description": "All hosts which have enrolled in Fleet",
      "query": "SELECT 1;",
      "label_type": "builtin",
      "label_membership_type": "dynamic",
      "host_count": 7,
      "display_text": "All Hosts",
      "count": 7,
      "host_ids": null
    },
    {
      "created_at": "2021-02-02T23:55:25Z",
      "updated_at": "2021-02-02T23:55:25Z",
      "id": 7,
      "name": "macOS",
      "description": "All macOS hosts",
      "query": "SELECT 1 FROM os_version WHERE platform = 'darwin';",
      "platform": "darwin",
      "label_type": "builtin",
      "label_membership_type": "dynamic",
      "host_count": 1,
      "display_text": "macOS",
      "count": 1,
      "host_ids": null
    },
    {
      "created_at": "2021-02-02T23:55:25Z",
      "updated_at": "2021-02-02T23:55:25Z",
      "id": 8,
      "name": "Ubuntu Linux",
      "description": "All Ubuntu hosts",
      "query": "SELECT 1 FROM os_version WHERE platform = 'ubuntu';",
      "platform": "ubuntu",
      "label_type": "builtin",
      "label_membership_type": "dynamic",
      "host_count": 3,
      "display_text": "Ubuntu Linux",
      "count": 3,
      "host_ids": null
    },
    {
      "created_at": "2021-02-02T23:55:25Z",
      "updated_at": "2021-02-02T23:55:25Z",
      "id": 9,
      "name": "CentOS Linux",
      "description": "All CentOS hosts",
      "query": "SELECT 1 FROM os_version WHERE platform = 'centos' OR name LIKE '%centos%'",
      "label_type": "builtin",
      "label_membership_type": "dynamic",
      "host_count": 3,
      "display_text": "CentOS Linux",
      "count": 3,
      "host_ids": null
    },
    {
      "created_at": "2021-02-02T23:55:25Z",
      "updated_at": "2021-02-02T23:55:25Z",
      "id": 10,
      "name": "MS Windows",
      "description": "All Windows hosts",
      "query": "SELECT 1 FROM os_version WHERE platform = 'windows';",
      "platform": "windows",
      "label_type": "builtin",
      "label_membership_type": "dynamic",
      "display_text": "MS Windows",
      "count": 0,
      "host_ids": null
    }
  ]
}
```

### List hosts in a label

Returns a list of the hosts that belong to the specified label.

`GET /api/v1/fleet/labels/:id/hosts`

#### Parameters

| Name                     | Type    | In    | Description                                                                                                                                                                                                                |
| ---------------          | ------- | ----- | -----------------------------------------------------------------------------------------------------------------------------                                                                                              |
| id                       | integer | path  | **Required**. The label's id.                                                                                                                                                                                              |
| page                     | integer | query | Page number of the results to fetch.                                                                                                                                                                                       |
| per_page                 | integer | query | Results per page.                                                                                                                                                                                                          |
| order_key                | string  | query | What to order results by. Can be any column in the hosts table.                                                                                                                                                            |
| order_direction          | string  | query | **Requires `order_key`**. The direction of the order given the order key. Options include 'asc' and 'desc'. Default is 'asc'.                                                                                              |
| after                    | string  | query | The value to get results after. This needs `order_key` defined, as that's the column that would be used.                                                                                                                   |
| status                   | string  | query | Indicates the status of the hosts to return. Can either be 'new', 'online', 'offline', 'mia' or 'missing'.                                                                                                                 |
| query                    | string  | query | Search query keywords. Searchable fields include `hostname`, `machine_serial`, `uuid`, and `ipv4`.                                                                                                                         |
| team_id                  | integer | query | _Available in Fleet Premium_ Filters the hosts to only include hosts in the specified team.                                                                                                                                |
| disable_failing_policies | boolean | query | If "true", hosts will return failing policies as 0 regardless of whether there are any that failed for the host. This is meant to be used when increased performance is needed in exchange for the extra information.      |
| mdm_id                   | integer | query | The ID of the _mobile device management_ (MDM) solution to filter hosts by (that is, filter hosts that use a specific MDM provider and URL).      |
| mdm_name                 | string  | query | The name of the _mobile device management_ (MDM) solution to filter hosts by (that is, filter hosts that use a specific MDM provider).      |
| mdm_enrollment_status    | string  | query | The _mobile device management_ (MDM) enrollment status to filter hosts by. Valid options are 'manual', 'automatic', 'enrolled', 'pending', or 'unenrolled'.                                                                                                                                                                                                             |
| macos_settings           | string  | query | Filters the hosts by the status of the _mobile device management_ (MDM) profiles applied to hosts. Valid options are 'verified', 'verifying', 'pending', or 'failed'. **Note: If this filter is used in Fleet Premium without a team ID filter, the results include only hosts that are not assigned to any team.**                                                                                                                                                                                                             |
| low_disk_space           | integer | query | _Available in Fleet Premium_ Filters the hosts to only include hosts with less GB of disk space available than this value. Must be a number between 1-100.                                                                 |
| macos_settings_disk_encryption | string | query | Filters the hosts by the status of the macOS disk encryption MDM profile on the host. Valid options are 'verified', 'verifying', 'action_required', 'enforcing', 'failed', or 'removing_enforcement'. |
| bootstrap_package       | string | query | _Available in Fleet Premium_ Filters the hosts by the status of the MDM bootstrap package on the host. Valid options are 'installed', 'pending', or 'failed'. **Note: If this filter is used in Fleet Premium without a team ID filter, the results include only hosts that are not assigned to any team.** |
| os_settings          | string  | query | Filters the hosts by the status of the operating system settings applied to the hosts. Valid options are 'verified', 'verifying', 'pending', or 'failed'. **Note: If this filter is used in Fleet Premium without a team ID filter, the results include only hosts that are not assigned to any team.** |
| os_settings_disk_encryption | string | query | Filters the hosts by the status of the disk encryption setting applied to the hosts. Valid options are 'verified', 'verifying', 'action_required', 'enforcing', 'failed', or 'removing_enforcement'.  **Note: If this filter is used in Fleet Premium without a team ID filter, the results include only hosts that are not assigned to any team.** |

If `mdm_id`, `mdm_name`, `mdm_enrollment_status`, `os_settings`, or `os_settings_disk_encryption` is specified, then Windows Servers are excluded from the results.

#### Example

`GET /api/v1/fleet/labels/6/hosts&query=floobar`

##### Default response

`Status: 200`

```json
{
  "hosts": [
    {
      "created_at": "2021-02-03T16:11:43Z",
      "updated_at": "2021-02-03T21:58:19Z",
      "id": 2,
      "detail_updated_at": "2021-02-03T21:58:10Z",
      "label_updated_at": "2021-02-03T21:58:10Z",
      "policy_updated_at": "2023-06-26T18:33:15Z",
      "last_enrolled_at": "2021-02-03T16:11:43Z",
      "software_updated_at": "2020-11-05T05:09:44Z",
      "seen_time": "2021-02-03T21:58:20Z",
      "refetch_requested": false,
      "hostname": "floobar42",
      "uuid": "a2064cef-0000-0000-afb9-283e3c1d487e",
      "platform": "ubuntu",
      "osquery_version": "4.5.1",
      "os_version": "Ubuntu 20.4.0",
      "build": "",
      "platform_like": "debian",
      "code_name": "",
      "uptime": 32688000000000,
      "memory": 2086899712,
      "cpu_type": "x86_64",
      "cpu_subtype": "142",
      "cpu_brand": "Intel(R) Core(TM) i5-8279U CPU @ 2.40GHz",
      "cpu_physical_cores": 4,
      "cpu_logical_cores": 4,
      "hardware_vendor": "",
      "hardware_model": "",
      "hardware_version": "",
      "hardware_serial": "",
      "computer_name": "e2e7f8d8983d",
      "display_name": "e2e7f8d8983d",
      "primary_ip": "172.20.0.2",
      "primary_mac": "02:42:ac:14:00:02",
      "distributed_interval": 10,
      "config_tls_refresh": 10,
      "logger_tls_period": 10,
      "team_id": null,
      "pack_stats": null,
      "team_name": null,
      "status": "offline",
      "display_text": "e2e7f8d8983d",
      "mdm": {
        "encryption_key_available": false,
        "enrollment_status": null,
        "name": "",
        "server_url": null
      }
    }
  ]
}
```

### Delete label

Deletes the label specified by name.

`DELETE /api/v1/fleet/labels/:name`

#### Parameters

| Name | Type   | In   | Description                     |
| ---- | ------ | ---- | ------------------------------- |
| name | string | path | **Required**. The label's name. |

#### Example

`DELETE /api/v1/fleet/labels/ubuntu_label`

##### Default response

`Status: 200`


### Delete label by ID

Deletes the label specified by ID.

`DELETE /api/v1/fleet/labels/id/:id`

#### Parameters

| Name | Type    | In   | Description                   |
| ---- | ------- | ---- | ----------------------------- |
| id   | integer | path | **Required**. The label's id. |

#### Example

`DELETE /api/v1/fleet/labels/id/13`

##### Default response

`Status: 200`

---

## Mobile device management (MDM)

These API endpoints are used to automate MDM features in Fleet. Read more about MDM features in Fleet [here](https://fleetdm.com/docs/using-fleet/mdm-macos-setup).

- [Add custom macOS setting (configuration profile)](#add-custom-macos-setting-configuration-profile)
- [List custom macOS settings (configuration profiles)](#list-custom-macos-settings-configuration-profiles)
- [Download custom macOS setting (configuration profile)](#download-custom-macos-setting-configuration-profile)
- [Delete custom macOS setting (configuration profile)](#delete-custom-macos-setting-configuration-profile)
- [Update disk encryption enforcement](#update-disk-encryption-enforcement)
- [Get disk encryption statistics](#get-disk-encryption-statistics)
- [Get macOS settings statistics](#get-macos-settings-statistics)
- [Run custom MDM command](#run-custom-mdm-command)
- [Get custom MDM command results](#get-custom-mdm-command-results)
- [List custom MDM commands](#list-custom-mdm-commands)
- [Set custom MDM setup enrollment profile](#set-custom-mdm-setup-enrollment-profile)
- [Get custom MDM setup enrollment profile](#get-custom-mdm-setup-enrollment-profile)
- [Delete custom MDM setup enrollment profile](#delete-custom-mdm-setup-enrollment-profile)
- [Get Apple Push Notification service (APNs)](#get-apple-push-notification-service-apns)
- [Get Apple Business Manager (ABM)](#get-apple-business-manager-abm)
- [Turn off MDM for a host](#turn-off-mdm-for-a-host)
- [Upload a bootstrap package](#upload-a-bootstrap-package)
- [Get or download a bootstrap package](#get-or-download-a-bootstrap-package)
- [Delete a bootstrap package](#delete-a-bootstrap-package)
- [Get a summary of bootstrap package status](#get-a-summary-of-bootstrap-package-status)
- [Upload an EULA file](#upload-an-eula-file)
- [Get or download an EULA file](#get-or-download-an-eula-file)
- [Delete an EULA file](#delete-an-eula-file)

### Add custom macOS setting (configuration profile)

Add a configuration profile to enforce custom settings on macOS hosts.

`POST /api/v1/fleet/mdm/apple/profiles`

#### Parameters

| Name                      | Type     | In   | Description                                                               |
| ------------------------- | -------- | ---- | ------------------------------------------------------------------------- |
| profile                   | file     | form | **Required**. The .mobileconfig file containing the profile.               |
| team_id                   | string   | form | _Available in Fleet Premium_ The team ID for the profile. If specified, the profile is applied to only hosts that are assigned to the specified team. If not specified, the profile is applied to only to hosts that are not assigned to any team. |

#### Example

Add a new configuration profile to be applied to macOS hosts enrolled to Fleet's MDM that are
assigned to a team. Note that in this example the form data specifies`team_id` in addition to
`profile`.

`POST /api/v1/fleet/mdm/apple/profiles`

##### Request headers

```http
Content-Length: 850
Content-Type: multipart/form-data; boundary=------------------------f02md47480und42y
```

##### Request body

```http
--------------------------f02md47480und42y
Content-Disposition: form-data; name="team_id"

1
--------------------------f02md47480und42y
Content-Disposition: form-data; name="profile"; filename="Foo.mobileconfig"
Content-Type: application/octet-stream

<?xml version="1.0" encoding="UTF-8"?>
<!DOCTYPE plist PUBLIC "-//Apple//DTD PLIST 1.0//EN" "http://www.apple.com/DTDs/PropertyList-1.0.dtd">
<plist version="1.0">
<dict>
  <key>PayloadContent</key>
  <array/>
  <key>PayloadDisplayName</key>
  <string>Example profile</string>
  <key>PayloadIdentifier</key>
  <string>com.example.profile</string>
  <key>PayloadType</key>
  <string>Configuration</string>
  <key>PayloadUUID</key>
  <string>0BBF3E23-7F56-48FC-A2B6-5ACC598A4A69</string>
  <key>PayloadVersion</key>
  <integer>1</integer>
</dict>
</plist>
--------------------------f02md47480und42y--

```

##### Default response

`Status: 200`

```json
{
  "profile_id": 42
}
```

###### Additional notes
If the response is `Status: 409 Conflict`, the body may include additional error details in the case
of duplicate payload display name or duplicate payload identifier.


### List custom macOS settings (configuration profiles)

Get a list of the configuration profiles in Fleet.

For Fleet Premium, the list can
optionally be filtered by team ID. If no team ID is specified, team profiles are excluded from the
results (i.e., only profiles that are associated with "No team" are listed).

`GET /api/v1/fleet/mdm/apple/profiles`

#### Parameters

| Name                      | Type   | In    | Description                                                               |
| ------------------------- | ------ | ----- | ------------------------------------------------------------------------- |
| team_id                   | string | query | _Available in Fleet Premium_ The team ID to filter profiles.              |

#### Example

List all configuration profiles for macOS hosts enrolled to Fleet's MDM that are not assigned to any team.

`GET /api/v1/fleet/mdm/apple/profiles`

##### Default response

`Status: 200`

```json
{
  "profiles": [
    {
      "profile_id": 1337,
      "team_id": 0,
      "name": "Example profile",
      "identifier": "com.example.profile",
      "created_at": "2023-03-31T00:00:00Z",
      "updated_at": "2023-03-31T00:00:00Z",
      "checksum": "dGVzdAo="
    }
  ]
}
```

### Download custom macOS setting (configuration profile)

`GET /api/v1/fleet/mdm/apple/profiles/:profile_id`

#### Parameters

| Name                      | Type    | In    | Description                                                               |
| ------------------------- | ------- | ----- | ------------------------------------------------------------------------- |
| profile_id                | integer | url   | **Required** The id of the profile to download.                           |

#### Example

`GET /api/v1/fleet/mdm/apple/profiles/42`

##### Default response

`Status: 200`

**Note** To confirm success, it is important for clients to match content length with the response
header (this is done automatically by most clients, including the browser) rather than relying
solely on the response status code returned by this endpoint.

##### Example response headers

```http
  Content-Length: 542
  Content-Type: application/octet-stream
  Content-Disposition: attachment;filename="2023-03-31 Example profile.mobileconfig"
```

###### Example response body
```xml
<?xml version="1.0" encoding="UTF-8"?>
<!DOCTYPE plist PUBLIC "-//Apple//DTD PLIST 1.0//EN" "http://www.apple.com/DTDs/PropertyList-1.0.dtd">
<plist version="1.0">
<dict>
  <key>PayloadContent</key>
  <array/>
  <key>PayloadDisplayName</key>
  <string>Example profile</string>
  <key>PayloadIdentifier</key>
  <string>com.example.profile</string>
  <key>PayloadType</key>
  <string>Configuration</string>
  <key>PayloadUUID</key>
  <string>0BBF3E23-7F56-48FC-A2B6-5ACC598A4A69</string>
  <key>PayloadVersion</key>
  <integer>1</integer>
</dict>
</plist>
```

### Delete custom macOS setting (configuration profile)

`DELETE /api/v1/fleet/mdm/apple/profiles/:profile_id`

#### Parameters

| Name                      | Type    | In    | Description                                                               |
| ------------------------- | ------- | ----- | ------------------------------------------------------------------------- |
| profile_id                | integer | url   | **Required** The id of the profile to delete.                             |

#### Example

`DELETE /api/v1/fleet/mdm/apple/profiles/42`

##### Default response

`Status: 200`

### Update disk encryption enforcement

_Available in Fleet Premium_

`PATCH /api/v1/fleet/mdm/apple/settings`

#### Parameters

| Name                   | Type    | In    | Description                                                                                 |
| -------------          | ------  | ----  | --------------------------------------------------------------------------------------      |
| team_id                | integer | body  | The team ID to apply the settings to. Settings applied to hosts in no team if absent.       |
| enable_disk_encryption | boolean | body  | Whether disk encryption should be enforced on devices that belong to the team (or no team). |

#### Example

`PATCH /api/v1/fleet/mdm/apple/settings`

##### Default response

`204`

### Get disk encryption statistics

_Available in Fleet Premium_

Get aggregate status counts of disk encryption enforced on macOS and Windows hosts.

The summary can optionally be filtered by team ID.

`GET /api/v1/fleet/mdm/disk_encryption/summary`

#### Parameters

| Name                      | Type   | In    | Description                                                               |
| ------------------------- | ------ | ----- | ------------------------------------------------------------------------- |
| team_id                   | string | query | _Available in Fleet Premium_ The team ID to filter the summary.           |

#### Example

Get aggregate disk encryption status counts of macOS and Windows hosts enrolled to Fleet's MDM that are not assigned to any team.

`GET /api/v1/fleet/mdm/disk_encryption/summary`

##### Default response

`Status: 200`

```json
{
  "verified": {"macos": 123, "windows": 123},
  "verifying": {"macos": 123, "windows": 0},
  "action_required": {"macos": 123, "windows": 0},
  "enforcing": {"macos": 123, "windows": 123},
  "failed": {"macos": 123, "windows": 123},
  "removing_enforcement": {"macos": 123, "windows": 0},
}
```

### Get macOS settings statistics

Get aggregate status counts of all macOS settings (configuraiton profiles and disk encryption) enforced on hosts.

For Fleet Premium uses, the statistics can
optionally be filtered by team ID. If no team ID is specified, team profiles are excluded from the
results (i.e., only profiles that are associated with "No team" are listed).

`GET /api/v1/fleet/mdm/apple/profiles/summary`

#### Parameters

| Name                      | Type   | In    | Description                                                               |
| ------------------------- | ------ | ----- | ------------------------------------------------------------------------- |
| team_id                   | string | query | _Available in Fleet Premium_ The team ID to filter profiles.              |

#### Example

Get aggregate status counts of MDM profiles applying to macOS hosts enrolled to Fleet's MDM that are not assigned to any team.

`GET /api/v1/fleet/mdm/apple/profiles/summary`

##### Default response

`Status: 200`

```json
{
  "verified": 123,
  "verifying": 123,
  "failed": 123,
  "pending": 123
}
```

### Run custom MDM command

> `POST /api/v1/fleet/mdm/apple/enqueue` API endpoint is deprecated as of Fleet 4.40. It is maintained for backward compatibility. Please use the new API endpoint below. See old API endpoint docs [here](https://github.com/fleetdm/fleet/blob/ee02782eaf84c121256d73abc20b949d31bf2e57/docs/REST%20API/rest-api.md#run-custom-mdm-command).

This endpoint tells Fleet to run a custom MDM command, on the targeted macOS or Windows hosts, the next time they come online.

`POST /api/v1/fleet/mdm/commands/run`

#### Parameters

| Name                      | Type   | In    | Description                                                               |
| ------------------------- | ------ | ----- | ------------------------------------------------------------------------- |
| command                   | string | json  | A Base64 encoded MDM command as described in [Apple's documentation](https://developer.apple.com/documentation/devicemanagement/commands_and_queries) or [Windows's documentation](https://learn.microsoft.com/en-us/openspecs/windows_protocols/ms-mdm/0353f3d6-dbe2-42b6-b8d5-50db9333bba4). Supported formats are standard and raw (unpadded). You can paste your Base64 code to the [online decoder](https://devpal.co/base64-decode/) to check if you're using the valid format. |
| host_uuids                | array  | json  | An array of host UUIDs enrolled in Fleet on which the command should run. |

Note that the `EraseDevice` and `DeviceLock` commands are _available in Fleet Premium_ only.

#### Example

`POST /api/v1/fleet/mdm/commands/run`

##### Default response

`Status: 200`

```json
{
  "command_uuid": "a2064cef-0000-1234-afb9-283e3c1d487e",
  "request_type": "ProfileList"
}
```

### Get custom MDM command results

> `GET /api/v1/fleet/mdm/apple/commandresults` API endpoint is deprecated as of Fleet 4.40. It is maintained for backward compatibility. Please use the new API endpoint below. See old API endpoint docs [here](https://github.com/fleetdm/fleet/blob/ee02782eaf84c121256d73abc20b949d31bf2e57/docs/REST%20API/rest-api.md#get-custom-mdm-command-results).

This endpoint returns the results for a specific custom MDM command.

`GET /api/v1/fleet/mdm/commandresults`

#### Parameters

| Name                      | Type   | In    | Description                                                               |
| ------------------------- | ------ | ----- | ------------------------------------------------------------------------- |
| command_uuid              | string | query | The unique identifier of the command.                                     |

#### Example

`GET /api/v1/fleet/mdm/commandresults?command_uuid=a2064cef-0000-1234-afb9-283e3c1d487e`

##### Default response

`Status: 200`

```json
{
  "results": [
    {
      "host_uuid": "145cafeb-87c7-4869-84d5-e4118a927746",
      "command_uuid": "a2064cef-0000-1234-afb9-283e3c1d487e",
      "status": "Acknowledged",
      "updated_at": "2023-04-04:00:00Z",
      "request_type": "ProfileList",
      "hostname": "mycomputer",
      "result": "PD94bWwgdmVyc2lvbj0iMS4wIiBlbmNvZGluZz0iVVRGLTgiPz4KPCFET0NUWVBFIHBsaXN0IFBVQkxJQyAiLS8vQXBwbGUvL0RURCBQTElTVCAxLjAvL0VOIiAiaHR0cDovL3d3dy5hcHBsZS5jb20vRFREcy9Qcm9wZXJ0eUxpc3QtMS4wLmR0ZCI-CjxwbGlzdCB2ZXJzaW9uPSIxLjAiPgo8ZGljdD4KICAgIDxrZXk-Q29tbWFuZDwva2V5PgogICAgPGRpY3Q-CiAgICAgICAgPGtleT5NYW5hZ2VkT25seTwva2V5PgogICAgICAgIDxmYWxzZS8-CiAgICAgICAgPGtleT5SZXF1ZXN0VHlwZTwva2V5PgogICAgICAgIDxzdHJpbmc-UHJvZmlsZUxpc3Q8L3N0cmluZz4KICAgIDwvZGljdD4KICAgIDxrZXk-Q29tbWFuZFVVSUQ8L2tleT4KICAgIDxzdHJpbmc-MDAwMV9Qcm9maWxlTGlzdDwvc3RyaW5nPgo8L2RpY3Q-CjwvcGxpc3Q-"
    }
  ]
}
```

> Note: If the server has not yet received a result for a command, it will return an empty object (`{}`).

### List custom MDM commands

> `GET /api/v1/fleet/mdm/apple/commands` API endpoint is deprecated as of Fleet 4.40. It is maintained for backward compatibility. Please use the new API endpoint below. See old API endpoint docs [here](https://github.com/fleetdm/fleet/blob/ee02782eaf84c121256d73abc20b949d31bf2e57/docs/REST%20API/rest-api.md#list-custom-mdm-commands).

This endpoint returns the list of custom MDM commands that have been executed.

`GET /api/v1/fleet/mdm/commands`

#### Parameters

| Name                      | Type    | In    | Description                                                               |
| ------------------------- | ------  | ----- | ------------------------------------------------------------------------- |
| page                      | integer | query | Page number of the results to fetch.                                      |
| per_page                  | integer | query | Results per page.                                                         |
| order_key                 | string  | query | What to order results by. Can be any field listed in the `results` array example below. |
| order_direction           | string  | query | **Requires `order_key`**. The direction of the order given the order key. Options include `asc` and `desc`. Default is `asc`. |

#### Example

`GET /api/v1/fleet/mdm/commands?per_page=5`

##### Default response

`Status: 200`

```json
{
  "results": [
    {
      "host_uuid": "145cafeb-87c7-4869-84d5-e4118a927746",
      "command_uuid": "a2064cef-0000-1234-afb9-283e3c1d487e",
      "status": "Acknowledged",
      "updated_at": "2023-04-04:00:00Z",
      "request_type": "ProfileList",
      "hostname": "mycomputer"
    },
    {
      "host_uuid": "322vghee-12c7-8976-83a1-e2118a927342",
      "command_uuid": "d76d69b7-d806-45a9-8e49-9d6dc533485c",
      "status": "200",
      "updated_at": "2023-05-04:00:00Z",
      "request_type": "./Device/Vendor/MSFT/Reboot/RebootNow",
      "hostname": "myhost"
    }
  ]
}
```

### Set custom MDM setup enrollment profile

_Available in Fleet Premium_

Sets the custom MDM setup enrollment profile for a team or no team.

`POST /api/v1/fleet/mdm/apple/enrollment_profile`

#### Parameters

| Name                      | Type    | In    | Description                                                                   |
| ------------------------- | ------  | ----- | -------------------------------------------------------------------------     |
| team_id                   | integer | json  | The team ID this custom enrollment profile applies to, or no team if omitted. |
| name                      | string  | json  | The filename of the uploaded custom enrollment profile.                       |
| enrollment_profile        | object  | json  | The custom enrollment profile's json, as documented in https://developer.apple.com/documentation/devicemanagement/profile. |

#### Example

`POST /api/v1/fleet/mdm/apple/enrollment_profile`

##### Default response

`Status: 200`

```json
{
  "team_id": 123,
  "name": "dep_profile.json",
  "uploaded_at": "2023-04-04:00:00Z",
  "enrollment_profile": {
    "is_mandatory": true,
    "is_mdm_removable": false
  }
}
```

### Get custom MDM setup enrollment profile

_Available in Fleet Premium_

Gets the custom MDM setup enrollment profile for a team or no team.

`GET /api/v1/fleet/mdm/apple/enrollment_profile`

#### Parameters

| Name                      | Type    | In    | Description                                                                           |
| ------------------------- | ------  | ----- | -------------------------------------------------------------------------             |
| team_id                   | integer | query | The team ID for which to return the custom enrollment profile, or no team if omitted. |

#### Example

`GET /api/v1/fleet/mdm/apple/enrollment_profile?team_id=123`

##### Default response

`Status: 200`

```json
{
  "team_id": 123,
  "name": "dep_profile.json",
  "uploaded_at": "2023-04-04:00:00Z",
  "enrollment_profile": {
    "is_mandatory": true,
    "is_mdm_removable": false
  }
}
```

### Delete custom MDM setup enrollment profile

_Available in Fleet Premium_

Deletes the custom MDM setup enrollment profile assigned to a team or no team.

`DELETE /api/v1/fleet/mdm/apple/enrollment_profile`

#### Parameters

| Name                      | Type    | In    | Description                                                                           |
| ------------------------- | ------  | ----- | -------------------------------------------------------------------------             |
| team_id                   | integer | query | The team ID for which to delete the custom enrollment profile, or no team if omitted. |

#### Example

`DELETE /api/v1/fleet/mdm/apple/enrollment_profile?team_id=123`

##### Default response

`Status: 204`

### Get Apple Push Notification service (APNs)

`GET /api/v1/fleet/mdm/apple`

#### Parameters

None.

#### Example

`GET /api/v1/fleet/mdm/apple`

##### Default response

`Status: 200`

```json
{
  "common_name": "APSP:04u52i98aewuh-xxxx-xxxx-xxxx-xxxx",
  "serial_number": "1234567890987654321",
  "issuer": "Apple Application Integration 2 Certification Authority",
  "renew_date": "2023-09-30T00:00:00Z"
}
```

### Get Apple Business Manager (ABM)

_Available in Fleet Premium_

`GET /api/v1/fleet/mdm/apple_bm`

#### Parameters

None.

#### Example

`GET /api/v1/fleet/mdm/apple_bm`

##### Default response

`Status: 200`

```json
{
  "apple_id": "apple@example.com",
  "org_name": "Fleet Device Management",
  "mdm_server_url": "https://example.com/mdm/apple/mdm",
  "renew_date": "2023-11-29T00:00:00Z",
  "default_team": ""
}
```

### Turn off MDM for a host

`PATCH /api/v1/fleet/mdm/hosts/:id/unenroll`

#### Parameters

| Name | Type    | In   | Description                           |
| ---- | ------- | ---- | ------------------------------------- |
| id   | integer | path | **Required.** The host's ID in Fleet. |

#### Example

`PATCH /api/v1/fleet/mdm/hosts/42/unenroll`

##### Default response

`Status: 200`


### Upload a bootstrap package

_Available in Fleet Premium_

Upload a bootstrap package that will be automatically installed during DEP setup.

`POST /api/v1/fleet/mdm/apple/bootstrap`

#### Parameters

| Name    | Type   | In   | Description                                                                                                                                                                                                            |
| ------- | ------ | ---- | ---------------------------------------------------------------------------------------------------------------------------------------------------------------------------------------------------------------------- |
| package | file   | form | **Required**. The bootstrap package installer. It must be a signed `pkg` file.                                                                                                                                         |
| team_id | string | form | The team ID for the package. If specified, the package will be installed to hosts that are assigned to the specified team. If not specified, the package will be installed to hosts that are not assigned to any team. |

#### Example

Upload a bootstrap package that will be installed to macOS hosts enrolled to MDM that are
assigned to a team. Note that in this example the form data specifies `team_id` in addition to
`package`.

`POST /api/v1/fleet/mdm/apple/profiles`

##### Request headers

```http
Content-Length: 850
Content-Type: multipart/form-data; boundary=------------------------f02md47480und42y
```

##### Request body

```http
--------------------------f02md47480und42y
Content-Disposition: form-data; name="team_id"
1
--------------------------f02md47480und42y
Content-Disposition: form-data; name="package"; filename="bootstrap-package.pkg"
Content-Type: application/octet-stream
<BINARY_DATA>
--------------------------f02md47480und42y--
```

##### Default response

`Status: 200`


### Get or download a bootstrap package

_Available in Fleet Premium_

<<<<<<< HEAD
`GET /mdm/bootstrap/:team_id`
=======
`GET /api/v1/fleet/mdm/apple/bootstrap/:team_id/metadata`
>>>>>>> 3d14cc84

#### Parameters

| Name       | Type    | In    | Description                                      |
| -----------| ------  | ----- | ------------------------------------------------ |
| team_id    | integer | path  | **Required.** The desired bootstrap package's team's ID. |
| alt        | string  | query | If specified and set to "media", downloads the bootstrap package's contents. |
| for_update | boolean | query | If set to `true`, the authorization will be for a `write` action instead of a `read`. Useful for the write-only `gitops` role when requesting the bootstrap metadata to check if the package needs to be replaced. _(Only relevant if `alt` is not specified.)_ |

#### Example (get a bootstrap package)

`GET /mdm/bootstrap/123`

##### Example response

`Status: 200`

```json
{
  "name": "bootstrap-package.pkg",
  "team_id": 0,
  "sha256": "6bebb4433322fd52837de9e4787de534b4089ac645b0692dfb74d000438da4a3",
  "created_at": "2023-04-20T13:02:05Z"
}
```

In the response above:
- `sha256` is the SHA256 digest of the bytes of the bootstrap package file.


#### Example (download bootstrap package's contents)

`GET /mdm/bootstrap/123?alt=media`

##### Example response

```http
Status: 200
Content-Type: application/octet-stream
Content-Disposition: attachment
Content-Length: <length>
Body: <blob>
```


### Delete a bootstrap package

_Available in Fleet Premium_

Delete a team's bootstrap package.

`DELETE /api/v1/fleet/mdm/apple/bootstrap/:team_id`

#### Parameters

| Name    | Type   | In  | Description                                                                                                                                               |
| ------- | ------ | --- | --------------------------------------------------------------------------------------------------------------------------------------------------------- |
| team_id | string | url | **Required** The team ID for the package. Zero (0) can be specified to get information about the bootstrap package for hosts that don't belong to a team. |


#### Example

`DELETE /api/v1/fleet/mdm/apple/bootstrap/1`

##### Default response

`Status: 200`



### Get a summary of bootstrap package status

_Available in Fleet Premium_

Get aggregate status counts of bootstrap packages delivered to DEP enrolled hosts.

The summary can optionally be filtered by team ID.

`GET /api/v1/fleet/mdm/apple/bootstrap/summary`

#### Parameters

| Name                      | Type   | In    | Description                                                               |
| ------------------------- | ------ | ----- | ------------------------------------------------------------------------- |
| team_id                   | string | query | The team ID to filter the summary.                                        |

#### Example

`GET /api/v1/fleet/mdm/apple/bootstrap/summary`

##### Default response

`Status: 200`

```json
{
  "installed": 10,
  "failed": 1,
  "pending": 4
}
```

### Turn on end user authentication for macOS setup

_Available in Fleet Premium_

`PATCH /api/v1/fleet/mdm/apple/setup`

#### Parameters

| Name                           | Type    | In    | Description                                                                                 |
| -------------          | ------  | ----  | --------------------------------------------------------------------------------------      |
| team_id                        | integer | body  | The team ID to apply the settings to. Settings applied to hosts in no team if absent.       |
| enable_end_user_authentication | boolean | body  | Whether end user authentication should be enabled for new macOS devices that automatically enroll to the team (or no team). |

#### Example

`PATCH /api/v1/fleet/mdm/apple/setup`

##### Request body

```json
{
  "team_id": 1,
  "enabled_end_user_authentication": true
}
```

##### Default response

`Status: 204`



### Upload an EULA file

_Available in Fleet Premium_

Upload an EULA that will be shown during the DEP flow.

`POST /api/v1/fleet/mdm/apple/setup/eula`

#### Parameters

| Name | Type | In   | Description                                       |
| ---- | ---- | ---- | ------------------------------------------------- |
| eula | file | form | **Required**. A PDF document containing the EULA. |

#### Example

`POST /api/v1/fleet/mdm/apple/setup/eula`

##### Request headers

```http
Content-Length: 850
Content-Type: multipart/form-data; boundary=------------------------f02md47480und42y
```

##### Request body

```http
--------------------------f02md47480und42y
Content-Disposition: form-data; name="eula"; filename="eula.pdf"
Content-Type: application/octet-stream
<BINARY_DATA>
--------------------------f02md47480und42y--
```

##### Default response

`Status: 200`

### Get or download an EULA file

_Available in Fleet Premium_

`GET /mdm/eula/:team_id`

#### Parameters

| Name       | Type    | In    | Description                                      |
| -----------| ------  | ----- | ------------------------------------------------ |
| team_id    | integer | path  | **Required.** The desired EULA file's team's ID. |
| alt        | string  | query | If specified and set to "media", downloads the EULA file's contents. |

#### Example (get EULA file)

`GET /mdm/eula/123`

##### Example response

`Status: 200`

```json
{
  "name": "eula.pdf",
  "created_at": "2023-04-20T13:02:05Z"
}
```

#### Example (download EULA file's contents)

`GET /mdm/eula/123?alt=media`

##### Example response

```http
Status: 200
Content-Type: application/pdf
Content-Disposition: attachment
Content-Length: <length>
Body: <blob>
```


### Delete an EULA file

_Available in Fleet Premium_

Delete an EULA file.

`DELETE /api/v1/fleet/mdm/apple/setup/eula/:token`

#### Parameters

| Name  | Type   | In    | Description                              |
| ----- | ------ | ----- | ---------------------------------------- |
| token | string | path  | **Required** The token of the EULA file. |

#### Example

`DELETE /api/v1/fleet/mdm/apple/setup/eula/AA598E2A-7952-46E3-B89D-526D45F7E233`

##### Default response

`Status: 200`

<<<<<<< HEAD
=======
### Download an EULA file

_Available in Fleet Premium_

Download an EULA file

`GET /api/v1/fleet/mdm/apple/setup/eula/:token`

#### Parameters

| Name  | Type   | In    | Description                              |
| ----- | ------ | ----- | ---------------------------------------- |
| token | string | path  | **Required** The token of the EULA file. |

#### Example

`GET /api/v1/fleet/mdm/apple/setup/eula/AA598E2A-7952-46E3-B89D-526D45F7E233`

##### Default response

`Status: 200`

```http
Status: 200
Content-Type: application/pdf
Content-Disposition: attachment
Content-Length: <length>
Body: <blob>
```
>>>>>>> 3d14cc84

---

## Policies

- [List policies](#list-policies)
- [Count policies](#count-policies)
- [Get policy by ID](#get-policy-by-id)
- [Add policy](#add-policy)
- [Remove policies](#remove-policies)
- [Edit policy](#edit-policy)
- [Run automation for all failing hosts of a policy](#run-automation-for-all-failing-hosts-of-a-policy)

Policies are yes or no questions you can ask about your hosts.

Policies in Fleet are defined by osquery queries.

A passing host answers "yes" to a policy if the host returns results for a policy's query.

A failing host answers "no" to a policy if the host does not return results for a policy's query.

For example, a policy might ask “Is Gatekeeper enabled on macOS devices?“ This policy's osquery query might look like the following: `SELECT 1 FROM gatekeeper WHERE assessments_enabled = 1;`

### List policies

`GET /api/v1/fleet/global/policies`

#### Parameters

| Name                    | Type    | In    | Description                                                                                                                                                                                                                                                                                                                                 |
| ----------------------- | ------- | ----- | ------------------------------------------------------------------------------------------------------------------------------------------------------------------------------------------------------------------------------------------------------------------------------------------------------------------------------------------- |
| page                    | integer | query | Page number of the results to fetch.                                                                                                                                                                                                                                                                                                        |
| per_page                | integer | query | Results per page.

#### Example

`GET /api/v1/fleet/global/policies`

##### Default response

`Status: 200`

```json
{
  "policies": [
    {
      "id": 1,
      "name": "Gatekeeper enabled",
      "query": "SELECT 1 FROM gatekeeper WHERE assessments_enabled = 1;",
      "description": "Checks if gatekeeper is enabled on macOS devices",
      "critical": false,
      "author_id": 42,
      "author_name": "John",
      "author_email": "john@example.com",
      "team_id": null,
      "resolution": "Resolution steps",
      "platform": "darwin",
      "created_at": "2021-12-15T15:23:57Z",
      "updated_at": "2021-12-15T15:23:57Z",
      "passing_host_count": 2000,
      "failing_host_count": 300
    },
    {
      "id": 2,
      "name": "Windows machines with encrypted hard disks",
      "query": "SELECT 1 FROM bitlocker_info WHERE protection_status = 1;",
      "description": "Checks if the hard disk is encrypted on Windows devices",
      "critical": true,
      "author_id": 43,
      "author_name": "Alice",
      "author_email": "alice@example.com",
      "team_id": null,
      "resolution": "Resolution steps",
      "platform": "windows",
      "created_at": "2021-12-31T14:52:27Z",
      "updated_at": "2022-02-10T20:59:35Z",
      "passing_host_count": 2300,
      "failing_host_count": 0
    }
  ]
}
```

---

### Count policies

`GET /api/v1/fleet/policies/count`


#### Parameters
| Name               | Type    | In   | Description                                                                                                   |
| ------------------ | ------- | ---- | ------------------------------------------------------------------------------------------------------------- |
| query                 | string | query | Search query keywords. Searchable fields include `name`.  |

#### Example

`GET /api/v1/fleet/policies/count`

##### Default response

`Status: 200`

```json
{
  "count": 43
}
```

---

### Get policy by ID

`GET /api/v1/fleet/global/policies/:id`

#### Parameters

| Name               | Type    | In   | Description                                                                                                   |
| ------------------ | ------- | ---- | ------------------------------------------------------------------------------------------------------------- |
| id                 | integer | path | **Required.** The policy's ID.                                                                                |

#### Example

`GET /api/v1/fleet/global/policies/1`

##### Default response

`Status: 200`

```json
{
  "policy": {
      "id": 1,
      "name": "Gatekeeper enabled",
      "query": "SELECT 1 FROM gatekeeper WHERE assessments_enabled = 1;",
      "description": "Checks if gatekeeper is enabled on macOS devices",
      "critical": false,
      "author_id": 42,
      "author_name": "John",
      "author_email": "john@example.com",
      "team_id": null,
      "resolution": "Resolution steps",
      "platform": "darwin",
      "created_at": "2021-12-15T15:23:57Z",
      "updated_at": "2021-12-15T15:23:57Z",
      "passing_host_count": 2000,
      "failing_host_count": 300
    }
}
```

### Add policy

There are two ways of adding a policy:
1. Preferred: By setting `name`, `query`, and `description`.
2. Legacy: By setting `query_id` to reuse the data of an existing query. If `query_id` is set,
then `query` must not be set, and `name` and `description` are ignored.

An error is returned if both `query` and `query_id` are set on the request.

`POST /api/v1/fleet/global/policies`

#### Parameters

| Name        | Type    | In   | Description                          |
| ----------  | ------- | ---- | ------------------------------------ |
| name        | string  | body | The query's name.                    |
| query       | string  | body | The query in SQL.                    |
| description | string  | body | The query's description.             |
| resolution  | string  | body | The resolution steps for the policy. |
| query_id    | integer | body | An existing query's ID (legacy).     |
| platform    | string  | body | Comma-separated target platforms, currently supported values are "windows", "linux", "darwin". The default, an empty string means target all platforms. |
| critical    | boolean | body | _Available in Fleet Premium_. Mark policy as critical/high impact. |

Either `query` or `query_id` must be provided.

#### Example (preferred)

`POST /api/v1/fleet/global/policies`

#### Request body

```json
{
  "name": "Gatekeeper enabled",
  "query": "SELECT 1 FROM gatekeeper WHERE assessments_enabled = 1;",
  "description": "Checks if gatekeeper is enabled on macOS devices",
  "resolution": "Resolution steps",
  "platform": "darwin",
  "critical": true
}
```

##### Default response

`Status: 200`

```json
{
  "policy": {
    "id": 43,
    "name": "Gatekeeper enabled",
    "query": "SELECT 1 FROM gatekeeper WHERE assessments_enabled = 1;",
    "description": "Checks if gatekeeper is enabled on macOS devices",
    "critical": true,
    "author_id": 42,
    "author_name": "John",
    "author_email": "john@example.com",
    "team_id": null,
    "resolution": "Resolution steps",
    "platform": "darwin",
    "created_at": "2022-03-17T20:15:55Z",
    "updated_at": "2022-03-17T20:15:55Z",
    "passing_host_count": 0,
    "failing_host_count": 0
  }
}
```

#### Example (legacy)

`POST /api/v1/fleet/global/policies`

#### Request body

```json
{
  "query_id": 12
}
```

Where `query_id` references an existing `query`.

##### Default response

`Status: 200`

```json
{
  "policy": {
    "id": 43,
    "name": "Gatekeeper enabled",
    "query": "SELECT 1 FROM gatekeeper WHERE assessments_enabled = 1;",
    "description": "Checks if gatekeeper is enabled on macOS devices",
    "critical": true,
    "author_id": 42,
    "author_name": "John",
    "author_email": "john@example.com",
    "team_id": null,
    "resolution": "Resolution steps",
    "platform": "darwin",
    "created_at": "2022-03-17T20:15:55Z",
    "updated_at": "2022-03-17T20:15:55Z",
    "passing_host_count": 0,
    "failing_host_count": 0
  }
}
```

### Remove policies

`POST /api/v1/fleet/global/policies/delete`

#### Parameters

| Name     | Type    | In   | Description                                       |
| -------- | ------- | ---- | ------------------------------------------------- |
| ids      | list    | body | **Required.** The IDs of the policies to delete.  |

#### Example

`POST /api/v1/fleet/global/policies/delete`

#### Request body

```json
{
  "ids": [ 1 ]
}
```

##### Default response

`Status: 200`

```json
{
  "deleted": 1
}
```

### Edit policy

`PATCH /api/v1/fleet/global/policies/:id`

#### Parameters

| Name        | Type    | In   | Description                          |
| ----------  | ------- | ---- | ------------------------------------ |
| id          | integer | path | The policy's ID.                     |
| name        | string  | body | The query's name.                    |
| query       | string  | body | The query in SQL.                    |
| description | string  | body | The query's description.             |
| resolution  | string  | body | The resolution steps for the policy. |
| platform    | string  | body | Comma-separated target platforms, currently supported values are "windows", "linux", "darwin". The default, an empty string means target all platforms. |
| critical    | boolean | body | _Available in Fleet Premium_ Mark policy as critical/high impact. |

#### Example

`PATCH /api/v1/fleet/global/policies/42`

##### Request body

```json
{
  "name": "Gatekeeper enabled",
  "query": "SELECT 1 FROM gatekeeper WHERE assessments_enabled = 1;",
  "description": "Checks if gatekeeper is enabled on macOS devices",
  "critical": true,
  "resolution": "Resolution steps",
  "platform": "darwin"
}
```

##### Default response

`Status: 200`

```json
{
  "policy": {
    "id": 42,
    "name": "Gatekeeper enabled",
    "query": "SELECT 1 FROM gatekeeper WHERE assessments_enabled = 1;",
    "description": "Checks if gatekeeper is enabled on macOS devices",
    "critical": true,
    "author_id": 43,
    "author_name": "John",
    "author_email": "john@example.com",
    "team_id": null,
    "resolution": "Resolution steps",
    "platform": "darwin",
    "created_at": "2022-03-17T20:15:55Z",
    "updated_at": "2022-03-17T20:15:55Z",
    "passing_host_count": 0,
    "failing_host_count": 0
  }
}
```

### Run automation for all failing hosts of a policy

Triggers [automations](https://fleetdm.com/docs/using-fleet/automations#policy-automations) for *all* hosts failing the specified policies, regardless of whether the policies were previously failing on those hosts.

`POST /api/v1/fleet/automations/reset`

#### Parameters

| Name        | Type     | In   | Description                                              |
| ----------  | -------- | ---- | -------------------------------------------------------- |
| policy_ids  | list     | body | Filters to only run policy automations for the specified policies. |
| team_ids    | list     | body | _Available in Fleet Premium_. Filters to only run policy automations for hosts in the specified teams. |


#### Example

`POST /api/v1/fleet/automations/reset`

##### Request body

```json
{
    "team_ids": [1],
    "policy_ids": [1, 2, 3]
}
```

##### Default response

`Status: 200`

```json
{}
```

---

### Team policies

- [List team policies](#list-team-policies)
- [Count team policies](#count-team-policies)
- [Get team policy by ID](#get-team-policy-by-id)
- [Add team policy](#add-team-policy)
- [Remove team policies](#remove-team-policies)
- [Edit team policy](#edit-team-policy)

_Available in Fleet Premium_

Team policies work the same as policies, but at the team level.

### List team policies

`GET /api/v1/fleet/teams/:id/policies`

#### Parameters

| Name               | Type    | In   | Description                                                                                                   |
| ------------------ | ------- | ---- | ------------------------------------------------------------------------------------------------------------- |
| id                 | integer | path  | **Required.** Defines what team ID to operate on                                                                            |
| page                    | integer | query | Page number of the results to fetch.                                                                                                                                                                                                                                                                                                        |
| per_page                | integer | query | Results per page. |
#### Example

`GET /api/v1/fleet/teams/1/policies`

##### Default response

`Status: 200`

```json
{
  "policies": [
    {
      "id": 1,
      "name": "Gatekeeper enabled",
      "query": "SELECT 1 FROM gatekeeper WHERE assessments_enabled = 1;",
      "description": "Checks if gatekeeper is enabled on macOS devices",
      "critical": true,
      "author_id": 42,
      "author_name": "John",
      "author_email": "john@example.com",
      "team_id": 1,
      "resolution": "Resolution steps",
      "platform": "darwin",
      "created_at": "2021-12-16T14:37:37Z",
      "updated_at": "2021-12-16T16:39:00Z",
      "passing_host_count": 2000,
      "failing_host_count": 300
    },
    {
      "id": 2,
      "name": "Windows machines with encrypted hard disks",
      "query": "SELECT 1 FROM bitlocker_info WHERE protection_status = 1;",
      "description": "Checks if the hard disk is encrypted on Windows devices",
      "critical": false,
      "author_id": 43,
      "author_name": "Alice",
      "author_email": "alice@example.com",
      "team_id": 1,
      "resolution": "Resolution steps",
      "platform": "windows",
      "created_at": "2021-12-16T14:37:37Z",
      "updated_at": "2021-12-16T16:39:00Z",
      "passing_host_count": 2300,
      "failing_host_count": 0
    }
  ],
  "inherited_policies": [
    {
      "id": 136,
      "name": "Arbitrary Test Policy (all platforms) (all teams)",
      "query": "SELECT 1 FROM osquery_info WHERE 1=1;",
      "description": "If you're seeing this, mostly likely this is because someone is testing out failing policies in dogfood. You can ignore this.",
      "critical": true,
      "author_id": 77,
      "author_name": "Test Admin",
      "author_email": "test@admin.com",
      "team_id": null,
      "resolution": "To make it pass, change \"1=0\" to \"1=1\". To make it fail, change \"1=1\" to \"1=0\".",
      "platform": "darwin,windows,linux",
      "created_at": "2022-08-04T19:30:18Z",
      "updated_at": "2022-08-30T15:08:26Z",
      "passing_host_count": 10,
      "failing_host_count": 9
    }
  ]
}
```

### Count team policies

`GET /api/v1/fleet/team/:team_id/policies/count`

#### Parameters
| Name               | Type    | In   | Description                                                                                                   |
| ------------------ | ------- | ---- | ------------------------------------------------------------------------------------------------------------- |
| team_id                 | integer | path  | **Required.** Defines what team ID to operate on   
| query                 | string | query | Search query keywords. Searchable fields include `name`. |

#### Example

`GET /api/v1/fleet/team/1/policies/count`

##### Default response

`Status: 200`

```json
{
  "count": 43
}
```

---

### Get team policy by ID

`GET /api/v1/fleet/teams/:team_id/policies/:policy_id`

#### Parameters

| Name               | Type    | In   | Description                                                                                                   |
| ------------------ | ------- | ---- | ------------------------------------------------------------------------------------------------------------- |
| team_id            | integer | path  | **Required.** Defines what team ID to operate on                                                                            |
| policy_id                 | integer | path | **Required.** The policy's ID.                                                                                |

#### Example

`GET /api/v1/fleet/teams/1/policies/43`

##### Default response

`Status: 200`

```json
{
  "policy": {
    "id": 43,
    "name": "Gatekeeper enabled",
    "query": "SELECT 1 FROM gatekeeper WHERE assessments_enabled = 1;",
    "description": "Checks if gatekeeper is enabled on macOS devices",
    "critical": true,
    "author_id": 42,
    "author_name": "John",
    "author_email": "john@example.com",
    "team_id": 1,
    "resolution": "Resolution steps",
    "platform": "darwin",
    "created_at": "2021-12-16T14:37:37Z",
    "updated_at": "2021-12-16T16:39:00Z",
    "passing_host_count": 0,
    "failing_host_count": 0
  }
}
```

### Add team policy

The semantics for creating a team policy are the same as for global policies, see [Add policy](#add-policy).

`POST /api/v1/fleet/teams/:id/policies`

#### Parameters

| Name        | Type    | In   | Description                          |
| ----------  | ------- | ---- | ------------------------------------ |
| id         | integer | path | Defines what team ID to operate on.  |
| name        | string  | body | The query's name.                    |
| query       | string  | body | The query in SQL.                    |
| description | string  | body | The query's description.             |
| resolution  | string  | body | The resolution steps for the policy. |
| query_id    | integer | body | An existing query's ID (legacy).     |
| platform    | string  | body | Comma-separated target platforms, currently supported values are "windows", "linux", "darwin". The default, an empty string means target all platforms. |
| critical    | boolean | body | _Available in Fleet Premium_ Mark policy as critical/high impact. |

Either `query` or `query_id` must be provided.

#### Example

`POST /api/v1/fleet/teams/1/policies`

##### Request body

```json
{
  "name": "Gatekeeper enabled",
  "query": "SELECT 1 FROM gatekeeper WHERE assessments_enabled = 1;",
  "description": "Checks if gatekeeper is enabled on macOS devices",
  "critical": true,
  "resolution": "Resolution steps",
  "platform": "darwin"
}
```

##### Default response

`Status: 200`

```json
{
  "policy": {
    "id": 43,
    "name": "Gatekeeper enabled",
    "query": "SELECT 1 FROM gatekeeper WHERE assessments_enabled = 1;",
    "description": "Checks if gatekeeper is enabled on macOS devices",
    "critical": true,
    "author_id": 42,
    "author_name": "John",
    "author_email": "john@example.com",
    "team_id": 1,
    "resolution": "Resolution steps",
    "platform": "darwin",
    "created_at": "2021-12-16T14:37:37Z",
    "updated_at": "2021-12-16T16:39:00Z",
    "passing_host_count": 0,
    "failing_host_count": 0
  }
}
```

### Remove team policies

`POST /api/v1/fleet/teams/:team_id/policies/delete`

#### Parameters

| Name     | Type    | In   | Description                                       |
| -------- | ------- | ---- | ------------------------------------------------- |
| team_id  | integer | path  | **Required.** Defines what team ID to operate on                |
| ids      | list    | body | **Required.** The IDs of the policies to delete.  |

#### Example

`POST /api/v1/fleet/teams/1/policies/delete`

##### Request body

```json
{
  "ids": [ 1 ]
}
```

##### Default response

`Status: 200`

```json
{
  "deleted": 1
}
```

### Edit team policy

`PATCH /api/v1/fleet/teams/:team_id/policies/:policy_id`

#### Parameters

| Name        | Type    | In   | Description                          |
| ----------  | ------- | ---- | ------------------------------------ |
| team_id     | integer | path | The team's ID.                       |
| policy_id   | integer | path | The policy's ID.                     |
| name        | string  | body | The query's name.                    |
| query       | string  | body | The query in SQL.                    |
| description | string  | body | The query's description.             |
| resolution  | string  | body | The resolution steps for the policy. |
| platform    | string  | body | Comma-separated target platforms, currently supported values are "windows", "linux", "darwin". The default, an empty string means target all platforms. |
| critical    | boolean | body | _Available in Fleet Premium_ Mark policy as critical/high impact. |

#### Example

`PATCH /api/v1/fleet/teams/2/policies/42`

##### Request body

```json
{
  "name": "Gatekeeper enabled",
  "query": "SELECT 1 FROM gatekeeper WHERE assessments_enabled = 1;",
  "description": "Checks if gatekeeper is enabled on macOS devices",
  "critical": true,
  "resolution": "Resolution steps",
  "platform": "darwin"
}
```

##### Default response

`Status: 200`

```json
{
  "policy": {
    "id": 42,
    "name": "Gatekeeper enabled",
    "query": "SELECT 1 FROM gatekeeper WHERE assessments_enabled = 1;",
    "description": "Checks if gatekeeper is enabled on macOS devices",
    "critical": true,
    "author_id": 43,
    "author_name": "John",
    "author_email": "john@example.com",
    "resolution": "Resolution steps",
    "platform": "darwin",
    "team_id": 2,
    "created_at": "2021-12-16T14:37:37Z",
    "updated_at": "2021-12-16T16:39:00Z",
    "passing_host_count": 0,
    "failing_host_count": 0
  }
}
```

---

## Queries

- [List queries](#list-queries)
- [Get query](#get-query)
- [Get query report](#get-query-report)
- [Create query](#create-query)
- [Modify query](#modify-query)
- [Delete query by name](#delete-query-by-name)
- [Delete query by ID](#delete-query-by-id)
- [Delete queries](#delete-queries)
- [Run live query](#run-live-query)



### List queries

Returns a list of global queries or team queries.

`GET /api/v1/fleet/queries`

#### Parameters

| Name            | Type    | In    | Description                                                                                                                   |
| --------------- | ------- | ----- | ----------------------------------------------------------------------------------------------------------------------------- |
| order_key       | string  | query | What to order results by. Can be any column in the queries table.                                                             |
| order_direction | string  | query | **Requires `order_key`**. The direction of the order given the order key. Options include `asc` and `desc`. Default is `asc`. |
| team_id         | integer | query | The ID of the parent team for the queries to be listed. When omitted, returns global queries.                  |


#### Example

`GET /api/v1/fleet/queries`

##### Default response

`Status: 200`

```json
{
"queries": [
  {
    "created_at": "2021-01-04T21:19:57Z",
    "updated_at": "2021-01-04T21:19:57Z",
    "id": 1,
    "name": "query1",
    "description": "query",
    "query": "SELECT * FROM osquery_info",
    "team_id": null,
    "interval": 3600,
    "platform": "darwin,windows,linux",
    "min_osquery_version": "",
    "automations_enabled": true,
    "logging": "snapshot",
    "saved": true,
    "observer_can_run": true,
    "discard_data": false,
    "author_id": 1,
    "author_name": "noah",
    "author_email": "noah@example.com",
    "packs": [
      {
        "created_at": "2021-01-05T21:13:04Z",
        "updated_at": "2021-01-07T19:12:54Z",
        "id": 1,
        "name": "Pack",
        "description": "Pack",
        "platform": "",
        "disabled": true
      }
    ],
    "stats": {
      "system_time_p50": 1.32,
      "system_time_p95": 4.02,
      "user_time_p50": 3.55,
      "user_time_p95": 3.00,
      "total_executions": 3920
    }
  },
  {
    "created_at": "2021-01-19T17:08:24Z",
    "updated_at": "2021-01-19T17:08:24Z",
    "id": 3,
    "name": "osquery_schedule",
    "description": "Report performance stats for each file in the query schedule.",
    "query": "select name, interval, executions, output_size, wall_time, (user_time/executions) as avg_user_time, (system_time/executions) as avg_system_time, average_memory, last_executed from osquery_schedule;",
    "team_id": null,
    "interval": 3600,
    "platform": "",
    "version": "",
    "automations_enabled": true,
    "logging": "differential",
    "saved": true,
    "observer_can_run": true,
    "discard_data": true,
    "author_id": 1,
    "author_name": "noah",
    "author_email": "noah@example.com",
    "packs": [
      {
        "created_at": "2021-01-19T17:08:31Z",
        "updated_at": "2021-01-19T17:08:31Z",
        "id": 14,
        "name": "test_pack",
        "description": "",
        "platform": "",
        "disabled": false
      }
    ],
    "stats": {
      "system_time_p50": null,
      "system_time_p95": null,
      "user_time_p50": null,
      "user_time_p95": null,
      "total_executions": null
    }
  }
]}
```

### Get query

Returns the query specified by ID.

`GET /api/v1/fleet/queries/:id`

#### Parameters

| Name | Type    | In   | Description                                |
| ---- | ------- | ---- | ------------------------------------------ |
| id   | integer | path | **Required**. The id of the desired query. |

#### Example

`GET /api/v1/fleet/queries/31`

##### Default response

`Status: 200`

```json
{
  "query": {
    "created_at": "2021-01-19T17:08:24Z",
    "updated_at": "2021-01-19T17:08:24Z",
    "id": 31,
    "name": "centos_hosts",
    "description": "",
    "query": "select 1 from os_version where platform = \"centos\";",
    "team_id": null,
    "interval": 3600,
    "platform": "",
    "min_osquery_version": "",
    "automations_enabled": true,
    "logging": "snapshot",
    "saved": true,
    "observer_can_run": true,
    "discard_data": false,
    "author_id": 1,
    "author_name": "John",
    "author_email": "john@example.com",
    "packs": [
      {
        "created_at": "2021-01-19T17:08:31Z",
        "updated_at": "2021-01-19T17:08:31Z",
        "id": 14,
        "name": "test_pack",
        "description": "",
        "platform": "",
        "disabled": false
      }
    ],
    "stats": {
      "system_time_p50": 1.32,
      "system_time_p95": 4.02,
      "user_time_p50": 3.55,
      "user_time_p95": 3.00,
      "total_executions": 3920
    }
  }
}
```

### Get query report

Returns the query report specified by ID.

`GET /api/v1/fleet/queries/:id/report`

#### Parameters

| Name | Type    | In   | Description                                |
| ---- | ------- | ---- | ------------------------------------------ |
| id   | integer | path | **Required**. The ID of the desired query. |

#### Example

`GET /api/v1/fleet/queries/31/report`

##### Default response

`Status: 200`

```json
{
  "query_id": 31,
  "results": [
    {
      "host_id": 1,
      "host_name": "foo",
      "last_fetched": "2021-01-19T17:08:31Z",
      "columns": {
        "model": "USB 2.0 Hub",
        "vendor": "VIA Labs, Inc."
      }
    },
    {
      "host_id": 1,
      "host_name": "foo",
      "last_fetched": "2021-01-19T17:08:31Z",
      "columns": {
        "model": "USB Keyboard",
        "vendor": "VIA Labs, Inc."
      }
    },
    {
      "host_id": 2,
      "host_name": "bar",
      "last_fetched": "2021-01-19T17:20:00Z",
      "columns": {
        "model": "USB Reciever",
        "vendor": "Logitech"
      }
    },
    {
      "host_id": 2,
      "host_name": "bar",
      "last_fetched": "2021-01-19T17:20:00Z",
      "columns": {
        "model": "USB Reciever",
        "vendor": "Logitech"
      }
    },
    {
      "host_id": 2,
      "host_name": "bar",
      "last_fetched": "2021-01-19T17:20:00Z",
      "columns": {
        "model": "Display Audio",
        "vendor": "Apple Inc."
      }
    }
  ]
}
```

If a query has no results stored, then `results` will be an empty array:

```json
{
  "query_id": 32,
  "results": []
}
```

> Note: osquery scheduled queries do not return errors, so only non-error results are included in the report. If you suspect a query may be running into errors, you can use the [live query](#run-live-query) endpoint to get diagnostics.

### Create query

Creates a global query or team query.

`POST /api/v1/fleet/queries`

#### Parameters

| Name                            | Type    | In   | Description                                                                                                                                            |
| ------------------------------- | ------- | ---- | ------------------------------------------------------------------------------------------------------------------------------------------------------ |
| name                            | string  | body | **Required**. The name of the query.                                                                                                                   |
| query                           | string  | body | **Required**. The query in SQL syntax.                                                                                                                 |
| description                     | string  | body | The query's description.                                                                                                                               |
| observer_can_run                | bool    | body | Whether or not users with the `observer` role can run the query. In Fleet 4.0.0, 3 user roles were introduced (`admin`, `maintainer`, and `observer`). This field is only relevant for the `observer` role. The `observer_plus` role can run any query and is not limited by this flag (`observer_plus` role was added in Fleet 4.30.0). |
| team_id                         | integer | body | The parent team to which the new query should be added. If omitted, the query will be global.                                           |
| interval                       | integer | body | The amount of time, in seconds, the query waits before running. Can be set to `0` to never run. Default: 0.       |
| platform                        | string  | body | The OS platforms where this query will run (other platforms ignored). Comma-separated string. If omitted, runs on all compatible platforms.                        |
| min_osquery_version             | string  | body | The minimum required osqueryd version installed on a host. If omitted, all osqueryd versions are acceptable.                                                                          |
| automations_enabled             | boolean | body | Whether to send data to the configured log destination according to the query's `interval`. |
| logging             | string  | body | The type of log output for this query. Valid values: `"snapshot"`(default), `"differential"`, or `"differential_ignore_removals"`.                        |
| discard_data        | bool    | body | Whether to skip saving the latest query results for each host. Default: `false`. |


#### Example

`POST /api/v1/fleet/queries`

##### Request body

```json
{
  "name": "new_query",
  "description": "This is a new query.",
  "query": "SELECT * FROM osquery_info",
  "interval": 3600, // Once per hour
  "platform": "darwin,windows,linux",
  "min_osquery_version": "",
  "automations_enabled": true,
  "logging": "snapshot",
  "discard_data": false
}
```

##### Default response

`Status: 200`

```json
{
  "query": {
    "created_at": "0001-01-01T00:00:00Z",
    "updated_at": "0001-01-01T00:00:00Z",
    "id": 288,
    "name": "new_query",
    "query": "SELECT * FROM osquery_info",
    "description": "This is a new query.",
    "team_id": null,
    "interval": 3600,
    "platform": "darwin,windows,linux",
    "min_osquery_version": "",
    "automations_enabled": true,
    "logging": "snapshot",
    "saved": true,
    "author_id": 1,
    "author_name": "",
    "author_email": "",
    "observer_can_run": true,
    "discard_data": false,
    "packs": []
  }
}
```

### Modify query

Modifies the query specified by ID.

`PATCH /api/v1/fleet/queries/:id`

#### Parameters

| Name                        | Type    | In   | Description                                                                                                                                            |
| --------------------------- | ------- | ---- | ------------------------------------------------------------------------------------------------------------------------------------------------------ |
| id                          | integer | path | **Required.** The ID of the query.                                                                                                                     |
| name                        | string  | body | The name of the query.                                                                                                                                 |
| query                       | string  | body | The query in SQL syntax.                                                                                                                               |
| description                 | string  | body | The query's description.                                                                                                                               |
| observer_can_run            | bool    | body | Whether or not users with the `observer` role can run the query. In Fleet 4.0.0, 3 user roles were introduced (`admin`, `maintainer`, and `observer`). This field is only relevant for the `observer` role. The `observer_plus` role can run any query and is not limited by this flag (`observer_plus` role was added in Fleet 4.30.0). |
| interval                   | integer | body | The amount of time, in seconds, the query waits before running. Can be set to `0` to never run. Default: 0.       |
| platform                    | string  | body | The OS platforms where this query will run (other platforms ignored). Comma-separated string. If set to "", runs on all compatible platforms.                    |
| min_osquery_version             | string  | body | The minimum required osqueryd version installed on a host. If omitted, all osqueryd versions are acceptable.                                                                          |
| automations_enabled             | boolean | body | Whether to send data to the configured log destination according to the query's `interval`. |
| logging             | string  | body | The type of log output for this query. Valid values: `"snapshot"`(default), `"differential"`, or `"differential_ignore_removals"`.                        |
| discard_data        | bool    | body | Whether to skip saving the latest query results for each host. |

> Note that any of the following conditions will cause the existing query report to be deleted:
> - Updating the `query` (SQL) field
> - Changing `discard_data` from `false` to `true`
> - Changing `logging` from `"snapshot"` to `"differential"` or `"differential_ignore_removals"`

#### Example

`PATCH /api/v1/fleet/queries/2`

##### Request body

```json
{
  "name": "new_title_for_my_query",
  "interval": 3600, // Once per hour,
  "platform": "",
  "min_osquery_version": "",
  "automations_enabled": false,
  "discard_data": true
}
```

##### Default response

`Status: 200`

```json
{
  "query": {
    "created_at": "2021-01-22T17:23:27Z",
    "updated_at": "2021-01-22T17:23:27Z",
    "id": 288,
    "name": "new_title_for_my_query",
    "description": "This is a new query.",
    "query": "SELECT * FROM osquery_info",
    "team_id": null,
    "interval": 3600,
    "platform": "",
    "min_osquery_version": "",
    "automations_enabled": false,
    "logging": "snapshot",
    "saved": true,
    "author_id": 1,
    "author_name": "noah",
    "observer_can_run": true,
    "discard_data": true,
    "packs": []
  }
}
```

### Delete query by name

Deletes the query specified by name.

`DELETE /api/v1/fleet/queries/:name`

#### Parameters

| Name | Type       | In   | Description                          |
| ---- | ---------- | ---- | ------------------------------------ |
| name | string     | path | **Required.** The name of the query. |
| team_id | integer | body | The ID of the parent team of the query to be deleted. If omitted, Fleet will search among queries in the global context. |

#### Example

`DELETE /api/v1/fleet/queries/foo`

##### Default response

`Status: 200`


### Delete query by ID

Deletes the query specified by ID.

`DELETE /api/v1/fleet/queries/id/:id`

#### Parameters

| Name | Type    | In   | Description                        |
| ---- | ------- | ---- | ---------------------------------- |
| id   | integer | path | **Required.** The ID of the query. |

#### Example

`DELETE /api/v1/fleet/queries/id/28`

##### Default response

`Status: 200`


### Delete queries

Deletes the queries specified by ID. Returns the count of queries successfully deleted.

`POST /api/v1/fleet/queries/delete`

#### Parameters

| Name | Type | In   | Description                           |
| ---- | ---- | ---- | ------------------------------------- |
| ids  | list | body | **Required.** The IDs of the queries. |

#### Example

`POST /api/v1/fleet/queries/delete`

##### Request body

```json
{
  "ids": [
    2, 24, 25
  ]
}
```

##### Default response

`Status: 200`

```json
{
  "deleted": 3
}
```

### Run live query

Run one or more live queries against the specified hosts and responds with the results
collected after 25 seconds.

If multiple queries are provided, they run concurrently. Response time is capped at 25 seconds from
when the API request was received, regardless of how many queries you are running, and regardless
whether all results have been gathered or not. This API does not return any results until the fixed
time period elapses, at which point all of the collected results are returned.

The fixed time period is configurable via environment variable on the Fleet server (eg.
`FLEET_LIVE_QUERY_REST_PERIOD=90s`). If setting a higher value, be sure that you do not exceed your
load balancer timeout.

> WARNING: This API endpoint collects responses in-memory (RAM) on the Fleet compute instance handling this request, which can overflow if the result set is large enough.  This has the potential to crash the process and/or cause an autoscaling event in your cloud provider, depending on how Fleet is deployed.

`GET /api/v1/fleet/queries/run`

#### Parameters

| Name      | Type  | In   | Description                                                                                                                                                        |
|-----------|-------|------|--------------------------------------------------------------------------------------------------------------------------------------------------------------------|
| query_ids | array | body | **Required**. The IDs of the saved queries to run. If a mix of authorized and unauthorized IDs is provided, only results from authorized queries will be returned. |
| host_ids  | array | body | **Required**. The IDs of the hosts to target. User must be authorized to target all of these hosts.                                                                |

#### Example

`GET /api/v1/fleet/queries/run`

##### Request body

```json
{
  "query_ids": [ 1, 2 ],
  "host_ids": [ 1, 4, 34, 27 ]
}
```

##### Default response

```json
{
  "summary": {
    "targeted_host_count": 4,
    "responded_host_count": 2
  },
  "live_query_results": [
    {
      "query_id": 2,
      "results": [
        {
          "host_id": 1,
          "rows": [
            {
              "build_distro": "10.12",
              "build_platform": "darwin",
              "config_hash": "7bb99fa2c8a998c9459ec71da3a84d66c592d6d3",
              "config_valid": "1",
              "extensions": "active",
              "instance_id": "9a2ec7bf-4946-46ea-93bf-455e0bcbd068",
              "pid": "23413",
              "platform_mask": "21",
              "start_time": "1635194306",
              "uuid": "4C182AC7-75F7-5AF4-A74B-1E165ED35742",
              "version": "4.9.0",
              "watcher": "23412"
            }
          ],
          "error": null
        },
        {
          "host_id": 2,
          "rows": [],
          "error": "no such table: os_version"
        }
      ]
    }
  ]
}
```

---

## Schedule

> The schedule API endpoints are deprecated as of Fleet 4.35. They are maintained for backwards compatibility.
> Please use the [queries](#queries) endpoints, which as of 4.35 have attributes such as `interval` and `platform` that enable scheduling.

- [Get schedule (deprecated)](#get-schedule)
- [Add query to schedule (deprecated)](#add-query-to-schedule)
- [Edit query in schedule (deprecated)](#edit-query-in-schedule)
- [Remove query from schedule (deprecated)](#remove-query-from-schedule)
- [Team schedule](#team-schedule)

Scheduling queries in Fleet is the best practice for collecting data from hosts.

These API routes let you control your scheduled queries.

### Get schedule

> The schedule API endpoints are deprecated as of Fleet 4.35. They are maintained for backwards compatibility.
> Please use the [queries](#queries) endpoints, which as of 4.35 have attributes such as `interval` and `platform` that enable scheduling.

`GET /api/v1/fleet/global/schedule`

#### Parameters

None.

#### Example

`GET /api/v1/fleet/global/schedule`

##### Default response

`Status: 200`

```json
{
  "global_schedule": [
    {
      "created_at": "0001-01-01T00:00:00Z",
      "updated_at": "0001-01-01T00:00:00Z",
      "id": 4,
      "pack_id": 1,
      "name": "arp_cache",
      "query_id": 2,
      "query_name": "arp_cache",
      "query": "select * from arp_cache;",
      "interval": 120,
      "snapshot": true,
      "removed": null,
      "platform": "",
      "version": "",
      "shard": null,
      "denylist": null,
      "stats": {
        "system_time_p50": 1.32,
        "system_time_p95": 4.02,
        "user_time_p50": 3.55,
        "user_time_p95": 3.00,
        "total_executions": 3920
      }
    },
    {
      "created_at": "0001-01-01T00:00:00Z",
      "updated_at": "0001-01-01T00:00:00Z",
      "id": 5,
      "pack_id": 1,
      "name": "disk_encryption",
      "query_id": 7,
      "query_name": "disk_encryption",
      "query": "select * from disk_encryption;",
      "interval": 86400,
      "snapshot": true,
      "removed": null,
      "platform": "",
      "version": "",
      "shard": null,
      "denylist": null,
      "stats": {
        "system_time_p50": 1.32,
        "system_time_p95": 4.02,
        "user_time_p50": 3.55,
        "user_time_p95": 3.00,
        "total_executions": 3920
      }
    }
  ]
}
```

### Add query to schedule

> The schedule API endpoints are deprecated as of Fleet 4.35. They are maintained for backwards compatibility.
> Please use the [queries](#queries) endpoints, which as of 4.35 have attributes such as `interval` and `platform` that enable scheduling.

`POST /api/v1/fleet/global/schedule`

#### Parameters

| Name     | Type    | In   | Description                                                                                                                      |
| -------- | ------- | ---- | -------------------------------------------------------------------------------------------------------------------------------- |
| query_id | integer | body | **Required.** The query's ID.                                                                                                    |
| interval | integer | body | **Required.** The amount of time, in seconds, the query waits before running.                                                    |
| snapshot | boolean | body | **Required.** Whether the queries logs show everything in its current state.                                                     |
| removed  | boolean | body | Whether "removed" actions should be logged. Default is `null`.                                                                   |
| platform | string  | body | The computer platform where this query will run (other platforms ignored). Empty value runs on all platforms. Default is `null`. |
| shard    | integer | body | Restrict this query to a percentage (1-100) of target hosts. Default is `null`.                                                  |
| version  | string  | body | The minimum required osqueryd version installed on a host. Default is `null`.                                                    |

#### Example

`POST /api/v1/fleet/global/schedule`

##### Request body

```json
{
  "interval": 86400,
  "query_id": 2,
  "snapshot": true
}
```

##### Default response

`Status: 200`

```json
{
  "scheduled": {
    "created_at": "0001-01-01T00:00:00Z",
    "updated_at": "0001-01-01T00:00:00Z",
    "id": 1,
    "pack_id": 5,
    "name": "arp_cache",
    "query_id": 2,
    "query_name": "arp_cache",
    "query": "select * from arp_cache;",
    "interval": 86400,
    "snapshot": true,
    "removed": null,
    "platform": "",
    "version": "",
    "shard": null,
    "denylist": null
  }
}
```

> Note that the `pack_id` is included in the response object because Fleet's Schedule feature uses [osquery query packs](https://osquery.readthedocs.io/en/stable/deployment/configuration/#query-packs) under the hood.

### Edit query in schedule

> The schedule API endpoints are deprecated as of Fleet 4.35. They are maintained for backwards compatibility.
> Please use the [queries](#queries) endpoints, which as of 4.35 have attributes such as `interval` and `platform` that enable scheduling.

`PATCH /api/v1/fleet/global/schedule/:id`

#### Parameters

| Name     | Type    | In   | Description                                                                                                   |
| -------- | ------- | ---- | ------------------------------------------------------------------------------------------------------------- |
| id       | integer | path | **Required.** The scheduled query's ID.                                                                       |
| interval | integer | body | The amount of time, in seconds, the query waits before running.                                               |
| snapshot | boolean | body | Whether the queries logs show everything in its current state.                                                |
| removed  | boolean | body | Whether "removed" actions should be logged.                                                                   |
| platform | string  | body | The computer platform where this query will run (other platforms ignored). Empty value runs on all platforms. |
| shard    | integer | body | Restrict this query to a percentage (1-100) of target hosts.                                                  |
| version  | string  | body | The minimum required osqueryd version installed on a host.                                                    |

#### Example

`PATCH /api/v1/fleet/global/schedule/5`

##### Request body

```json
{
  "interval": 604800
}
```

##### Default response

`Status: 200`

```json
{
  "scheduled": {
    "created_at": "2021-07-16T14:40:15Z",
    "updated_at": "2021-07-16T14:40:15Z",
    "id": 5,
    "pack_id": 1,
    "name": "arp_cache",
    "query_id": 2,
    "query_name": "arp_cache",
    "query": "select * from arp_cache;",
    "interval": 604800,
    "snapshot": true,
    "removed": null,
    "platform": "",
    "shard": null,
    "denylist": null
  }
}
```

### Remove query from schedule

> The schedule API endpoints are deprecated as of Fleet 4.35. They are maintained for backwards compatibility.
> Please use the [queries](#queries) endpoints, which as of 4.35 have attributes such as `interval` and `platform` that enable scheduling.

`DELETE /api/v1/fleet/global/schedule/:id`

#### Parameters

None.

#### Example

`DELETE /api/v1/fleet/global/schedule/5`

##### Default response

`Status: 200`


---

### Team schedule

> The schedule API endpoints are deprecated as of Fleet 4.35. They are maintained for backwards compatibility.
> Please use the [queries](#queries) endpoints, which as of 4.35 have attributes such as `interval` and `platform` that enable scheduling.

- [Get team schedule (deprecated)](#get-team-schedule)
- [Add query to team schedule (deprecated)](#add-query-to-team-schedule)
- [Edit query in team schedule (deprecated)](#edit-query-in-team-schedule)
- [Remove query from team schedule (deprecated)](#remove-query-from-team-schedule)

This allows you to easily configure scheduled queries that will impact a whole team of devices.

#### Get team schedule

> The schedule API endpoints are deprecated as of Fleet 4.35. They are maintained for backwards compatibility.
> Please use the [queries](#queries) endpoints, which as of 4.35 have attributes such as `interval` and `platform` that enable scheduling.

`GET /api/v1/fleet/teams/:id/schedule`

#### Parameters

| Name            | Type    | In    | Description                                                                                                                   |
| --------------- | ------- | ----- | ----------------------------------------------------------------------------------------------------------------------------- |
| id              | integer | path  | **Required**. The team's ID.                                                                                                  |
| page            | integer | query | Page number of the results to fetch.                                                                                          |
| per_page        | integer | query | Results per page.                                                                                                             |
| order_key       | string  | query | What to order results by. Can be any column in the `activites` table.                                                         |
| order_direction | string  | query | **Requires `order_key`**. The direction of the order given the order key. Options include `asc` and `desc`. Default is `asc`. |

#### Example

`GET /api/v1/fleet/teams/2/schedule`

##### Default response

`Status: 200`

```json
{
  "scheduled": [
    {
      "created_at": "0001-01-01T00:00:00Z",
      "updated_at": "0001-01-01T00:00:00Z",
      "id": 4,
      "pack_id": 2,
      "name": "arp_cache",
      "query_id": 2,
      "query_name": "arp_cache",
      "query": "select * from arp_cache;",
      "interval": 120,
      "snapshot": true,
      "platform": "",
      "version": "",
      "removed": null,
      "shard": null,
      "denylist": null,
      "stats": {
        "system_time_p50": 1.32,
        "system_time_p95": 4.02,
        "user_time_p50": 3.55,
        "user_time_p95": 3.00,
        "total_executions": 3920
      }
    },
    {
      "created_at": "0001-01-01T00:00:00Z",
      "updated_at": "0001-01-01T00:00:00Z",
      "id": 5,
      "pack_id": 3,
      "name": "disk_encryption",
      "query_id": 7,
      "query_name": "disk_encryption",
      "query": "select * from disk_encryption;",
      "interval": 86400,
      "snapshot": true,
      "removed": null,
      "platform": "",
      "version": "",
      "shard": null,
      "denylist": null,
      "stats": {
        "system_time_p50": 1.32,
        "system_time_p95": 4.02,
        "user_time_p50": 3.55,
        "user_time_p95": 3.00,
        "total_executions": 3920
      }
    }
  ]
}
```

#### Add query to team schedule

> The schedule API endpoints are deprecated as of Fleet 4.35. They are maintained for backwards compatibility.
> Please use the [queries](#queries) endpoints, which as of 4.35 have attributes such as `interval` and `platform` that enable scheduling.

`POST /api/v1/fleet/teams/:id/schedule`

#### Parameters

| Name     | Type    | In   | Description                                                                                                                      |
| -------- | ------- | ---- | -------------------------------------------------------------------------------------------------------------------------------- |
| id       | integer | path | **Required.** The teams's ID.                                                                                                    |
| query_id | integer | body | **Required.** The query's ID.                                                                                                    |
| interval | integer | body | **Required.** The amount of time, in seconds, the query waits before running.                                                    |
| snapshot | boolean | body | **Required.** Whether the queries logs show everything in its current state.                                                     |
| removed  | boolean | body | Whether "removed" actions should be logged. Default is `null`.                                                                   |
| platform | string  | body | The computer platform where this query will run (other platforms ignored). Empty value runs on all platforms. Default is `null`. |
| shard    | integer | body | Restrict this query to a percentage (1-100) of target hosts. Default is `null`.                                                  |
| version  | string  | body | The minimum required osqueryd version installed on a host. Default is `null`.                                                    |

#### Example

`POST /api/v1/fleet/teams/2/schedule`

##### Request body

```json
{
  "interval": 86400,
  "query_id": 2,
  "snapshot": true
}
```

##### Default response

`Status: 200`

```json
{
  "scheduled": {
    "created_at": "0001-01-01T00:00:00Z",
    "updated_at": "0001-01-01T00:00:00Z",
    "id": 1,
    "pack_id": 5,
    "name": "arp_cache",
    "query_id": 2,
    "query_name": "arp_cache",
    "query": "select * from arp_cache;",
    "interval": 86400,
    "snapshot": true,
    "removed": null,
    "shard": null,
    "denylist": null
  }
}
```

#### Edit query in team schedule

> The schedule API endpoints are deprecated as of Fleet 4.35. They are maintained for backwards compatibility.
> Please use the [queries](#queries) endpoints, which as of 4.35 have attributes such as `interval` and `platform` that enable scheduling.

`PATCH /api/v1/fleet/teams/:team_id/schedule/:scheduled_query_id`

#### Parameters

| Name               | Type    | In   | Description                                                                                                   |
| ------------------ | ------- | ---- | ------------------------------------------------------------------------------------------------------------- |
| team_id            | integer | path | **Required.** The team's ID.                                                                                  |
| scheduled_query_id | integer | path | **Required.** The scheduled query's ID.                                                                       |
| interval           | integer | body | The amount of time, in seconds, the query waits before running.                                               |
| snapshot           | boolean | body | Whether the queries logs show everything in its current state.                                                |
| removed            | boolean | body | Whether "removed" actions should be logged.                                                                   |
| platform           | string  | body | The computer platform where this query will run (other platforms ignored). Empty value runs on all platforms. |
| shard              | integer | body | Restrict this query to a percentage (1-100) of target hosts.                                                  |
| version            | string  | body | The minimum required osqueryd version installed on a host.                                                    |

#### Example

`PATCH /api/v1/fleet/teams/2/schedule/5`

##### Request body

```json
{
  "interval": 604800
}
```

##### Default response

`Status: 200`

```json
{
  "scheduled": {
    "created_at": "2021-07-16T14:40:15Z",
    "updated_at": "2021-07-16T14:40:15Z",
    "id": 5,
    "pack_id": 1,
    "name": "arp_cache",
    "query_id": 2,
    "query_name": "arp_cache",
    "query": "select * from arp_cache;",
    "interval": 604800,
    "snapshot": true,
    "removed": null,
    "platform": "",
    "shard": null,
    "denylist": null
  }
}
```

#### Remove query from team schedule

> The schedule API endpoints are deprecated as of Fleet 4.35. They are maintained for backwards compatibility.
> Please use the [queries](#queries) endpoints, which as of 4.35 have attributes such as `interval` and `platform` that enable scheduling.

`DELETE /api/v1/fleet/teams/:team_id/schedule/:scheduled_query_id`

#### Parameters

| Name               | Type    | In   | Description                             |
| ------------------ | ------- | ---- | --------------------------------------- |
| team_id            | integer | path | **Required.** The team's ID.            |
| scheduled_query_id | integer | path | **Required.** The scheduled query's ID. |

#### Example

`DELETE /api/v1/fleet/teams/2/schedule/5`

##### Default response

`Status: 200`

---

## Scripts

- [Run script](#run-script)
- [Get script result](#get-script-result)
- [Upload a script](#upload-a-script)
- [Delete a script](#delete-a-script)
- [List scripts](#list-scripts)
- [Get or download a script](#get-or-download-a-script)
- [Get script details by host](#get-script-details-by-host)

### Run script

_Available in Fleet Premium_

Execute a script and see script results (1 minute timeout).

`POST /api/v1/fleet/scripts/run/sync`

#### Parameters

| Name            | Type    | In   | Description                                      |
| ----            | ------- | ---- | --------------------------------------------     |
| host_id         | integer | body | **Required**. The host id to run the script on.  |
| script_id       | integer | body | The ID of the existing saved script to run. Only one of either `script_id` or `script_contents` can be included in the request; omit this parameter if using `script_contents`.  |
| script_contents | string  | body | The contents of the script to run. Only one of either `script_id` or `script_contents` can be included in the request; omit this parameter if using `script_id`. |

> Note that if both `script_id` and `script_contents` are included in the request, this endpoint will respond with an error.

#### Example

`POST /api/v1/fleet/scripts/run/sync`

##### Default response

`Status: 200`

```json
{
  "host_id": 1227,
  "execution_id": "e797d6c6-3aae-11ee-be56-0242ac120002",
  "script_contents": "echo 'hello'",
  "output": "hello",
  "message": "",
  "runtime": 1,
  "host_timeout": false,
  "exit_code": 0
}
```

### Get script result

_Available in Fleet Premium_

Gets the result of a script that was executed.

#### Parameters

| Name         | Type   | In   | Description                                   |
| ----         | ------ | ---- | --------------------------------------------  |
| execution_id | string | path | **Required**. The execution id of the script. |

#### Example

`GET /api/v1/fleet/scripts/results/:execution_id`

##### Default Response

`Status: 2000`

```json
{
  "script_contents": "echo 'hello'",
  "exit_code": 0,
  "output": "hello",
  "message": "",
  "hostname": "Test Host",
  "host_timeout": false,
  "host_id": 1,
  "execution_id": "e797d6c6-3aae-11ee-be56-0242ac120002",
  "runtime": 20
}
```

> Note: `exit_code` can be `null` if Fleet hasn't heard back from the host yet.

### Upload a script

_Available in Fleet Premium_

Uploads a script, making it available to run on hosts assigned to the specified team (or no team).

`POST /api/v1/fleet/scripts`

#### Parameters

| Name            | Type    | In   | Description                                      |
| ----            | ------- | ---- | --------------------------------------------     |
| script          | file    | form | **Required**. The file containing the script.    |
| team_id         | integer | form | The team ID. If specified, the script will only be available to hosts assigned to this team. If not specified, the script will only be available to hosts on **no team**.  |

#### Example

`POST /api/v1/fleet/scripts`

##### Request headers

```http
Content-Length: 306
Content-Type: multipart/form-data; boundary=------------------------f02md47480und42y
```

##### Request body

```http
--------------------------f02md47480und42y
Content-Disposition: form-data; name="team_id"

1
--------------------------f02md47480und42y
Content-Disposition: form-data; name="script"; filename="myscript.sh"
Content-Type: application/octet-stream

echo "hello"
--------------------------f02md47480und42y--

```

##### Default response

`Status: 200`

```json
{
  "script_id": 1227
}
```

### Delete a script

_Available in Fleet Premium_

Deletes an existing script.

`DELETE /api/v1/fleet/scripts/:id`

#### Parameters

| Name            | Type    | In   | Description                                           |
| ----            | ------- | ---- | --------------------------------------------          |
| id              | integer | path | **Required**. The ID of the script to delete. |

#### Example

`DELETE /api/v1/fleet/scripts/1`

##### Default response

`Status: 204`

### List scripts

_Available in Fleet Premium_

`GET /api/v1/fleet/scripts`

#### Parameters

| Name            | Type    | In    | Description                                                                                                                   |
| --------------- | ------- | ----- | ----------------------------------------------------------------------------------------------------------------------------- |
| page            | integer | query | Page number of the results to fetch.                                                                                          |
| per_page        | integer | query | Results per page.                                                                                                             |

#### Example

`GET /api/v1/fleet/scripts`

##### Default response

`Status: 200`

```json
{
  "scripts": [
    {
      "id": 1,
      "team_id": null,
      "name": "script_1.sh",
      "created_at": "2023-07-30T13:41:07Z",
      "updated_at": "2023-07-30T13:41:07Z"
    },
    {
      "id": 2,
      "team_id": null,
      "name": "script_2.sh",
      "created_at": "2023-08-30T13:41:07Z",
      "updated_at": "2023-08-30T13:41:07Z"
    }
  ],
  "meta": {
    "has_next_results": false,
    "has_previous_results": false
  }
}

```

### Get or download a script

_Available in Fleet Premium_

`GET /api/v1/fleet/scripts/:id`

#### Parameters

| Name | Type    | In    | Description                                                       |
| ---- | ------- | ----  | -------------------------------------                             |
| id   | integer | path  | **Required.** The desired script's ID.                            |
| alt  | string  | query | If specified and set to "media", downloads the script's contents. |

#### Example (get a script)

`GET /api/v1/fleet/scripts/123`

##### Default response

`Status: 200`

```json
{
  "id": 123,
  "team_id": null,
  "name": "script_1.sh",
  "created_at": "2023-07-30T13:41:07Z",
  "updated_at": "2023-07-30T13:41:07Z"
}

```

#### Example (download a script's contents)

`GET /api/v1/fleet/scripts/123?alt=media`

##### Example response headers

```http
Content-Length: 13
Content-Type: application/octet-stream
Content-Disposition: attachment;filename="2023-09-27 script_1.sh"
```

###### Example response body

`Status: 200`

```
echo "hello"
```

### Get script details by host

_Available in Fleet Premium_

`GET /api/v1/fleet/hosts/:id/scripts`

#### Parameters

| Name            | Type    | In    | Description                                                                                                                   |
| --------------- | ------- | ----- | ----------------------------------------------------------------------------------------------------------------------------- |
| page            | integer | query | Page number of the results to fetch.                                                                                          |
| per_page        | integer | query | Results per page.                                                                                                             |

#### Example

`GET /api/v1/fleet/hosts/123/scripts`

##### Default response

`Status: 200`

```json
{
  "scripts": [
    {
      "script_id": 3,
      "name": "remove-zoom-artifacts.sh",
      "last_execution": {
        "execution_id": "e797d6c6-3aae-11ee-be56-0242ac120002",
        "executed_at": "2021-12-15T15:23:57Z",
        "status": "error"
      }
    },
    {
      "script_id": 5,
      "name": "set-timezone.sh",
      "last_execution": {
        "id": "e797d6c6-3aae-11ee-be56-0242ac120002",
        "executed_at": "2021-12-15T15:23:57Z",
        "status": "pending"
      }
    },
    {
      "script_id": 8,
      "name": "uninstall-zoom.sh",
      "last_execution": {
        "id": "e797d6c6-3aae-11ee-be56-0242ac120002",
        "executed_at": "2021-12-15T15:23:57Z",
        "status": "ran"
      }
    }
  ],
  "meta": {
    "has_next_results": false,
    "has_previous_results": false
  }
}

```

---

## Sessions

- [Get session info](#get-session-info)
- [Delete session](#delete-session)

### Get session info

Returns the session information for the session specified by ID.

`GET /api/v1/fleet/sessions/:id`

#### Parameters

| Name | Type    | In   | Description                                  |
| ---- | ------- | ---- | -------------------------------------------- |
| id   | integer | path | **Required**. The ID of the desired session. |

#### Example

`GET /api/v1/fleet/sessions/1`

##### Default response

`Status: 200`

```json
{
  "session_id": 1,
  "user_id": 1,
  "created_at": "2021-03-02T18:41:34Z"
}
```

### Delete session

Deletes the session specified by ID. When the user associated with the session next attempts to access Fleet, they will be asked to log in.

`DELETE /api/v1/fleet/sessions/:id`

#### Parameters

| Name | Type    | In   | Description                                  |
| ---- | ------- | ---- | -------------------------------------------- |
| id   | integer | path | **Required**. The id of the desired session. |

#### Example

`DELETE /api/v1/fleet/sessions/1`

##### Default response

`Status: 200`


---

## Software

- [List all software](#list-all-software)
- [Count software](#count-software)

### List all software

`GET /api/v1/fleet/software`

#### Parameters

| Name                    | Type    | In    | Description                                                                                                                                                                |
| ----------------------- | ------- | ----- | -------------------------------------------------------------------------------------------------------------------------------------------------------------------------- |
| page                    | integer | query | Page number of the results to fetch.                                                                                                                                       |
| per_page                | integer | query | Results per page.                                                                                                                                                          |
| order_key               | string  | query | What to order results by. Allowed fields are `name`, `hosts_count`, `cve_published`, `cvss_score`, `epss_probability` and `cisa_known_exploit`. Default is `hosts_count` (descending).      |
| order_direction         | string  | query | **Requires `order_key`**. The direction of the order given the order key. Options include `asc` and `desc`. Default is `asc`.                                              |
| query                   | string  | query | Search query keywords. Searchable fields include `name`, `version`, and `cve`.                                                                                             |
| team_id                 | integer | query | _Available in Fleet Premium_ Filters the software to only include the software installed on the hosts that are assigned to the specified team.                             |
| vulnerable              | bool    | query | If true or 1, only list software that has detected vulnerabilities. Default is `false`.                                                                                    |

#### Example

`GET /api/v1/fleet/software`

##### Default response

`Status: 200`

```json
{
    "counts_updated_at": "2022-01-01 12:32:00",
    "software": [
      {
        "id": 1,
        "name": "glibc",
        "version": "2.12",
        "source": "rpm_packages",
        "release": "1.212.el6",
        "vendor": "CentOS",
        "arch": "x86_64",
        "generated_cpe": "cpe:2.3:a:gnu:glibc:2.12:*:*:*:*:*:*:*",
        "vulnerabilities": [
          {
            "cve": "CVE-2009-5155",
            "details_link": "https://nvd.nist.gov/vuln/detail/CVE-2009-5155",
            "cvss_score": 7.5,
            "epss_probability": 0.01537,
            "cisa_known_exploit": false,
            "cve_published": "2022-01-01 12:32:00",
            "cve_description": "In the GNU C Library (aka glibc or libc6) before 2.28, parse_reg_exp in posix/regcomp.c misparses alternatives, which allows attackers to cause a denial of service (assertion failure and application exit) or trigger an incorrect result by attempting a regular-expression match.",
            "resolved_in_version": "2.28"
          }
        ],
        "hosts_count": 1
      }
    ]
}
```

### Count software

`GET /api/v1/fleet/software/count`

#### Parameters

| Name                    | Type    | In    | Description                                                                                                                                                                                                                                                                                                                                 |
| ----------------------- | ------- | ----- | ------------------------------------------------------------------------------------------------------------------------------------------------------------------------------------------------------------------------------------------------------------------------------------------------------------------------------------------- |
| query                   | string  | query | Search query keywords. Searchable fields include `name`, `version`, and `cve`.                                                                                                                                                                                                                                                               |
| team_id                 | integer | query | _Available in Fleet Premium_ Filters the software to only include the software installed on the hosts that are assigned to the specified team.                                                                                                                                                                                              |
| vulnerable              | bool    | query | If true or 1, only list software that has detected vulnerabilities.                                                                                                                                                                                                                                                                         |

#### Example

`GET /api/v1/fleet/software/count`

##### Default response

`Status: 200`

```json
{
  "count": 43
}
```
---

## Targets

In Fleet, targets are used to run queries against specific hosts or groups of hosts. Labels are used to create groups in Fleet.

### Search targets

The search targets endpoint returns two lists. The first list includes the possible target hosts in Fleet given the search query provided and the hosts already selected as targets. The second list includes the possible target labels in Fleet given the search query provided and the labels already selected as targets.

The returned lists are filtered based on the hosts the requesting user has access to.

`POST /api/v1/fleet/targets`

#### Parameters

| Name     | Type    | In   | Description                                                                                                                                                                |
| -------- | ------- | ---- | -------------------------------------------------------------------------------------------------------------------------------------------------------------------------- |
| query    | string  | body | The search query. Searchable items include a host's hostname or IPv4 address and labels.                                                                                   |
| query_id | integer | body | The saved query (if any) that will be run. The `observer_can_run` property on the query and the user's roles effect which targets are included.                            |
| selected | object  | body | The targets already selected. The object includes a `hosts` property which contains a list of host IDs, a `labels` with label IDs and/or a `teams` property with team IDs. |

#### Example

`POST /api/v1/fleet/targets`

##### Request body

```json
{
  "query": "172",
  "selected": {
    "hosts": [],
    "labels": [7]
  },
  "include_observer": true
}
```

##### Default response

```json
{
  "targets": {
    "hosts": [
      {
        "created_at": "2021-02-03T16:11:43Z",
        "updated_at": "2021-02-03T21:58:19Z",
        "id": 3,
        "detail_updated_at": "2021-02-03T21:58:10Z",
        "label_updated_at": "2021-02-03T21:58:10Z",
        "policy_updated_at": "2023-06-26T18:33:15Z",
        "last_enrolled_at": "2021-02-03T16:11:43Z",
        "software_updated_at": "2020-11-05T05:09:44Z",
        "seen_time": "2021-02-03T21:58:20Z",
        "hostname": "7a2f41482833",
        "uuid": "a2064cef-0000-0000-afb9-283e3c1d487e",
        "platform": "rhel",
        "osquery_version": "4.5.1",
        "os_version": "CentOS 6.10.0",
        "build": "",
        "platform_like": "rhel",
        "code_name": "",
        "uptime": 32688000000000,
        "memory": 2086899712,
        "cpu_type": "x86_64",
        "cpu_subtype": "142",
        "cpu_brand": "Intel(R) Core(TM) i5-8279U CPU @ 2.40GHz",
        "cpu_physical_cores": 4,
        "cpu_logical_cores": 4,
        "hardware_vendor": "",
        "hardware_model": "",
        "hardware_version": "",
        "hardware_serial": "",
        "computer_name": "7a2f41482833",
        "display_name": "7a2f41482833",
        "primary_ip": "172.20.0.3",
        "primary_mac": "02:42:ac:14:00:03",
        "distributed_interval": 10,
        "config_tls_refresh": 10,
        "logger_tls_period": 10,
        "additional": {},
        "status": "offline",
        "display_text": "7a2f41482833"
      },
      {
        "created_at": "2021-02-03T16:11:43Z",
        "updated_at": "2021-02-03T21:58:19Z",
        "id": 4,
        "detail_updated_at": "2021-02-03T21:58:10Z",
        "label_updated_at": "2021-02-03T21:58:10Z",
        "policy_updated_at": "2023-06-26T18:33:15Z",
        "last_enrolled_at": "2021-02-03T16:11:43Z",
        "software_updated_at": "2020-11-05T05:09:44Z",
        "seen_time": "2021-02-03T21:58:20Z",
        "hostname": "78c96e72746c",
        "uuid": "a2064cef-0000-0000-afb9-283e3c1d487e",
        "platform": "ubuntu",
        "osquery_version": "4.5.1",
        "os_version": "Ubuntu 16.4.0",
        "build": "",
        "platform_like": "debian",
        "code_name": "",
        "uptime": 32688000000000,
        "memory": 2086899712,
        "cpu_type": "x86_64",
        "cpu_subtype": "142",
        "cpu_brand": "Intel(R) Core(TM) i5-8279U CPU @ 2.40GHz",
        "cpu_physical_cores": 4,
        "cpu_logical_cores": 4,
        "hardware_vendor": "",
        "hardware_model": "",
        "hardware_version": "",
        "hardware_serial": "",
        "computer_name": "78c96e72746c",
        "display_name": "78c96e72746c",
        "primary_ip": "172.20.0.7",
        "primary_mac": "02:42:ac:14:00:07",
        "distributed_interval": 10,
        "config_tls_refresh": 10,
        "logger_tls_period": 10,
        "additional": {},
        "status": "offline",
        "display_text": "78c96e72746c"
      }
    ],
    "labels": [
      {
        "created_at": "2021-02-02T23:55:25Z",
        "updated_at": "2021-02-02T23:55:25Z",
        "id": 6,
        "name": "All Hosts",
        "description": "All hosts which have enrolled in Fleet",
        "query": "SELECT 1;",
        "label_type": "builtin",
        "label_membership_type": "dynamic",
        "host_count": 5,
        "display_text": "All Hosts",
        "count": 5
      }
    ],
    "teams": [
      {
        "id": 1,
        "created_at": "2021-05-27T20:02:20Z",
        "name": "Client Platform Engineering",
        "description": "",
        "agent_options": null,
        "user_count": 4,
        "host_count": 2,
        "display_text": "Client Platform Engineering",
        "count": 2
      }
    ]
  },
  "targets_count": 1,
  "targets_online": 1,
  "targets_offline": 0,
  "targets_missing_in_action": 0
}
```

---

## Teams

- [List teams](#list-teams)
- [Get team](#get-team)
- [Create team](#create-team)
- [Modify team](#modify-team)
- [Modify team's agent options](#modify-teams-agent-options)
- [Delete team](#delete-team)

### List teams

_Available in Fleet Premium_

`GET /api/v1/fleet/teams`

#### Parameters

| Name            | Type    | In    | Description                                                                                                                   |
| --------------- | ------- | ----- | ----------------------------------------------------------------------------------------------------------------------------- |
| page            | integer | query | Page number of the results to fetch.                                                                                          |
| per_page        | integer | query | Results per page.                                                                                                             |
| order_key       | string  | query | What to order results by. Can be any column in the `teams` table.                                                             |
| order_direction | string  | query | **Requires `order_key`**. The direction of the order given the order key. Options include `asc` and `desc`. Default is `asc`. |
| query           | string  | query | Search query keywords. Searchable fields include `name`.                                                                      |

#### Example

`GET /api/v1/fleet/teams`

##### Default response

`Status: 200`

```json
{
  "teams": [
    {
      "id": 1,
      "created_at": "2021-07-28T15:58:21Z",
      "name": "workstations",
      "description": "",
      "agent_options": {
        "config": {
          "options": {
            "pack_delimiter": "/",
            "logger_tls_period": 10,
            "distributed_plugin": "tls",
            "disable_distributed": false,
            "logger_tls_endpoint": "/api/v1/osquery/log",
            "distributed_interval": 10,
            "distributed_tls_max_attempts": 3
          },
          "decorators": {
            "load": [
              "SELECT uuid AS host_uuid FROM system_info;",
              "SELECT hostname AS hostname FROM system_info;"
            ]
          }
        },
        "overrides": {},
        "command_line_flags": {}
      },
      "user_count": 0,
      "host_count": 0,
      "secrets": [
        {
          "secret": "",
          "created_at": "2021-07-28T15:58:21Z",
          "team_id": 10
        }
      ]
    },
    {
      "id": 2,
      "created_at": "2021-08-05T21:41:42Z",
      "name": "servers",
      "description": "",
      "agent_options": {
        "spec": {
          "config": {
            "options": {
              "pack_delimiter": "/",
              "logger_tls_period": 10,
              "distributed_plugin": "tls",
              "disable_distributed": false,
              "logger_tls_endpoint": "/api/v1/osquery/log",
              "distributed_interval": 10,
              "distributed_tls_max_attempts": 3
            },
            "decorators": {
              "load": [
                "SELECT uuid AS host_uuid FROM system_info;",
                "SELECT hostname AS hostname FROM system_info;"
              ]
            }
          },
          "overrides": {},
          "command_line_flags": {}
        },
        "user_count": 0,
        "host_count": 0,
        "secrets": [
          {
            "secret": "+ncixtnZB+IE0OrbrkCLeul3U8LMVITd",
            "created_at": "2021-08-05T21:41:42Z",
            "team_id": 15
          }
        ]
      }
    }
  ]
}
```

### Get team

_Available in Fleet Premium_

`GET /api/v1/fleet/teams/:id`

#### Parameters

| Name | Type    | In   | Description                          |
| ---- | ------  | ---- | ------------------------------------ |
| id   | integer | path | **Required.** The desired team's ID. |

#### Example

`GET /api/v1/fleet/teams/1`

##### Default response

`Status: 200`

```json
{
  "team": {
    "name": "Workstations",
    "id": 1,
    "user_count": 4,
    "host_count": 0,
    "agent_options": {
      "config": {
        "options": {
          "pack_delimiter": "/",
          "logger_tls_period": 10,
          "distributed_plugin": "tls",
          "disable_distributed": false,
          "logger_tls_endpoint": "/api/v1/osquery/log",
          "distributed_interval": 10,
          "distributed_tls_max_attempts": 3
        },
        "decorators": {
          "load": [
            "SELECT uuid AS host_uuid FROM system_info;",
            "SELECT hostname AS hostname FROM system_info;"
          ]
        }
      },
      "overrides": {},
      "command_line_flags": {}
    },
    "webhook_settings": {
      "failing_policies_webhook": {
        "enable_failing_policies_webhook": false,
        "destination_url": "",
        "policy_ids": null,
        "host_batch_size": 0
      }
    },
    "mdm": {
      "macos_updates": {
        "minimum_version": "12.3.1",
        "deadline": "2022-01-01"
      },
      "windows_updates": {
        "deadline_days": 5,
        "grace_period_days": 1
      },
      "macos_settings": {
        "custom_settings": ["path/to/profile1.mobileconfig"],
        "enable_disk_encryption": false
      },
      "windows_settings": {
        "custom_settings": ["path/to/profile2.xml"],
      },
      "macos_setup": {
        "bootstrap_package": "",
        "enable_end_user_authentication": false,
        "macos_setup_assistant": "path/to/config.json"
      }
    }
  }
}
```

### Create team

_Available in Fleet Premium_

`POST /api/v1/fleet/teams`

#### Parameters

| Name | Type   | In   | Description                    |
| ---- | ------ | ---- | ------------------------------ |
| name | string | body | **Required.** The team's name. |

#### Example

`POST /api/v1/fleet/teams`

##### Request body

```json
{
  "name": "workstations"
}
```

##### Default response

`Status: 200`

```json
{
  "teams": [
    {
      "name": "workstations",
      "id": 1,
      "user_count": 0,
      "host_count": 0,
      "agent_options": {
        "config": {
          "options": {
            "pack_delimiter": "/",
            "logger_tls_period": 10,
            "distributed_plugin": "tls",
            "disable_distributed": false,
            "logger_tls_endpoint": "/api/v1/osquery/log",
            "distributed_interval": 10,
            "distributed_tls_max_attempts": 3
          },
          "decorators": {
            "load": [
              "SELECT uuid AS host_uuid FROM system_info;",
              "SELECT hostname AS hostname FROM system_info;"
            ]
          }
        },
        "overrides": {},
        "command_line_flags": {}
      },
      "webhook_settings": {
        "failing_policies_webhook": {
          "enable_failing_policies_webhook": false,
          "destination_url": "",
          "policy_ids": null,
          "host_batch_size": 0
        }
      }
    }
  ]
}
```

### Modify team

_Available in Fleet Premium_

`PATCH /api/v1/fleet/teams/:id`

#### Parameters

| Name                                                    | Type    | In   | Description                                                                                                                                                                                               |
| ------------------------------------------------------- | ------- | ---- | --------------------------------------------------------------------------------------------------------------------------------------------------------------------------------------------------------- |
| id                                                      | integer | path | **Required.** The desired team's ID.                                                                                                                                                                      |
| name                                                    | string  | body | The team's name.                                                                                                                                                                                          |
| host_ids                                                | list    | body | A list of hosts that belong to the team.                                                                                                                                                                  |
| user_ids                                                | list    | body | A list of users that are members of the team.                                                                                                                                                             |
| webhook_settings                                        | object  | body | Webhook settings contains for the team.                                                                                                                                                                   |
| &nbsp;&nbsp;failing_policies_webhook                    | object  | body | Failing policies webhook settings.                                                                                                                                                                        |
| &nbsp;&nbsp;&nbsp;&nbsp;enable_failing_policies_webhook | boolean | body | Whether or not the failing policies webhook is enabled.                                                                                                                                                   |
| &nbsp;&nbsp;&nbsp;&nbsp;destination_url                 | string  | body | The URL to deliver the webhook requests to.                                                                                                                                                               |
| &nbsp;&nbsp;&nbsp;&nbsp;policy_ids                      | array   | body | List of policy IDs to enable failing policies webhook.                                                                                                                                                    |
| &nbsp;&nbsp;&nbsp;&nbsp;host_batch_size                 | integer | body | Maximum number of hosts to batch on failing policy webhook requests. The default, 0, means no batching (all hosts failing a policy are sent on one request).                                              |
| integrations                                            | object  | body | Integrations settings for the team. Note that integrations referenced here must already exist globally, created by a call to [Modify configuration](#modify-configuration).                               |
| &nbsp;&nbsp;jira                                        | array   | body | Jira integrations configuration.                                                                                                                                                                          |
| &nbsp;&nbsp;&nbsp;&nbsp;url                             | string  | body | The URL of the Jira server to use.                                                                                                                                                                        |
| &nbsp;&nbsp;&nbsp;&nbsp;project_key                     | string  | body | The project key of the Jira integration to use. Jira tickets will be created in this project.                                                                                                             |
| &nbsp;&nbsp;&nbsp;&nbsp;enable_failing_policies         | boolean | body | Whether or not that Jira integration is enabled for failing policies. Only one failing policy automation can be enabled at a given time (enable_failing_policies_webhook and enable_failing_policies).    |
| &nbsp;&nbsp;zendesk                                     | array   | body | Zendesk integrations configuration.                                                                                                                                                                       |
| &nbsp;&nbsp;&nbsp;&nbsp;url                             | string  | body | The URL of the Zendesk server to use.                                                                                                                                                                     |
| &nbsp;&nbsp;&nbsp;&nbsp;group_id                        | integer | body | The Zendesk group id to use. Zendesk tickets will be created in this group.                                                                                                                               |
| &nbsp;&nbsp;&nbsp;&nbsp;enable_failing_policies         | boolean | body | Whether or not that Zendesk integration is enabled for failing policies. Only one failing policy automation can be enabled at a given time (enable_failing_policies_webhook and enable_failing_policies). |
| mdm                                                     | object  | body | MDM settings for the team.                                                                                                                                                                                |
| &nbsp;&nbsp;macos_updates                               | object  | body | macOS updates settings.                                                                                                                                                                                   |
| &nbsp;&nbsp;&nbsp;&nbsp;minimum_version                 | string  | body | Hosts that belong to this team and are enrolled into Fleet's MDM will be nudged until their macOS is at or above this version.                                                                            |
| &nbsp;&nbsp;&nbsp;&nbsp;deadline                        | string  | body | Hosts that belong to this team and are enrolled into Fleet's MDM won't be able to dismiss the Nudge window once this deadline is past.                                                                    |
| &nbsp;&nbsp;windows_updates                             | object  | body | Windows updates settings.                                                                                                                                                                                   |
| &nbsp;&nbsp;&nbsp;&nbsp;deadline_days                   | integer | body | Hosts that belong to this team and are enrolled into Fleet's MDM will have this number of days before updates are installed on Windows.                                                                   |
| &nbsp;&nbsp;&nbsp;&nbsp;grace_period_days               | integer | body | Hosts that belong to this team and are enrolled into Fleet's MDM will have this number of days before Windows restarts to install updates.                                                                    |
| &nbsp;&nbsp;macos_settings                              | object  | body | macOS-specific settings.                                                                                                                                                                                  |
| &nbsp;&nbsp;&nbsp;&nbsp;custom_settings                 | list    | body | The list of .mobileconfig files to apply to macOS hosts that belong to this team.                                                                                                                                        |
| &nbsp;&nbsp;&nbsp;&nbsp;enable_disk_encryption          | boolean | body | Hosts that belong to this team and are enrolled into Fleet's MDM will have disk encryption enabled if set to true.                                                                                        |
| &nbsp;&nbsp;windows_settings                            | object  | body | Windows-specific settings.                                                                                                                                                                                |
| &nbsp;&nbsp;&nbsp;&nbsp;custom_settings                 | list    | body | The list of XML files to apply to Windows hosts that belong to this team.                                                                                                                                |
| &nbsp;&nbsp;macos_setup                                 | object  | body | Setup for automatic MDM enrollment of macOS hosts.                                                                                                                                                      |
| &nbsp;&nbsp;&nbsp;&nbsp;enable_end_user_authentication  | boolean | body | If set to true, end user authentication will be required during automatic MDM enrollment of new macOS hosts. Settings for your IdP provider must also be [configured](https://fleetdm.com/docs/using-fleet/mdm-macos-setup-experience#end-user-authentication-and-eula).                                                                                      |


#### Example (add users to a team)

`PATCH /api/v1/fleet/teams/1/users`

##### Request body

```json
{
  "user_ids": [1, 17, 22, 32]
}
```

##### Default response

`Status: 200`

```json
{
  "team": {
    "name": "Workstations",
    "id": 1,
    "user_count": 4,
    "host_count": 0,
    "agent_options": {
      "config": {
        "options": {
          "pack_delimiter": "/",
          "logger_tls_period": 10,
          "distributed_plugin": "tls",
          "disable_distributed": false,
          "logger_tls_endpoint": "/api/v1/osquery/log",
          "distributed_interval": 10,
          "distributed_tls_max_attempts": 3
        },
        "decorators": {
          "load": [
            "SELECT uuid AS host_uuid FROM system_info;",
            "SELECT hostname AS hostname FROM system_info;"
          ]
        }
      },
      "overrides": {},
      "command_line_flags": {}
    },
    "webhook_settings": {
      "failing_policies_webhook": {
        "enable_failing_policies_webhook": false,
        "destination_url": "",
        "policy_ids": null,
        "host_batch_size": 0
      }
    },
    "mdm": {
      "macos_updates": {
        "minimum_version": "12.3.1",
        "deadline": "2022-01-01"
      },
      "windows_updates": {
        "deadline_days": 5,
        "grace_period_days": 1
      },
      "macos_settings": {
        "custom_settings": ["path/to/profile1.mobileconfig"],
        "enable_disk_encryption": false
      },
      "windows_settings": {
        "custom_settings": ["path/to/profile2.xml"],
      },
      "macos_setup": {
        "bootstrap_package": "",
        "enable_end_user_authentication": false,
        "macos_setup_assistant": "path/to/config.json"
      }
    }
  }
}
```

#### Example (transfer hosts to a team)

`PATCH /api/v1/fleet/teams/1`

##### Request body

```json
{
  "host_ids": [3, 6, 7, 8, 9, 20, 32, 44]
}
```

##### Default response

`Status: 200`

```json
{
  "team": {
    "name": "Workstations",
    "id": 1,
    "user_count": 4,
    "host_count": 8,
    "agent_options": {
      "config": {
        "options": {
          "pack_delimiter": "/",
          "logger_tls_period": 10,
          "distributed_plugin": "tls",
          "disable_distributed": false,
          "logger_tls_endpoint": "/api/v1/osquery/log",
          "distributed_interval": 10,
          "distributed_tls_max_attempts": 3
        },
        "decorators": {
          "load": [
            "SELECT uuid AS host_uuid FROM system_info;",
            "SELECT hostname AS hostname FROM system_info;"
          ]
        }
      },
      "overrides": {},
      "command_line_flags": {}
    },
    "webhook_settings": {
      "failing_policies_webhook": {
        "enable_failing_policies_webhook": false,
        "destination_url": "",
        "policy_ids": null,
        "host_batch_size": 0
      }
    }
  }
}
```

### Modify team's agent options

_Available in Fleet Premium_

`POST /api/v1/fleet/teams/:id/agent_options`

#### Parameters

| Name                             | Type    | In    | Description                                                                                                                                                  |
| ---                              | ---     | ---   | ---                                                                                                                                                          |
| id                               | integer | path  | **Required.** The desired team's ID.                                                                                                                         |
| force                            | bool    | query | Force apply the options even if there are validation errors.                                                                                                 |
| dry_run                          | bool    | query | Validate the options and return any validation errors, but do not apply the changes.                                                                         |
| _JSON data_                      | object  | body  | The JSON to use as agent options for this team. See [Agent options](https://fleetdm.com/docs/using-fleet/configuration-files#agent-options) for details.                              |

#### Example

`POST /api/v1/fleet/teams/1/agent_options`

##### Request body

```json
{
  "config": {
    "options": {
      "pack_delimiter": "/",
      "logger_tls_period": 20,
      "distributed_plugin": "tls",
      "disable_distributed": false,
      "logger_tls_endpoint": "/api/v1/osquery/log",
      "distributed_interval": 60,
      "distributed_tls_max_attempts": 3
    },
    "decorators": {
      "load": [
        "SELECT uuid AS host_uuid FROM system_info;",
        "SELECT hostname AS hostname FROM system_info;"
      ]
    }
  },
  "overrides": {},
  "command_line_flags": {}
}
```

##### Default response

`Status: 200`

```json
{
  "team": {
    "name": "Workstations",
    "id": 1,
    "user_count": 4,
    "host_count": 8,
    "agent_options": {
      "config": {
        "options": {
          "pack_delimiter": "/",
          "logger_tls_period": 20,
          "distributed_plugin": "tls",
          "disable_distributed": false,
          "logger_tls_endpoint": "/api/v1/osquery/log",
          "distributed_interval": 60,
          "distributed_tls_max_attempts": 3
        },
        "decorators": {
          "load": [
            "SELECT uuid AS host_uuid FROM system_info;",
            "SELECT hostname AS hostname FROM system_info;"
          ]
        }
      },
      "overrides": {},
      "command_line_flags": {}
    },
    "webhook_settings": {
      "failing_policies_webhook": {
        "enable_failing_policies_webhook": false,
        "destination_url": "",
        "policy_ids": null,
        "host_batch_size": 0
      }
    }
  }
}
```

### Delete team

_Available in Fleet Premium_

`DELETE /api/v1/fleet/teams/:id`

#### Parameters

| Name | Type    | In   | Description                          |
| ---- | ------  | ---- | ------------------------------------ |
| id   | integer | path | **Required.** The desired team's ID. |

#### Example

`DELETE /api/v1/fleet/teams/1`

#### Default response

`Status: 200`

---

## Translator

- [Translate IDs](#translate-ids)

### Translate IDs

Transforms a host name into a host id. For example, the Fleet UI use this endpoint when sending live queries to a set of hosts.

`POST /api/v1/fleet/translate`

#### Parameters

| Name | Type  | In   | Description                              |
| ---- | ----- | ---- | ---------------------------------------- |
| list | array | body | **Required** list of items to translate. |

#### Example

`POST /api/v1/fleet/translate`

##### Request body

```json
{
  "list": [
    {
      "type": "user",
      "payload": {
        "identifier": "some@email.com"
      }
    },
    {
      "type": "label",
      "payload": {
        "identifier": "labelA"
      }
    },
    {
      "type": "team",
      "payload": {
        "identifier": "team1"
      }
    },
    {
      "type": "host",
      "payload": {
        "identifier": "host-ABC"
      }
    }
  ]
}
```

##### Default response

`Status: 200`

```json
{
  "list": [
    {
      "type": "user",
      "payload": {
        "identifier": "some@email.com",
        "id": 32
      }
    },
    {
      "type": "label",
      "payload": {
        "identifier": "labelA",
        "id": 1
      }
    },
    {
      "type": "team",
      "payload": {
        "identifier": "team1",
        "id": 22
      }
    },
    {
      "type": "host",
      "payload": {
        "identifier": "host-ABC",
        "id": 45
      }
    }
  ]
}
```
---

## Users

- [List all users](#list-all-users)
- [Create a user account with an invitation](#create-a-user-account-with-an-invitation)
- [Create a user account without an invitation](#create-a-user-account-without-an-invitation)
- [Get user information](#get-user-information)
- [Modify user](#modify-user)
- [Delete user](#delete-user)
- [Require password reset](#require-password-reset)
- [List a user's sessions](#list-a-users-sessions)
- [Delete a user's sessions](#delete-a-users-sessions)

The Fleet server exposes a handful of API endpoints that handles common user management operations. All the following endpoints require prior authentication meaning you must first log in successfully before calling any of the endpoints documented below.

### List all users

Returns a list of all enabled users

`GET /api/v1/fleet/users`

#### Parameters

| Name            | Type    | In    | Description                                                                                                                   |
| --------------- | ------- | ----- | ----------------------------------------------------------------------------------------------------------------------------- |
| query           | string  | query | Search query keywords. Searchable fields include `name` and `email`.                                                          |
| order_key       | string  | query | What to order results by. Can be any column in the users table.                                                               |
| order_direction | string  | query | **Requires `order_key`**. The direction of the order given the order key. Options include `asc` and `desc`. Default is `asc`. |
| page            | integer | query | Page number of the results to fetch.                                                                                          |
| query           | string  | query | Search query keywords. Searchable fields include `name` and `email`.                                                          |
| per_page        | integer | query | Results per page.                                                                                                             |
| team_id         | integer | query | _Available in Fleet Premium_ Filters the users to only include users in the specified team.                                   |

#### Example

`GET /api/v1/fleet/users`

##### Request query parameters

None.

##### Default response

`Status: 200`

```json
{
  "users": [
    {
      "created_at": "2020-12-10T03:52:53Z",
      "updated_at": "2020-12-10T03:52:53Z",
      "id": 1,
      "name": "Jane Doe",
      "email": "janedoe@example.com",
      "force_password_reset": false,
      "gravatar_url": "",
      "sso_enabled": false,
      "global_role": null,
      "api_only": false,
      "teams": [
        {
          "id": 1,
          "created_at": "0001-01-01T00:00:00Z",
          "name": "workstations",
          "description": "",
          "role": "admin"
        }
      ]
    }
  ]
}
```

##### Failed authentication

`Status: 401 Authentication Failed`

```json
{
  "message": "Authentication Failed",
  "errors": [
    {
      "name": "base",
      "reason": "Authentication failed"
    }
  ]
}
```

### Create a user account with an invitation

Creates a user account after an invited user provides registration information and submits the form.

`POST /api/v1/fleet/users`

#### Parameters

| Name                  | Type   | In   | Description                                                                                                                                                                                                                                                                                                                                              |
| --------------------- | ------ | ---- | -------------------------------------------------------------------------------------------------------------------------------------------------------------------------------------------------------------------------------------------------------------------------------------------------------------------------------------------------------- |
| email                 | string | body | **Required**. The email address of the user.                                                                                                                                                                                                                                                                                                             |
| invite_token          | string | body | **Required**. Token provided to the user in the invitation email.                                                                                                                                                                                                                                                                                        |
| name                  | string | body | **Required**. The name of the user.                                                                                                                                                                                                                                                                                                                      |
| password              | string | body | The password chosen by the user (if not SSO user).                                                                                                                                                                                                                                                                                                       |
| password_confirmation | string | body | Confirmation of the password chosen by the user.                                                                                                                                                                                                                                                                                                         |
| global_role           | string | body | The role assigned to the user. In Fleet 4.0.0, 3 user roles were introduced (`admin`, `maintainer`, and `observer`). In Fleet 4.30.0 and 4.31.0, the `observer_plus` and `gitops` roles were introduced respectively. If `global_role` is specified, `teams` cannot be specified. For more information, see [manage access](https://fleetdm.com/docs/using-fleet/manage-access).                                                                                                                                                                        |
| teams                 | array  | body | _Available in Fleet Premium_ The teams and respective roles assigned to the user. Should contain an array of objects in which each object includes the team's `id` and the user's `role` on each team. In Fleet 4.0.0, 3 user roles were introduced (`admin`, `maintainer`, and `observer`). In Fleet 4.30.0 and 4.31.0, the `observer_plus` and `gitops` roles were introduced respectively. If `teams` is specified, `global_role` cannot be specified. For more information, see [manage access](https://fleetdm.com/docs/using-fleet/manage-access). |

#### Example

`POST /api/v1/fleet/users`

##### Request query parameters

```json
{
  "email": "janedoe@example.com",
  "invite_token": "SjdReDNuZW5jd3dCbTJtQTQ5WjJTc2txWWlEcGpiM3c=",
  "name": "janedoe",
  "password": "test-123",
  "password_confirmation": "test-123",
  "teams": [
    {
      "id": 2,
      "role": "observer"
    },
    {
      "id": 4,
      "role": "observer"
    }
  ]
}
```

##### Default response

`Status: 200`

```json
{
  "user": {
    "created_at": "0001-01-01T00:00:00Z",
    "updated_at": "0001-01-01T00:00:00Z",
    "id": 2,
    "name": "janedoe",
    "email": "janedoe@example.com",
    "enabled": true,
    "force_password_reset": false,
    "gravatar_url": "",
    "sso_enabled": false,
    "global_role": "admin",
    "teams": []
  }
}
```

##### Failed authentication

`Status: 401 Authentication Failed`

```json
{
  "message": "Authentication Failed",
  "errors": [
    {
      "name": "base",
      "reason": "Authentication failed"
    }
  ]
}
```

##### Expired or used invite code

`Status: 404 Resource Not Found`

```json
{
  "message": "Resource Not Found",
  "errors": [
    {
      "name": "base",
      "reason": "Invite with token SjdReDNuZW5jd3dCbTJtQTQ5WjJTc2txWWlEcGpiM3c= was not found in the datastore"
    }
  ]
}
```

##### Validation failed

`Status: 422 Validation Failed`

The same error will be returned whenever one of the required parameters fails the validation.

```json
{
  "message": "Validation Failed",
  "errors": [
    {
      "name": "name",
      "reason": "cannot be empty"
    }
  ]
}
```

### Create a user account without an invitation

Creates a user account without requiring an invitation, the user is enabled immediately.
By default, the user will be forced to reset its password upon first login.

`POST /api/v1/fleet/users/admin`

#### Parameters

| Name        | Type    | In   | Description                                                                                                                                                                                                                                                                                                                                              |
| ----------- | ------- | ---- | -------------------------------------------------------------------------------------------------------------------------------------------------------------------------------------------------------------------------------------------------------------------------------------------------------------------------------------------------------- |
| email       | string  | body | **Required**. The user's email address.                                                                                                                                                                                                                                                                                                                  |
| name        | string  | body | **Required**. The user's full name or nickname.                                                                                                                                                                                                                                                                                                          |
| password    | string  | body | The user's password (required for non-SSO users).                                                                                                                                                                                                                                                                                                        |
| sso_enabled | boolean | body | Whether or not SSO is enabled for the user.                                                                                                                                                                                                                                                                                                              |
| api_only    | boolean | body | User is an "API-only" user (cannot use web UI) if true.                                                                                                                                                                                                                                                                                                  |
| global_role | string | body | The role assigned to the user. In Fleet 4.0.0, 3 user roles were introduced (`admin`, `maintainer`, and `observer`). In Fleet 4.30.0 and 4.31.0, the `observer_plus` and `gitops` roles were introduced respectively. If `global_role` is specified, `teams` cannot be specified. For more information, see [manage access](https://fleetdm.com/docs/using-fleet/manage-access).                                                                                                                                                                        |
| admin_forced_password_reset    | boolean | body | Sets whether the user will be forced to reset its password upon first login (default=true) |
| teams                          | array   | body | _Available in Fleet Premium_ The teams and respective roles assigned to the user. Should contain an array of objects in which each object includes the team's `id` and the user's `role` on each team. In Fleet 4.0.0, 3 user roles were introduced (`admin`, `maintainer`, and `observer`). In Fleet 4.30.0 and 4.31.0, the `observer_plus` and `gitops` roles were introduced respectively. If `teams` is specified, `global_role` cannot be specified. For more information, see [manage access](https://fleetdm.com/docs/using-fleet/manage-access). |

#### Example

`POST /api/v1/fleet/users/admin`

##### Request body

```json
{
  "name": "Jane Doe",
  "email": "janedoe@example.com",
  "password": "test-123",
  "teams": [
    {
      "id": 2,
      "role": "observer"
    },
    {
      "id": 3,
      "role": "maintainer"
    }
  ]
}
```

##### Default response

`Status: 200`

```json
{
  "user": {
    "created_at": "0001-01-01T00:00:00Z",
    "updated_at": "0001-01-01T00:00:00Z",
    "id": 5,
    "name": "Jane Doe",
    "email": "janedoe@example.com",
    "enabled": true,
    "force_password_reset": false,
    "gravatar_url": "",
    "sso_enabled": false,
    "api_only": false,
    "global_role": null,
    "teams": [
      {
        "id": 2,
        "role": "observer"
      },
      {
        "id": 3,
        "role": "maintainer"
      }
    ]
  }
}
```

##### User doesn't exist

`Status: 404 Resource Not Found`

```json
{
  "message": "Resource Not Found",
  "errors": [
    {
      "name": "base",
      "reason": "User with id=1 was not found in the datastore"
    }
  ]
}
```

### Get user information

Returns all information about a specific user.

`GET /api/v1/fleet/users/:id`

#### Parameters

| Name | Type    | In   | Description                  |
| ---- | ------- | ---- | ---------------------------- |
| id   | integer | path | **Required**. The user's id. |

#### Example

`GET /api/v1/fleet/users/2`

##### Request query parameters

```json
{
  "id": 1
}
```

##### Default response

`Status: 200`

```json
{
  "user": {
    "created_at": "2020-12-10T05:20:25Z",
    "updated_at": "2020-12-10T05:24:27Z",
    "id": 2,
    "name": "Jane Doe",
    "email": "janedoe@example.com",
    "force_password_reset": false,
    "gravatar_url": "",
    "sso_enabled": false,
    "global_role": "admin",
    "api_only": false,
    "teams": []
  }
}
```

##### User doesn't exist

`Status: 404 Resource Not Found`

```json
{
  "message": "Resource Not Found",
  "errors": [
    {
      "name": "base",
      "reason": "User with id=5 was not found in the datastore"
    }
  ]
}
```

### Modify user

`PATCH /api/v1/fleet/users/:id`

#### Parameters

| Name        | Type    | In   | Description                                                                                                                                                                                                                                                                                                                                              |
| ----------- | ------- | ---- | -------------------------------------------------------------------------------------------------------------------------------------------------------------------------------------------------------------------------------------------------------------------------------------------------------------------------------------------------------- |
| id          | integer | path | **Required**. The user's id.                                                                                                                                                                                                                                                                                                                             |
| name        | string  | body | The user's name.                                                                                                                                                                                                                                                                                                                                         |
| position    | string  | body | The user's position.                                                                                                                                                                                                                                                                                                                                     |
| email       | string  | body | The user's email.                                                                                                                                                                                                                                                                                                                                        |
| sso_enabled | boolean | body | Whether or not SSO is enabled for the user.                                                                                                                                                                                                                                                                                                              |
| api_only    | boolean | body | User is an "API-only" user (cannot use web UI) if true.                                                                                                                                                                                                                                                                                                  |
| password    | string  | body | The user's current password, required to change the user's own email or password (not required for an admin to modify another user).                                                                                                                                                                                                                     |
| new_password| string  | body | The user's new password. |
| global_role | string  | body | The role assigned to the user. In Fleet 4.0.0, 3 user roles were introduced (`admin`, `maintainer`, and `observer`). If `global_role` is specified, `teams` cannot be specified.                                                                                                                                                                         |
| teams       | array   | body | _Available in Fleet Premium_ The teams and respective roles assigned to the user. Should contain an array of objects in which each object includes the team's `id` and the user's `role` on each team. In Fleet 4.0.0, 3 user roles were introduced (`admin`, `maintainer`, and `observer`). If `teams` is specified, `global_role` cannot be specified. |

#### Example

`PATCH /api/v1/fleet/users/2`

##### Request body

```json
{
  "name": "Jane Doe",
  "global_role": "admin"
}
```

##### Default response

`Status: 200`

```json
{
  "user": {
    "created_at": "2021-02-03T16:11:06Z",
    "updated_at": "2021-02-03T16:11:06Z",
    "id": 2,
    "name": "Jane Doe",
    "email": "janedoe@example.com",
    "global_role": "admin",
    "force_password_reset": false,
    "gravatar_url": "",
    "sso_enabled": false,
    "api_only": false,
    "teams": []
  }
}
```

#### Example (modify a user's teams)

`PATCH /api/v1/fleet/users/2`

##### Request body

```json
{
  "teams": [
    {
      "id": 1,
      "role": "observer"
    },
    {
      "id": 2,
      "role": "maintainer"
    }
  ]
}
```

##### Default response

`Status: 200`

```json
{
  "user": {
    "created_at": "2021-02-03T16:11:06Z",
    "updated_at": "2021-02-03T16:11:06Z",
    "id": 2,
    "name": "Jane Doe",
    "email": "janedoe@example.com",
    "enabled": true,
    "force_password_reset": false,
    "gravatar_url": "",
    "sso_enabled": false,
    "global_role": "admin",
    "teams": [
      {
        "id": 2,
        "role": "observer"
      },
      {
        "id": 3,
        "role": "maintainer"
      }
    ]
  }
}
```

### Delete user

Delete the specified user from Fleet.

`DELETE /api/v1/fleet/users/:id`

#### Parameters

| Name | Type    | In   | Description                  |
| ---- | ------- | ---- | ---------------------------- |
| id   | integer | path | **Required**. The user's id. |

#### Example

`DELETE /api/v1/fleet/users/3`

##### Default response

`Status: 200`


### Require password reset

The selected user is logged out of Fleet and required to reset their password during the next attempt to log in. This also revokes all active Fleet API tokens for this user. Returns the user object.

`POST /api/v1/fleet/users/:id/require_password_reset`

#### Parameters

| Name  | Type    | In   | Description                                                                                    |
| ----- | ------- | ---- | ---------------------------------------------------------------------------------------------- |
| id    | integer | path | **Required**. The user's id.                                                                   |
| require | boolean | body | Whether or not the user is required to reset their password during the next attempt to log in. |

#### Example

`POST /api/v1/fleet/users/123/require_password_reset`

##### Request body

```json
{
  "require": true
}
```

##### Default response

`Status: 200`

```json
{
  "user": {
    "created_at": "2021-02-23T22:23:34Z",
    "updated_at": "2021-02-23T22:28:52Z",
    "id": 2,
    "name": "Jane Doe",
    "email": "janedoe@example.com",
    "force_password_reset": true,
    "gravatar_url": "",
    "sso_enabled": false,
    "global_role": "observer",
    "teams": []
  }
}
```

### List a user's sessions

Returns a list of the user's sessions in Fleet.

`GET /api/v1/fleet/users/:id/sessions`

#### Parameters

None.

#### Example

`GET /api/v1/fleet/users/1/sessions`

##### Default response

`Status: 200`

```json
{
  "sessions": [
    {
      "session_id": 2,
      "user_id": 1,
      "created_at": "2021-02-03T16:12:50Z"
    },
    {
      "session_id": 3,
      "user_id": 1,
      "created_at": "2021-02-09T23:40:23Z"
    },
    {
      "session_id": 6,
      "user_id": 1,
      "created_at": "2021-02-23T22:23:58Z"
    }
  ]
}
```

### Delete a user's sessions

Deletes the selected user's sessions in Fleet. Also deletes the user's API token.

`DELETE /api/v1/fleet/users/:id/sessions`

#### Parameters

| Name | Type    | In   | Description                               |
| ---- | ------- | ---- | ----------------------------------------- |
| id   | integer | path | **Required**. The ID of the desired user. |

#### Example

`DELETE /api/v1/fleet/users/1/sessions`

##### Default response

`Status: 200`

## Debug

- [Get a summary of errors](#get-a-summary-of-errors)
- [Get database information](#get-database-information)
- [Get profiling information](#get-profiling-information)

The Fleet server exposes a handful of API endpoints to retrieve debug information about the server itself in order to help troubleshooting. All the following endpoints require prior authentication meaning you must first log in successfully before calling any of the endpoints documented below.

### Get a summary of errors

Returns a set of all the errors that happened in the server during the interval of time defined by the [logging_error_retention_period](https://fleetdm.com/docs/deploying/configuration#logging-error-retention-period) configuration.

The server only stores and returns a single instance of each error.

`GET /debug/errors`

#### Parameters

| Name  | Type    | In    | Description                                                                       |
| ----- | ------- | ----- | --------------------------------------------------------------------------------- |
| flush | boolean | query | Whether or not clear the errors from Redis after reading them. Default is `false` |

#### Example

`GET /debug/errors?flush=true`

##### Default response

`Status: 200`

```json
[
  {
    "count": "3",
    "chain": [
      {
        "message": "Authorization header required"
      },
      {
        "message": "missing FleetError in chain",
        "data": {
          "timestamp": "2022-06-03T14:16:01-03:00"
        },
        "stack": [
          "github.com/fleetdm/fleet/v4/server/contexts/ctxerr.Handle (ctxerr.go:262)",
          "github.com/fleetdm/fleet/v4/server/service.encodeError (transport_error.go:80)",
          "github.com/go-kit/kit/transport/http.Server.ServeHTTP (server.go:124)"
        ]
      }
    ]
  }
]
```

### Get database information

Returns information about the current state of the database; valid keys are:

- `locks`: returns transaction locking information.
- `innodb-status`: returns InnoDB status information.
- `process-list`: returns running processes (queries, etc).

`GET /debug/db/:key`

#### Parameters

None.

### Get profiling information

Returns runtime profiling data of the server in the format expected by `go tools pprof`. The responses are equivalent to those returned by the Go `http/pprof` package.

Valid keys are: `cmdline`, `profile`, `symbol` and `trace`.

`GET /debug/pprof/:key`

#### Parameters
None.

## API errors

Fleet returns API errors as a JSON document with the following fields:
- `message`: This field contains the kind of error (bad request error, authorization error, etc.).
- `errors`: List of errors with `name` and `reason` keys.
- `uuid`: Unique identifier for the error. This identifier can be matched to Fleet logs which might contain more information about the cause of the error.

Sample of an error when trying to send an empty body on a request that expects a JSON body:
```sh
$ curl -k -H "Authorization: Bearer $TOKEN" -H 'Content-Type:application/json' "https://localhost:8080/api/v1/fleet/sso" -d ''
```
Response:
```json
{
  "message": "Bad request",
  "errors": [
    {
      "name": "base",
      "reason": "Expected JSON Body"
    }
  ],
  "uuid": "c0532a64-bec2-4cf9-aa37-96fe47ead814"
}
```

---

<meta name="description" value="Documentation for Fleet's REST API. See example requests and responses for each API endpoint.">
<meta name="pageOrderInSection" value="30"><|MERGE_RESOLUTION|>--- conflicted
+++ resolved
@@ -4556,11 +4556,8 @@
 
 _Available in Fleet Premium_
 
-<<<<<<< HEAD
+
 `GET /mdm/bootstrap/:team_id`
-=======
-`GET /api/v1/fleet/mdm/apple/bootstrap/:team_id/metadata`
->>>>>>> 3d14cc84
 
 #### Parameters
 
@@ -4798,39 +4795,6 @@
 ##### Default response
 
 `Status: 200`
-
-<<<<<<< HEAD
-=======
-### Download an EULA file
-
-_Available in Fleet Premium_
-
-Download an EULA file
-
-`GET /api/v1/fleet/mdm/apple/setup/eula/:token`
-
-#### Parameters
-
-| Name  | Type   | In    | Description                              |
-| ----- | ------ | ----- | ---------------------------------------- |
-| token | string | path  | **Required** The token of the EULA file. |
-
-#### Example
-
-`GET /api/v1/fleet/mdm/apple/setup/eula/AA598E2A-7952-46E3-B89D-526D45F7E233`
-
-##### Default response
-
-`Status: 200`
-
-```http
-Status: 200
-Content-Type: application/pdf
-Content-Disposition: attachment
-Content-Length: <length>
-Body: <blob>
-```
->>>>>>> 3d14cc84
 
 ---
 
