--- conflicted
+++ resolved
@@ -4300,6 +4300,7 @@
       "id": 121,
       "name": "Google Chrome.app",
       "package_available_for_install": "GoogleChrome.pkg",
+      "self_service": true,
       "source": "apps",
       "status": "failed",
       "last_install": {
@@ -4319,6 +4320,7 @@
       "id": 134,
       "name": "Falcon.app",
       "package_available_for_install": "FalconSensor-6.44.pkg",
+      "self_service": false,
       "source": "",
       "status": null,
       "last_install": null,
@@ -4327,7 +4329,6 @@
     {
       "id": 147,
       "name": "Firefox.app",
-      "package_available_for_install": null,
       "source": "apps",
       "bundle_identifier": "org.mozilla.firefox",
       "status": null,
@@ -4355,107 +4356,11 @@
 }
 ```
 
-<<<<<<< HEAD
-### Get host's software
-
-`GET /api/v1/fleet/hosts/:id/software`
-
-#### Parameters
-
-| Name | Type    | In   | Description                  |
-| ---- | ------- | ---- | ---------------------------- |
-| id   | integer | path | **Required**. The host's ID. |
-| page | integer | query | Page number of the results to fetch.|
-| per_page | integer | query | Results per page.|
-
-#### Example
-
-`GET /api/v1/fleet/hosts/123/software`
-
-##### Default response
-
-`Status: 200`
-
-```json
-{
-  "software": [
-    {
-      "id": 121,
-      "name": "Google Chrome.app",
-      "package_available_for_install": "GoogleChrome.pkg",
-      "self_service": true,
-      "source": "apps",
-      "bundle_identifier": "com.google.Chrome",
-      "status": "failed",
-      "detail": "Software is installed, but script after installation failed.",
-      "last_install": {
-        "install_uuid": "8bbb8ac2-b254-4387-8cba-4d8a0407368b",
-        "installed_at": "2024-05-15T15:23:57Z"
-      },
-      "installed_versions": [
-        { 
-          "version": "121.0",
-          "last_opened_at": "2024-04-01T23:03:07Z",
-          "vulnerabilities": ["CVE-2023-1234","CVE-2023-4321","CVE-2023-7654"],
-          "installed_paths": ["/Applications/Google Chrome.app"]
-        }
-      ]
-    },
-    {
-      "id": 134,
-      "name": "Falcon.app",
-      "package_available_for_install": "FalconSensor-6.44.pkg",
-      "source": "",
-      "bundle_identifier": "",
-      "status": null,
-      "detail": "",
-      "last_install": null,
-      "installed_versions": [],
-    },
-    {
-      "id": 147,
-      "name": "Firefox.app",
-      "package_available_for_install": null,
-      "source": "apps",
-      "bundle_identifier": "org.mozilla.firefox",
-      "status": null,
-      "detail": "",
-      "last_install": null,
-      "installed_versions": [
-        {
-          "version": "118.0",
-          "last_opened_at": "2024-04-01T23:03:07Z",
-          "vulnerabilities": ["CVE-2023-1234"],
-          "installed_paths": ["/Applications/Firefox.app"]
-        },
-        { 
-          "version": "119.0",
-          "last_opened_at": "2024-04-01T23:03:07Z",
-          "vulnerabilities": ["CVE-2023-4321","CVE-2023-7654"],
-          "installed_paths": ["/Downloads/Firefox.app"]
-        }
-      ]
-    },
-  ],
-  "meta": {
-    "has_next_results": false,
-    "has_previous_results": false
-  }
-}
-```
-
 ### Install software
 
-_Available in Fleet Premium_
-
-Install software on macOS, Windows, or Linux (Ubuntu) host. Software title must have `software_package` added to be installed.
-=======
-### Install software
-
 _Available in Fleet Premium._
 
 Install software on a macOS, Windows, or Linux (Ubuntu) host. Software title must have `software_package` added to be installed.
->>>>>>> f71a1f18
 
 `POST /api/v1/fleet/hosts/:id/software/install/:software_title_id`
 
@@ -8654,15 +8559,9 @@
 
 ### Add software
 
-<<<<<<< HEAD
-_Available in Fleet Premium_
-
-Add software package to install on macOS, Windows, and Linux (Ubuntu) hosts.
-=======
 _Available in Fleet Premium._
 
 Add a software package to install on macOS, Windows, and Linux (Ubuntu) hosts.
->>>>>>> f71a1f18
 
 
 `POST /api/v1/fleet/software/package`
@@ -8672,18 +8571,11 @@
 | Name            | Type    | In   | Description                                      |
 | ----            | ------- | ---- | --------------------------------------------     |
 | software        | file    | form | **Required**. Installer package file. Supported packages are PKG, MSI, EXE, and DEB.   |
-<<<<<<< HEAD
-| team_id         | integer | form | The team ID. If specified, the software will only be available to hosts assigned to this team. If not specified, the software will only be available to hosts that are not assigned to any team (No team).  |
-| install_script  | string | form | Command that Fleet runs to install software. If not specified Fleet runs [default install command](#TODO-link-to-docs) for each package type. |
+| team_id         | integer | form | **Required**. The team ID. Adds a software package to the specified team. |
+| install_script  | string | form | Command that Fleet runs to install software. If not specified Fleet runs [default install command](https://github.com/fleetdm/fleet/tree/f71a1f183cc6736205510580c8366153ea083a8d/pkg/file/scripts) for each package type. |
 | pre_install_query  | string | form | Query that is pre-install condition. If the query doesn't return any result, Fleet won't proceed to install. |
 | post_install_script | string | form | The contents of the script to run after install. If the specified script fails (exit code non-zero) software install will be marked as failed and rolled back. |
 | self_service | boolean | form | Self-service software is optional and can be installed by the end user. |
-=======
-| team_id         | integer | form | **Required**. The team ID. Adds a software package to the specified team. |
-| install_script  | string | form | Command that Fleet runs to install software. If not specified Fleet runs [default install command](#TODO-link-to-docs) for each package type. |
-| pre_install_query  | string | form | Query that is pre-install condition. If the query doesn't return any result, Fleet won't proceed to install. |
-| post_install_script | string | form | The contents of the script to run after install. If the specified script fails (exit code non-zero) software install will be marked as failed and rolled back. |
->>>>>>> f71a1f18
 
 #### Example
 
@@ -8703,12 +8595,9 @@
 Content-Disposition: form-data; name="team_id"
 1
 --------------------------d8c247122f594ba0
-<<<<<<< HEAD
 Content-Disposition: form-data; name="self_service"
 true
 --------------------------d8c247122f594ba0
-=======
->>>>>>> f71a1f18
 Content-Disposition: form-data; name="install_script"
 sudo installer -pkg /temp/FalconSensor-6.44.pkg -target /
 --------------------------d8c247122f594ba0
@@ -8731,40 +8620,24 @@
 
 ### Download software
 
-<<<<<<< HEAD
-_Available in Fleet Premium_
-
-Download software package.
-
-`GET /api/v1/fleet/software/package/:id?alt=media`
-=======
+
 _Available in Fleet Premium._
 
 Download a software package.
 
 `GET /api/v1/fleet/software/titles/:software_title_id/package/?alt=media`
->>>>>>> f71a1f18
 
 #### Parameters
 
 | Name            | Type    | In   | Description                                      |
 | ----            | ------- | ---- | --------------------------------------------     |
-<<<<<<< HEAD
-| id              | integer | path | **Required**. The ID of the software title to download software package.|
-| alt             | integer | path | **Required**. If specified and set to "media", downloads the specified software package. |
-
-#### Example
-
-`GET /api/v1/fleet/software/package/123?alt=media`
-=======
-| software_title_id              | integer | path | **Required**. The ID of the software title to download software package.|
-| team_id | integer | form | **Required**. The team ID. Downloads a software package added to the specified team. |
+| software_title_id   | integer | path | **Required**. The ID of the software title to download software package.|
+| team_id | integer | query | **Required**. The team ID. Downloads a software package added to the specified team. |
 | alt             | integer | query | **Required**. If specified and set to "media", downloads the specified software package. |
 
 #### Example
 
 `GET /api/v1/fleet/software/titles/123/package?alt=media?team_id=2`
->>>>>>> f71a1f18
 
 ##### Default response
 
@@ -8780,38 +8653,22 @@
 
 ### Delete software
 
-<<<<<<< HEAD
-_Available in Fleet Premium_
-
-Delete software package.
-
-`DELETE /api/v1/fleet/software/package/:id`
-=======
 _Available in Fleet Premium._
 
 Delete a software package.
 
 `DELETE /api/v1/fleet/software/titles/:software_title_id/package`
->>>>>>> f71a1f18
 
 #### Parameters
 
 | Name            | Type    | In   | Description                                      |
 | ----            | ------- | ---- | --------------------------------------------     |
-<<<<<<< HEAD
-| id              | integer | path | **Required**. The ID of the software title to delete software package. |
-
-#### Example
-
-`DELETE /api/v1/fleet/software/package/24`
-=======
-| software_title_id              | integer | path | **Required**. The ID of the software title for the software package to delete. |
+| software_title_id  | integer | path | **Required**. The ID of the software title for the software package to delete. |
 | team_id | integer | query | **Required**. The team ID. Deletes a software package added to the specified team. |
 
 #### Example
 
 `DELETE /api/v1/fleet/software/titles/24/package?team_id=2`
->>>>>>> f71a1f18
 
 ##### Default response
 
@@ -8819,71 +8676,25 @@
 
 ### Get installation results
 
-<<<<<<< HEAD
-_Available in Fleet Premium_
-
-`GET /api/v1/fleet/software/install/results`
-
-Get an installation result of the software that was installed.
+_Available in Fleet Premium._
+
+`GET /api/v1/fleet/software/install/results/:install_uuid`
+
+Get the results of a software installation.
 
 | Name            | Type    | In   | Description                                      |
 | ----            | ------- | ---- | --------------------------------------------     |
-| installation_uuid | string | path | **Required**. The installation UUID of the software.|
-
-#### Example
-
-`GET /api/v1/fleet/software/install/results`
-=======
-_Available in Fleet Premium._
-
-`GET /api/v1/fleet/software/install/results/:install_uuid`
-
-Get the results of a software installation.
-
-| Name            | Type    | In   | Description                                      |
-| ----            | ------- | ---- | --------------------------------------------     |
-| install_uuid | string | path | **Required**. The installation UUID of the software.|
+| install_uuid | string | path | **Required**. The software installation UUID.|
 
 #### Example
 
 `GET /api/v1/fleet/software/install/results/b15ce221-e22e-4c6a-afe7-5b3400a017da`
->>>>>>> f71a1f18
-
-##### Default response
-
-`Status: 200`
-
-```json
-<<<<<<< HEAD
-{
-  {
-    "install_uuid": "b15ce221-e22e-4c6a-afe7-5b3400a017da",
-    "software_title": "Falcon.app",
-    "software_title_id": 8353,
-    "software_package": "FalconSensor-6.44.pkg",
-    "host_id": 123,
-    "host_display_name": "Marko's MacBook Pro",
-    "status": "Failed",
-    "detail": "Script after install failed",
-    "output": "Marko's MacBook Pro",
-    "pre_install_query_output": "Query returned result\nSuccess",
-    "post_install_script_output": "Installing software...\nSuccess\nRolling back software install...\nSuccess"
-  },
-  {
-    "install_uuid": "b15ce221-e22e-4c6a-afe7-5b3400a017da",
-    "software_title": "Zoom.app",
-    "software_title_id": 4353,
-    "software_package": "ZoomInstallerFull.msi",
-    "host_id": 124,
-    "host_display_name": "WindowsLaptop-345034",
-    "status": "Pending",
-    "detail": "",
-    "output": "",
-    "pre_install_query_output": "",
-    "post_install_script_output": ""
-  },
-}
-=======
+
+##### Default response
+
+`Status: 200`
+
+```json
  {
    "install_uuid": "b15ce221-e22e-4c6a-afe7-5b3400a017da",
    "software_title": "Falcon.app",
@@ -8896,7 +8707,6 @@
    "pre_install_query_output": "Query returned result\nSuccess",
    "post_install_script_output": "Running script...\nExit code: 1 (Failed)\nRolling back software install...\nSuccess"
  }
->>>>>>> f71a1f18
 ```
 
 ### List software
@@ -8916,13 +8726,8 @@
 | query                   | string  | query | Search query keywords. Searchable fields include `title` and `cve`.                                                                                                        |
 | team_id                 | integer | query | _Available in Fleet Premium_. Filters the software to only include the software installed on the hosts that are assigned to the specified team.                            |
 | vulnerable              | bool    | query | If true or 1, only list software that has detected vulnerabilities. Default is `false`.                                                                                    |
-<<<<<<< HEAD
-| available_for_install    | bool    | query | If true or 1, only lists software that is available for install (added by the user). Default is `false`.                                                                                    |
+| available_for_install   | bool    | query | If `true` or `1`, only list software that is available for install (added by the user). Default is `false`.                                                                |
 | self_service    | bool    | query | If true or 1, only lists self-service software. Default is `false`.  |
-
-=======
-| available_for_install   | bool    | query | If `true` or `1`, only list software that is available for install (added by the user). Default is `false`.                                                                |
->>>>>>> f71a1f18
 
 #### Example
 
@@ -8941,10 +8746,7 @@
       "id": 12,
       "name": "Firefox.app",
       "software_package": "FirefoxInstall.pkg",
-<<<<<<< HEAD
       "self_service": true,
-=======
->>>>>>> f71a1f18
       "versions_count": 3,
       "source": "apps",
       "browser": "",
@@ -9129,11 +8931,7 @@
       "install_script": "sudo installer -pkg /temp/FalconSensor-6.44.pkg -target /",
       "pre_install_query": "SELECT 1 FROM macos_profiles WHERE uuid='c9f4f0d5-8426-4eb8-b61b-27c543c9d3db';",
       "post_install_script": "sudo /Applications/Falcon.app/Contents/Resources/falconctl license 0123456789ABCDEFGHIJKLMNOPQRSTUV-WX",
-<<<<<<< HEAD
       "self_service": true,
-
-=======
->>>>>>> f71a1f18
       "status": {
         "installed": 3,
         "pending": 1,
