# REST API

- [Authentication](#authentication)
- [Activities](#activities)
- [Fleet configuration](#fleet-configuration)
- [File carving](#file-carving)
- [Hosts](#hosts)
- [Labels](#labels)
- [Mobile device management (MDM)](#mobile-device-management-mdm)
- [Policies](#policies)
- [Queries](#queries)
- [Schedule (deprecated)](#schedule)
- [Scripts](#scripts)
- [Sessions](#sessions)
- [Software](#software)
- [Targets](#targets)
- [Teams](#teams)
- [Translator](#translator)
- [Users](#users)
- [API errors](#api-responses)

Use the Fleet APIs to automate Fleet.

This page includes a list of available resources and their API routes.

## Authentication

- [Retrieve your API token](#retrieve-your-api-token)
- [Log in](#log-in)
- [Log out](#log-out)
- [Forgot password](#forgot-password)
- [Change password](#change-password)
- [Reset password](#reset-password)
- [Me](#me)
- [SSO config](#sso-config)
- [Initiate SSO](#initiate-sso)
- [SSO callback](#sso-callback)

### Retrieve your API token

All API requests to the Fleet server require API token authentication unless noted in the documentation. API tokens are tied to your Fleet user account.

To get an API token, retrieve it from "My account" > "Get API token" in the Fleet UI (`/profile`). Or, you can send a request to the [login API endpoint](#log-in) to get your token.

Then, use that API token to authenticate all subsequent API requests by sending it in the "Authorization" request header, prefixed with "Bearer ":

```http
Authorization: Bearer <your token>
```

> For SSO and MFA users, email/password login is disabled. The API token can instead be retrieved from the "My account" page in the UI (/profile). On this page, choose "Get API token".

### Log in

Authenticates the user with the specified credentials. Use the token returned from this endpoint to authenticate further API requests.

`POST /api/v1/fleet/login`

> Logging in via the API is not supported for SSO and MFA users. The API token can instead be retrieved from the "My account" page in the UI (/profile). On this page, choose "Get API token".

#### Parameters

| Name     | Type   | In   | Description                                   |
| -------- | ------ | ---- | --------------------------------------------- |
| email    | string | body | **Required**. The user's email.               |
| password | string | body | **Required**. The user's plain text password. |

#### Example

`POST /api/v1/fleet/login`

##### Request body

```json
{
  "email": "janedoe@example.com",
  "password": "VArCjNW7CfsxGp67"
}
```

##### Default response

`Status: 200`

```json
{
  "user": {
    "created_at": "2020-11-13T22:57:12Z",
    "updated_at": "2020-11-13T22:57:12Z",
    "id": 1,
    "name": "Jane Doe",
    "email": "janedoe@example.com",
    "enabled": true,
    "force_password_reset": false,
    "gravatar_url": "",
    "sso_enabled": false,
    "mfa_enabled": false,
    "global_role": "admin",
    "teams": []
  },
  "token": "{your token}"
}
```

##### Authentication failed

`Status: 401 Unauthorized`

```json
{
  "message": "Authentication failed",
  "errors": [
    {
      "name": "base",
      "reason": "Authentication failed"
    }
  ],
  "uuid": "1272014b-902b-4b36-bcdb-75fde5eac1fc"
}
```

##### MFA Required

`Status: 202 Accepted`

```json
{
  "message": "We sent an email to you. Please click the magic link in the email to sign in.",
}
```

##### Too many requests / Rate limiting

`Status: 429 Too Many Requests`
`Header: retry-after: N`

> This response includes a header `retry-after` that indicates how many more seconds you are blocked before you can try again.

```json
{
  "message": "limit exceeded, retry after: Ns",
  "errors": [
    {
      "name": "base",
      "reason": "limit exceeded, retry after: Ns"
    }
  ]
}
```

---

### Log out

Logs out the authenticated user.

`POST /api/v1/fleet/logout`

#### Example

`POST /api/v1/fleet/logout`

##### Default response

`Status: 200`

---

### Forgot password

Sends a password reset email to the specified email. Requires that SMTP or SES is configured for your Fleet server.

`POST /api/v1/fleet/forgot_password`

#### Parameters

| Name  | Type   | In   | Description                                                             |
| ----- | ------ | ---- | ----------------------------------------------------------------------- |
| email | string | body | **Required**. The email of the user requesting the reset password link. |

#### Example

`POST /api/v1/fleet/forgot_password`

##### Request body

```json
{
  "email": "janedoe@example.com"
}
```

##### Default response

`Status: 200`

##### Unknown error

`Status: 500`

```json
{
  "message": "Unknown Error",
  "errors": [
    {
      "name": "base",
      "reason": "email not configured"
    }
  ]
}
```

---

### Change password

`POST /api/v1/fleet/change_password`

Changes the password for the authenticated user.

#### Parameters

| Name         | Type   | In   | Description                            |
| ------------ | ------ | ---- | -------------------------------------- |
| old_password | string | body | **Required**. The user's old password. |
| new_password | string | body | **Required**. The user's new password. |

#### Example

`POST /api/v1/fleet/change_password`

##### Request body

```json
{
  "old_password": "VArCjNW7CfsxGp67",
  "new_password": "zGq7mCLA6z4PzArC"
}
```

##### Default response

`Status: 200`

##### Validation failed

`Status: 422 Unprocessable entity`

```json
{
  "message": "Validation Failed",
  "errors": [
    {
      "name": "old_password",
      "reason": "old password does not match"
    }
  ]
}
```

### Reset password

Resets a user's password. Which user is determined by the password reset token used. The password reset token can be found in the password reset email sent to the desired user.

`POST /api/v1/fleet/reset_password`

#### Parameters

| Name                      | Type   | In   | Description                                                               |
| ------------------------- | ------ | ---- | ------------------------------------------------------------------------- |
| new_password              | string | body | **Required**. The new password.                                           |
| new_password_confirmation | string | body | **Required**. Confirmation for the new password.                          |
| password_reset_token      | string | body | **Required**. The token provided to the user in the password reset email. |

#### Example

`POST /api/v1/fleet/reset_password`

##### Request body

```json
{
  "new_password": "abc123",
  "new_password_confirmation": "abc123",
  "password_reset_token": "UU5EK0JhcVpsRkY3NTdsaVliMEZDbHJ6TWdhK3oxQ1Q="
}
```

##### Default response

`Status: 200`


---

### Me

Retrieves the user data for the authenticated user.

`GET /api/v1/fleet/me`

#### Example

`GET /api/v1/fleet/me`

##### Default response

`Status: 200`

```json
{
  "user": {
    "created_at": "2020-11-13T22:57:12Z",
    "updated_at": "2020-11-16T23:49:41Z",
    "id": 1,
    "name": "Jane Doe",
    "email": "janedoe@example.com",
    "global_role": "admin",
    "enabled": true,
    "force_password_reset": false,
    "gravatar_url": "",
    "sso_enabled": false,
    "teams": []
  },
  "available_teams" : [
    {
      "id": 1,
      "name": "Workstations",
      "description": "Employee workstations"
    }
  ],
}
```

---

### Perform required password reset

Resets the password of the authenticated user. Requires that `force_password_reset` is set to `true` prior to the request.

`POST /api/v1/fleet/perform_required_password_reset`

#### Example

`POST /api/v1/fleet/perform_required_password_reset`

##### Request body

```json
{
  "new_password": "sdPz8CV5YhzH47nK"
}
```

##### Default response

`Status: 200`

```json
{
  "user": {
    "created_at": "2020-11-13T22:57:12Z",
    "updated_at": "2020-11-17T00:09:23Z",
    "id": 1,
    "name": "Jane Doe",
    "email": "janedoe@example.com",
    "enabled": true,
    "force_password_reset": false,
    "gravatar_url": "",
    "sso_enabled": false,
    "global_role": "admin",
    "teams": []
  }
}
```

---

### SSO config

Gets the current SSO configuration.

`GET /api/v1/fleet/sso`

#### Example

`GET /api/v1/fleet/sso`

##### Default response

`Status: 200`

```json
{
  "settings": {
    "idp_name": "IDP Vendor 1",
    "idp_image_url": "",
    "sso_enabled": false
  }
}
```

---

### Initiate SSO

`POST /api/v1/fleet/sso`

A successful response contains an HTTP cookie `__Host-FLEETSSOSESSIONID` that needs to be sent on the `POST /api/v1/fleet/sso/callback` request (this HTTP cookie is used to identify the SSO login session).

#### Parameters

| Name      | Type   | In   | Description                                                                 |
| --------- | ------ | ---- | --------------------------------------------------------------------------- |
| relay_url | string | body | **Required**. The relative url to be navigated to after successful sign in. |

#### Example

`POST /api/v1/fleet/sso`

##### Request body

```json
{
  "relay_url": "/hosts/manage"
}
```

##### Default response

`Status: 200`

Example response cookie in the HTTP `Set-Cookie` header:
```
Set-Cookie: __Host-FLEETSSOSESSIONID=slI727JZ+j0FvyBRLyD/gri1rxtwpaZT; Path=/; Max-Age=300; HttpOnly; Secure
```

##### Unknown error

`Status: 500`

```json
{
  "message": "Unknown Error",
  "errors": [
    {
      "name": "base",
      "reason": "InitiateSSO getting metadata: Get \"https://idp.example.org/idp-meta.xml\": dial tcp: lookup idp.example.org on [2001:558:feed::1]:53: no such host"
    }
  ]
}
```

### SSO callback

This is the callback endpoint that the identity provider will use to send security assertions to Fleet. This is where Fleet receives and processes the response from the identify provider.

`POST /api/v1/fleet/sso/callback`

The `__Host-FLEETSSOSESSIONID` HTTP cookie must be set for non-IdP initiated SSO login requests. The value for this cookie is returned in the `POST /api/v1/fleet/sso` request.
For IdP-initiated SSO logins the cookie doesn't need to be set.

#### Parameters

| Name                     | Type   | In     | Description                                                                                                         |
| ------------------------ | ------ | ------ | ------------------------------------------------------------------------------------------------------------------- |
| SAMLResponse             | string | body   | **Required**. The SAML response from the identity provider.                                                         |
| __Host-FLEETSSOSESSIONID | string | cookie | HTTP Cookie returned in the `POST /api/v1/fleet/sso` request. This is not set/required for IdP initiated SSO logins |

#### Example

`POST /api/v1/fleet/sso/callback`

##### Request body

```json
{
  "SAMLResponse": "<SAML response from IdP>"
}
```

Example session cookie set in the `Cookie` request header:
```
Cookie: __Host-FLEETSSOSESSIONID=slI727JZ+j0FvyBRLyD/gri1rxtwpaZT
```

##### Default response

`Status: 200`


---

## Activities

### List activities

Returns a list of the activities that have been performed in Fleet. For a comprehensive list of activity types and detailed information, please see the [audit logs](https://fleetdm.com/docs/using-fleet/audit-activities) page.

`GET /api/v1/fleet/activities`

#### Parameters

| Name            | Type    | In    | Description                                                 |
|:--------------- |:------- |:----- |:------------------------------------------------------------|
| page            | integer | query | Page number of the results to fetch.                                                                                          |
| per_page        | integer | query | Results per page.                                                                                                             |
| order_key       | string  | query | What to order results by. Can be any column in the `activities` table.                                                         |
| order_direction | string  | query | **Requires `order_key`**. The direction of the order given the order key. Options include `"asc"` and `"desc"`. Default is `"asc"`. |
| query | string | query | Search query keywords. Searchable fields include `user_name` and `user_email`.
| activity_type | string | query | Indicates the activity `type` to filter by. See available activity types on the [Audit logs page](https://github.com/fleetdm/fleet/blob/main/docs/Contributing/reference/audit-logs.md).
| start_created_at | string | query | Filters to include only activities that happened after this date. If not specified, set to the earliest possible date.
| end_created_at | string | query | Filters to include only activities that happened before this date. If not specified, set to now.

#### Example

`GET /api/v1/fleet/activities?page=0&per_page=10&order_key=created_at&order_direction=desc`

##### Default response

```json
{
  "activities": [
    {
      "created_at": "2023-07-27T14:35:08Z",
      "id": 25,
      "actor_full_name": "Anna Chao",
      "actor_id": 3,
      "actor_gravatar": "",
      "actor_email": "",
      "type": "installed_software",
      "fleet_initiated": false,
      "details": {
        "status": "installed",
        "host_id": 1272,
        "host_display_name": "MacBook Pro",
        "policy_id": null,
        "policy_name": null,
        "install_uuid": "23c18ea1-8cd7-4af4-a1d8-f2666993a66b",
        "self_service": false,
        "software_title": "zoom.us.app",
        "software_package": "ZoomInstallerIT.pkg",
	    }
    },
    {
      "created_at": "2021-07-29T14:40:27Z",
      "id": 21,
      "actor_full_name": "name",
      "actor_id": 1,
      "actor_gravatar": "",
      "actor_email": "name@example.com",
      "type": "created_team",
      "fleet_initiated": false,
      "details": {
        "team_id": 2,
        "team_name": "Apples"
      }
    },
    {
      "created_at": "2023-07-27T14:35:08Z",
      "id": 25,
      "type": "installed_software",
      "fleet_initiated": true,
      "details": {
        "status": "installed",
        "host_id": 1272,
        "host_display_name": "MacBook Pro",
        "policy_id": 24,
        "policy_name": "[Install software] Zoom",
        "install_uuid": "077970ab-0ed6-4573-9cdc-ca9ef9015283",
        "self_service": false,
        "software_title": "zoom.us.app",
        "software_package": "ZoomInstallerIT.pkg",
	    }
    }
  ],
  "meta": {
    "has_next_results": false,
    "has_previous_results": false
  }
}

```

---

## File carving

- [List carves](#list-carves)
- [Get carve](#get-carve)
- [Get carve block](#get-carve-block)

Fleet supports osquery's file carving functionality as of Fleet 3.3.0. This allows the Fleet server to request files (and sets of files) from Fleet's agent (fleetd), returning the full contents to Fleet.

To initiate a file carve using the Fleet API, you can use the [live query](#run-live-query) endpoint to run a query against the `carves` table.

For more information on executing a file carve in Fleet, go to the [File carving with Fleet docs](https://github.com/fleetdm/fleet/blob/main/docs/Contributing/product-groups/orchestration/file-carving.md).

### List carves

Retrieves a list of the non expired carves. Carve contents remain available for 24 hours after the first data is provided from the osquery client.

`GET /api/v1/fleet/carves`

#### Parameters

| Name            | Type    | In    | Description                                                                                                                    |
|-----------------|---------|-------|--------------------------------------------------------------------------------------------------------------------------------|
| page            | integer | query | Page number of the results to fetch.                                                                                           |
| per_page        | integer | query | Results per page.                                                                                                              |
| order_key       | string  | query | What to order results by. Can be any field listed in the `results` array example below.                                        |
| order_direction | string  | query | **Requires `order_key`**. The direction of the order given the order key. Valid options are `"asc"` or `"desc"`. Default is `"asc"`. |
| after           | string  | query | The value to get results after. This needs `order_key` defined, as that's the column that would be used.                       |
| expired         | boolean | query | Include expired carves (default: false)                                                                                        |

#### Example

`GET /api/v1/fleet/carves`

##### Default response

`Status: 200`

```json
{
  "carves": [
    {
      "id": 1,
      "created_at": "2021-02-23T22:52:01Z",
      "host_id": 7,
      "name": "macbook-pro.local-2021-02-23T22:52:01Z-fleet_distributed_query_30",
      "block_count": 1,
      "block_size": 2000000,
      "carve_size": 2048,
      "carve_id": "c6958b5f-4c10-4dc8-bc10-60aad5b20dc8",
      "request_id": "fleet_distributed_query_30",
      "session_id": "065a1dc3-40ad-441c-afff-80c2ad7dac28",
      "expired": false,
      "max_block": 0
    },
    {
      "id": 2,
      "created_at": "2021-02-23T22:53:03Z",
      "host_id": 7,
      "name": "macbook-pro.local-2021-02-23T22:53:03Z-fleet_distributed_query_31",
      "block_count": 2,
      "block_size": 2000000,
      "carve_size": 3400704,
      "carve_id": "2b9170b9-4e11-4569-a97c-2f18d18bec7a",
      "request_id": "fleet_distributed_query_31",
      "session_id": "f73922ed-40a4-4e98-a50a-ccda9d3eb755",
      "expired": false,
      "max_block": 1,
      "error": "S3 multipart carve upload: EntityTooSmall: Your proposed upload is smaller than the minimum allowed object size"
    }
  ]
}
```

### Get carve

Retrieves the specified carve.

`GET /api/v1/fleet/carves/:id`

#### Parameters

| Name | Type    | In   | Description                           |
| ---- | ------- | ---- | ------------------------------------- |
| id   | integer | path | **Required.** The desired carve's ID. |

#### Example

`GET /api/v1/fleet/carves/1`

##### Default response

`Status: 200`

```json
{
  "carve": {
    "id": 1,
    "created_at": "2021-02-23T22:52:01Z",
    "host_id": 7,
    "name": "macbook-pro.local-2021-02-23T22:52:01Z-fleet_distributed_query_30",
    "block_count": 1,
    "block_size": 2000000,
    "carve_size": 2048,
    "carve_id": "c6958b5f-4c10-4dc8-bc10-60aad5b20dc8",
    "request_id": "fleet_distributed_query_30",
    "session_id": "065a1dc3-40ad-441c-afff-80c2ad7dac28",
    "expired": false,
    "max_block": 0
  }
}
```

### Get carve block

Retrieves the specified carve block. This endpoint retrieves the data that was carved.

`GET /api/v1/fleet/carves/:id/block/:block_id`

#### Parameters

| Name     | Type    | In   | Description                                 |
| -------- | ------- | ---- | ------------------------------------------- |
| id       | integer | path | **Required.** The desired carve's ID.       |
| block_id | integer | path | **Required.** The desired carve block's ID. |

#### Example

`GET /api/v1/fleet/carves/1/block/0`

##### Default response

`Status: 200`

```json
{
    "data": "aG9zdHMAAAAAAAAAAAAAAAAAAAAAAAAAAAAAAAAAAAAAAAAAAAAAAAAAAAAAAAAA..."
}
```
---

## Fleet configuration

- [Get certificate](#get-certificate)
- [Get configuration](#get-configuration)
- [Modify configuration](#modify-configuration)
- [Get global enroll secrets](#get-global-enroll-secrets)
- [Modify global enroll secrets](#modify-global-enroll-secrets)
- [Get team enroll secrets](#get-team-enroll-secrets)
- [Modify team enroll secrets](#modify-team-enroll-secrets)
- [Version](#version)

The Fleet server exposes API endpoints that handle the configuration of Fleet as well as endpoints that manage enroll secret operations. These endpoints require prior authentication, you so you'll need to log in before calling any of the endpoints documented below.


### Get certificate

Returns the Fleet certificate.

`GET /api/v1/fleet/config/certificate`

#### Parameters

None.

#### Example

`GET /api/v1/fleet/config/certificate`

##### Default response

`Status: 200`

```json
{
  "certificate_chain": "<certificate_chain>"
}
```

### Get configuration

Returns all information about the Fleet's configuration.

The `agent_options`, `sso_settings` and `smtp_settings` fields are only returned for admin and GitOps users with global access (see the [Role-based access guide](https://fleetdm.com/guides/role-based-access)).

`mdm.macos_settings.custom_settings`, `mdm.windows_settings.custom_settings`, `scripts`, and `mdm.macos_setup` only include the configuration profiles, scripts, and setup experience settings applied using [Fleet's YAML](https://fleetdm.com/docs/configuration/yaml-files). To list profiles, scripts, or setup experience settings added in the UI or API, use the [List configuration profiles](https://fleetdm.com/docs/rest-api/rest-api#list-custom-os-settings-configuration-profiles), [List scripts](https://fleetdm.com/docs/rest-api/rest-api#list-scripts), or GET endpoints from [Setup experience](https://fleetdm.com/docs/rest-api/rest-api#setup-experience) instead.

`GET /api/v1/fleet/config`

#### Parameters

None.

#### Example

`GET /api/v1/fleet/config`

##### Default response

`Status: 200`

```json
{
  "org_info": {
    "org_name": "fleet",
    "org_logo_url": "",
    "contact_url": "https://fleetdm.com/company/contact"
  },
  "server_settings": {
    "server_url": "https://instance.fleet.com",
    "enable_analytics": true,
    "live_query_disabled": false,
    "query_reports_disabled": false,
    "ai_features_disabled": false
  },
  "smtp_settings": {
    "enable_smtp": false,
    "configured": false,
    "sender_address": "",
    "server": "",
    "port": 587,
    "authentication_type": "authtype_username_password",
    "user_name": "",
    "password": "********",
    "enable_ssl_tls": true,
    "authentication_method": "authmethod_plain",
    "domain": "",
    "verify_ssl_certs": true,
    "enable_start_tls": true
  },
  "sso_settings": {
    "entity_id": "",
    "issuer_uri": "",
    "idp_image_url": "",
    "metadata": "",
    "metadata_url": "",
    "idp_name": "",
    "enable_sso": false,
    "enable_sso_idp_login": false,
    "enable_jit_provisioning": false,
    "sso_server_url": ""
  },
  "conditional_access": {
    "microsoft_entra_tenant_id": "<TENANT ID>",
    "microsoft_entra_connection_configured": true
  },
  "host_expiry_settings": {
    "host_expiry_enabled": false,
    "host_expiry_window": 0
  },
  "activity_expiry_settings": {
    "activity_expiry_enabled": false,
    "activity_expiry_window": 0
  },
  "features": {
    "enable_host_users": true,
    "enable_software_inventory": true,
    "additional_queries": null
  },
  "mdm": {
    "android_enabled_and_configured": true,
    "windows_enabled_and_configured": true,
    "enable_disk_encryption": true,
    "macos_updates": {
      "minimum_version": "12.3.1",
      "deadline": "2022-01-01"
    },
    "ios_updates": {
      "minimum_version": "17.0.1",
      "deadline": "2024-08-01"
    },
    "ipados_updates": {
      "minimum_version": "17.0.1",
      "deadline": "2024-08-01"
    },
    "windows_updates": {
      "deadline_days": 5,
      "grace_period_days": 1
    },
    "macos_settings": {
      "custom_settings": [
        {
          "path": "path/to/profile1.mobileconfig",
          "labels": ["Label 1", "Label 2"]
        }
      ]
    },
    "windows_settings": {
      "custom_settings": [
        {
         "path": "path/to/profile2.xml",
         "labels": ["Label 3", "Label 4"]
        }
      ],
    },
    "scripts": ["path/to/script.sh"],
    "end_user_authentication": {
      "entity_id": "",
      "metadata": "",
      "metadata_url": "",
      "idp_name": ""
    },
    "macos_migration": {
      "enable": false,
      "mode": "voluntary",
      "webhook_url": "https://webhook.example.com"
    },
    "macos_setup": {
      "bootstrap_package": "",
      "enable_end_user_authentication": false,
      "macos_setup_assistant": "path/to/config.json",
      "enable_release_device_manually": false,
      "manual_agent_install": false
    },
    "client_url": "https://instance.fleet.com"
  },
  "agent_options": {
    "spec": {
      "config": {
        "options": {
          "pack_delimiter": "/",
          "logger_tls_period": 10,
          "distributed_plugin": "tls",
          "disable_distributed": false,
          "logger_tls_endpoint": "/api/v1/osquery/log",
          "distributed_interval": 10,
          "distributed_tls_max_attempts": 3
        },
        "decorators": {
          "load": [
            "SELECT uuid AS host_uuid FROM system_info;",
            "SELECT hostname AS hostname FROM system_info;"
          ]
        }
      },
      "overrides": {},
      "command_line_flags": {}
    }
  },
  "license": {
    "tier": "premium",
    "organization": "fleet",
    "device_count": 500000,
    "managed_cloud": false,
    "expiration": "2031-10-16T00:00:00Z",
    "note": ""
  },
  "logging": {
    "debug": false,
    "json": false,
    "result": {
      "plugin": "firehose",
      "config": {
        "region": "us-east-1",
        "status_stream": "",
        "result_stream": "result-topic"
      }
    },
    "status": {
      "plugin": "filesystem",
      "config": {
        "status_log_file": "foo_status",
        "result_log_file": "",
        "enable_log_rotation": false,
        "enable_log_compression": false
      }
    }
  },
  "vulnerability_settings": {
    "databases_path": ""
  },
  "gitops": {
    "gitops_mode_enabled": false,
    "repository_url": "",
  },
  "webhook_settings": {
    "host_status_webhook": {
      "enable_host_status_webhook": true,
      "destination_url": "https://server.com",
      "host_percentage": 5,
      "days_count": 7
    },
    "failing_policies_webhook":{
      "enable_failing_policies_webhook":true,
      "destination_url": "https://server.com",
      "policy_ids": [1, 2, 3],
      "host_batch_size": 1000
    },
    "vulnerabilities_webhook":{
      "enable_vulnerabilities_webhook":true,
      "destination_url": "https://server.com",
      "host_batch_size": 1000
    },
    "activities_webhook":{
      "enable_activities_webhook":true,
      "destination_url": "https://server.com"
    }
  },
  "integrations": {
    "google_calendar": [
      {
        "domain": "example.com",
        "api_key_json": {
           "type": "service_account",
           "project_id": "fleet-in-your-calendar",
           "private_key_id": "<private key id>",
           "private_key": "-----BEGIN PRIVATE KEY-----\n<private key>\n-----END PRIVATE KEY-----\n",
           "client_email": "fleet-calendar-events@fleet-in-your-calendar.iam.gserviceaccount.com",
           "client_id": "<client id>",
           "auth_uri": "https://accounts.google.com/o/oauth2/auth",
           "token_uri": "https://oauth2.googleapis.com/token",
           "auth_provider_x509_cert_url": "https://www.googleapis.com/oauth2/v1/certs",
           "client_x509_cert_url": "https://www.googleapis.com/robot/v1/metadata/x509/fleet-calendar-events%40fleet-in-your-calendar.iam.gserviceaccount.com",
           "universe_domain": "googleapis.com"
         }
      }
    ],
    "jira": [],
    "digicert": [
      {
        "name": "DIGICERT_WIFI",
        "url": "https://one.digicert.com",
        "api_token": "********",
        "profile_id": "7ed77396-9186-4bfa-9fa7-63dddc46b8a3",
        "certificate_common_name": "$FLEET_VAR_HOST_HARDWARE_SERIAL@example.com",
        "certificate_user_principal_names": [
          "$FLEET_VAR_HOST_HARDWARE_SERIAL@example.com",
        ],
        "certificate_seat_id": "$FLEET_VAR_HOST_HARDWARE_SERIAL@example.com"
      }
    ],
    "ndes_scep_proxy": {
      "admin_url": "https://example.com/certsrv/mscep_admin/",
      "password": "********",
      "url": "https://example.com/certsrv/mscep/mscep.dll",
      "username": "Administrator@example.com"
    },
    "custom_scep_proxy": [
      {
        "name": "SCEP_WIFI",
        "url": "https://example.com/scep",
        "challenge": "********",
      },
      {
        "name": "SCEP_VPN",
        "url": "https://example.com/scep",
        "challenge": "********",
      }
    ],
    "zendesk": []
  },
  "logging": {
    "debug": false,
    "json": false,
    "result": {
        "plugin": "filesystem",
        "config": {
          "status_log_file": "/var/folders/xh/bxm1d2615tv3vrg4zrxq540h0000gn/T/osquery_status",
          "result_log_file": "/var/folders/xh/bxm1d2615tv3vrg4zrxq540h0000gn/T/osquery_result",
          "enable_log_rotation": false,
          "enable_log_compression": false
        }
      },
    "status": {
      "plugin": "filesystem",
      "config": {
        "status_log_file": "/var/folders/xh/bxm1d2615tv3vrg4zrxq540h0000gn/T/osquery_status",
        "result_log_file": "/var/folders/xh/bxm1d2615tv3vrg4zrxq540h0000gn/T/osquery_result",
        "enable_log_rotation": false,
        "enable_log_compression": false
      }
    }
  },
  "update_interval": {
    "osquery_detail": 3600000000000,
    "osquery_policy": 3600000000000
  },
  "vulnerabilities": {
    "cpe_database_url": "",
    "disable_schedule": false,
    "cve_feed_prefix_url": "",
    "databases_path": "",
    "disable_data_sync": false,
    "periodicity": 3600000000000,
    "recent_vulnerability_max_age": 2592000000000000
  }
}
```

### Modify configuration

Modifies the Fleet's configuration with the supplied information.

`PATCH /api/v1/fleet/config`

#### Parameters

| Name                     | Type    | In    | Description   |
| -----------------------  | ------- | ----  | ------------------------------------------------------------------------------------------------------------------------------------ |
| org_info                 | object  | body  | See [org_info](#org-info).                                                                                                           |
| server_settings          | object  | body  | See [server_settings](#server-settings).                                                                                             |
| smtp_settings            | object  | body  | See [smtp_settings](#smtp-settings).                                                                                                 |
| sso_settings             | object  | body  | See [sso_settings](#sso-settings).                                                                                                   |
| host_expiry_settings     | object  | body  | See [host_expiry_settings](#host-expiry-settings).                                                                                   |
| activity_expiry_settings | object  | body  | See [activity_expiry_settings](#activity-expiry-settings).                                                                           |
| agent_options            | objects | body  | The agent_options spec that is applied to all hosts. In Fleet 4.0.0 the `api/v1/fleet/spec/osquery_options` endpoints were removed.  |
| fleet_desktop            | object  | body  | See [fleet_desktop](#fleet-desktop).                                                                                                 |
| webhook_settings         | object  | body  | See [webhook_settings](#webhook-settings).                                                                                           |
| gitops                   | object  | body  | See [gitops](#gitops).                                                                                                               |
| integrations             | object  | body  | Includes `ndes_scep_proxy` object and `jira`, `zendesk`, `digicert`, `custom_scep_proxy`, and `google_calendar` arrays. See [integrations](#integrations) for details.                             |
| mdm                      | object  | body  | See [mdm](#mdm).                                                                                                                     |
| features                 | object  | body  | See [features](#features).                                                                                                           |
| scripts                  | array   | body  | A list of script files to add so they can be executed at a later time.                                                               |
| yara_rules               | array   | body  | A list of YARA rule files to add.                                                                                                    |
| force                    | boolean | query | Whether to force-apply the agent options even if there are validation errors.                                                        |
| dry_run                  | boolean | query | Whether to validate the configuration and return any validation errors **without** applying changes.                                 |


#### Example

`PATCH /api/v1/fleet/config`

##### Request body

```json
{
  "scripts": []
}
```

##### Default response

`Status: 200`

```json
{
  "org_info": {
    "org_name": "Fleet Device Management",
    "org_logo_url": "https://fleetdm.com/logo.png",
    "org_logo_url_light_background": "https://fleetdm.com/logo-light.png",
    "contact_url": "https://fleetdm.com/company/contact"
  },
  "server_settings": {
    "server_url": "https://instance.fleet.com",
    "enable_analytics": true,
    "live_query_disabled": false,
    "query_reports_disabled": false,
    "ai_features_disabled": false
  },
  "smtp_settings": {
    "enable_smtp": true,
    "configured": true,
    "sender_address": "",
    "server": "localhost",
    "port": 1025,
    "authentication_type": "authtype_username_none",
    "user_name": "",
    "password": "********",
    "enable_ssl_tls": true,
    "authentication_method": "authmethod_plain",
    "domain": "",
    "verify_ssl_certs": true,
    "enable_start_tls": true
  },
  "sso_settings": {
    "entity_id": "",
    "issuer_uri": "",
    "idp_image_url": "",
    "metadata": "",
    "metadata_url": "",
    "idp_name": "",
    "enable_sso": false,
    "enable_sso_idp_login": false,
    "enable_jit_provisioning": false,
    "sso_server_url": "https://instance.fleet.com"
  },
  "conditional_access": {
    "microsoft_entra_tenant_id": "<TENANT ID>",
    "microsoft_entra_connection_configured": true
  },
  "host_expiry_settings": {
    "host_expiry_enabled": false,
    "host_expiry_window": 0
  },
  "activity_expiry_settings": {
    "activity_expiry_enabled": false,
    "activity_expiry_window": 0
  },
  "features": {
    "enable_host_users": true,
    "enable_software_inventory": true,
    "additional_queries": null
  },
  "license": {
    "tier": "free",
    "expiration": "0001-01-01T00:00:00Z"
  },
  "mdm": {
    "enabled_and_configured": false,
    "android_enabled_and_configured": false,
    "windows_enabled_and_configured": false,
    "enable_disk_encryption": true,
    "macos_updates": {
      "minimum_version": "12.3.1",
      "deadline": "2022-01-01"
    },
    "ios_updates": {
      "minimum_version": "17.0.1",
      "deadline": "2024-08-01"
    },
    "ipados_updates": {
      "minimum_version": "17.0.1",
      "deadline": "2024-08-01"
    },
    "windows_updates": {
      "deadline_days": 5,
      "grace_period_days": 1
    },
    "macos_settings": {
      "custom_settings": [
        {
          "path": "path/to/profile1.mobileconfig",
          "labels_exclude_any": ["Label 1", "Label 2"]
        },
        {
          "path": "path/to/profile2.json",
          "labels_include_all": ["Label 3", "Label 4"]
        },
	      {
          "path": "path/to/profile3.json",
          "labels_include_any": ["Label 5", "Label 6"]
        },
      ]
    },
    "windows_settings": {
      "custom_settings": [
        {
          "path": "path/to/profile3.xml",
          "labels_exclude_any": ["Label 1", "Label 2"]
        }
      ]
    },
    "end_user_authentication": {
      "entity_id": "",
      "metadata": "",
      "metadata_url": "",
      "idp_name": ""
    },
    "macos_migration": {
      "enable": false,
      "mode": "voluntary",
      "webhook_url": "https://webhook.example.com"
    },
    "macos_setup": {
      "bootstrap_package": "",
      "enable_end_user_authentication": false,
      "macos_setup_assistant": "path/to/config.json"
    },
    "apple_server_url": "https://instance.fleet.com"
  },
  "agent_options": {
    "config": {
      "options": {
        "pack_delimiter": "/",
        "logger_tls_period": 10,
        "distributed_plugin": "tls",
        "disable_distributed": false,
        "logger_tls_endpoint": "/api/v1/osquery/log",
        "distributed_interval": 10,
        "distributed_tls_max_attempts": 3
      },
      "decorators": {
        "load": [
          "SELECT uuid AS host_uuid FROM system_info;",
          "SELECT hostname AS hostname FROM system_info;"
        ]
      }
    },
    "overrides": {},
    "command_line_flags": {}
  },
  "vulnerability_settings": {
    "databases_path": ""
  },
  "fleet_desktop": {
    "transparency_url": "https://fleetdm.com/better"
  },
  "gitops": {
    "gitops_mode_enabled": false,
    "repository_url": "",
  },
  "webhook_settings": {
    "host_status_webhook": {
      "enable_host_status_webhook": true,
      "destination_url": "https://server.com",
      "host_percentage": 5,
      "days_count": 7
    },
    "failing_policies_webhook":{
      "enable_failing_policies_webhook":true,
      "destination_url": "https://server.com",
      "policy_ids": [1, 2, 3],
      "host_batch_size": 1000
    },
    "vulnerabilities_webhook":{
      "enable_vulnerabilities_webhook":true,
      "destination_url": "https://server.com",
      "host_batch_size": 1000
    },
    "activities_webhook":{
      "enable_activities_webhook":true,
      "destination_url": "https://server.com"
    }
  },
  "integrations": {
    "google_calendar": [
      {
        "domain": "",
        "api_key_json": null
      }
    ],
    "jira": [
      {
        "url": "https://jiraserver.com",
        "username": "some_user",
        "password": "sec4et!",
        "project_key": "jira_project",
        "enable_software_vulnerabilities": false
      }
    ],
    "ndes_scep_proxy": null,
    "zendesk": []
  },
  "logging": {
      "debug": false,
      "json": false,
      "result": {
          "plugin": "firehose",
          "config": {
            "region": "us-east-1",
            "status_stream": "",
            "result_stream": "result-topic"
          }
      },
      "status": {
          "plugin": "filesystem",
          "config": {
            "status_log_file": "foo_status",
            "result_log_file": "",
            "enable_log_rotation": false,
            "enable_log_compression": false
          }
      }
  },
  "scripts": []
}
```


#### org_info

| Name                              | Type    | Description   |
| ---------------------             | ------- | ----------------------------------------------------------------------------------- |
| org_name                          | string  | The organization name.                                                              |
| org_logo_url                      | string  | The URL for the organization logo.                                                  |
| org_logo_url_light_background     | string  | The URL for the organization logo displayed in Fleet on top of light backgrounds.   |
| contact_url                       | string  | A URL that can be used by end users to contact the organization.                    |

<br/>

##### Example request body

```json
{
  "org_info": {
    "org_name": "Fleet Device Management",
    "org_logo_url": "https://fleetdm.com/logo.png",
    "org_logo_url_light_background": "https://fleetdm.com/logo-light.png",
    "contact_url": "https://fleetdm.com/company/contact"
  }
}
```

#### server_settings

| Name                              | Type    | Description   |
| ---------------------             | ------- | ------------------------------------------------------------------------------------------- |
| server_url                        | string  | The Fleet server URL.                                                                       |
| enable_analytics                  | boolean | Whether to send anonymous usage statistics. Always enabled for Fleet Premium customers.     |
| live_query_disabled               | boolean | Whether the live query capabilities are disabled.                                           |
| query_reports_disabled            | boolean | Whether query report capabilities are disabled.                                             |
| ai_features_disabled              | boolean | Whether AI features are disabled.                                                           |
| query_report_cap                  | integer | The maximum number of results to store per query report before the report is clipped. If increasing this cap, we recommend enabling reports for one query at time and monitoring your infrastructure. (Default: `1000`) |

> Note: If `server_url` changes, hosts that enrolled to the old URL will need to re-enroll, or they will no longer communicate with Fleet. Before re-enrolling Android hosts, you'll need to turn Android MDM off and back on to point Google to the new `server_url`.

<br/>

##### Example request body

```json
{
  "server_settings": {
    "server_url": "https://localhost:8080",
    "enable_analytics": true,
    "live_query_disabled": false,
    "query_reports_disabled": false,
    "ai_features_disabled": false
  }
}
```

#### smtp_settings

| Name                              | Type    | Description   |
| ---------------------             | ------- | --------------------------------------------------------------------------------------------------------------------------------------------------------------------- |
| enable_smtp                       | boolean | Whether SMTP is enabled for the Fleet app.                                                                                                                            |
| sender_address                    | string  | The sender email address for the Fleet app. An invitation email is an example of the emails that may use this sender address                                          |
| server                            | string  | The SMTP server for the Fleet app.                                                                                                                                    |
| port                              | integer | The SMTP port for the Fleet app.                                                                                                                                      |
| authentication_type               | string  | The authentication type used by the SMTP server. Options include `"authtype_username_and_password"` or `"none"`                                                       |
| user_name                         | string  | The username used to authenticate requests made to the SMTP server.                                                                                                   |
| password                          | string  | The password used to authenticate requests made to the SMTP server.                                                                                                   |
| enable_ssl_tls                    | boolean | Whether or not SSL and TLS are enabled for the SMTP server.                                                                                                           |
| authentication_method             | string  | The authentication method used to make authenticate requests to SMTP server. Options include `"authmethod_plain"`, `"authmethod_cram_md5"`, and `"authmethod_login"`. |
| domain                            | string  | The domain for the SMTP server.                                                                                                                                       |
| verify_ssl_certs                  | boolean | Whether or not SSL certificates are verified by the SMTP server. Turn this off (not recommended) if you use a self-signed certificate.                                |
| enabled_start_tls                 | boolean | Detects if STARTTLS is enabled in your SMTP server and starts to use it.                                                                                              |

<br/>

##### Example request body

```json
{
  "smtp_settings": {
    "enable_smtp": true,
    "sender_address": "",
    "server": "localhost",
    "port": 1025,
    "authentication_type": "authtype_username_none",
    "user_name": "",
    "password": "",
    "enable_ssl_tls": true,
    "authentication_method": "authmethod_plain",
    "domain": "",
    "verify_ssl_certs": true,
    "enable_start_tls": true
  }
}
```

#### sso_settings

| Name                              | Type    | Description   |
| ---------------------             | ------- | ---------------------------------------------------------------------------------------------------------------------------------------------------------------------- |
| enable_sso                        | boolean | Whether or not SSO is enabled for the Fleet application. If this value is true, you must also include most of the SSO settings parameters below.                       |
| entity_id                         | string  | The required entity ID is a URI that you use to identify Fleet when configuring the identity provider. Must be 5 or more characters.                                   |
| issuer_uri                        | string  | The URI you provide here must exactly match the Entity ID field used in the identity provider configuration.                                                           |
| idp_image_url                     | string  | An optional link to an image such as a logo for the identity provider.                                                                                                 |
| metadata_url                      | string  | A URL that references the identity provider metadata. If available from the identity provider, this is the preferred means of providing metadata. Must be either https or http |
| metadata                          | string  |  Metadata provided by the identity provider. Either `metadata` or a `metadata_url` must be provided.                                                                   |
| enable_sso_idp_login              | boolean | Determines whether Identity Provider (IdP) initiated login for Single sign-on (SSO) is enabled for the Fleet application.                                              |
| enable_jit_provisioning           | boolean | _Available in Fleet Premium._ When enabled, allows [just-in-time user provisioning](https://fleetdm.com/docs/deploy/single-sign-on-sso#just-in-time-jit-user-provisioning). |
| sso_server_url           | boolean | Update this URL if you want your Fleet users (admins, maintainers, observers) to login via SSO using a URL that's different than the base URL of your Fleet instance. If not configured, login via SSO will use the base URL of the Fleet instance. |

<br/>

##### Example request body

```json
{
  "sso_settings": {
    "enable_sso": false,
    "entity_id": "",
    "issuer_uri": "",
    "idp_image_url": "",
    "metadata_url": "",
    "metadata": "",
    "idp_name": "",
    "enable_sso_idp_login": false,
    "enable_jit_provisioning": false,
    "sso_server_url": ""
  }
}
```

#### host_expiry_settings

| Name                              | Type    | Description   |
| ---------------------             | ------- | -------------------------------------------------------------------------------------------------------------------------------------------------------------- |
| host_expiry_enabled               | boolean | When enabled, allows automatic cleanup of hosts that have not communicated with Fleet in some number of days.                                                  |
| host_expiry_window                | integer | If a host has not communicated with Fleet in the specified number of days, it will be removed. Must be greater than 0 if host_expiry_enabled is set to true.   |

<br/>

##### Example request body

```json
{
  "host_expiry_settings": {
    "host_expiry_enabled": true,
    "host_expiry_window": 7
  }
}
```

#### activity_expiry_settings

| Name                              | Type    | Description   |
| ---------------------             | ------- | --------------------------------------------------------------------------------------------------------------------------------- |
| activity_expiry_enabled           | boolean | When enabled, allows automatic cleanup of activities (and associated live query data) older than the specified number of days.    |
| activity_expiry_window            | integer | The number of days to retain activity records, if activity expiry is enabled.                                                     |

<br/>

##### Example request body

```json
{
  "activity_expiry_settings": {
    "activity_expiry_enabled": true,
    "activity_expiry_window": 90
  }
}
```

#### fleet_desktop

_Available in Fleet Premium._

| Name                              | Type    | Description   |
| ---------------------             | ------- | -------------------------------------------------------------------------------- |
| transparency_url                  | string  | The URL used to display transparency information to users of Fleet Desktop.      |

<br/>

##### Example request body

```json
{
  "fleet_desktop": {
    "transparency_url": "https://fleetdm.com/better"
  }
}
```

#### gitops

_Available in Fleet Premium._

| Name                              | Type    | Description   |
| ---------------------             | ------- | --------------------------------------------------------------------------------------------------------------------------------- |
| gitops_mode_enabled               | boolean | Whether to enable "GitOps mode", which restricts making changes via the UI that would be overridden by running `fleetctl-gitops`. (Default: `false`) |
| repository_url                    | string  | The URL for the repository where changes are managed, for Fleet instances using GitOps. Users will be sent here when GitOps mode is enabled. |

<br/>

##### Example request body

```json
{
  "gitops": {
    "gitops_mode_enabled": true,
    "repository_url": "https://github.com/exampleorg/it-and-security"
  }
}
```

#### webhook_settings

<!--
+ [`webhook_settings.host_status_webhook`](#webhook-settings-host-status-webhook)
+ [`webhook_settings.failing_policies_webhook`](#webhook-settings-failing-policies-webhook)
+ [`webhook_settings.vulnerabilities_webhook`](#webhook-settings-vulnerabilities-webhook)
+ [`webhook_settings.activities_webhook`](#webhook-settings-activities-webhook)
-->

| Name                              | Type  | Description   |
| ---------------------             | ----- | ---------------------------------------------------------------------------------------------- |
| host_status_webhook               | array | See [`webhook_settings.host_status_webhook`](#webhook-settings-host-status-webhook).           |
| failing_policies_webhook          | array | See [`webhook_settings.failing_policies_webhook`](#webhook-settings-failing-policies-webhook). |
| vulnerabilities_webhook           | array | See [`webhook_settings.vulnerabilities_webhook`](#webhook-settings-vulnerabilities-webhook).   |
| activities_webhook                | array | See [`webhook_settings.activities_webhook`](#webhook-settings-activities-webhook).             |

<br/>

##### webhook_settings.host_status_webhook

`webhook_settings.host_status_webhook` is an object with the following structure:

| Name                              | Type    | Description   |
| ---------------------             | ------- | ------------------------------------------------------------------------------------------------------------------------------------------- |
| enable_host_status_webhook        | boolean | Whether or not the host status webhook is enabled.                                                                                          |
| destination_url                   | string  | The URL to deliver the webhook request to.                                                                                                  |
| host_percentage                   | integer | The minimum percentage of hosts that must fail to check in to Fleet in order to trigger the webhook request.                                |
| days_count                        | integer | The minimum number of days that the configured `host_percentage` must fail to check in to Fleet in order to trigger the webhook request.    |

<br/>

##### webhook_settings.failing_policies_webhook

`webhook_settings.failing_policies_webhook` is an object with the following structure:

| Name                              | Type    | Description   |
| ---------------------             | ------- | ------------------------------------------------------------------------------------------------------------------- |
| enable_failing_policies_webhook   | boolean | Whether or not the failing policies webhook is enabled.                                                             |
| destination_url                   | string  | The URL to deliver the webhook requests to.                                                                         |
| policy_ids                        | array   | List of policy IDs to enable failing policies webhook.                                                              |
| host_batch_size                   | integer | Maximum number of hosts to batch on failing policy webhook requests. The default, 0, means no batching (all hosts failing a policy are sent on one request). |

<br/>

##### webhook_settings.vulnerabilities_webhook

`webhook_settings.vulnerabilities_webhook` is an object with the following structure:

| Name                              | Type    | Description   |
| ---------------------             | ------- | ------------------------------------------------------------------------------------------------------------------------------------------------------- |
| enable_vulnerabilities_webhook    | boolean | Whether or not the vulnerabilities webhook is enabled.                                                                                                  |
| destination_url                   | string  | The URL to deliver the webhook requests to.                                                                                                             |
| host_batch_size                   | integer | Maximum number of hosts to batch on vulnerabilities webhook requests. The default, 0, means no batching (all vulnerable hosts are sent on one request). |

<br/>

##### webhook_settings.activities_webhook

`webhook_settings.activities_webhook` is an object with the following structure:

| Name                              | Type    | Description   |
| ---------------------             | ------- | --------------------------------------------------------- |
| enable_activities_webhook         | boolean | Whether or not the activity feed webhook is enabled.      |
| destination_url                   | string  | The URL to deliver the webhook requests to.               |

<br/>

##### Example request body

```json
{
  "webhook_settings": {
    "host_status_webhook": {
      "enable_host_status_webhook": true,
      "destination_url": "https://server.com",
      "host_percentage": 5,
      "days_count": 7
    },
    "failing_policies_webhook":{
      "enable_failing_policies_webhook": true,
      "destination_url": "https://server.com",
      "policy_ids": [1, 2, 3],
      "host_batch_size": 1000
    },
    "vulnerabilities_webhook":{
      "enable_vulnerabilities_webhook":true,
      "destination_url": "https://server.com",
      "host_batch_size": 1000
    },
    "activities_webhook":{
      "enable_activities_webhook":true,
      "destination_url": "https://server.com"
    }
  }
}
```

#### integrations

<!--
+ [`integrations.jira`](#integrations-jira)
+ [`integrations.zendesk`](#integrations-zendesk)
+ [`integrations.google_calendar`](#integrations-google-calendar)
+ [`integrations.ndes_scep_proxy`](#integrations-ndes_scep_proxy)
-->

| Name            | Type   | Description                                                          |
|-----------------|--------|----------------------------------------------------------------------|
| jira            | array  | See [`integrations.jira`](#integrations-jira).                       |
| zendesk         | array  | See [`integrations.zendesk`](#integrations-zendesk).                 |
| google_calendar | array  | See [`integrations.google_calendar`](#integrations-google-calendar). |
| digicert | array | _Available in Fleet Premium._ See [`integrations.digicert`](#integrations-digicert). |
| ndes_scep_proxy | object | _Available in Fleet Premium._ See [`integrations.ndes_scep_proxy`](#integrations-ndes-scep-proxy). |
| custom_scep_proxy | array | _Available in Fleet Premium._ See [`integrations.custom_scep_proxy`](#integrations-scep-proxy). |


<br/>

##### integrations.jira

`integrations.jira` is an array of objects with the following structure:

| Name                              | Type    | Description   |
| ---------------------             | ------- | -------------------------------------------------------------------------------------------------------------------------------------------------------------------------------------- |
| enable_software_vulnerabilities   | boolean | Whether or not Jira integration is enabled for software vulnerabilities. Only one vulnerability automation can be enabled at a given time (enable_vulnerabilities_webhook and enable_software_vulnerabilities). |
| enable_failing_policies           | boolean | Whether or not Jira integration is enabled for failing policies. Only one failing policy automation can be enabled at a given time (enable_failing_policies_webhook and enable_failing_policies). |
| url                               | string  | The URL of the Jira server to integrate with. |
| username                          | string  | The Jira username to use for this Jira integration. |
| api_token                         | string  | The API token of the Jira username to use for this Jira integration. |
| project_key                       | string  | The Jira project key to use for this integration. Jira tickets will be created in this project. |

<br/>

> Note that when making changes to the `integrations.jira` array, all integrations must be provided (not just the one being modified). This is because the endpoint will consider missing integrations as deleted.

##### integrations.zendesk

`integrations.zendesk` is an array of objects with the following structure:

| Name                              | Type    | Description   |
| ---------------------             | ------- | -------------------------------------------------------------------------------------------------------------------------------------------------------------------------------------- |
| enable_software_vulnerabilities   | boolean | Whether or not Zendesk integration is enabled for software vulnerabilities. Only one vulnerability automation can be enabled at a given time (enable_vulnerabilities_webhook and enable_software_vulnerabilities). |
| enable_failing_policies           | boolean | Whether or not Zendesk integration is enabled for failing policies. Only one failing policy automation can be enabled at a given time (enable_failing_policies_webhook and enable_failing_policies). |
| url                               | string  | The URL of the Zendesk server to integrate with. |
| email                             | string  | The Zendesk user email to use for this Zendesk integration. |
| api_token                         | string  | The Zendesk API token to use for this Zendesk integration. |
| group_id                          | integer | The Zendesk group id to use for this integration. Zendesk tickets will be created in this group. |

<br/>

> Note that when making changes to the `integrations.zendesk` array, all integrations must be provided (not just the one being modified). This is because the endpoint will consider missing integrations as deleted.

##### integrations.google_calendar

`integrations.google_calendar` is an array of objects with the following structure:

| Name                              | Type    | Description   |
| ---------------------             | ------- | --------------------------------------------------------------------------------------------------------------------- |
| domain                            | string  | The domain for the Google Workspace service account to be used for this calendar integration.                         |
| api_key_json                      | object  | The private key JSON downloaded when generating the service account API key to be used for this calendar integration. |

<br/>

##### integrations.digicert

> **Experimental feature**. This feature is undergoing rapid improvement, which may result in breaking changes to the API or configuration surface. It is not recommended for use in automated workflows.

`integrations.digicert` is an array of objects with the following structure:

| Name                              | Type    | Description   |
| ---------------------             | ------- | -------------------------------------------------------------------------------------------------------------------------------------------------------------------------------------- |
| name   | string | Name of the certificate authority that will be used in variables in configuration profiles. Only letters, numbers, and underscores are allowed. |
| url   | string | DigiCert instance URL, used as base URL for DigiCert API requests. |
| api_token        | string | API token used to authenticate requests to DigiCert. |
| profile_id       | string  | The ID of certificate profile in DigiCert. |
| certificate_common_name      | string  | The certificate's common name. |
| certificate_user_principal_names    | array  | The certificate's user principal names (UPN) attribute in Subject Alternative Name (SAN). |
| certificate_seat_id     | string  | The ID of the DigiCert seat. Seats are license units in DigiCert. |

<br/>

> Note that when making changes to the `integrations.digicert` array, all integrations must be provided (not just the one being modified). This is because the endpoint will consider missing integrations as deleted.

##### integrations.ndes_scep_proxy

> **Experimental feature**. This feature is undergoing rapid improvement, which may result in breaking changes to the API or configuration surface. It is not recommended for use in automated workflows.

`integrations.ndes_scep_proxy` is an object with the following structure:

| Name      | Type   | Description                                             |
|-----------|--------|---------------------------------------------------------|
| url       | string | **Required**. The URL of the NDES SCEP endpoint.        |
| admin_url | string | **Required**. The URL of the NDES admin endpoint.       |
| password  | string | **Required**. The password for the NDES admin endpoint. |
| username  | string | **Required**. The username for the NDES admin endpoint. |

Setting `integrations.ndes_scep_proxy` to `null` will clear existing settings. Not specifying `integrations.ndes_scep_proxy` in the payload will not change the existing settings.

##### integrations.custom_scep_proxy

> **Experimental feature**. This feature is undergoing rapid improvement, which may result in breaking changes to the API or configuration surface. It is not recommended for use in automated workflows.

`integrations.custom_scep_proxy` is an array of objects with the following structure:

| Name                              | Type    | Description   |
| ---------------------             | ------- | -------------------------------------------------------------------------------------------------------------------------------------------------------------------------------------- |
| name   | string | Name of the certificate authority that will be used in variables in configuration profiles. Only letters, numbers, and underscores are allowed. |
| url        | boolean | URL of the Simple Certificate Enrollment Protocol (SCEP) server |
| challenge         | string  | Static challenge password used to authenticate requests to SCEP server. |

<br/>

> Note that when making changes to the `integrations.custom_scep_proxy` array, all integrations must be provided (not just the one being modified). This is because the endpoint will consider missing integrations as deleted.


##### Example request body

```json
{
  "integrations": {
    "jira": [
      {
        "enable_software_vulnerabilities": false,
        "enable_failing_poilicies": true,
        "url": "https://jiraserver.com",
        "username": "some_user",
        "api_token": "<TOKEN>",
        "project_key": "jira_project",
      }
    ],
    "zendesk": [],
    "google_calendar": [
      {
        "domain": "https://domain.com",
        "api_key_json": "<API KEY JSON>"
      }
    ],
    "digicert": [
      {
        "name": "DIGICERT_WIFI",
        "url": "https://one.digicert.com",
        "api_token": "********",
        "profile_id": "7ed77396-9186-4bfa-9fa7-63dddc46b8a3",
        "certificate_common_name": "$FLEET_VAR_HOST_HARDWARE_SERIAL@example.com",
        "certificate_subject_alternative_name": "$FLEET_VAR_HOST_HARDWARE_SERIAL@example.com",
        "certificate_seat_id": "$FLEET_VAR_HOST_HARDWARE_SERIAL@example.com"
      }
    ],
    "ndes_scep_proxy": {
      "admin_url": "https://example.com/certsrv/mscep_admin/",
      "password": "abc123",
      "url": "https://example.com/certsrv/mscep/mscep.dll",
      "username": "Administrator@example.com"
    },
    "custom_scep_proxy": [
      {
        "name": "SCEP_WIFI",
        "url": "https://example.com/scep",
        "challenge": "********"
      },
      {
        "name": "SCEP_VPN",
        "url": "https://example.com/scep",
        "challenge": "********"
      }
    ]
  }
}
```

#### mdm

| Name                              | Type    | Description   |
| ---------------------             | ------- | -------------------------------------------------------------------------------------------------------------------------------------------------------------------------------------- |
| windows_enabled_and_configured    | boolean | Enables Windows MDM support. |
| enable_disk_encryption            | boolean | _Available in Fleet Premium._ Hosts that belong to no team will have disk encryption enabled if set to true. |
| macos_updates         | object  | See [`mdm.macos_updates`](#mdm-macos-updates). |
| ios_updates         | object  | See [`mdm.ios_updates`](#mdm-ios-updates). |
| ipados_updates         | object  | See [`mdm.ipados_updates`](#mdm-ipados-updates). |
| windows_updates         | object  | See [`mdm.window_updates`](#mdm-windows-updates). |
| macos_migration         | object  | See [`mdm.macos_migration`](#mdm-macos-migration). |
| macos_setup         | object  | See [`mdm.macos_setup`](#mdm-macos-setup). |
| macos_settings         | object  | See [`mdm.macos_settings`](#mdm-macos-settings). |
| windows_settings         | object  | See [`mdm.windows_settings`](#mdm-windows-settings). |
| apple_server_url         | string  | Update this URL if you're self-hosting Fleet and you want your hosts to talk to this URL for MDM features. (If not configured, hosts will use the base URL of the Fleet instance.)  |

> Note: If `apple_server_url` changes and Apple (macOS, iOS, iPadOS) hosts already have MDM turned on, the end users will have to turn MDM off and back on to use MDM features.

<br/>

##### mdm.macos_updates

_Available in Fleet Premium._

`mdm.macos_updates` is an object with the following structure:

| Name                              | Type    | Description   |
| ---------------------             | ------- | -------------------------------------------------------------------------------------------------------------------------------------------------------------------------------------- |
| minimum_version                   | string  | Hosts that belong to no team and are enrolled into Fleet's MDM will be prompted to update when their OS is below this version. |
| deadline                          | string  | Hosts that belong to no team and are enrolled into Fleet's MDM will be forced to update their OS after this deadline (noon local time for hosts already on macOS 14 or above, 20:00 UTC for hosts on earlier macOS versions). |

<br/>

##### mdm.ios_updates

_Available in Fleet Premium._

`mdm.ios_updates` is an object with the following structure:

| Name                              | Type    | Description   |
| ---------------------             | ------- | -------------------------------------------------------------------------------------------------------------------------------------------------------------------------------------- |
| minimum_version                   | string  | Hosts that belong to no team will be prompted to update when their OS is below this version. |
| deadline                          | string  | Hosts that belong to no team will be forced to update their OS after this deadline (noon local time). |

<br/>

##### mdm.ipados_updates

_Available in Fleet Premium._

`mdm.ipados_updates` is an object with the following structure:

| Name                              | Type    | Description   |
| ---------------------             | ------- | -------------------------------------------------------------------------------------------------------------------------------------------------------------------------------------- |
| minimum_version                   | string  | Hosts that belong to no team will be prompted to update when their OS is below this version. |
| deadline                          | string  | Hosts that belong to no team will be forced to update their OS after this deadline (noon local time). |

<br/>

##### mdm.windows_updates

_Available in Fleet Premium._

`mdm.windows_updates` is an object with the following structure:

| Name                              | Type    | Description   |
| ---------------------             | ------- | -------------------------------------------------------------------------------------------------------------------------------------------------------------------------------------- |
| deadline_days                     | integer | Hosts that belong to no team and are enrolled into Fleet's MDM will have this number of days before updates are installed on Windows. |
| grace_period_days                 | integer | Hosts that belong to no team and are enrolled into Fleet's MDM will have this number of days before Windows restarts to install updates. |

<br/>

##### mdm.macos_migration

_Available in Fleet Premium._

`mdm.macos_migration` is an object with the following structure:

| Name                              | Type    | Description   |
| ---------------------             | ------- | -------------------------------------------------------------------------------------------------------------------------------------------------------------------------------------- |
| enable                            | boolean | Whether to enable the end user migration workflow for devices migrating from your old MDM solution. |
| mode                              | string  | The end user migration workflow mode for devices migrating from your old MDM solution. Options are `"voluntary"` or `"forced"`. |
| webhook_url                       | string  | The webhook url configured to receive requests to unenroll devices migrating from your old MDM solution. |

<br/>

##### mdm.macos_setup

_Available in Fleet Premium._

`mdm.macos_setup` is an object with the following structure:

| Name                              | Type    | Description   |
| ---------------------             | ------- | -------------------------------------------------------------------------------------------------------------------------------------------------------------------------------------- |
| enable_end_user_authentication    | boolean | If set to true, end user authentication will be required during automatic MDM enrollment of new macOS devices. Settings for your IdP provider must also be [configured](https://fleetdm.com/docs/using-fleet/mdm-macos-setup-experience#end-user-authentication-and-eula). |

<br/>

##### mdm.macos_settings

`mdm.macos_settings` is an object with the following structure:

| Name                              | Type    | Description   |
| ---------------------             | ------- | -------------------------------------------------------------------------------------------------------------------------------------------------------------------------------------- |
| custom_settings                   | array   | Only intended to be used by [Fleet's YAML](https://fleetdm.com/docs/configuration/yaml-files). To add macOS configuration profiles using Fleet's API, use the [Add configuration profile endpoint](https://fleetdm.com/docs/rest-api/rest-api#add-custom-os-setting-configuration-profile) instead. |

<br/>

##### mdm.windows_settings

`mdm.windows_settings` is an object with the following structure:

| Name                              | Type    | Description   |
| ---------------------             | ------- | -------------------------------------------------------------------------------------------------------------------------------------------------------------------------------------- |
| custom_settings                   | array   | Only intended to be used by [Fleet's YAML](https://fleetdm.com/docs/configuration/yaml-files). To add Windows configuration profiles using Fleet's API, use the [Add configuration profile endpoint](https://fleetdm.com/docs/rest-api/rest-api#add-custom-os-setting-configuration-profile) instead. |

<br/>

##### mdm.end_user_authentication

`mdm.end_user_authentication` is an object with the following structure:

| Name                              | Type    | Description   |
| ---------------------             | ------- | ---------------------------------------------------------------------------------------------------------------------------------------------------------------------- |
| entity_id                         | string  | **Required**. The entity ID is a URI that you use to identify Fleet when configuring the identity provider. Must be 5 or more characters.                                   |
| idp_name                          | string  | **Required.** A human friendly name for the identity provider that will provide single sign-on authentication.                                                              |
| metadata_url                      | string  | A URL that references the identity provider metadata. If available from the identity provider, this is the preferred means of providing metadata. Must be either https or http. |
| metadata                          | string  | Metadata provided by the identity provider. Either `metadata` or a `metadata_url` must be provided.                                                                   |

<br/>

##### Example request body

```json
{
  "mdm": {
    "windows_enabled_and_configured": false,
    "enable_disk_encryption": true,
    "macos_updates": {
      "minimum_version": "12.3.1",
      "deadline": "2022-01-01"
    },
    "windows_updates": {
      "deadline_days": 5,
      "grace_period_days": 1
    },
    "macos_settings": {
      "custom_settings": [
        {
          "path": "path/to/profile1.mobileconfig",
          "labels": ["Label 1", "Label 2"]
        },
        {
          "path": "path/to/profile2.json",
          "labels": ["Label 3", "Label 4"]
        },
      ]
    },
    "windows_settings": {
      "custom_settings": [
        {
          "path": "path/to/profile3.xml",
          "labels": ["Label 1", "Label 2"]
        }
      ]
    },
    "end_user_authentication": {
      "entity_id": "",
      "metadata": "",
      "metadata_url": "",
      "idp_name": ""
    },
    "macos_migration": {
      "enable": false,
      "mode": "voluntary",
      "webhook_url": "https://webhook.example.com"
    },
    "macos_setup": {
      "bootstrap_package": "",
      "enable_end_user_authentication": false,
      "macos_setup_assistant": "path/to/config.json"
    }
  }
}
```

#### Features

| Name                              | Type    | Description   |
| ---------------------             | ------- | -------------------------------------------------------------------------------------------------------------------------------------------------------------------------------------- |
| enable_host_users                 | boolean | Whether to enable the users feature in Fleet. (Default: `true`)                                                                          |
| enable_software_inventory         | boolean | Whether to enable the software inventory feature in Fleet. (Default: `true`)                                                             |
| additional_queries                | object | `additional_queries` adds extra host details. This information will be updated at the same time as other host details and is returned by the API when host objects are returned. (Default: `null`)                                                                         |

<br/>

##### Example request body

```json
{
  "features": {
    "enable_host_users": true,
    "enable_software_inventory": true,
    "additional_queries": {
      "time": "SELECT * FROM time",
      "macs": "SELECT mac FROM interface_details"
    }
  }
}
```



### Get global enroll secrets

Returns the valid global enroll secrets.

`GET /api/v1/fleet/spec/enroll_secret`

#### Parameters

None.

#### Example

`GET /api/v1/fleet/spec/enroll_secret`

##### Default response

`Status: 200`

```json
{
  "spec": {
    "secrets": [
      {
        "secret": "vhPzPOnCMOMoqSrLxKxzSADyqncayacB",
        "created_at": "2021-11-12T20:24:57Z"
      },
      {
        "secret": "jZpexWGiXmXaFAKdrdttFHdJBqEnqlVF",
        "created_at": "2021-11-12T20:24:57Z"
      }
    ]
  }
}
```

### Modify global enroll secrets

Replaces all existing global enroll secrets.

`POST /api/v1/fleet/spec/enroll_secret`

#### Parameters

| Name      | Type    | In   | Description                                                        |
| --------- | ------- | ---- | ------------------------------------------------------------------ |
| spec      | object  | body | **Required**. Attribute "secrets" must be a list of enroll secrets |

#### Example

Replace all global enroll secrets with a new enroll secret.

`POST /api/v1/fleet/spec/enroll_secret`

##### Request body

```json
{
  "spec": {
    "secrets": [
      {
        "secret": "KuSkYFsHBQVlaFtqOLwoUIWniHhpvEhP"
      }
    ]
  }
}
```

##### Default response

`Status: 200`

```json
{}
```

#### Example

Delete all global enroll secrets.

`POST /api/v1/fleet/spec/enroll_secret`

##### Request body

```json
{
  "spec": {
    "secrets": []
  }
}
```

##### Default response

`Status: 200`

```json
{}
```

### Get team enroll secrets

Returns the valid team enroll secrets.

`GET /api/v1/fleet/teams/:id/secrets`

#### Parameters

None.

#### Example

`GET /api/v1/fleet/teams/1/secrets`

##### Default response

`Status: 200`

```json
{
  "secrets": [
    {
      "created_at": "2021-06-16T22:05:49Z",
      "secret": "aFtH2Nq09hrvi73ErlWNQfa7M53D3rPR",
      "team_id": 1
    }
  ]
}
```


### Modify team enroll secrets

Replaces all existing team enroll secrets.

`PATCH /api/v1/fleet/teams/:id/secrets`

#### Parameters

| Name      | Type    | In   | Description                            |
| --------- | ------- | ---- | -------------------------------------- |
| id        | integer | path | **Required**. The team's id.           |
| secrets   | array   | body | **Required**. A list of enroll secrets |

#### Example

Replace all of a team's existing enroll secrets with a new enroll secret

`PATCH /api/v1/fleet/teams/2/secrets`

##### Request body

```json
{
  "secrets": [
    {
      "secret": "n07v32y53c237734m3n201153c237"
    }
  ]
}
```

##### Default response

`Status: 200`

```json
{
  "secrets": [
    {
      "secret": "n07v32y53c237734m3n201153c237",
      "created_at": "0001-01-01T00:00:00Z"
    }
  ]
}
```

#### Example

Delete all of a team's existing enroll secrets

`PATCH /api/v1/fleet/teams/2/secrets`

##### Request body

```json
{
  "secrets": []
}
```

##### Default response

`Status: 200`

```json
{
  "secrets": null
}
```

### Version

Get version and build information from the Fleet server.

`GET /api/v1/fleet/version`

#### Parameters

None.

#### Example

`GET /api/v1/fleet/version`

##### Default response

`Status: 200`

```json
{
  "version": "3.9.0-93-g1b67826f-dirty",
  "branch": "version",
  "revision": "1b67826fe4bf40b2f45ec53e01db9bf467752e74",
  "go_version": "go1.15.7",
  "build_date": "2021-03-27",
  "build_user": "zwass"
}
```

---

## Hosts

- [On the different timestamps in the host data structure](#on-the-different-timestamps-in-the-host-data-structure)
- [List hosts](#list-hosts)
- [Count hosts](#count-hosts)
- [Get hosts summary](#get-hosts-summary)
- [Get host](#get-host)
- [Get host by identifier](#get-host-by-identifier)
- [Get host by device token](#get-host-by-device-token)
- [Delete host](#delete-host)
- [Refetch host](#refetch-host)
- [Transfer hosts to a team](#transfer-hosts-to-a-team)
- [Transfer hosts to a team by filter](#transfer-hosts-to-a-team-by-filter)
- [Turn off MDM for a host](#turn-off-mdm-for-a-host)
- [Batch-delete hosts by filter or ids](#batch-delete-hosts-by-filter-or-ids)
- [Update custom human-device mapping](#update-custom-human-device-mapping)
- [Get host's device health report](#get-hosts-device-health-report)
- [Get host's mobile device management (MDM) information](#get-hosts-mobile-device-management-mdm-information)
- [Get mobile device management (MDM) summary](#get-mobile-device-management-mdm-summary)
- [Get host's mobile device management (MDM) and Munki information](#get-hosts-mobile-device-management-mdm-and-munki-information)
- [Get aggregated host's mobile device management (MDM) and Munki information](#get-aggregated-hosts-macadmin-mobile-device-management-mdm-and-munki-information)
- [Resend host's configuration profile](#resend-hosts-configuration-profile)
- [Get host's software](#get-hosts-software)
- [Get hosts report in CSV](#get-hosts-report-in-csv)
- [Get host's disk encryption key](#get-hosts-disk-encryption-key)
- [Get host's certificates](#get-hosts-certificates)
- [Lock host](#lock-host)
- [Unlock host](#unlock-host)
- [Wipe host](#wipe-host)
- [Get host's past activity](#get-hosts-past-activity)
- [Get host's upcoming activity](#get-hosts-upcoming-activity)
- [Cancel host's upcoming activity](#cancel-hosts-upcoming-activity)
- [Add labels to host](#add-labels-to-host)
- [Remove labels from host](#remove-labels-from-host)
- [Live query one host (ad-hoc)](#live-query-one-host-ad-hoc)
- [Live query host by identifier (ad-hoc)](#live-query-host-by-identifier-ad-hoc)

### On the different timestamps in the host data structure

Hosts have a set of timestamps usually named with an "_at" suffix, such as created_at, enrolled_at, etc. Before we go
through each of them and what they mean, we need to understand a bit more about how the host data structure is
represented in the database.

The table `hosts` is the main one. It holds the core data for a host. A host doesn't exist if there is no row for it in
this table. This table also holds most of the timestamps, but it doesn't hold all of the host data. This is an important
detail as we'll see below.

There's adjacent tables to this one that usually follow the name convention `host_<extra data descriptor>`. Examples of
this are: `host_additional` that holds additional query results, `host_software` that links a host with many rows from
the `software` table.

- `created_at`: the time the row in the database was created, which usually corresponds to the first enrollment of the host.
- `updated_at`: the last time the row in the database for the `hosts` table was updated.
- `detail_updated_at`: the last time Fleet updated host data, based on the results from the detail queries (this includes updates to host associated tables, e.g. `host_users`).
- `label_updated_at`: the last time Fleet updated the label membership for the host based on the results from the queries ran.
- `last_enrolled_at`: the last time the host enrolled to Fleet.
- `policy_updated_at`: the last time we updated the policy results for the host based on the queries ran.
- `seen_time`: the last time the host contacted the fleet server, regardless of what operation it was for.
- `software_updated_at`: the last time software changed for the host in any way.
- `last_restarted_at`: the last time that the host was restarted.

### List hosts

`GET /api/v1/fleet/hosts`

#### Parameters

| Name                    | Type    | In    | Description                                                                                                                                                                                                                                                                                                                                 |
| ----------------------- | ------- | ----- | ------------------------------------------------------------------------------------------------------------------------------------------------------------------------------------------------------------------------------------------------------------------------------------------------------------------------------------------- |
| page                    | integer | query | Page number of the results to fetch.                                                                                                                                                                                                                                                                                                        |
| per_page                | integer | query | Results per page.                                                                                                                                                                                                                                                                                                                           |
| order_key               | string  | query | What to order results by. Can be any column in the hosts table.                                                                                                                                                                                                                                                                             |
| after                   | string  | query | The value to get results after. This needs `order_key` defined, as that's the column that would be used. **Note:** Use `page` instead of `after`                                                                                                                                                                                                                                    |
| order_direction         | string  | query | **Requires `order_key`**. The direction of the order given the order key. Options include `"asc"` and `"desc"`. Default is `"asc"`.                                                                                                                                                                                                               |
| status                  | string  | query | Indicates the status of the hosts to return. Can either be 'new', 'online', 'offline', 'mia' or 'missing'.                                                                                                                                                                                                                                  |
| query                   | string  | query | Search query keywords. Searchable fields include `hostname`, `hardware_serial`, `uuid`, `ipv4` and the hosts' email addresses (only searched if the query looks like an email address, i.e. contains an '@', no space, etc.).                                                                                                                |
| additional_info_filters | string  | query | A comma-delimited list of fields to include in each host's `additional` object. This query is populated by the `additional_queries` in the `features` section of the configuration YAML.                                              |
| team_id                 | integer | query | _Available in Fleet Premium_. Filters to only include hosts in the specified team. Use `0` to filter by hosts assigned to "No team".                                                                                                                                                                                                                                                |
| policy_id               | integer | query | The ID of the policy to filter hosts by.                                                                                                                                                                                                                                                                                                    |
| policy_response         | string  | query | **Requires `policy_id`**. Valid options are 'passing' or 'failing'.                                                                                                                                                                                                                                       |
| software_version_id     | integer | query | The ID of the software version to filter hosts by.                                                                                                                                                                                                                                                                                                  |
| software_title_id       | integer | query | The ID of the software title to filter hosts by.                                                                                                                                                                                                                                                                                                  |
| software_status       | string | query | The status of the software install to filter hosts by. One of: `pending_install`, `failed_install`, `installed`, `pending_uninstall`, `failed_uninstall`, `pending`, or `failed`. Mutually exclusive with `software_version_id`, and must be supplied if `software_title_id` is set.   |
| os_version_id | integer | query | The ID of the operating system version to filter hosts by. |
| os_name                 | string  | query | The name of the operating system to filter hosts by. `os_version` must also be specified with `os_name`                                                                                                                                                                                                                                     |
| os_version              | string  | query | The version of the operating system to filter hosts by. `os_name` must also be specified with `os_version`                                                                                                                                                                                                                                  |
| vulnerability           | string  | query | The cve to filter hosts by (including "cve-" prefix, case-insensitive).                                                                                                                                                                                                                                                                     |
| device_mapping          | boolean | query | Indicates whether `device_mapping` should be included for each host. See ["Get host's Google Chrome profiles](#get-hosts-google-chrome-profiles) for more information about this feature.                                                                                                                                                  |
| mdm_id                  | integer | query | The ID of the _mobile device management_ (MDM) solution to filter hosts by (that is, filter hosts that use a specific MDM provider and URL).                                                                                                                                                                                                |
| mdm_name                | string  | query | The name of the _mobile device management_ (MDM) solution to filter hosts by (that is, filter hosts that use a specific MDM provider).                                                                                                                                                                                                |
| mdm_enrollment_status   | string  | query | The _mobile device management_ (MDM) enrollment status to filter hosts by. Valid options are 'manual', 'automatic', 'enrolled', 'pending', or 'unenrolled'.                                                                                                                                                                                                             |
| connected_to_fleet   | boolean  | query | Filter hosts that are talking to this Fleet server for MDM features. In rare cases, hosts can be enrolled to one Fleet server but talk to a different Fleet server for MDM features. In this case, the value would be `false`. Always `false` for Linux hosts.                                                                                                                           |
| macos_settings          | string  | query | Filters the hosts by the status of the _mobile device management_ (MDM) profiles applied to hosts. Valid options are 'verified', 'verifying', 'pending', or 'failed'. **Note: If this filter is used in Fleet Premium without a team ID filter, the results include only hosts that are not assigned to any team.**                                                                                                                                                                                                             |
| munki_issue_id          | integer | query | The ID of the _munki issue_ (a Munki-reported error or warning message) to filter hosts by (that is, filter hosts that are affected by that corresponding error or warning message).                                                                                                                                                        |
| low_disk_space          | integer | query | _Available in Fleet Premium_. Filters the hosts to only include hosts with less GB of disk space available than this value. Must be a number between 1-100.                                                                                                                                                                                  |
| disable_failing_policies| boolean | query | If `true`, hosts will return failing policies as 0 regardless of whether there are any that failed for the host. This is meant to be used when increased performance is needed in exchange for the extra information.                                                                                                                       |
| macos_settings_disk_encryption | string | query | Filters the hosts by disk encryption status. Valid options are 'verified', 'verifying', 'action_required', 'enforcing', 'failed', or 'removing_enforcement'. |
| bootstrap_package       | string | query | _Available in Fleet Premium_. Filters the hosts by the status of the MDM bootstrap package on the host. Valid options are 'installed', 'pending', or 'failed'. |
| os_settings          | string  | query | Filters the hosts by the status of the operating system settings applied to the hosts. Valid options are 'verified', 'verifying', 'pending', or 'failed'. **Note: If this filter is used in Fleet Premium without a team ID filter, the results include only hosts that are not assigned to any team.** |
| os_settings_disk_encryption | string | query | Filters the hosts by disk encryption status. Valid options are 'verified', 'verifying', 'action_required', 'enforcing', 'failed', or 'removing_enforcement'.  **Note: If this filter is used in Fleet Premium without a team ID filter, the results include only hosts that are not assigned to any team.** |
| populate_software     | string | query | If `false` (or omitted), omits installed software details for each host. If `"without_vulnerability_details"`, include a list of installed software for each host, including which CVEs apply to the installed software versions. `true` adds vulnerability description, CVSS score, and other details when using Fleet Premium. See notes below on performance. |
| populate_policies     | boolean | query | If `true`, the response will include policy data for each host, including Fleet-maintained policies. |
| populate_users     | boolean | query | If `true`, the response will include user data for each host. |
| populate_labels     | boolean | query | If `true`, the response will include labels for each host. |
| profile_uuid | string | query |  **Requires `profile_status`**. The UUID of the profile to download. |
| profile_status | string | query | **Requires `profile_uuid`**. Valid options are 'verified', 'verifying', 'pending', or 'failed'. |

> `software_id` is deprecated as of Fleet 4.42. It is maintained for backwards compatibility. Please use the `software_version_id` instead.

> `populate_software` returns a lot of data per host when set, and drastically more data when set to `true` on Fleet Premium. If you need vulnerability details for a large number of hosts, consider setting `populate_software` to `without_vulnerability_details` and pulling vulnerability details from the [Get vulnerability](#get-vulnerability) endpoint, as this returns details once per vulnerability rather than once per vulnerability per host.

If `software_title_id` is specified, an additional top-level key `"software_title"` is returned with the software title object corresponding to the `software_title_id`. See [List software](#list-software) response payload for details about this object.

If `software_version_id` is specified, an additional top-level key `"software"` is returned with the software object corresponding to the `software_version_id`. See [List software versions](#list-software-versions) response payload for details about this object.

If `additional_info_filters` is not specified, no `additional` information will be returned.

If `mdm_id` is specified, an additional top-level key `"mobile_device_management_solution"` is returned with the information corresponding to the `mdm_id`.

If `mdm_id`, `mdm_name`, `mdm_enrollment_status`, `os_settings`, or `os_settings_disk_encryption` is specified, then Windows Servers are excluded from the results.

If `munki_issue_id` is specified, an additional top-level key `munki_issue` is returned with the information corresponding to the `munki_issue_id`.

If `after` is being used with `created_at` or `updated_at`, the table must be specified in `order_key`. Those columns become `h.created_at` and `h.updated_at`.

#### Example

`GET /api/v1/fleet/hosts?page=0&per_page=100&order_key=hostname&query=2ce&populate_software=true&populate_policies=true&populate_users=true&populate_labels=true`

##### Request query parameters

```json
{
  "page": 0,
  "per_page": 100,
  "order_key": "hostname"
}
```

##### Default response

`Status: 200`

```json
{
  "hosts": [
    {
      "created_at": "2020-11-05T05:09:44Z",
      "updated_at": "2020-11-05T06:03:39Z",
      "id": 1,
      "detail_updated_at": "2020-11-05T05:09:45Z",
      "last_restarted_at": "2020-11-01T03:01:45Z",
      "software_updated_at": "2020-11-05T05:09:44Z",
      "label_updated_at": "2020-11-05T05:14:51Z",
      "policy_updated_at": "2023-06-26T18:33:15Z",
      "last_enrolled_at": "2023-02-26T22:33:12Z",
      "seen_time": "2020-11-05T06:03:39Z",
      "hostname": "Annas-MacBook-Pro.local",
      "uuid": "392547dc-0000-0000-a87a-d701ff75bc65",
      "platform": "darwin",
      "osquery_version": "5.15.0",
      "os_version": "macOS 15.2",
      "build": "24C101",
      "platform_like": "darwin",
      "code_name": "",
      "uptime": 8305000000000,
      "memory": 2084032512,
      "cpu_type": "arm64e",
      "cpu_subtype": "ARM64E",
      "cpu_brand": "Apple M1",
      "cpu_physical_cores": 8,
      "cpu_logical_cores": 8,
      "hardware_vendor": "Apple Inc.",
      "hardware_model": "MacBookPro17,1",
      "hardware_version": "",
      "hardware_serial": "C0124FXASD6G",
      "computer_name": "Anna's MacBook Pro",
      "display_name": "Anna's MacBook Pro",
      "public_ip": "123.45.678.910",
      "primary_ip": "192.12.345.678",
      "primary_mac": "36:34:a5:6b:7b:5c",
      "distributed_interval": 10,
      "config_tls_refresh": 10,
      "logger_tls_period": 8,
      "status": "offline",
      "display_text": "Annas-MacBook-Pro.local",
      "team_id": null,
      "team_name": null,
      "gigs_disk_space_available": 174.98,
      "percent_disk_space_available": 71,
      "gigs_total_disk_space": 246,
      "additional": {},
      "pack_stats": [
        {
          "pack_id": 0,
          "pack_name": "Global",
          "type": "global",
          "query_stats": [
            {
            "scheduled_query_name": "Get recently added or removed USB drives",
            "scheduled_query_id": 5535,
            "query_name": "Get recently added or removed USB drives",
            "discard_data": false,
            "last_fetched": null,
            "automations_enabled": false,
            "description": "Returns a record every time a USB device is plugged in or removed",
            "pack_name": "Global",
            "average_memory": 434176,
            "denylisted": false,
            "executions": 2,
            "interval": 86400,
            "last_executed": "2023-11-28T00:02:07Z",
            "output_size": 891,
            "system_time": 10,
            "user_time": 6,
            "wall_time": 0
            }
          ]
        }
      ],
      "issues": {
        "failing_policies_count": 1,
        "critical_vulnerabilities_count": 2, // Fleet Premium only
        "total_issues_count": 3
      },
      "geolocation": {
        "country_iso": "US",
        "city_name": "New York",
        "geometry": {
          "type": "point",
          "coordinates": [40.6799, -74.0028]
        }
      },
      "mdm": {
        "encryption_key_available": false,
        "enrollment_status": "Pending",
        "dep_profile_error": true,
        "name": "Fleet",
        "server_url": "https://example.fleetdm.com/mdm/apple/mdm"
      },
      "software": [
        {
          "id": 1,
          "name": "glibc",
          "version": "2.12",
          "source": "rpm_packages",
          "generated_cpe": "cpe:2.3:a:gnu:glibc:2.12:*:*:*:*:*:*:*",
          "vulnerabilities": [
            {
              "cve": "CVE-2009-5155",
              "details_link": "https://nvd.nist.gov/vuln/detail/CVE-2009-5155",
              "cvss_score": 7.5, // Fleet Premium only
              "epss_probability": 0.01537, // Fleet Premium only
              "cisa_known_exploit": false, // Fleet Premium only
              "cve_published": "2022-01-01 12:32:00", // Fleet Premium only
              "cve_description": "In the GNU C Library (aka glibc or libc6) before 2.28, parse_reg_exp in posix/regcomp.c misparses alternatives, which allows attackers to cause a denial of service (assertion failure and application exit) or trigger an incorrect result by attempting a regular-expression match.", // Fleet Premium only
              "resolved_in_version": "2.28" // Fleet Premium only
            }
          ],
          "installed_paths": ["/usr/lib/some-path-1"]
        }
      ],
      "policies": [
        {
          "id": 1,
          "name": "Gatekeeper enabled",
          "query": "SELECT 1 FROM gatekeeper WHERE assessments_enabled = 1;",
          "description": "Checks if gatekeeper is enabled on macOS devices",
          "resolution": "Fix with these steps...",
          "platform": "darwin",
          "response": "fail",
          "fleet_maintained": true,
          "critical": false
        }
      ],
      "users": [
        {
          "uid": 0,
          "username": "root",
          "type": "",
          "groupname": "root",
          "shell": "/bin/bash"
        },
        {
          "uid": 1,
          "username": "bin",
          "type": "",
          "groupname": "bin",
          "shell": "/sbin/nologin"
        }
      ],
      "labels": [
        {
          "created_at": "2021-08-19T02:02:17Z",
          "updated_at": "2021-08-19T02:02:17Z",
          "id": 6,
          "name": "All Hosts",
          "description": "All hosts which have enrolled in Fleet",
          "query": "SELECT 1;",
          "platform": "",
          "label_type": "builtin",
          "label_membership_type": "dynamic"
        },
        {
          "created_at": "2021-08-19T02:02:17Z",
          "updated_at": "2021-08-19T02:02:17Z",
          "id": 9,
          "name": "CentOS Linux",
          "description": "All CentOS hosts",
          "query": "SELECT 1 FROM os_version WHERE platform = 'centos' OR name LIKE '%centos%'",
          "platform": "",
          "label_type": "builtin",
          "label_membership_type": "dynamic"
        },
        {
          "created_at": "2021-08-19T02:02:17Z",
          "updated_at": "2021-08-19T02:02:17Z",
          "id": 12,
          "name": "All Linux",
          "description": "All Linux distributions",
          "query": "SELECT 1 FROM osquery_info WHERE build_platform LIKE '%ubuntu%' OR build_distro LIKE '%centos%';",
          "platform": "",
          "label_type": "builtin",
          "label_membership_type": "dynamic"
        }
      ]
    }
  ]
}
```

> Note: the response above assumes a [GeoIP database is configured](https://fleetdm.com/docs/deploying/configuration#geoip), otherwise the `geolocation` object won't be included.

Response payload with the `mdm_id` filter provided:

```json
{
  "hosts": [...],
  "mobile_device_management_solution": {
    "server_url": "http://some.url/mdm",
    "name": "MDM Vendor Name",
    "id": 999
  }
}
```

Response payload with the `munki_issue_id` filter provided:

```json
{
  "hosts": [...],
  "munki_issue": {
    "id": 1,
    "name": "Could not retrieve managed install primary manifest",
    "type": "error"
  }
}
```

### Count hosts

`GET /api/v1/fleet/hosts/count`

#### Parameters

| Name                    | Type    | In    | Description                                                                                                                                                                                                                                                                                                                                 |
| ----------------------- | ------- | ----- | ------------------------------------------------------------------------------------------------------------------------------------------------------------------------------------------------------------------------------------------------------------------------------------------------------------------------------------------- |
| order_key               | string  | query | What to order results by. Can be any column in the hosts table.                                                                                                                                                                                                                                                                             |
| order_direction         | string  | query | **Requires `order_key`**. The direction of the order given the order key. Options include `"asc"` and `"desc"`. Default is `"asc"`.                                                                                                                                                                                                               |
| after                   | string  | query | The value to get results after. This needs `order_key` defined, as that's the column that would be used.                                                                                                                                                                                                                                    |
| status                  | string  | query | Indicates the status of the hosts to return. Can either be 'new', 'online', 'offline', 'mia' or 'missing'.                                                                                                                                                                                                                                  |
| query                   | string  | query | Search query keywords. Searchable fields include `hostname`, `hardware_serial`, `uuid`, `ipv4` and the hosts' email addresses (only searched if the query looks like an email address, i.e. contains an '@', no space, etc.).                                                                                                                |
| team_id                 | integer | query | _Available in Fleet Premium_. Filters the hosts to only include hosts in the specified team.                                                                                                                                                                                                                                                 |
| policy_id               | integer | query | The ID of the policy to filter hosts by.                                                                                                                                                                                                                                                                                                    |
| policy_response         | string  | query | **Requires `policy_id`**. Valid options are 'passing' or 'failing'.                                                                                                                                                                                                                                       |
| software_version_id     | integer | query | The ID of the software version to filter hosts by.                                                                                                            |
| software_title_id       | integer | query | The ID of the software title to filter hosts by.                                                                                                              |
| os_version_id | integer | query | The ID of the operating system version to filter hosts by. |
| os_name                 | string  | query | The name of the operating system to filter hosts by. `os_version` must also be specified with `os_name`                                                                                                                                                                                                                                     |
| os_version              | string  | query | The version of the operating system to filter hosts by. `os_name` must also be specified with `os_version`                                                                                                                                                                                                                                  |
| vulnerability           | string  | query | The cve to filter hosts by (including "cve-" prefix, case-insensitive).                                                                                                                                                                                                                                                                     |
| label_id                | integer | query | A valid label ID. Can only be used in combination with `order_key`, `order_direction`, `after`, `status`, `query` and `team_id`.                                                                                                                                                                                                            |
| mdm_id                  | integer | query | The ID of the _mobile device management_ (MDM) solution to filter hosts by (that is, filter hosts that use a specific MDM provider and URL).                                                                                                                                                                                                |
| mdm_name                | string  | query | The name of the _mobile device management_ (MDM) solution to filter hosts by (that is, filter hosts that use a specific MDM provider).                                                                                                                                                                                                |
| mdm_enrollment_status   | string  | query | The _mobile device management_ (MDM) enrollment status to filter hosts by. Valid options are 'manual', 'automatic', 'enrolled', 'pending', or 'unenrolled'.                                                                                                                                                                                                             |
| macos_settings          | string  | query | Filters the hosts by the status of the _mobile device management_ (MDM) profiles applied to hosts. Valid options are 'verified', 'verifying', 'pending', or 'failed'. **Note: If this filter is used in Fleet Premium without a team ID filter, the results include only hosts that are not assigned to any team.**                                                                                                                                                                                                             |
| munki_issue_id          | integer | query | The ID of the _munki issue_ (a Munki-reported error or warning message) to filter hosts by (that is, filter hosts that are affected by that corresponding error or warning message).                                                                                                                                                        |
| low_disk_space          | integer | query | _Available in Fleet Premium_. Filters the hosts to only include hosts with less GB of disk space available than this value. Must be a number between 1-100.                                                                                                                                                                                  |
| macos_settings_disk_encryption | string | query | Filters the hosts by disk encryption status. Valid options are 'verified', 'verifying', 'action_required', 'enforcing', 'failed', or 'removing_enforcement'. |
| bootstrap_package       | string | query | _Available in Fleet Premium_. Filters the hosts by the status of the MDM bootstrap package on the host. Valid options are 'installed', 'pending', or 'failed'. **Note: If this filter is used in Fleet Premium without a team ID filter, the results include only hosts that are not assigned to any team.** |
| os_settings          | string  | query | Filters the hosts by the status of the operating system settings applied to the hosts. Valid options are 'verified', 'verifying', 'pending', or 'failed'. **Note: If this filter is used in Fleet Premium without a team ID filter, the results include only hosts that are not assigned to any team.** |
| os_settings_disk_encryption | string | query | Filters the hosts by disk encryption status. Valid options are 'verified', 'verifying', 'action_required', 'enforcing', 'failed', or 'removing_enforcement'.  **Note: If this filter is used in Fleet Premium without a team ID filter, the results include only hosts that are not assigned to any team.** |

If `additional_info_filters` is not specified, no `additional` information will be returned.

If `mdm_id`, `mdm_name` or `mdm_enrollment_status` is specified, then Windows Servers are excluded from the results.

#### Example

`GET /api/v1/fleet/hosts/count?page=0&per_page=100&order_key=hostname&query=2ce`

##### Request query parameters

```json
{
  "page": 0,
  "per_page": 100,
  "order_key": "hostname"
}
```

##### Default response

`Status: 200`

```json
{
  "count": 123
}
```

### Get hosts summary

Returns the count of all hosts organized by status. `online_count` includes all hosts currently enrolled in Fleet. `offline_count` includes all hosts that haven't checked into Fleet recently. `mia_count` includes all hosts that haven't been seen by Fleet in more than 30 days. `new_count` includes the hosts that have been enrolled to Fleet in the last 24 hours.

`GET /api/v1/fleet/host_summary`

#### Parameters

| Name            | Type    | In    | Description                                                                     |
| --------------- | ------- | ----  | ------------------------------------------------------------------------------- |
| team_id         | integer | query | _Available in Fleet Premium_. The ID of the team whose host counts should be included. Defaults to all teams. |
| platform        | string  | query | Platform to filter by when counting. Defaults to all platforms.                 |
| low_disk_space  | integer | query | _Available in Fleet Premium_. Returns the count of hosts with less GB of disk space available than this value. Must be a number between 1-100. |

#### Example

`GET /api/v1/fleet/host_summary?team_id=1&low_disk_space=32`

##### Default response

`Status: 200`

```json
{
  "team_id": 1,
  "totals_hosts_count": 2408,
  "online_count": 2267,
  "offline_count": 141,
  "mia_count": 0,
  "missing_30_days_count": 0,
  "new_count": 0,
  "all_linux_count": 1204,
  "low_disk_space_count": 12,
  "builtin_labels": [
    {
      "id": 6,
      "name": "All Hosts",
      "description": "All hosts which have enrolled in Fleet",
      "label_type": "builtin"
    },
    {
      "id": 7,
      "name": "macOS",
      "description": "All macOS hosts",
      "label_type": "builtin"
    },
    {
      "id": 8,
      "name": "Ubuntu Linux",
      "description": "All Ubuntu hosts",
      "label_type": "builtin"
    },
    {
      "id": 9,
      "name": "CentOS Linux",
      "description": "All CentOS hosts",
      "label_type": "builtin"
    },
    {
      "id": 10,
      "name": "MS Windows",
      "description": "All Windows hosts",
      "label_type": "builtin"
    },
    {
      "id": 11,
      "name": "Red Hat Linux",
      "description": "All Red Hat Enterprise Linux hosts",
      "label_type": "builtin"
    },
    {
      "id": 12,
      "name": "All Linux",
      "description": "All Linux distributions",
      "label_type": "builtin"
    },
    {
      "id": 13,
      "name": "iOS",
      "description": "All iOS hosts",
      "label_type": "builtin"
    },
    {
      "id": 14,
      "name": "iPadOS",
      "description": "All iPadOS hosts",
      "label_type": "builtin"
    },
    {
      "id": 15,
      "name": "Fedora Linux",
      "description": "All Fedora hosts",
      "label_type": "builtin"
    },
    {
      "id": 16,
      "name": "Android",
      "description": "All Android hosts",
      "label_type": "builtin"
    }
  ],
  "platforms": [
    {
      "platform": "chrome",
      "hosts_count": 1234
    },
    {
      "platform": "darwin",
      "hosts_count": 1234
    },
    {
      "platform": "ios",
      "hosts_count": 1234
    },
    {
      "platform": "ipados",
      "hosts_count": 1234
    },
    {
      "platform": "rhel",
      "hosts_count": 1234
    },
    {
      "platform": "ubuntu",
      "hosts_count": 12044
    },
    {
      "platform": "windows",
      "hosts_count": 12044
    },
    {
      "platform": "Android",
      "hosts_count": 200
    }
  ]
}
```

### Get host

Returns the information of the specified host.

`GET /api/v1/fleet/hosts/:id`

#### Parameters

| Name             | Type    | In    | Description                                                                             |
|------------------|---------|-------|-----------------------------------------------------------------------------------------|
| id               | integer | path  | **Required**. The host's id.                                                            |
| exclude_software | boolean | query | If `true`, the response will not include a list of installed software for the host.     |
| exclude_fleet_maintained_policies | boolean | query | If `true`, will omit Fleet-maintained policies from the policies list. |

#### Example

`GET /api/v1/fleet/hosts/121`

##### Default response

`Status: 200`

```json
{
  "host": {
    "created_at": "2021-08-19T02:02:22Z",
    "updated_at": "2021-08-19T21:14:58Z",
    "id": 1,
    "detail_updated_at": "2021-08-19T21:07:53Z",
    "last_restarted_at": "2020-11-01T03:01:45Z",
    "software_updated_at": "2020-11-05T05:09:44Z",
    "label_updated_at": "2021-08-19T21:07:53Z",
    "policy_updated_at": "2023-06-26T18:33:15Z",
    "last_enrolled_at": "2021-08-19T02:02:22Z",
    "last_mdm_checked_in_at": "2023-02-26T22:33:12Z",
    "last_mdm_enrolled_at": "2023-02-26T22:33:12Z",
    "seen_time": "2021-08-19T21:14:58Z",
    "refetch_requested": false,
    "hostname": "Annas-MacBook-Pro.local",
    "uuid": "309a4b7d-0000-0000-8e7f-26ae0815ede8",
    "platform": "darwin",
    "osquery_version": "5.15.0",
    "orbit_version": "1.22.0",
    "fleet_desktop_version": "1.22.0",
    "scripts_enabled": true,
    "os_version": "macOS 15.2",
    "build": "24C101",
    "platform_like": "darwin",
    "code_name": "",
    "uptime": 210671000000000,
    "memory": 16788398080,
    "cpu_type": "arm64e",
    "cpu_subtype": "ARM64E",
    "cpu_brand": "Apple M1",
    "cpu_physical_cores": 8,
    "cpu_logical_cores": 8,
    "hardware_vendor": "Apple Inc.",
    "hardware_model": "MacBookPro17,1",
    "hardware_version": "",
    "hardware_serial": "C0124FXASD6G",
    "computer_name": "Anna's MacBook Pro",
    "display_name": "Anna's MacBook Pro",
    "public_ip": "123.45.678.910",
    "primary_ip": "172.27.0.6",
    "primary_mac": "02:42:ac:1b:00:06",
    "distributed_interval": 10,
    "config_tls_refresh": 10,
    "logger_tls_period": 10,
    "team_id": null,
    "pack_stats": null,
    "team_name": null,
    "gigs_disk_space_available": 174.98,
    "percent_disk_space_available": 71,
    "gigs_total_disk_space": 246,
    "disk_encryption_enabled": true,
    "status": "online",
    "display_text": "Annas-MacBook-Pro.local",
    "additional": {},
    "issues": {
      "failing_policies_count": 1,
      "critical_vulnerabilities_count": 2, // Available in Fleet Premium
      "total_issues_count": 3
    },
    "batteries": [
      {
        "cycle_count": 999,
        "health": "Normal"
      }
    ],
    "geolocation": {
      "country_iso": "US",
      "city_name": "New York",
      "geometry": {
        "type": "point",
        "coordinates": [40.6799, -74.0028]
      }
    },
    "maintenance_window": {
      "starts_at": "2024-06-18T13:27:18−04:00",
      "timezone": "America/New_York"
    },
    "users": [
      {
        "uid": 0,
        "username": "root",
        "type": "",
        "groupname": "root",
        "shell": "/bin/sh"
      },
      {
        "uid": 1,
        "username": "annachao",
        "type": "",
        "groupname": "staff",
        "shell": "/bin/zsh"
      }
    ],
    "end_users": [
      {
        "idp_info_updated_at": "2025-03-20T02:02:17Z",
        "idp_id": "f26f8649-1e25-42c5-be71-1b1e6de56d3d",
        "idp_username": "anna@acme.com",
        "idp_full_name": "Anna Chao",
        "idp_groups": [
          "Product",
          "Designers"
        ],
        "other_emails": [
          {
            "email": "anna@example.com",
            "source": "google_chrome_profiles"
          },
          {
            "email": "anna@example.com",
            "source": "custom"
          }
        ]
      }
    ],
    "labels": [
      {
        "created_at": "2021-08-19T02:02:17Z",
        "updated_at": "2021-08-19T02:02:17Z",
        "id": 6,
        "name": "All Hosts",
        "description": "All hosts which have enrolled in Fleet",
        "query": "SELECT 1;",
        "platform": "",
        "label_type": "builtin",
        "label_membership_type": "dynamic"
      },
      {
        "created_at": "2021-08-19T02:02:17Z",
        "updated_at": "2021-08-19T02:02:17Z",
        "id": 9,
        "name": "macOS",
        "description": "All macOS hosts",
        "query": "select 1 from os_version where platform = 'darwin';",
        "platform": "",
        "label_type": "builtin",
        "label_membership_type": "dynamic"
      },
      {
        "created_at": "2021-08-19T02:02:17Z",
        "updated_at": "2021-08-19T02:02:17Z",
        "id": 12,
        "name": "Hosts with Chrome installed",
        "description": "",
        "query": "SELECT * FROM apps WHERE name LIKE \"%Chrome%\"",
        "platform": "",
        "label_type": "regular",
        "label_membership_type": "dynamic"
      }
    ],
    "packs": [],
    "policies": [
      {
        "id": 2,
        "name": "SomeQuery2",
        "query": "SELECT * FROM bar;",
        "description": "this is another query",
        "resolution": "fix with these other steps...",
        "platform": "darwin",
        "response": "fail",
        "critical": false,
        "fleet_maintained": false
      },
      {
        "id": 3,
        "name": "SomeQuery3",
        "query": "SELECT * FROM baz;",
        "description": "",
        "resolution": "",
        "platform": "",
        "response": "",
        "critical": false,
        "fleet_maintained": false
      },
      {
        "id": 1,
        "name": "SomeQuery",
        "query": "SELECT * FROM foo;",
        "description": "this is a query",
        "resolution": "fix with these steps...",
        "platform": "windows,linux",
        "response": "pass",
        "critical": false,
        "fleet_maintained": false
      }
    ],
    "software": [
      {
        "id": 321,
        "name": "SomeApp.app",
        "version": "1.0",
        "source": "apps",
        "bundle_identifier": "com.some.app",
        "last_opened_at": "2021-08-18T21:14:00Z",
        "generated_cpe": "",
        "vulnerabilities": null,
        "installed_paths": ["/usr/lib/some-path-2"]
      }
    ],
    "mdm": {
      "encryption_key_available": true,
      "enrollment_status": "On (manual)",
      "name": "Fleet",
      "connected_to_fleet": true,
      "server_url": "https://acme.com/mdm/apple/mdm",
      "device_status": "unlocked",
      "pending_action": "",
      "macos_settings": {
        "disk_encryption": "verified",
        "action_required": null
      },
      "macos_setup": {
        "bootstrap_package_status": "installed",
        "detail": "",
        "bootstrap_package_name": "test.pkg"
      },
      "os_settings": {
        "disk_encryption": {
          "status": "verified",
          "detail": ""
        }
      },
      "profiles": [
        {
          "profile_uuid": "954ec5ea-a334-4825-87b3-937e7e381f24",
          "name": "profile1",
          "status": "verifying",
          "operation_type": "install",
          "detail": ""
        }
      ]
    }
  }
}
```

> Note: the response above assumes a [GeoIP database is configured](https://fleetdm.com/docs/deploying/configuration#geoip), otherwise the `geolocation` object won't be included.

> Note: `installed_paths` may be blank depending on installer package. For example, on Linux, RPM-installed packages do not provide installed path information.

> Note: `signature_information` is only set for macOS (.app) applications.

> Note:
> - `orbit_version: null` means this agent is not a fleetd agent
> - `fleet_desktop_version: null` means this agent is not a fleetd agent, or this agent is version <=1.23.0 which is not collecting the desktop version
> - `fleet_desktop_version: ""` means this agent is a fleetd agent but does not have fleet desktop
> - `scripts_enabled: null` means this agent is not a fleetd agent, or this agent is version <=1.23.0 which is not collecting the scripts enabled info

> Note: [Get human-device mapping](https://github.com/fleetdm/fleet/blob/62dc32454f6a40e81fe229abdfc370d3bf7a56c6/docs/REST%20API/rest-api.md?plain=1#L3518) is deprecated as of Fleet 4.67.0. It is maintained for backwards compatibility. Please use the [Get host](#get-host) endpoint to get human-device mapping.

### Get host by identifier

Returns the information of the host specified using the `hostname`, `uuid`, or `hardware_serial` as an identifier.

If `hostname` is specified when there is more than one host with the same hostname, the endpoint returns the first matching host. In Fleet, hostnames are fully qualified domain names (FQDNs). `hostname` (e.g. johns-macbook-air.local) is not the same as `display_name` (e.g. John's MacBook Air).

`GET /api/v1/fleet/hosts/identifier/:identifier`

#### Parameters

| Name       | Type              | In   | Description                                                        |
| ---------- | ----------------- | ---- | ------------------------------------------------------------------ |
| identifier | string | path | **Required**. The host's `hostname`, `uuid`, or `hardware_serial`. |
| exclude_software | boolean | query | If `true`, the response will not include a list of installed software for the host. |
| exclude_fleet_maintained_policies | boolean | query | If `true`, will omit Fleet-maintained policies from the policies list. |


#### Example

`GET /api/v1/fleet/hosts/identifier/392547dc-0000-0000-a87a-d701ff75bc65`

##### Default response

`Status: 200`

```json
{
  "host": {
    "created_at": "2022-02-10T02:29:13Z",
    "updated_at": "2022-10-14T17:07:11Z",
    "id": 33,
    "detail_updated_at": "2022-10-14T17:07:12Z",
    "label_updated_at": "2022-10-14T17:07:12Z",
    "policy_updated_at": "2022-10-14T17:07:12Z",
    "last_enrolled_at": "2022-02-10T02:29:13Z",
    "last_mdm_checked_in_at": "2023-02-26T22:33:12Z",
    "last_mdm_enrolled_at": "2023-02-26T22:33:12Z",
    "software_updated_at": "2020-11-05T05:09:44Z",
    "seen_time": "2022-10-14T17:45:41Z",
    "refetch_requested": false,
    "hostname": "23cfc9caacf0",
    "uuid": "392547dc-0000-0000-a87a-d701ff75bc65",
    "platform": "ubuntu",
    "osquery_version": "5.5.1",
    "os_version": "Ubuntu 20.04.3 LTS",
    "build": "",
    "platform_like": "debian",
    "code_name": "focal",
    "uptime": 20807520000000000,
    "memory": 1024360448,
    "cpu_type": "x86_64",
    "cpu_subtype": "63",
    "cpu_brand": "DO-Regular",
    "cpu_physical_cores": 1,
    "cpu_logical_cores": 1,
    "hardware_vendor": "",
    "hardware_model": "",
    "hardware_version": "",
    "hardware_serial": "",
    "computer_name": "23cfc9caacf0",
    "public_ip": "",
    "primary_ip": "172.27.0.6",
    "primary_mac": "02:42:ac:1b:00:06",
    "distributed_interval": 10,
    "config_tls_refresh": 60,
    "logger_tls_period": 10,
    "team_id": 2,
    "team_name": null,
    "gigs_disk_space_available": 19.29,
    "percent_disk_space_available": 74,
    "gigs_total_disk_space": 192,
    "issues": {
      "failing_policies_count": 1,
      "critical_vulnerabilities_count": 2, // Fleet Premium only
      "total_issues_count": 3
    },
    "batteries": [
      {
        "cycle_count": 999,
        "health": "Normal"
      }
    ],
    "geolocation": {
      "country_iso": "US",
      "city_name": "New York",
      "geometry": {
        "type": "point",
        "coordinates": [40.6799, -74.0028]
      }
    },
    "pack_stats": [
      {
        "pack_id": 1,
        "pack_name": "Global",
        "type": "global",
        "query_stats": [
          {
            "scheduled_query_name": "Get running processes (with user_name)",
            "scheduled_query_id": 49,
            "query_name": "Get running processes (with user_name)",
            "pack_name": "Global",
            "pack_id": 1,
            "average_memory": 260000,
            "denylisted": false,
            "executions": 1,
            "interval": 86400,
            "last_executed": "2022-10-14T10:00:01Z",
            "output_size": 198,
            "system_time": 20,
            "user_time": 80,
            "wall_time": 0
          }
        ]
      }
    ],
    "labels": [
      {
        "created_at": "2021-09-14T05:11:02Z",
        "updated_at": "2021-09-14T05:11:02Z",
        "id": 12,
        "name": "All Linux",
        "description": "All Linux distributions",
        "query": "SELECT 1 FROM osquery_info WHERE build_platform LIKE '%ubuntu%' OR build_distro LIKE '%centos%';",
        "platform": "",
        "label_type": "builtin",
        "label_membership_type": "dynamic"
      }
    ],
    "packs": [
      {
        "created_at": "2021-09-17T05:28:54Z",
        "updated_at": "2021-09-17T05:28:54Z",
        "id": 1,
        "name": "Global",
        "description": "Global pack",
        "disabled": false,
        "type": "global",
        "labels": null,
        "label_ids": null,
        "hosts": null,
        "host_ids": null,
        "teams": null,
        "team_ids": null
      }
    ],
    "policies": [
      {
        "id": 142,
        "name": "Full disk encryption enabled (macOS)",
        "query": "SELECT 1 FROM disk_encryption WHERE user_uuid IS NOT '' AND filevault_status = 'on' LIMIT 1;",
        "description": "Checks to make sure that full disk encryption (FileVault) is enabled on macOS devices.",
        "author_id": 31,
        "author_name": "",
        "author_email": "",
        "team_id": null,
        "resolution": "To enable full disk encryption, on the failing device, select System Preferences > Security & Privacy > FileVault > Turn On FileVault.",
        "platform": "darwin,linux",
        "created_at": "2022-09-02T18:52:19Z",
        "updated_at": "2022-09-02T18:52:19Z",
        "response": "fail",
        "critical": false,
        "fleet_maintained": false
      }
    ],
    "software": [
      {
        "id": 16923,
        "name": "Automat",
        "version": "0.8.0",
        "source": "python_packages",
        "generated_cpe": "",
        "vulnerabilities": null,
        "installed_paths": ["/usr/lib/some_path/"]
      }
    ],
    "mdm": {
      "encryption_key_available": false,
      "enrollment_status": null,
      "name": "",
      "server_url": null,
      "device_status": "unlocked",
      "pending_action": "lock",
      "macos_settings": {
        "disk_encryption": null,
        "action_required": null
      },
      "macos_setup": {
        "bootstrap_package_status": "installed",
        "detail": ""
      },
      "os_settings": {
        "disk_encryption": {
          "status": null,
          "detail": ""
        }
      },
      "profiles": [
        {
          "profile_uuid": "954ec5ea-a334-4825-87b3-937e7e381f24",
          "name": "profile1",
          "status": "verifying",
          "operation_type": "install",
          "detail": ""
        }
      ]
    }
  }
}
```

> Note: the response above assumes a [GeoIP database is configured](https://fleetdm.com/docs/deploying/configuration#geoip), otherwise the `geolocation` object won't be included.

> Note: `installed_paths` may be blank depending on installer package. For example, on Linux, RPM-installed packages do not provide installed path information.

#### Get host by device token

Returns a subset of information about the host specified by `token`. To get all information about a host, use the ["Get host"](#get-host) endpoint.

This is the API route used by the **My device** page in Fleet desktop to display information about the host to the end user.

`GET /api/v1/fleet/device/:token`

##### Parameters

| Name  | Type   | In   | Description                        |
| ----- | ------ | ---- | ---------------------------------- |
| token | string | path | The device's authentication token. |

##### Example

`GET /api/v1/fleet/device/abcdef012456789`

##### Default response

`Status: 200`

```json
{
  "host": {
    "created_at": "2021-08-19T02:02:22Z",
    "updated_at": "2021-08-19T21:14:58Z",
    "id": 1,
    "detail_updated_at": "2021-08-19T21:07:53Z",
    "label_updated_at": "2021-08-19T21:07:53Z",
    "last_enrolled_at": "2021-08-19T02:02:22Z",
    "last_mdm_checked_in_at": "2023-02-26T22:33:12Z",
    "last_mdm_enrolled_at": "2023-02-26T22:33:12Z",
    "seen_time": "2021-08-19T21:14:58Z",
    "refetch_requested": false,
    "hostname": "Annas-MacBook-Pro.local",
    "uuid": "309a4b7d-0000-0000-8e7f-26ae0815ede8",
    "platform": "darwin",
    "osquery_version": "5.15.0",
    "os_version": "macOS 15.2",
    "build": "24C101",
    "platform_like": "darwin",
    "code_name": "",
    "uptime": 210671000000000,
    "memory": 16788398080,
    "cpu_type": "arm64e",
    "cpu_subtype": "ARM64E",
    "cpu_brand": "Apple M1",
    "cpu_physical_cores": 8,
    "cpu_logical_cores": 8,
    "hardware_vendor": "Apple Inc.",
    "hardware_model": "MacBookPro17,1",
    "hardware_version": "",
    "hardware_serial": "",
    "computer_name": "Anna's MacBook Pro",
    "display_name": "Anna's MacBook Pro",
    "public_ip": "123.45.678.910",
    "primary_ip": "192.12.345.678",
    "primary_mac": "36:34:a5:6b:7b:5c",
    "distributed_interval": 10,
    "config_tls_refresh": 10,
    "logger_tls_period": 10,
    "team_id": null,
    "pack_stats": null,
    "team_name": null,
    "additional": {},
    "gigs_disk_space_available": 174.98,
    "percent_disk_space_available": 71,
    "gigs_total_disk_space": 246,
    "disk_encryption_enabled": true,
    "dep_assigned_to_fleet": false,
    "status": "online",
    "display_text": "Annas-MacBook-Pro.local",
    "self_service": true,
    "org_logo_url": "https://example.com/logo.jpg",
    "license": {
      "tier": "free",
      "expiration": "2031-01-01T00:00:00Z"
    },
    "global_config": {
      "mdm": {
        "enabled_and_configured": false
      }
    },
    "batteries": [
      {
        "cycle_count": 999,
        "health": "Good"
      }
    ],
    "users": [
      {
        "uid": 0,
        "username": "root",
        "type": "",
        "groupname": "root",
        "shell": "/bin/sh"
      },
      {
        "uid": 1,
        "username": "annachao",
        "type": "",
        "groupname": "staff",
        "shell": "/bin/zsh"
      }
    ],
    "labels": [
      {
        "created_at": "2021-08-19T02:02:17Z",
        "updated_at": "2021-08-19T02:02:17Z",
        "id": 6,
        "name": "All Hosts",
        "description": "All hosts which have enrolled in Fleet",
        "query": "SELECT 1;",
        "platform": "",
        "label_type": "builtin",
        "label_membership_type": "dynamic"
      },
      {
        "created_at": "2021-08-19T02:02:17Z",
        "updated_at": "2021-08-19T02:02:17Z",
        "id": 9,
        "name": "macOS",
        "description": "All macOS hosts",
        "query": "select 1 from os_version where platform = 'darwin';",
        "platform": "",
        "label_type": "builtin",
        "label_membership_type": "dynamic"
      },
      {
        "created_at": "2021-08-19T02:02:17Z",
        "updated_at": "2021-08-19T02:02:17Z",
        "id": 12,
        "name": "Hosts with Chrome installed",
        "description": "",
        "query": "SELECT * FROM apps WHERE name LIKE \"%Chrome%\"",
        "platform": "",
        "label_type": "regular",
        "label_membership_type": "dynamic"
      }
    ],
    "software": [
      {
        "id": 321,
        "name": "SomeApp.app",
        "version": "1.0",
        "source": "apps",
        "bundle_identifier": "com.some.app",
        "last_opened_at": "2021-08-18T21:14:00Z",
        "generated_cpe": "",
        "vulnerabilities": null
      }
    ],
    "packs": [],
    "mdm": {
      "encryption_key_available": true,
      "enrollment_status": "On (manual)",
      "name": "Fleet",
      "connected_to_fleet": true,
      "server_url": "https://acme.com/mdm/apple/mdm",
      "macos_settings": {
        "disk_encryption": "verified",
        "action_required": null
      },
      "macos_setup": {
        "bootstrap_package_status": "installed",
        "detail": "",
        "bootstrap_package_name": "test.pkg"
      },
      "os_settings": {
        "disk_encryption": {
          "status": "verified",
          "detail": ""
        }
      },
      "profiles": [
        {
          "profile_uuid": "954ec5ea-a334-4825-87b3-937e7e381f24",
          "name": "profile1",
          "status": "verifying",
          "operation_type": "install",
          "detail": ""
        }
      ]
    }
  }
}
```

### Delete host

Deletes the specified host from Fleet. Note that a deleted host will fail authentication with the previous node key, and in most osquery configurations will attempt to re-enroll automatically. If the host still has a valid enroll secret, it will re-enroll successfully.

`DELETE /api/v1/fleet/hosts/:id`

#### Parameters

| Name | Type    | In   | Description                  |
| ---- | ------- | ---- | ---------------------------- |
| id   | integer | path | **Required**. The host's id. |

#### Example

`DELETE /api/v1/fleet/hosts/121`

##### Default response

`Status: 200`


### Refetch host

Flags the host details, labels and policies to be refetched the next time the host checks in for distributed queries. Note that we cannot be certain when the host will actually check in and update the query results. Further requests to the host APIs will indicate that the refetch has been requested through the `refetch_requested` field on the host object.

`POST /api/v1/fleet/hosts/:id/refetch`

#### Parameters

| Name | Type    | In   | Description                  |
| ---- | ------- | ---- | ---------------------------- |
| id   | integer | path | **Required**. The host's id. |

#### Example

`POST /api/v1/fleet/hosts/121/refetch`

##### Default response

`Status: 200`


### Transfer hosts to a team

_Available in Fleet Premium_

`POST /api/v1/fleet/hosts/transfer`

#### Parameters

| Name    | Type    | In   | Description                                                             |
| ------- | ------- | ---- | ----------------------------------------------------------------------- |
| team_id | integer | body | **Required**. The ID of the team you'd like to transfer the host(s) to. |
| hosts   | array   | body | **Required**. A list of host IDs.                                       |

#### Example

`POST /api/v1/fleet/hosts/transfer`

##### Request body

```json
{
  "team_id": 1,
  "hosts": [3, 2, 4, 6, 1, 5, 7]
}
```

##### Default response

`Status: 200`


### Transfer hosts to a team by filter

_Available in Fleet Premium_

`POST /api/v1/fleet/hosts/transfer/filter`

#### Parameters

| Name    | Type    | In   | Description                                                                                                                                                                                                                                                                                                                        |
| ------- | ------- | ---- | ---------------------------------------------------------------------------------------------------------------------------------------------------------------------------------------------------------------------------------------------------------------------------------------------------------------------------------- |
| team_id | integer | body | **Required**. The ID of the team you'd like to transfer the host(s) to. |
| filters | object  | body | **Required**. See [filters](#filters)  |


##### Filters

| Name                              | Type    | Description   |
| ---------------------             | ------- | ----------------------------------------------------------------------------------- |
| query                             | string  | Search query keywords. Searchable fields include `hostname`, `hardware_serial`, `uuid`, and `ipv4`. |
| status                            | string  | Host status. Can either be `new`, `online`, `offline`, `mia` or `missing`. |
| label_id                          | number  | ID of a label to filter by.  |
| team_id                           | number  | ID of the team to filter by. |

> Note: `label_id` and `status` filters cannot be used at the same time.


#### Example

`POST /api/v1/fleet/hosts/transfer/filter`

##### Request body

```json
{
  "team_id": 1,
  "filters": {
    "status": "online",
    "team_id": 2,
  }
}
```

##### Default response

`Status: 200`


### Turn off MDM for a host

Turns off MDM for the specified macOS, iOS, or iPadOS host.

`DELETE /api/v1/fleet/hosts/:id/mdm`

#### Parameters

| Name | Type    | In   | Description                           |
| ---- | ------- | ---- | ------------------------------------- |
| id   | integer | path | **Required.** The host's ID in Fleet. |

#### Example

`DELETE /api/v1/fleet/hosts/42/mdm`

##### Default response

`Status: 204`


### Batch-delete hosts by filter or ids

`POST /api/v1/fleet/hosts/delete`

#### Parameters

| Name    | Type    | In   | Description                                                                                                                                                                                                                                                                                                                        |
| ------- | ------- | ---- | ---------------------------------------------------------------------------------------------------------------------------------------------------------------------------------------------------------------------------------------------------------------------------------------------------------------------------------- |
| ids     | array   | body | A list of the host IDs you'd like to delete. Required if `filters` not specified. Only one of `ids` or `filters` may be included in the request. |
| filters | object  | body | **Required**. See [filters](#filters2). Required if `ids` not specified. Only one of `ids` or `filters` may be included in the request.   |


##### Filters

| Name                              | Type    | Description   |
| ---------------------             | ------- | ----------------------------------------------------------------------------------- |
| query                             | string  | Search query keywords. Searchable fields include `hostname`, `hardware_serial`, `uuid`, and `ipv4`. |
| status                            | string  | Host status. Can either be `new`, `online`, `offline`, `mia` or `missing`. |
| label_id                          | number  | ID of a label to filter by.  |
| team_id                           | number  | ID of the team to filter by. |

> Notes: `label_id` and `status` filters cannot be used at the same time.


Request (using `ids`):

```json
{
  "ids": [1]
}
```

Request (using `filters`):
```json
{
  "filters": {
    "status": "online",
    "label_id": 1,
    "team_id": 1,
    "query": "abc"
  }
}
```

Request (`filters` is specified and empty, to delete all hosts):
```json
{
  "filters": {}
}
```

#### Example

`POST /api/v1/fleet/hosts/delete`

##### Request body

```json
{
  "filters": {
    "status": "online",
    "team_id": 1
  }
}
```

##### Default response

`Status: 200`

### Update custom human-device mapping

`PUT /api/v1/fleet/hosts/:id/device_mapping`

Updates the email for the `custom` data source in the human-device mapping. This source can only have one email.

#### Parameters

| Name       | Type              | In   | Description                                                                   |
| ---------- | ----------------- | ---- | ----------------------------------------------------------------------------- |
| id         | integer           | path | **Required**. The host's `id`.                                                |
| email      | string            | body | **Required**. The custom email.                                               |

#### Example

`PUT /api/v1/fleet/hosts/1/device_mapping`

##### Request body

```json
{
	"email": "user@example.com"
}
```

##### Default response

`Status: 200`

```json
{
	"host_id": 1,
	"device_mapping": [
	  {
  		"email": "user@example.com",
  		"source": "mdm_idp_accounts"
		},
		{
  		"email": "user@example.com",
  		"source": "google_chrome_profiles"
		},
		{
  		"email": "user@example.com",
  		"source": "custom"
		}
	]
}
```


### Get host's device health report

Retrieves information about a single host's device health.

This report includes a subset of host vitals, and simplified policy and vulnerable software information. Data is cached to preserve performance. To get all up-to-date information about a host, use the ["Get host"](#get-host) endpoint.


`GET /api/v1/fleet/hosts/:id/health`

#### Parameters

| Name       | Type              | In   | Description                                                                   |
| ---------- | ----------------- | ---- | ----------------------------------------------------------------------------- |
| id         | integer           | path | **Required**. The host's `id`.                                                |

#### Example

`GET /api/v1/fleet/hosts/1/health`

##### Default response

`Status: 200`

```json
{
  "host_id": 1,
  "health": {
    "updated_at": "2023-09-16T18:52:19Z",
    "os_version": "CentOS Linux 8.3.2011",
    "disk_encryption_enabled": true,
    "failing_policies_count": 1,
    "failing_critical_policies_count": 1, // Fleet Premium only
    "failing_policies": [
      {
        "id": 123,
        "name": "Google Chrome is up to date",
        "critical": true, // Fleet Premium only
        "resolution": "Follow the Update Google Chrome instructions here: https://support.google.com/chrome/answer/95414?sjid=6534253818042437614-NA",
        "fleet_maintained": false
      }
    ],
    "vulnerable_software": [
      {
        "id": 321,
        "name": "Firefox.app",
        "version": "116.0.3",
      }
    ]
  }
}
```

---

### Get host's mobile device management (MDM) information

Currently supports Windows and MacOS. On MacOS this requires the [macadmins osquery
extension](https://github.com/macadmins/osquery-extension) which comes bundled
in [Fleet's agent (fleetd)](https://fleetdm.com/docs/get-started/anatomy#fleetd).

Retrieves a host's MDM enrollment status and MDM server URL.

If the host exists but is not enrolled to an MDM server, then this API returns `null`.

`GET /api/v1/fleet/hosts/:id/mdm`

#### Parameters

| Name    | Type    | In   | Description                                                                                                                                                                                                                                                                                                                        |
| ------- | ------- | ---- | -------------------------------------------------------------------------------- |
| id      | integer | path | **Required** The id of the host to get the details for                           |

#### Example

`GET /api/v1/fleet/hosts/32/mdm`

##### Default response

`Status: 200`

```json
{
  "enrollment_status": "On (automatic)",
  "server_url": "some.mdm.com",
  "name": "Some MDM",
  "id": 3
}
```

---

### Get mobile device management (MDM) summary

Currently supports Windows and MacOS. On MacOS this requires the [macadmins osquery
extension](https://github.com/macadmins/osquery-extension) which comes bundled
in [Fleet's agent (fleetd)](https://fleetdm.com/docs/get-started/anatomy#fleetd).

Retrieves MDM enrollment summary. Windows servers are excluded from the aggregated data.

`GET /api/v1/fleet/hosts/summary/mdm`

#### Parameters

| Name     | Type    | In    | Description                                                                                                                                                                                                                                                                                                                        |
| -------- | ------- | ----- | -------------------------------------------------------------------------------- |
| team_id  | integer | query | _Available in Fleet Premium_. Filter by team                                      |
| platform | string  | query | Filter by platform ("windows" or "darwin")                                       |

A `team_id` of `0` returns the statistics for hosts that are not part of any team. A `null` or missing `team_id` returns statistics for all hosts regardless of the team.

#### Example

`GET /api/v1/fleet/hosts/summary/mdm?team_id=1&platform=windows`

##### Default response

`Status: 200`

```json
{
  "counts_updated_at": "2021-03-21T12:32:44Z",
  "mobile_device_management_enrollment_status": {
    "enrolled_manual_hosts_count": 10,
    "enrolled_automated_hosts_count": 200,
    "enrolled_personal_hosts_count": 30,
    "unenrolled_hosts_count": 0,
    "hosts_count": 240
  },
  "mobile_device_management_solution": [
    {
      "id": 2,
      "name": "Solution1",
      "server_url": "solution1.com",
      "hosts_count": 1
    },
    {
      "id": 3,
      "name": "Solution2",
      "server_url": "solution2.com",
      "hosts_count": 1
    }
  ]
}
```

---

### Get host's mobile device management (MDM) and Munki information

Retrieves a host's MDM enrollment status, MDM server URL, and Munki version.

`GET /api/v1/fleet/hosts/:id/macadmins`

#### Parameters

| Name    | Type    | In   | Description                                                                                                                                                                                                                                                                                                                        |
| ------- | ------- | ---- | -------------------------------------------------------------------------------- |
| id      | integer | path | **Required** The id of the host to get the details for                           |

#### Example

`GET /api/v1/fleet/hosts/32/macadmins`

##### Default response

`Status: 200`

```json
{
  "macadmins": {
    "munki": {
      "version": "1.2.3"
    },
    "munki_issues": [
      {
        "id": 1,
        "name": "Could not retrieve managed install primary manifest",
        "type": "error",
        "created_at": "2022-08-01T05:09:44Z"
      },
      {
        "id": 2,
        "name": "Could not process item Figma for optional install. No pkginfo found in catalogs: release",
        "type": "warning",
        "created_at": "2022-08-01T05:09:44Z"
      }
    ],
    "mobile_device_management": {
      "enrollment_status": "On (automatic)",
      "server_url": "http://some.url/mdm",
      "name": "MDM Vendor Name",
      "id": 999
    }
  }
}
```

---

### Get aggregated host's macadmin mobile device management (MDM) and Munki information

Requires the [macadmins osquery
extension](https://github.com/macadmins/osquery-extension) which comes bundled
in [Fleet's agent (fleetd)](https://fleetdm.com/docs/get-started/anatomy#fleetd).
Currently supported only on macOS.


Retrieves aggregated host's MDM enrollment status and Munki versions.

`GET /api/v1/fleet/macadmins`

#### Parameters

| Name    | Type    | In    | Description                                                                                                                                                                                                                                                                                                                        |
| ------- | ------- | ----- | ---------------------------------------------------------------------------------------------------------------- |
| team_id | integer | query | _Available in Fleet Premium_. Filters the aggregate host information to only include hosts in the specified team. |                           |

A `team_id` of `0` returns the statistics for hosts that are not part of any team. A `null` or missing `team_id` returns statistics for all hosts regardless of the team.

#### Example

`GET /api/v1/fleet/macadmins`

##### Default response

`Status: 200`

```json
{
  "macadmins": {
    "counts_updated_at": "2021-03-21T12:32:44Z",
    "munki_versions": [
      {
        "version": "5.5",
        "hosts_count": 8360
      },
      {
        "version": "5.4",
        "hosts_count": 1700
      },
      {
        "version": "5.3",
        "hosts_count": 400
      },
      {
        "version": "5.2.3",
        "hosts_count": 112
      },
      {
        "version": "5.2.2",
        "hosts_count": 50
      }
    ],
    "munki_issues": [
      {
        "id": 1,
        "name": "Could not retrieve managed install primary manifest",
        "type": "error",
        "hosts_count": 2851
      },
      {
        "id": 2,
        "name": "Could not process item Figma for optional install. No pkginfo found in catalogs: release",
        "type": "warning",
        "hosts_count": 1983
      }
    ],
    "mobile_device_management_enrollment_status": {
      "enrolled_manual_hosts_count": 124,
      "enrolled_automated_hosts_count": 124,
      "unenrolled_hosts_count": 112
    },
    "mobile_device_management_solution": [
      {
        "id": 1,
        "name": "SimpleMDM",
        "hosts_count": 8360,
        "server_url": "https://a.simplemdm.com/mdm"
      },
      {
        "id": 2,
        "name": "Intune",
        "hosts_count": 1700,
        "server_url": "https://enrollment.manage.microsoft.com"
      }
    ]
  }
}
```

### Get host's software

> **Experimental feature**. This feature is undergoing rapid improvement, which may result in breaking changes to the API or configuration surface. It is not recommended for use in automated workflows.

`GET /api/v1/fleet/hosts/:id/software`

#### Parameters

| Name | Type    | In   | Description                  |
| ---- | ------- | ---- | ---------------------------- |
| id   | integer | path | **Required**. The host's ID. |
| query   | string | query | Search query keywords. Searchable fields include `name`. |
| available_for_install | boolean | query | If `true` or `1`, only list software that is available for install (added by the user). Default is `false`. |
| self_service            | boolean | query | If `true` or `1`, only lists self-service software. Default is `false`. |
| vulnerable | boolean | query | If `true` or `1`, only list software that have vulnerabilities. Default is `false`. |
| page | integer | query | Page number of the results to fetch.|
| per_page | integer | query | Results per page.|
| order_key | string | query | What to order results by. Options include `"name"`. Default is `"name"`. |
| order_direction | string | query | **Requires `order_key`**. The direction of the order given the order key. Options include `"asc"` and `"desc"`. Default is `"asc"`. |
| min_cvss_score | integer | query | _Available in Fleet Premium_. Filters to include only software with vulnerabilities that have a CVSS version 3.x base score higher than the specified value.   |
| max_cvss_score | integer | query | _Available in Fleet Premium_. Filters to only include software with vulnerabilities that have a CVSS version 3.x base score lower than what's specified.   |
| exploit | boolean | query | _Available in Fleet Premium_. If `true`, filters to only include software with vulnerabilities that have been actively exploited in the wild (`cisa_known_exploit: true`). Default is `false`.  |

On macOS hosts, `last_opened_at` represents the last open time of the most recently installed version of the software. After an update, it may be empty until the software is opened again. On Windows and Linux hosts, it represents the last open time of any version.

#### Example

`GET /api/v1/fleet/hosts/123/software`

##### Default response

`Status: 200`

```json
{
  "count": 3,
  "software": [
    {
      "id": 121,
      "name": "Google Chrome.app",
      "software_package": {
        "name": "GoogleChrome.pkg",
        "platform": "darwin",
        "version": "125.12.0.3",
        "self_service": true,
        "last_install": {
          "install_uuid": "8bbb8ac2-b254-4387-8cba-4d8a0407368b",
          "installed_at": "2024-05-15T15:23:57Z"
        }
      },
      "app_store_app": null,
      "source": "apps",
      "status": "failed_install",
      "installed_versions": [
        {
          "version": "121.0",
          "bundle_identifier": "com.google.Chrome",
          "last_opened_at": "2024-04-01T23:03:07Z",
          "vulnerabilities": ["CVE-2023-1234","CVE-2023-4321","CVE-2023-7654"],
          "installed_paths": ["/Applications/Google Chrome.app"],
          "signature_information": [
            {
              "installed_path": "/Applications/Google Chrome.app",
              "team_identifier": "EQHXZ8M8AV"
            }
          ]
        }
      ]
    },
    {
      "id": 134,
      "name": "Falcon.app",
      "software_package": {
        "name": "FalconSensor-6.44.pkg",
        "platform": "darwin",
        "self_service": false,
        "last_install": null,
        "last_uninstall": {
          "script_execution_id": "ed579e73-0f41-46c8-aaf4-3c1e5880ed27",
          "uninstalled_at": "2024-05-15T15:23:57Z"
        }
      },
      "app_store_app": null,
      "source": "",
      "status": "pending_uninstall",
      "installed_versions": [],
    },
    {
      "id": 147,
      "name": "Logic Pro",
      "software_package": null,
      "app_store_app": {
        "app_store_id": "1091189122",
        "platform": "darwin",
        "icon_url": "https://is1-ssl.mzstatic.com/image/thumb/Purple221/v4/f4/25/1f/f4251f60-e27a-6f05-daa7-9f3a63aac929/AppIcon-0-0-85-220-0-0-4-0-0-2x-0-0-0-0-0.png/512x512bb.png",
        "version": "2.04",
        "self_service": false,
        "last_install": {
          "command_uuid": "0aa14ae5-58fe-491a-ac9a-e4ee2b3aac40",
          "installed_at": "2024-05-15T15:23:57Z"
        },
      },
      "source": "apps",
      "status": "installed",
      "installed_versions": [
        {
          "version": "118.0",
          "bundle_identifier": "com.apple.logic10",
          "last_opened_at": "2024-04-01T23:03:07Z",
          "vulnerabilities": ["CVE-2023-1234"],
          "installed_paths": ["/Applications/Logic Pro.app"],
          "signature_information": [
            {
              "installed_path": "/Applications/Logic Pro.app",
              "team_identifier": ""
            }
          ]
        }
      ]
    },
  ],
  "meta": {
    "has_next_results": false,
    "has_previous_results": false
  }
}
```

### Get hosts report in CSV

Returns the list of hosts corresponding to the search criteria in CSV format, ready for download when
requested by a web browser.

`GET /api/v1/fleet/hosts/report`

#### Parameters

| Name                    | Type    | In    | Description                                                                                                                                                                                                                                                                                                                                 |
| ----------------------- | ------- | ----- | ------------------------------------------------------------------------------------------------------------------------------------------------------------------------------------------------------------------------------------------------------------------------------------------------------------------------------------------- |
| format                  | string  | query | **Required**, must be "csv" (only supported format for now).                                                                                                                                                                                                                                                                                |
| columns                 | string  | query | Comma-delimited list of columns to include in the report (returns all columns if none is specified).                                                                                                                                                                                                                                        |
| order_key               | string  | query | What to order results by. Can be any column in the hosts table.                                                                                                                                                                                                                                                                             |
| order_direction         | string  | query | **Requires `order_key`**. The direction of the order given the order key. Options include `"asc"` and `"desc"`. Default is `"asc"`.                                                                                                                                                                                                               |
| status                  | string  | query | Indicates the status of the hosts to return. Can either be 'new', 'online', 'offline', 'mia' or 'missing'.                                                                                                                                                                                                                                  |
| query                   | string  | query | Search query keywords. Searchable fields include `hostname`, `hardware_serial`, `uuid`, `ipv4` and the hosts' email addresses (only searched if the query looks like an email address, i.e. contains an `@`, no space, etc.).                                                                                                               |
| team_id                 | integer | query | _Available in Fleet Premium_. Filters the hosts to only include hosts in the specified team.                                                                                                                                                                                                                                                |
| policy_id               | integer | query | The ID of the policy to filter hosts by.                                                                                                                                                                                                                                                                                                    |
| policy_response         | string  | query | **Requires `policy_id`**. Valid options are 'passing' or 'failing'. **Note: If `policy_id` is specified _without_ including `policy_response`, this will also return hosts where the policy is not configured to run or failed to run.** |
| software_version_id     | integer | query | The ID of the software version to filter hosts by.                                                                                                            |
| software_title_id       | integer | query | The ID of the software title to filter hosts by.                                                                                                              |
| os_version_id | integer | query | The ID of the operating system version to filter hosts by. |
| os_name                 | string  | query | The name of the operating system to filter hosts by. `os_version` must also be specified with `os_name`                                                                                                                                                                                                                                     |
| os_version              | string  | query | The version of the operating system to filter hosts by. `os_name` must also be specified with `os_version`                                                                                                                                                                                                                                  |
| vulnerability           | string  | query | The cve to filter hosts by (including "cve-" prefix, case-insensitive).                                                                                                                                                                                                                                                                     |
| mdm_id                  | integer | query | The ID of the _mobile device management_ (MDM) solution to filter hosts by (that is, filter hosts that use a specific MDM provider and URL).                                                                                                                                                                                                |
| mdm_name                | string  | query | The name of the _mobile device management_ (MDM) solution to filter hosts by (that is, filter hosts that use a specific MDM provider).                                                                                                                                                                                                      |
| mdm_enrollment_status   | string  | query | The _mobile device management_ (MDM) enrollment status to filter hosts by. Valid options are 'manual', 'automatic', 'enrolled', 'pending', or 'unenrolled'.                                                                                                                                                                                 |
| macos_settings          | string  | query | Filters the hosts by the status of the _mobile device management_ (MDM) profiles applied to hosts. Valid options are 'verified', 'verifying', 'pending', or 'failed'. **Note: If this filter is used in Fleet Premium without a team ID filter, the results include only hosts that are not assigned to any team.**                                                                                                                                                                                                             |
| munki_issue_id          | integer | query | The ID of the _munki issue_ (a Munki-reported error or warning message) to filter hosts by (that is, filter hosts that are affected by that corresponding error or warning message).                                                                                                                                                        |
| low_disk_space          | integer | query | _Available in Fleet Premium_. Filters the hosts to only include hosts with less GB of disk space available than this value. Must be a number between 1-100.                                                                                                                                                                                 |
| label_id                | integer | query | A valid label ID. Can only be used in combination with `order_key`, `order_direction`, `status`, `query` and `team_id`.                                                                                                                                                                                                                     |
| bootstrap_package       | string | query | _Available in Fleet Premium_. Filters the hosts by the status of the MDM bootstrap package on the host. Valid options are 'installed', 'pending', or 'failed'. **Note: If this filter is used in Fleet Premium without a team ID filter, the results include only hosts that are not assigned to any team.** |
| disable_failing_policies | boolean | query | If `true`, hosts will return failing policies as 0 (returned as the `issues` column) regardless of whether there are any that failed for the host. This is meant to be used when increased performance is needed in exchange for the extra information.      |

If `mdm_id`, `mdm_name` or `mdm_enrollment_status` is specified, then Windows Servers are excluded from the results.

#### Example

`GET /api/v1/fleet/hosts/report?software_id=123&format=csv&columns=hostname,primary_ip,platform`

##### Default response

`Status: 200`

```csv
created_at,updated_at,id,detail_updated_at,label_updated_at,policy_updated_at,last_enrolled_at,seen_time,refetch_requested,hostname,uuid,platform,osquery_version,os_version,build,platform_like,code_name,uptime,memory,cpu_type,cpu_subtype,cpu_brand,cpu_physical_cores,cpu_logical_cores,hardware_vendor,hardware_model,hardware_version,hardware_serial,computer_name,primary_ip_id,primary_ip,primary_mac,distributed_interval,config_tls_refresh,logger_tls_period,team_id,team_name,gigs_disk_space_available,percent_disk_space_available,gigs_total_disk_space,issues,device_mapping,status,display_text
2022-03-15T17:23:56Z,2022-03-15T17:23:56Z,1,2022-03-15T17:23:56Z,2022-03-15T17:23:56Z,2022-03-15T17:23:56Z,2022-03-15T17:23:56Z,2022-03-15T17:23:56Z,false,foo.local0,a4fc55a1-b5de-409c-a2f4-441f564680d3,debian,,,,,,0s,0,,,,0,0,,,,,,,,,0,0,0,,,0,0,0,0,,,,
2022-03-15T17:23:56Z,2022-03-15T17:23:56Z,2,2022-03-15T17:23:56Z,2022-03-15T17:23:56Z,2022-03-15T17:23:56Z,2022-03-15T17:23:56Z,2022-03-15T17:22:56Z,false,foo.local1,689539e5-72f0-4bf7-9cc5-1530d3814660,rhel,,,,,,0s,0,,,,0,0,,,,,,,,,0,0,0,,,0,0,0,0,,,,
2022-03-15T17:23:56Z,2022-03-15T17:23:56Z,3,2022-03-15T17:23:56Z,2022-03-15T17:23:56Z,2022-03-15T17:23:56Z,2022-03-15T17:23:56Z,2022-03-15T17:21:56Z,false,foo.local2,48ebe4b0-39c3-4a74-a67f-308f7b5dd171,linux,,,,,,0s,0,,,,0,0,,,,,,,,,0,0,0,,,0,0,0,0,,,,
```

### Get host's disk encryption key

Retrieves the disk encryption key for a host.

The host will only return a key if its disk encryption status is "Verified." Get hosts' disk encryption statuses using the [List hosts endpoint](#list-hosts) and `os_settings_disk_encryption` parameter.

`GET /api/v1/fleet/hosts/:id/encryption_key`

#### Parameters

| Name | Type    | In   | Description                                                        |
| ---- | ------- | ---- | ------------------------------------------------------------------ |
| id   | integer | path | **Required** The id of the host to get the disk encryption key for. |


#### Example

`GET /api/v1/fleet/hosts/8/encryption_key`

##### Default response

`Status: 200`

```json
{
  "host_id": 8,
  "encryption_key": {
    "key": "5ADZ-HTZ8-LJJ4-B2F8-JWH3-YPBT",
    "updated_at": "2022-12-01T05:31:43Z"
  }
}
```

### Get host's certificates

Available for macOS, iOS, and iPadOS hosts only. Requires Fleet's MDM properly [enabled and configured](https://fleetdm.com/docs/using-fleet/mdm-setup).

Retrieves the certificates installed on a host.

`GET /api/v1/fleet/hosts/:id/certificates`

#### Parameters

| Name | Type    | In   | Description                  |
| ---- | ------- | ---- | ---------------------------- |
| id   | integer | path | **Required**. The host's id. |
| page | integer | query | Page number of the results to fetch.|
| per_page | integer | query | Results per page.|
| order_key | string | query | What to order results by. Options include `common_name` and `not_valid_after`. Default is `common_name` |
| order_direction | string | query | **Requires `order_key`**. The direction of the order given the order key. Options include `"asc"` and `"desc"`. Default is `"asc"`. |

#### Example

`GET /api/v1/fleet/hosts/8/certificates`

#### Default response

`Status: 200`

```json
{
  "certificates": [
    {
      "id": 3,
      "not_valid_after": "2021-08-19T02:02:17Z",
      "not_valid_before": "2021-08-19T02:02:17Z",
      "certificate_authority": true,
      "common_name": "FleetDM",
      "key_algorithm": "rsaEncryption",
      "key_strength": 2048,
      "key_usage": "CRL Sign, Key Cert Sign",
      "serial": 1,
      "signing_algorithm": "sha256WithRSAEncryption",
      "subject": {
        "country": "US",
        "organization": "Fleet Device Management Inc.",
        "organizational_unit": "Fleet Device Management Inc.",
        "common_name": "FleetDM"
      },
      "issuer": {
        "country": "US",
        "organization": "Fleet Device Management Inc.",
        "organizational_unit": "Fleet Device Management Inc.",
        "common_name": "FleetDM"
      },
      "source": "system",
      "username": ""
    }
  ],
  "meta": {
    "has_next_results": false,
    "has_previous_results": false
  }
}
```

### Get configuration profiles assigned to a host

Requires Fleet's MDM properly [enabled and configured](https://fleetdm.com/docs/using-fleet/mdm-setup).

Retrieves a list of the configuration profiles assigned to a host.

`GET /api/v1/fleet/hosts/:id/configuration_profiles`

#### Parameters

| Name | Type    | In   | Description                      |
| ---- | ------- | ---- | -------------------------------- |
| id   | integer | path | **Required**. The ID of the host  |


#### Example

`GET /api/v1/fleet/hosts/8/configuration_profiles`

##### Default response

`Status: 200`

```json
{
  "host_id": 8,
  "profiles": [
    {
      "profile_uuid": "bc84dae7-396c-4e10-9d45-5768bce8b8bd",
      "team_id": 0,
      "name": "Example profile",
      "identifier": "com.example.profile",
      "created_at": "2023-03-31T00:00:00Z",
      "updated_at": "2023-03-31T00:00:00Z",
      "checksum": "dGVzdAo="
    }
  ]
}
```

### Lock host

_Available in Fleet Premium_

Sends a command to lock the specified macOS, Linux, or Windows host. The host is locked once it comes online.

To lock a macOS host, the host must have MDM turned on. To lock a Windows or Linux host, the host must have [scripts enabled](https://fleetdm.com/docs/using-fleet/scripts).


`POST /api/v1/fleet/hosts/:id/lock`

#### Parameters

| Name       | Type              | In   | Description                                                                   |
| ---------- | ----------------- | ---- | ----------------------------------------------------------------------------- |
| id | integer | path | **Required**. ID of the host to be locked. |
| view_pin | boolean | query | For macOS hosts, whether to return the unlock PIN. |

#### Example

`POST /api/v1/fleet/hosts/123/lock`

##### Default response

`Status: 200`

```json
{
  "device_status": "unlocked",
  "pending_action": "lock"
}
```

#### Example

`POST /api/v1/fleet/hosts/123/lock?view_pin=true`

##### Default response (macOS hosts)

`Status: 200`

```json
{
  "unlock_pin": "123456",
  "device_status": "unlocked",
  "pending_action": "lock"
}
```

> To verify the host successfully locked, you can use the [Get host](https://fleetdm.com/docs/rest-api/rest-api#get-host) endpoint to retrieve the host's `mdm.device_status`.

### Unlock host

_Available in Fleet Premium_

Sends a command to unlock the specified Windows or Linux host, or retrieves the unlock PIN for a macOS host.

To unlock a Windows or Linux host, the host must have [scripts enabled](https://fleetdm.com/docs/using-fleet/scripts).

`POST /api/v1/fleet/hosts/:id/unlock`

#### Parameters

| Name       | Type              | In   | Description                                                                   |
| ---------- | ----------------- | ---- | ----------------------------------------------------------------------------- |
| id | integer | path | **Required**. ID of the host to be unlocked. |

#### Example

`POST /api/v1/fleet/hosts/:id/unlock`

##### Default response (Windows or Linux hosts)

`Status: 200`

```json
{
  "host_id": 8,
  "device_status": "locked",
  "pending_action": "unlock"
}
```

##### Default response (macOS hosts)

`Status: 200`

```json
{
  "host_id": 8,
  "unlock_pin": "123456",
  "device_status": "locked",
  "pending_action": "unlock"
}
```

> To verify the host successfully unlocked, you can use the [Get host](https://fleetdm.com/docs/rest-api/rest-api#get-host) endpoint to retrieve the host's `mdm.device_status`. macOS hosts require entering `unlock_pin` to unlock.

### Wipe host

Sends a command to wipe the specified macOS, iOS, iPadOS, Windows, or Linux host. The host is wiped once it comes online.

To wipe a macOS, iOS, iPadOS, or Windows host, the host must have MDM turned on. To lock a Linux host, the host must have [scripts enabled](https://fleetdm.com/docs/using-fleet/scripts).

`POST /api/v1/fleet/hosts/:id/wipe`

#### Parameters

| Name     | Type              | In   | Description                                                                                                                                                                                                          |
|----------| ----------------- | ---- |----------------------------------------------------------------------------------------------------------------------------------------------------------------------------------------------------------------------|
| id       | integer | path | **Required**. ID of the host to be wiped.                                                                                                                                                                            |
| windows  | object | body | Optional metadata used when wiping Windows hosts. The object includes a `wipe_type` property that can be used for specifying what type of remote wipe to perform. Allowed values are `"doWipe"` and `"doWipeProtected"`. |

#### Example

`POST /api/v1/fleet/hosts/123/wipe`

##### Optional request body

```json
{ "windows": { "wipe_type": "doWipe" } }
```


##### Default response

`Status: 200`

```json
{
  "device_status": "unlocked",
  "pending_action": "wipe"
}
```

> To verify the host was successfully wiped, you can use the [Get host](https://fleetdm.com/docs/rest-api/rest-api#get-host) endpoint to retrieve the host's `mdm.device_status`.

### Get host's past activity

`GET /api/v1/fleet/hosts/:id/activities`

#### Parameters

| Name | Type    | In   | Description                  |
| ---- | ------- | ---- | ---------------------------- |
| id   | integer | path | **Required**. The host's ID. |
| page | integer | query | Page number of the results to fetch.|
| per_page | integer | query | Results per page.|

#### Example

`GET /api/v1/fleet/hosts/12/activities`

##### Default response

`Status: 200`

```json
{
  "activities": [
    {
      "created_at": "2025-02-20T10:09:48.551757Z",
      "id": 123,
      "actor_full_name": "Anna Chao",
      "actor_id": 12,
      "actor_gravatar": "",
      "actor_email": "anna@example.com",
      "type": "installed_software",
      "fleet_initiated": false,
      "details": {
          "status": "installed",
          "host_id": 934,
          "policy_id": null,
          "policy_name": null,
          "install_uuid": "2fddb3d3-d553-4334-89a3-235da50d0ee7",
          "self_service": false,
          "software_title": "Notion.app",
          "software_package": "Notion-4.5.0-arm64.dmg",
          "host_display_name": "Marko's MacBook Pro"
      }
    },
    {
      "created_at": "2023-07-27T14:35:08Z",
      "id": 2,
      "actor_full_name": "Anna Chao",
      "actor_id": 12,
      "actor_gravatar": "",
      "actor_email": "anna@example.com",
      "type": "ran_script",
      "fleet_initiated": true,
      "details": {
        "host_id": 1,
        "host_display_name": "Steve's MacBook Pro",
        "script_name": "set-timezones.sh",
        "script_execution_id": "d6cffa75-b5b5-41ef-9230-15073c8a88cf",
        "async": true
      },
    },
  ],
  "meta": {
    "has_next_results": false,
    "has_previous_results": false
  }
}
```

### Get host's upcoming activity

`GET /api/v1/fleet/hosts/:id/activities/upcoming`

#### Parameters

| Name | Type    | In   | Description                  |
| ---- | ------- | ---- | ---------------------------- |
| id   | integer | path | **Required**. The host's id. |
| page | integer | query | Page number of the results to fetch.|
| per_page | integer | query | Results per page.|

#### Example

`GET /api/v1/fleet/hosts/12/activities/upcoming`

##### Default response

`Status: 200`

```json
{
  "count": 3,
  "activities": [
    {
      "created_at": "2025-02-20T10:05:43.013218Z",
      "uuid": "ce8ed8b1-8e77-413f-936c-4ef2f9b665f8",
      "actor_full_name": "Anna Chao",
      "actor_id": 12,
      "actor_gravatar": "",
      "actor_email": "anna@example.com",
      "type": "installed_software",
      "fleet_initiated": false,
      "details": {
          "status": "pending_install",
          "host_id": 934,
          "policy_id": null,
          "policy_name": null,
          "install_uuid": "2fddb3d3-d553-4334-89a3-235da50d0ee7",
          "self_service": false,
          "software_title": "Notion.app",
          "software_package": "Notion-4.5.0-arm64.dmg",
          "host_display_name": "Marko's MacBook Pro"
      }
    },
    {
      "created_at": "2023-07-27T14:35:08Z",
      "uuid": "d6cffa75-b5b5-41ef-9230-15073c8a88cf",
      "actor_full_name": "Marko",
      "actor_id": 1,
      "actor_gravatar": "",
      "actor_email": "marko@example.com",
      "type": "ran_script",
      "fleet_initiated": false,
      "details": {
        "host_id": 1,
        "host_display_name": "Steve's MacBook Pro",
        "script_name": "set-timezones.sh",
        "script_execution_id": "d6cffa75-b5b5-41ef-9230-15073c8a88cf",
        "async": true
      },
    },
    {
      "created_at": "2021-07-27T13:25:21Z",
      "uuid": "y3cffa75-b5b5-41ef-9230-15073c8a88cf",
      "actor_full_name": "Rachael",
      "actor_id": 1,
      "actor_gravatar": "",
      "actor_email": "rachael@example.com",
      "type": "ran_script",
      "fleet_initiated": false,
      "details": {
        "host_id": 1,
        "host_display_name": "Steve's MacBook Pro",
        "script_name": "",
        "script_execution_id": "y3cffa75-b5b5-41ef-9230-15073c8a88cf",
        "async": false
      },
    },
  ],
  "meta": {
    "has_next_results": false,
    "has_previous_results": false
  }
}
```

### Cancel host's upcoming activity

`DELETE /api/v1/fleet/hosts/:id/activities/upcoming/:activity_id`

#### Parameters

| Name | Type    | In   | Description                  |
| ---- | ------- | ---- | ---------------------------- |
| id   | integer | path | **Required**. The host's ID. |
| activity_id   | string | path | **Required**. The ID of the host's upcoming activity. |

#### Example

`DELETE /api/v1/fleet/hosts/12/activities/upcoming/81e10a70-730b-4c45-9b40-b14373e04757`

##### Default response

`Status: 204`

### Add labels to host

Adds manual labels to a host.

`POST /api/v1/fleet/hosts/:id/labels`

#### Parameters

| Name   | Type    | In   | Description                  |
| ------ | ------- | ---- | ---------------------------- |
| labels | array   | body | The list of label names to add to the host. |


#### Example

`POST /api/v1/fleet/hosts/12/labels`

##### Request body

```json
{
  "labels": ["label1", "label2"]
}
```

##### Default response

`Status: 200`

### Remove labels from host

Removes manual labels from a host.

`DELETE /api/v1/fleet/hosts/:id/labels`

#### Parameters

| Name   | Type    | In   | Description                  |
| ------ | ------- | ---- | ---------------------------- |
| labels | array   | body | The list of label names to delete from the host. |


#### Example

`DELETE /api/v1/fleet/hosts/12/labels`

##### Request body

```json
{
  "labels": ["label3", "label4"]
}
```

##### Default response

`Status: 200`

### Live query one host (ad-hoc)

Runs an ad-hoc live query against the specified host and responds with the results.

The live query will stop if the targeted host is offline, or if the query times out. Timeouts happen if the host hasn't responded after the configured `FLEET_LIVE_QUERY_REST_PERIOD` (default 25 seconds) or if the `distributed_interval` agent option (default 10 seconds) is higher than the `FLEET_LIVE_QUERY_REST_PERIOD`.


`POST /api/v1/fleet/hosts/:id/query`

#### Parameters

| Name      | Type  | In   | Description                                                                                                                                                        |
|-----------|-------|------|--------------------------------------------------------------------------------------------------------------------------------------------------------------------|
| id        | integer  | path | **Required**. The target host ID. |
| query     | string   | body | **Required**. The query SQL. |


#### Example

`POST /api/v1/fleet/hosts/123/query`

##### Request body

```json
{
  "query": "SELECT model, vendor FROM usb_devices;"
}
```

##### Default response

`Status: 200`

```json
{
  "host_id": 123,
  "query": "SELECT model, vendor FROM usb_devices;",
  "status": "online", // "online" or "offline"
  "error": null,
  "rows": [
    {
      "model": "USB2.0 Hub",
      "vendor": "VIA Labs, Inc."
    }
  ]
}
```

Note that if the host is online and the query times out, this endpoint will return an error and `rows` will be `null`. If the host is offline, no error will be returned, and `rows` will be`null`.

### Live query host by identifier (ad-hoc)

Runs an ad-hoc live query against a host identified using `uuid` and responds with the results.

The live query will stop if the targeted host is offline, or if the query times out. Timeouts happen if the host hasn't responded after the configured `FLEET_LIVE_QUERY_REST_PERIOD` (default 25 seconds) or if the `distributed_interval` agent option (default 10 seconds) is higher than the `FLEET_LIVE_QUERY_REST_PERIOD`.


`POST /api/v1/fleet/hosts/identifier/:identifier/query`

#### Parameters

| Name      | Type  | In   | Description                                                                                                                                                        |
|-----------|-------|------|--------------------------------------------------------------------------------------------------------------------------------------------------------------------|
| identifier       | integer or string   | path | **Required**. The host's `hardware_serial`, `uuid`, `osquery_host_id`, `hostname`, or `node_key`. |
| query            | string   | body | **Required**. The query SQL. |


#### Example

`POST /api/v1/fleet/hosts/identifier/392547dc-0000-0000-a87a-d701ff75bc65/query`

##### Request body

```json
{
  "query": "SELECT model, vendor FROM usb_devices;"
}
```

##### Default response

`Status: 200`

```json
{
  "host_id": 123,
  "query": "SELECT model, vendor FROM usb_devices;",
  "status": "online", // "online" or "offline"
  "error": null,
  "rows": [
    {
      "model": "USB2.0 Hub",
      "vendor": "VIA Labs, Inc."
    }
  ]
}
```

Note that if the host is online and the query times out, this endpoint will return an error and `rows` will be `null`. If the host is offline, no error will be returned, and `rows` will be `null`.

---


## Labels

- [Add label](#add-label)
- [Update label](#update-label)
- [Get label](#get-label)
- [Get labels summary](#get-labels-summary)
- [List labels](#list-labels)
- [List hosts in a label](#list-hosts-in-a-label)
- [Delete label](#delete-label)
- [Delete label by ID](#delete-label-by-id)

### Add label

Add a dynamic or manual label.

`POST /api/v1/fleet/labels`

#### Parameters

| Name        | Type   | In   | Description                                                                                                                                                                                                                                  |
| ----------- | ------ | ---- | -------------------------------------------------------------------------------------------------------------------------------------------------------------------------------------------------------------------------------------------- |
| name        | string | body | **Required**. The label's name.                                                                                                                                                                                                              |
| description | string | body | The label's description.                                                                                                                                                                                                                     |
| query       | string | body | The query in SQL syntax used to filter the hosts. Only one of either `query` (to create a dynamic label) or `hosts` (to create a manual label) can be included in the request.  |
| hosts       | array | body | The list of host identifiers (`hardware_serial` or `uuid`) the label will apply to. Only one of either `query` (to create a dynamic label), `hosts` (to create a manual label), or `host_ids` (to create a manual label)  can be included in the request. |
| host_ids    | array | body | The list of Fleet host IDs the label will apply to.  Only one of either `query` (to create a dynamic label) or `hosts`/`host_ids` (to create a manual label)  can be included in the request.
| platform    | string | body | The specific platform for the label to target. Provides an additional filter. Choices for platform are `darwin`, `windows`, `ubuntu`, and `centos`. All platforms are included by default and this option is represented by an empty string. |

If both `query` and `hosts` aren't specified, a manual label with no hosts will be created.

The `hostname` host identifier is deprecated. Please use `host_ids`, `hardware_serial`, or `uuid` instead.

#### Example

`POST /api/v1/fleet/labels`

##### Request body

```json
{
  "name": "macOS hosts (x86_64)",
  "description": "Filters macOS hosts with x86_64 architecture",
  "query": "SELECT 1 FROM os_version WHERE platform = 'darwin' AND instr(arch, 'x86_64')",
  "platform": "darwin"
}
```

##### Default response

`Status: 200`

```json
{
  "label": {
    "created_at": "0001-01-01T00:00:00Z",
    "updated_at": "0001-01-01T00:00:00Z",
    "id": 42,
    "name": "macOS hosts (x86_64)",
    "description": "Filters macOS hosts with x86_64 architecture",
    "query": "SELECT 1 FROM os_version WHERE platform = 'darwin' AND instr(arch, 'x86_64')",
    "label_type": "regular",
    "label_membership_type": "dynamic",
    "display_text": "macOS hosts (x86_64)",
    "count": 0,
    "host_ids": null,
    "author_id": 1
  }
}
```

### Update label

Updates the specified label. Note: Label queries and platforms are immutable. To change these, you must delete the label and create a new label.

`PATCH /api/v1/fleet/labels/:id`

#### Parameters

| Name        | Type    | In   | Description                   |
| ----------- | ------- | ---- | ----------------------------- |
| id          | integer | path | **Required**. The label's id. |
| name        | string  | body | The label's name.             |
| description | string  | body | The label's description.      |
<<<<<<< HEAD
| hosts       | array   | body | If updating a manual label: the list of host identifiers (`hardware_serial`, `uuid`, or `hostname`) the label will apply to. The provided list fully replaces the previous list.  Only one of either `hosts` or `host_ids` can be included in the request.  |
| host_ids    | array   | body | If updating a manual label: the list of Fleet host IDs the label will apply to. The provided list fully replaces the previous list. Only one of either `hosts` or `host_ids` can be included in the request.
=======
| hosts       | array   | body | If updating a manual label: the list of host identifiers (`hardware_serial` or `uuid`) the label will apply to. The provided list fully replaces the previous list.  Only one of either `hosts` or `host_ids` can be included in the request.  |
| host_ids    | array   | body | If updating a manual label: the list of Fleet host IDs the label will apply to. The provided list fully replaces the previous list. Only one of either `hosts` or `host_ids` can be included in the request. 
>>>>>>> 3be432c8

The `hostname` host identifier is deprecated. Please use `host_ids`, `hardware_serial`, or `uuid` instead.

#### Example

`PATCH /api/v1/fleet/labels/21`

##### Request body

```json
{
  "hosts": ["ABC1234", "XYZ5678"]
}
```

##### Default response

`Status: 200`

```json
{
  "label": {
    "created_at": "0001-01-01T00:00:00Z",
    "updated_at": "0001-01-01T00:00:00Z",
    "id": 21,
    "name": "My label",
    "description": "Some hosts that I want to manually group together",
    "query": "",
    "platform": "",
    "label_type": "regular",
    "label_membership_type": "manual",
    "display_text": "My label",
    "count": 2,
    "host_ids": [42, 43],
    "author_id": 1
  }
}
```

### Get label

Returns the specified label.

`GET /api/v1/fleet/labels/:id`

#### Parameters

| Name | Type    | In   | Description                   |
| ---- | ------- | ---- | ----------------------------- |
| id   | integer | path | **Required**. The label's id. |

#### Example

`GET /api/v1/fleet/labels/1`

##### Default response

`Status: 200`

```json
{
  "label": {
    "created_at": "2021-02-09T22:09:43Z",
    "updated_at": "2021-02-09T22:15:58Z",
    "id": 12,
    "name": "Ubuntu",
    "description": "Filters ubuntu hosts",
    "query": "SELECT 1 FROM os_version WHERE platform = 'ubuntu';",
    "label_type": "regular",
    "label_membership_type": "dynamic",
    "display_text": "Ubuntu",
    "count": 0,
    "host_ids": null,
    "author_id": 1
  }
}
```

### Get labels summary

Returns a list of all the labels in Fleet.

`GET /api/v1/fleet/labels/summary`

#### Example

`GET /api/v1/fleet/labels/summary`

##### Default response

`Status: 200`

```json
{
  "labels": [
    {
      "id": 6,
      "name": "All Hosts",
      "description": "All hosts which have enrolled in Fleet",
      "label_type": "builtin"
    },
    {
      "id": 7,
      "name": "macOS",
      "description": "All macOS hosts",
      "label_type": "builtin"
    },
    {
      "id": 8,
      "name": "Ubuntu Linux",
      "description": "All Ubuntu hosts",
      "label_type": "builtin"
    },
    {
      "id": 9,
      "name": "CentOS Linux",
      "description": "All CentOS hosts",
      "label_type": "builtin"
    },
    {
      "id": 10,
      "name": "MS Windows",
      "description": "All Windows hosts",
      "label_type": "builtin"
    }
  ]
}
```

### List labels

Returns a list of all the labels in Fleet.

`GET /api/v1/fleet/labels`

#### Parameters

| Name            | Type    | In    | Description   |
| --------------- | ------- | ----- |------------------------------------- |
| order_key       | string  | query | What to order results by. Can be any column in the labels table.                                                  |
| order_direction | string  | query | **Requires `order_key`**. The direction of the order given the order key. Options include `"asc"` and `"desc"`. Default is `"asc"`. |

#### Example

`GET /api/v1/fleet/labels`

##### Default response

`Status: 200`

```json
{
  "labels": [
    {
      "created_at": "2021-02-02T23:55:25Z",
      "updated_at": "2021-02-02T23:55:25Z",
      "id": 6,
      "name": "All Hosts",
      "description": "All hosts which have enrolled in Fleet",
      "query": "SELECT 1;",
      "label_type": "builtin",
      "label_membership_type": "dynamic",
      "host_count": 7,
      "display_text": "All Hosts",
      "count": 7,
      "host_ids": null,
      "author_id": 1
    },
    {
      "created_at": "2021-02-02T23:55:25Z",
      "updated_at": "2021-02-02T23:55:25Z",
      "id": 7,
      "name": "macOS",
      "description": "All macOS hosts",
      "query": "SELECT 1 FROM os_version WHERE platform = 'darwin';",
      "platform": "darwin",
      "label_type": "builtin",
      "label_membership_type": "dynamic",
      "host_count": 1,
      "display_text": "macOS",
      "count": 1,
      "host_ids": null,
      "author_id": 1
    },
    {
      "created_at": "2021-02-02T23:55:25Z",
      "updated_at": "2021-02-02T23:55:25Z",
      "id": 8,
      "name": "Ubuntu Linux",
      "description": "All Ubuntu hosts",
      "query": "SELECT 1 FROM os_version WHERE platform = 'ubuntu';",
      "platform": "ubuntu",
      "label_type": "builtin",
      "label_membership_type": "dynamic",
      "host_count": 3,
      "display_text": "Ubuntu Linux",
      "count": 3,
      "host_ids": null,
      "author_id": 1
    },
    {
      "created_at": "2021-02-02T23:55:25Z",
      "updated_at": "2021-02-02T23:55:25Z",
      "id": 9,
      "name": "CentOS Linux",
      "description": "All CentOS hosts",
      "query": "SELECT 1 FROM os_version WHERE platform = 'centos' OR name LIKE '%centos%'",
      "label_type": "builtin",
      "label_membership_type": "dynamic",
      "host_count": 3,
      "display_text": "CentOS Linux",
      "count": 3,
      "host_ids": null,
      "author_id": 1
    },
    {
      "created_at": "2021-02-02T23:55:25Z",
      "updated_at": "2021-02-02T23:55:25Z",
      "id": 10,
      "name": "MS Windows",
      "description": "All Windows hosts",
      "query": "SELECT 1 FROM os_version WHERE platform = 'windows';",
      "platform": "windows",
      "label_type": "builtin",
      "label_membership_type": "dynamic",
      "display_text": "MS Windows",
      "count": 0,
      "host_ids": null,
      "author_id": 1
    }
  ]
}
```

### List hosts in a label

Returns a list of the hosts that belong to the specified label.

`GET /api/v1/fleet/labels/:id/hosts`

#### Parameters

| Name                     | Type    | In    | Description                                                                                                                                                                                                                |
| ---------------          | ------- | ----- | -----------------------------------------------------------------------------------------------------------------------------                                                                                              |
| id                       | integer | path  | **Required**. The label's id.                                                                                                                                                                                              |
| page                     | integer | query | Page number of the results to fetch.                                                                                                                                                                                       |
| per_page                 | integer | query | Results per page.                                                                                                                                                                                                          |
| order_key                | string  | query | What to order results by. Can be any column in the hosts table.                                                                                                                                                            |
| order_direction          | string  | query | **Requires `order_key`**. The direction of the order given the order key. Options include `"asc"` and `"desc"`. Default is `"asc"`.                                                                                              |
| after                    | string  | query | The value to get results after. This needs `order_key` defined, as that's the column that would be used.                                                                                                                   |
| status                   | string  | query | Indicates the status of the hosts to return. Can either be 'new', 'online', 'offline', 'mia' or 'missing'.                                                                                                                 |
| query                    | string  | query | Search query keywords. Searchable fields include `hostname`, `hardware_serial`, `uuid`, and `ipv4`.                                                                                                                         |
| team_id                  | integer | query | _Available in Fleet Premium_. Filters the hosts to only include hosts in the specified team.                                                                                                                                |
| disable_failing_policies | boolean | query | If "true", hosts will return failing policies as 0 regardless of whether there are any that failed for the host. This is meant to be used when increased performance is needed in exchange for the extra information.      |
| mdm_id                   | integer | query | The ID of the _mobile device management_ (MDM) solution to filter hosts by (that is, filter hosts that use a specific MDM provider and URL).      |
| mdm_name                 | string  | query | The name of the _mobile device management_ (MDM) solution to filter hosts by (that is, filter hosts that use a specific MDM provider).      |
| mdm_enrollment_status    | string  | query | The _mobile device management_ (MDM) enrollment status to filter hosts by. Valid options are 'manual', 'automatic', 'enrolled', 'pending', or 'unenrolled'.                                                                                                                                                                                                             |
| macos_settings           | string  | query | Filters the hosts by the status of the _mobile device management_ (MDM) profiles applied to hosts. Valid options are 'verified', 'verifying', 'pending', or 'failed'. **Note: If this filter is used in Fleet Premium without a team ID filter, the results include only hosts that are not assigned to any team.**                                                                                                                                                                                                             |
| low_disk_space           | integer | query | _Available in Fleet Premium_. Filters the hosts to only include hosts with less GB of disk space available than this value. Must be a number between 1-100.                                                                 |
| macos_settings_disk_encryption | string | query | Filters the hosts by disk encryption status. Valid options are 'verified', 'verifying', 'action_required', 'enforcing', 'failed', or 'removing_enforcement'. |
| bootstrap_package       | string | query | _Available in Fleet Premium_. Filters the hosts by the status of the MDM bootstrap package on the host. Valid options are 'installed', 'pending', or 'failed'. **Note: If this filter is used in Fleet Premium without a team ID filter, the results include only hosts that are not assigned to any team.** |
| os_settings          | string  | query | Filters the hosts by the status of the operating system settings applied to the hosts. Valid options are 'verified', 'verifying', 'pending', or 'failed'. **Note: If this filter is used in Fleet Premium without a team ID filter, the results include only hosts that are not assigned to any team.** |
| os_settings_disk_encryption | string | query | Filters the hosts by disk encryption status. Valid options are 'verified', 'verifying', 'action_required', 'enforcing', 'failed', or 'removing_enforcement'.  **Note: If this filter is used in Fleet Premium without a team ID filter, the results include only hosts that are not assigned to any team.** |

If `mdm_id`, `mdm_name`, `mdm_enrollment_status`, `os_settings`, or `os_settings_disk_encryption` is specified, then Windows Servers are excluded from the results.

#### Example

`GET /api/v1/fleet/labels/6/hosts&query=floobar`

##### Default response

`Status: 200`

```json
{
  "hosts": [
    {
      "created_at": "2021-02-03T16:11:43Z",
      "updated_at": "2021-02-03T21:58:19Z",
      "id": 2,
      "detail_updated_at": "2021-02-03T21:58:10Z",
      "label_updated_at": "2021-02-03T21:58:10Z",
      "policy_updated_at": "2023-06-26T18:33:15Z",
      "last_enrolled_at": "2021-02-03T16:11:43Z",
      "software_updated_at": "2020-11-05T05:09:44Z",
      "seen_time": "2021-02-03T21:58:20Z",
      "refetch_requested": false,
      "hostname": "floobar42",
      "uuid": "a2064cef-0000-0000-afb9-283e3c1d487e",
      "platform": "ubuntu",
      "osquery_version": "4.5.1",
      "os_version": "Ubuntu 20.4.0",
      "build": "",
      "platform_like": "debian",
      "code_name": "",
      "uptime": 32688000000000,
      "memory": 2086899712,
      "cpu_type": "x86_64",
      "cpu_subtype": "142",
      "cpu_brand": "Intel(R) Core(TM) i5-8279U CPU @ 2.40GHz",
      "cpu_physical_cores": 4,
      "cpu_logical_cores": 4,
      "hardware_vendor": "",
      "hardware_model": "",
      "hardware_version": "",
      "hardware_serial": "",
      "computer_name": "e2e7f8d8983d",
      "display_name": "e2e7f8d8983d",
      "primary_ip": "172.20.0.2",
      "primary_mac": "02:42:ac:14:00:02",
      "distributed_interval": 10,
      "config_tls_refresh": 10,
      "logger_tls_period": 10,
      "team_id": null,
      "pack_stats": null,
      "team_name": null,
      "status": "offline",
      "display_text": "e2e7f8d8983d",
      "mdm": {
        "encryption_key_available": false,
        "enrollment_status": null,
        "name": "",
        "server_url": null
      }
    }
  ]
}
```

### Delete label

Deletes the label specified by name.

`DELETE /api/v1/fleet/labels/:name`

#### Parameters

| Name | Type   | In   | Description                     |
| ---- | ------ | ---- | ------------------------------- |
| name | string | path | **Required**. The label's name. |

#### Example

`DELETE /api/v1/fleet/labels/ubuntu_label`

##### Default response

`Status: 200`


### Delete label by ID

Deletes the label specified by ID.

`DELETE /api/v1/fleet/labels/id/:id`

#### Parameters

| Name | Type    | In   | Description                   |
| ---- | ------- | ---- | ----------------------------- |
| id   | integer | path | **Required**. The label's id. |

#### Example

`DELETE /api/v1/fleet/labels/id/13`

##### Default response

`Status: 200`


---

## OS settings

- [Add custom OS setting (configuration profile)](#add-custom-os-setting-configuration-profile)
- [List custom OS settings (configuration profiles)](#list-custom-os-settings-configuration-profiles)
- [Get or download custom OS setting (configuration profile)](#get-or-download-custom-os-setting-configuration-profile)
- [Delete custom OS setting (configuration profile)](#delete-custom-os-setting-configuration-profile)
- [Batch-modify custom OS settings(configuration profiles)](#batch-modify-custom-os-settings-configuration-profiles)
- [Update disk encryption enforcement](#update-disk-encryption-enforcement)
- [Get disk encryption statistics](#get-disk-encryption-statistics)
- [Get OS settings summary](#get-os-settings-summary)
- [Get OS setting (configuration profile) status](#get-os-setting-configuration-profile-status)
- [Resend custom OS setting (configuration profile)](resend-custom-os-setting-configuration-profile)
- [Batch-resend custom OS setting (configuration profile)](batch-resend-custom-os-setting-configuration-profile)


### Add custom OS setting (configuration profile)

> [Add custom macOS setting](https://github.com/fleetdm/fleet/blob/fleet-v4.40.0/docs/REST%20API/rest-api.md#add-custom-macos-setting-configuration-profile) (`POST /api/v1/fleet/mdm/apple/profiles`) API endpoint is deprecated as of Fleet 4.41. It is maintained for backwards compatibility. Please use the below API endpoint instead.

Add a configuration profile to enforce custom settings on macOS and Windows hosts.

`POST /api/v1/fleet/configuration_profiles`

#### Parameters

| Name                      | Type     | In   | Description                                                                                                   |
| ------------------------- | -------- | ---- | ------------------------------------------------------------------------------------------------------------- |
| profile                   | file     | form | **Required.** The .mobileconfig and JSON for macOS or XML for Windows file containing the profile. |
| team_id                   | string   | form | _Available in Fleet Premium_. The team ID for the profile. If specified, the profile is applied to only hosts that are assigned to the specified team. If not specified, the profile is applied to only to hosts that are not assigned to any team. |
| labels_include_all        | array     | form | _Available in Fleet Premium_. Target hosts that have all labels, specified by label name, in the array. |
| labels_include_any      | array     | form | _Available in Fleet Premium_. Target hosts that have any label, specified by label name, in the array. |
| labels_exclude_any | array | form | _Available in Fleet Premium_. Target hosts that that don’t have any label, specified by label name, in the array. |

Only one of `labels_include_all`, `labels_include_any`, or `labels_exclude_any` can be specified. If none are specified, all hosts are targeted.

#### Example

Add a new configuration profile to be applied to macOS hosts
assigned to a team. Note that in this example the form data specifies`team_id` in addition to
`profile`.

`POST /api/v1/fleet/configuration_profiles`

##### Request headers

```http
Content-Length: 850
Content-Type: multipart/form-data; boundary=------------------------f02md47480und42y
```

##### Request body

```http
--------------------------f02md47480und42y
Content-Disposition: form-data; name="team_id"

1
--------------------------f02md47480und42y
Content-Disposition: form-data; name="labels_include_all"

Label name 1
--------------------------f02md47480und42y
Content-Disposition: form-data; name="labels_include_all"

Label name 2
--------------------------f02md47480und42y
Content-Disposition: form-data; name="profile"; filename="Foo.mobileconfig"
Content-Type: application/octet-stream

<?xml version="1.0" encoding="UTF-8"?>
<!DOCTYPE plist PUBLIC "-//Apple//DTD PLIST 1.0//EN" "http://www.apple.com/DTDs/PropertyList-1.0.dtd">
<plist version="1.0">
<dict>
  <key>PayloadContent</key>
  <array/>
  <key>PayloadDisplayName</key>
  <string>Example profile</string>
  <key>PayloadIdentifier</key>
  <string>com.example.profile</string>
  <key>PayloadType</key>
  <string>Configuration</string>
  <key>PayloadUUID</key>
  <string>0BBF3E23-7F56-48FC-A2B6-5ACC598A4A69</string>
  <key>PayloadVersion</key>
  <integer>1</integer>
</dict>
</plist>
--------------------------f02md47480und42y--

```

##### Default response

`Status: 200`

```json
{
  "profile_uuid": "954ec5ea-a334-4825-87b3-937e7e381f24"
}
```

###### Additional notes
If the response is `Status: 409 Conflict`, the body may include additional error details in the case
of duplicate payload display name or duplicate payload identifier (macOS profiles).


### List custom OS settings (configuration profiles)

> [List custom macOS settings](https://github.com/fleetdm/fleet/blob/fleet-v4.40.0/docs/REST%20API/rest-api.md#list-custom-macos-settings-configuration-profiles) (`GET /api/v1/fleet/mdm/apple/profiles`) API endpoint is deprecated as of Fleet 4.41. It is maintained for backwards compatibility. Please use the below API endpoint instead.

Get a list of the configuration profiles in Fleet.

For Fleet Premium, the list can
optionally be filtered by team ID. If no team ID is specified, team profiles are excluded from the
results (i.e., only profiles that are associated with "No team" are listed).

`GET /api/v1/fleet/configuration_profiles`

#### Parameters

| Name                      | Type   | In    | Description                                                               |
| ------------------------- | ------ | ----- | ------------------------------------------------------------------------- |
| team_id                   | string | query | _Available in Fleet Premium_. The team id to filter profiles.              |
| page                      | integer | query | Page number of the results to fetch.                                     |
| per_page                  | integer | query | Results per page.                                                        |

#### Example

List all configuration profiles for macOS and Windows hosts enrolled to Fleet's MDM that are not assigned to any team.

`GET /api/v1/fleet/configuration_profiles`

##### Default response

`Status: 200`

```json
{
  "profiles": [
    {
      "profile_uuid": "39f6cbbc-fe7b-4adc-b7a9-542d1af89c63",
      "team_id": 0,
      "name": "Example macOS profile",
      "platform": "darwin",
      "identifier": "com.example.profile",
      "created_at": "2023-03-31T00:00:00Z",
      "updated_at": "2023-03-31T00:00:00Z",
      "checksum": "dGVzdAo=",
      "labels_exclude_any": [
       {
        "name": "Label name 1",
        "id": 1
       }
      ]
    },
    {
      "profile_uuid": "f5ad01cc-f416-4b5f-88f3-a26da3b56a19",
      "team_id": 0,
      "name": "Example Windows profile",
      "platform": "windows",
      "created_at": "2023-04-31T00:00:00Z",
      "updated_at": "2023-04-31T00:00:00Z",
      "checksum": "aCLemVr)",
      "labels_include_all": [
        {
          "name": "Label name 2",
          "broken": true,
        },
        {
          "name": "Label name 3",
          "id": 3
        }
      ]
    }
  ],
  "meta": {
    "has_next_results": false,
    "has_previous_results": false
  }
}
```

If one or more assigned labels are deleted the profile is considered broken (`broken: true`). It won’t be applied to new hosts.

### Get or download custom OS setting (configuration profile)

> [Download custom macOS setting](https://github.com/fleetdm/fleet/blob/fleet-v4.40.0/docs/REST%20API/rest-api.md#download-custom-macos-setting-configuration-profile) (`GET /api/v1/fleet/mdm/apple/profiles/:profile_id`) API endpoint is deprecated as of Fleet 4.41. It is maintained for backwards compatibility. Please use the API endpoint below instead.

`GET /api/v1/fleet/configuration_profiles/:profile_uuid`

#### Parameters

| Name                      | Type    | In    | Description                                             |
| ------------------------- | ------- | ----- | ------------------------------------------------------- |
| profile_uuid              | string | url   | **Required** The UUID of the profile to download.  |
| alt                       | string  | query | If specified and set to "media", downloads the profile. |

#### Example (get a profile metadata)

`GET /api/v1/fleet/configuration_profiles/f663713f-04ee-40f0-a95a-7af428c351a9`

##### Default response

`Status: 200`

```json
{
  "profile_uuid": "f663713f-04ee-40f0-a95a-7af428c351a9",
  "team_id": 0,
  "name": "Example profile",
  "platform": "darwin",
  "identifier": "com.example.profile",
  "created_at": "2023-03-31T00:00:00Z",
  "updated_at": "2023-03-31T00:00:00Z",
  "checksum": "dGVzdAo=",
  "labels_include_all": [
    {
      "name": "Label name 1",
      "id": 1,
      "broken": true
    },
    {
      "name": "Label name 2",
      "id": 2
    }
  ]
}
```

#### Example (download a profile)

`GET /api/v1/fleet/configuration_profiles/f663713f-04ee-40f0-a95a-7af428c351a9?alt=media`

##### Default response

`Status: 200`

**Note** To confirm success, it is important for clients to match content length with the response
header (this is done automatically by most clients, including the browser) rather than relying
solely on the response status code returned by this endpoint.

##### Example response headers

```http
  Content-Length: 542
  Content-Type: application/octet-stream
  Content-Disposition: attachment;filename="2023-03-31 Example profile.mobileconfig"
```

###### Example response body

```xml
<?xml version="1.0" encoding="UTF-8"?>
<!DOCTYPE plist PUBLIC "-//Apple//DTD PLIST 1.0//EN" "http://www.apple.com/DTDs/PropertyList-1.0.dtd">
<plist version="1.0">
<dict>
  <key>PayloadContent</key>
  <array/>
  <key>PayloadDisplayName</key>
  <string>Example profile</string>
  <key>PayloadIdentifier</key>
  <string>com.example.profile</string>
  <key>PayloadType</key>
  <string>Configuration</string>
  <key>PayloadUUID</key>
  <string>0BBF3E23-7F56-48FC-A2B6-5ACC598A4A69</string>
  <key>PayloadVersion</key>
  <integer>1</integer>
</dict>
</plist>
```

### Delete custom OS setting (configuration profile)

> [Delete custom macOS setting](https://github.com/fleetdm/fleet/blob/fleet-v4.40.0/docs/REST%20API/rest-api.md#delete-custom-macos-setting-configuration-profile) (`DELETE /api/v1/fleet/mdm/apple/profiles/:profile_id`) API endpoint is deprecated as of Fleet 4.41. It is maintained for backwards compatibility. Please use the below API endpoint instead.

`DELETE /api/v1/fleet/configuration_profiles/:profile_uuid`

#### Parameters

| Name                      | Type    | In    | Description                                                               |
| ------------------------- | ------- | ----- | ------------------------------------------------------------------------- |
| profile_uuid              | string  | url   | **Required** The UUID of the profile to delete. |

#### Example

`DELETE /api/v1/fleet/configuration_profiles/f663713f-04ee-40f0-a95a-7af428c351a9`

##### Default response

`Status: 200`

### Resend custom OS setting (configuration profile)

Resends a configuration profile for the specified host.

`POST /api/v1/fleet/hosts/:id/configuration_profiles/:profile_uuid/resend`

#### Parameters

| Name | Type | In | Description |
| ---- | ---- | -- | ----------- |
| id   | integer | path | **Required.** The host's ID. |
| profile_uuid   | string | path | **Required.** The UUID of the configuration profile to resend to the host. |

#### Example

`POST /api/v1/fleet/hosts/233/configuration_profiles/fc14a20-84a2-42d8-9257-a425f62bb54d/resend`

##### Default response

`Status: 202`

### Batch-modify custom OS settings (configuration profiles)

Modify configuration profiles for a team. The provided list of profiles will be the active profiles for the specified team. If no team (`team_id` or `team_name`) is provided, the profiles are applied for all hosts (Fleet Free) or for hosts that are not assigned to "No team" (Fleet Premium).

For Apple (macOS, iOS, iPadOS) profiles, Fleet will send only an `InstallProfile` command (edit) for all existing profiles with the same `PayloadIdentifier` (specified in the .mobileconfig file). Fleet will send a `RemoveProfile` command to hosts for all existing profiles that are not part of the list. 

For Windows profiles, Fleet applies new profiles or updates when content changes, and deletes profiles no longer in the list. It does not send commands to remove configuration profiles from Windows hosts.

For declaration (DDM) profiles, hosts with new, updated, or removed profiles are marked “Pending,” and Fleet sends a [DeclarativeManagement command](https://developer.apple.com/documentation/devicemanagement/declarativemanagementcommand) to tell Apple (macOS, iOS, iPadOS) hosts to sync profiles. If declarations are current, no command is sent and the host is not marked "Pending."

`POST /api/v1/fleet/configuration_profiles/batch`

#### Parameters

| Name      | Type   | In    | Description                                                                                                                       |
| --------- | ------ | ----- | --------------------------------------------------------------------------------------------------------------------------------- |
| team_id   | number | query | _Available in Fleet Premium_ The team ID to apply the configuration profiles to. Only one of `team_name` or `team_id` may be included in the request.          |
| team_name | string | query | _Available in Fleet Premium_ The name of the team to apply the custom settings to. Only one of `team_name` or `team_id` may be included in the request. |
| dry_run   | bool   | query | Validate the provided profiles and return any validation errors, but do not apply the changes.                                    |
| configuration_profiles  | object   | body  | **Required**. See [configuration_profiles](#configuration-profiles) |

##### Configuration profiles

| Name                    | Type    | Description   |
| -----------------------| ------- | ----------------------------------------------------------------------------------- |
| profile                | string   | Base64 encoded configuration profiles (.mobileconfig) and declaration (DDM) profiles for Apple (macOS, iOS, iPadOS) hosts or XML profile for Windows hosts. |
| labels_include_all        | array     | _Available in Fleet Premium_. Target hosts that have all labels, specified by label name, in the array. |
| labels_include_any      | array     | _Available in Fleet Premium_. Target hosts that have any label, specified by label name, in the array. |
| labels_exclude_any | array  | _Available in Fleet Premium_. Target hosts that that don’t have any label, specified by label name, in the array. |
| display_name                | string   | Required for Windows and declaration (DDM) profiles. It's not supported for .mobileconfig profiles. Instead, the profiles `PayloadDisplayName` is used. |

For each `profile`, only one of `labels_include_all`, `labels_include_any`, or `labels_exclude_any` can be specified. If neither is set, all hosts on the specified platform are targeted.

#### Example

`POST /api/v1/fleet/configuration_profiles/batch`

##### Request body

```json
{
  "team_id": 1,
  "configuration_profiles": [
    {
      "profile": "PD94bWwgdmVyc2lvbj0iMS4wIiBlbmNvZGluZz0iVVRGLTgiPz4KPCFET0NUWVBFIHBsaXN0IFBVQkxJQyAiLS8vQXBwbGUvL0RURCBQTElTVCAxLjAvL0VOIiAiaHR0cDovL3d3dy5hcHBsZS5jb20vRFREcy9Qcm9wZXJ0eUxpc3QtMS4wLmR0ZCI+CjxwbGlzdCB2ZXJzaW9uPSIxLjAiPgo8ZGljdD4KCTxrZXk+UGF5bG9hZENvbnRlbnQ8L2tleT4KCTxhcnJheT4KCQk8ZGljdD4KCQkJPGtleT5BbGxvd1ByZVJlbGVhc2VJbnN0YWxsYXRpb248L2tleT4KCQkJPHRydWUvPgoJCQk8a2V5PkF1dG9tYXRpY0NoZWNrRW5hYmxlZDwva2V5PgoJCQk8dHJ1ZS8+CgkJCTxrZXk+QXV0b21hdGljRG93bmxvYWQ8L2tleT4KCQkJPHRydWUvPgoJCQk8a2V5PkF1dG9tYXRpY2FsbHlJbnN0YWxsQXBwVXBkYXRlczwva2V5PgoJCQk8dHJ1ZS8+CgkJCTxrZXk+QXV0b21hdGljYWxseUluc3RhbGxNYWNPU1VwZGF0ZXM8L2tleT4KCQkJPHRydWUvPgoJCQk8a2V5PkNvbmZpZ0RhdGFJbnN0YWxsPC9rZXk+CgkJCTx0cnVlLz4KCQkJPGtleT5Dcml0aWNhbFVwZGF0ZUluc3RhbGw8L2tleT4KCQkJPHRydWUvPgoJCQk8a2V5PlBheWxvYWREZXNjcmlwdGlvbjwva2V5PgoJCQk8c3RyaW5nPkNvbmZpZ3VyZXMgU29mdHdhcmUgVXBkYXRlIHNldHRpbmdzPC9zdHJpbmc+CgkJCTxrZXk+UGF5bG9hZERpc3BsYXlOYW1lPC9rZXk+CgkJCTxzdHJpbmc+U29mdHdhcmUgVXBkYXRlPC9zdHJpbmc+CgkJCTxrZXk+UGF5bG9hZElkZW50aWZpZXI8L2tleT4KCQkJPHN0cmluZz5jb20uZ2l0aHViLmVyaWtiZXJnbHVuZC5Qcm9maWxlQ3JlYXRvci5CRUJBMDc0MC00RERCLTRBQzQtODVEQy1CQTQ4Qjk2QzBEQzguY29tLmFwcGxlLlNvZnR3YXJlVXBkYXRlLkE4Qjk3MDMyLTc2NDUtNDA2OC1CNDU3LTAxREU1QzZCMzNGNzwvc3RyaW5nPgoJCQk8a2V5PlBheWxvYWRPcmdhbml6YXRpb248L2tleT4KCQkJPHN0cmluZz48L3N0cmluZz4KCQkJPGtleT5QYXlsb2FkVHlwZTwva2V5PgoJCQk8c3RyaW5nPmNvbS5hcHBsZS5Tb2Z0d2FyZVVwZGF0ZTwvc3RyaW5nPgoJCQk8a2V5PlBheWxvYWRVVUlEPC9rZXk+CgkJCTxzdHJpbmc+QThCOTcwMzItNzY0NS00MDY4LUI0NTctMDFERTVDNkIzM0Y3PC9zdHJpbmc+CgkJCTxrZXk+UGF5bG9hZFZlcnNpb248L2tleT4KCQkJPGludGVnZXI+MTwvaW50ZWdlcj4KCQk8L2RpY3Q+Cgk8L2FycmF5PgoJPGtleT5QYXlsb2FkRGVzY3JpcHRpb248L2tleT4KCTxzdHJpbmc+RW5hYmxlcyBhdXRvbWF0aWMgdXBkYXRlczwvc3RyaW5nPgoJPGtleT5QYXlsb2FkRGlzcGxheU5hbWU8L2tleT4KCTxzdHJpbmc+VHVybiBvbiBhdXRvbWF0aWMgdXBkYXRlczwvc3RyaW5nPgoJPGtleT5QYXlsb2FkSWRlbnRpZmllcjwva2V5PgoJPHN0cmluZz5jb20uZ2l0aHViLmVyaWtiZXJnbHVuZC5Qcm9maWxlQ3JlYXRvci5CRUJBMDc0MC00RERCLTRBQzQtODVEQy1CQTQ4Qjk2QzBEQzg8L3N0cmluZz4KCTxrZXk+UGF5bG9hZE9yZ2FuaXphdGlvbjwva2V5PgoJPHN0cmluZz5GbGVldERNPC9zdHJpbmc+Cgk8a2V5PlBheWxvYWRSZW1vdmFsRGlzYWxsb3dlZDwva2V5PgoJPHRydWUvPgoJPGtleT5QYXlsb2FkU2NvcGU8L2tleT4KCTxzdHJpbmc+U3lzdGVtPC9zdHJpbmc+Cgk8a2V5PlBheWxvYWRUeXBlPC9rZXk+Cgk8c3RyaW5nPkNvbmZpZ3VyYXRpb248L3N0cmluZz4KCTxrZXk+UGF5bG9hZFVVSUQ8L2tleT4KCTxzdHJpbmc+QkVCQTA3NDAtNEREQi00QUM0LTg1REMtQkE0OEI5NkMwREM4PC9zdHJpbmc+Cgk8a2V5PlBheWxvYWRWZXJzaW9uPC9rZXk+Cgk8aW50ZWdlcj4xPC9pbnRlZ2VyPgo8L2RpY3Q+CjwvcGxpc3Q+",
      "labels_include_any": [
        "Apple Silicon macOS hosts"
      ],
    }
  ]
}
```

##### Default response

`204`

### Batch-resend custom OS setting (configuration profile)


`POST /api/v1/fleet/configuration_profiles/resend/batch`

#### Parameters

| Name    | Type    | In   | Description                                                                                                                                                                                                                                                                                                                        |
| ------- | ------- | ---- | ---------------------------------------------------------------------------------------------------------------------------------------------------------------------------------------------------------------------------------------------------------------------------------------------------------------------------------- |
| profile_uuid | integer | body | **Required**. The UUID of the existing configuration profile you'd like to resend.|
| filters | object  | body | **Required**. See [filters](#filters)  |

##### Filters

| Name                              | Type    | Description   |
| -----------------------| ------- | ----------------------------------------------------------------------------------- |
| profile_status                | string   | Profile status. Currently, `"failed"` is supported. |

#### Example

`POST /api/v1/fleet/configuration_profiles/batch/resend`

##### Request body

```json
{
  "profile_uuid": "f663713f-04ee-40f0-a95a-7af428c351a9",
  "filters": {
    "profile_status": "failed"
  }
}
```

##### Default response

`Status: 202`


### Update disk encryption enforcement

> The `PATCH /api/v1/fleet/mdm/apple/settings` API endpoint is deprecated as of Fleet 4.45. It is maintained for backward compatibility. Please use the new API endpoint below. You can view [archived docuementation for the deprecated endpoint](https://github.com/iansltx/fleet/blob/d1791518a43c9d290192dbf992bcea290c8158a3/docs/REST%20API/rest-api.md#update-disk-encryption-enforcement).

_Available in Fleet Premium_

`POST /api/v1/fleet/disk_encryption`

#### Parameters

| Name                   | Type    | In    | Description                                                                                 |
| -------------          | ------  | ----  | --------------------------------------------------------------------------------------      |
| team_id                | integer | body  | The team ID to apply the settings to. Settings applied to hosts in no team if absent.       |
| enable_disk_encryption | boolean | body  | Whether disk encryption should be enforced on devices that belong to the team (or no team). |

#### Example

`POST /api/v1/fleet/disk_encryption`

##### Default response

`204`


### Get disk encryption statistics

_Available in Fleet Premium_

Get aggregate status counts of disk encryption enforced on macOS and Windows hosts.

The summary can optionally be filtered by team ID.

`GET /api/v1/fleet/disk_encryption`

#### Parameters

| Name                      | Type   | In    | Description                                                               |
| ------------------------- | ------ | ----- | ------------------------------------------------------------------------- |
| team_id                   | string | query | _Available in Fleet Premium_. The team ID to filter the summary.           |

#### Example

`GET /api/v1/fleet/disk_encryption`

##### Default response

`Status: 200`

```json
{
  "verified": {"macos": 123, "windows": 123, "linux": 13},
  "verifying": {"macos": 123, "windows": 0, "linux": 0},
  "action_required": {"macos": 123, "windows": 0, "linux": 37},
  "enforcing": {"macos": 123, "windows": 123, "linux": 0},
  "failed": {"macos": 123, "windows": 123, "linux": 0},
  "removing_enforcement": {"macos": 123, "windows": 0, "linux": 0}
}
```


### Get OS settings summary

> [Get macOS settings statistics](https://github.com/fleetdm/fleet/blob/fleet-v4.40.0/docs/REST%20API/rest-api.md#get-macos-settings-statistics) (`GET /api/v1/fleet/mdm/apple/profiles/summary`) API endpoint is deprecated as of Fleet 4.41. It is maintained for backwards compatibility. Please use the below API endpoint instead.

Get aggregate status counts of all OS settings (configuration profiles and disk encryption) enforced on hosts.

For Fleet Premium users, the counts can
optionally be filtered by `team_id`. If no `team_id` is specified, team profiles are excluded from the results (i.e., only profiles that are associated with "No team" are listed).

`GET /api/v1/fleet/configuration_profiles/summary`

#### Parameters

| Name                      | Type   | In    | Description                                                               |
| ------------------------- | ------ | ----- | ------------------------------------------------------------------------- |
| team_id                   | string | query | _Available in Fleet Premium_. The team ID to filter profiles.              |

#### Example

Get aggregate status counts of profiles for to macOS and Windows hosts that are assigned to "No team".

`GET /api/v1/fleet/configuration_profiles/summary`

##### Default response

`Status: 200`

```json
{
  "verified": 123,
  "verifying": 123,
  "failed": 123,
  "pending": 123
}
```

### Get OS setting (configuration profile) status

Get status counts of a single OS settings (configuration profile) enforced on hosts.

`GET /api/v1/fleet/configuration_profile/:profile_uuid/status`

#### Parameters

| Name                      | Type   | In    | Description                                                               |
| ------------------------- | ------ | ----- | ------------------------------------------------------------------------- |
| profile_uuid                   | string | query | **Required**. The UUID of configuration profile.             |

#### Example

`GET /api/v1/fleet/configuration_profile/f663713f-04ee-40f0-a95a-7af428c351a9/status`

##### Default response

`Status: 200`

```json
{
  "verified": 123,
  "verifying": 123,
  "failed": 123,
  "pending": 123,
}
```

---

## Setup experience

- [Set custom MDM setup enrollment profile](#set-custom-mdm-setup-enrollment-profile)
- [Get custom MDM setup enrollment profile](#get-custom-mdm-setup-enrollment-profile)
- [Delete custom MDM setup enrollment profile](#delete-custom-mdm-setup-enrollment-profile)
- [Get Over-the-Air (OTA) enrollment profile](#get-over-the-air-ota-enrollment-profile)
- [Get manual enrollment profile](#get-manual-enrollment-profile)
- [Upload a bootstrap package](#upload-a-bootstrap-package)
- [Get metadata about a bootstrap package](#get-metadata-about-a-bootstrap-package)
- [Delete a bootstrap package](#delete-a-bootstrap-package)
- [Download a bootstrap package](#download-a-bootstrap-package)
- [Get a summary of bootstrap package status](#get-a-summary-of-bootstrap-package-status)
- [Configure setup experience](#configure-setup-experience)
- [Upload an EULA file](#upload-an-eula-file)
- [Get metadata about an EULA file](#get-metadata-about-an-eula-file)
- [Delete an EULA file](#delete-an-eula-file)
- [Download an EULA file](#download-an-eula-file)
- [List software (setup experience)](#list-software-setup-experience)
- [Update software (setup experience)](#update-software-setup-experience)
- [Add script (setup experience)](#add-script-setup-experience)
- [Get or download script (setup experience)](#get-or-download-script-setup-experience)
- [Delete script (setup experience)](#delete-script-setup-experience)



### Set custom MDM setup enrollment profile

_Available in Fleet Premium_

Sets the custom MDM setup enrollment profile for a team or no team.

`POST /api/v1/fleet/enrollment_profiles/automatic`

#### Parameters

| Name                      | Type    | In    | Description                                                                   |
| ------------------------- | ------  | ----- | -------------------------------------------------------------------------     |
| team_id                   | integer | json  | The team ID this custom enrollment profile applies to, or no team if omitted. |
| name                      | string  | json  | The filename of the uploaded custom enrollment profile.                       |
| enrollment_profile        | object  | json  | The custom enrollment profile's json, as documented in https://developer.apple.com/documentation/devicemanagement/profile. |

#### Example

`POST /api/v1/fleet/enrollment_profiles/automatic`

##### Default response

`Status: 200`

```json
{
  "team_id": 123,
  "name": "dep_profile.json",
  "uploaded_at": "2023-04-04:00:00Z",
  "enrollment_profile": {
    "is_mandatory": true,
    "is_mdm_removable": false
  }
}
```

> NOTE: The `ConfigurationWebURL` and `URL` values in the custom MDM setup enrollment profile are automatically populated. Attempting to populate them with custom values may generate server response errors.

### Get custom MDM setup enrollment profile

_Available in Fleet Premium_

Gets the custom MDM setup enrollment profile for a team or no team.

`GET /api/v1/fleet/enrollment_profiles/automatic`

#### Parameters

| Name                      | Type    | In    | Description                                                                           |
| ------------------------- | ------  | ----- | -------------------------------------------------------------------------             |
| team_id                   | integer | query | The team ID for which to return the custom enrollment profile, or no team if omitted. |

#### Example

`GET /api/v1/fleet/enrollment_profiles/automatic?team_id=123`

##### Default response

`Status: 200`

```json
{
  "team_id": 123,
  "name": "dep_profile.json",
  "uploaded_at": "2023-04-04:00:00Z",
  "enrollment_profile": {
    "is_mandatory": true,
    "is_mdm_removable": false
  }
}
```

### Delete custom MDM setup enrollment profile

_Available in Fleet Premium_

Deletes the custom MDM setup enrollment profile assigned to a team or no team.

`DELETE /api/v1/fleet/enrollment_profiles/automatic`

#### Parameters

| Name                      | Type    | In    | Description                                                                           |
| ------------------------- | ------  | ----- | -------------------------------------------------------------------------             |
| team_id                   | integer | query | The team ID for which to delete the custom enrollment profile, or no team if omitted. |

#### Example

`DELETE /api/v1/fleet/enrollment_profiles/automatic?team_id=123`

##### Default response

`Status: 204`


### Get Over-the-Air (OTA) enrollment profile

`GET /api/v1/fleet/enrollment_profiles/ota`

The returned value is a signed `.mobileconfig` OTA enrollment profile (see [Apple enrollment profile docs](https://developer.apple.com/library/archive/documentation/NetworkingInternet/Conceptual/iPhoneOTAConfiguration/OTASecurity/OTASecurity.html)). Install this profile on macOS, iOS, or iPadOS hosts to enroll them to a specific team in Fleet and turn on MDM features.

To enroll macOS hosts, turn on MDM features, and add [human-device mapping](#get-human-device-mapping), install the [manual enrollment profile](#get-manual-enrollment-profile) instead.

#### Parameters

| Name              | Type    | In    | Description                                                                      |
|-------------------|---------|-------|----------------------------------------------------------------------------------|
| enroll_secret     | string  | query | **Required**. The enroll secret of the team this host will be assigned to.       |

#### Example

`GET /api/v1/fleet/enrollment_profiles/ota?enroll_secret=foobar`

##### Default response

`Status: 200`

> **Note:** To confirm success, it is important for clients to match content length with the response header (this is done automatically by most clients, including the browser) rather than relying solely on the response status code returned by this endpoint.

##### Example response headers

```http
  Content-Length: 542
  Content-Type: application/x-apple-aspen-config; charset=utf-8
  Content-Disposition: attachment;filename="fleet-mdm-enrollment-profile.mobileconfig"
  X-Content-Type-Options: nosniff
```

###### Example response body

```xml
<?xml version="1.0" encoding="UTF-8"?>
<!DOCTYPE plist PUBLIC "-//Apple Inc//DTD PLIST 1.0//EN" "http://www.apple.com/DTDs/PropertyList-1.0.dtd">
<plist version="1.0">
  <dict>
    <key>PayloadContent</key>
    <dict>
      <key>URL</key>
      <string>https://foo.example.com/api/fleet/ota_enrollment?enroll_secret=foobar</string>
      <key>DeviceAttributes</key>
      <array>
        <string>UDID</string>
        <string>VERSION</string>
        <string>PRODUCT</string>
	      <string>SERIAL</string>
      </array>
    </dict>
    <key>PayloadOrganization</key>
    <string>Acme Inc.</string>
    <key>PayloadDisplayName</key>
    <string>Acme Inc. enrollment</string>
    <key>PayloadVersion</key>
    <integer>1</integer>
    <key>PayloadUUID</key>
    <string>fdb376e5-b5bb-4d8c-829e-e90865f990c9</string>
    <key>PayloadIdentifier</key>
    <string>com.fleetdm.fleet.mdm.apple.ota</string>
    <key>PayloadType</key>
    <string>Profile Service</string>
  </dict>
</plist>
```


### Get manual enrollment profile

Retrieves an unsigned manual enrollment profile for macOS hosts. Install this profile on macOS hosts to turn on MDM features manually.

To add [human-device mapping](#get-human-device-mapping), [add the end user's email to the enrollment profle](https://fleetdm.com/guides/config-less-fleetd-agent-deployment#using-human-device-mapping).

`GET /api/v1/fleet/enrollment_profiles/manual`

##### Example

`GET /api/v1/fleet/enrollment_profiles/manual`

##### Default response

`Status: 200`

```xml
<?xml version="1.0" encoding="UTF-8"?>
<!DOCTYPE plist PUBLIC "-//Apple//DTD PLIST 1.0//EN" "http://www.apple.com/DTDs/PropertyList-1.0.dtd">
<plist version="1.0">
<!-- ... -->
</plist>
```

### Upload a bootstrap package

_Available in Fleet Premium_

Upload a bootstrap package that will be automatically installed during DEP setup.

`POST /api/v1/fleet/bootstrap`

#### Parameters

| Name    | Type   | In   | Description                                                                                                                                                                                                            |
| ------- | ------ | ---- | ---------------------------------------------------------------------------------------------------------------------------------------------------------------------------------------------------------------------- |
| package | file   | form | **Required**. The bootstrap package installer. It must be a signed `pkg` file.                                                                                                                                         |
| team_id | string | form | The team ID for the package. If specified, the package will be installed to hosts that are assigned to the specified team. If not specified, the package will be installed to hosts that are not assigned to any team. |
| manual_agent_install | boolean | form | If set to `true` Fleet's agent (fleetd) won't be installed as part of automatic enrollment (ADE) on macOS hosts. (Default: `false`) |

#### Example

Upload a bootstrap package that will be installed to macOS hosts enrolled to MDM that are
assigned to a team. Note that in this example the form data specifies `team_id` in addition to
`package`.

`POST /api/v1/fleet/bootstrap`

##### Request headers

```http
Content-Length: 850
Content-Type: multipart/form-data; boundary=------------------------f02md47480und42y
```

##### Request body

```http
--------------------------f02md47480und42y
Content-Disposition: form-data; name="team_id"
1
--------------------------f02md47480und42y
Content-Disposition: form-data; name="package"; filename="bootstrap-package.pkg"
Content-Type: application/octet-stream
<BINARY_DATA>
--------------------------f02md47480und42y--
```

##### Default response

`Status: 200`


### Get metadata about a bootstrap package

_Available in Fleet Premium_

Get information about a bootstrap package that was uploaded to Fleet.

`GET /api/v1/fleet/bootstrap/:team_id/metadata`

#### Parameters

| Name       | Type    | In    | Description                                                                                                                                                                                                        |
| -------    | ------  | ---   | ---------------------------------------------------------------------------------------------------------------------------------------------------------                                                          |
| team_id    | string  | url   | **Required** The team ID for the package. Zero (0) can be specified to get information about the bootstrap package for hosts that don't belong to a team.                                                          |
| for_update | boolean | query | If set to `true`, the authorization will be for a `write` action instead of a `read`. Useful for the write-only `gitops` role when requesting the bootstrap metadata to check if the package needs to be replaced. |

#### Example

`GET /api/v1/fleet/bootstrap/0/metadata`

##### Default response

`Status: 200`

```json
{
  "name": "bootstrap-package.pkg",
  "team_id": 0,
  "sha256": "6bebb4433322fd52837de9e4787de534b4089ac645b0692dfb74d000438da4a3",
  "token": "AA598E2A-7952-46E3-B89D-526D45F7E233",
  "created_at": "2023-04-20T13:02:05Z"
}
```

In the response above:

- `token` is the value you can use to [download a bootstrap package](#download-a-bootstrap-package)
- `sha256` is the SHA256 digest of the bytes of the bootstrap package file.


### Delete a bootstrap package

_Available in Fleet Premium_

Delete a team's bootstrap package.

`DELETE /api/v1/fleet/bootstrap/:team_id`

#### Parameters

| Name    | Type   | In  | Description                                                                                                                                               |
| ------- | ------ | --- | --------------------------------------------------------------------------------------------------------------------------------------------------------- |
| team_id | string | url | **Required** The team ID for the package. Zero (0) can be specified to get information about the bootstrap package for hosts that don't belong to a team. |


#### Example

`DELETE /api/v1/fleet/bootstrap/1`

##### Default response

`Status: 200`


### Download a bootstrap package

_Available in Fleet Premium_

Download a bootstrap package.

`GET /api/v1/fleet/bootstrap`

#### Parameters

| Name  | Type   | In    | Description                                      |
| ----- | ------ | ----- | ------------------------------------------------ |
| token | string | query | **Required** The token of the bootstrap package. |

#### Example

`GET /api/v1/fleet/bootstrap?token=AA598E2A-7952-46E3-B89D-526D45F7E233`

##### Default response

`Status: 200`

```http
Status: 200
Content-Type: application/octet-stream
Content-Disposition: attachment
Content-Length: <length>
Body: <blob>
```

### Get a summary of bootstrap package status

_Available in Fleet Premium_

Get aggregate status counts of bootstrap packages delivered to DEP enrolled hosts.

The summary can optionally be filtered by team ID.

`GET /api/v1/fleet/bootstrap/summary`

#### Parameters

| Name                      | Type   | In    | Description                                                               |
| ------------------------- | ------ | ----- | ------------------------------------------------------------------------- |
| team_id                   | string | query | The team ID to filter the summary.                                        |

#### Example

`GET /api/v1/fleet/bootstrap/summary`

##### Default response

`Status: 200`

```json
{
  "installed": 10,
  "failed": 1,
  "pending": 4
}
```

### Configure setup experience

> **Experimental feature.** The `manual_agent_install` feature is undergoing rapid improvement, which may result in breaking changes to the API or configuration surface. It is not recommended for use in automated workflows.

_Available in Fleet Premium_

`PATCH /api/v1/fleet/setup_experience`

#### Parameters

| Name                           | Type    | In    | Description                                                                                 |
| -------------          | ------  | ----  | --------------------------------------------------------------------------------------      |
| team_id                        | integer | body  | The team ID to apply the settings to. Settings applied to hosts in no team if absent.       |
| enable_end_user_authentication | boolean | body  | When enabled, require end users to authenticate with your identity provider (IdP) when they set up their new macOS hosts. |
| enable_release_device_manually | boolean | body  | When enabled, you're responsible for sending the DeviceConfigured command.|
| manual_agent_install | boolean | body  | If set to `true` Fleet's agent (fleetd) won't be installed as part of automatic enrollment (ADE) on macOS hosts. (Default: `false`) |

#### Example

`PATCH /api/v1/fleet/setup_experience`

##### Request body

```json
{
  "team_id": 1,
  "enable_end_user_authentication": true,
  "enable_release_device_manually": true
}
```

##### Default response

`Status: 204`


### Upload an EULA file

_Available in Fleet Premium_

Upload an EULA that will be shown during the DEP flow.

`POST /api/v1/fleet/setup_experience/eula`

#### Parameters

| Name | Type | In   | Description                                       |
| ---- | ---- | ---- | ------------------------------------------------- |
| eula | file | form | **Required**. A PDF document containing the EULA. |

#### Example

`POST /api/v1/fleet/setup_experience/eula`

##### Request headers

```http
Content-Length: 850
Content-Type: multipart/form-data; boundary=------------------------f02md47480und42y
```

##### Request body

```http
--------------------------f02md47480und42y
Content-Disposition: form-data; name="eula"; filename="eula.pdf"
Content-Type: application/octet-stream
<BINARY_DATA>
--------------------------f02md47480und42y--
```

##### Default response

`Status: 200`


### Get metadata about an EULA file

_Available in Fleet Premium_

Get information about the EULA file that was uploaded to Fleet. If no EULA was previously uploaded, this endpoint returns a `404` status code.

`GET /api/v1/fleet/setup_experience/eula/metadata`

#### Example

`GET /api/v1/fleet/setup_experience/eula/metadata`

##### Default response

`Status: 200`

```json
{
  "name": "eula.pdf",
  "token": "AA598E2A-7952-46E3-B89D-526D45F7E233",
  "created_at": "2023-04-20T13:02:05Z"
}
```

In the response above:

- `token` is the value you can use to [download an EULA](#download-an-eula-file)


### Delete an EULA file

_Available in Fleet Premium_

Delete an EULA file.

`DELETE /api/v1/fleet/setup_experience/eula/:token`

#### Parameters

| Name  | Type   | In    | Description                              |
| ----- | ------ | ----- | ---------------------------------------- |
| token | string | path  | **Required** The token of the EULA file. |

#### Example

`DELETE /api/v1/fleet/setup_experience/eula/AA598E2A-7952-46E3-B89D-526D45F7E233`

##### Default response

`Status: 200`


### Download an EULA file

_Available in Fleet Premium_

Download an EULA file

`GET /api/v1/fleet/setup_experience/eula/:token`

#### Parameters

| Name  | Type   | In    | Description                              |
| ----- | ------ | ----- | ---------------------------------------- |
| token | string | path  | **Required** The token of the EULA file. |

#### Example

`GET /api/v1/fleet/setup_experience/eula/AA598E2A-7952-46E3-B89D-526D45F7E233`

##### Default response

`Status: 200`

```http
Status: 200
Content-Type: application/pdf
Content-Disposition: attachment
Content-Length: <length>
Body: <blob>
```

### List software (setup experience)

_Available in Fleet Premium_

List software that can or will be automatically installed during macOS setup. If `install_during_setup` is `true` it will be installed during setup.

`GET /api/v1/fleet/setup_experience/software`

| Name  | Type   | In    | Description                              |
| ----- | ------ | ----- | ---------------------------------------- |
| team_id | integer | query | _Available in Fleet Premium_. The ID of the team to filter software by. If not specified, it will filter only software that's available to hosts with no team. |
| page | integer | query | Page number of the results to fetch. |
| per_page | integer | query | Results per page. |


#### Example

`GET /api/v1/fleet/setup_experience/software?team_id=3`

##### Default response

`Status: 200`

```json
{
  "software_titles": [
    {
      "id": 12,
      "name": "Firefox.app",
      "software_package": {
        "name": "FirefoxInstall.pkg",
        "platform": "darwin",
        "version": "125.6",
        "self_service": true,
        "install_during_setup": true
      },
      "app_store_app": null,
      "versions_count": 3,
      "source": "apps",
      "hosts_count": 48,
      "versions": [
        {
          "id": 123,
          "version": "1.12",
          "vulnerabilities": ["CVE-2023-1234","CVE-2023-4321","CVE-2023-7654"]
        },
        {
          "id": 124,
          "version": "3.4",
          "vulnerabilities": ["CVE-2023-1234","CVE-2023-4321","CVE-2023-7654"]
        },
        {
          "id": 12,
          "version": "1.13",
          "vulnerabilities": ["CVE-2023-1234","CVE-2023-4321","CVE-2023-7654"]
        }
      ]
    }
  ],
  "count": 2,
  "counts_updated_at": "2024-10-04T10:00:00Z",
  "meta": {
    "has_next_results": false,
    "has_previous_results": false
  }
}
```

### Update software (setup experience)

_Available in Fleet Premium_

Set software that will be automatically installed during macOS setup. Software that isn't included in the request will be unset.

`PUT /api/v1/fleet/setup_experience/software`

| Name  | Type   | In    | Description                              |
| ----- | ------ | ----- | ---------------------------------------- |
| team_id | integer | query | _Available in Fleet Premium_. The ID of the team to set the software for. If not specified, it will set the software for hosts with no team. |
| software_title_ids | array | body | The ID of software titles to install during macOS setup. |

#### Example

`PUT /api/v1/fleet/setup_experience/software?team_id=3`

##### Default response

`Status: 200`

```json
{
  "software_title_ids": [23,3411,5032]
}
```

### Add script (setup experience)

_Available in Fleet Premium_

Add a script that will automatically run during macOS setup.

`POST /api/v1/fleet/setup_experience/script`

| Name  | Type   | In    | Description                              |
| ----- | ------ | ----- | ---------------------------------------- |
| team_id | integer | form | _Available in Fleet Premium_. The ID of the team to add the script to. If not specified, a script will be added for hosts with no team. |
| script | file | form | The ID of software titles to install during macOS setup. |

#### Example

`POST /api/v1/fleet/setup_experience/script`

##### Default response

`Status: 200`

##### Request headers

```http
Content-Length: 306
Content-Type: multipart/form-data; boundary=------------------------f02md47480und42y
```

##### Request body

```http
--------------------------f02md47480und42y
Content-Disposition: form-data; name="team_id"

1
--------------------------f02md47480und42y
Content-Disposition: form-data; name="script"; filename="myscript.sh"
Content-Type: application/octet-stream

echo "hello"
--------------------------f02md47480und42y--

```

### Get or download script (setup experience)

_Available in Fleet Premium_

Get a script that will automatically run during macOS setup.

`GET /api/v1/fleet/setup_experience/script`

| Name  | Type   | In    | Description                              |
| ----- | ------ | ----- | ---------------------------------------- |
| team_id | integer | query | _Available in Fleet Premium_. The ID of the team to get the script for. If not specified, script will be returned for hosts with no team. |
| alt  | string | query | If specified and set to "media", downloads the script's contents. |


#### Example (get script)

`GET /api/v1/fleet/setup_experience/script?team_id=3`

##### Default response

`Status: 200`

```json
{
  "id": 1,
  "team_id": 3,
  "name": "setup-experience-script.sh",
  "created_at": "2023-07-30T13:41:07Z",
  "updated_at": "2023-07-30T13:41:07Z"
}
```

#### Example (download script)

`GET /api/v1/fleet/setup_experience/script?team_id=3?alt=media`

##### Example response headers

```http
Content-Length: 13
Content-Type: application/octet-stream
Content-Disposition: attachment;filename="2023-09-27 script_1.sh"
```

###### Example response body

`Status: 200`

```
echo "hello"
```

### Delete script (setup experience)

_Available in Fleet Premium_

Delete a script that will automatically run during macOS setup.

`DELETE /api/v1/fleet/setup_experience/script`

| Name  | Type   | In    | Description                              |
| ----- | ------ | ----- | ---------------------------------------- |
| team_id | integer | query | _Available in Fleet Premium_. The ID of the team to get the script for. If not specified, script will be returned for hosts with no team. |

#### Example

`DELETE /api/v1/fleet/setup_experience/script?team_id=3`

##### Default response

`Status: 200`

---

## Commands

- [Run MDM command](#run-mdm-command)
- [Get MDM command results](#get-mdm-command-results)
- [List MDM commands](#list-mdm-commands)


### Run MDM command

> `POST /api/v1/fleet/mdm/apple/enqueue` API endpoint is deprecated as of Fleet 4.40. It is maintained for backward compatibility. Please use the new API endpoint below. [Archived documentation](https://github.com/fleetdm/fleet/blob/fleet-v4.39.0/docs/REST%20API/rest-api.md#run-custom-mdm-command) is available for the deprecated endpoint.

This endpoint tells Fleet to run a custom MDM command, on the targeted macOS or Windows hosts, the next time they come online.

`POST /api/v1/fleet/commands/run`

#### Parameters

| Name                      | Type   | In    | Description                                                               |
| ------------------------- | ------ | ----- | ------------------------------------------------------------------------- |
| command                   | string | json  | A Base64 encoded MDM command as described in [Apple's documentation](https://developer.apple.com/documentation/devicemanagement/commands_and_queries) or [Windows's documentation](https://learn.microsoft.com/en-us/openspecs/windows_protocols/ms-mdm/0353f3d6-dbe2-42b6-b8d5-50db9333bba4). Supported formats are standard and raw (unpadded). You can paste your Base64 code to the [online decoder](https://devpal.co/base64-decode/) to check if you're using the valid format. |
| host_uuids                | array  | json  | An array of host UUIDs enrolled in Fleet on which the command should run. |

Note that the `EraseDevice` and `DeviceLock` commands are _available in Fleet Premium_ only.

#### Example

`POST /api/v1/fleet/commands/run`

##### Default response

`Status: 200`

```json
{
  "command_uuid": "a2064cef-0000-1234-afb9-283e3c1d487e",
  "request_type": "ProfileList"
}
```


### Get MDM command results

> `GET /api/v1/fleet/mdm/apple/commandresults` API endpoint is deprecated as of Fleet 4.40. It is maintained for backward compatibility. Please use the new API endpoint below. [[Archived documentation](https://github.com/fleetdm/fleet/blob/fleet-v4.39.0/docs/REST%20API/rest-api.md#get-custom-mdm-command-results) is available for the deprecated endpoint.

This endpoint returns the results for a specific custom MDM command.

In the response, the possible `status` values for macOS, iOS, and iPadOS hosts are the following:

* Pending: the command has yet to run on the host. The host will run the command the next time it comes online.
* NotNow: the host responded with "NotNow" status via the MDM protocol: the host received the command, but couldn’t execute it. The host will try to run the command the next time it comes online.
* Acknowledged: the host responded with "Acknowledged" status via the MDM protocol: the host processed the command successfully.
* Error: the host responded with "Error" status via the MDM protocol: an error occurred. Run the `fleetctl get mdm-command-results --id=<insert-command-id` to view the error.
* CommandFormatError: the host responded with "CommandFormatError" status via the MDM protocol: a protocol error occurred, which can result from a malformed command. Run the `fleetctl get mdm-command-results --id=<insert-command-id` to view the error.

The possible `status` values for Windows hosts are listed in [Microsoft's OMA DM documentation](https://learn.microsoft.com/en-us/windows/client-management/oma-dm-protocol-support#syncml-response-status-codes).

`GET /api/v1/fleet/commands/results`

#### Parameters

| Name                      | Type   | In    | Description                                                               |
| ------------------------- | ------ | ----- | ------------------------------------------------------------------------- |
| command_uuid              | string | query | The unique identifier of the command.                                     |

#### Example

`GET /api/v1/fleet/commands/results?command_uuid=a2064cef-0000-1234-afb9-283e3c1d487e`

##### Default response

`Status: 200`

```json
{
  "results": [
    {
      "host_uuid": "145cafeb-87c7-4869-84d5-e4118a927746",
      "command_uuid": "a2064cef-0000-1234-afb9-283e3c1d487e",
      "status": "Acknowledged",
      "updated_at": "2023-04-04:00:00Z",
      "request_type": "ProfileList",
      "hostname": "mycomputer",
      "payload": "PD94bWwgdmVyc2lvbj0iMS4wIiBlbmNvZGluZz0iVVRGLTgiPz4NCjwhRE9DVFlQRSBwbGlzdCBQVUJMSUMgIi0vL0FwcGxlLy9EVEQgUExJU1QgMS4wLy9FTiIgImh0dHA6Ly93d3cuYXBwbGUuY29tL0RURHMvUHJvcGVydHlMaXN0LTEuMC5kdGQiPg0KPHBsaXN0IHZlcnNpb249IjEuMCI+DQo8ZGljdD4NCg0KCTxrZXk+UGF5bG9hZERlc2NyaXB0aW9uPC9rZXk+DQoJPHN0cmluZz5UaGlzIHByb2ZpbGUgY29uZmlndXJhdGlvbiBpcyBkZXNpZ25lZCB0byBhcHBseSB0aGUgQ0lTIEJlbmNobWFyayBmb3IgbWFjT1MgMTAuMTQgKHYyLjAuMCksIDEwLjE1ICh2Mi4wLjApLCAxMS4wICh2Mi4wLjApLCBhbmQgMTIuMCAodjEuMC4wKTwvc3RyaW5nPg0KCTxrZXk+UGF5bG9hZERpc3BsYXlOYW1lPC9rZXk+DQoJPHN0cmluZz5EaXNhYmxlIEJsdWV0b290aCBzaGFyaW5nPC9zdHJpbmc+DQoJPGtleT5QYXlsb2FkRW5hYmxlZDwva2V5Pg0KCTx0cnVlLz4NCgk8a2V5PlBheWxvYWRJZGVudGlmaWVyPC9rZXk+DQoJPHN0cmluZz5jaXMubWFjT1NCZW5jaG1hcmsuc2VjdGlvbjIuQmx1ZXRvb3RoU2hhcmluZzwvc3RyaW5nPg0KCTxrZXk+UGF5bG9hZFNjb3BlPC9rZXk+DQoJPHN0cmluZz5TeXN0ZW08L3N0cmluZz4NCgk8a2V5PlBheWxvYWRUeXBlPC9rZXk+DQoJPHN0cmluZz5Db25maWd1cmF0aW9uPC9zdHJpbmc+DQoJPGtleT5QYXlsb2FkVVVJRDwva2V5Pg0KCTxzdHJpbmc+NUNFQkQ3MTItMjhFQi00MzJCLTg0QzctQUEyOEE1QTM4M0Q4PC9zdHJpbmc+DQoJPGtleT5QYXlsb2FkVmVyc2lvbjwva2V5Pg0KCTxpbnRlZ2VyPjE8L2ludGVnZXI+DQogICAgPGtleT5QYXlsb2FkUmVtb3ZhbERpc2FsbG93ZWQ8L2tleT4NCiAgICA8dHJ1ZS8+DQoJPGtleT5QYXlsb2FkQ29udGVudDwva2V5Pg0KCTxhcnJheT4NCgkJPGRpY3Q+DQoJCQk8a2V5PlBheWxvYWRDb250ZW50PC9rZXk+DQoJCQk8ZGljdD4NCgkJCQk8a2V5PmNvbS5hcHBsZS5CbHVldG9vdGg8L2tleT4NCgkJCQk8ZGljdD4NCgkJCQkJPGtleT5Gb3JjZWQ8L2tleT4NCgkJCQkJPGFycmF5Pg0KCQkJCQkJPGRpY3Q+DQoJCQkJCQkJPGtleT5tY3hfcHJlZmVyZW5jZV9zZXR0aW5nczwva2V5Pg0KCQkJCQkJCTxkaWN0Pg0KCQkJCQkJCQk8a2V5PlByZWZLZXlTZXJ2aWNlc0VuYWJsZWQ8L2tleT4NCgkJCQkJCQkJPGZhbHNlLz4NCgkJCQkJCQk8L2RpY3Q+DQoJCQkJCQk8L2RpY3Q+DQoJCQkJCTwvYXJyYXk+DQoJCQkJPC9kaWN0Pg0KCQkJPC9kaWN0Pg0KCQkJPGtleT5QYXlsb2FkRGVzY3JpcHRpb248L2tleT4NCgkJCTxzdHJpbmc+RGlzYWJsZXMgQmx1ZXRvb3RoIFNoYXJpbmc8L3N0cmluZz4NCgkJCTxrZXk+UGF5bG9hZERpc3BsYXlOYW1lPC9rZXk+DQoJCQk8c3RyaW5nPkN1c3RvbTwvc3RyaW5nPg0KCQkJPGtleT5QYXlsb2FkRW5hYmxlZDwva2V5Pg0KCQkJPHRydWUvPg0KCQkJPGtleT5QYXlsb2FkSWRlbnRpZmllcjwva2V5Pg0KCQkJPHN0cmluZz4wMjQwREQxQy03MERDLTQ3NjYtOTAxOC0wNDMyMkJGRUVBRDE8L3N0cmluZz4NCgkJCTxrZXk+UGF5bG9hZFR5cGU8L2tleT4NCgkJCTxzdHJpbmc+Y29tLmFwcGxlLk1hbmFnZWRDbGllbnQucHJlZmVyZW5jZXM8L3N0cmluZz4NCgkJCTxrZXk+UGF5bG9hZFVVSUQ8L2tleT4NCgkJCTxzdHJpbmc+MDI0MEREMUMtNzBEQy00NzY2LTkwMTgtMDQzMjJCRkVFQUQxPC9zdHJpbmc+DQoJCQk8a2V5PlBheWxvYWRWZXJzaW9uPC9rZXk+DQoJCQk8aW50ZWdlcj4xPC9pbnRlZ2VyPg0KCQk8L2RpY3Q+DQoJPC9hcnJheT4NCjwvZGljdD4NCjwvcGxpc3Q+",
      "result": "PD94bWwgdmVyc2lvbj0iMS4wIiBlbmNvZGluZz0iVVRGLTgiPz4NCjwhRE9DVFlQRSBwbGlzdCBQVUJMSUMgIi0vL0FwcGxlLy9EVEQgUExJU1QgMS4wLy9FTiIgImh0dHA6Ly93d3cuYXBwbGUuY29tL0RURHMvUHJvcGVydHlMaXN0LTEuMC5kdGQiPg0KPHBsaXN0IHZlcnNpb249IjEuMCI+DQo8ZGljdD4NCiAgICA8a2V5PkNvbW1hbmRVVUlEPC9rZXk+DQogICAgPHN0cmluZz4wMDAxX0luc3RhbGxQcm9maWxlPC9zdHJpbmc+DQogICAgPGtleT5TdGF0dXM8L2tleT4NCiAgICA8c3RyaW5nPkFja25vd2xlZGdlZDwvc3RyaW5nPg0KICAgIDxrZXk+VURJRDwva2V5Pg0KICAgIDxzdHJpbmc+MDAwMDgwMjAtMDAwOTE1MDgzQzgwMDEyRTwvc3RyaW5nPg0KPC9kaWN0Pg0KPC9wbGlzdD4="
    }
  ]
}
```

> Note: If the server has not yet received a result for a command, it will return an empty object (`{}`).

### List MDM commands

> `GET /api/v1/fleet/mdm/apple/commands` API endpoint is deprecated as of Fleet 4.40. It is maintained for backward compatibility. Please use the new API endpoint below.  [Archived documentation](https://github.com/fleetdm/fleet/blob/fleet-v4.39.0/docs/REST%20API/rest-api.md#list-custom-mdm-commands) is available for the deprecated endpoint.

This endpoint returns the list of custom MDM commands that have been executed.

`GET /api/v1/fleet/commands`

#### Parameters

| Name                      | Type    | In    | Description                                                               |
| ------------------------- | ------  | ----- | ------------------------------------------------------------------------- |
| page                      | integer | query | Page number of the results to fetch.                                      |
| per_page                  | integer | query | Results per page.                                                         |
| order_key                 | string  | query | What to order results by. Can be any field listed in the `results` array example below. |
| order_direction           | string  | query | **Requires `order_key`**. The direction of the order given the order key. Options include `"asc"` and `"desc"`. Default is `"asc"`. |
| host_identifier           | string  | query | The host's `hostname`, `uuid`, or `hardware_serial`. |
| request_type              | string  | query | The request type to filter commands by. |

#### Example

`GET /api/v1/fleet/commands?per_page=5`

##### Default response

`Status: 200`

```json
{
  "results": [
    {
      "host_uuid": "145cafeb-87c7-4869-84d5-e4118a927746",
      "command_uuid": "a2064cef-0000-1234-afb9-283e3c1d487e",
      "status": "Acknowledged",
      "updated_at": "2023-04-04:00:00Z",
      "request_type": "ProfileList",
      "hostname": "mycomputer"
    },
    {
      "host_uuid": "322vghee-12c7-8976-83a1-e2118a927342",
      "command_uuid": "d76d69b7-d806-45a9-8e49-9d6dc533485c",
      "status": "200",
      "updated_at": "2023-05-04:00:00Z",
      "request_type": "./Device/Vendor/MSFT/Reboot/RebootNow",
      "hostname": "myhost"
    }
  ]
}
```

---

## Integrations

- [Get Apple Push Notification service (APNs)](#get-apple-push-notification-service-apns)
- [List Apple Business Manager (ABM) tokens](#list-apple-business-manager-abm-tokens)
- [List Volume Purchasing Program (VPP) tokens](#list-volume-purchasing-program-vpp-tokens)
- [Get identity provider (IdP) details](#get-identity-provider-idp-details)
- [Get Android Enterprise](#get-android-enterprise)

### Get Apple Push Notification service (APNs)

`GET /api/v1/fleet/apns`

#### Parameters

None.

#### Example

`GET /api/v1/fleet/apns`

##### Default response

`Status: 200`

```json
{
  "common_name": "APSP:04u52i98aewuh-xxxx-xxxx-xxxx-xxxx",
  "serial_number": "1234567890987654321",
  "issuer": "Apple Application Integration 2 Certification Authority",
  "renew_date": "2023-09-30T00:00:00Z"
}
```

### List Apple Business Manager (ABM) tokens

_Available in Fleet Premium_

`GET /api/v1/fleet/abm_tokens`

#### Parameters

None.

#### Example

`GET /api/v1/fleet/abm_tokens`

##### Default response

`Status: 200`

```json
"abm_tokens": [
  {
    "id": 1,
    "apple_id": "apple@example.com",
    "org_name": "Fleet Device Management Inc.",
    "mdm_server_url": "https://example.com/mdm/apple/mdm",
    "renew_date": "2023-11-29T00:00:00Z",
    "terms_expired": false,
    "macos_team": {
      "name": "💻 Workstations",
      "id": 1
    },
    "ios_team": {
      "name": "📱🏢 Company-owned iPhones",
      "id": 2
    },
    "ipados_team": {
      "name": "🔳🏢 Company-owned iPads",
      "id": 3
    }
  }
]
```

### List Volume Purchasing Program (VPP) tokens

_Available in Fleet Premium_

`GET /api/v1/fleet/vpp_tokens`

#### Parameters

None.

#### Example

`GET /api/v1/fleet/vpp_tokens`

##### Default response

`Status: 200`

```json
"vpp_tokens": [
  {
    "id": 1,
    "org_name": "Fleet Device Management Inc.",
    "location": "https://example.com/mdm/apple/mdm",
    "renew_date": "2023-11-29T00:00:00Z",
    "teams": [
      {
        "name": "💻 Workstations",
        "id": 1
      },
      {
        "name": "💻🐣 Workstations (canary)",
        "id": 2
      },
      {
        "name": "📱🏢 Company-owned iPhones",
        "id": 3
      },
      {
        "name": "🔳🏢 Company-owned iPads",
        "id": 4
      }
    ],
  }
]
```

### Get identity provider (IdP) details

Get details about SCIM (System for Cross-domain Identity Management (SCIM)) integration with your identity provider (IdP).

`GET /api/v1/fleet/scim/details`


#### Parameters

None.


#### Example

`GET /api/v1/fleet/scim/details`


##### Default response

`Status: 200`

```json
{
  "last_request": {
    "requested_at": "2025-03-11T02:02:17Z",
    "status": "success",
    "details": "",
  }
}
```



### Get Android Enterprise

> **Experimental feature.** This feature is undergoing rapid improvement, which may result in breaking changes to the API or configuration surface. It is not recommended for use in automated workflows.

Get info about Android Enterprise that's connected to Fleet.

`GET /api/v1/fleet/android_enterprise`


#### Parameters

None.

#### Example

`GET /api/v1/fleet/android_enterprise`


##### Default response

`Status: 200`

```json
{
  "android_enterprise_id": "LC0445szuv"
}
```

---

## Policies

- [List policies](#list-policies)
- [List team policies](#list-team-policies)
- [Count policies](#count-policies)
- [Count team policies](#count-team-policies)
- [Get policy by ID](#get-policy-by-id)
- [Get team policy by ID](#get-team-policy-by-id)
- [Add policy](#add-policy)
- [Add team policy](#add-team-policy)
- [Delete policies](#delete-policies)
- [Delete team policies](#delete-team-policies)
- [Edit policy](#edit-policy)
- [Edit team policy](#edit-team-policy)
- [Reset automations for all hosts failing policies](#reset-automations-for-all-hosts-failing-policies)

Policies are yes or no questions you can ask about your hosts.

Policies in Fleet are defined by osquery queries.

A passing host answers "yes" to a policy if the host returns results for a policy's query.

A failing host answers "no" to a policy if the host does not return results for a policy's query.

For example, a policy might ask “Is Gatekeeper enabled on macOS devices?“ This policy's osquery query might look like the following: `SELECT 1 FROM gatekeeper WHERE assessments_enabled = 1;`

### List policies

`GET /api/v1/fleet/global/policies`

#### Parameters

| Name                    | Type    | In    | Description                                                                                                                                                                                                                                                                                                                                 |
| ----------------------- | ------- | ----- | ------------------------------------------------------------------------------------------------------------------------------------------------------------------------------------------------------------------------------------------------------------------------------------------------------------------------------------------- |
| page                    | integer | query | Page number of the results to fetch.                                                                                                                                                                                                                                                                                                        |
| per_page                | integer | query | Results per page.

#### Example

`GET /api/v1/fleet/global/policies`

##### Default response

`Status: 200`

```json
{
  "policies": [
    {
      "id": 1,
      "name": "Gatekeeper enabled",
      "query": "SELECT 1 FROM gatekeeper WHERE assessments_enabled = 1;",
      "description": "Checks if gatekeeper is enabled on macOS devices",
      "critical": false,
      "author_id": 42,
      "author_name": "John",
      "author_email": "john@example.com",
      "team_id": null,
      "resolution": "Resolution steps",
      "platform": "darwin",
      "created_at": "2021-12-15T15:23:57Z",
      "updated_at": "2021-12-15T15:23:57Z",
      "passing_host_count": 2000,
      "failing_host_count": 300,
      "host_count_updated_at": "2023-12-20T15:23:57Z",
      "labels_include_any": ["Macs on Sonoma"]
    },
    {
      "id": 2,
      "name": "Windows machines with encrypted hard disks",
      "query": "SELECT 1 FROM bitlocker_info WHERE protection_status = 1;",
      "description": "Checks if the hard disk is encrypted on Windows devices",
      "critical": true,
      "author_id": 43,
      "author_name": "Alice",
      "author_email": "alice@example.com",
      "team_id": null,
      "resolution": "Resolution steps",
      "platform": "windows",
      "created_at": "2021-12-31T14:52:27Z",
      "updated_at": "2022-02-10T20:59:35Z",
      "passing_host_count": 2300,
      "failing_host_count": 0,
      "host_count_updated_at": "2023-12-20T15:23:57Z",
      "labels_exclude_any": ["Compliance exclusions", "Workstations (Canary)"]
    }
  ]
}
```

---

### List team policies

_Available in Fleet Premium_

`GET /api/v1/fleet/teams/:id/policies`

#### Parameters

| Name               | Type    | In   | Description                                                                                                   |
| ------------------ | ------- | ---- | ------------------------------------------------------------------------------------------------------------- |
| id                 | integer | path  | **Required.** Defines what team ID to operate on                                                                            |
| merge_inherited  | boolean | query | If `true`, will return both team policies **and** inherited ("All teams") policies the `policies` list, and will not return a separate `inherited_policies` list. |
| query                 | string | query | Search query keywords. Searchable fields include `name`. |
| page                    | integer | query | Page number of the results to fetch.                                                                                                                                                                                                                                                                                                        |
| per_page                | integer | query | Results per page. |


#### Example (default usage)

`GET /api/v1/fleet/teams/1/policies`

##### Default response

`Status: 200`

```json
{
  "policies": [
    {
      "id": 1,
      "name": "Gatekeeper enabled",
      "query": "SELECT 1 FROM gatekeeper WHERE assessments_enabled = 1;",
      "description": "Checks if gatekeeper is enabled on macOS devices",
      "critical": true,
      "author_id": 42,
      "author_name": "John",
      "author_email": "john@example.com",
      "team_id": 1,
      "resolution": "Resolution steps",
      "platform": "darwin",
      "created_at": "2021-12-16T14:37:37Z",
      "updated_at": "2021-12-16T16:39:00Z",
      "passing_host_count": 2000,
      "failing_host_count": 300,
      "host_count_updated_at": "2023-12-20T15:23:57Z",
      "calendar_events_enabled": true,
      "conditional_access_enabled": true,
      "fleet_maintained": false,
      "labels_include_any": ["Macs on Sonoma"]
    },
    {
      "id": 2,
      "name": "Windows machines with encrypted hard disks",
      "query": "SELECT 1 FROM bitlocker_info WHERE protection_status = 1;",
      "description": "Checks if the hard disk is encrypted on Windows devices",
      "critical": false,
      "author_id": 43,
      "author_name": "Alice",
      "author_email": "alice@example.com",
      "team_id": 1,
      "resolution": "Resolution steps",
      "platform": "windows",
      "created_at": "2021-12-16T14:37:37Z",
      "updated_at": "2021-12-16T16:39:00Z",
      "passing_host_count": 2300,
      "failing_host_count": 0,
      "host_count_updated_at": "2023-12-20T15:23:57Z",
      "calendar_events_enabled": false,
      "conditional_access_enabled": false,
      "fleet_maintained": false,
      "labels_exclude_any": ["Compliance exclusions", "Workstations (Canary)"],
      "run_script": {
        "name": "Encrypt Windows disk with BitLocker",
        "id": 234
      }
    },
    {
      "id": 3,
      "name": "macOS - install/update Adobe Acrobat",
      "query": "SELECT 1 FROM apps WHERE name = \"Adobe Acrobat.app\" AND bundle_short_version != \"24.002.21005\";",
      "description": "Checks if the hard disk is encrypted on Windows devices",
      "critical": false,
      "author_id": 43,
      "author_name": "Alice",
      "author_email": "alice@example.com",
      "team_id": 1,
      "resolution": "Resolution steps",
      "platform": "darwin",
      "created_at": "2021-12-16T14:37:37Z",
      "updated_at": "2021-12-16T16:39:00Z",
      "passing_host_count": 2300,
      "failing_host_count": 3,
      "host_count_updated_at": "2023-12-20T15:23:57Z",
      "calendar_events_enabled": false,
      "conditional_access_enabled": false,
      "fleet_maintained": false,
      "install_software": {
        "name": "Adobe Acrobat.app",
        "software_title_id": 1234
      }
    }
  ],
  "inherited_policies": [
    {
      "id": 136,
      "name": "Arbitrary Test Policy (all platforms) (all teams)",
      "query": "SELECT 1 FROM osquery_info WHERE 1=1;",
      "description": "If you're seeing this, mostly likely this is because someone is testing out failing policies in dogfood. You can ignore this.",
      "critical": true,
      "author_id": 77,
      "author_name": "Test Admin",
      "author_email": "test@admin.com",
      "team_id": null,
      "resolution": "To make it pass, change \"1=0\" to \"1=1\". To make it fail, change \"1=1\" to \"1=0\".",
      "platform": "darwin,windows,linux",
      "created_at": "2022-08-04T19:30:18Z",
      "updated_at": "2022-08-30T15:08:26Z",
      "passing_host_count": 10,
      "failing_host_count": 9,
      "host_count_updated_at": "2023-12-20T15:23:57Z"
    }
  ]
}
```

#### Example (returns single list)

`GET /api/v1/fleet/teams/1/policies?merge_inherited=true`

##### Default response

`Status: 200`

```json
{
  "policies": [
    {
      "id": 1,
      "name": "Gatekeeper enabled",
      "query": "SELECT 1 FROM gatekeeper WHERE assessments_enabled = 1;",
      "description": "Checks if gatekeeper is enabled on macOS devices",
      "critical": true,
      "author_id": 42,
      "author_name": "John",
      "author_email": "john@example.com",
      "team_id": 1,
      "resolution": "Resolution steps",
      "platform": "darwin",
      "created_at": "2021-12-16T14:37:37Z",
      "updated_at": "2021-12-16T16:39:00Z",
      "passing_host_count": 2000,
      "failing_host_count": 300,
      "host_count_updated_at": "2023-12-20T15:23:57Z",
      "calendar_events_enabled": false,
      "conditional_access_enabled": false,
      "fleet_maintained": false,
      "labels_include_any": ["Macs on Sonoma"]
    },
    {
      "id": 2,
      "name": "Windows machines with encrypted hard disks",
      "query": "SELECT 1 FROM bitlocker_info WHERE protection_status = 1;",
      "description": "Checks if the hard disk is encrypted on Windows devices",
      "critical": false,
      "author_id": 43,
      "author_name": "Alice",
      "author_email": "alice@example.com",
      "team_id": 1,
      "resolution": "Resolution steps",
      "platform": "windows",
      "created_at": "2021-12-16T14:37:37Z",
      "updated_at": "2021-12-16T16:39:00Z",
      "passing_host_count": 2300,
      "failing_host_count": 0,
      "host_count_updated_at": "2023-12-20T15:23:57Z",
      "calendar_events_enabled": false,
      "conditional_access_enabled": false,
      "fleet_maintained": false
    },
    {
      "id": 136,
      "name": "Arbitrary Test Policy (all platforms) (all teams)",
      "query": "SELECT 1 FROM osquery_info WHERE 1=1;",
      "description": "If you're seeing this, mostly likely this is because someone is testing out failing policies in dogfood. You can ignore this.",
      "critical": true,
      "author_id": 77,
      "author_name": "Test Admin",
      "author_email": "test@admin.com",
      "team_id": null,
      "resolution": "To make it pass, change \"1=0\" to \"1=1\". To make it fail, change \"1=1\" to \"1=0\".",
      "platform": "darwin,windows,linux",
      "created_at": "2022-08-04T19:30:18Z",
      "updated_at": "2022-08-30T15:08:26Z",
      "passing_host_count": 10,
      "failing_host_count": 9,
      "host_count_updated_at": "2023-12-20T15:23:57Z",
      "fleet_maintained": false
    }
  ]
}
```

---

### Count policies

`GET /api/v1/fleet/policies/count`


#### Parameters
| Name               | Type    | In   | Description                                                                                                   |
| ------------------ | ------- | ---- | ------------------------------------------------------------------------------------------------------------- |
| query                 | string | query | Search query keywords. Searchable fields include `name`.  |

#### Example

`GET /api/v1/fleet/policies/count`

##### Default response

`Status: 200`

```json
{
  "count": 43
}
```

---

### Count team policies

_Available in Fleet Premium_

`GET /api/v1/fleet/team/:team_id/policies/count`

#### Parameters
| Name               | Type    | In   | Description                                                                                                   |
| ------------------ | ------- | ---- | ------------------------------------------------------------------------------------------------------------- |
| team_id                 | integer | path  | **Required.** Defines what team ID to operate on
| query                 | string | query | Search query keywords. Searchable fields include `name`. |
| merge_inherited     | boolean | query | If `true`, will include inherited ("All teams") policies in the count. |

#### Example

`GET /api/v1/fleet/team/1/policies/count`

##### Default response

`Status: 200`

```json
{
  "count": 43
}
```

---

### Get policy by ID

`GET /api/v1/fleet/global/policies/:id`

#### Parameters

| Name               | Type    | In   | Description                                                                                                   |
| ------------------ | ------- | ---- | ------------------------------------------------------------------------------------------------------------- |
| id                 | integer | path | **Required.** The policy's ID.                                                                                |

#### Example

`GET /api/v1/fleet/global/policies/1`

##### Default response

`Status: 200`

```json
{
  "policy": {
    "id": 1,
    "name": "Gatekeeper enabled",
    "query": "SELECT 1 FROM gatekeeper WHERE assessments_enabled = 1;",
    "description": "Checks if gatekeeper is enabled on macOS devices",
    "critical": false,
    "author_id": 42,
    "author_name": "John",
    "author_email": "john@example.com",
    "team_id": null,
    "resolution": "Resolution steps",
    "platform": "darwin",
    "created_at": "2021-12-15T15:23:57Z",
    "updated_at": "2021-12-15T15:23:57Z",
    "passing_host_count": 2000,
    "failing_host_count": 300,
    "host_count_updated_at": "2023-12-20T15:23:57Z"
  }
}
```

---

### Get team policy by ID

_Available in Fleet Premium_

`GET /api/v1/fleet/teams/:team_id/policies/:policy_id`

#### Parameters

| Name               | Type    | In   | Description                                                                                                   |
| ------------------ | ------- | ---- | ------------------------------------------------------------------------------------------------------------- |
| team_id            | integer | path  | **Required.** Defines what team ID to operate on                                                                            |
| policy_id                 | integer | path | **Required.** The policy's ID.                                                                                |

#### Example

`GET /api/v1/fleet/teams/1/policies/43`

##### Default response

`Status: 200`

```json
{
  "policy": {
    "id": 43,
    "name": "Gatekeeper enabled",
    "query": "SELECT 1 FROM gatekeeper WHERE assessments_enabled = 1;",
    "description": "Checks if gatekeeper is enabled on macOS devices",
    "critical": true,
    "author_id": 42,
    "author_name": "John",
    "author_email": "john@example.com",
    "team_id": 1,
    "resolution": "Resolution steps",
    "platform": "darwin",
    "created_at": "2021-12-16T14:37:37Z",
    "updated_at": "2021-12-16T16:39:00Z",
    "passing_host_count": 0,
    "failing_host_count": 0,
    "host_count_updated_at": null,
    "calendar_events_enabled": true,
    "conditional_access_enabled": false,
    "fleet_maintained": false,
    "labels_include_any": ["Macs on Sonoma"],
    "install_software": {
      "name": "Adobe Acrobat.app",
      "software_title_id": 1234
    },
    "run_script": {
      "name": "Enable gatekeeper",
      "id": 1337
    }
  }
}
```

---


### Add policy

`POST /api/v1/fleet/global/policies`

#### Parameters

| Name        | Type    | In   | Description                          |
| ----------  | ------- | ---- | ------------------------------------ |
| name        | string  | body | The policy's name.                    |
| query       | string  | body | The policy's query in SQL.                    |
| description | string  | body | The policy's description.             |
| resolution  | string  | body | The resolution steps for the policy. |
| platform    | string  | body | Comma-separated target platforms, currently supported values are "windows", "linux", "darwin". The default, an empty string means target all platforms. |
| critical    | boolean | body | _Available in Fleet Premium_. Mark policy as critical/high impact. |
| labels_include_any      | array     | form | _Available in Fleet Premium_. Target hosts that have any label, specified by label name, in the array. |
| labels_exclude_any | array | form | _Available in Fleet Premium_. Target hosts that that don’t have any, specified by label name, label in the array. |

Only one of `labels_include_any` or `labels_exclude_any` can be specified. If neither is set, all hosts on the specified `platform` are targeted.

#### Example (preferred)

`POST /api/v1/fleet/global/policies`

#### Request body

```json
{
  "name": "Gatekeeper enabled",
  "query": "SELECT 1 FROM gatekeeper WHERE assessments_enabled = 1;",
  "description": "Checks if gatekeeper is enabled on macOS devices",
  "resolution": "Resolution steps",
  "platform": "darwin",
  "critical": true
}
```

##### Default response

`Status: 200`

```json
{
  "policy": {
    "id": 43,
    "name": "Gatekeeper enabled",
    "query": "SELECT 1 FROM gatekeeper WHERE assessments_enabled = 1;",
    "description": "Checks if gatekeeper is enabled on macOS devices",
    "critical": true,
    "author_id": 42,
    "author_name": "John",
    "author_email": "john@example.com",
    "team_id": null,
    "resolution": "Resolution steps",
    "platform": "darwin",
    "created_at": "2022-03-17T20:15:55Z",
    "updated_at": "2022-03-17T20:15:55Z",
    "passing_host_count": 0,
    "failing_host_count": 0,
    "host_count_updated_at": null,
    "labels_include_any": ["Macs on Sonoma"]
  }
}
```

---

### Add team policy

_Available in Fleet Premium_

> **Experimental feature**. Software related features (like install software policy automation) are undergoing rapid improvement, which may result in breaking changes to the API or configuration surface. It is not recommended for use in automated workflows.

The semantics for creating a team policy are the same as for global policies, see [Add policy](#add-policy).

`POST /api/v1/fleet/teams/:id/policies`

#### Parameters

| Name              | Type    | In   | Description                                                                                                                                            |
|-------------------| ------- | ---- |--------------------------------------------------------------------------------------------------------------------------------------------------------|
| id                | integer | path | Defines what team ID to operate on.                                                                                                                    |
| name              | string  | body | The policy's name.                                                                                                                                     |
| query             | string  | body | The policy's query in SQL.                                                                                                                             |
| description       | string  | body | The policy's description.                                                                                                                              |
| resolution        | string  | body | The resolution steps for the policy.                                                                                                                   |
| platform          | string  | body | Comma-separated target platforms, currently supported values are "windows", "linux", "darwin". The default, an empty string means target all platforms. |
| critical          | boolean | body | _Available in Fleet Premium_. Mark policy as critical/high impact.                                                                                     |
| software_title_id | integer | body | _Available in Fleet Premium_. ID of software title to install if the policy fails. If `software_title_id` is specified and the software has `labels_include_any` or `labels_exclude_any` defined, the policy will inherit this target in addition to specified `platform`.                                                                     |
| script_id         | integer | body | _Available in Fleet Premium_. ID of script to run if the policy fails.                                                                 |
| labels_include_any      | array     | form | _Available in Fleet Premium_. Target hosts that have any label, specified by label name, in the array. |
| labels_exclude_any | array | form | _Available in Fleet Premium_. Target hosts that that don’t have any label, specified by label name, in the array. |

Either `query` or `query_id` must be provided.

Only one of `labels_include_any` or `labels_exclude_any` can be specified. If neither is set, all hosts on the specified `platform` are targeted.

#### Example

`POST /api/v1/fleet/teams/1/policies`

##### Request body

```json
{
  "name": "Gatekeeper enabled",
  "query": "SELECT 1 FROM gatekeeper WHERE assessments_enabled = 1;",
  "description": "Checks if gatekeeper is enabled on macOS devices",
  "critical": true,
  "resolution": "Resolution steps",
  "platform": "darwin"
}
```

##### Default response

`Status: 200`

```json
{
  "policy": {
    "id": 43,
    "name": "Gatekeeper enabled",
    "query": "SELECT 1 FROM gatekeeper WHERE assessments_enabled = 1;",
    "description": "Checks if gatekeeper is enabled on macOS devices",
    "critical": true,
    "author_id": 42,
    "author_name": "John",
    "author_email": "john@example.com",
    "team_id": 1,
    "resolution": "Resolution steps",
    "platform": "darwin",
    "created_at": "2021-12-16T14:37:37Z",
    "updated_at": "2021-12-16T16:39:00Z",
    "passing_host_count": 0,
    "failing_host_count": 0,
    "host_count_updated_at": null,
    "calendar_events_enabled": false,
    "fleet_maintained": false,
    "labels_include_any": ["Macs on Sonoma"],
    "install_software": {
      "name": "Adobe Acrobat.app",
      "software_title_id": 1234
    },
    "run_script": {
      "name": "Enable gatekeeper",
      "id": 1337
    }
  }
}
```

---

### Delete policies

`POST /api/v1/fleet/global/policies/delete`

#### Parameters

| Name     | Type    | In   | Description                                       |
| -------- | ------- | ---- | ------------------------------------------------- |
| ids      | array   | body | **Required.** The IDs of the policies to delete.  |

#### Example

`POST /api/v1/fleet/global/policies/delete`

#### Request body

```json
{
  "ids": [ 1 ]
}
```

##### Default response

`Status: 200`

```json
{
  "deleted": 1
}
```

---

### Delete team policies

_Available in Fleet Premium_

`POST /api/v1/fleet/teams/:team_id/policies/delete`

#### Parameters

| Name     | Type    | In   | Description                                       |
| -------- | ------- | ---- | ------------------------------------------------- |
| team_id  | integer | path  | **Required.** Defines what team ID to operate on                |
| ids      | array   | body | **Required.** The IDs of the policies to delete.  |

#### Example

`POST /api/v1/fleet/teams/1/policies/delete`

##### Request body

```json
{
  "ids": [ 1 ]
}
```

##### Default response

`Status: 200`

```json
{
  "deleted": 1
}
```

---

### Edit team policy

_Available in Fleet Premium_

> **Experimental feature**. Software related features (like install software policy automation) are undergoing rapid improvement, which may result in breaking changes to the API or configuration surface. It is not recommended for use in automated workflows.

`PATCH /api/v1/fleet/teams/:team_id/policies/:policy_id`

#### Parameters

| Name                    | Type    | In   | Description                                                                                                                                             |
|-------------------------| ------- | ---- |---------------------------------------------------------------------------------------------------------------------------------------------------------|
| team_id                 | integer | path | The team's ID.                                                                                                                                          |
| policy_id               | integer | path | The policy's ID.                                                                                                                                        |
| name                    | string  | body | The query's name.                                                                                                                                       |
| query                   | string  | body | The query in SQL.                                                                                                                                       |
| description             | string  | body | The query's description.                                                                                                                                |
| resolution              | string  | body | The resolution steps for the policy.                                                                                                                    |
| platform                | string  | body | Comma-separated target platforms, currently supported values are "windows", "linux", "darwin". The default, an empty string means target all platforms. |
| critical                | boolean | body | _Available in Fleet Premium_. Mark policy as critical/high impact.                                                                                      |
| calendar_events_enabled | boolean | body | _Available in Fleet Premium_. Whether to trigger calendar events when policy is failing.                                                                |
| conditional_access_enabled | boolean | body | _Available in Fleet Premium_. Whether to block single sign-on for end users whose hosts fail this policy.                                              |
| software_title_id       | integer | body | _Available in Fleet Premium_. ID of software title to install if the policy fails. Set to `null` to remove the automation.                              |
| script_id               | integer | body | _Available in Fleet Premium_. ID of script to run if the policy fails. Set to `null` to remove the automation.                                          |
| labels_include_any      | array     | form | _Available in Fleet Premium_. Target hosts that have any label, specified by label name, in the array. |
| labels_exclude_any | array | form | _Available in Fleet Premium_. Target hosts that that don’t have any label, specified by label name, in the array. |

Only one of `labels_include_any` or `labels_exclude_any` can be specified. If neither is set, all hosts on the specified `platform` are targeted.

#### Example

`PATCH /api/v1/fleet/teams/2/policies/42`

##### Request body

```json
{
  "name": "Gatekeeper enabled",
  "query": "SELECT 1 FROM gatekeeper WHERE assessments_enabled = 1;",
  "description": "Checks if gatekeeper is enabled on macOS devices",
  "critical": true,
  "resolution": "Resolution steps",
  "platform": "darwin",
  "script_id": 1337
}
```

##### Default response

`Status: 200`

```json
{
  "policy": {
    "id": 42,
    "name": "Gatekeeper enabled",
    "query": "SELECT 1 FROM gatekeeper WHERE assessments_enabled = 1;",
    "description": "Checks if gatekeeper is enabled on macOS devices",
    "critical": true,
    "author_id": 43,
    "author_name": "John",
    "author_email": "john@example.com",
    "resolution": "Resolution steps",
    "platform": "darwin",
    "team_id": 2,
    "created_at": "2021-12-16T14:37:37Z",
    "updated_at": "2021-12-16T16:39:00Z",
    "passing_host_count": 0,
    "failing_host_count": 0,
    "host_count_updated_at": null,
    "calendar_events_enabled": true,
    "conditional_access_enabled": false,
    "fleet_maintained": false,
    "install_software": {
      "name": "Adobe Acrobat.app",
      "software_title_id": 1234
    },
    "run_script": {
      "name": "Enable gatekeeper",
      "id": 1337
    }
  }
}
```

### Edit policy

`PATCH /api/v1/fleet/global/policies/:id`

#### Parameters

| Name        | Type    | In   | Description                          |
| ----------  | ------- | ---- | ------------------------------------ |
| id          | integer | path | The policy's ID.                     |
| name        | string  | body | The query's name.                    |
| query       | string  | body | The query in SQL.                    |
| description | string  | body | The query's description.             |
| resolution  | string  | body | The resolution steps for the policy. |
| platform    | string  | body | Comma-separated target platforms, currently supported values are "windows", "linux", "darwin". The default, an empty string means target all platforms. |
| critical    | boolean | body | _Available in Fleet Premium_. Mark policy as critical/high impact. |
| labels_include_any      | array     | form | _Available in Fleet Premium_. Target hosts that have any label, specified by label name, in the array. |
| labels_exclude_any | array | form | _Available in Fleet Premium_. Target hosts that that don’t have any label, specified by label name, in the array. |

Only one of `labels_include_any` or `labels_exclude_any` can be specified. If neither is set, all hosts on the specified `platform` are targeted.

#### Example

`PATCH /api/v1/fleet/global/policies/42`

##### Request body

```json
{
  "name": "Gatekeeper enabled",
  "query": "SELECT 1 FROM gatekeeper WHERE assessments_enabled = 1;",
  "description": "Checks if gatekeeper is enabled on macOS devices",
  "critical": true,
  "resolution": "Resolution steps",
  "platform": "darwin"
}
```

##### Default response

`Status: 200`

```json
{
  "policy": {
    "id": 42,
    "name": "Gatekeeper enabled",
    "query": "SELECT 1 FROM gatekeeper WHERE assessments_enabled = 1;",
    "description": "Checks if gatekeeper is enabled on macOS devices",
    "critical": true,
    "author_id": 43,
    "author_name": "John",
    "author_email": "john@example.com",
    "team_id": null,
    "resolution": "Resolution steps",
    "platform": "darwin",
    "created_at": "2022-03-17T20:15:55Z",
    "updated_at": "2022-03-17T20:15:55Z",
    "passing_host_count": 0,
    "failing_host_count": 0,
    "host_count_updated_at": null
  }
}
```

### Reset automations for all hosts failing policies

Resets [automation](https://fleetdm.com/docs/using-fleet/automations#policy-automations) status for *all* hosts failing the specified policies. On the next automation run, any failing host will be considered newly failing.

Currently, this API endpoint only resets ticket and webhook automations.

`POST /api/v1/fleet/automations/reset`

#### Parameters

| Name        | Type     | In   | Description                                              |
| ----------  | -------- | ---- | -------------------------------------------------------- |
| policy_ids  | array    | body | Filters to only run policy automations for the specified policies. |
| team_ids    | array    | body | _Available in Fleet Premium_. Filters to only run policy automations for hosts in the specified teams. |


#### Example

`POST /api/v1/fleet/automations/reset`

##### Request body

```json
{
    "team_ids": [1],
    "policy_ids": [1, 2, 3]
}
```

##### Default response

`Status: 200`

```json
{}
```



---

## Queries

- [List queries](#list-queries)
- [Get query](#get-query)
- [Get query report](#get-query-report)
- [Get query report for one host](#get-query-report-for-one-host)
- [Create query](#create-query)
- [Modify query](#modify-query)
- [Delete query by name](#delete-query-by-name)
- [Delete query by ID](#delete-query-by-id)
- [Delete queries](#delete-queries)
- [Run live query](#run-live-query)



### List queries

Returns a list of global queries or team queries.

`GET /api/v1/fleet/queries`

#### Parameters

| Name            | Type    | In    | Description                                                                                                                   |
| --------------- | ------- | ----- | ----------------------------------------------------------------------------------------------------------------------------- |
| order_key       | string  | query | What to order results by. Can be any column in the queries table.                                                             |
| order_direction | string  | query | **Requires `order_key`**. The direction of the order given the order key. Options include `"asc"` and `"desc"`. Default is `"asc"`. |
| team_id         | integer | query | _Available in Fleet Premium_. The ID of the parent team for the queries to be listed. When omitted, returns global queries.                  |
| query           | string  | query | Search query keywords. Searchable fields include `name`.                                                                      |
| merge_inherited | boolean | query | _Available in Fleet Premium_. If `true`, will include global queries in addition to team queries when filtering by `team_id`. (If no `team_id` is provided, this parameter is ignored.) |
| platform        | string  | query | Return queries that are scheduled to run on this platform. One of: `"macos"`, `"windows"`, `"linux"` (case-insensitive). (Since queries cannot be scheduled to run on `"chrome"` hosts, it's not a valid value here) |
| page                    | integer | query | Page number of the results to fetch. |
| per_page                | integer | query | Results per page. |

#### Example

`GET /api/v1/fleet/queries`

##### Default response

`Status: 200`

```json
{
  "queries": [
    {
      "created_at": "2021-01-04T21:19:57Z",
      "updated_at": "2021-01-04T21:19:57Z",
      "id": 1,
      "name": "query1",
      "description": "query",
      "query": "SELECT * FROM osquery_info",
      "team_id": null,
      "interval": 3600,
      "platform": "darwin,windows,linux",
      "min_osquery_version": "",
      "automations_enabled": true,
      "logging": "snapshot",
      "saved": true,
      "observer_can_run": true,
      "discard_data": false,
      "author_id": 1,
      "author_name": "noah",
      "author_email": "noah@example.com",
      "labels_include_any": [],
      "packs": [
        {
          "created_at": "2021-01-05T21:13:04Z",
          "updated_at": "2021-01-07T19:12:54Z",
          "id": 1,
          "name": "Pack",
          "description": "Pack",
          "platform": "",
          "disabled": true
        }
      ],
      "stats": {
        "system_time_p50": 1.32,
        "system_time_p95": 4.02,
        "user_time_p50": 3.55,
        "user_time_p95": 3.00,
        "total_executions": 3920
      }
    },
    {
      "created_at": "2021-01-19T17:08:24Z",
      "updated_at": "2021-01-19T17:08:24Z",
      "id": 3,
      "name": "osquery_schedule",
      "description": "Report performance stats for each file in the query schedule.",
      "query": "select name, interval, executions, output_size, wall_time, (user_time/executions) as avg_user_time, (system_time/executions) as avg_system_time, average_memory, last_executed from osquery_schedule;",
      "team_id": null,
      "interval": 3600,
      "platform": "",
      "version": "",
      "automations_enabled": true,
      "logging": "differential",
      "saved": true,
      "observer_can_run": true,
      "discard_data": true,
      "author_id": 1,
      "author_name": "noah",
      "author_email": "noah@example.com",
      "labels_include_any": ["macOS 13+"],
      "packs": [
        {
          "created_at": "2021-01-19T17:08:31Z",
          "updated_at": "2021-01-19T17:08:31Z",
          "id": 14,
          "name": "test_pack",
          "description": "",
          "platform": "",
          "disabled": false
        }
      ],
      "stats": {
        "system_time_p50": null,
        "system_time_p95": null,
        "user_time_p50": null,
        "user_time_p95": null,
        "total_executions": null
      }
    }
  ],
  "meta": {
    "has_next_results": true,
    "has_previous_results": false
  },
  "count": 200
}
```

### Get query

Returns the query specified by ID.

`GET /api/v1/fleet/queries/:id`

#### Parameters

| Name | Type    | In   | Description                                |
| ---- | ------- | ---- | ------------------------------------------ |
| id   | integer | path | **Required**. The id of the desired query. |

#### Example

`GET /api/v1/fleet/queries/31`

##### Default response

`Status: 200`

```json
{
  "query": {
    "created_at": "2021-01-19T17:08:24Z",
    "updated_at": "2021-01-19T17:08:24Z",
    "id": 31,
    "name": "centos_hosts",
    "description": "",
    "query": "select 1 from os_version where platform = \"centos\";",
    "team_id": null,
    "interval": 3600,
    "platform": "",
    "min_osquery_version": "",
    "automations_enabled": true,
    "logging": "snapshot",
    "saved": true,
    "observer_can_run": true,
    "discard_data": false,
    "author_id": 1,
    "author_name": "John",
    "author_email": "john@example.com",
    "labels_include_any": [],
    "packs": [
      {
        "created_at": "2021-01-19T17:08:31Z",
        "updated_at": "2021-01-19T17:08:31Z",
        "id": 14,
        "name": "test_pack",
        "description": "",
        "platform": "",
        "disabled": false
      }
    ],
    "stats": {
      "system_time_p50": 1.32,
      "system_time_p95": 4.02,
      "user_time_p50": 3.55,
      "user_time_p95": 3.00,
      "total_executions": 3920
    }
  }
}
```

### Get query report

Returns the query report specified by ID.

`GET /api/v1/fleet/queries/:id/report`

#### Parameters

| Name      | Type    | In    | Description                                                                               |
| --------- | ------- | ----- | ----------------------------------------------------------------------------------------- |
| id        | integer | path  | **Required**. The ID of the desired query.                                                |
| team_id   | integer | query | Filter the query report to only include hosts that are associated with the team specified |

#### Example

`GET /api/v1/fleet/queries/31/report`

##### Default response

`Status: 200`

```json
{
  "query_id": 31,
  "report_clipped": false,
  "results": [
    {
      "host_id": 1,
      "host_name": "foo",
      "last_fetched": "2021-01-19T17:08:31Z",
      "columns": {
        "model": "USB 2.0 Hub",
        "vendor": "VIA Labs, Inc."
      }
    },
    {
      "host_id": 1,
      "host_name": "foo",
      "last_fetched": "2021-01-19T17:08:31Z",
      "columns": {
        "model": "USB Keyboard",
        "vendor": "VIA Labs, Inc."
      }
    },
    {
      "host_id": 2,
      "host_name": "bar",
      "last_fetched": "2021-01-19T17:20:00Z",
      "columns": {
        "model": "USB Receiver",
        "vendor": "Logitech"
      }
    },
    {
      "host_id": 2,
      "host_name": "bar",
      "last_fetched": "2021-01-19T17:20:00Z",
      "columns": {
        "model": "USB Receiver",
        "vendor": "Logitech"
      }
    },
    {
      "host_id": 2,
      "host_name": "bar",
      "last_fetched": "2021-01-19T17:20:00Z",
      "columns": {
        "model": "Display Audio",
        "vendor": "Apple Inc."
      }
    }
  ]
}
```

If a query has no results stored, then `results` will be an empty array:

```json
{
  "query_id": 32,
  "results": []
}
```

> Note: osquery scheduled queries do not return errors, so only non-error results are included in the report. If you suspect a query may be running into errors, you can use the [live query](#run-live-query) endpoint to get diagnostics.

### Get query report for one host

Returns a query report for a single host.

`GET /api/v1/fleet/hosts/:id/queries/:query_id`

#### Parameters

| Name      | Type    | In    | Description                                |
| --------- | ------- | ----- | ------------------------------------------ |
| id        | integer | path  | **Required**. The ID of the desired host.          |
| query_id  | integer | path  | **Required**. The ID of the desired query.         |

#### Example

`GET /api/v1/fleet/hosts/123/queries/31`

##### Default response

`Status: 200`

```json
{
  "query_id": 31,
  "host_id": 1,
  "host_name": "foo",
  "last_fetched": "2021-01-19T17:08:31Z",
  "report_clipped": false,
  "results": [
    {
      "columns": {
        "model": "USB 2.0 Hub",
        "vendor": "VIA Labs, Inc."
      }
    },
    {
      "columns": {
        "model": "USB Keyboard",
        "vendor": "VIA Labs, Inc."
      }
    },
    {
      "columns": {
        "model": "USB Receiver",
        "vendor": "Logitech"
      }
    }
  ]
}
```

If a query has no results stored for the specified host, then `results` will be an empty array:

```json
{
  "query_id": 31,
  "host_id": 1,
  "host_name": "foo",
  "last_fetched": "2021-01-19T17:08:31Z",
  "report_clipped": false,
  "results": []
}
```

> Note: osquery scheduled queries do not return errors, so only non-error results are included in the report. If you suspect a query may be running into errors, you can use the [live query](#run-live-query) endpoint to get diagnostics.

### Create query

Creates a global query or team query.

`POST /api/v1/fleet/queries`

#### Parameters

| Name                            | Type    | In   | Description                                                                                                                                            |
| ------------------------------- | ------- | ---- | ------------------------------------------------------------------------------------------------------------------------------------------------------ |
| name                            | string  | body | **Required**. The name of the query.                                                                                                                   |
| query                           | string  | body | **Required**. The query in SQL syntax.                                                                                                                 |
| description                     | string  | body | The query's description.                                                                                                                               |
| observer_can_run                | boolean | body | Whether or not users with the `observer` role can run the query. In Fleet 4.0.0, 3 user roles were introduced (`admin`, `maintainer`, and `observer`). This field is only relevant for the `observer` role. The `observer_plus` role can run any query and is not limited by this flag (`observer_plus` role was added in Fleet 4.30.0). |
| team_id                         | integer | body | _Available in Fleet Premium_. The parent team to which the new query should be added. If omitted, the query will be global.                                           |
| interval                        | integer | body | The amount of time, in seconds, the query waits before running. Can be set to `0` to never run. Default: 0.       |
| platform                        | string  | body | The OS platforms where this query will run (other platforms ignored). Comma-separated string. If omitted, runs on all compatible platforms.                        |
| labels_include_any              | array    | body | _Available in Fleet Premium_. Labels, specified by label name, to target with this query. If specified, the query will run on hosts that match **any of these** labels. |
| min_osquery_version             | string  | body | The minimum required osqueryd version installed on a host. If omitted, all osqueryd versions are acceptable.                                                                          |
| automations_enabled             | boolean | body | Whether to send data to the configured log destination according to the query's `interval`. |
| logging                         | string  | body | The type of log output for this query. Valid values: `"snapshot"`(default), `"differential"`, or `"differential_ignore_removals"`.                        |
| discard_data                    | boolean | body | Whether to skip saving the latest query results for each host. Default: `false`. |


#### Example

`POST /api/v1/fleet/queries`

##### Request body

```json
{
  "name": "new_query",
  "description": "This is a new query.",
  "query": "SELECT * FROM osquery_info",
  "interval": 3600, // Once per hour
  "platform": "darwin,windows,linux",
  "min_osquery_version": "",
  "automations_enabled": true,
  "logging": "snapshot",
  "discard_data": false,
  "labels_include_any": [
    "Hosts with Docker installed"
  ]
}
```

##### Default response

`Status: 200`

```json
{
  "query": {
    "created_at": "0001-01-01T00:00:00Z",
    "updated_at": "0001-01-01T00:00:00Z",
    "id": 288,
    "name": "new_query",
    "query": "SELECT * FROM osquery_info",
    "description": "This is a new query.",
    "team_id": null,
    "interval": 3600,
    "platform": "darwin,windows,linux",
    "min_osquery_version": "",
    "automations_enabled": true,
    "logging": "snapshot",
    "saved": true,
    "author_id": 1,
    "author_name": "",
    "author_email": "",
    "observer_can_run": true,
    "discard_data": false,
    "packs": [],
    "labels_include_any": [
      "Hosts with Docker installed"
    ]
  }
}
```

### Modify query

Modifies the query specified by ID.

`PATCH /api/v1/fleet/queries/:id`

#### Parameters

| Name                        | Type    | In   | Description                                                                                                                                            |
| --------------------------- | ------- | ---- | ------------------------------------------------------------------------------------------------------------------------------------------------------ |
| id                          | integer | path | **Required.** The ID of the query.                                                                                                                     |
| name                        | string  | body | The name of the query.                                                                                                                                 |
| query                       | string  | body | The query in SQL syntax.                                                                                                                               |
| description                 | string  | body | The query's description.                                                                                                                               |
| observer_can_run            | boolean | body | Whether or not users with the `observer` role can run the query. In Fleet 4.0.0, 3 user roles were introduced (`admin`, `maintainer`, and `observer`). This field is only relevant for the `observer` role. The `observer_plus` role can run any query and is not limited by this flag (`observer_plus` role was added in Fleet 4.30.0). |
| interval                   | integer | body | The amount of time, in seconds, the query waits before running. Can be set to `0` to never run. Default: 0.       |
| platform                    | string  | body | The OS platforms where this query will run (other platforms ignored). Comma-separated string. If set to "", runs on all compatible platforms.                    |
| labels_include_any          | list    | body | _Available in Fleet Premium_. Labels, specified by label name, to target with this query. If specified, the query will run on hosts that match **any of these** labels. |
| min_osquery_version             | string  | body | The minimum required osqueryd version installed on a host. If omitted, all osqueryd versions are acceptable.                                                                          |
| automations_enabled             | boolean | body | Whether to send data to the configured log destination according to the query's `interval`. |
| logging             | string  | body | The type of log output for this query. Valid values: `"snapshot"`(default), `"differential"`, or `"differential_ignore_removals"`.                        |
| discard_data        | boolean  | body | Whether to skip saving the latest query results for each host. |

> Note that any of the following conditions will cause the existing query report to be deleted:
> - Updating the `query` (SQL) field
> - Updating the filters for targeted hosts (`platform`, `min_osquery_version`, `labels_include_any`)
> - Changing `discard_data` from `false` to `true`
> - Changing `logging` from `"snapshot"` to `"differential"` or `"differential_ignore_removals"`

#### Example

`PATCH /api/v1/fleet/queries/2`

##### Request body

```json
{
  "name": "new_title_for_my_query",
  "interval": 3600, // Once per hour,
  "platform": "",
  "min_osquery_version": "",
  "automations_enabled": false,
  "discard_data": true,
  "labels_include_any": [
    "Hosts with Docker installed",
    "macOS 13+"
  ]
}
```

##### Default response

`Status: 200`

```json
{
  "query": {
    "created_at": "2021-01-22T17:23:27Z",
    "updated_at": "2021-01-22T17:23:27Z",
    "id": 288,
    "name": "new_title_for_my_query",
    "description": "This is a new query.",
    "query": "SELECT * FROM osquery_info",
    "team_id": null,
    "interval": 3600,
    "platform": "",
    "min_osquery_version": "",
    "automations_enabled": false,
    "logging": "snapshot",
    "saved": true,
    "author_id": 1,
    "author_name": "noah",
    "observer_can_run": true,
    "discard_data": true,
    "packs": [],
    "labels_include_any": [
      "Hosts with Docker installed",
      "macOS 13+"
    ]
  }
}
```

### Delete query by name

Deletes the query specified by name.

`DELETE /api/v1/fleet/queries/:name`

#### Parameters

| Name | Type       | In   | Description                          |
| ---- | ---------- | ---- | ------------------------------------ |
| name | string     | path | **Required.** The name of the query. |
| team_id | integer | body | _Available in Fleet Premium_. The ID of the parent team of the query to be deleted. If omitted, Fleet will search among queries in the global context. |

#### Example

`DELETE /api/v1/fleet/queries/foo`

##### Default response

`Status: 200`


### Delete query by ID

Deletes the query specified by ID.

`DELETE /api/v1/fleet/queries/id/:id`

#### Parameters

| Name | Type    | In   | Description                        |
| ---- | ------- | ---- | ---------------------------------- |
| id   | integer | path | **Required.** The ID of the query. |

#### Example

`DELETE /api/v1/fleet/queries/id/28`

##### Default response

`Status: 200`


### Delete queries

Deletes the queries specified by ID. Returns the count of queries successfully deleted.

`POST /api/v1/fleet/queries/delete`

#### Parameters

| Name | Type  | In   | Description                           |
| ---- | ----- | ---- | ------------------------------------- |
| ids  | array | body | **Required.** The IDs of the queries. |

#### Example

`POST /api/v1/fleet/queries/delete`

##### Request body

```json
{
  "ids": [
    2, 24, 25
  ]
}
```

##### Default response

`Status: 200`

```json
{
  "deleted": 3
}
```

### Run live query

> This updated API endpoint replaced `GET /api/v1/fleet/queries/run` in Fleet 4.43.0, for improved compatibility with many HTTP clients. The [deprecated endpoint](https://github.com/fleetdm/fleet/blob/fleet-v4.42.0/docs/REST%20API/rest-api.md#run-live-query) is maintained for backwards compatibility.

Runs a live query against the specified hosts and responds with the results.

The live query will stop if the request times out. Timeouts happen if targeted hosts haven't responded after the configured `FLEET_LIVE_QUERY_REST_PERIOD` (default 25 seconds) or if the `distributed_interval` agent option (default 10 seconds) is higher than the `FLEET_LIVE_QUERY_REST_PERIOD`.


`POST /api/v1/fleet/queries/:id/run`

#### Parameters

| Name      | Type  | In   | Description                                                                                                                                                        |
|-----------|-------|------|--------------------------------------------------------------------------------------------------------------------------------------------------------------------|
| query_id | integer | path | **Required**. The ID of the saved query to run. |
| host_ids  | array | body | **Required**. The IDs of the hosts to target. User must be authorized to target all of these hosts.                                                                |

#### Example

`POST /api/v1/fleet/queries/123/run`

##### Request body

```json
{
  "host_ids": [ 1, 4, 34, 27 ]
}
```

##### Default response

```json
{
  "query_id": 123,
  "targeted_host_count": 4,
  "responded_host_count": 2,
  "results": [
    {
      "host_id": 1,
      "rows": [
        {
          "build_distro": "10.12",
          "build_platform": "darwin",
          "config_hash": "7bb99fa2c8a998c9459ec71da3a84d66c592d6d3",
          "config_valid": "1",
          "extensions": "active",
          "instance_id": "9a2ec7bf-4946-46ea-93bf-455e0bcbd068",
          "pid": "23413",
          "platform_mask": "21",
          "start_time": "1635194306",
          "uuid": "4C182AC7-75F7-5AF4-A74B-1E165ED35742",
          "version": "4.9.0",
          "watcher": "23412"
        }
      ],
      "error": null
    },
    {
      "host_id": 2,
      "rows": [],
      "error": "no such table: os_version"
    }
  ]
}
```

---

## Schedule

> The schedule API endpoints are deprecated as of Fleet 4.35. They are maintained for backwards compatibility.
> Please use the [queries](#queries) endpoints, which as of 4.35 have attributes such as `interval` and `platform` that enable scheduling.

- [Get schedule (deprecated)](#get-schedule)
- [Add query to schedule (deprecated)](#add-query-to-schedule)
- [Edit query in schedule (deprecated)](#edit-query-in-schedule)
- [Remove query from schedule (deprecated)](#remove-query-from-schedule)
- [Team schedule](#team-schedule)

Scheduling queries in Fleet is the best practice for collecting data from hosts.

These API routes let you control your scheduled queries.

### Get schedule

> The schedule API endpoints are deprecated as of Fleet 4.35. They are maintained for backwards compatibility.
> Please use the [queries](#queries) endpoints, which as of 4.35 have attributes such as `interval` and `platform` that enable scheduling.

`GET /api/v1/fleet/global/schedule`

#### Parameters

None.

#### Example

`GET /api/v1/fleet/global/schedule`

##### Default response

`Status: 200`

```json
{
  "global_schedule": [
    {
      "created_at": "0001-01-01T00:00:00Z",
      "updated_at": "0001-01-01T00:00:00Z",
      "id": 4,
      "pack_id": 1,
      "name": "arp_cache",
      "query_id": 2,
      "query_name": "arp_cache",
      "query": "select * from arp_cache;",
      "interval": 120,
      "snapshot": true,
      "removed": null,
      "platform": "",
      "version": "",
      "shard": null,
      "denylist": null,
      "stats": {
        "system_time_p50": 1.32,
        "system_time_p95": 4.02,
        "user_time_p50": 3.55,
        "user_time_p95": 3.00,
        "total_executions": 3920
      }
    },
    {
      "created_at": "0001-01-01T00:00:00Z",
      "updated_at": "0001-01-01T00:00:00Z",
      "id": 5,
      "pack_id": 1,
      "name": "disk_encryption",
      "query_id": 7,
      "query_name": "disk_encryption",
      "query": "select * from disk_encryption;",
      "interval": 86400,
      "snapshot": true,
      "removed": null,
      "platform": "",
      "version": "",
      "shard": null,
      "denylist": null,
      "stats": {
        "system_time_p50": 1.32,
        "system_time_p95": 4.02,
        "user_time_p50": 3.55,
        "user_time_p95": 3.00,
        "total_executions": 3920
      }
    }
  ]
}
```

### Add query to schedule

> The schedule API endpoints are deprecated as of Fleet 4.35. They are maintained for backwards compatibility.
> Please use the [queries](#queries) endpoints, which as of 4.35 have attributes such as `interval` and `platform` that enable scheduling.

`POST /api/v1/fleet/global/schedule`

#### Parameters

| Name     | Type    | In   | Description                                                                                                                      |
| -------- | ------- | ---- | -------------------------------------------------------------------------------------------------------------------------------- |
| query_id | integer | body | **Required.** The query's ID.                                                                                                    |
| interval | integer | body | **Required.** The amount of time, in seconds, the query waits before running.                                                    |
| snapshot | boolean | body | **Required.** Whether the queries logs show everything in its current state.                                                     |
| removed  | boolean | body | Whether "removed" actions should be logged. Default is `null`.                                                                   |
| platform | string  | body | The computer platform where this query will run (other platforms ignored). Empty value runs on all platforms. Default is `null`. |
| shard    | integer | body | Restrict this query to a percentage (1-100) of target hosts. Default is `null`.                                                  |
| version  | string  | body | The minimum required osqueryd version installed on a host. Default is `null`.                                                    |

#### Example

`POST /api/v1/fleet/global/schedule`

##### Request body

```json
{
  "interval": 86400,
  "query_id": 2,
  "snapshot": true
}
```

##### Default response

`Status: 200`

```json
{
  "scheduled": {
    "created_at": "0001-01-01T00:00:00Z",
    "updated_at": "0001-01-01T00:00:00Z",
    "id": 1,
    "pack_id": 5,
    "name": "arp_cache",
    "query_id": 2,
    "query_name": "arp_cache",
    "query": "select * from arp_cache;",
    "interval": 86400,
    "snapshot": true,
    "removed": null,
    "platform": "",
    "version": "",
    "shard": null,
    "denylist": null
  }
}
```

> Note that the `pack_id` is included in the response object because Fleet's Schedule feature uses [osquery query packs](https://osquery.readthedocs.io/en/stable/deployment/configuration/#query-packs) under the hood.

### Edit query in schedule

> The schedule API endpoints are deprecated as of Fleet 4.35. They are maintained for backwards compatibility.
> Please use the [queries](#queries) endpoints, which as of 4.35 have attributes such as `interval` and `platform` that enable scheduling.

`PATCH /api/v1/fleet/global/schedule/:id`

#### Parameters

| Name     | Type    | In   | Description                                                                                                   |
| -------- | ------- | ---- | ------------------------------------------------------------------------------------------------------------- |
| id       | integer | path | **Required.** The scheduled query's ID.                                                                       |
| interval | integer | body | The amount of time, in seconds, the query waits before running.                                               |
| snapshot | boolean | body | Whether the queries logs show everything in its current state.                                                |
| removed  | boolean | body | Whether "removed" actions should be logged.                                                                   |
| platform | string  | body | The computer platform where this query will run (other platforms ignored). Empty value runs on all platforms. |
| shard    | integer | body | Restrict this query to a percentage (1-100) of target hosts.                                                  |
| version  | string  | body | The minimum required osqueryd version installed on a host.                                                    |

#### Example

`PATCH /api/v1/fleet/global/schedule/5`

##### Request body

```json
{
  "interval": 604800
}
```

##### Default response

`Status: 200`

```json
{
  "scheduled": {
    "created_at": "2021-07-16T14:40:15Z",
    "updated_at": "2021-07-16T14:40:15Z",
    "id": 5,
    "pack_id": 1,
    "name": "arp_cache",
    "query_id": 2,
    "query_name": "arp_cache",
    "query": "select * from arp_cache;",
    "interval": 604800,
    "snapshot": true,
    "removed": null,
    "platform": "",
    "shard": null,
    "denylist": null
  }
}
```

### Remove query from schedule

> The schedule API endpoints are deprecated as of Fleet 4.35. They are maintained for backwards compatibility.
> Please use the [queries](#queries) endpoints, which as of 4.35 have attributes such as `interval` and `platform` that enable scheduling.

`DELETE /api/v1/fleet/global/schedule/:id`

#### Parameters

None.

#### Example

`DELETE /api/v1/fleet/global/schedule/5`

##### Default response

`Status: 200`


---

### Team schedule

> The schedule API endpoints are deprecated as of Fleet 4.35. They are maintained for backwards compatibility.
> Please use the [queries](#queries) endpoints, which as of 4.35 have attributes such as `interval` and `platform` that enable scheduling.

- [Get team schedule (deprecated)](#get-team-schedule)
- [Add query to team schedule (deprecated)](#add-query-to-team-schedule)
- [Edit query in team schedule (deprecated)](#edit-query-in-team-schedule)
- [Remove query from team schedule (deprecated)](#remove-query-from-team-schedule)

This allows you to easily configure scheduled queries that will impact a whole team of devices.

#### Get team schedule

> The schedule API endpoints are deprecated as of Fleet 4.35. They are maintained for backwards compatibility.
> Please use the [queries](#queries) endpoints, which as of 4.35 have attributes such as `interval` and `platform` that enable scheduling.

`GET /api/v1/fleet/teams/:id/schedule`

#### Parameters

| Name            | Type    | In    | Description                                                                                                                   |
| --------------- | ------- | ----- | ----------------------------------------------------------------------------------------------------------------------------- |
| id              | integer | path  | **Required**. The team's ID.                                                                                                  |
| page            | integer | query | Page number of the results to fetch.                                                                                          |
| per_page        | integer | query | Results per page.                                                                                                             |
| order_key       | string  | query | What to order results by. Can be any column in the `activities` table.                                                         |
| order_direction | string  | query | **Requires `order_key`**. The direction of the order given the order key. Options include `"asc"` and `"desc"`. Default is `"asc"`. |

#### Example

`GET /api/v1/fleet/teams/2/schedule`

##### Default response

`Status: 200`

```json
{
  "scheduled": [
    {
      "created_at": "0001-01-01T00:00:00Z",
      "updated_at": "0001-01-01T00:00:00Z",
      "id": 4,
      "pack_id": 2,
      "name": "arp_cache",
      "query_id": 2,
      "query_name": "arp_cache",
      "query": "select * from arp_cache;",
      "interval": 120,
      "snapshot": true,
      "platform": "",
      "version": "",
      "removed": null,
      "shard": null,
      "denylist": null,
      "stats": {
        "system_time_p50": 1.32,
        "system_time_p95": 4.02,
        "user_time_p50": 3.55,
        "user_time_p95": 3.00,
        "total_executions": 3920
      }
    },
    {
      "created_at": "0001-01-01T00:00:00Z",
      "updated_at": "0001-01-01T00:00:00Z",
      "id": 5,
      "pack_id": 3,
      "name": "disk_encryption",
      "query_id": 7,
      "query_name": "disk_encryption",
      "query": "select * from disk_encryption;",
      "interval": 86400,
      "snapshot": true,
      "removed": null,
      "platform": "",
      "version": "",
      "shard": null,
      "denylist": null,
      "stats": {
        "system_time_p50": 1.32,
        "system_time_p95": 4.02,
        "user_time_p50": 3.55,
        "user_time_p95": 3.00,
        "total_executions": 3920
      }
    }
  ]
}
```

#### Add query to team schedule

> The schedule API endpoints are deprecated as of Fleet 4.35. They are maintained for backwards compatibility.
> Please use the [queries](#queries) endpoints, which as of 4.35 have attributes such as `interval` and `platform` that enable scheduling.

`POST /api/v1/fleet/teams/:id/schedule`

#### Parameters

| Name     | Type    | In   | Description                                                                                                                      |
| -------- | ------- | ---- | -------------------------------------------------------------------------------------------------------------------------------- |
| id       | integer | path | **Required.** The teams's ID.                                                                                                    |
| query_id | integer | body | **Required.** The query's ID.                                                                                                    |
| interval | integer | body | **Required.** The amount of time, in seconds, the query waits before running.                                                    |
| snapshot | boolean | body | **Required.** Whether the queries logs show everything in its current state.                                                     |
| removed  | boolean | body | Whether "removed" actions should be logged. Default is `null`.                                                                   |
| platform | string  | body | The computer platform where this query will run (other platforms ignored). Empty value runs on all platforms. Default is `null`. |
| shard    | integer | body | Restrict this query to a percentage (1-100) of target hosts. Default is `null`.                                                  |
| version  | string  | body | The minimum required osqueryd version installed on a host. Default is `null`.                                                    |

#### Example

`POST /api/v1/fleet/teams/2/schedule`

##### Request body

```json
{
  "interval": 86400,
  "query_id": 2,
  "snapshot": true
}
```

##### Default response

`Status: 200`

```json
{
  "scheduled": {
    "created_at": "0001-01-01T00:00:00Z",
    "updated_at": "0001-01-01T00:00:00Z",
    "id": 1,
    "pack_id": 5,
    "name": "arp_cache",
    "query_id": 2,
    "query_name": "arp_cache",
    "query": "select * from arp_cache;",
    "interval": 86400,
    "snapshot": true,
    "removed": null,
    "shard": null,
    "denylist": null
  }
}
```

#### Edit query in team schedule

> The schedule API endpoints are deprecated as of Fleet 4.35. They are maintained for backwards compatibility.
> Please use the [queries](#queries) endpoints, which as of 4.35 have attributes such as `interval` and `platform` that enable scheduling.

`PATCH /api/v1/fleet/teams/:team_id/schedule/:scheduled_query_id`

#### Parameters

| Name               | Type    | In   | Description                                                                                                   |
| ------------------ | ------- | ---- | ------------------------------------------------------------------------------------------------------------- |
| team_id            | integer | path | **Required.** The team's ID.                                                                                  |
| scheduled_query_id | integer | path | **Required.** The scheduled query's ID.                                                                       |
| interval           | integer | body | The amount of time, in seconds, the query waits before running.                                               |
| snapshot           | boolean | body | Whether the queries logs show everything in its current state.                                                |
| removed            | boolean | body | Whether "removed" actions should be logged.                                                                   |
| platform           | string  | body | The computer platform where this query will run (other platforms ignored). Empty value runs on all platforms. |
| shard              | integer | body | Restrict this query to a percentage (1-100) of target hosts.                                                  |
| version            | string  | body | The minimum required osqueryd version installed on a host.                                                    |

#### Example

`PATCH /api/v1/fleet/teams/2/schedule/5`

##### Request body

```json
{
  "interval": 604800
}
```

##### Default response

`Status: 200`

```json
{
  "scheduled": {
    "created_at": "2021-07-16T14:40:15Z",
    "updated_at": "2021-07-16T14:40:15Z",
    "id": 5,
    "pack_id": 1,
    "name": "arp_cache",
    "query_id": 2,
    "query_name": "arp_cache",
    "query": "select * from arp_cache;",
    "interval": 604800,
    "snapshot": true,
    "removed": null,
    "platform": "",
    "shard": null,
    "denylist": null
  }
}
```

#### Remove query from team schedule

> The schedule API endpoints are deprecated as of Fleet 4.35. They are maintained for backwards compatibility.
> Please use the [queries](#queries) endpoints, which as of 4.35 have attributes such as `interval` and `platform` that enable scheduling.

`DELETE /api/v1/fleet/teams/:team_id/schedule/:scheduled_query_id`

#### Parameters

| Name               | Type    | In   | Description                             |
| ------------------ | ------- | ---- | --------------------------------------- |
| team_id            | integer | path | **Required.** The team's ID.            |
| scheduled_query_id | integer | path | **Required.** The scheduled query's ID. |

#### Example

`DELETE /api/v1/fleet/teams/2/schedule/5`

##### Default response

`Status: 200`

---

## Scripts

- [Run script](#run-script)
- [Get script result](#get-script-result)
- [Batch-run script](#batch-run-script)
- [Get batch script summary](#get-batch-script-summary)
- [Add script](#add-script)
- [Modify script](#modify-script)
- [Delete script](#delete-script)
- [List scripts](#list-scripts)
- [List host's scripts](#list-hosts-scripts)
- [Get or download script](#get-or-download-script)
- [Get script details by host](#get-hosts-scripts)

### Run script

Run a script on a host.

The script will be added to the host's list of upcoming activities.

The new script will run after other activities finish. Failure of one activity won't cancel other activities.

By default, script runs time out after 5 minutes. You can modify this default in your [agent configuration](https://fleetdm.com/docs/configuration/agent-configuration#script-execution-timeout).

`POST /api/v1/fleet/scripts/run`

#### Parameters

| Name            | Type    | In   | Description                                                                                    |
| ----            | ------- | ---- | --------------------------------------------                                                   |
| host_id         | integer | body | **Required**. The ID of the host to run the script on.                                                |
| script_id       | integer | body | The ID of the existing saved script to run. Only one of either `script_id`, `script_contents`, or `script_name` can be included. |
| script_contents | string  | body | The contents of the script to run. Only one of either `script_id`, `script_contents`, or `script_name` can be included. Scripts must be less than 10,000 characters. To run scripts with more than 10k characters, save the script and use `script_id` or `script_name` and `team_id` instead. |
| script_name       | integer | body | The name of the existing saved script to run. If specified, requires `team_id`. Only one of either `script_id`, `script_contents`, or `script_name` can be included in the request.   |
| team_id       | integer | body | The ID of the existing saved script to run. If specified, requires `script_name`. Only one of either `script_id`, `script_contents`, or `script_name` can be included in the request.  |

> Note that if any combination of `script_id`, `script_contents`, and `script_name` are included in the request, this endpoint will respond with an error.

#### Example

`POST /api/v1/fleet/scripts/run`

##### Default response

`Status: 202`

```json
{
  "host_id": 1227,
  "execution_id": "e797d6c6-3aae-11ee-be56-0242ac120002"
}
```

### Get script result

Gets the result of a script that was executed.

#### Parameters

| Name         | Type   | In   | Description                                   |
| ----         | ------ | ---- | --------------------------------------------  |
| execution_id | string | path | **Required**. The execution id of the script. |

#### Example

`GET /api/v1/fleet/scripts/results/:execution_id`

##### Default response

`Status: 200`

```json
{
  "script_contents": "echo 'hello'",
  "exit_code": 0,
  "output": "hello",
  "message": "",
  "hostname": "Test Host",
  "host_timeout": false,
  "host_id": 1,
  "execution_id": "e797d6c6-3aae-11ee-be56-0242ac120002",
  "runtime": 20,
  "created_at": "2024-09-11T20:30:24Z"
}
```

> Note: `exit_code` can be `null` if Fleet hasn't heard back from the host yet.

> Note: `created_at` is the creation timestamp of the script execution request.


### Batch-run script

Run a script on multiple hosts.

The script will be added to each host's list of upcoming activities.

`POST /api/v1/fleet/scripts/run/batch`

#### Parameters

| Name            | Type    | In   | Description                                                                                    |
| ----            | ------- | ---- | --------------------------------------------                                                   |
| script_id       | integer | body | **Required**. The ID of the existing saved script to run. |
| host_ids        | array   | body |  List of host IDs.  Required if `filters` not specified. Only one of `host_ids` or `filters` may be included in the request.   |                                            |
| filters | object  | body | See [filters](#filters3). Required if `host_ids` not specified. Only one of `host_ids` or `filters` may be included in the request.   |


##### Filters

| Name                              | Type    | Description   |
| ---------------------             | ------- | ----------------------------------------------------------------------------------- |
| query                             | string  | Search query keywords. Searchable fields include `hostname`, `hardware_serial`, `uuid`, and `ipv4`. |
| status                            | string  | Host status. Can either be `new`, `online`, `offline`, `mia` or `missing`. |
| label_id                          | number  | ID of a label to filter by.  |
| team_id                           | number  | ID of the team to filter by. |


#### Example

`POST /api/v1/fleet/scripts/run/batch`

##### Request body

Request (using `host_ids`):

```json
{
  "script_id": 123,
  "host_ids": [1, 2, 3]
}
```

Request (using `filters`):
```json
{
  "script_id": 123,
  "filters": {
    "status": "online",
    "query": "abc"
  }
}
```

##### Default response

`Status: 202`


```json
{
  "batch_execution_id": "e797d6c6-3aae-11ee-be56-0242ac120002"
}
```

### Get batch script summary

Get statuses and host counts for a batch-run script.

`GET /api/v1/fleet/scripts/batch/summary/:batch_execution_id`

#### Parameters

| Name            | Type    | In   | Description                                                                                    |
| ----            | ------- | ---- | --------------------------------------------                                                   |
| batch_execution_id | string | path | **Required**. The ID returned from a batch script run. |


#### Example

`GET /api/v1/fleet/scripts/batch/summary/abc-def`

##### Default response

`Status: 200`


```json
{
  "ran": 12345,
  "pending": 234,
  "errored": 18,
  "canceled": 2,
  "targeted": 12599,
  "script_id": 555,
  "script_name": "my-script.sh",
  "team_id": 123
}
```

### Add script

Uploads a script, making it available to run on hosts assigned to the specified team (or no team).

`POST /api/v1/fleet/scripts`

#### Parameters

| Name            | Type    | In   | Description                                      |
| ----            | ------- | ---- | --------------------------------------------     |
| script          | file    | form | **Required**. The file containing the script.    |
| team_id         | integer | form | _Available in Fleet Premium_. The team ID. If specified, the script will only be available to hosts assigned to this team. If not specified, the script will only be available to hosts on **no team**.  |

Script line endings are automatically converted from [CRLF to LF](https://en.wikipedia.org/wiki/Newline) for compatibility with both
non-Windows shells and PowerShell.

#### Example

`POST /api/v1/fleet/scripts`

##### Request headers

```http
Content-Length: 306
Content-Type: multipart/form-data; boundary=------------------------f02md47480und42y
```

##### Request body

```http
--------------------------f02md47480und42y
Content-Disposition: form-data; name="team_id"

1
--------------------------f02md47480und42y
Content-Disposition: form-data; name="script"; filename="myscript.sh"
Content-Type: application/octet-stream

echo "hello"
--------------------------f02md47480und42y--

```

##### Default response

`Status: 200`

```json
{
  "script_id": 1227
}
```

### Modify script

Modifies an existing script.

`PATCH /api/v1/fleet/scripts/:id`


#### Parameters

| Name            | Type    | In   | Description                                           |
| ----            | ------- | ---- | --------------------------------------------          |
| id              | integer | path | **Required**. The ID of the script to modify. |
| script          | file    | form | **Required**. The file containing the script. Filename will be ignored. |

#### Example

`PATCH /api/v1/fleet/scripts/1`


##### Request headers

```http
Content-Length: 306
Content-Type: multipart/form-data; boundary=------------------------f02md47480und42y
```

##### Request body

```http
--------------------------f02md47480und42y
Content-Disposition: form-data; name="script"; filename="myscript.sh"
Content-Type: application/octet-stream
echo "hello"
--------------------------f02md47480und42y--
```

##### Default response

`Status: 200`

```json
{
  "id": 1,
  "team_id": null,
  "name": "script_1.sh",
  "created_at": "2023-07-30T13:41:07Z",
  "updated_at": "2023-07-30T13:41:07Z"
}
```


### Delete script

Deletes an existing script.

`DELETE /api/v1/fleet/scripts/:id`

#### Parameters

| Name            | Type    | In   | Description                                           |
| ----            | ------- | ---- | --------------------------------------------          |
| id              | integer | path | **Required**. The ID of the script to delete. |

#### Example

`DELETE /api/v1/fleet/scripts/1`

##### Default response

`Status: 204`

### List scripts

`GET /api/v1/fleet/scripts`

#### Parameters

| Name            | Type    | In    | Description                                                                                                                   |
| --------------- | ------- | ----- | ----------------------------------------------------------------------------------------------------------------------------- |
| team_id         | integer | query | _Available in Fleet Premium_. The ID of the team to filter scripts by. If not specified, it will filter only scripts that are available to hosts with no team. |
| page            | integer | query | Page number of the results to fetch.                                                                                          |
| per_page        | integer | query | Results per page.                                                                                                             |

#### Example

`GET /api/v1/fleet/scripts`

##### Default response

`Status: 200`

```json
{
  "scripts": [
    {
      "id": 1,
      "team_id": null,
      "name": "script_1.sh",
      "created_at": "2023-07-30T13:41:07Z",
      "updated_at": "2023-07-30T13:41:07Z"
    },
    {
      "id": 2,
      "team_id": null,
      "name": "script_2.sh",
      "created_at": "2023-08-30T13:41:07Z",
      "updated_at": "2023-08-30T13:41:07Z"
    }
  ],
  "meta": {
    "has_next_results": false,
    "has_previous_results": false
  }
}

```

### List host's scripts

`GET /api/v1/fleet/hosts/:id/scripts`

#### Parameters

| Name | Type    | In   | Description                  |
| ---- | ------- | ---- | ---------------------------- |
| id   | integer | path | **Required**. The host's id. |
| page | integer | query | Page number of the results to fetch.|
| per_page | integer | query | Results per page.|

#### Example

`GET /api/v1/fleet/hosts/123/scripts`

##### Default response

`Status: 200`

```json
"scripts": [
  {
    "script_id": 3,
    "name": "remove-zoom-artifacts.sh",
    "last_execution": {
      "execution_id": "e797d6c6-3aae-11ee-be56-0242ac120002",
      "executed_at": "2021-12-15T15:23:57Z",
      "status": "error"
    }
  },
  {
    "script_id": 5,
    "name": "set-timezone.sh",
    "last_execution": {
      "id": "e797d6c6-3aae-11ee-be56-0242ac120002",
      "executed_at": "2021-12-15T15:23:57Z",
      "status": "pending"
    }
  },
  {
    "script_id": 8,
    "name": "uninstall-zoom.sh",
    "last_execution": {
      "id": "e797d6c6-3aae-11ee-be56-0242ac120002",
      "executed_at": "2021-12-15T15:23:57Z",
      "status": "ran"
    }
  }
],
"meta": {
  "has_next_results": false,
  "has_previous_results": false
}

```

### Get or download script

`GET /api/v1/fleet/scripts/:id`

#### Parameters

| Name | Type    | In    | Description                                                       |
| ---- | ------- | ----  | -------------------------------------                             |
| id   | integer | path  | **Required.** The desired script's ID.                            |
| alt  | string  | query | If specified and set to "media", downloads the script's contents. |

#### Example (get script)

`GET /api/v1/fleet/scripts/123`

##### Default response

`Status: 200`

```json
{
  "id": 123,
  "team_id": null,
  "name": "script_1.sh",
  "created_at": "2023-07-30T13:41:07Z",
  "updated_at": "2023-07-30T13:41:07Z"
}

```

#### Example (download script)

`GET /api/v1/fleet/scripts/123?alt=media`

##### Example response headers

```http
Content-Length: 13
Content-Type: application/octet-stream
Content-Disposition: attachment;filename="2023-09-27 script_1.sh"
```

###### Example response body

`Status: 200`

```
echo "hello"
```

## Sessions

- [Get session info](#get-session-info)
- [Delete session](#delete-session)

### Get session info

Returns the session information for the session specified by ID.

`GET /api/v1/fleet/sessions/:id`

#### Parameters

| Name | Type    | In   | Description                                  |
| ---- | ------- | ---- | -------------------------------------------- |
| id   | integer | path | **Required**. The ID of the desired session. |

#### Example

`GET /api/v1/fleet/sessions/1`

##### Default response

`Status: 200`

```json
{
  "session_id": 1,
  "user_id": 1,
  "created_at": "2021-03-02T18:41:34Z"
}
```

### Delete session

Deletes the session specified by ID. When the user associated with the session next attempts to access Fleet, they will be asked to log in.

`DELETE /api/v1/fleet/sessions/:id`

#### Parameters

| Name | Type    | In   | Description                                  |
| ---- | ------- | ---- | -------------------------------------------- |
| id   | integer | path | **Required**. The id of the desired session. |

#### Example

`DELETE /api/v1/fleet/sessions/1`

##### Default response

`Status: 200`


---

## Software

- [List software](#list-software)
- [List software versions](#list-software-versions)
- [List operating systems](#list-operating-systems)
- [Get software](#get-software)
- [Get software version](#get-software-version)
- [Get operating system version](#get-operating-system-version)
- [Add package](#add-package)
- [Modify package](#modify-package)
- [List App Store apps](#list-app-store-apps)
- [Add App Store app](#add-app-store-app)
- [Modify App Store app](#modify-app-store-app)
- [List Fleet-maintained apps](#list-fleet-maintained-apps)
- [Get Fleet-maintained app](#get-fleet-maintained-app)
- [Add Fleet-maintained app](#add-fleet-maintained-app)
- [Install software](#install-software)
- [Uninstall software](#uninstall-software)
- [Get software install result](#get-software-install-result)
- [Download software](#download-package)
- [Delete software](#delete-package-or-app-store-app)

### List software

Get a list of all software.

`GET /api/v1/fleet/software/titles`

> **Experimental feature**. This feature is undergoing rapid improvement, which may result in breaking changes to the API or configuration surface. It is not recommended for use in automated workflows.

#### Parameters

| Name                    | Type    | In    | Description                                                                                                                                                                |
| ----------------------- | ------- | ----- | -------------------------------------------------------------------------------------------------------------------------------------------------------------------------- |
| page                    | integer | query | Page number of the results to fetch.                                                                                                                                       |
| per_page                | integer | query | Results per page.                                                                                                                                                          |
| order_key               | string  | query | What to order results by. Allowed fields are `name` and `hosts_count`. Default is `hosts_count` (descending).                                                              |
| order_direction         | string  | query | **Requires `order_key`**. The direction of the order given the order key. Options include `"asc"` and `"desc"`. Default is `"asc"`.                                              |
| query                   | string  | query | Search query keywords. Searchable fields include `title` and `cve`.                                                                                                        |
| team_id                 | integer | query | _Available in Fleet Premium_. Filters the software to only include the software installed on the hosts that are assigned to the specified team. Use `0` to filter by hosts assigned to "No team".                            |
| vulnerable              | boolean | query | If true or 1, only list software that has detected vulnerabilities. Default is `false`.                                                                                    |
| available_for_install   | boolean | query | If `true` or `1`, only list software that is available for install (added by the user). Default is `false`.                                                                |
| self_service            | boolean | query | If `true` or `1`, only lists self-service software. Default is `false`.  |
| packages_only           | boolean | query | If `true` or `1`, only lists packages available for install (without App Store apps).  |
| min_cvss_score | integer | query | _Available in Fleet Premium_. Filters to include only software with vulnerabilities that have a CVSS version 3.x base score higher than the specified value.   |
| max_cvss_score | integer | query | _Available in Fleet Premium_. Filters to only include software with vulnerabilities that have a CVSS version 3.x base score lower than what's specified.   |
| exploit | boolean | query | _Available in Fleet Premium_. If `true`, filters to only include software with vulnerabilities that have been actively exploited in the wild (`cisa_known_exploit: true`). Default is `false`.  |
| platform | string | query | Filter software titles by platforms. Options are: `"macos"` (alias of `"darwin"`), `"darwin"` `"windows"`, `"linux"`, `"chrome"`, `"ios"`, `"ipados"`. To show titles from multiple platforms, separate the platforms with commas (e.g. `?platform=darwin,windows`). |
| exclude_fleet_maintained_apps | boolean | query | If `true` or `1`, Fleet maintained apps will not be included in the list of `software_titles`. Default is `false` |


#### Example

`GET /api/v1/fleet/software/titles?team_id=3&platform=darwin,windows`

##### Default response

`Status: 200`

```json
{
  "counts_updated_at": "2022-01-01 12:32:00",
  "count": 3,
  "software_titles": [
    {
      "id": 12,
      "name": "Firefox.app",
      "software_package": {
        "platform": "darwin",
        "fleet_maintained_app_id": 42,
        "name": "FirefoxInstall.pkg",
        "version": "125.6",
        "self_service": true,
        "automatic_install_policies": [
          {
            "id": 343,
            "name": "[Install software] Firefox.app",
            "fleet_maintained": false
          }
        ],
      },
      "app_store_app": null,
      "versions_count": 3,
      "source": "apps",
      "hosts_count": 48,
      "versions": [
        {
          "id": 123,
          "version": "1.12",
          "vulnerabilities": ["CVE-2023-1234","CVE-2023-4321","CVE-2023-7654"]
        },
        {
          "id": 124,
          "version": "3.4",
          "vulnerabilities": ["CVE-2023-1234","CVE-2023-4321","CVE-2023-7654"]
        },
        {
          "id": 12,
          "version": "1.13",
          "vulnerabilities": ["CVE-2023-1234","CVE-2023-4321","CVE-2023-7654"]
        }
      ],
      "hash_sha256": "1e83a94b801db429398b95a11f76fc5ba0e8643cb027b40a2b890592761f48f9"
    },
    {
      "id": 22,
      "name": "Google Chrome.app",
      "software_package": null,
      "app_store_app": null,
      "versions_count": 5,
      "source": "apps",
      "hosts_count": 345,
      "versions": [
        {
          "id": 331,
          "version": "118.1",
          "vulnerabilities": ["CVE-2023-1234"]
        },
        {
          "id": 332,
          "version": "119.0",
          "vulnerabilities": ["CVE-2023-9876", "CVE-2023-2367"]
        },
        {
          "id": 334,
          "version": "119.4",
          "vulnerabilities": ["CVE-2023-1133", "CVE-2023-2224"]
        },
        {
          "id": 348,
          "version": "121.5",
          "vulnerabilities": ["CVE-2023-0987", "CVE-2023-5673", "CVE-2023-1334"]
        },
      ],
      "hash_sha256": "ca30af561de15bb26186efcbcc59f3936c67d81e071e96fa8afa1e867a67a04f"
    },
    {
      "id": 32,
      "name": "1Password – Password Manager",
      "software_package": null,
      "app_store_app": null,
      "versions_count": 1,
      "source": "chrome_extensions",
      "browser": "chrome",
      "hosts_count": 345,
      "versions": [
        {
          "id": 4242,
          "version": "2.3.7",
          "vulnerabilities": []
        }
      ]
    }
  ],
  "meta": {
    "has_next_results": false,
    "has_previous_results": false
  }
}
```

### List software versions

Get a list of all software versions.

`GET /api/v1/fleet/software/versions`

#### Parameters

| Name                    | Type    | In    | Description                                                                                                                                                                |
| ----------------------- | ------- | ----- | -------------------------------------------------------------------------------------------------------------------------------------------------------------------------- |
| page                    | integer | query | Page number of the results to fetch.                                                                                                                                       |
| per_page                | integer | query | Results per page.                                                                                                                                                          |
| order_key               | string  | query | What to order results by. Allowed fields are `name`, `hosts_count`, `cve_published`, `cvss_score`, `epss_probability` and `cisa_known_exploit`. Default is `hosts_count` (descending).      |
| order_direction         | string  | query | **Requires `order_key`**. The direction of the order given the order key. Options include `"asc"` and `"desc"`. Default is `"asc"`.                                              |
| query                   | string  | query | Search query keywords. Searchable fields include `name`, `version`, and `cve`.                                                                                             |
| team_id                 | integer | query | _Available in Fleet Premium_. Filters the software to only include the software installed on the hosts that are assigned to the specified team. Use `0` to filter by hosts assigned to "No team".                             |
| vulnerable              | boolean    | query | If true or 1, only list software that has detected vulnerabilities. Default is `false`.                                                                                    |
| min_cvss_score | integer | query | _Available in Fleet Premium_. Filters to include only software with vulnerabilities that have a CVSS version 3.x base score higher than the specified value.   |
| max_cvss_score | integer | query | _Available in Fleet Premium_. Filters to only include software with vulnerabilities that have a CVSS version 3.x base score lower than what's specified.   |
| exploit | boolean | query | _Available in Fleet Premium_. If `true`, filters to only include software with vulnerabilities that have been actively exploited in the wild (`cisa_known_exploit: true`). Default is `false`.  |
| without_vulnerability_details | boolean | query | _Available in Fleet Premium_. If `true` only vulnerability name is included in response. If `false` (or omitted), adds vulnerability description, CVSS score, and other details available in Fleet Premium. See notes below on performance. |

> For optimal performance, we recommend Fleet Premium users set `without_vulnerability_details` to `true` whenever possible. If set to `false` a large amount of data will be included in the response. If you need vulnerability details, consider using the [Get vulnerability](#get-vulnerability) endpoint.

#### Example

`GET /api/v1/fleet/software/versions`

##### Default response

`Status: 200`

```json
{
    "counts_updated_at": "2022-01-01 12:32:00",
    "count": 2,
    "software": [
      {
        "id": 1,
        "name": "glibc",
        "version": "2.12",
        "source": "rpm_packages",
        "release": "1.212.el6",
        "vendor": "CentOS",
        "arch": "x86_64",
        "generated_cpe": "cpe:2.3:a:gnu:glibc:2.12:*:*:*:*:*:*:*",
        "vulnerabilities": [
          {
            "cve": "CVE-2009-5155",
            "details_link": "https://nvd.nist.gov/vuln/detail/CVE-2009-5155",
            "cvss_score": 7.5,
            "epss_probability": 0.01537,
            "cisa_known_exploit": false,
            "cve_published": "2022-01-01 12:32:00",
            "cve_description": "In the GNU C Library (aka glibc or libc6) before 2.28, parse_reg_exp in posix/regcomp.c misparses alternatives, which allows attackers to cause a denial of service (assertion failure and application exit) or trigger an incorrect result by attempting a regular-expression match.",
            "resolved_in_version": "2.28"
          }
        ],
        "hosts_count": 1
      },
      {
        "id": 2,
        "name": "1Password – Password Manager",
        "version": "2.10.0",
        "source": "chrome_extensions",
        "browser": "chrome",
        "extension_id": "aeblfdkhhhdcdjpifhhbdiojplfjncoa",
        "generated_cpe": "cpe:2.3:a:1password:1password:2.19.0:*:*:*:*:chrome:*:*",
        "hosts_count": 345,
        "vulnerabilities": null
      }
    ],
    "meta": {
      "has_next_results": false,
      "has_previous_results": false
    }
}
```

### List operating systems

Returns a list of all operating systems.

`GET /api/v1/fleet/os_versions`

#### Parameters

| Name                | Type     | In    | Description                                                                                                                          |
| ---      | ---      | ---   | ---                                                                                                                                  |
| team_id             | integer | query | _Available in Fleet Premium_. Filters response data to the specified team. Use `0` to filter by hosts assigned to "No team".  |
| platform            | string   | query | Filters the hosts to the specified platform |
| os_name     | string | query | The name of the operating system to filter hosts by. `os_version` must also be specified with `os_name`                                                 |
| os_version    | string | query | The version of the operating system to filter hosts by. `os_name` must also be specified with `os_version`                                                 |
| page                    | integer | query | Page number of the results to fetch.                                                                                                                                       |
| per_page                | integer | query | Results per page.                                                                                                                                                          |
| order_key               | string  | query | What to order results by. Allowed fields are: `hosts_count`. Default is `hosts_count` (descending).      |
| order_direction | string | query | **Requires `order_key`**. The direction of the order given the order key. Options include `"asc"` and `"desc"`. Default is `"asc"`. |


##### Default response

`Status: 200`

```json
{
  "count": 1,
  "counts_updated_at": "2023-12-06T22:17:30Z",
  "os_versions": [
    {
      "os_version_id": 123,
      "hosts_count": 21,
      "name": "Microsoft Windows 11 Pro 23H2 10.0.22621.1234",
      "name_only": "Microsoft Windows 11 Pro 23H2",
      "version": "10.0.22621.1234",
      "platform": "windows",
      "generated_cpes": [],
      "vulnerabilities": [
        {
          "cve": "CVE-2022-30190",
          "details_link": "https://nvd.nist.gov/vuln/detail/CVE-2022-30190",
          "cvss_score": 7.8,// Available in Fleet Premium
          "epss_probability": 0.9729,// Available in Fleet Premium
          "cisa_known_exploit": false,// Available in Fleet Premium
          "cve_published": "2022-06-01T00:15:00Z",// Available in Fleet Premium
          "cve_description": "Microsoft Windows Support Diagnostic Tool (MSDT) Remote Code Execution Vulnerability.",// Available in Fleet Premium
          "resolved_in_version": ""// Available in Fleet Premium
        }
      ]
    }
  ],
  "meta": {
    "has_next_results": false,
    "has_previous_results": false
  }
}
```

OS vulnerability data is currently available for Windows and macOS. For other platforms, `vulnerabilities` will be an empty array:

```json
{
  "hosts_count": 1,
  "name": "CentOS Linux 7.9.2009",
  "name_only": "CentOS",
  "version": "7.9.2009",
  "platform": "rhel",
  "generated_cpes": [],
  "vulnerabilities": []
}
```

### Get software

> **Experimental feature**. This feature is undergoing rapid improvement, which may result in breaking changes to the API or configuration surface. It is not recommended for use in automated workflows.

Returns information about the specified software. By default, `versions` are sorted in descending order by the `hosts_count` field.

`GET /api/v1/fleet/software/titles/:id`

#### Parameters

| Name | Type | In | Description |
| ---- | ---- | -- | ----------- |
| id   | integer | path | **Required.** The software title's ID. |
| team_id             | integer | query | _Available in Fleet Premium_. Filters response data to the specified team. Use `0` to filter by hosts assigned to "No team".  |

#### Example

`GET /api/v1/fleet/software/titles/12?team_id=3`

##### Default response

`Status: 200`

```json
{
  "software_title": {
    "id": 12,
    "name": "Falcon.app",
    "bundle_identifier": "crowdstrike.falcon.Agent",
    "available_software": {
      "fleet_maintained_app": {
        "id": 4
      },
      "app_store_app": null
    },
    "software_package": {
      "name": "FalconSensor-6.44.pkg",
      "version": "6.44",
      "categories": ["Productivity"],
      "platform": "darwin",
      "fleet_maintained_app_id": 42,
      "installer_id": 23,
      "team_id": 3,
      "uploaded_at": "2024-04-01T14:22:58Z",
      "hash_sha256": "0123456789abcdef0123456789abcdef0123456789abcdef0123456789abcdef",
      "install_script": "sudo installer -pkg '$INSTALLER_PATH' -target /",
      "pre_install_query": "SELECT 1 FROM macos_profiles WHERE uuid='c9f4f0d5-8426-4eb8-b61b-27c543c9d3db';",
      "post_install_script": "sudo /Applications/Falcon.app/Contents/Resources/falconctl license 0123456789ABCDEFGHIJKLMNOPQRSTUV-WX",
      "uninstall_script": "/Library/CS/falconctl uninstall",
      "self_service": true,
      "labels_include_any": [
        {
          "name": "Engineering",
          "id": 294
        }
      ],
      "automatic_install_policies": [
        {
          "id": 343,
          "name": "[Install software] Crowdstrike Agent",
          "fleet_maintained": false
        }
      ],
      "status": {
        "installed": 3,
        "pending_install": 1,
        "failed_install": 0,
        "pending_uninstall": 2,
        "failed_uninstall": 1
      }
    },
    "app_store_app": null,
    "counts_updated_at": "2024-11-03T22:39:36Z",
    "source": "apps",
    "hosts_count": 48,
    "versions": [
      {
        "id": 123,
        "version": "117.0",
        "vulnerabilities": ["CVE-2023-1234"],
        "hosts_count": 37
      },
      {
        "id": 124,
        "version": "116.0",
        "vulnerabilities": ["CVE-2023-4321"],
        "hosts_count": 7
      },
      {
        "id": 127,
        "version": "115.5",
        "vulnerabilities": ["CVE-2023-7654"],
        "hosts_count": 4
      }
    ]
  }
}
```

#### Example (App Store app)

`GET /api/v1/fleet/software/titles/15`

##### Default response

`Status: 200`

```json
{
  "software_title": {
    "id": 15,
    "name": "Logic Pro",
    "bundle_identifier": "com.apple.logic10",
    "available_software": {
      "fleet_maintained_app": null,
      "app_store_app": {
        "app_store_id": "8675309"
      }
    },
    "software_package": null,
    "app_store_app": {
      "name": "Logic Pro",
      "categories": [],
      "app_store_id": 1091189122,
      "platform": "darwin",
      "latest_version": "2.04",
      "created_at": "2024-04-01T14:22:58Z",
      "icon_url": "https://is1-ssl.mzstatic.com/image/thumb/Purple211/v4/f1/65/1e/a4844ccd-486d-455f-bb31-67336fe46b14/AppIcon-1x_U007emarketing-0-7-0-85-220-0.png/512x512bb.jpg",
      "self_service": true,
      "automatic_install_policies": [
        {
          "id": 345,
          "name": "[Install software] Logic Pro",
          "fleet_maintained": false
        }
      ],
      "status": {
        "installed": 3,
        "pending": 1,
        "failed": 2,
      }
    },
    "source": "apps",
    "hosts_count": 48,
    "versions": [
      {
        "id": 123,
        "version": "2.04",
        "vulnerabilities": [],
        "hosts_count": 24
      }
    ]
  }
}
```

### Get software version

Returns information about the specified software version.

`GET /api/v1/fleet/software/versions/:id`

#### Parameters

| Name | Type | In | Description |
| ---- | ---- | -- | ----------- |
| id   | integer | path | **Required.** The software version's ID. |
| team_id             | integer | query | _Available in Fleet Premium_. Filters response data to the specified team. Use `0` to filter by hosts assigned to "No team".  |

#### Example

`GET /api/v1/fleet/software/versions/12`

##### Default response

`Status: 200`

```json
{
  "software": {
    "id": 425224,
    "name": "Firefox.app",
    "version": "117.0",
    "bundle_identifier": "org.mozilla.firefox",
    "source": "apps",
    "generated_cpe": "cpe:2.3:a:mozilla:firefox:117.0:*:*:*:*:macos:*:*",
    "vulnerabilities": [
      {
        "cve": "CVE-2023-4863",
        "details_link": "https://nvd.nist.gov/vuln/detail/CVE-2023-4863",
        "created_at": "2024-07-01T00:15:00Z",
        "cvss_score": 8.8, // Available in Fleet Premium
        "epss_probability": 0.4101, // Available in Fleet Premium
        "cisa_known_exploit": true, // Available in Fleet Premium
        "cve_published": "2023-09-12T15:15:00Z", // Available in Fleet Premium
        "resolved_in_version": "" // Available in Fleet Premium
      },
      {
        "cve": "CVE-2023-5169",
        "details_link": "https://nvd.nist.gov/vuln/detail/CVE-2023-5169",
        "created_at": "2024-07-01T00:15:00Z",
        "cvss_score": 6.5, // Available in Fleet Premium
        "epss_probability": 0.00073, // Available in Fleet Premium
        "cisa_known_exploit": false, // Available in Fleet Premium
        "cve_published": "2023-09-27T15:19:00Z", // Available in Fleet Premium
        "resolved_in_version": "118" // Available in Fleet Premium
      }
    ]
  }
}
```


### Get operating system version

Retrieves information about the specified operating system (OS) version.

`GET /api/v1/fleet/os_versions/:id`

#### Parameters

| Name | Type | In | Description |
| ---- | ---- | -- | ----------- |
| id   | integer | path | **Required.** The OS version's ID. |
| team_id             | integer | query | _Available in Fleet Premium_. Filters response data to the specified team. Use `0` to filter by hosts assigned to "No team".  |

##### Default response

`Status: 200`

```json
{
  "counts_updated_at": "2023-12-06T22:17:30Z",
  "os_version": {
    "id": 123,
    "hosts_count": 21,
    "name": "Microsoft Windows 11 Pro 23H2 10.0.22621.1234",
    "name_only": "Microsoft Windows 11 Pro 23H2",
    "version": "10.0.22621.1234",
    "platform": "windows",
    "generated_cpes": [],
    "vulnerabilities": [
      {
        "cve": "CVE-2022-30190",
        "details_link": "https://nvd.nist.gov/vuln/detail/CVE-2022-30190",
        "created_at": "2024-07-01T00:15:00Z",
        "cvss_score": 7.8,// Available in Fleet Premium
        "epss_probability": 0.9729,// Available in Fleet Premium
        "cisa_known_exploit": false,// Available in Fleet Premium
        "cve_published": "2022-06-01T00:15:00Z",// Available in Fleet Premium
        "cve_description": "Microsoft Windows Support Diagnostic Tool (MSDT) Remote Code Execution Vulnerability.",// Available in Fleet Premium
        "resolved_in_version": ""// Available in Fleet Premium
      }
    ]
  }
}
```

OS vulnerability data is currently available for Windows and macOS. For other platforms, `vulnerabilities` will be an empty array:

```json
{
  "id": 321,
  "hosts_count": 1,
  "name": "CentOS Linux 7.9.2009",
  "name_only": "CentOS",
  "version": "7.9.2009",
  "platform": "rhel",
  "generated_cpes": [],
  "vulnerabilities": []
}
```

### Add package

> **Experimental feature**. This feature is undergoing rapid improvement, which may result in breaking changes to the API or configuration surface. It is not recommended for use in automated workflows.

_Available in Fleet Premium._

Add a package (.pkg, .msi, .exe, .deb, .rpm, .tar.gz) to install on macOS, Windows, or Linux hosts.


`POST /api/v1/fleet/software/package`

#### Parameters

| Name            | Type    | In   | Description                                      |
| ----            | ------- | ---- | --------------------------------------------     |
| software        | file    | form | **Required**. Installer package file. Supported packages are .pkg, .msi, .exe, .deb, and .rpm.   |
| team_id         | integer | form | **Required**. The team ID. Adds a software package to the specified team. |
| install_script  | string | form | Script that Fleet runs to install software. If not specified Fleet runs the [default install script](https://github.com/fleetdm/fleet/tree/main/pkg/file/scripts) for each package type if one exists. Required for `.tar.gz` and `.exe` (no default script). |
| uninstall_script  | string | form | Script that Fleet runs to uninstall software. If not specified Fleet runs the [default uninstall script](https://github.com/fleetdm/fleet/tree/main/pkg/file/scripts) for each package type if one exists. Required for `.tar.gz` and `.exe` (no default script). |
| pre_install_query  | string | form | Query that is pre-install condition. If the query doesn't return any result, Fleet won't proceed to install. |
| post_install_script | string | form | The contents of the script to run after install. If the specified script fails (exit code non-zero) software install will be marked as failed and rolled back. |
| self_service | boolean | form | Self-service software is optional and can be installed by the end user. |
| labels_include_any        | array     | form | Target hosts that have any label, specified by label name, in the array. |
| labels_exclude_any | array | form | Target hosts that don't have any label, specified by label name, in the array. |
| automatic_install | boolean | form | Only supported for macOS apps. Specifies whether to create a policy that triggers a software install only on hosts missing the software. |

Only one of `labels_include_any` or `labels_exclude_any` can be specified. If neither are specified, all hosts are targeted.

#### Example

`POST /api/v1/fleet/software/package`

##### Request header

```http
Content-Length: 8500
Content-Type: multipart/form-data; boundary=------------------------d8c247122f594ba0
```

##### Request body

```http
--------------------------d8c247122f594ba0
Content-Disposition: form-data; name="team_id"
1
--------------------------d8c247122f594ba0
Content-Disposition: form-data; name="self_service"
true
--------------------------d8c247122f594ba0
Content-Disposition: form-data; name="install_script"
sudo installer -pkg /temp/FalconSensor-6.44.pkg -target /
--------------------------d8c247122f594ba0
Content-Disposition: form-data; name="pre_install_query"
SELECT 1 FROM macos_profiles WHERE uuid='c9f4f0d5-8426-4eb8-b61b-27c543c9d3db';
--------------------------d8c247122f594ba0
Content-Disposition: form-data; name="post_install_script"
sudo /Applications/Falcon.app/Contents/Resources/falconctl license 0123456789ABCDEFGHIJKLMNOPQRSTUV-WX
--------------------------d8c247122f594ba0
Content-Disposition: form-data; name="software"; filename="FalconSensor-6.44.pkg"
Content-Type: application/octet-stream
<BINARY_DATA>
--------------------------d8c247122f594ba0
```

##### Default response

`Status: 200`

```json
{
  "software_package": {
    "title_id": 123,
    "name": "FalconSensor-6.44.pkg",
    "version": "6.44",
    "platform": "darwin",
    "fleet_maintained_app_id": 42,
    "installer_id": 23,
    "team_id": 3,
    "uploaded_at": "2024-04-01T14:22:58Z",
    "hash_sha256": "0123456789abcdef0123456789abcdef0123456789abcdef0123456789abcdef",
    "install_script": "sudo installer -pkg /temp/FalconSensor-6.44.pkg -target /",
    "pre_install_query": "SELECT 1 FROM macos_profiles WHERE uuid='c9f4f0d5-8426-4eb8-b61b-27c543c9d3db';",
    "post_install_script": "sudo /Applications/Falcon.app/Contents/Resources/falconctl license 0123456789ABCDEFGHIJKLMNOPQRSTUV-WX",
    "self_service": true,
    "url": "",
    "automatic_install_policies": null,
    "labels_include_any": null,
    "labels_exclude_any": null,
    "status": {
      "installed": 0,
      "pending": 0,
      "failed": 0
    }
  }
}
```

### Modify package

> **Experimental feature**. This feature is undergoing rapid improvement, which may result in breaking changes to the API or configuration surface. It is not recommended for use in automated workflows.

_Available in Fleet Premium._

Update a package to install on macOS, Windows, or Linux (Ubuntu) hosts.

`PATCH /api/v1/fleet/software/titles/:id/package`

#### Parameters

| Name            | Type    | In   | Description                                      |
| ----            | ------- | ---- | --------------------------------------------     |
| id | integer | path | ID of the software title being updated. |
| software        | file    | form | Installer package file. Supported packages are .pkg, .msi, .exe, .deb, and .rpm.   |
| team_id         | integer | form | **Required**. The team ID. Updates a software package in the specified team. |
| categories        | string[] | form | Zero or more of the [supported categories](https://fleetdm.com/docs/configuration/yaml-files#supported-software-categories), used to group self-service software on your end users' **Fleet Desktop > My device** page. Software with no categories will be still be shown under **All**. |
| install_script  | string | form | Command that Fleet runs to install software. If not specified Fleet runs the [default install command](https://github.com/fleetdm/fleet/tree/main/pkg/file/scripts) for each package type. |
| pre_install_query  | string | form | Query that is pre-install condition. If the query doesn't return any result, the package will not be installed. |
| post_install_script | string | form | The contents of the script to run after install. If the specified script fails (exit code non-zero) software install will be marked as failed and rolled back. |
| self_service | boolean | form | Whether this is optional self-service software that can be installed by the end user. |
| labels_include_any        | array     | form | Target hosts that have any label, specified by label name, in the array. Only one of either `labels_include_any` or `labels_exclude_any` can be specified. |
| labels_exclude_any | array | form | Target hosts that don't have any label, specified by label name, in the array. |

Only one of `labels_include_any` or `labels_exclude_any` can be specified. If neither are specified, all hosts are targeted.

> Changes to the installer package will reset installation counts. Changes to any field other than `self_service` will cancel pending installs for the old package.

#### Example

`PATCH /api/v1/fleet/software/titles/1/package`

##### Request header

```http
Content-Length: 8500
Content-Type: multipart/form-data; boundary=------------------------d8c247122f594ba0
```

##### Request body

```http
--------------------------d8c247122f594ba0
Content-Disposition: form-data; name="team_id"
1
--------------------------d8c247122f594ba0
Content-Disposition: form-data; name="self_service"
true
--------------------------d8c247122f594ba0
Content-Disposition: form-data; name="install_script"
sudo installer -pkg /temp/FalconSensor-6.44.pkg -target /
--------------------------d8c247122f594ba0
Content-Disposition: form-data; name="pre_install_query"
SELECT 1 FROM macos_profiles WHERE uuid='c9f4f0d5-8426-4eb8-b61b-27c543c9d3db';
--------------------------d8c247122f594ba0
Content-Disposition: form-data; name="post_install_script"
sudo /Applications/Falcon.app/Contents/Resources/falconctl license 0123456789ABCDEFGHIJKLMNOPQRSTUV-WX
--------------------------d8c247122f594ba0
Content-Disposition: form-data; name="software"; filename="FalconSensor-6.44.pkg"
Content-Type: application/octet-stream
<BINARY_DATA>
--------------------------d8c247122f594ba0
```

##### Default response

`Status: 200`

```json
{
  "software_package": {
    "name": "FalconSensor-6.44.pkg",
    "categories": [],
    "version": "6.44",
    "platform": "darwin",
    "fleet_maintained_app_id": 42,
    "installer_id": 23,
    "team_id": 3,
    "uploaded_at": "2024-04-01T14:22:58Z",
    "hash_sha256": "0123456789abcdef0123456789abcdef0123456789abcdef0123456789abcdef",
    "install_script": "sudo installer -pkg /temp/FalconSensor-6.44.pkg -target /",
    "pre_install_query": "SELECT 1 FROM macos_profiles WHERE uuid='c9f4f0d5-8426-4eb8-b61b-27c543c9d3db';",
    "post_install_script": "sudo /Applications/Falcon.app/Contents/Resources/falconctl license 0123456789ABCDEFGHIJKLMNOPQRSTUV-WX",
    "self_service": true,
    "status": {
      "installed": 0,
      "pending": 0,
      "failed": 0
    }
  }
}
```

### List App Store apps

> **Experimental feature**. This feature is undergoing rapid improvement, which may result in breaking changes to the API or configuration surface. It is not recommended for use in automated workflows.

Returns the list of Apple App Store (VPP) that can be added to the specified team. If an app is already added to the team, it's excluded from the list.

`GET /api/v1/fleet/software/app_store_apps`

#### Parameters

| Name    | Type | In | Description |
| ------- | ---- | -- | ----------- |
| team_id | integer | query | **Required**. The team ID. |

#### Example

`GET /api/v1/fleet/software/app_store_apps/?team_id=3`

##### Default response

`Status: 200`

```json
{
  "app_store_apps": [
    {
      "name": "Xcode",
      "icon_url": "https://is1-ssl.mzstatic.com/image/thumb/Purple211/v4/f1/65/1e/a4844ccd-486d-455f-bb31-67336fe46b14/AppIcon-1x_U007emarketing-0-7-0-85-220-0.png/512x512bb.jpg",
      "latest_version": "15.4",
      "app_store_id": "497799835",
      "platform": "darwin"
    },
    {
      "name": "Logic Pro",
      "icon_url": "https://is1-ssl.mzstatic.com/image/thumb/Purple211/v4/f1/65/1e/a4844ccd-486d-455f-bb31-67336fe46b14/AppIcon-1x_U007emarketing-0-7-0-85-220-0.png/512x512bb.jpg",
      "latest_version": "2.04",
      "app_store_id": "634148309",
      "platform": "ios"
    },
    {
      "name": "Logic Pro",
      "icon_url": "https://is1-ssl.mzstatic.com/image/thumb/Purple211/v4/f1/65/1e/a4844ccd-486d-455f-bb31-67336fe46b14/AppIcon-1x_U007emarketing-0-7-0-85-220-0.png/512x512bb.jpg",
      "latest_version": "2.04",
      "app_store_id": "634148309",
      "platform": "ipados"
    },
  ]
}
```

### Add App Store app

> **Experimental feature**. This feature is undergoing rapid improvement, which may result in breaking changes to the API or configuration surface. It is not recommended for use in automated workflows.

_Available in Fleet Premium._

Add App Store (VPP) app purchased in Apple Business Manager.

`POST /api/v1/fleet/software/app_store_apps`

#### Parameters

| Name | Type | In | Description |
| ---- | ---- | -- | ----------- |
| app_store_id   | string | body | **Required.** The ID of App Store app. |
| team_id       | integer | body | **Required**. The team ID. Adds VPP software to the specified team.  |
| platform | string | body | The platform of the app (`darwin`, `ios`, or `ipados`). Default is `darwin`. |
| self_service | boolean | body | Only supported for macOS apps. Specifies whether the app shows up on the **Fleet Desktop > My device** page and is available for install by the end user. |
| ensure | string | form | For macOS only, if set to "present" (currently the only valid value if set), create a policy that triggers a software install only on hosts missing the software. |
| labels_include_any        | array     | form | Target hosts that have any label, specified by label name, in the array. |
| labels_exclude_any | array | form | Target hosts that don't have any label, specified by label name, in the array. |

Only one of `labels_include_any` or `labels_exclude_any` can be specified. If neither are specified, all hosts are targeted.


#### Example

`POST /api/v1/fleet/software/app_store_apps`

##### Request body

```json
{
  "app_store_id": "497799835",
  "categories": ["Productivity"],
  "team_id": 2,
  "platform": "ipados",
  "self_service": true
}
```

##### Default response

`Status: 200`

```json
{
  "software_title_id": 123
}
```

### Modify App Store app

> **Experimental feature**. This feature is undergoing rapid improvement, which may result in breaking changes to the API or configuration surface. It is not recommended for use in automated workflows.
_Available in Fleet Premium._

Modify App Store (VPP) app's options.

`PATCH /api/v1/fleet/software/titles/:title_id/app_store_app`

#### Parameters

| Name | Type | In | Description |
| ---- | ---- | -- | ----------- |
| team_id       | integer | body | **Required**. The team ID. Edits App Store apps from the specified team.  |
| categories | string[] | body | Zero or more of the [supported categories](https://fleetdm.com/docs/configuration/yaml-files#supported-software-categories), used to group self-service software on your end users' **Fleet Desktop > My device** page. Software with no categories will be still be shown under **All**. |
| self_service | boolean | body | Self-service software is optional and can be installed by the end user. |
| labels_include_any        | array     | form | Target hosts that have any label, specified by label name, in the array. |
| labels_exclude_any | array | form | Target hosts that don't have any label, specified by label name, in the array. |

Only one of `labels_include_any` or `labels_exclude_any` can be specified. If neither are specified, all hosts are targeted.

#### Example

`PATCH /api/v1/fleet/software/titles/3467/app_store_app`

##### Request body

```json
{
  "team_id": 2,
  "self_service": true,
  "categories": ["Browser"],
  "labels_include_any": [
    "Product",
    "Marketing"
  ]
}
```

##### Default response

`Status: 200`

```json
{
  "app_store_app": {
    "name": "Logic Pro",
    "app_store_id": 1091189122,
    "categories": ["Browser"],
    "latest_version": "2.04",
    "icon_url": "https://is1-ssl.mzstatic.com/image/thumb/Purple211/v4/f1/65/1e/a4844ccd-486d-455f-bb31-67336fe46b14/AppIcon-1x_U007emarketing-0-7-0-85-220-0.png/512x512bb.jpg",
    "self_service": true,
    "labels_include_any": [
      {
        "name": "Product",
        "id": 12
      },
      {
        "name": "Marketing",
        "id": 17
      }
    ],
    "automatic_install_policies": [
      {
        "id": 345,
        "name": "[Install software] Logic Pro",
        "fleet_maintained": false
      }
    ],
    "status": {
      "installed": 3,
      "pending": 1,
      "failed": 2,
    }
  }
}
```


### List Fleet-maintained apps

> **Experimental feature**. This feature is undergoing rapid improvement, which may result in breaking changes to the API or configuration surface. It is not recommended for use in automated workflows.

List available Fleet-maintained apps.

`GET /api/v1/fleet/software/fleet_maintained_apps`

#### Parameters

| Name | Type | In | Description |
| ---- | ---- | -- | ----------- |
| team_id  | integer | query | If specified, each app includes the `software_title_id` if the software has already been added to that team.  |
| page     | integer | query | Page number of the results to fetch.  |
| per_page | integer | query | Results per page.  |

#### Example

`GET /api/v1/fleet/software/fleet_maintained_apps?team_id=3`

##### Default response

`Status: 200`

```json
{
  "fleet_maintained_apps": [
    {
      "id": 1,
      "name": "1Password",
      "slug": "1password/darwin",
      "platform": "darwin",
      "version": "8.10.40",
      "software_title_id": 1
    },
    {
      "id": 2,
      "name": "Adobe Acrobat Reader",
      "slug": "adobe-acrobat-reader/darwin",
      "platform": "darwin",
      "version": "24.002.21005",
      "software_title_id": null
    },
    {
      "id": 3,
      "name": "Box Drive",
      "slug": "box-drive/darwin",
      "platform": "darwin",
      "version": "2.39.179",
      "software_title_id": 3
    },
    ...
  ],
  "meta": {
    "has_next_results": false,
    "has_previous_results": false
  }
}
```

### Get Fleet-maintained app

> **Experimental feature**. This feature is undergoing rapid improvement, which may result in breaking changes to the API or configuration surface. It is not recommended for use in automated workflows.

Returns information about the specified Fleet-maintained app.

`GET /api/v1/fleet/software/fleet_maintained_apps/:id`

#### Parameters

| Name | Type | In | Description |
| ---- | ---- | -- | ----------- |
| id   | integer | path | **Required.** The Fleet-maintained app's ID. |
| team_id  | integer | query | If supplied, set `software_title_id` on the response when an installer or VPP app has already been added to that team for that software.  |

#### Example

`GET /api/v1/fleet/software/fleet_maintained_apps/1`

##### Default response

`Status: 200`

```json
{
  "fleet_maintained_app": {
    "id": 1,
    "slug": "1password/darwin",
    "name": "1Password",
    "filename": "1Password-8.10.50-aarch64.zip",
    "version": "8.10.50",
    "platform": "darwin",
    "url": "https://downloads.1password.com/mac/1Password-8.10.50-aarch64.zip",
    "install_script": "#!/bin/sh\ninstaller -pkg \"$INSTALLER_PATH\" -target /",
    "uninstall_script": "#!/bin/sh\npkg_ids=$PACKAGE_ID\nfor pkg_id in '${pkg_ids[@]}'...",
    "software_title_id": 3
    "categories": ["Productivity"]
  }
}
```

### Add Fleet-maintained app

> **Experimental feature**. This feature is undergoing rapid improvement, which may result in breaking changes to the API or configuration surface. It is not recommended for use in automated workflows.
_Available in Fleet Premium._

Add Fleet-maintained app so it's available for install.

`POST /api/v1/fleet/software/fleet_maintained_apps`

#### Parameters

| Name | Type | In | Description |
| ---- | ---- | -- | ----------- |
| fleet_maintained_app_id   | integer | body | **Required.** The ID of Fleet-maintained app. |
| team_id       | integer | body | **Required**. The team ID. Adds Fleet-maintained app to the specified team.  |
| install_script  | string | body | Command that Fleet runs to install software. If not specified Fleet runs default install command for each Fleet-maintained app. |
| pre_install_query  | string | body | Query that is pre-install condition. If the query doesn't return any result, Fleet won't proceed to install. |
| post_install_script | string | body | The contents of the script to run after install. If the specified script fails (exit code non-zero) software install will be marked as failed and rolled back. |
| self_service | boolean | body | Self-service software is optional and can be installed by the end user. |
| labels_include_any        | array     | form | Target hosts that have any label, specified by label name, in the array. |
| labels_exclude_any | array | form | Target hosts that don't have any label, specified by label name, in the array. |
| automatic_install | boolean | form | Create a policy that triggers a software install only on hosts missing the software. |

Only one of `labels_include_any` or `labels_exclude_any` can be specified. If neither are specified, all hosts are targeted.

#### Example

`POST /api/v1/fleet/software/fleet_maintained_apps`

##### Request body

```json
{
  "fleet_maintained_app_id": 3,
  "team_id": 2,
  "ensure": "present"
}
```

##### Default response

`Status: 200`

```json
{
  "software_title_id": 234
}
```

### Download software

> **Experimental feature**. This feature is undergoing rapid improvement, which may result in breaking changes to the API or configuration surface. It is not recommended for use in automated workflows.

_Available in Fleet Premium._

`GET /api/v1/fleet/software/titles/:id/package?alt=media`

#### Parameters

| Name            | Type    | In   | Description                                      |
| ----            | ------- | ---- | --------------------------------------------     |
| id   | integer | path | **Required**. The ID of the software title to download software package.|
| team_id | integer | query | **Required**. The team ID. Downloads a software package added to the specified team. |
| alt             | integer | query | **Required**. If specified and set to "media", downloads the specified software package. |

#### Example

`GET /api/v1/fleet/software/titles/123/package?alt=media?team_id=2`

##### Default response

`Status: 200`

```http
Status: 200
Content-Type: application/octet-stream
Content-Disposition: attachment
Content-Length: <length>
Body: <blob>
```

### Install software

> **Experimental feature**. This feature is undergoing rapid improvement, which may result in breaking changes to the API or configuration surface. It is not recommended for use in automated workflows.

_Available in Fleet Premium._

Install software (package or App Store app) on a macOS, iOS, iPadOS, Windows, or Linux (Ubuntu) host. Software title must have a `software_package` or `app_store_app` to be installed.

Package installs time out after 1 hour.

`POST /api/v1/fleet/hosts/:id/software/:software_title_id/install`

#### Parameters

| Name              | Type       | In   | Description                                      |
| ---------         | ---------- | ---- | --------------------------------------------     |
| id                | integer    | path | **Required**. The host's ID.                     |
| software_title_id | integer    | path | **Required**. The software title's ID.           |

#### Example

`POST /api/v1/fleet/hosts/123/software/3435/install`

##### Default response

`Status: 202`

### Uninstall software

> **Experimental feature**. This feature is undergoing rapid improvement, which may result in breaking changes to the API or configuration surface. It is not recommended for use in automated workflows.
_Available in Fleet Premium._

Uninstalls software from a host.

`POST /api/v1/fleet/hosts/:id/software/:software_title_id/uninstall`

#### Parameters

| Name              | Type       | In   | Description                                      |
| ---------         | ---------- | ---- | --------------------------------------------     |
| id                | integer    | path | **Required**. The host's ID.                     |
| software_title_id | integer    | path | **Required**. The software title's ID.           |

#### Example

`POST /api/v1/fleet/hosts/123/software/3435/uninstall`

##### Default response

`Status: 202`

### Get software install result

> **Experimental feature**. This feature is undergoing rapid improvement, which may result in breaking changes to the API or configuration surface. It is not recommended for use in automated workflows.

_Available in Fleet Premium._

`GET /api/v1/fleet/software/install/:install_uuid/results`

Get the results of a Fleet-maintained app or custom package install. To get uninstall results, use the [List activities](#list-activities) and [Get script result](#get-script-result) API endpoints.

To get the results of an App Store app install, use the [List MDM commands](#list-mdm-commands) and [Get MDM command results](#get-mdm-command-results) API endpoints. Fleet uses an MDM command to install App Store apps.

| Name            | Type    | In   | Description                                      |
| ----            | ------- | ---- | --------------------------------------------     |
| install_uuid | string | path | **Required**. The software installation UUID.|

#### Example

`GET /api/v1/fleet/software/install/b15ce221-e22e-4c6a-afe7-5b3400a017da/results`

##### Default response

`Status: 200`

```json
 {
   "install_uuid": "b15ce221-e22e-4c6a-afe7-5b3400a017da",
   "software_title": "Falcon.app",
   "software_title_id": 8353,
   "software_package": "FalconSensor-6.44.pkg",
   "host_id": 123,
   "host_display_name": "Marko's MacBook Pro",
   "status": "failed_install",
   "output": "Installing software...\nError: The operation can’t be completed because the item “Falcon” is in use.",
   "pre_install_query_output": "Query returned result\nSuccess",
   "post_install_script_output": "Running script...\nExit code: 1 (Failed)\nRolling back software install...\nSuccess"
 }
```

### Download package

> **Experimental feature**. This feature is undergoing rapid improvement, which may result in breaking changes to the API or configuration surface. It is not recommended for use in automated workflows.

_Available in Fleet Premium._

`GET /api/v1/fleet/software/titles/:software_title_id/package?alt=media`

#### Parameters

| Name            | Type    | In   | Description                                      |
| ----            | ------- | ---- | --------------------------------------------     |
| software_title_id   | integer | path | **Required**. The ID of the software title to download software package.|
| team_id | integer | query | **Required**. The team ID. Downloads a software package added to the specified team. |
| alt             | integer | query | **Required**. If specified and set to "media", downloads the specified software package. |

#### Example

`GET /api/v1/fleet/software/titles/123/package?alt=media?team_id=2`

##### Default response

`Status: 200`

```http
Status: 200
Content-Type: application/octet-stream
Content-Disposition: attachment
Content-Length: <length>
Body: <blob>
```

### Delete software

> **Experimental feature**. This feature is undergoing rapid improvement, which may result in breaking changes to the API or configuration surface. It is not recommended for use in automated workflows.

_Available in Fleet Premium._

Deletes software that's available for install. This won't uninstall the software from hosts.

`DELETE /api/v1/fleet/software/titles/:software_title_id/available_for_install`

#### Parameters

| Name            | Type    | In   | Description                                      |
| ----            | ------- | ---- | --------------------------------------------     |
| software_title_id              | integer | path | **Required**. The ID of the software title to delete software available for install. |
| team_id | integer | query | **Required**. The team ID. Deletes a software package added to the specified team. |

#### Example

`DELETE /api/v1/fleet/software/titles/24/available_for_install?team_id=2`

##### Default response

`Status: 204`

## Vulnerabilities

- [List vulnerabilities](#list-vulnerabilities)
- [Get vulnerability](#get-vulnerability)

### List vulnerabilities

Retrieves a list of all CVEs affecting software and/or OS versions.

`GET /api/v1/fleet/vulnerabilities`

#### Parameters

| Name                | Type     | In    | Description                                                                                                                          |
| ---      | ---      | ---   | ---                                                                                                                                  |
| team_id             | integer | query | _Available in Fleet Premium_. Filters only include vulnerabilities affecting the specified team. Use `0` to filter by hosts assigned to "No team".  |
| page                    | integer | query | Page number of the results to fetch.                                                                                                                                       |
| per_page                | integer | query | Results per page.                                                                                                                                                          |
| order_key               | string  | query | What to order results by. Allowed fields are: `cve`, `cvss_score`, `epss_probability`, `cve_published`, `created_at`, and `host_count`. Default is `created_at` (descending).      |
| order_direction | string | query | **Requires `order_key`**. The direction of the order given the order key. Options include `"asc"` and `"desc"`. Default is `"asc"`. |
| query | string | query | Search query keywords. Searchable fields include `cve`. |
| exploit | boolean | query | _Available in Fleet Premium_. If `true`, filters to only include vulnerabilities that have been actively exploited in the wild (`cisa_known_exploit: true`). Otherwise, includes vulnerabilities with any `cisa_known_exploit` value.  |


##### Default response

`Status: 200`

```json
{
  "vulnerabilities": [
    {
      "cve": "CVE-2022-30190",
      "created_at": "2022-06-01T00:15:00Z",
      "hosts_count": 1234,
      "hosts_count_updated_at": "2023-12-20T15:23:57Z",
      "details_link": "https://nvd.nist.gov/vuln/detail/CVE-2022-30190",
      "cvss_score": 7.8,// Available in Fleet Premium
      "epss_probability": 0.9729,// Available in Fleet Premium
      "cisa_known_exploit": false,// Available in Fleet Premium
      "cve_published": "2022-06-01T00:15:00Z",// Available in Fleet Premium
      "cve_description": "Microsoft Windows Support Diagnostic Tool (MSDT) Remote Code Execution Vulnerability.",// Available in Fleet Premium
    }
  ],
  "count": 123,
  "counts_updated_at": "2024-02-02T16:40:37Z",
  "meta": {
    "has_next_results": false,
    "has_previous_results": false
  }
}
```


### Get vulnerability

Retrieve details about a vulnerability and its affected software and OS versions.

If no vulnerable OS versions or software were found, but Fleet is aware of the vulnerability, a 204 status code is returned.

#### Parameters

| Name    | Type    | In    | Description                                                                                                                  |
|---------|---------|-------|------------------------------------------------------------------------------------------------------------------------------|
| cve     | string  | path  | The cve to get information about (format must be CVE-YYYY-<4 or more digits>, case-insensitive).                             |
| team_id | integer | query | _Available in Fleet Premium_. Filters response data to the specified team. Use `0` to filter by hosts assigned to "No team". |

`GET /api/v1/fleet/vulnerabilities/:cve`

#### Example

`GET /api/v1/fleet/vulnerabilities/cve-2022-30190`

##### Default response

`Status: 200`

```json
"vulnerability": {
  "cve": "CVE-2022-30190",
  "created_at": "2022-06-01T00:15:00Z",
  "hosts_count": 1234,
  "hosts_count_updated_at": "2023-12-20T15:23:57Z",
  "details_link": "https://nvd.nist.gov/vuln/detail/CVE-2022-30190",
  "cvss_score": 7.8,// Available in Fleet Premium
  "epss_probability": 0.9729,// Available in Fleet Premium
  "cisa_known_exploit": false,// Available in Fleet Premium
  "cve_published": "2022-06-01T00:15:00Z",// Available in Fleet Premium
  "cve_description": "Microsoft Windows Support Diagnostic Tool (MSDT) Remote Code Execution Vulnerability.",// Available in Fleet Premium
  "os_versions" : [
    {
      "os_version_id": 6,
      "hosts_count": 200,
      "name": "macOS 14.1.2",
      "name_only": "macOS",
      "version": "14.1.2",

      "resolved_in_version": "14.2",
      "generated_cpes": [
        "cpe:2.3:o:apple:macos:*:*:*:*:*:14.2:*:*",
        "cpe:2.3:o:apple:mac_os_x:*:*:*:*:*:14.2:*:*"
      ]
    }
  ],
  "software": [
    {
      "id": 2363,
      "software_title_id": 124,
      "name": "Docker Desktop",
      "version": "4.9.1",
      "source": "programs",
      "generated_cpe": "cpe:2.3:a:docker:docker_desktop:4.9.1:*:*:*:*:windows:*:*",
      "hosts_count": 50,
      "resolved_in_version": "5.0.0"
    }
  ]
}
```


---

## Targets

In Fleet, targets are used to run queries against specific hosts or groups of hosts. Labels are used to create groups in Fleet.

### Search targets

The search targets endpoint returns two lists. The first list includes the possible target hosts in Fleet given the search query provided and the hosts already selected as targets. The second list includes the possible target labels in Fleet given the search query provided and the labels already selected as targets.

The returned lists are filtered based on the hosts the requesting user has access to.

`POST /api/v1/fleet/targets`

#### Parameters

| Name     | Type    | In   | Description                                                                                                                                                                |
| -------- | ------- | ---- | -------------------------------------------------------------------------------------------------------------------------------------------------------------------------- |
| query    | string  | body | The search query. Searchable items include a host's hostname or IPv4 address and labels.                                                                                   |
| query_id | integer | body | The saved query (if any) that will be run. The `observer_can_run` property on the query and the user's roles effect which targets are included.                            |
| selected | object  | body | The targets already selected. The object includes a `hosts` property which contains a list of host IDs, a `labels` with label IDs and/or a `teams` property with team IDs. |

#### Example

`POST /api/v1/fleet/targets`

##### Request body

```json
{
  "query": "172",
  "selected": {
    "hosts": [],
    "labels": [7]
  },
  "include_observer": true
}
```

##### Default response

```json
{
  "targets": {
    "hosts": [
      {
        "created_at": "2021-02-03T16:11:43Z",
        "updated_at": "2021-02-03T21:58:19Z",
        "id": 3,
        "detail_updated_at": "2021-02-03T21:58:10Z",
        "label_updated_at": "2021-02-03T21:58:10Z",
        "policy_updated_at": "2023-06-26T18:33:15Z",
        "last_enrolled_at": "2021-02-03T16:11:43Z",
        "software_updated_at": "2020-11-05T05:09:44Z",
        "seen_time": "2021-02-03T21:58:20Z",
        "hostname": "7a2f41482833",
        "uuid": "a2064cef-0000-0000-afb9-283e3c1d487e",
        "platform": "rhel",
        "osquery_version": "4.5.1",
        "os_version": "CentOS 6.10.0",
        "build": "",
        "platform_like": "rhel",
        "code_name": "",
        "uptime": 32688000000000,
        "memory": 2086899712,
        "cpu_type": "x86_64",
        "cpu_subtype": "142",
        "cpu_brand": "Intel(R) Core(TM) i5-8279U CPU @ 2.40GHz",
        "cpu_physical_cores": 4,
        "cpu_logical_cores": 4,
        "hardware_vendor": "",
        "hardware_model": "",
        "hardware_version": "",
        "hardware_serial": "",
        "computer_name": "7a2f41482833",
        "display_name": "7a2f41482833",
        "primary_ip": "172.20.0.3",
        "primary_mac": "02:42:ac:14:00:03",
        "distributed_interval": 10,
        "config_tls_refresh": 10,
        "logger_tls_period": 10,
        "additional": {},
        "status": "offline",
        "display_text": "7a2f41482833"
      },
      {
        "created_at": "2021-02-03T16:11:43Z",
        "updated_at": "2021-02-03T21:58:19Z",
        "id": 4,
        "detail_updated_at": "2021-02-03T21:58:10Z",
        "label_updated_at": "2021-02-03T21:58:10Z",
        "policy_updated_at": "2023-06-26T18:33:15Z",
        "last_enrolled_at": "2021-02-03T16:11:43Z",
        "software_updated_at": "2020-11-05T05:09:44Z",
        "seen_time": "2021-02-03T21:58:20Z",
        "hostname": "78c96e72746c",
        "uuid": "a2064cef-0000-0000-afb9-283e3c1d487e",
        "platform": "ubuntu",
        "osquery_version": "4.5.1",
        "os_version": "Ubuntu 16.4.0",
        "build": "",
        "platform_like": "debian",
        "code_name": "",
        "uptime": 32688000000000,
        "memory": 2086899712,
        "cpu_type": "x86_64",
        "cpu_subtype": "142",
        "cpu_brand": "Intel(R) Core(TM) i5-8279U CPU @ 2.40GHz",
        "cpu_physical_cores": 4,
        "cpu_logical_cores": 4,
        "hardware_vendor": "",
        "hardware_model": "",
        "hardware_version": "",
        "hardware_serial": "",
        "computer_name": "78c96e72746c",
        "display_name": "78c96e72746c",
        "primary_ip": "172.20.0.7",
        "primary_mac": "02:42:ac:14:00:07",
        "distributed_interval": 10,
        "config_tls_refresh": 10,
        "logger_tls_period": 10,
        "additional": {},
        "status": "offline",
        "display_text": "78c96e72746c"
      }
    ],
    "labels": [
      {
        "created_at": "2021-02-02T23:55:25Z",
        "updated_at": "2021-02-02T23:55:25Z",
        "id": 6,
        "name": "All Hosts",
        "description": "All hosts which have enrolled in Fleet",
        "query": "SELECT 1;",
        "label_type": "builtin",
        "label_membership_type": "dynamic",
        "host_count": 5,
        "display_text": "All Hosts",
        "count": 5
      }
    ],
    "teams": [
      {
        "id": 1,
        "created_at": "2021-05-27T20:02:20Z",
        "name": "Client Platform Engineering",
        "description": "",
        "agent_options": null,
        "user_count": 4,
        "host_count": 2,
        "display_text": "Client Platform Engineering",
        "count": 2
      }
    ]
  },
  "targets_count": 1,
  "targets_online": 1,
  "targets_offline": 0,
  "targets_missing_in_action": 0
}
```

---

## Teams

- [List teams](#list-teams)
- [Get team](#get-team)
- [Create team](#create-team)
- [Modify team](#modify-team)
- [Modify team's agent options](#modify-teams-agent-options)
- [Delete team](#delete-team)

### List teams

_Available in Fleet Premium_

`GET /api/v1/fleet/teams`

#### Parameters

| Name            | Type    | In    | Description                                                                                                                   |
| --------------- | ------- | ----- | ----------------------------------------------------------------------------------------------------------------------------- |
| page            | integer | query | Page number of the results to fetch.                                                                                          |
| per_page        | integer | query | Results per page.                                                                                                             |
| order_key       | string  | query | What to order results by. Can be any column in the `teams` table.                                                             |
| order_direction | string  | query | **Requires `order_key`**. The direction of the order given the order key. Options include `"asc"` and `"desc"`. Default is `"asc"`. |
| query           | string  | query | Search query keywords. Searchable fields include `name`.                                                                      |

#### Example

`GET /api/v1/fleet/teams`

##### Default response

`Status: 200`

```json
{
  "teams": [
    {
      "id": 1,
      "created_at": "2021-07-28T15:58:21Z",
      "name": "workstations",
      "description": "",
      "agent_options": {
        "config": {
          "options": {
            "pack_delimiter": "/",
            "logger_tls_period": 10,
            "distributed_plugin": "tls",
            "disable_distributed": false,
            "logger_tls_endpoint": "/api/v1/osquery/log",
            "distributed_interval": 10,
            "distributed_tls_max_attempts": 3
          },
          "decorators": {
            "load": [
              "SELECT uuid AS host_uuid FROM system_info;",
              "SELECT hostname AS hostname FROM system_info;"
            ]
          }
        },
        "overrides": {},
        "command_line_flags": {}
      },
      "user_count": 0,
      "host_count": 0,
      "secrets": [
        {
          "secret": "",
          "created_at": "2021-07-28T15:58:21Z",
          "team_id": 10
        }
      ]
    },
    {
      "id": 2,
      "created_at": "2021-08-05T21:41:42Z",
      "name": "servers",
      "description": "",
      "agent_options": {
        "spec": {
          "config": {
            "options": {
              "pack_delimiter": "/",
              "logger_tls_period": 10,
              "distributed_plugin": "tls",
              "disable_distributed": false,
              "logger_tls_endpoint": "/api/v1/osquery/log",
              "distributed_interval": 10,
              "distributed_tls_max_attempts": 3
            },
            "decorators": {
              "load": [
                "SELECT uuid AS host_uuid FROM system_info;",
                "SELECT hostname AS hostname FROM system_info;"
              ]
            }
          },
          "overrides": {},
          "command_line_flags": {}
        },
        "user_count": 0,
        "host_count": 0,
        "secrets": [
          {
            "secret": "+ncixtnZB+IE0OrbrkCLeul3U8LMVITd",
            "created_at": "2021-08-05T21:41:42Z",
            "team_id": 15
          }
        ]
      }
    }
  ]
}
```

### Get team

_Available in Fleet Premium_

`GET /api/v1/fleet/teams/:id`

`mdm.macos_settings.custom_settings`, `mdm.windows_settings.custom_settings`, `scripts`, and `mdm.macos_setup` only include the configuration profiles, scripts, and setup experience settings applied using [Fleet's YAML](https://fleetdm.com/docs/configuration/yaml-files). To list profiles, scripts, or setup experience settings added in the UI or API, use the [List configuration profiles](https://fleetdm.com/docs/rest-api/rest-api#list-custom-os-settings-configuration-profiles), [List scripts](https://fleetdm.com/docs/rest-api/rest-api#list-scripts), or GET endpoints from [Setup experience](https://fleetdm.com/docs/rest-api/rest-api#setup-experience) instead.

#### Parameters

| Name | Type    | In   | Description                          |
| ---- | ------  | ---- | ------------------------------------ |
| id   | integer | path | **Required.** The desired team's ID. |

#### Example

`GET /api/v1/fleet/teams/1`

##### Default response

`Status: 200`

```json
{
  "team": {
    "name": "Workstations",
    "id": 1,
    "user_count": 4,
    "host_count": 0,
    "agent_options": {
      "config": {
        "options": {
          "pack_delimiter": "/",
          "logger_tls_period": 10,
          "distributed_plugin": "tls",
          "disable_distributed": false,
          "logger_tls_endpoint": "/api/v1/osquery/log",
          "distributed_interval": 10,
          "distributed_tls_max_attempts": 3
        },
        "decorators": {
          "load": [
            "SELECT uuid AS host_uuid FROM system_info;",
            "SELECT hostname AS hostname FROM system_info;"
          ]
        }
      },
      "overrides": {},
      "command_line_flags": {}
    },
    "webhook_settings": {
      "failing_policies_webhook": {
        "enable_failing_policies_webhook": false,
        "destination_url": "",
        "policy_ids": null,
        "host_batch_size": 0
      }
    },
    "integrations": {
      "google_calendar": {
        "enable_calendar_events": true,
        "webhook_url": "https://server.com/example"
      }
    },
    "mdm": {
      "enable_disk_encryption": true,
      "macos_updates": {
        "minimum_version": "12.3.1",
        "deadline": "2022-01-01"
      },
      "windows_updates": {
        "deadline_days": 5,
        "grace_period_days": 1
      },
      "macos_settings": {
        "custom_settings": [
          {
            "path": "path/to/profile1.mobileconfig",
            "labels": ["Label 1", "Label 2"]
          }
        ]
      },
      "windows_settings": {
        "custom_settings": [
          {
            "path": "path/to/profile2.xml",
            "labels": ["Label 3", "Label 4"]
          }
        ],
      },
      "macos_setup": {
        "bootstrap_package": "",
        "enable_end_user_authentication": false,
        "macos_setup_assistant": "path/to/config.json",
        "enable_release_device_manually": false,
        "manual_agent_install": false
      }
    }
  }
}
```

### Create team

_Available in Fleet Premium_

`POST /api/v1/fleet/teams`

#### Parameters

| Name | Type   | In   | Description                    |
| ---- | ------ | ---- | ------------------------------ |
| name | string | body | **Required.** The team's name. |

#### Example

`POST /api/v1/fleet/teams`

##### Request body

```json
{
  "name": "workstations"
}
```

##### Default response

`Status: 200`

```json
{
  "team": {
    "name": "workstations",
    "id": 1,
    "user_count": 0,
    "host_count": 0,
    "agent_options": {
      "config": {
        "options": {
          "pack_delimiter": "/",
          "logger_tls_period": 10,
          "distributed_plugin": "tls",
          "disable_distributed": false,
          "logger_tls_endpoint": "/api/v1/osquery/log",
          "distributed_interval": 10,
          "distributed_tls_max_attempts": 3
        },
        "decorators": {
          "load": [
            "SELECT uuid AS host_uuid FROM system_info;",
            "SELECT hostname AS hostname FROM system_info;"
          ]
        }
      },
      "overrides": {},
      "command_line_flags": {}
    },
    "webhook_settings": {
      "failing_policies_webhook": {
        "enable_failing_policies_webhook": false,
        "destination_url": "",
        "policy_ids": null,
        "host_batch_size": 0
      }
    }
  }
}
```

### Modify team

_Available in Fleet Premium_

`PATCH /api/v1/fleet/teams/:id`

#### Parameters

| Name                                                    | Type    | In   | Description                                                                                                                                                                                               |
| ------------------------------------------------------- | ------- | ---- | --------------------------------------------------------------------------------------------------------------------------------------------------------------------------------------------------------- |
| id                                                      | integer | path | **Required.** The desired team's ID.                                                                                                                                                                      |
| name                                                    | string  | body | The team's name.                                                                                                                                                                                          |
| host_ids                                                | array    | body | A list of hosts that belong to the team.                                                                                                                                                                  |
| user_ids                                                | array    | body | A list of users on the team.                                                                                                                                                             |
| webhook_settings                                        | object  | body | Webhook settings for the team. See [webhook_settings](#webhook-settings2).                                                                                                                                                          |
| integrations                                            | object  | body | Integrations settings for the team. See [integrations](#integrations3) for details. Note that integrations referenced here must already exist globally, created by a call to [Modify configuration](#modify-configuration).                               |
| mdm                                                     | object  | body | MDM settings for the team. See [mdm](#mdm2) for details.                                                                                                                                                                                |
| host_expiry_settings                                    | object  | body | Host expiry settings for the team. See [host_expiry_settings](#host-expiry-settings2) for details.   |

#### Example (transfer hosts to a team)

`PATCH /api/v1/fleet/teams/1`

##### Request body

```json
{
  "host_ids": [3, 6, 7, 8, 9, 20, 32, 44]
}
```

##### Default response

`Status: 200`

```json
{
  "team": {
    "name": "Workstations",
    "id": 1,
    "user_count": 4,
    "host_count": 8,
    "agent_options": {
      "config": {
        "options": {
          "pack_delimiter": "/",
          "logger_tls_period": 10,
          "distributed_plugin": "tls",
          "disable_distributed": false,
          "logger_tls_endpoint": "/api/v1/osquery/log",
          "distributed_interval": 10,
          "distributed_tls_max_attempts": 3
        },
        "decorators": {
          "load": [
            "SELECT uuid AS host_uuid FROM system_info;",
            "SELECT hostname AS hostname FROM system_info;"
          ]
        }
      },
      "overrides": {},
      "command_line_flags": {}
    },
    "webhook_settings": {
      "failing_policies_webhook": {
        "enable_failing_policies_webhook": false,
        "destination_url": "",
        "policy_ids": null,
        "host_batch_size": 0
      }
    }
  }
}
```

#### webhook_settings

| Name                              | Type  | Description   |
| ---------------------             | ----- | ---------------------------------------------------------------------------------------------- |
| failing_policies_webhook          | array | See [`webhook_settings.failing_policies_webhook`](#webhook-settings-failing-policies-webhook2). |
| host_status_webhook               | array | See [`webhook_settings.host_status_webhook`](#webhook-settings-host-status-webhook2).           |

<br/>

##### webhook_settings.failing_policies_webhook

`webhook_settings.failing_policies_webhook` is an object with the following structure:

| Name                              | Type    | Description   |
| ---------------------             | ------- | ------------------------------------------------------------------------------------------------------------------------------------------- |
| enable_failing_policies_webhook | boolean | Whether or not the failing policies webhook is enabled.                                                                                                                                                   |
| destination_url                 | string  | The URL to deliver the webhook requests to.                                                                                                                                                               |
| policy_ids                      | array   | List of policy IDs to enable failing policies webhook.                                                                                                                                                    |
| host_batch_size                 | integer | Maximum number of hosts to batch on failing policy webhook requests. The default, `0`, means no batching (all hosts failing a policy are sent on one request).                                              |

<br/>

##### webhook_settings.host_status_webhook

`webhook_settings.host_status_webhook` is an object with the following structure:

| Name                              | Type    | Description   |
| ---------------------             | ------- | ------------------------------------------------------------------------------------------------------------------------------------------- |
| enable_host_status_webhook | boolean | Whether or not the host status webhook is enabled. |
| destination_url            | string | The URL to deliver the webhook request to. |
| host_percentage            | integer | The minimum percentage of hosts that must fail to check in to Fleet in order to trigger the webhook request. |
| days_count | integer | body | The minimum number of days that the configured `host_percentage` must fail to check in to Fleet in order to trigger the webhook request. |

<br/>

##### Example request body

```json
{
  "webhook_settings": {
    "failing_policies_webhook":{
      "enable_failing_policies_webhook": true,
      "destination_url": "https://server.com",
      "policy_ids": [1, 2, 3],
      "host_batch_size": 1000
    },
    "host_status_webhook": {
      "enable_host_status_webhook": true,
      "destination_url": "https://server.com",
      "host_percentage": 5,
      "days_count": 7
    }
  }
}
```


#### integrations

| Name            | Type   | Description                                                          |
|-----------------|--------|----------------------------------------------------------------------|
| jira            | array  | See [`integrations.jira`](#integrations-jira2).                       |
| zendesk         | array  | See [`integrations.zendesk`](#integrations-zendesk2).                 |
| google_calendar | array  | See [`integrations.google_calendar`](#integrations-google-calendar2). |
| conditional_access_enabled | boolean | **Available in Fleet Premium for managed cloud customers.** Whether to block third party app sign-ins on hosts failing policies. Must have Microsoft Entra connected and configured in global config. |

<br/>

##### integrations.jira

`integrations.jira` is an array of objects with the following structure:

| Name                                                    | Type    | Description                                                                                                                                                                                               |
| ------------------------------------------------------- | ------- | --------------------------------------------------------------------------------------------------------------------------------------------------------------------------------------------------------- |
| url                             | string  | The URL of the Jira server to use.                                                                                                                                                                        |
| project_key                     | string  | The project key of the Jira integration to use. Jira tickets will be created in this project.                                                                                                             |
| enable_failing_policies         | boolean | Whether or not that Jira integration is enabled for failing policies. Only one failing policy automation can be enabled at a given time (`enable_failing_policies_webhook` and `enable_failing_policies`).    |

<br/>

##### integrations.zendesk

`integrations.zendesk` is an array of objects with the following structure:

| Name                                                    | Type    | Description                                                                                                                                                                                               |
| ------------------------------------------------------- | ------- | --------------------------------------------------------------------------------------------------------------------------------------------------------------------------------------------------------- |
| url                             | string  | The URL of the Zendesk server to use.                                                                                                                                                                     |
| group_id                        | integer | The Zendesk group ID to use. Zendesk tickets will be created in this group.                                                                                                                               |
| enable_failing_policies         | boolean | Whether or not that Zendesk integration is enabled for failing policies. Only one failing policy automation can be enabled at a given time (`enable_failing_policies_webhook` and `enable_failing_policies`). |

<br/>

##### integrations.google_calendar

`integrations.google_calendar` is an array of objects with the following structure:

| Name                                                    | Type    | Description                                                                                                                                                                                               |
| ------------------------------------------------------- | ------- | --------------------------------------------------------------------------------------------------------------------------------------------------------------------------------------------------------- |
| enable_calendar_events          | boolean | Whether or not calendar events are enabled for this team.                                                                                                                                                  |
| webhook_url                     | string | The URL to send a request to during calendar events, to trigger auto-remediation.                |

##### Example request body

```json
{
  "integrations": {
    "conditional_access_enabled": true,
    "jira": [
      {
        "enable_software_vulnerabilities": false,
        "enable_failing_poilicies": true,
        "url": "https://jiraserver.com",
        "username": "some_user",
        "api_token": "<TOKEN>",
        "project_key": "jira_project",
      }
    ],
    "zendesk": [],
    "google_calendar": [
      {
        "domain": "https://domain.com",
        "api_key_json": "<API KEY JSON>"
      }
    ]
  }
}
```

#### mdm

| Name                              | Type    | Description   |
| ---------------------             | ------- | -------------------------------------------------------------------------------------------------------------------------------------------------------------------------------------- |
| macos_updates         | object  | See [`mdm.macos_updates`](#mdm-macos-updates2). |
| ios_updates         | object  | See [`mdm.ios_updates`](#mdm-ios-updates2). |
| ipados_updates         | object  | See [`mdm.ipados_updates`](#mdm-ipados-updates2). |
| windows_updates         | object  | See [`mdm.windows_updates`](#mdm-windows-updates2). |
| macos_settings         | object  | See [`mdm.macos_settings`](#mdm-macos-settings2). |
| windows_settings         | object  | See [`mdm.windows_settings`](#mdm-windows-settings2). |
| macos_setup         | object  | See [`mdm.macos_setup`](#mdm-macos-setup2). |

<br/>

##### mdm.macos_updates


`mdm.macos_updates` is an object with the following structure:

| Name                              | Type    | Description   |
| ---------------------             | ------- | -------------------------------------------------------------------------------------------------------------------------------------------------------------------------------------- |
| minimum_version                 | string  | Hosts that belong to this team and are enrolled into Fleet's MDM will be prompted to update when their OS is below this version.                                                                           |
| deadline                        | string  | Hosts that belong to this team and are enrolled into Fleet's MDM will be forced to update their OS after this deadline (noon local time for hosts already on macOS 14 or above, 20:00 UTC for hosts on earlier macOS versions).                                                                    |

<br/>

##### mdm.ios_updates

`mdm.ios_updates` is an object with the following structure:

| Name                              | Type    | Description   |
| ---------------------             | ------- | -------------------------------------------------------------------------------------------------------------------------------------------------------------------------------------- |
| minimum_version                 | string  | Hosts that belong to this team will be prompted to update when their OS is below this version.                                                                            |
| deadline                        | string  | Hosts that belong to this team will be forced to update their OS after this deadline (noon local time).                                                                    |


<br/>

##### mdm.ipados_updates

`mdm.ipados_updates` is an object with the following structure:

| Name                              | Type    | Description   |
| ---------------------             | ------- | -------------------------------------------------------------------------------------------------------------------------------------------------------------------------------------- |
| minimum_version                 | string  | Hosts that belong to this team will be prompted to update when their OS is below this version.                                                                            |
| deadline                        | string  | Hosts that belong to this team will be forced to update their OS after this deadline (noon local time).                                                                    |


<br/>

##### mdm.windows_updates

`mdm.windows_updates` is an object with the following structure:

| Name                              | Type    | Description   |
| ---------------------             | ------- | -------------------------------------------------------------------------------------------------------------------------------------------------------------------------------------- |
| deadline_days                   | integer | Hosts that belong to this team and are enrolled into Fleet's MDM will have this number of days before updates are installed on Windows.                                                                   |
| grace_period_days               | integer | Hosts that belong to this team and are enrolled into Fleet's MDM will have this number of days before Windows restarts to install updates.                                                                    |


<br/>

##### mdm.macos_settings

`mdm.macos_settings` is an object with the following structure:

| Name                              | Type    | Description   |
| ---------------------             | ------- | -------------------------------------------------------------------------------------------------------------------------------------------------------------------------------------- |
| enable_disk_encryption          | boolean | Hosts that belong to this team will have disk encryption enabled if set to true.                                                                                        |
| custom_settings                 | array    | Only intended to be used by [Fleet's YAML](https://fleetdm.com/docs/configuration/yaml-files). To add macOS configuration profiles using Fleet's API, use the [Add configuration profile endpoint](https://fleetdm.com/docs/rest-api/rest-api#add-custom-os-setting-configuration-profile) instead.                                                                                                                                      |

<br/>

##### mdm.windows_settings

`mdm.windows_settings` is an object with the following structure:

| Name                              | Type    | Description   |
| ---------------------             | ------- | -------------------------------------------------------------------------------------------------------------------------------------------------------------------------------------- |
| custom_settings                 | array    | Only intended to be used by [Fleet's YAML](https://fleetdm.com/docs/configuration/yaml-files). To add Windows configuration profiles using Fleet's API, use the [Add configuration profile endpoint](https://fleetdm.com/docs/rest-api/rest-api#add-custom-os-setting-configuration-profile) instead.                                                                                                                             |


<br/>

##### mdm.macos_setup


`mdm.macos_setup` is an object with the following structure:

| Name                              | Type    | Description   |
| ---------------------             | ------- | -------------------------------------------------------------------------------------------------------------------------------------------------------------------------------------- |
| enable_end_user_authentication  | boolean | If set to true, end user authentication will be required during automatic MDM enrollment of new macOS hosts. Settings for your IdP provider must also be [configured](https://fleetdm.com/docs/using-fleet/mdm-macos-setup-experience#end-user-authentication-and-eula).                                                                                      |

<br/>


##### Example request body

```json
{
  "mdm": {
    "macos_updates": {
      "minimum_version": "12.3.1",
      "deadline": "2025-04-01"
    },
    "ios_updates": {
      "minimum_version": "18.3.1",
      "deadline": "2025-04-01"
    },
    "windows_updates": {
      "deadline_days": 5,
      "grace_period_days": 1
    },
    "macos_settings": {
      "custom_settings": [
        {
          "path": "path/to/profile1.mobileconfig",
          "labels": ["Label 1", "Label 2"]
        },
        {
          "path": "path/to/profile2.json",
          "labels": ["Label 3", "Label 4"]
        },
      ]
    },
    "windows_settings": {
      "custom_settings": [
        {
          "path": "path/to/profile3.xml",
          "labels": ["Label 1", "Label 2"]
        }
      ]
    },
    "macos_setup": {
      "enable_end_user_authentication": false
    }
  }
}
```

#### host_expiry_settings

| Name                              | Type    | Description   |
| ---------------------             | ------- | -------------------------------------------------------------------------------------------------------------------------------------------------------------- |
| host_expiry_enabled                         | boolean | When enabled, allows automatic cleanup of hosts that have not communicated with Fleet in some number of days. When disabled, defaults to the global setting.                                               |
| host_expiry_window                          | integer | If a host has not communicated with Fleet in the specified number of days, it will be removed.                                                                                                             |


<br/>

##### Example request body

```json
{
  "host_expiry_settings": {
    "host_expiry_enabled": true,
    "host_expiry_window": 7
  }
}
```

### Add users to a team

_Available in Fleet Premium_

`PATCH /api/v1/fleet/teams/:id/users`

#### Parameters

| Name             | Type    | In   | Description                                  |
|------------------|---------|------|----------------------------------------------|
| id               | integer | path | **Required.** The desired team's ID.         |
| users            | string  | body | Array of users to add.                       |
| &nbsp;&nbsp;id   | integer | body | The id of the user.                          |
| &nbsp;&nbsp;role | string  | body | The team role that the user will be granted. Options are: "admin", "maintainer", "observer", "observer_plus", and "gitops". |

#### Example

`PATCH /api/v1/fleet/teams/1/users`

##### Request body

```json
{
  "users": [
    {
      "id": 1,
      "role": "admin"
    },
    {
      "id": 17,
      "role": "observer"
    }
  ]
}
```

##### Default response

`Status: 200`

```json
{
  "team": {
    "name": "Workstations",
    "id": 1,
    "user_count": 2,
    "host_count": 0,
    "agent_options": {
      "config": {
        "options": {
          "pack_delimiter": "/",
          "logger_tls_period": 10,
          "distributed_plugin": "tls",
          "disable_distributed": false,
          "logger_tls_endpoint": "/api/v1/osquery/log",
          "distributed_interval": 10,
          "distributed_tls_max_attempts": 3
        },
        "decorators": {
          "load": [
            "SELECT uuid AS host_uuid FROM system_info;",
            "SELECT hostname AS hostname FROM system_info;"
          ]
        }
      },
      "overrides": {},
      "command_line_flags": {}
    },
    "webhook_settings": {
      "failing_policies_webhook": {
        "enable_failing_policies_webhook": false,
        "destination_url": "",
        "policy_ids": null,
        "host_batch_size": 0
      }
    },
    "mdm": {
      "enable_disk_encryption": true,
      "macos_updates": {
        "minimum_version": "12.3.1",
        "deadline": "2022-01-01"
      },
      "windows_updates": {
        "deadline_days": 5,
        "grace_period_days": 1
      },
      "macos_settings": {
        "custom_settings": [
          {
           "path": "path/to/profile1.mobileconfig",
           "labels": ["Label 1", "Label 2"]
          }
        ]
      },
      "windows_settings": {
        "custom_settings": [
          {
           "path": "path/to/profile2.xml",
           "labels": ["Label 3", "Label 4"]
          }
        ],
      },
      "macos_setup": {
        "bootstrap_package": "",
        "enable_end_user_authentication": false,
        "macos_setup_assistant": "path/to/config.json"
      }
    },
    "users": [
      {
        "created_at": "0001-01-01T00:00:00Z",
        "updated_at": "0001-01-01T00:00:00Z",
        "id": 1,
        "name": "Example User1",
        "email": "user1@example.com",
        "force_password_reset": false,
        "gravatar_url": "",
        "sso_enabled": false,
        "global_role": null,
        "api_only": false,
        "teams": null,
        "role": "admin"
      },
      {
        "created_at": "0001-01-01T00:00:00Z",
        "updated_at": "0001-01-01T00:00:00Z",
        "id": 17,
        "name": "Example User2",
        "email": "user2@example.com",
        "force_password_reset": false,
        "gravatar_url": "",
        "sso_enabled": false,
        "global_role": null,
        "api_only": false,
        "teams": null,
        "role": "observer"
      }
    ]
  }
}
```

### Modify team's agent options

_Available in Fleet Premium_

`POST /api/v1/fleet/teams/:id/agent_options`

#### Parameters

| Name                             | Type    | In    | Description                                                                                                                                                  |
| ---                              | ---     | ---   | ---                                                                                                                                                          |
| id                               | integer | path  | **Required.** The desired team's ID.                                                                                                                         |
| force                            | boolean | query | Force apply the options even if there are validation errors.                                                                                                 |
| dry_run                          | boolean | query | Validate the options and return any validation errors, but do not apply the changes.                                                                         |
| _JSON data_                      | object  | body  | The JSON to use as agent options for this team. See [Agent options](https://fleetdm.com/docs/using-fleet/configuration-files#agent-options) for details.                              |

#### Example

`POST /api/v1/fleet/teams/1/agent_options`

##### Request body

```json
{
  "config": {
    "options": {
      "pack_delimiter": "/",
      "logger_tls_period": 20,
      "distributed_plugin": "tls",
      "disable_distributed": false,
      "logger_tls_endpoint": "/api/v1/osquery/log",
      "distributed_interval": 60,
      "distributed_tls_max_attempts": 3
    },
    "decorators": {
      "load": [
        "SELECT uuid AS host_uuid FROM system_info;",
        "SELECT hostname AS hostname FROM system_info;"
      ]
    }
  },
  "overrides": {},
  "command_line_flags": {}
}
```

##### Default response

`Status: 200`

```json
{
  "team": {
    "name": "Workstations",
    "id": 1,
    "user_count": 4,
    "host_count": 8,
    "agent_options": {
      "config": {
        "options": {
          "pack_delimiter": "/",
          "logger_tls_period": 20,
          "distributed_plugin": "tls",
          "disable_distributed": false,
          "logger_tls_endpoint": "/api/v1/osquery/log",
          "distributed_interval": 60,
          "distributed_tls_max_attempts": 3
        },
        "decorators": {
          "load": [
            "SELECT uuid AS host_uuid FROM system_info;",
            "SELECT hostname AS hostname FROM system_info;"
          ]
        }
      },
      "overrides": {},
      "command_line_flags": {}
    },
    "webhook_settings": {
      "failing_policies_webhook": {
        "enable_failing_policies_webhook": false,
        "destination_url": "",
        "policy_ids": null,
        "host_batch_size": 0
      }
    }
  }
}
```

### Delete team

_Available in Fleet Premium_

`DELETE /api/v1/fleet/teams/:id`

#### Parameters

| Name | Type    | In   | Description                          |
| ---- | ------  | ---- | ------------------------------------ |
| id   | integer | path | **Required.** The desired team's ID. |

#### Example

`DELETE /api/v1/fleet/teams/1`

#### Default response

`Status: 200`

---

## Translator

- [Translate IDs](#translate-ids)

### Translate IDs

Transforms a host name into a host id. For example, the Fleet UI use this endpoint when sending live queries to a set of hosts.

`POST /api/v1/fleet/translate`

#### Parameters

| Name  | Type  | In   | Description                              |
| ----- | ----- | ---- | ---------------------------------------- |
| array | array | body | **Required** list of items to translate. |

#### Example

`POST /api/v1/fleet/translate`

##### Request body

```json
{
  "list": [
    {
      "type": "user",
      "payload": {
        "identifier": "some@email.com"
      }
    },
    {
      "type": "label",
      "payload": {
        "identifier": "labelA"
      }
    },
    {
      "type": "team",
      "payload": {
        "identifier": "team1"
      }
    },
    {
      "type": "host",
      "payload": {
        "identifier": "host-ABC"
      }
    }
  ]
}
```

##### Default response

`Status: 200`

```json
{
  "list": [
    {
      "type": "user",
      "payload": {
        "identifier": "some@email.com",
        "id": 32
      }
    },
    {
      "type": "label",
      "payload": {
        "identifier": "labelA",
        "id": 1
      }
    },
    {
      "type": "team",
      "payload": {
        "identifier": "team1",
        "id": 22
      }
    },
    {
      "type": "host",
      "payload": {
        "identifier": "host-ABC",
        "id": 45
      }
    }
  ]
}
```
---

## Users

- [List all users](#list-all-users)
- [Create a user account with an invitation](#create-a-user-account-with-an-invitation)
- [Create a user account without an invitation](#create-a-user-account-without-an-invitation)
- [Get user information](#get-user-information)
- [Modify user](#modify-user)
- [Delete user](#delete-user)
- [Require password reset](#require-password-reset)
- [List a user's sessions](#list-a-users-sessions)
- [Delete a user's sessions](#delete-a-users-sessions)
- [Create invite](#create-invite)
- [List invites](#list-invites)
- [Delete invite](#delete-invite)
- [Verify invite](#verify-invite)
- [Modify invite](#modify-invite)

The Fleet server exposes API endpoints that handles common user management operations, including managing emailed invites to new users. All of these endpoints require prior authentication, so you'll need to log in before calling any of the endpoints documented below.

### List all users

Returns a list of all enabled users

`GET /api/v1/fleet/users`

#### Parameters

| Name            | Type    | In    | Description                                                                                                                   |
| --------------- | ------- | ----- | ----------------------------------------------------------------------------------------------------------------------------- |
| query           | string  | query | Search query keywords. Searchable fields include `name` and `email`.                                                          |
| order_key       | string  | query | What to order results by. Can be any column in the users table.                                                               |
| order_direction | string  | query | **Requires `order_key`**. The direction of the order given the order key. Options include `"asc"` and `"desc"`. Default is `"asc"`. |
| page            | integer | query | Page number of the results to fetch.                                                                                          |
| query           | string  | query | Search query keywords. Searchable fields include `name` and `email`.                                                          |
| per_page        | integer | query | Results per page.                                                                                                             |
| team_id         | integer | query | _Available in Fleet Premium_. Filters the users to only include users in the specified team.                                   |

#### Example

`GET /api/v1/fleet/users`

##### Request query parameters

None.

##### Default response

`Status: 200`

```json
{
  "users": [
    {
      "created_at": "2020-12-10T03:52:53Z",
      "updated_at": "2020-12-10T03:52:53Z",
      "id": 1,
      "name": "Jane Doe",
      "email": "janedoe@example.com",
      "force_password_reset": false,
      "gravatar_url": "",
      "sso_enabled": false,
      "mfa_enabled": false,
      "global_role": null,
      "api_only": false,
      "teams": [
        {
          "id": 1,
          "created_at": "0001-01-01T00:00:00Z",
          "name": "workstations",
          "description": "",
          "role": "admin"
        }
      ]
    }
  ]
}
```

##### Failed authentication

`Status: 401 Authentication Failed`

```json
{
  "message": "Authentication Failed",
  "errors": [
    {
      "name": "base",
      "reason": "Authentication failed"
    }
  ]
}
```

### Create a user account with an invitation

Creates a user account after an invited user provides registration information and submits the form.

`POST /api/v1/fleet/users`

#### Parameters

| Name                  | Type   | In   | Description                                                                                                                                                                                                                                                                                                                                              |
| --------------------- | ------ | ---- | -------------------------------------------------------------------------------------------------------------------------------------------------------------------------------------------------------------------------------------------------------------------------------------------------------------------------------------------------------- |
| email                 | string | body | **Required**. The email address of the user.                                                                                                                                                                                                                                                                                                             |
| invite_token          | string | body | **Required**. Token provided to the user in the invitation email.                                                                                                                                                                                                                                                                                        |
| name                  | string | body | **Required**. The name of the user.                                                                                                                                                                                                                                                                                                                      |
| password              | string | body | The password chosen by the user (if not SSO user).                                                                                                                                                                                                                                                                                                       |
| password_confirmation | string | body | Confirmation of the password chosen by the user.                                                                                                                                                                                                                                                                                                         |

#### Example

`POST /api/v1/fleet/users`

##### Request query parameters

```json
{
  "email": "janedoe@example.com",
  "invite_token": "SjdReDNuZW5jd3dCbTJtQTQ5WjJTc2txWWlEcGpiM3c=",
  "name": "janedoe",
  "password": "test-123",
  "password_confirmation": "test-123"
}
```

##### Default response

`Status: 200`

```json
{
  "user": {
    "created_at": "0001-01-01T00:00:00Z",
    "updated_at": "0001-01-01T00:00:00Z",
    "id": 2,
    "name": "janedoe",
    "email": "janedoe@example.com",
    "enabled": true,
    "force_password_reset": false,
    "gravatar_url": "",
    "sso_enabled": false,
    "mfa_enabled": false,
    "global_role": "admin",
    "teams": []
  }
}
```

##### Failed authentication

`Status: 401 Authentication Failed`

```json
{
  "message": "Authentication Failed",
  "errors": [
    {
      "name": "base",
      "reason": "Authentication failed"
    }
  ]
}
```

##### Expired or used invite code

`Status: 404 Resource Not Found`

```json
{
  "message": "Resource Not Found",
  "errors": [
    {
      "name": "base",
      "reason": "Invite with token SjdReDNuZW5jd3dCbTJtQTQ5WjJTc2txWWlEcGpiM3c= was not found in the datastore"
    }
  ]
}
```

##### Validation failed

`Status: 422 Validation Failed`

The same error will be returned whenever one of the required parameters fails the validation.

```json
{
  "message": "Validation Failed",
  "errors": [
    {
      "name": "name",
      "reason": "cannot be empty"
    }
  ]
}
```

### Create a user account without an invitation

Creates a user account without requiring an invitation, the user is enabled immediately.
By default, the user will be forced to reset its password upon first login.

`POST /api/v1/fleet/users/admin`

#### Parameters

| Name        | Type    | In   | Description                                                                                                                                                                                                                                                                                                                                              |
| ----------- | ------- | ---- | -------------------------------------------------------------------------------------------------------------------------------------------------------------------------------------------------------------------------------------------------------------------------------------------------------------------------------------------------------- |
| email       | string  | body | **Required**. The user's email address.                                                                                                                                                                                                                                                                                                                  |
| name        | string  | body | **Required**. The user's full name or nickname.                                                                                                                                                                                                                                                                                                          |
| password    | string  | body | The user's password (required for non-SSO users).                                                                                                                                                                                                                                                                                                        |
| sso_enabled | boolean | body | Whether or not SSO is enabled for the user.                                                                                                                                                                                                                                                                                                              |
| mfa_enabled | boolean | body | _Available in Fleet Premium._ Whether or not the user must click a magic link emailed to them to log in, after they successfully enter their username and password. Incompatible with SSO and API-only users. |
| api_only    | boolean | body | User is an "API-only" user (cannot use web UI) if true.                                                                                                                                                                                                                                                                                                  |
| global_role | string | body | The role assigned to the user. In Fleet 4.0.0, 3 user roles were introduced (`admin`, `maintainer`, and `observer`). In Fleet 4.30.0 and 4.31.0, the `observer_plus` and `gitops` roles were introduced respectively. If `global_role` is specified, `teams` cannot be specified. For more information, see [manage access](https://fleetdm.com/docs/using-fleet/manage-access).                                                                                                                                                                        |
| admin_forced_password_reset    | boolean | body | Sets whether the user will be forced to reset its password upon first login (default=true) |
| teams                          | array   | body | _Available in Fleet Premium_. The teams and respective roles assigned to the user. Should contain an array of objects in which each object includes the team's `id` and the user's `role` on each team. In Fleet 4.0.0, 3 user roles were introduced (`admin`, `maintainer`, and `observer`). In Fleet 4.30.0 and 4.31.0, the `observer_plus` and `gitops` roles were introduced respectively. If `teams` is specified, `global_role` cannot be specified. For more information, see [manage access](https://fleetdm.com/docs/using-fleet/manage-access). |

#### Example

`POST /api/v1/fleet/users/admin`

##### Request body

```json
{
  "name": "Jane Doe",
  "email": "janedoe@example.com",
  "password": "test-123",
  "api_only": true,
  "teams": [
    {
      "id": 2,
      "role": "observer"
    },
    {
      "id": 3,
      "role": "maintainer"
    }
  ]
}
```

##### Default response

`Status: 200`

```json
{
  "user": {
    "created_at": "0001-01-01T00:00:00Z",
    "updated_at": "0001-01-01T00:00:00Z",
    "id": 5,
    "name": "Jane Doe",
    "email": "janedoe@example.com",
    "enabled": true,
    "force_password_reset": false,
    "gravatar_url": "",
    "sso_enabled": false,
    "mfa_enabled": false,
    "api_only": true,
    "global_role": null,
    "teams": [
      {
        "id": 2,
        "role": "observer"
      },
      {
        "id": 3,
        "role": "maintainer"
      }
    ]
  },
  "token": "{API key}"
}
```

> Note: The new user's `token` (API key) is only included in the response after creating an api-only user (`api_only: true`).

##### User doesn't exist

`Status: 404 Resource Not Found`

```json
{
  "message": "Resource Not Found",
  "errors": [
    {
      "name": "base",
      "reason": "User with id=1 was not found in the datastore"
    }
  ]
}
```

### Get user information

Returns all information about a specific user.

`GET /api/v1/fleet/users/:id`

#### Parameters

| Name | Type    | In   | Description                  |
| ---- | ------- | ---- | ---------------------------- |
| id   | integer | path | **Required**. The user's id. |

#### Example

`GET /api/v1/fleet/users/2`

##### Default response

`Status: 200`

```json
{
  "user": {
    "created_at": "2020-12-10T05:20:25Z",
    "updated_at": "2020-12-10T05:24:27Z",
    "id": 2,
    "name": "Jane Doe",
    "email": "janedoe@example.com",
    "force_password_reset": false,
    "gravatar_url": "",
    "sso_enabled": false,
    "mfa_enabled": false,
    "global_role": "admin",
    "api_only": false,
    "teams": []
  }
}
```

##### User doesn't exist

`Status: 404 Resource Not Found`

```json
{
  "message": "Resource Not Found",
  "errors": [
    {
      "name": "base",
      "reason": "User with id=5 was not found in the datastore"
    }
  ]
}
```

### Modify user

`PATCH /api/v1/fleet/users/:id`

#### Parameters

| Name        | Type    | In   | Description                                                                                                                                                                                                                                                                                                                                              |
| ----------- | ------- | ---- | -------------------------------------------------------------------------------------------------------------------------------------------------------------------------------------------------------------------------------------------------------------------------------------------------------------------------------------------------------- |
| id          | integer | path | **Required**. The user's id.                                                                                                                                                                                                                                                                                                                             |
| name        | string  | body | The user's name.                                                                                                                                                                                                                                                                                                                                         |
| position    | string  | body | The user's position.                                                                                                                                                                                                                                                                                                                                     |
| email       | string  | body | The user's email.                                                                                                                                                                                                                                                                                                                                        |
| sso_enabled | boolean | body | Whether or not SSO is enabled for the user.                                                                                                                                                                                                                                                                                                              |
| mfa_enabled | boolean | body | _Available in Fleet Premium._ Whether or not the user must click a magic link emailed to them to log in, after they successfully enter their username and password. Incompatible with SSO and API-only users. |
| api_only    | boolean | body | User is an "API-only" user (cannot use web UI) if true.                                                                                                                                                                                                                                                                                                  |
| password    | string  | body | The user's current password, required to change the user's own email or password (not required for an admin to modify another user).                                                                                                                                                                                                                     |
| new_password| string  | body | The user's new password. |
| global_role | string  | body | The role assigned to the user. In Fleet 4.0.0, 3 user roles were introduced (`admin`, `maintainer`, and `observer`). If `global_role` is specified, `teams` cannot be specified.                                                                                                                                                                         |
| teams       | array   | body | _Available in Fleet Premium_. The teams and respective roles assigned to the user. Should contain an array of objects in which each object includes the team's `id` and the user's `role` on each team. In Fleet 4.0.0, 3 user roles were introduced (`admin`, `maintainer`, and `observer`). If `teams` is specified, `global_role` cannot be specified. |

#### Example

`PATCH /api/v1/fleet/users/2`

##### Request body

```json
{
  "name": "Jane Doe",
  "global_role": "admin"
}
```

##### Default response

`Status: 200`

```json
{
  "user": {
    "created_at": "2021-02-03T16:11:06Z",
    "updated_at": "2021-02-03T16:11:06Z",
    "id": 2,
    "name": "Jane Doe",
    "email": "janedoe@example.com",
    "global_role": "admin",
    "force_password_reset": false,
    "gravatar_url": "",
    "sso_enabled": false,
    "mfa_enabled": false,
    "api_only": false,
    "teams": []
  }
}
```

#### Example (modify a user's teams)

`PATCH /api/v1/fleet/users/2`

##### Request body

```json
{
  "teams": [
    {
      "id": 1,
      "role": "observer"
    },
    {
      "id": 2,
      "role": "maintainer"
    }
  ]
}
```

##### Default response

`Status: 200`

```json
{
  "user": {
    "created_at": "2021-02-03T16:11:06Z",
    "updated_at": "2021-02-03T16:11:06Z",
    "id": 2,
    "name": "Jane Doe",
    "email": "janedoe@example.com",
    "enabled": true,
    "force_password_reset": false,
    "gravatar_url": "",
    "sso_enabled": false,
    "mfa_enabled": false,
    "global_role": "admin",
    "teams": [
      {
        "id": 2,
        "role": "observer"
      },
      {
        "id": 3,
        "role": "maintainer"
      }
    ]
  }
}
```

### Delete user

Delete the specified user from Fleet.

`DELETE /api/v1/fleet/users/:id`

#### Parameters

| Name | Type    | In   | Description                  |
| ---- | ------- | ---- | ---------------------------- |
| id   | integer | path | **Required**. The user's id. |

#### Example

`DELETE /api/v1/fleet/users/3`

##### Default response

`Status: 200`


### Require password reset

The selected user is logged out of Fleet and required to reset their password during the next attempt to log in. This also revokes all active Fleet API tokens for this user. Returns the user object.

`POST /api/v1/fleet/users/:id/require_password_reset`

#### Parameters

| Name  | Type    | In   | Description                                                                                    |
| ----- | ------- | ---- | ---------------------------------------------------------------------------------------------- |
| id    | integer | path | **Required**. The user's id.                                                                   |
| require | boolean | body | Whether or not the user is required to reset their password during the next attempt to log in. |

#### Example

`POST /api/v1/fleet/users/123/require_password_reset`

##### Request body

```json
{
  "require": true
}
```

##### Default response

`Status: 200`

```json
{
  "user": {
    "created_at": "2021-02-23T22:23:34Z",
    "updated_at": "2021-02-23T22:28:52Z",
    "id": 2,
    "name": "Jane Doe",
    "email": "janedoe@example.com",
    "force_password_reset": true,
    "gravatar_url": "",
    "mfa_enabled": false,
    "sso_enabled": false,
    "global_role": "observer",
    "teams": []
  }
}
```

### List a user's sessions

Returns a list of the user's sessions in Fleet.

`GET /api/v1/fleet/users/:id/sessions`

#### Parameters

None.

#### Example

`GET /api/v1/fleet/users/1/sessions`

##### Default response

`Status: 200`

```json
{
  "sessions": [
    {
      "session_id": 2,
      "user_id": 1,
      "created_at": "2021-02-03T16:12:50Z"
    },
    {
      "session_id": 3,
      "user_id": 1,
      "created_at": "2021-02-09T23:40:23Z"
    },
    {
      "session_id": 6,
      "user_id": 1,
      "created_at": "2021-02-23T22:23:58Z"
    }
  ]
}
```

### Delete a user's sessions

Deletes the selected user's sessions in Fleet. Also deletes the user's API token.

`DELETE /api/v1/fleet/users/:id/sessions`

#### Parameters

| Name | Type    | In   | Description                               |
| ---- | ------- | ---- | ----------------------------------------- |
| id   | integer | path | **Required**. The ID of the desired user. |

#### Example

`DELETE /api/v1/fleet/users/1/sessions`

##### Default response

`Status: 200`

### Create invite

`POST /api/v1/fleet/invites`

#### Parameters

| Name        | Type    | In   | Description                                                                                                                                           |
| ----------- | ------- | ---- | ----------------------------------------------------------------------------------------------------------------------------------------------------- |
| global_role | string  | body | Role the user will be granted. Either a global role is needed, or a team role.                                                                        |
| email       | string  | body | **Required.** The email of the invited user. This email will receive the invitation link.                                                             |
| name        | string  | body | **Required.** The name of the invited user.                                                                                                           |
| sso_enabled | boolean | body | **Required.** Whether or not SSO will be enabled for the invited user.                                                                                |
| mfa_enabled | boolean | body | _Available in Fleet Premium._ Whether or not the invited user must click a magic link emailed to them to log in, after they successfully enter their username and password. Users can have SSO or MFA enabled, but not both. |
| teams       | array   | body | _Available in Fleet Premium_. A list of the teams the user is a member of. Each item includes the team's ID and the user's role in the specified team. |

#### Example

##### Request body

```json
{
  "email": "john_appleseed@example.com",
  "name": "John",
  "sso_enabled": false,
  "mfa_enabled": false,
  "global_role": null,
  "teams": [
    {
      "id": 2,
      "role": "observer"
    },
    {
      "id": 3,
      "role": "maintainer"
    }
  ]
}
```

`POST /api/v1/fleet/invites`

##### Default response

`Status: 200`

```json
{
  "invite": {
    "created_at": "0001-01-01T00:00:00Z",
    "updated_at": "0001-01-01T00:00:00Z",
    "id": 3,
    "invited_by": 1,
    "email": "john_appleseed@example.com",
    "name": "John",
    "sso_enabled": false,
    "mfa_enabled": false,
    "teams": [
      {
        "id": 10,
        "created_at": "0001-01-01T00:00:00Z",
        "name": "Apples",
        "description": "",
        "agent_options": null,
        "user_count": 0,
        "host_count": 0,
        "role": "observer"
      },
      {
        "id": 14,
        "created_at": "0001-01-01T00:00:00Z",
        "name": "Best of the Best Engineering",
        "description": "",
        "agent_options": null,
        "user_count": 0,
        "host_count": 0,
        "role": "maintainer"
      }
    ]
  }
}
```

### List invites

Returns a list of the active invitations in Fleet.

`GET /api/v1/fleet/invites`

#### Parameters

| Name            | Type   | In    | Description                                                                                                                   |
| --------------- | ------ | ----- | ----------------------------------------------------------------------------------------------------------------------------- |
| order_key       | string | query | What to order results by. Can be any column in the invites table.                                                             |
| order_direction | string | query | **Requires `order_key`**. The direction of the order given the order key. Options include `"asc"` and `"desc"`. Default is `"asc"`. |
| query           | string | query | Search query keywords. Searchable fields include `name` and `email`.                                                          |

#### Example

`GET /api/v1/fleet/invites`

##### Default response

`Status: 200`

```json
{
  "invites": [
    {
      "created_at": "0001-01-01T00:00:00Z",
      "updated_at": "0001-01-01T00:00:00Z",
      "id": 3,
      "email": "john_appleseed@example.com",
      "name": "John",
      "sso_enabled": false,
      "mfa_enabled": false,
      "global_role": "admin",
      "teams": []
    },
    {
      "created_at": "0001-01-01T00:00:00Z",
      "updated_at": "0001-01-01T00:00:00Z",
      "id": 4,
      "email": "bob_marks@example.com",
      "name": "Bob",
      "sso_enabled": false,
      "mfa_enabled": false,
      "global_role": "admin",
      "teams": []
    }
  ]
}
```

### Delete invite

Delete the specified invite from Fleet.

`DELETE /api/v1/fleet/invites/:id`

#### Parameters

| Name | Type    | In   | Description                  |
| ---- | ------- | ---- | ---------------------------- |
| id   | integer | path | **Required.** The user's id. |

#### Example

`DELETE /api/v1/fleet/invites/123`

##### Default response

`Status: 200`


### Verify invite

Verify the specified invite.

`GET /api/v1/fleet/invites/:token`

#### Parameters

| Name  | Type   | In   | Description                            |
| ----- | -------| ---- | -------------------------------------- |
| token | string | path | **Required.** The user's invite token. |

#### Example

`GET /api/v1/fleet/invites/abcdef012456789`

##### Default response

`Status: 200`

```json
{
  "invite": {
    "created_at": "2021-01-15T00:58:33Z",
    "updated_at": "2021-01-15T00:58:33Z",
    "id": 4,
    "email": "steve@example.com",
    "name": "Steve",
    "sso_enabled": false,
    "mfa_enabled": false,
    "global_role": "admin",
    "teams": []
  }
}
```

##### Not found

`Status: 404`

```json
{
  "message": "Resource Not Found",
  "errors": [
    {
      "name": "base",
      "reason": "Invite with token <token> was not found in the datastore"
    }
  ]
}
```

### Modify invite

`PATCH /api/v1/fleet/invites/:id`

#### Parameters

| Name        | Type    | In   | Description                                                                                                                                           |
| ----------- | ------- | ---- | ----------------------------------------------------------------------------------------------------------------------------------------------------- |
| global_role | string  | body | Role the user will be granted. Either a global role is needed, or a team role.                                                                        |
| email       | string  | body | The email of the invited user. Updates on the email won't resend the invitation.                                                             |
| name        | string  | body | The name of the invited user.                                                                                                           |
| sso_enabled | boolean | body | Whether or not SSO will be enabled for the invited user.                                                                                |
| mfa_enabled | boolean | body | _Available in Fleet Premium._ Whether or not the invited user must click a magic link emailed to them to log in, after they successfully enter their username and password. Users can have SSO or MFA enabled, but not both. |
| teams       | array   | body | _Available in Fleet Premium_. A list of the teams the user is a member of. Each item includes the team's ID and the user's role in the specified team. |

#### Example

`PATCH /api/v1/fleet/invites/123`

##### Request body

```json
{
  "email": "john_appleseed@example.com",
  "name": "John",
  "sso_enabled": false,
  "mfa_enabled": false,
  "global_role": null,
  "teams": [
    {
      "id": 2,
      "role": "observer"
    },
    {
      "id": 3,
      "role": "maintainer"
    }
  ]
}
```

##### Default response

`Status: 200`

```json
{
  "invite": {
    "created_at": "0001-01-01T00:00:00Z",
    "updated_at": "0001-01-01T00:00:00Z",
    "id": 3,
    "invited_by": 1,
    "email": "john_appleseed@example.com",
    "name": "John",
    "sso_enabled": false,
    "mfa_enabled": false,
    "teams": [
      {
        "id": 10,
        "created_at": "0001-01-01T00:00:00Z",
        "name": "Apples",
        "description": "",
        "agent_options": null,
        "user_count": 0,
        "host_count": 0,
        "role": "observer"
      },
      {
        "id": 14,
        "created_at": "0001-01-01T00:00:00Z",
        "name": "Best of the Best Engineering",
        "description": "",
        "agent_options": null,
        "user_count": 0,
        "host_count": 0,
        "role": "maintainer"
      }
    ]
  }
}
```

## Debug

- [Get a summary of errors](#get-a-summary-of-errors)
- [Get database information](#get-database-information)
- [Get profiling information](#get-profiling-information)

The Fleet server exposes a handful of API endpoints to retrieve debug information about the server itself in order to help troubleshooting. All the following endpoints require prior authentication meaning you must first log in successfully before calling any of the endpoints documented below.

### Get a summary of errors

Returns a set of all the errors that happened in the server during the interval of time defined by the [logging_error_retention_period](https://fleetdm.com/docs/deploying/configuration#logging-error-retention-period) configuration.

The server only stores and returns a single instance of each error.

`GET /debug/errors`

#### Parameters

| Name  | Type    | In    | Description                                                                       |
| ----- | ------- | ----- | --------------------------------------------------------------------------------- |
| flush | boolean | query | Whether or not clear the errors from Redis after reading them. Default is `false` |

#### Example

`GET /debug/errors?flush=true`

##### Default response

`Status: 200`

```json
[
  {
    "count": "3",
    "chain": [
      {
        "message": "Authorization header required"
      },
      {
        "message": "missing FleetError in chain",
        "data": {
          "timestamp": "2022-06-03T14:16:01-03:00"
        },
        "stack": [
          "github.com/fleetdm/fleet/v4/server/contexts/ctxerr.Handle (ctxerr.go:262)",
          "github.com/fleetdm/fleet/v4/server/service.encodeError (transport_error.go:80)",
          "github.com/go-kit/kit/transport/http.Server.ServeHTTP (server.go:124)"
        ]
      }
    ]
  }
]
```

### Get database information

Returns information about the current state of the database; valid keys are:

- `locks`: returns transaction locking information.
- `innodb-status`: returns InnoDB status information.
- `process-list`: returns running processes (queries, etc).

`GET /debug/db/:key`

#### Parameters

None.

### Get profiling information

Returns runtime profiling data of the server in the format expected by `go tools pprof`. The responses are equivalent to those returned by the Go `http/pprof` package.

Valid keys are: `cmdline`, `profile`, `symbol` and `trace`.

`GET /debug/pprof/:key`

#### Parameters
None.

## API errors

Fleet returns API errors as a JSON document with the following fields:
- `message`: This field contains the kind of error (bad request error, authorization error, etc.).
- `errors`: List of errors with `name` and `reason` keys.
- `uuid`: Unique identifier for the error. This identifier can be matched to Fleet logs which might contain more information about the cause of the error.

Sample of an error when trying to send an empty body on a request that expects a JSON body:
```sh
$ curl -k -H "Authorization: Bearer $TOKEN" -H 'Content-Type:application/json' "https://localhost:8080/api/v1/fleet/sso" -d ''
```
Response:
```json
{
  "message": "Bad request",
  "errors": [
    {
      "name": "base",
      "reason": "Expected JSON Body"
    }
  ],
  "uuid": "c0532a64-bec2-4cf9-aa37-96fe47ead814"
}
```

---

<meta name="description" value="Documentation for Fleet's REST API. See example requests and responses for each API endpoint.">
<meta name="pageOrderInSection" value="30"><|MERGE_RESOLUTION|>--- conflicted
+++ resolved
@@ -4926,13 +4926,8 @@
 | id          | integer | path | **Required**. The label's id. |
 | name        | string  | body | The label's name.             |
 | description | string  | body | The label's description.      |
-<<<<<<< HEAD
-| hosts       | array   | body | If updating a manual label: the list of host identifiers (`hardware_serial`, `uuid`, or `hostname`) the label will apply to. The provided list fully replaces the previous list.  Only one of either `hosts` or `host_ids` can be included in the request.  |
-| host_ids    | array   | body | If updating a manual label: the list of Fleet host IDs the label will apply to. The provided list fully replaces the previous list. Only one of either `hosts` or `host_ids` can be included in the request.
-=======
 | hosts       | array   | body | If updating a manual label: the list of host identifiers (`hardware_serial` or `uuid`) the label will apply to. The provided list fully replaces the previous list.  Only one of either `hosts` or `host_ids` can be included in the request.  |
 | host_ids    | array   | body | If updating a manual label: the list of Fleet host IDs the label will apply to. The provided list fully replaces the previous list. Only one of either `hosts` or `host_ids` can be included in the request. 
->>>>>>> 3be432c8
 
 The `hostname` host identifier is deprecated. Please use `host_ids`, `hardware_serial`, or `uuid` instead.
 
