# REST API

- [Authentication](#authentication)
- [Activities](#activities)
- [Fleet configuration](#fleet-configuration)
- [File carving](#file-carving)
- [Hosts](#hosts)
- [Labels](#labels)
- [Mobile device management (MDM)](#mobile-device-management-mdm)
- [Policies](#policies)
- [Queries](#queries)
- [Schedule (deprecated)](#schedule)
- [Scripts](#scripts)
- [Sessions](#sessions)
- [Software](#software)
- [Targets](#targets)
- [Teams](#teams)
- [Translator](#translator)
- [Users](#users)
- [API errors](#api-responses)

Use the Fleet APIs to automate Fleet.

This page includes a list of available resources and their API routes.

## Authentication

- [Retrieve your API token](#retrieve-your-api-token)
- [Log in](#log-in)
- [Log out](#log-out)
- [Forgot password](#forgot-password)
- [Change password](#change-password)
- [Reset password](#reset-password)
- [Me](#me)
- [SSO config](#sso-config)
- [Initiate SSO](#initiate-sso)
- [SSO callback](#sso-callback)

### Retrieve your API token

All API requests to the Fleet server require API token authentication unless noted in the documentation. API tokens are tied to your Fleet user account.

To get an API token, retrieve it from "My account" > "Get API token" in the Fleet UI (`/profile`). Or, you can send a request to the [login API endpoint](#log-in) to get your token.

Then, use that API token to authenticate all subsequent API requests by sending it in the "Authorization" request header, prefixed with "Bearer ":

```http
Authorization: Bearer <your token>
```

> For SSO users, email/password login is disabled. The API token can instead be retrieved from the "My account" page in the UI (/profile). On this page, choose "Get API token".

### Log in

Authenticates the user with the specified credentials. Use the token returned from this endpoint to authenticate further API requests.

`POST /api/v1/fleet/login`

> This API endpoint is not available to SSO users, since email/password login is disabled for SSO users. To get an API token for an SSO user, you can use the Fleet UI.

#### Parameters

| Name     | Type   | In   | Description                                   |
| -------- | ------ | ---- | --------------------------------------------- |
| email    | string | body | **Required**. The user's email.               |
| password | string | body | **Required**. The user's plain text password. |

#### Example

`POST /api/v1/fleet/login`

##### Request body

```json
{
  "email": "janedoe@example.com",
  "password": "VArCjNW7CfsxGp67"
}
```

##### Default response

`Status: 200`

```json
{
  "user": {
    "created_at": "2020-11-13T22:57:12Z",
    "updated_at": "2020-11-13T22:57:12Z",
    "id": 1,
    "name": "Jane Doe",
    "email": "janedoe@example.com",
    "enabled": true,
    "force_password_reset": false,
    "gravatar_url": "",
    "sso_enabled": false,
    "global_role": "admin",
    "teams": []
  },
  "token": "{your token}"
}
```

##### Authentication failed

`Status: 401 Unauthorized`

```json
{
  "message": "Authentication failed",
  "errors": [
    {
      "name": "base",
      "reason": "Authentication failed"
    }
  ],
  "uuid": "1272014b-902b-4b36-bcdb-75fde5eac1fc"
}
```

##### Too many requests / Rate limiting

`Status: 429 Too Many Requests`
`Header: retry-after: N`

> This response includes a header `retry-after` that indicates how many more seconds you are blocked before you can try again.

```json
{
  "message": "limit exceeded, retry after: Ns",
  "errors": [
    {
      "name": "base",
      "reason": "limit exceeded, retry after: Ns"
    }
  ]
}
```

---

### Log out

Logs out the authenticated user.

`POST /api/v1/fleet/logout`

#### Example

`POST /api/v1/fleet/logout`

##### Default response

`Status: 200`

---

### Forgot password

Sends a password reset email to the specified email. Requires that SMTP or SES is configured for your Fleet server.

`POST /api/v1/fleet/forgot_password`

#### Parameters

| Name  | Type   | In   | Description                                                             |
| ----- | ------ | ---- | ----------------------------------------------------------------------- |
| email | string | body | **Required**. The email of the user requesting the reset password link. |

#### Example

`POST /api/v1/fleet/forgot_password`

##### Request body

```json
{
  "email": "janedoe@example.com"
}
```

##### Default response

`Status: 200`

##### Unknown error

`Status: 500`

```json
{
  "message": "Unknown Error",
  "errors": [
    {
      "name": "base",
      "reason": "email not configured"
    }
  ]
}
```

---

### Change password

`POST /api/v1/fleet/change_password`

Changes the password for the authenticated user.

#### Parameters

| Name         | Type   | In   | Description                            |
| ------------ | ------ | ---- | -------------------------------------- |
| old_password | string | body | **Required**. The user's old password. |
| new_password | string | body | **Required**. The user's new password. |

#### Example

`POST /api/v1/fleet/change_password`

##### Request body

```json
{
  "old_password": "VArCjNW7CfsxGp67",
  "new_password": "zGq7mCLA6z4PzArC"
}
```

##### Default response

`Status: 200`

##### Validation failed

`Status: 422 Unprocessable entity`

```json
{
  "message": "Validation Failed",
  "errors": [
    {
      "name": "old_password",
      "reason": "old password does not match"
    }
  ]
}
```

### Reset password

Resets a user's password. Which user is determined by the password reset token used. The password reset token can be found in the password reset email sent to the desired user.

`POST /api/v1/fleet/reset_password`

#### Parameters

| Name                      | Type   | In   | Description                                                               |
| ------------------------- | ------ | ---- | ------------------------------------------------------------------------- |
| new_password              | string | body | **Required**. The new password.                                           |
| new_password_confirmation | string | body | **Required**. Confirmation for the new password.                          |
| password_reset_token      | string | body | **Required**. The token provided to the user in the password reset email. |

#### Example

`POST /api/v1/fleet/reset_password`

##### Request body

```json
{
  "new_password": "abc123",
  "new_password_confirmation": "abc123",
  "password_reset_token": "UU5EK0JhcVpsRkY3NTdsaVliMEZDbHJ6TWdhK3oxQ1Q="
}
```

##### Default response

`Status: 200`


---

### Me

Retrieves the user data for the authenticated user.

`GET /api/v1/fleet/me`

#### Example

`GET /api/v1/fleet/me`

##### Default response

`Status: 200`

```json
{
  "user": {
    "created_at": "2020-11-13T22:57:12Z",
    "updated_at": "2020-11-16T23:49:41Z",
    "id": 1,
    "name": "Jane Doe",
    "email": "janedoe@example.com",
    "global_role": "admin",
    "enabled": true,
    "force_password_reset": false,
    "gravatar_url": "",
    "sso_enabled": false,
    "teams": []
  }
}
```

---

### Perform required password reset

Resets the password of the authenticated user. Requires that `force_password_reset` is set to `true` prior to the request.

`POST /api/v1/fleet/perform_required_password_reset`

#### Example

`POST /api/v1/fleet/perform_required_password_reset`

##### Request body

```json
{
  "new_password": "sdPz8CV5YhzH47nK"
}
```

##### Default response

`Status: 200`

```json
{
  "user": {
    "created_at": "2020-11-13T22:57:12Z",
    "updated_at": "2020-11-17T00:09:23Z",
    "id": 1,
    "name": "Jane Doe",
    "email": "janedoe@example.com",
    "enabled": true,
    "force_password_reset": false,
    "gravatar_url": "",
    "sso_enabled": false,
    "global_role": "admin",
    "teams": []
  }
}
```

---

### SSO config

Gets the current SSO configuration.

`GET /api/v1/fleet/sso`

#### Example

`GET /api/v1/fleet/sso`

##### Default response

`Status: 200`

```json
{
  "settings": {
    "idp_name": "IDP Vendor 1",
    "idp_image_url": "",
    "sso_enabled": false
  }
}
```

---

### Initiate SSO

`POST /api/v1/fleet/sso`

#### Parameters

| Name      | Type   | In   | Description                                                                 |
| --------- | ------ | ---- | --------------------------------------------------------------------------- |
| relay_url | string | body | **Required**. The relative url to be navigated to after successful sign in. |

#### Example

`POST /api/v1/fleet/sso`

##### Request body

```json
{
  "relay_url": "/hosts/manage"
}
```

##### Default response

`Status: 200`

##### Unknown error

`Status: 500`

```json
{
  "message": "Unknown Error",
  "errors": [
    {
      "name": "base",
      "reason": "InitiateSSO getting metadata: Get \"https://idp.example.org/idp-meta.xml\": dial tcp: lookup idp.example.org on [2001:558:feed::1]:53: no such host"
    }
  ]
}
```

### SSO callback

This is the callback endpoint that the identity provider will use to send security assertions to Fleet. This is where Fleet receives and processes the response from the identify provider.

`POST /api/v1/fleet/sso/callback`

#### Parameters

| Name         | Type   | In   | Description                                                 |
| ------------ | ------ | ---- | ----------------------------------------------------------- |
| SAMLResponse | string | body | **Required**. The SAML response from the identity provider. |

#### Example

`POST /api/v1/fleet/sso/callback`

##### Request body

```json
{
  "SAMLResponse": "<SAML response from IdP>"
}
```

##### Default response

`Status: 200`


---

## Activities

### List activities

Returns a list of the activities that have been performed in Fleet as well as additional metadata.
for pagination. For a comprehensive list of activity types and detailed information, please see the [audit logs](https://fleetdm.com/docs/using-fleet/audit-activities) page.

`GET /api/v1/fleet/activities`

#### Parameters

| Name            | Type    | In    | Description                                                 |
|:--------------- |:------- |:----- |:------------------------------------------------------------|
| page            | integer | query | Page number of the results to fetch.                                                                                          |
| per_page        | integer | query | Results per page.                                                                                                             |
| order_key       | string  | query | What to order results by. Can be any column in the `activites` table.                                                         |
| order_direction | string  | query | **Requires `order_key`**. The direction of the order given the order key. Options include `asc` and `desc`. Default is `asc`. |

#### Example

`GET /api/v1/fleet/activities?page=0&per_page=10&order_key=created_at&order_direction=desc`

##### Default response

```json
{
  "activities": [
    {
      "created_at": "2023-07-27T14:35:08Z",
      "id": 25,
      "actor_full_name": "Anna Chao",
      "actor_id": 3,
      "actor_gravatar": "",
      "actor_email": "",
      "type": "uninstalled_software",
      "details": {
        "host_id": 1,
        "host_display_name": "Marko's MacBook Pro",
        "software_title": "Adobe Acrobat.app",
        "script_execution_id": "eeeddb94-52d3-4071-8b18-7322cd382abb",
        "status": "failed"
      }
    },
    {
      "created_at": "2021-07-30T13:41:07Z",
      "id": 24,
      "actor_full_name": "name",
      "actor_id": 1,
      "actor_gravatar": "",
      "actor_email": "name@example.com",
      "type": "live_query",
      "details": {
        "targets_count": 231
      }
    },
    {
      "created_at": "2021-07-29T15:35:33Z",
      "id": 23,
      "actor_full_name": "name",
      "actor_id": 1,
      "actor_gravatar": "",
      "actor_email": "name@example.com",
      "type": "deleted_multiple_saved_query",
      "details": {
        "query_ids": [
          2,
          24,
          25
        ]
      }
    },
    {
      "created_at": "2021-07-29T14:40:30Z",
      "id": 22,
      "actor_full_name": "name",
      "actor_id": 1,
      "actor_gravatar": "",
      "actor_email": "name@example.com",
      "type": "created_team",
      "details": {
        "team_id": 3,
        "team_name": "Oranges"
      }
    },
    {
      "created_at": "2021-07-29T14:40:27Z",
      "id": 21,
      "actor_full_name": "name",
      "actor_id": 1,
      "actor_gravatar": "",
      "actor_email": "name@example.com",
      "type": "created_team",
      "details": {
        "team_id": 2,
        "team_name": "Apples"
      }
    },
    {
      "created_at": "2021-07-27T14:35:08Z",
      "id": 20,
      "actor_full_name": "name",
      "actor_id": 1,
      "actor_gravatar": "",
      "actor_email": "name@example.com",
      "type": "created_pack",
      "details": {
        "pack_id": 2,
        "pack_name": "New pack"
      }
    },
    {
      "created_at": "2021-07-27T13:25:21Z",
      "id": 19,
      "actor_full_name": "name",
      "actor_id": 1,
      "actor_gravatar": "",
      "actor_email": "name@example.com",
      "type": "live_query",
      "details": {
        "targets_count": 14
      }
    },
    {
      "created_at": "2021-07-27T13:25:14Z",
      "id": 18,
      "actor_full_name": "name",
      "actor_id": 1,
      "actor_gravatar": "",
      "actor_email": "name@example.com",
      "type": "live_query",
      "details": {
        "targets_count": 14
      }
    },
    {
      "created_at": "2021-07-26T19:28:24Z",
      "id": 17,
      "actor_full_name": "name",
      "actor_id": 1,
      "actor_gravatar": "",
      "actor_email": "name@example.com",
      "type": "live_query",
      "details": {
        "target_counts": 1
      }
    },
    {
      "created_at": "2021-07-26T17:27:37Z",
      "id": 16,
      "actor_full_name": "name",
      "actor_id": 1,
      "actor_gravatar": "",
      "actor_email": "name@example.com",
      "type": "live_query",
      "details": {
        "target_counts": 14
      }
    },
    {
      "created_at": "2021-07-26T17:27:08Z",
      "id": 15,
      "actor_full_name": "name",
      "actor_id": 1,
      "actor_gravatar": "",
      "actor_email": "name@example.com",
      "type": "live_query",
      "details": {
        "target_counts": 14
      }
    }
  ],
  "meta": {
    "has_next_results": true,
    "has_previous_results": false
  }
}

```

---

## File carving

- [List carves](#list-carves)
- [Get carve](#get-carve)
- [Get carve block](#get-carve-block)

Fleet supports osquery's file carving functionality as of Fleet 3.3.0. This allows the Fleet server to request files (and sets of files) from Fleet's agent (fleetd), returning the full contents to Fleet.

To initiate a file carve using the Fleet API, you can use the [live query](#run-live-query) endpoint to run a query against the `carves` table.

For more information on executing a file carve in Fleet, go to the [File carving with Fleet docs](https://github.com/fleetdm/fleet/blob/main/docs/Contributing/File-carving.md).

### List carves

Retrieves a list of the non expired carves. Carve contents remain available for 24 hours after the first data is provided from the osquery client.

`GET /api/v1/fleet/carves`

#### Parameters

| Name            | Type    | In    | Description                                                                                                                    |
|-----------------|---------|-------|--------------------------------------------------------------------------------------------------------------------------------|
| page            | integer | query | Page number of the results to fetch.                                                                                           |
| per_page        | integer | query | Results per page.                                                                                                              |
| order_key       | string  | query | What to order results by. Can be any field listed in the `results` array example below.                                        |
| order_direction | string  | query | **Requires `order_key`**. The direction of the order given the order key. Valid options are 'asc' or 'desc'. Default is 'asc'. |
| after           | string  | query | The value to get results after. This needs `order_key` defined, as that's the column that would be used.                       |
| expired         | boolean | query | Include expired carves (default: false)                                                                                        |

#### Example

`GET /api/v1/fleet/carves`

##### Default response

`Status: 200`

```json
{
  "carves": [
    {
      "id": 1,
      "created_at": "2021-02-23T22:52:01Z",
      "host_id": 7,
      "name": "macbook-pro.local-2021-02-23T22:52:01Z-fleet_distributed_query_30",
      "block_count": 1,
      "block_size": 2000000,
      "carve_size": 2048,
      "carve_id": "c6958b5f-4c10-4dc8-bc10-60aad5b20dc8",
      "request_id": "fleet_distributed_query_30",
      "session_id": "065a1dc3-40ad-441c-afff-80c2ad7dac28",
      "expired": false,
      "max_block": 0
    },
    {
      "id": 2,
      "created_at": "2021-02-23T22:53:03Z",
      "host_id": 7,
      "name": "macbook-pro.local-2021-02-23T22:53:03Z-fleet_distributed_query_31",
      "block_count": 2,
      "block_size": 2000000,
      "carve_size": 3400704,
      "carve_id": "2b9170b9-4e11-4569-a97c-2f18d18bec7a",
      "request_id": "fleet_distributed_query_31",
      "session_id": "f73922ed-40a4-4e98-a50a-ccda9d3eb755",
      "expired": false,
      "max_block": 1,
      "error": "S3 multipart carve upload: EntityTooSmall: Your proposed upload is smaller than the minimum allowed object size"
    }
  ]
}
```

### Get carve

Retrieves the specified carve.

`GET /api/v1/fleet/carves/:id`

#### Parameters

| Name | Type    | In   | Description                           |
| ---- | ------- | ---- | ------------------------------------- |
| id   | integer | path | **Required.** The desired carve's ID. |

#### Example

`GET /api/v1/fleet/carves/1`

##### Default response

`Status: 200`

```json
{
  "carve": {
    "id": 1,
    "created_at": "2021-02-23T22:52:01Z",
    "host_id": 7,
    "name": "macbook-pro.local-2021-02-23T22:52:01Z-fleet_distributed_query_30",
    "block_count": 1,
    "block_size": 2000000,
    "carve_size": 2048,
    "carve_id": "c6958b5f-4c10-4dc8-bc10-60aad5b20dc8",
    "request_id": "fleet_distributed_query_30",
    "session_id": "065a1dc3-40ad-441c-afff-80c2ad7dac28",
    "expired": false,
    "max_block": 0
  }
}
```

### Get carve block

Retrieves the specified carve block. This endpoint retrieves the data that was carved.

`GET /api/v1/fleet/carves/:id/block/:block_id`

#### Parameters

| Name     | Type    | In   | Description                                 |
| -------- | ------- | ---- | ------------------------------------------- |
| id       | integer | path | **Required.** The desired carve's ID.       |
| block_id | integer | path | **Required.** The desired carve block's ID. |

#### Example

`GET /api/v1/fleet/carves/1/block/0`

##### Default response

`Status: 200`

```json
{
    "data": "aG9zdHMAAAAAAAAAAAAAAAAAAAAAAAAAAAAAAAAAAAAAAAAAAAAAAAAAAAAAAAAA..."
}
```
---

## Fleet configuration

- [Get certificate](#get-certificate)
- [Get configuration](#get-configuration)
- [Modify configuration](#modify-configuration)
- [Get global enroll secrets](#get-global-enroll-secrets)
- [Modify global enroll secrets](#modify-global-enroll-secrets)
- [Get team enroll secrets](#get-team-enroll-secrets)
- [Modify team enroll secrets](#modify-team-enroll-secrets)
- [Create invite](#create-invite)
- [List invites](#list-invites)
- [Delete invite](#delete-invite)
- [Verify invite](#verify-invite)
- [Update invite](#update-invite)
- [Version](#version)

The Fleet server exposes a handful of API endpoints that handle the configuration of Fleet as well as endpoints that manage invitation and enroll secret operations. All the following endpoints require prior authentication meaning you must first log in successfully before calling any of the endpoints documented below.

### Get certificate

Returns the Fleet certificate.

`GET /api/v1/fleet/config/certificate`

#### Parameters

None.

#### Example

`GET /api/v1/fleet/config/certificate`

##### Default response

`Status: 200`

```json
{
  "certificate_chain": <certificate_chain>
}
```

### Get configuration

Returns all information about the Fleet's configuration.

> NOTE: The `agent_options`, `sso_settings` and `smtp_settings` fields are only returned to Global Admin users.

`GET /api/v1/fleet/config`

#### Parameters

None.

#### Example

`GET /api/v1/fleet/config`

##### Default response

`Status: 200`

```json
{
  "org_info": {
    "org_name": "fleet",
    "org_logo_url": "",
    "contact_url": "https://fleetdm.com/company/contact"
  },
  "server_settings": {
    "server_url": "https://localhost:8080",
    "enable_analytics": true,
    "live_query_disabled": false,
    "query_reports_disabled": false,
    "ai_features_disabled": false
  },
  "smtp_settings": {
    "enable_smtp": false,
    "configured": false,
    "sender_address": "",
    "server": "",
    "port": 587,
    "authentication_type": "authtype_username_password",
    "user_name": "",
    "password": "********",
    "enable_ssl_tls": true,
    "authentication_method": "authmethod_plain",
    "domain": "",
    "verify_ssl_certs": true,
    "enable_start_tls": true
  },
  "sso_settings": {
    "entity_id": "",
    "issuer_uri": "",
    "idp_image_url": "",
    "metadata": "",
    "metadata_url": "",
    "idp_name": "",
    "enable_sso": false,
    "enable_sso_idp_login": false,
    "enable_jit_provisioning": false
  },
  "host_expiry_settings": {
    "host_expiry_enabled": false,
    "host_expiry_window": 0
  },
  "activity_expiry_settings": {
    "activity_expiry_enabled": false,
    "activity_expiry_window": 0
  },
  "features": {
    "enable_host_users": true,
    "enable_software_inventory": true,
    "additional_queries": null
  },
  "mdm": {
    "windows_enabled_and_configured": true,
    "enable_disk_encryption": true,
    "macos_updates": {
      "minimum_version": "12.3.1",
      "deadline": "2022-01-01"
    },
    "ios_updates": {
      "minimum_version": "17.0.1",
      "deadline": "2024-08-01"
    },
    "ipados_updates": {
      "minimum_version": "17.0.1",
      "deadline": "2024-08-01"
    },
    "windows_updates": {
      "deadline_days": 5,
      "grace_period_days": 1
    },
    "macos_settings": {
      "custom_settings": [
        {
          "path": "path/to/profile1.mobileconfig",
          "labels": ["Label 1", "Label 2"]
        }
      ]
    },
    "windows_settings": {
      "custom_settings": [
        {
         "path": "path/to/profile2.xml",
         "labels": ["Label 3", "Label 4"]
        }
      ],
    },
    "scripts": ["path/to/script.sh"],
    "end_user_authentication": {
      "entity_id": "",
      "issuer_uri": "",
      "metadata": "",
      "metadata_url": "",
      "idp_name": ""
    },
    "macos_migration": {
      "enable": false,
      "mode": "voluntary",
      "webhook_url": "https://webhook.example.com"
    },
    "macos_setup": {
      "bootstrap_package": "",
      "enable_end_user_authentication": false,
      "macos_setup_assistant": "path/to/config.json",
      "enable_release_device_manually": true
    }
  },
  "agent_options": {
    "spec": {
      "config": {
        "options": {
          "pack_delimiter": "/",
          "logger_tls_period": 10,
          "distributed_plugin": "tls",
          "disable_distributed": false,
          "logger_tls_endpoint": "/api/v1/osquery/log",
          "distributed_interval": 10,
          "distributed_tls_max_attempts": 3
        },
        "decorators": {
          "load": [
            "SELECT uuid AS host_uuid FROM system_info;",
            "SELECT hostname AS hostname FROM system_info;"
          ]
        }
      },
      "overrides": {},
      "command_line_flags": {}
    }
  },
  "license": {
     "tier": "free",
     "expiration": "0001-01-01T00:00:00Z"
   },
  "logging": {
      "debug": false,
      "json": false,
      "result": {
          "plugin": "firehose",
          "config": {
              "region": "us-east-1",
              "status_stream": "",
              "result_stream": "result-topic"
          }
      },
      "status": {
          "plugin": "filesystem",
          "config": {
              "status_log_file": "foo_status",
              "result_log_file": "",
              "enable_log_rotation": false,
              "enable_log_compression": false
          }
      }
  },
  "vulnerability_settings": {
    "databases_path": ""
  },
  "webhook_settings": {
    "host_status_webhook": {
      "enable_host_status_webhook": true,
      "destination_url": "https://server.com",
      "host_percentage": 5,
      "days_count": 7
    },
    "failing_policies_webhook":{
      "enable_failing_policies_webhook":true,
      "destination_url": "https://server.com",
      "policy_ids": [1, 2, 3],
      "host_batch_size": 1000
    },
    "vulnerabilities_webhook":{
      "enable_vulnerabilities_webhook":true,
      "destination_url": "https://server.com",
      "host_batch_size": 1000
    },
    "activities_webhook":{
      "enable_activities_webhook":true,
      "destination_url": "https://server.com"
    }
  },
  "integrations": {
    "jira": null,
    "google_calendar": [
      {
        "domain": "example.com",
        "api_key_json": {
           "type": "service_account",
           "project_id": "fleet-in-your-calendar",
           "private_key_id": "<private key id>",
           "private_key": "-----BEGIN PRIVATE KEY-----\n<private key>\n-----END PRIVATE KEY-----\n",
           "client_email": "fleet-calendar-events@fleet-in-your-calendar.iam.gserviceaccount.com",
           "client_id": "<client id>",
           "auth_uri": "https://accounts.google.com/o/oauth2/auth",
           "token_uri": "https://oauth2.googleapis.com/token",
           "auth_provider_x509_cert_url": "https://www.googleapis.com/oauth2/v1/certs",
           "client_x509_cert_url": "https://www.googleapis.com/robot/v1/metadata/x509/fleet-calendar-events%40fleet-in-your-calendar.iam.gserviceaccount.com",
           "universe_domain": "googleapis.com"
         }
      }
    ]
  },
  "logging": {
    "debug": false,
    "json": false,
    "result": {
        "plugin": "filesystem",
        "config": {
          "status_log_file": "/var/folders/xh/bxm1d2615tv3vrg4zrxq540h0000gn/T/osquery_status",
          "result_log_file": "/var/folders/xh/bxm1d2615tv3vrg4zrxq540h0000gn/T/osquery_result",
          "enable_log_rotation": false,
          "enable_log_compression": false
        }
      },
    "status": {
      "plugin": "filesystem",
      "config": {
        "status_log_file": "/var/folders/xh/bxm1d2615tv3vrg4zrxq540h0000gn/T/osquery_status",
        "result_log_file": "/var/folders/xh/bxm1d2615tv3vrg4zrxq540h0000gn/T/osquery_result",
        "enable_log_rotation": false,
        "enable_log_compression": false
      }
    }
  },
  "update_interval": {
    "osquery_detail": 3600000000000,
    "osquery_policy": 3600000000000
  },
  "vulnerabilities": {
    "cpe_database_url": "",
    "disable_schedule": false,
    "cve_feed_prefix_url": "",
    "databases_path": "",
    "disable_data_sync": false,
    "periodicity": 3600000000000,
    "recent_vulnerability_max_age": 2592000000000000
  }
}
```

### Modify configuration

Modifies the Fleet's configuration with the supplied information.

`PATCH /api/v1/fleet/config`

#### Parameters

| Name                     | Type    | In    | Description   |
| -----------------------  | ------- | ----  | ------------------------------------------------------------------------------------------------------------------------------------ |
| org_info                 | object  | body  | See [org_info](#org-info).                                                                                                           |
| server_settings          | object  | body  | See [server_settings](#server-settings).                                                                                             |
| smtp_settings            | object  | body  | See [smtp_settings](#smtp-settings).                                                                                                 |
| sso_settings             | object  | body  | See [sso_settings](#sso-settings).                                                                                                   |
| host_expiry_settings     | object  | body  | See [host_expiry_settings](#host-expiry-settings).                                                                                   |
| activity_expiry_settings | object  | body  | See [activity_expiry_settings](#activity-expiry-settings).                                                                           |
| agent_options            | objects | body  | The agent_options spec that is applied to all hosts. In Fleet 4.0.0 the `api/v1/fleet/spec/osquery_options` endpoints were removed.  |
| fleet_desktop            | object  | body  | See [fleet_desktop](#fleet-desktop).                                                                                                 |
| webhook_settings         | object  | body  | See [webhook_settings](#webhook-settings).                                                                                           |
| integrations             | object  | body  | Includes `jira`, `zendesk`, and `google_calendar` arrays. See [integrations](#integrations) for details.                             |
| mdm                      | object  | body  | See [mdm](#mdm).                                                                                                                     |
| features                 | object  | body  | See [features](#features).                                                                                                           |
| scripts                  | array   | body  | A list of script files to add so they can be executed at a later time.                                                               |
| force                    | boolean | query | Whether to force-apply the agent options even if there are validation errors.                                                        |
| dry_run                  | boolean | query | Whether to validate the configuration and return any validation errors **without** applying changes.                                 |


#### Example

`PATCH /api/v1/fleet/config`

##### Request body

```json
{
  "scripts": []
}
```

##### Default response

`Status: 200`

```json
{
  "org_info": {
    "org_name": "Fleet Device Management",
    "org_logo_url": "https://fleetdm.com/logo.png",
    "org_logo_url_light_background": "https://fleetdm.com/logo-light.png",
    "contact_url": "https://fleetdm.com/company/contact"
  },
  "server_settings": {
    "server_url": "https://localhost:8080",
    "enable_analytics": true,
    "live_query_disabled": false,
    "query_reports_disabled": false,
    "ai_features_disabled": false
  },
  "smtp_settings": {
    "enable_smtp": true,
    "configured": true,
    "sender_address": "",
    "server": "localhost",
    "port": 1025,
    "authentication_type": "authtype_username_none",
    "user_name": "",
    "password": "********",
    "enable_ssl_tls": true,
    "authentication_method": "authmethod_plain",
    "domain": "",
    "verify_ssl_certs": true,
    "enable_start_tls": true
  },
  "sso_settings": {
    "entity_id": "",
    "issuer_uri": "",
    "idp_image_url": "",
    "metadata": "",
    "metadata_url": "",
    "idp_name": "",
    "enable_sso": false,
    "enable_sso_idp_login": false,
    "enable_jit_provisioning": false
  },
  "host_expiry_settings": {
    "host_expiry_enabled": false,
    "host_expiry_window": 0
  },
  "activity_expiry_settings": {
    "activity_expiry_enabled": false,
    "activity_expiry_window": 0
  },
  "features": {
    "enable_host_users": true,
    "enable_software_inventory": true,
    "additional_queries": null
  },
  "license": {
    "tier": "free",
    "expiration": "0001-01-01T00:00:00Z"
  },
  "mdm": {
    "enabled_and_configured": false,
    "windows_enabled_and_configured": false,
    "enable_disk_encryption": true,
    "macos_updates": {
      "minimum_version": "12.3.1",
      "deadline": "2022-01-01"
    },
    "ios_updates": {
      "minimum_version": "17.0.1",
      "deadline": "2024-08-01"
    },
    "ipados_updates": {
      "minimum_version": "17.0.1",
      "deadline": "2024-08-01"
    },
    "windows_updates": {
      "deadline_days": 5,
      "grace_period_days": 1
    },
    "macos_settings": {
      "custom_settings": [
        {
          "path": "path/to/profile1.mobileconfig",
          "labels_exclude_any": ["Label 1", "Label 2"]
        },
        {
          "path": "path/to/profile2.json",
          "labels_include_all": ["Label 3", "Label 4"]
        },
      ]
    },
    "windows_settings": {
      "custom_settings": [
        {
          "path": "path/to/profile3.xml",
          "labels_exclude_any": ["Label 1", "Label 2"]
        }
      ]
    },
    "end_user_authentication": {
      "entity_id": "",
      "issuer_uri": "",
      "metadata": "",
      "metadata_url": "",
      "idp_name": ""
    },
    "macos_migration": {
      "enable": false,
      "mode": "voluntary",
      "webhook_url": "https://webhook.example.com"
    },
    "macos_setup": {
      "bootstrap_package": "",
      "enable_end_user_authentication": false,
      "macos_setup_assistant": "path/to/config.json"
    }
  },
  "agent_options": {
    "config": {
      "options": {
        "pack_delimiter": "/",
        "logger_tls_period": 10,
        "distributed_plugin": "tls",
        "disable_distributed": false,
        "logger_tls_endpoint": "/api/v1/osquery/log",
        "distributed_interval": 10,
        "distributed_tls_max_attempts": 3
      },
      "decorators": {
        "load": [
          "SELECT uuid AS host_uuid FROM system_info;",
          "SELECT hostname AS hostname FROM system_info;"
        ]
      }
    },
    "overrides": {},
    "command_line_flags": {}
  },
  "vulnerability_settings": {
    "databases_path": ""
  },
  "fleet_desktop": {
    "transparency_url": "https://fleetdm.com/better"
  },
  "webhook_settings": {
    "host_status_webhook": {
      "enable_host_status_webhook": true,
      "destination_url": "https://server.com",
      "host_percentage": 5,
      "days_count": 7
    },
    "failing_policies_webhook":{
      "enable_failing_policies_webhook":true,
      "destination_url": "https://server.com",
      "policy_ids": [1, 2, 3],
      "host_batch_size": 1000
    },
    "vulnerabilities_webhook":{
      "enable_vulnerabilities_webhook":true,
      "destination_url": "https://server.com",
      "host_batch_size": 1000
    },
    "activities_webhook":{
      "enable_activities_webhook":true,
      "destination_url": "https://server.com"
    }
  },
  "integrations": {
    "jira": [
      {
        "url": "https://jiraserver.com",
        "username": "some_user",
        "password": "sec4et!",
        "project_key": "jira_project",
        "enable_software_vulnerabilities": false
      }
    ],
    "google_calendar": [
      {
        "domain": "",
        "api_key_json": null
      }
    ]
  },
  "logging": {
      "debug": false,
      "json": false,
      "result": {
          "plugin": "firehose",
          "config": {
            "region": "us-east-1",
            "status_stream": "",
            "result_stream": "result-topic"
          }
      },
      "status": {
          "plugin": "filesystem",
          "config": {
            "status_log_file": "foo_status",
            "result_log_file": "",
            "enable_log_rotation": false,
            "enable_log_compression": false
          }
      }
  },
  "scripts": []
}
```


#### org_info

| Name                              | Type    | Description   |
| ---------------------             | ------- | ----------------------------------------------------------------------------------- |
| org_name                          | string  | The organization name.                                                              |
| org_logo_url                      | string  | The URL for the organization logo.                                                  |
| org_logo_url_light_background     | string  | The URL for the organization logo displayed in Fleet on top of light backgrounds.   |
| contact_url                       | string  | A URL that can be used by end users to contact the organization.                    |

<br/>

##### Example request body

```json
{
  "org_info": {
    "org_name": "Fleet Device Management",
    "org_logo_url": "https://fleetdm.com/logo.png",
    "org_logo_url_light_background": "https://fleetdm.com/logo-light.png",
    "contact_url": "https://fleetdm.com/company/contact"
  }
}
```

#### server_settings

| Name                              | Type    | Description   |
| ---------------------             | ------- | ------------------------------------------------------------------------------------------- |
| server_url                        | string  | The Fleet server URL.                                                                       |
| enable_analytics                  | boolean | Whether to send anonymous usage statistics. Always enabled for Fleet Premium customers.     |
| live_query_disabled               | boolean | Whether the live query capabilities are disabled.                                           |
| query_reports_disabled            | boolean | Whether query report capabilities are disabled.                                             |
| ai_features_disabled              | boolean | Whether AI features are disabled.                                                           |
| query_report_cap                  | integer | The maximum number of results to store per query report before the report is clipped. If increasing this cap, we recommend enabling reports for one query at time and monitoring your infrastructure. (Default: `1000`) |

<br/>

##### Example request body

```json
{
  "server_settings": {
    "server_url": "https://localhost:8080",
    "enable_analytics": true, 
    "live_query_disabled": false,
    "query_reports_disabled": false,
    "ai_features_disabled": false
  }
}
```

#### smtp_settings

| Name                              | Type    | Description   |
| ---------------------             | ------- | --------------------------------------------------------------------------------------------------------------------------------------------------------------------- |
| enable_smtp                       | boolean | Whether SMTP is enabled for the Fleet app.                                                                                                                            |
| sender_address                    | string  | The sender email address for the Fleet app. An invitation email is an example of the emails that may use this sender address                                          |
| server                            | string  | The SMTP server for the Fleet app.                                                                                                                                    |
| port                              | integer | The SMTP port for the Fleet app.                                                                                                                                      |
| authentication_type               | string  | The authentication type used by the SMTP server. Options include `"authtype_username_and_password"` or `"none"`                                                       |
| user_name                         | string  | The username used to authenticate requests made to the SMTP server.                                                                                                   |
| password                          | string  | The password used to authenticate requests made to the SMTP server.                                                                                                   |
| enable_ssl_tls                    | boolean | Whether or not SSL and TLS are enabled for the SMTP server.                                                                                                           |
| authentication_method             | string  | The authentication method used to make authenticate requests to SMTP server. Options include `"authmethod_plain"`, `"authmethod_cram_md5"`, and `"authmethod_login"`. |
| domain                            | string  | The domain for the SMTP server.                                                                                                                                       |
| verify_ssl_certs                  | boolean | Whether or not SSL certificates are verified by the SMTP server. Turn this off (not recommended) if you use a self-signed certificate.                                |
| enabled_start_tls                 | boolean | Detects if STARTTLS is enabled in your SMTP server and starts to use it.                                                                                              |

<br/>

##### Example request body

```json
{
  "smtp_settings": {
    "enable_smtp": true,
    "sender_address": "",
    "server": "localhost",
    "port": 1025,
    "authentication_type": "authtype_username_none",
    "user_name": "",
    "password": "",
    "enable_ssl_tls": true,
    "authentication_method": "authmethod_plain",
    "domain": "",
    "verify_ssl_certs": true,
    "enable_start_tls": true
  }
}
```

#### sso_settings

| Name                              | Type    | Description   |
| ---------------------             | ------- | ---------------------------------------------------------------------------------------------------------------------------------------------------------------------- |
| enable_sso                        | boolean | Whether or not SSO is enabled for the Fleet application. If this value is true, you must also include most of the SSO settings parameters below.                       |
| entity_id                         | string  | The required entity ID is a URI that you use to identify Fleet when configuring the identity provider. Must be 5 or more characters.                                   |
| issuer_uri                        | string  | The URI you provide here must exactly match the Entity ID field used in the identity provider configuration.                                                           |
| idp_image_url                     | string  | An optional link to an image such as a logo for the identity provider.                                                                                                 |
| metadata_url                      | string  | A URL that references the identity provider metadata. If available from the identity provider, this is the preferred means of providing metadata. Must be either https or http |
| metadata                          | string  |  Metadata provided by the identity provider. Either `metadata` or a `metadata_url` must be provided.                                                                   |
| enable_sso_idp_login              | boolean | Determines whether Identity Provider (IdP) initiated login for Single sign-on (SSO) is enabled for the Fleet application.                                              |
| enable_jit_provisioning           | boolean | _Available in Fleet Premium._ When enabled, allows [just-in-time user provisioning](https://fleetdm.com/docs/deploy/single-sign-on-sso#just-in-time-jit-user-provisioning). |

<br/>

##### Example request body

```json
{
  "sso_settings": {
    "enable_sso": false,
    "entity_id": "",
    "issuer_uri": "",
    "idp_image_url": "",
    "metadata_url": "",
    "metadata": "",
    "idp_name": "",
    "enable_sso_idp_login": false,
    "enable_jit_provisioning": false
  }
}
```

#### host_expiry_settings

| Name                              | Type    | Description   |
| ---------------------             | ------- | -------------------------------------------------------------------------------------------------------------------------------------------------------------- |
| host_expiry_enabled               | boolean | When enabled, allows automatic cleanup of hosts that have not communicated with Fleet in some number of days.                                                  |
| host_expiry_window                | integer | If a host has not communicated with Fleet in the specified number of days, it will be removed. Must be greater than 0 if host_expiry_enabled is set to true.   |

<br/>

##### Example request body

```json
{
  "host_expiry_settings": {
    "host_expiry_enabled": true,
    "host_expiry_window": 7
  }
}
```

#### activity_expiry_settings

| Name                              | Type    | Description   |
| ---------------------             | ------- | --------------------------------------------------------------------------------------------------------------------------------- |
| activity_expiry_enabled           | boolean | When enabled, allows automatic cleanup of activities (and associated live query data) older than the specified number of days.    |
| activity_expiry_window            | integer | The number of days to retain activity records, if activity expiry is enabled.                                                     |

<br/>

##### Example request body

```json
{
  "activity_expiry_settings": {
    "activity_expiry_enabled": true,
    "activity_expiry_window": 90
  }
}
```

#### fleet_desktop

_Available in Fleet Premium._

| Name                              | Type    | Description   |
| ---------------------             | ------- | -------------------------------------------------------------------------------- |
| transparency_url                  | string  | The URL used to display transparency information to users of Fleet Desktop.      |

<br/>

##### Example request body

```json
{
  "fleet_desktop": {
    "transparency_url": "https://fleetdm.com/better"
  }
}
```

#### webhook_settings

<!--
+ [`webhook_settings.host_status_webhook`](#webhook-settings-host-status-webhook)
+ [`webhook_settings.failing_policies_webhook`](#webhook-settings-failing-policies-webhook)
+ [`webhook_settings.vulnerabilities_webhook`](#webhook-settings-vulnerabilities-webhook)
+ [`webhook_settings.activities_webhook`](#webhook-settings-activities-webhook)
-->

| Name                              | Type  | Description   |
| ---------------------             | ----- | ---------------------------------------------------------------------------------------------- |
| host_status_webhook               | array | See [`webhook_settings.host_status_webhook`](#webhook-settings-host-status-webhook).           |
| failing_policies_webhook          | array | See [`webhook_settings.failing_policies_webhook`](#webhook-settings-failing-policies-webhook). |
| vulnerabilities_webhook           | array | See [`webhook_settings.vulnerabilities_webhook`](#webhook-settings-vulnerabilities-webhook).   |
| activities_webhook                | array | See [`webhook_settings.activities_webhook`](#webhook-settings-activities-webhook).             |

<br/>

##### webhook_settings.host_status_webhook

`webhook_settings.host_status_webhook` is an object with the following structure:

| Name                              | Type    | Description   |
| ---------------------             | ------- | ------------------------------------------------------------------------------------------------------------------------------------------- |
| enable_host_status_webhook        | boolean | Whether or not the host status webhook is enabled.                                                                                          |
| destination_url                   | string  | The URL to deliver the webhook request to.                                                                                                  |
| host_percentage                   | integer | The minimum percentage of hosts that must fail to check in to Fleet in order to trigger the webhook request.                                |
| days_count                        | integer | The minimum number of days that the configured `host_percentage` must fail to check in to Fleet in order to trigger the webhook request.    |

<br/>

##### webhook_settings.failing_policies_webhook

`webhook_settings.failing_policies_webhook` is an object with the following structure:

| Name                              | Type    | Description   |
| ---------------------             | ------- | ------------------------------------------------------------------------------------------------------------------- |
| enable_failing_policies_webhook   | boolean | Whether or not the failing policies webhook is enabled.                                                             |
| destination_url                   | string  | The URL to deliver the webhook requests to.                                                                         |
| policy_ids                        | array   | List of policy IDs to enable failing policies webhook.                                                              |
| host_batch_size                   | integer | Maximum number of hosts to batch on failing policy webhook requests. The default, 0, means no batching (all hosts failing a policy are sent on one request). |

<br/>

##### webhook_settings.vulnerabilities_webhook

`webhook_settings.vulnerabilities_webhook` is an object with the following structure:

| Name                              | Type    | Description   |
| ---------------------             | ------- | ------------------------------------------------------------------------------------------------------------------------------------------------------- |
| enable_vulnerabilities_webhook    | boolean | Whether or not the vulnerabilities webhook is enabled.                                                                                                  |
| destination_url                   | string  | The URL to deliver the webhook requests to.                                                                                                             |
| host_batch_size                   | integer | Maximum number of hosts to batch on vulnerabilities webhook requests. The default, 0, means no batching (all vulnerable hosts are sent on one request). |

<br/>

##### webhook_settings.activities_webhook

`webhook_settings.activities_webhook` is an object with the following structure:

| Name                              | Type    | Description   |
| ---------------------             | ------- | --------------------------------------------------------- |
| enable_activities_webhook         | boolean | Whether or not the activity feed webhook is enabled.      |
| destination_url                   | string  | The URL to deliver the webhook requests to.               |

<br/>

##### Example request body

```json
{
  "webhook_settings": {
    "host_status_webhook": {
      "enable_host_status_webhook": true,
      "destination_url": "https://server.com",
      "host_percentage": 5,
      "days_count": 7
    },
    "failing_policies_webhook":{
      "enable_failing_policies_webhook": true,
      "destination_url": "https://server.com",
      "policy_ids": [1, 2, 3],
      "host_batch_size": 1000
    },
    "vulnerabilities_webhook":{
      "enable_vulnerabilities_webhook":true,
      "destination_url": "https://server.com",
      "host_batch_size": 1000
    },
    "activities_webhook":{
      "enable_activities_webhook":true,
      "destination_url": "https://server.com"
    }
  }
}
```

#### integrations

<!--
+ [`integrations.jira`](#integrations-jira)
+ [`integrations.zendesk`](#integrations-zendesk)
+ [`integrations.google_calendar`](#integrations-google-calendar)
-->

| Name                  | Type  | Description   |
| --------------------- | ----- | -------------------------------------------------------------------- |
| jira                  | array | See [`integrations.jira`](#integrations-jira).                       |
| zendesk               | array | See [`integrations.zendesk`](#integrations-zendesk).                 |
| google_calendar       | array | See [`integrations.google_calendar`](#integrations-google-calendar). |


> Note that when making changes to the `integrations` object, all integrations must be provided (not just the one being modified). This is because the endpoint will consider missing integrations as deleted.

<br/>

##### integrations.jira

`integrations.jira` is an array of objects with the following structure:

| Name                              | Type    | Description   |
| ---------------------             | ------- | -------------------------------------------------------------------------------------------------------------------------------------------------------------------------------------- |
| enable_software_vulnerabilities   | boolean | Whether or not Jira integration is enabled for software vulnerabilities. Only one vulnerability automation can be enabled at a given time (enable_vulnerabilities_webhook and enable_software_vulnerabilities). |
| enable_failing_policies           | boolean | Whether or not Jira integration is enabled for failing policies. Only one failing policy automation can be enabled at a given time (enable_failing_policies_webhook and enable_failing_policies). |
| url                               | string  | The URL of the Jira server to integrate with. |
| username                          | string  | The Jira username to use for this Jira integration. |
| api_token                         | string  | The API token of the Jira username to use for this Jira integration. |
| project_key                       | string  | The Jira project key to use for this integration. Jira tickets will be created in this project. |

<br/>

##### integrations.zendesk

`integrations.zendesk` is an array of objects with the following structure:

| Name                              | Type    | Description   |
| ---------------------             | ------- | -------------------------------------------------------------------------------------------------------------------------------------------------------------------------------------- |
| enable_software_vulnerabilities   | boolean | Whether or not Zendesk integration is enabled for software vulnerabilities. Only one vulnerability automation can be enabled at a given time (enable_vulnerabilities_webhook and enable_software_vulnerabilities). |
| enable_failing_policies           | boolean | Whether or not Zendesk integration is enabled for failing policies. Only one failing policy automation can be enabled at a given time (enable_failing_policies_webhook and enable_failing_policies). |
| url                               | string  | The URL of the Zendesk server to integrate with. |
| email                             | string  | The Zendesk user email to use for this Zendesk integration. |
| api_token                         | string  | The Zendesk API token to use for this Zendesk integration. |
| group_id                          | integer | The Zendesk group id to use for this integration. Zendesk tickets will be created in this group. |

<br/>

##### integrations.google_calendar

`integrations.google_calendar` is an array of objects with the following structure:

| Name                              | Type    | Description   |
| ---------------------             | ------- | --------------------------------------------------------------------------------------------------------------------- |
| domain                            | string  | The domain for the Google Workspace service account to be used for this calendar integration.                         |
| api_key_json                      | object  | The private key JSON downloaded when generating the service account API key to be used for this calendar integration. |

<br/>

##### Example request body

```json
{
  "integrations": {
    "jira": [
      {
        "enable_software_vulnerabilities": false,
        "enable_failing_poilicies": true,
        "url": "https://jiraserver.com",
        "username": "some_user",
        "api_token": "<TOKEN>",
        "project_key": "jira_project",
      }
    ],
    "zendesk": [],
    "google_calendar": [
      {
        "domain": "https://domain.com",
        "api_key_json": "<API KEY JSON>"
      }
    ]
  }
}
```

#### mdm

| Name                              | Type    | Description   |
| ---------------------             | ------- | -------------------------------------------------------------------------------------------------------------------------------------------------------------------------------------- |
| windows_enabled_and_configured    | boolean | Enables Windows MDM support. |
| enable_disk_encryption            | boolean | _Available in Fleet Premium._ Hosts that belong to no team will have disk encryption enabled if set to true. |
| macos_updates         | object  | See [`mdm.macos_updates`](#mdm-macos-updates). |
| ios_updates         | object  | See [`mdm.ios_updates`](#mdm-ios-updates). |
| ipados_updates         | object  | See [`mdm.ipados_updates`](#mdm-ipados-updates). |
| windows_updates         | object  | See [`mdm.window_updates`](#mdm-windows-updates). |
| macos_migration         | object  | See [`mdm.macos_migration`](#mdm-macos-migration). |
| macos_setup         | object  | See [`mdm.macos_setup`](#mdm-macos-setup). |
| macos_settings         | object  | See [`mdm.macos_settings`](#mdm-macos-settings). |
| windows_settings         | object  | See [`mdm.windows_settings`](#mdm-windows-settings). |

<br/>

##### mdm.macos_updates

_Available in Fleet Premium._

`mdm.macos_updates` is an object with the following structure:

| Name                              | Type    | Description   |
| ---------------------             | ------- | -------------------------------------------------------------------------------------------------------------------------------------------------------------------------------------- |
| minimum_version                   | string  | Hosts that belong to no team will be nudged until their macOS is at or above this version. |
| deadline                          | string  | Hosts that belong to no team won't be able to dismiss the Nudge window once this deadline is past. |

<br/>

##### mdm.ios_updates

_Available in Fleet Premium._

`mdm.ios_updates` is an object with the following structure:

| Name                              | Type    | Description   |
| ---------------------             | ------- | -------------------------------------------------------------------------------------------------------------------------------------------------------------------------------------- |
| minimum_version                   | string  | Hosts that belong to no team and are enrolled into Fleet's MDM will be nudged until their iOS is at or above this version. |
| deadline                          | string  | Hosts that belong to no team and are enrolled into Fleet's MDM won't be able to dismiss the Nudge window once this deadline is past. |

<br/>

##### mdm.ipados_updates

_Available in Fleet Premium._

`mdm.ipados_updates` is an object with the following structure:

| Name                              | Type    | Description   |
| ---------------------             | ------- | -------------------------------------------------------------------------------------------------------------------------------------------------------------------------------------- |
| minimum_version                   | string  | Hosts that belong to no team and are enrolled into Fleet's MDM will be nudged until their iPadOS is at or above this version. |
| deadline                          | string  | Hosts that belong to no team and are enrolled into Fleet's MDM won't be able to dismiss the Nudge window once this deadline is past. |

<br/>

##### mdm.windows_updates

_Available in Fleet Premium._

`mdm.windows_updates` is an object with the following structure:

| Name                              | Type    | Description   |
| ---------------------             | ------- | -------------------------------------------------------------------------------------------------------------------------------------------------------------------------------------- |
| deadline_days                     | integer | Hosts that belong to no team will have this number of days before updates are installed on Windows. |
| grace_period_days                 | integer | Hosts that belong to no team will have this number of days before Windows restarts to install updates. |

<br/>

##### mdm.macos_migration

_Available in Fleet Premium._

`mdm.macos_migration` is an object with the following structure:

| Name                              | Type    | Description   |
| ---------------------             | ------- | -------------------------------------------------------------------------------------------------------------------------------------------------------------------------------------- |
| enable                            | boolean | Whether to enable the end user migration workflow for devices migrating from your old MDM solution. |
| mode                              | string  | The end user migration workflow mode for devices migrating from your old MDM solution. Options are `"voluntary"` or `"forced"`. |
| webhook_url                       | string  | The webhook url configured to receive requests to unenroll devices migrating from your old MDM solution. |

<br/>

##### mdm.macos_setup

_Available in Fleet Premium._

`mdm.macos_setup` is an object with the following structure:

| Name                              | Type    | Description   |
| ---------------------             | ------- | -------------------------------------------------------------------------------------------------------------------------------------------------------------------------------------- |
| enable_end_user_authentication    | boolean | If set to true, end user authentication will be required during automatic MDM enrollment of new macOS devices. Settings for your IdP provider must also be [configured](https://fleetdm.com/docs/using-fleet/mdm-macos-setup-experience#end-user-authentication-and-eula). |

<br/>

##### mdm.macos_settings

`mdm.macos_settings` is an object with the following structure:

| Name                              | Type    | Description   |
| ---------------------             | ------- | -------------------------------------------------------------------------------------------------------------------------------------------------------------------------------------- |
| custom_settings                   | array   | macOS hosts that belong to no team will have custom profiles applied. |

<br/>

##### mdm.windows_settings

`mdm.windows_settings` is an object with the following structure:

| Name                              | Type    | Description   |
| ---------------------             | ------- | -------------------------------------------------------------------------------------------------------------------------------------------------------------------------------------- |
| custom_settings                   | array   | Windows hosts that belong to no team will have custom profiles applied. |

<br/>

##### Example request body

```json
{
  "mdm": {
    "windows_enabled_and_configured": false,
    "enable_disk_encryption": true,
    "macos_updates": {
      "minimum_version": "12.3.1",
      "deadline": "2022-01-01"
    },
    "windows_updates": {
      "deadline_days": 5,
      "grace_period_days": 1
    },
    "macos_settings": {
      "custom_settings": [
        {
          "path": "path/to/profile1.mobileconfig",
          "labels": ["Label 1", "Label 2"]
        },
        {
          "path": "path/to/profile2.json",
          "labels": ["Label 3", "Label 4"]
        },
      ]
    },
    "windows_settings": {
      "custom_settings": [
        {
          "path": "path/to/profile3.xml",
          "labels": ["Label 1", "Label 2"]
        }
      ]     
    },
    "end_user_authentication": {
      "entity_id": "",
      "issuer_uri": "",
      "metadata": "",
      "metadata_url": "",
      "idp_name": ""
    },
    "macos_migration": {
      "enable": false,
      "mode": "voluntary",
      "webhook_url": "https://webhook.example.com"
    },
    "macos_setup": {
      "bootstrap_package": "",
      "enable_end_user_authentication": false,
      "macos_setup_assistant": "path/to/config.json"
    }
  }
}
```

#### Features

| Name                              | Type    | Description   |
| ---------------------             | ------- | -------------------------------------------------------------------------------------------------------------------------------------------------------------------------------------- |
| enable_host_users                 | boolean | Whether to enable the users feature in Fleet. (Default: `true`)                                                                          |
| enable_software_inventory         | boolean | Whether to enable the software inventory feature in Fleet. (Default: `true`)                                                             |
| additional_queries                | boolean | Whether to enable additional queries on hosts. (Default: `null`)                                                                         |

<br/>

##### Example request body

```json
{
  "features": {
    "enable_host_users": true,
    "enable_software_inventory": true,
    "additional_queries": null
  }
}
```



### Get global enroll secrets

Returns the valid global enroll secrets.

`GET /api/v1/fleet/spec/enroll_secret`

#### Parameters

None.

#### Example

`GET /api/v1/fleet/spec/enroll_secret`

##### Default response

`Status: 200`

```json
{
    "spec": {
        "secrets": [
            {
                "secret": "vhPzPOnCMOMoqSrLxKxzSADyqncayacB",
                "created_at": "2021-11-12T20:24:57Z"
            },
            {
                "secret": "jZpexWGiXmXaFAKdrdttFHdJBqEnqlVF",
                "created_at": "2021-11-12T20:24:57Z"
            }
        ]
    }
}
```

### Modify global enroll secrets

Replaces all existing global enroll secrets.

`POST /api/v1/fleet/spec/enroll_secret`

#### Parameters

| Name      | Type    | In   | Description                                                        |
| --------- | ------- | ---- | ------------------------------------------------------------------ |
| spec      | object  | body | **Required**. Attribute "secrets" must be a list of enroll secrets |

#### Example

Replace all global enroll secrets with a new enroll secret.

`POST /api/v1/fleet/spec/enroll_secret`

##### Request body

```json
{
    "spec": {
        "secrets": [
            {
                "secret": "KuSkYFsHBQVlaFtqOLwoUIWniHhpvEhP"
            }
        ]
    }
}
```

##### Default response

`Status: 200`

```json
{}
```

#### Example

Delete all global enroll secrets.

`POST /api/v1/fleet/spec/enroll_secret`

##### Request body

```json
{
    "spec": {
        "secrets": []
    }
}
```

##### Default response

`Status: 200`

```json
{}
```

### Get team enroll secrets

Returns the valid team enroll secrets.

`GET /api/v1/fleet/teams/:id/secrets`

#### Parameters

None.

#### Example

`GET /api/v1/fleet/teams/1/secrets`

##### Default response

`Status: 200`

```json
{
  "secrets": [
    {
      "created_at": "2021-06-16T22:05:49Z",
      "secret": "aFtH2Nq09hrvi73ErlWNQfa7M53D3rPR",
      "team_id": 1
    }
  ]
}
```


### Modify team enroll secrets

Replaces all existing team enroll secrets.

`PATCH /api/v1/fleet/teams/:id/secrets`

#### Parameters

| Name      | Type    | In   | Description                            |
| --------- | ------- | ---- | -------------------------------------- |
| id        | integer | path | **Required**. The team's id.           |
| secrets   | array   | body | **Required**. A list of enroll secrets |

#### Example

Replace all of a team's existing enroll secrets with a new enroll secret

`PATCH /api/v1/fleet/teams/2/secrets`

##### Request body

```json
{
  "secrets": [
    {
      "secret": "n07v32y53c237734m3n201153c237"
    }
  ]
}
```

##### Default response

`Status: 200`

```json
{
  "secrets": [
    {
      "secret": "n07v32y53c237734m3n201153c237",
      "created_at": "0001-01-01T00:00:00Z"
    }
  ]
}
```

#### Example

Delete all of a team's existing enroll secrets

`PATCH /api/v1/fleet/teams/2/secrets`

##### Request body

```json
{
  "secrets": []
}
```

##### Default response

`Status: 200`

```json
{
  "secrets": null
}
```

### Create invite

`POST /api/v1/fleet/invites`

#### Parameters

| Name        | Type    | In   | Description                                                                                                                                           |
| ----------- | ------- | ---- | ----------------------------------------------------------------------------------------------------------------------------------------------------- |
| global_role | string  | body | Role the user will be granted. Either a global role is needed, or a team role.                                                                        |
| email       | string  | body | **Required.** The email of the invited user. This email will receive the invitation link.                                                             |
| name        | string  | body | **Required.** The name of the invited user.                                                                                                           |
| sso_enabled | boolean | body | **Required.** Whether or not SSO will be enabled for the invited user.                                                                                |
| teams       | array   | body | _Available in Fleet Premium_. A list of the teams the user is a member of. Each item includes the team's ID and the user's role in the specified team. |

#### Example

##### Request body

```json
{
  "email": "john_appleseed@example.com",
  "name": "John",
  "sso_enabled": false,
  "global_role": null,
  "teams": [
    {
      "id": 2,
      "role": "observer"
    },
    {
      "id": 3,
      "role": "maintainer"
    }
  ]
}
```

`POST /api/v1/fleet/invites`

##### Default response

`Status: 200`

```json
{
  "invite": {
    "created_at": "0001-01-01T00:00:00Z",
    "updated_at": "0001-01-01T00:00:00Z",
    "id": 3,
    "invited_by": 1,
    "email": "john_appleseed@example.com",
    "name": "John",
    "sso_enabled": false,
    "teams": [
      {
        "id": 10,
        "created_at": "0001-01-01T00:00:00Z",
        "name": "Apples",
        "description": "",
        "agent_options": null,
        "user_count": 0,
        "host_count": 0,
        "role": "observer"
      },
      {
        "id": 14,
        "created_at": "0001-01-01T00:00:00Z",
        "name": "Best of the Best Engineering",
        "description": "",
        "agent_options": null,
        "user_count": 0,
        "host_count": 0,
        "role": "maintainer"
      }
    ]
  }
}
```

### List invites

Returns a list of the active invitations in Fleet.

`GET /api/v1/fleet/invites`

#### Parameters

| Name            | Type   | In    | Description                                                                                                                   |
| --------------- | ------ | ----- | ----------------------------------------------------------------------------------------------------------------------------- |
| order_key       | string | query | What to order results by. Can be any column in the invites table.                                                             |
| order_direction | string | query | **Requires `order_key`**. The direction of the order given the order key. Options include `asc` and `desc`. Default is `asc`. |
| query           | string | query | Search query keywords. Searchable fields include `name` and `email`.                                                          |

#### Example

`GET /api/v1/fleet/invites`

##### Default response

`Status: 200`

```json
{
  "invites": [
    {
      "created_at": "0001-01-01T00:00:00Z",
      "updated_at": "0001-01-01T00:00:00Z",
      "id": 3,
      "email": "john_appleseed@example.com",
      "name": "John",
      "sso_enabled": false,
      "global_role": "admin",
      "teams": []
    },
    {
      "created_at": "0001-01-01T00:00:00Z",
      "updated_at": "0001-01-01T00:00:00Z",
      "id": 4,
      "email": "bob_marks@example.com",
      "name": "Bob",
      "sso_enabled": false,
      "global_role": "admin",
      "teams": []
    }
  ]
}
```

### Delete invite

Delete the specified invite from Fleet.

`DELETE /api/v1/fleet/invites/:id`

#### Parameters

| Name | Type    | In   | Description                  |
| ---- | ------- | ---- | ---------------------------- |
| id   | integer | path | **Required.** The user's id. |

#### Example

`DELETE /api/v1/fleet/invites/123`

##### Default response

`Status: 200`


### Verify invite

Verify the specified invite.

`GET /api/v1/fleet/invites/:token`

#### Parameters

| Name  | Type    | In   | Description                            |
| ----- | ------- | ---- | -------------------------------------- |
| token | integer | path | **Required.** The user's invite token. |

#### Example

`GET /api/v1/fleet/invites/abcdef012456789`

##### Default response

`Status: 200`

```json
{
    "invite": {
        "created_at": "2021-01-15T00:58:33Z",
        "updated_at": "2021-01-15T00:58:33Z",
        "id": 4,
        "email": "steve@example.com",
        "name": "Steve",
        "sso_enabled": false,
        "global_role": "admin",
        "teams": []
    }
}
```

##### Not found

`Status: 404`

```json
{
    "message": "Resource Not Found",
    "errors": [
        {
            "name": "base",
            "reason": "Invite with token <token> was not found in the datastore"
        }
    ]
}
```

### Update invite

`PATCH /api/v1/fleet/invites/:id`

#### Parameters

| Name        | Type    | In   | Description                                                                                                                                           |
| ----------- | ------- | ---- | ----------------------------------------------------------------------------------------------------------------------------------------------------- |
| global_role | string  | body | Role the user will be granted. Either a global role is needed, or a team role.                                                                        |
| email       | string  | body | The email of the invited user. Updates on the email won't resend the invitation.                                                             |
| name        | string  | body | The name of the invited user.                                                                                                           |
| sso_enabled | boolean | body | Whether or not SSO will be enabled for the invited user.                                                                                |
| teams       | array   | body | _Available in Fleet Premium_. A list of the teams the user is a member of. Each item includes the team's ID and the user's role in the specified team. |

#### Example

`PATCH /api/v1/fleet/invites/123`

##### Request body

```json
{
  "email": "john_appleseed@example.com",
  "name": "John",
  "sso_enabled": false,
  "global_role": null,
  "teams": [
    {
      "id": 2,
      "role": "observer"
    },
    {
      "id": 3,
      "role": "maintainer"
    }
  ]
}
```

##### Default response

`Status: 200`

```json
{
  "invite": {
    "created_at": "0001-01-01T00:00:00Z",
    "updated_at": "0001-01-01T00:00:00Z",
    "id": 3,
    "invited_by": 1,
    "email": "john_appleseed@example.com",
    "name": "John",
    "sso_enabled": false,
    "teams": [
      {
        "id": 10,
        "created_at": "0001-01-01T00:00:00Z",
        "name": "Apples",
        "description": "",
        "agent_options": null,
        "user_count": 0,
        "host_count": 0,
        "role": "observer"
      },
      {
        "id": 14,
        "created_at": "0001-01-01T00:00:00Z",
        "name": "Best of the Best Engineering",
        "description": "",
        "agent_options": null,
        "user_count": 0,
        "host_count": 0,
        "role": "maintainer"
      }
    ]
  }
}
```

### Version

Get version and build information from the Fleet server.

`GET /api/v1/fleet/version`

#### Parameters

None.

#### Example

`GET /api/v1/fleet/version`

##### Default response

`Status: 200`

```json
{
  "version": "3.9.0-93-g1b67826f-dirty",
  "branch": "version",
  "revision": "1b67826fe4bf40b2f45ec53e01db9bf467752e74",
  "go_version": "go1.15.7",
  "build_date": "2021-03-27T00:28:48Z",
  "build_user": "zwass"
}
```

---

## Hosts

- [On the different timestamps in the host data structure](#on-the-different-timestamps-in-the-host-data-structure)
- [List hosts](#list-hosts)
- [Count hosts](#count-hosts)
- [Get hosts summary](#get-hosts-summary)
- [Get host](#get-host)
- [Get host by identifier](#get-host-by-identifier)
- [Get host by device token](#get-host-by-device-token)
- [Delete host](#delete-host)
- [Refetch host](#refetch-host)
- [Transfer hosts to a team](#transfer-hosts-to-a-team)
- [Transfer hosts to a team by filter](#transfer-hosts-to-a-team-by-filter)
- [Turn off MDM for a host](#turn-off-mdm-for-a-host)
- [Bulk delete hosts by filter or ids](#bulk-delete-hosts-by-filter-or-ids)
- [Get human-device mapping](#get-human-device-mapping)
- [Update custom human-device mapping](#update-custom-human-device-mapping)
- [Get host's device health report](#get-hosts-device-health-report)
- [Get host's mobile device management (MDM) information](#get-hosts-mobile-device-management-mdm-information)
- [Get mobile device management (MDM) summary](#get-mobile-device-management-mdm-summary)
- [Get host's mobile device management (MDM) and Munki information](#get-hosts-mobile-device-management-mdm-and-munki-information)
- [Get aggregated host's mobile device management (MDM) and Munki information](#get-aggregated-hosts-macadmin-mobile-device-management-mdm-and-munki-information)
- [Get host's scripts](#get-hosts-scripts)
- [Get host's software](#get-hosts-software)
- [Get hosts report in CSV](#get-hosts-report-in-csv)
- [Get host's disk encryption key](#get-hosts-disk-encryption-key)
- [Lock host](#lock-host)
- [Unlock host](#unlock-host)
- [Wipe host](#wipe-host)
- [Get host's past activity](#get-hosts-past-activity)
- [Get host's upcoming activity](#get-hosts-upcoming-activity)
- [Add labels to host](#add-labels-to-host)
- [Remove labels from host](#remove-labels-from-host)
- [Live query one host (ad-hoc)](#live-query-one-host-ad-hoc)
- [Live query host by identifier (ad-hoc)](#live-query-host-by-identifier-ad-hoc)

### On the different timestamps in the host data structure

Hosts have a set of timestamps usually named with an "_at" suffix, such as created_at, enrolled_at, etc. Before we go
through each of them and what they mean, we need to understand a bit more about how the host data structure is
represented in the database.

The table `hosts` is the main one. It holds the core data for a host. A host doesn't exist if there is no row for it in
this table. This table also holds most of the timestamps, but it doesn't hold all of the host data. This is an important
detail as we'll see below.

There's adjacent tables to this one that usually follow the name convention `host_<extra data descriptor>`. Examples of
this are: `host_additional` that holds additional query results, `host_software` that links a host with many rows from
the `software` table.

- `created_at`: the time the row in the database was created, which usually corresponds to the first enrollment of the host.
- `updated_at`: the last time the row in the database for the `hosts` table was updated.
- `detail_updated_at`: the last time Fleet updated host data, based on the results from the detail queries (this includes updates to host associated tables, e.g. `host_users`).
- `label_updated_at`: the last time Fleet updated the label membership for the host based on the results from the queries ran.
- `last_enrolled_at`: the last time the host enrolled to Fleet.
- `policy_updated_at`: the last time we updated the policy results for the host based on the queries ran.
- `seen_time`: the last time the host contacted the fleet server, regardless of what operation it was for.
- `software_updated_at`: the last time software changed for the host in any way.
- `last_restarted_at`: the last time that the host was restarted.

### List hosts

`GET /api/v1/fleet/hosts`

#### Parameters

| Name                    | Type    | In    | Description                                                                                                                                                                                                                                                                                                                                 |
| ----------------------- | ------- | ----- | ------------------------------------------------------------------------------------------------------------------------------------------------------------------------------------------------------------------------------------------------------------------------------------------------------------------------------------------- |
| page                    | integer | query | Page number of the results to fetch.                                                                                                                                                                                                                                                                                                        |
| per_page                | integer | query | Results per page.                                                                                                                                                                                                                                                                                                                           |
| order_key               | string  | query | What to order results by. Can be any column in the hosts table.                                                                                                                                                                                                                                                                             |
| after                   | string  | query | The value to get results after. This needs `order_key` defined, as that's the column that would be used. **Note:** Use `page` instead of `after`                                                                                                                                                                                                                                    |
| order_direction         | string  | query | **Requires `order_key`**. The direction of the order given the order key. Options include 'asc' and 'desc'. Default is 'asc'.                                                                                                                                                                                                               |
| status                  | string  | query | Indicates the status of the hosts to return. Can either be 'new', 'online', 'offline', 'mia' or 'missing'.                                                                                                                                                                                                                                  |
| query                   | string  | query | Search query keywords. Searchable fields include `hostname`, `hardware_serial`, `uuid`, `ipv4` and the hosts' email addresses (only searched if the query looks like an email address, i.e. contains an '@', no space, etc.).                                                                                                                |
| additional_info_filters | string  | query | A comma-delimited list of fields to include in each host's `additional` object.                                              |
| team_id                 | integer | query | _Available in Fleet Premium_. Filters to only include hosts in the specified team. Use `0` to filter by hosts assigned to "No team".                                                                                                                                                                                                                                                |
| policy_id               | integer | query | The ID of the policy to filter hosts by.                                                                                                                                                                                                                                                                                                    |
| policy_response         | string  | query | **Requires `policy_id`**. Valid options are 'passing' or 'failing'.                                                                                                                                                                                                                                       |
| software_version_id     | integer | query | The ID of the software version to filter hosts by.                                                                                                                                                                                                                                                                                                  |
| software_title_id       | integer | query | The ID of the software title to filter hosts by.                                                                                                                                                                                                                                                                                                  |
| software_status       | string | query | The status of the software install to filter hosts by.                                                                                                                                                                                                                                                                                                  |
| os_version_id | integer | query | The ID of the operating system version to filter hosts by. |
| os_name                 | string  | query | The name of the operating system to filter hosts by. `os_version` must also be specified with `os_name`                                                                                                                                                                                                                                     |
| os_version              | string  | query | The version of the operating system to filter hosts by. `os_name` must also be specified with `os_version`                                                                                                                                                                                                                                  |
| vulnerability           | string  | query | The cve to filter hosts by (including "cve-" prefix, case-insensitive).                                                                                                                                                                                                                                                                     |
| device_mapping          | boolean | query | Indicates whether `device_mapping` should be included for each host. See ["Get host's Google Chrome profiles](#get-hosts-google-chrome-profiles) for more information about this feature.                                                                                                                                                  |
| mdm_id                  | integer | query | The ID of the _mobile device management_ (MDM) solution to filter hosts by (that is, filter hosts that use a specific MDM provider and URL).                                                                                                                                                                                                |
| mdm_name                | string  | query | The name of the _mobile device management_ (MDM) solution to filter hosts by (that is, filter hosts that use a specific MDM provider).                                                                                                                                                                                                |
| mdm_enrollment_status   | string  | query | The _mobile device management_ (MDM) enrollment status to filter hosts by. Valid options are 'manual', 'automatic', 'enrolled', 'pending', or 'unenrolled'.                                                                                                                                                                                                             |
| connected_to_fleet   | boolean  | query | Filter hosts that are talking to this Fleet server for MDM features. In rare cases, hosts can be enrolled to one Fleet server but talk to a different Fleet server for MDM features. In this case, the value would be `false`. Always `false` for Linux hosts.                                                                                                                           |
| macos_settings          | string  | query | Filters the hosts by the status of the _mobile device management_ (MDM) profiles applied to hosts. Valid options are 'verified', 'verifying', 'pending', or 'failed'. **Note: If this filter is used in Fleet Premium without a team ID filter, the results include only hosts that are not assigned to any team.**                                                                                                                                                                                                             |
| munki_issue_id          | integer | query | The ID of the _munki issue_ (a Munki-reported error or warning message) to filter hosts by (that is, filter hosts that are affected by that corresponding error or warning message).                                                                                                                                                        |
| low_disk_space          | integer | query | _Available in Fleet Premium_. Filters the hosts to only include hosts with less GB of disk space available than this value. Must be a number between 1-100.                                                                                                                                                                                  |
| disable_failing_policies| boolean | query | If `true`, hosts will return failing policies as 0 regardless of whether there are any that failed for the host. This is meant to be used when increased performance is needed in exchange for the extra information.                                                                                                                       |
| macos_settings_disk_encryption | string | query | Filters the hosts by the status of the macOS disk encryption MDM profile on the host. Valid options are 'verified', 'verifying', 'action_required', 'enforcing', 'failed', or 'removing_enforcement'. |
| bootstrap_package       | string | query | _Available in Fleet Premium_. Filters the hosts by the status of the MDM bootstrap package on the host. Valid options are 'installed', 'pending', or 'failed'. |
| os_settings          | string  | query | Filters the hosts by the status of the operating system settings applied to the hosts. Valid options are 'verified', 'verifying', 'pending', or 'failed'. **Note: If this filter is used in Fleet Premium without a team ID filter, the results include only hosts that are not assigned to any team.** |
| os_settings_disk_encryption | string | query | Filters the hosts by the status of the disk encryption setting applied to the hosts. Valid options are 'verified', 'verifying', 'action_required', 'enforcing', 'failed', or 'removing_enforcement'.  **Note: If this filter is used in Fleet Premium without a team ID filter, the results include only hosts that are not assigned to any team.** |
| populate_software     | boolean | query | If `true`, the response will include a list of installed software for each host, including vulnerability data. (Note that software lists can be large, so this may cause significant CPU and RAM usage depending on page size and request concurrency.) |
| populate_policies     | boolean | query | If `true`, the response will include policy data for each host. |

> `software_id` is deprecated as of Fleet 4.42. It is maintained for backwards compatibility. Please use the `software_version_id` instead.

If `software_title_id` is specified, an additional top-level key `"software_title"` is returned with the software title object corresponding to the `software_title_id`. See [List software](#list-software) response payload for details about this object.

If `software_version_id` is specified, an additional top-level key `"software"` is returned with the software object corresponding to the `software_version_id`. See [List software versions](#list-software-versions) response payload for details about this object.

If `additional_info_filters` is not specified, no `additional` information will be returned.

If `mdm_id` is specified, an additional top-level key `"mobile_device_management_solution"` is returned with the information corresponding to the `mdm_id`.

If `mdm_id`, `mdm_name`, `mdm_enrollment_status`, `os_settings`, or `os_settings_disk_encryption` is specified, then Windows Servers are excluded from the results.

If `munki_issue_id` is specified, an additional top-level key `munki_issue` is returned with the information corresponding to the `munki_issue_id`.

If `after` is being used with `created_at` or `updated_at`, the table must be specified in `order_key`. Those columns become `h.created_at` and `h.updated_at`.

#### Example

`GET /api/v1/fleet/hosts?page=0&per_page=100&order_key=hostname&query=2ce&populate_software=true&populate_policies=true`

##### Request query parameters

```json
{
  "page": 0,
  "per_page": 100,
  "order_key": "hostname"
}
```

##### Default response

`Status: 200`

```json
{
  "hosts": [
    {
      "created_at": "2020-11-05T05:09:44Z",
      "updated_at": "2020-11-05T06:03:39Z",
      "id": 1,
      "detail_updated_at": "2020-11-05T05:09:45Z",
      "last_restarted_at": "2020-11-01T03:01:45Z",
      "software_updated_at": "2020-11-05T05:09:44Z",
      "label_updated_at": "2020-11-05T05:14:51Z",
      "policy_updated_at": "2023-06-26T18:33:15Z",
      "last_enrolled_at": "2023-02-26T22:33:12Z",
      "seen_time": "2020-11-05T06:03:39Z",
      "hostname": "2ceca32fe484",
      "uuid": "392547dc-0000-0000-a87a-d701ff75bc65",
      "platform": "centos",
      "osquery_version": "2.7.0",
      "os_version": "CentOS Linux 7",
      "build": "",
      "platform_like": "rhel fedora",
      "code_name": "",
      "uptime": 8305000000000,
      "memory": 2084032512,
      "cpu_type": "6",
      "cpu_subtype": "142",
      "cpu_brand": "Intel(R) Core(TM) i5-8279U CPU @ 2.40GHz",
      "cpu_physical_cores": 4,
      "cpu_logical_cores": 4,
      "hardware_vendor": "",
      "hardware_model": "",
      "hardware_version": "",
      "hardware_serial": "",
      "computer_name": "2ceca32fe484",
      "display_name": "2ceca32fe484",
      "public_ip": "",
      "primary_ip": "",
      "primary_mac": "",
      "distributed_interval": 10,
      "config_tls_refresh": 10,
      "logger_tls_period": 8,
      "additional": {},
      "status": "offline",
      "display_text": "2ceca32fe484",
      "team_id": null,
      "team_name": null,
      "gigs_disk_space_available": 174.98,
      "percent_disk_space_available": 71,
      "gigs_total_disk_space": 246,
      "pack_stats": [
        {
          "pack_id": 0,
          "pack_name": "Global",
          "type": "global",
          "query_stats": [
            {
            "scheduled_query_name": "Get recently added or removed USB drives",
            "scheduled_query_id": 5535,
            "query_name": "Get recently added or removed USB drives",
            "discard_data": false,
            "last_fetched": null,
            "automations_enabled": false,
            "description": "Returns a record every time a USB device is plugged in or removed",
            "pack_name": "Global",
            "average_memory": 434176,
            "denylisted": false,
            "executions": 2,
            "interval": 86400,
            "last_executed": "2023-11-28T00:02:07Z",
            "output_size": 891,
            "system_time": 10,
            "user_time": 6,
            "wall_time": 0
            }
          ]
        }
      ],
      "issues": {
        "failing_policies_count": 1,
        "critical_vulnerabilities_count": 2, // Fleet Premium only
        "total_issues_count": 3
      },
      "geolocation": {
        "country_iso": "US",
        "city_name": "New York",
        "geometry": {
          "type": "point",
          "coordinates": [40.6799, -74.0028]
        }
      },
      "mdm": {
        "encryption_key_available": false,
        "enrollment_status": "Pending",
        "dep_profile_error": true,
        "name": "Fleet",
        "server_url": "https://example.fleetdm.com/mdm/apple/mdm"
      },
      "software": [
        {
          "id": 1,
          "name": "glibc",
          "version": "2.12",
          "source": "rpm_packages",
          "generated_cpe": "cpe:2.3:a:gnu:glibc:2.12:*:*:*:*:*:*:*",
          "vulnerabilities": [
            {
              "cve": "CVE-2009-5155",
              "details_link": "https://nvd.nist.gov/vuln/detail/CVE-2009-5155",
              "cvss_score": 7.5, // Fleet Premium only
              "epss_probability": 0.01537, // Fleet Premium only
              "cisa_known_exploit": false, // Fleet Premium only
              "cve_published": "2022-01-01 12:32:00", // Fleet Premium only
              "cve_description": "In the GNU C Library (aka glibc or libc6) before 2.28, parse_reg_exp in posix/regcomp.c misparses alternatives, which allows attackers to cause a denial of service (assertion failure and application exit) or trigger an incorrect result by attempting a regular-expression match.", // Fleet Premium only
              "resolved_in_version": "2.28" // Fleet Premium only
            }
          ],
          "installed_paths": ["/usr/lib/some-path-1"]
        }
      ],
      "policies": [
        {
          "id": 1,
          "name": "Gatekeeper enabled",
          "query": "SELECT 1 FROM gatekeeper WHERE assessments_enabled = 1;",
          "description": "Checks if gatekeeper is enabled on macOS devices",
          "resolution": "Fix with these steps...",
          "platform": "darwin",
          "response": "fail",
          "critical": false
        }
      ]
    }
  ]
}
```

> Note: the response above assumes a [GeoIP database is configured](https://fleetdm.com/docs/deploying/configuration#geoip), otherwise the `geolocation` object won't be included.

Response payload with the `mdm_id` filter provided:

```json
{
  "hosts": [...],
  "mobile_device_management_solution": {
    "server_url": "http://some.url/mdm",
    "name": "MDM Vendor Name",
    "id": 999
  }
}
```

Response payload with the `munki_issue_id` filter provided:

```json
{
  "hosts": [...],
  "munki_issue": {
    "id": 1,
    "name": "Could not retrieve managed install primary manifest",
    "type": "error"
  }
}
```

### Count hosts

`GET /api/v1/fleet/hosts/count`

#### Parameters

| Name                    | Type    | In    | Description                                                                                                                                                                                                                                                                                                                                 |
| ----------------------- | ------- | ----- | ------------------------------------------------------------------------------------------------------------------------------------------------------------------------------------------------------------------------------------------------------------------------------------------------------------------------------------------- |
| order_key               | string  | query | What to order results by. Can be any column in the hosts table.                                                                                                                                                                                                                                                                             |
| order_direction         | string  | query | **Requires `order_key`**. The direction of the order given the order key. Options include 'asc' and 'desc'. Default is 'asc'.                                                                                                                                                                                                               |
| after                   | string  | query | The value to get results after. This needs `order_key` defined, as that's the column that would be used.                                                                                                                                                                                                                                    |
| status                  | string  | query | Indicates the status of the hosts to return. Can either be 'new', 'online', 'offline', 'mia' or 'missing'.                                                                                                                                                                                                                                  |
| query                   | string  | query | Search query keywords. Searchable fields include `hostname`, `hardware_serial`, `uuid`, `ipv4` and the hosts' email addresses (only searched if the query looks like an email address, i.e. contains an '@', no space, etc.).                                                                                                                |
| team_id                 | integer | query | _Available in Fleet Premium_. Filters the hosts to only include hosts in the specified team.                                                                                                                                                                                                                                                 |
| policy_id               | integer | query | The ID of the policy to filter hosts by.                                                                                                                                                                                                                                                                                                    |
| policy_response         | string  | query | **Requires `policy_id`**. Valid options are 'passing' or 'failing'.                                                                                                                                                                                                                                       |
| software_version_id     | integer | query | The ID of the software version to filter hosts by.                                                                                                            |
| software_title_id       | integer | query | The ID of the software title to filter hosts by.                                                                                                              |
| os_version_id | integer | query | The ID of the operating system version to filter hosts by. |
| os_name                 | string  | query | The name of the operating system to filter hosts by. `os_version` must also be specified with `os_name`                                                                                                                                                                                                                                     |
| os_version              | string  | query | The version of the operating system to filter hosts by. `os_name` must also be specified with `os_version`                                                                                                                                                                                                                                  |
| vulnerability           | string  | query | The cve to filter hosts by (including "cve-" prefix, case-insensitive).                                                                                                                                                                                                                                                                     |
| label_id                | integer | query | A valid label ID. Can only be used in combination with `order_key`, `order_direction`, `after`, `status`, `query` and `team_id`.                                                                                                                                                                                                            |
| mdm_id                  | integer | query | The ID of the _mobile device management_ (MDM) solution to filter hosts by (that is, filter hosts that use a specific MDM provider and URL).                                                                                                                                                                                                |
| mdm_name                | string  | query | The name of the _mobile device management_ (MDM) solution to filter hosts by (that is, filter hosts that use a specific MDM provider).                                                                                                                                                                                                |
| mdm_enrollment_status   | string  | query | The _mobile device management_ (MDM) enrollment status to filter hosts by. Valid options are 'manual', 'automatic', 'enrolled', 'pending', or 'unenrolled'.                                                                                                                                                                                                             |
| macos_settings          | string  | query | Filters the hosts by the status of the _mobile device management_ (MDM) profiles applied to hosts. Valid options are 'verified', 'verifying', 'pending', or 'failed'. **Note: If this filter is used in Fleet Premium without a team ID filter, the results include only hosts that are not assigned to any team.**                                                                                                                                                                                                             |
| munki_issue_id          | integer | query | The ID of the _munki issue_ (a Munki-reported error or warning message) to filter hosts by (that is, filter hosts that are affected by that corresponding error or warning message).                                                                                                                                                        |
| low_disk_space          | integer | query | _Available in Fleet Premium_. Filters the hosts to only include hosts with less GB of disk space available than this value. Must be a number between 1-100.                                                                                                                                                                                  |
| macos_settings_disk_encryption | string | query | Filters the hosts by the status of the macOS disk encryption MDM profile on the host. Valid options are 'verified', 'verifying', 'action_required', 'enforcing', 'failed', or 'removing_enforcement'. |
| bootstrap_package       | string | query | _Available in Fleet Premium_. Filters the hosts by the status of the MDM bootstrap package on the host. Valid options are 'installed', 'pending', or 'failed'. **Note: If this filter is used in Fleet Premium without a team ID filter, the results include only hosts that are not assigned to any team.** |
| os_settings          | string  | query | Filters the hosts by the status of the operating system settings applied to the hosts. Valid options are 'verified', 'verifying', 'pending', or 'failed'. **Note: If this filter is used in Fleet Premium without a team ID filter, the results include only hosts that are not assigned to any team.** |
| os_settings_disk_encryption | string | query | Filters the hosts by the status of the disk encryption setting applied to the hosts. Valid options are 'verified', 'verifying', 'action_required', 'enforcing', 'failed', or 'removing_enforcement'.  **Note: If this filter is used in Fleet Premium without a team ID filter, the results include only hosts that are not assigned to any team.** |

If `additional_info_filters` is not specified, no `additional` information will be returned.

If `mdm_id`, `mdm_name` or `mdm_enrollment_status` is specified, then Windows Servers are excluded from the results.

#### Example

`GET /api/v1/fleet/hosts/count?page=0&per_page=100&order_key=hostname&query=2ce`

##### Request query parameters

```json
{
  "page": 0,
  "per_page": 100,
  "order_key": "hostname"
}
```

##### Default response

`Status: 200`

```json
{
  "count": 123
}
```

### Get hosts summary

Returns the count of all hosts organized by status. `online_count` includes all hosts currently enrolled in Fleet. `offline_count` includes all hosts that haven't checked into Fleet recently. `mia_count` includes all hosts that haven't been seen by Fleet in more than 30 days. `new_count` includes the hosts that have been enrolled to Fleet in the last 24 hours.

`GET /api/v1/fleet/host_summary`

#### Parameters

| Name            | Type    | In    | Description                                                                     |
| --------------- | ------- | ----  | ------------------------------------------------------------------------------- |
| team_id         | integer | query | _Available in Fleet Premium_. The ID of the team whose host counts should be included. Defaults to all teams. |
| platform        | string  | query | Platform to filter by when counting. Defaults to all platforms.                 |
| low_disk_space  | integer | query | _Available in Fleet Premium_. Returns the count of hosts with less GB of disk space available than this value. Must be a number between 1-100. |

#### Example

`GET /api/v1/fleet/host_summary?team_id=1&low_disk_space=32`

##### Default response

`Status: 200`

```json
{
  "team_id": 1,
  "totals_hosts_count": 2408,
  "online_count": 2267,
  "offline_count": 141,
  "mia_count": 0,
  "missing_30_days_count": 0,
  "new_count": 0,
  "all_linux_count": 1204,
  "low_disk_space_count": 12,
  "builtin_labels": [
    {
      "id": 6,
      "name": "All Hosts",
      "description": "All hosts which have enrolled in Fleet",
      "label_type": "builtin"
    },
    {
      "id": 7,
      "name": "macOS",
      "description": "All macOS hosts",
      "label_type": "builtin"
    },
    {
      "id": 8,
      "name": "Ubuntu Linux",
      "description": "All Ubuntu hosts",
      "label_type": "builtin"
    },
    {
      "id": 9,
      "name": "CentOS Linux",
      "description": "All CentOS hosts",
      "label_type": "builtin"
    },
    {
      "id": 10,
      "name": "MS Windows",
      "description": "All Windows hosts",
      "label_type": "builtin"
    },
    {
      "id": 11,
      "name": "Red Hat Linux",
      "description": "All Red Hat Enterprise Linux hosts",
      "label_type": "builtin"
    },
    {
      "id": 12,
      "name": "All Linux",
      "description": "All Linux distributions",
      "label_type": "builtin"
    },
    {
      "id": 13,
      "name": "iOS",
      "description": "All iOS hosts",
      "label_type": "builtin"
    },
    {
      "id": 14,
      "name": "iPadOS",
      "description": "All iPadOS hosts",
      "label_type": "builtin"
    },
    {
      "id": 15,
      "name": "Fedora Linux",
      "description": "All Fedora hosts",
      "label_type": "builtin"
    }
  ],
  "platforms": [
    {
      "platform": "chrome",
      "hosts_count": 1234
    },
    {
      "platform": "darwin",
      "hosts_count": 1234
    },
    {
      "platform": "ios",
      "hosts_count": 1234
    },
    {
      "platform": "ipados",
      "hosts_count": 1234
    },
    {
      "platform": "rhel",
      "hosts_count": 1234
    },
    {
      "platform": "ubuntu",
      "hosts_count": 12044
    },
    {
      "platform": "windows",
      "hosts_count": 12044
    }

  ]
}
```

### Get host

Returns the information of the specified host.

`GET /api/v1/fleet/hosts/:id`

#### Parameters

| Name             | Type    | In    | Description                                                                         |
|------------------|---------|-------|-------------------------------------------------------------------------------------|
| id               | integer | path  | **Required**. The host's id.                                                        |
| exclude_software | boolean | query | If `true`, the response will not include a list of installed software for the host. |

#### Example

`GET /api/v1/fleet/hosts/121`

##### Default response

`Status: 200`

```json
{
  "host": {
    "created_at": "2021-08-19T02:02:22Z",
    "updated_at": "2021-08-19T21:14:58Z",
    "software": [
      {
        "id": 408,
        "name": "osquery",
        "version": "4.5.1",
        "source": "rpm_packages",
        "browser": "",
        "generated_cpe": "",
        "vulnerabilities": null,
        "installed_paths": ["/usr/lib/some-path-1"]
      },
      {
        "id": 1146,
        "name": "tar",
        "version": "1.30",
        "source": "rpm_packages",
        "browser": "",
        "generated_cpe": "",
        "vulnerabilities": null
      },
      {
        "id": 321,
        "name": "SomeApp.app",
        "version": "1.0",
        "source": "apps",
        "browser": "",
        "bundle_identifier": "com.some.app",
        "last_opened_at": "2021-08-18T21:14:00Z",
        "generated_cpe": "",
        "vulnerabilities": null,
        "installed_paths": ["/usr/lib/some-path-2"]
      }
    ],
    "id": 1,
    "detail_updated_at": "2021-08-19T21:07:53Z",
    "last_restarted_at": "2020-11-01T03:01:45Z",
    "software_updated_at": "2020-11-05T05:09:44Z",
    "label_updated_at": "2021-08-19T21:07:53Z",
    "policy_updated_at": "2023-06-26T18:33:15Z",
    "last_enrolled_at": "2021-08-19T02:02:22Z",
    "seen_time": "2021-08-19T21:14:58Z",
    "refetch_requested": false,
    "hostname": "23cfc9caacf0",
    "uuid": "309a4b7d-0000-0000-8e7f-26ae0815ede8",
    "platform": "rhel",
    "osquery_version": "5.12.0",
    "orbit_version": "1.22.0",
    "fleet_desktop_version": "1.22.0",
    "scripts_enabled": true,
    "os_version": "CentOS Linux 8.3.2011",
    "build": "",
    "platform_like": "rhel",
    "code_name": "",
    "uptime": 210671000000000,
    "memory": 16788398080,
    "cpu_type": "x86_64",
    "cpu_subtype": "158",
    "cpu_brand": "Intel(R) Core(TM) i9-9980HK CPU @ 2.40GHz",
    "cpu_physical_cores": 12,
    "cpu_logical_cores": 12,
    "hardware_vendor": "",
    "hardware_model": "",
    "hardware_version": "",
    "hardware_serial": "",
    "computer_name": "23cfc9caacf0",
    "display_name": "23cfc9caacf0",
    "public_ip": "",
    "primary_ip": "172.27.0.6",
    "primary_mac": "02:42:ac:1b:00:06",
    "distributed_interval": 10,
    "config_tls_refresh": 10,
    "logger_tls_period": 10,
    "team_id": null,
    "pack_stats": null,
    "team_name": null,
    "additional": {},
    "gigs_disk_space_available": 46.1,
    "percent_disk_space_available": 74,
    "gigs_total_disk_space": 160,
    "disk_encryption_enabled": true,
    "users": [
      {
        "uid": 0,
        "username": "root",
        "type": "",
        "groupname": "root",
        "shell": "/bin/bash"
      },
      {
        "uid": 1,
        "username": "bin",
        "type": "",
        "groupname": "bin",
        "shell": "/sbin/nologin"
      }
    ],
    "labels": [
      {
        "created_at": "2021-08-19T02:02:17Z",
        "updated_at": "2021-08-19T02:02:17Z",
        "id": 6,
        "name": "All Hosts",
        "description": "All hosts which have enrolled in Fleet",
        "query": "SELECT 1;",
        "platform": "",
        "label_type": "builtin",
        "label_membership_type": "dynamic"
      },
      {
        "created_at": "2021-08-19T02:02:17Z",
        "updated_at": "2021-08-19T02:02:17Z",
        "id": 9,
        "name": "CentOS Linux",
        "description": "All CentOS hosts",
        "query": "SELECT 1 FROM os_version WHERE platform = 'centos' OR name LIKE '%centos%'",
        "platform": "",
        "label_type": "builtin",
        "label_membership_type": "dynamic"
      },
      {
        "created_at": "2021-08-19T02:02:17Z",
        "updated_at": "2021-08-19T02:02:17Z",
        "id": 12,
        "name": "All Linux",
        "description": "All Linux distributions",
        "query": "SELECT 1 FROM osquery_info WHERE build_platform LIKE '%ubuntu%' OR build_distro LIKE '%centos%';",
        "platform": "",
        "label_type": "builtin",
        "label_membership_type": "dynamic"
      }
    ],
    "packs": [],
    "status": "online",
    "display_text": "23cfc9caacf0",
    "policies": [
      {
        "id": 2,
        "name": "SomeQuery2",
        "query": "SELECT * FROM bar;",
        "description": "this is another query",
        "resolution": "fix with these other steps...",
        "platform": "darwin",
        "response": "fail",
        "critical": false
      },
      {
        "id": 3,
        "name": "SomeQuery3",
        "query": "SELECT * FROM baz;",
        "description": "",
        "resolution": "",
        "platform": "",
        "response": "",
        "critical": false
      },
      {
        "id": 1,
        "name": "SomeQuery",
        "query": "SELECT * FROM foo;",
        "description": "this is a query",
        "resolution": "fix with these steps...",
        "platform": "windows,linux",
        "response": "pass",
        "critical": false
      }
    ],
    "issues": {
        "failing_policies_count": 1,
        "critical_vulnerabilities_count": 2, // Fleet Premium only
        "total_issues_count": 3
    },
    "batteries": [
      {
        "cycle_count": 999,
        "health": "Normal"
      }
    ],
    "geolocation": {
      "country_iso": "US",
      "city_name": "New York",
      "geometry": {
        "type": "point",
        "coordinates": [40.6799, -74.0028]
      }
    },
    "maintenance_window": {
      "starts_at": "2024-06-18T13:27:18−04:00",
      "timezone": "America/New_York"
    },
    "mdm": {
      "encryption_key_available": true,
      "enrollment_status": "On (manual)",
      "name": "Fleet",
      "connected_to_fleet": true,
      "server_url": "https://acme.com/mdm/apple/mdm",
      "device_status": "unlocked",
      "pending_action": "",
      "macos_settings": {
        "disk_encryption": null,
        "action_required": null
      },
      "macos_setup": {
        "bootstrap_package_status": "installed",
        "detail": "",
        "bootstrap_package_name": "test.pkg"
      },
      "os_settings": {
        "disk_encryption": {
          "status": null,
          "detail": ""
        }
      },
      "profiles": [
        {
          "profile_uuid": "954ec5ea-a334-4825-87b3-937e7e381f24",
          "name": "profile1",
          "status": "verifying",
          "operation_type": "install",
          "detail": ""
        }
      ]
    }
  }
}
```

> Note: the response above assumes a [GeoIP database is configured](https://fleetdm.com/docs/deploying/configuration#geoip), otherwise the `geolocation` object won't be included.

> Note: `installed_paths` may be blank depending on installer package. For example, on Linux, RPM-installed packages do not provide installed path information.

> Note:
> - `orbit_version: null` means this agent is not a fleetd agent
> - `fleet_desktop_version: null` means this agent is not a fleetd agent, or this agent is version <=1.23.0 which is not collecting the desktop version
> - `fleet_desktop_version: ""` means this agent is a fleetd agent but does not have fleet desktop
> - `scripts_enabled: null` means this agent is not a fleetd agent, or this agent is version <=1.23.0 which is not collecting the scripts enabled info

### Get host by identifier

Returns the information of the host specified using the `hostname`, `uuid`, or `hardware_serial` as an identifier.

If `hostname` is specified when there is more than one host with the same hostname, the endpoint returns the first matching host. In Fleet, hostnames are fully qualified domain names (FQDNs). `hostname` (e.g. johns-macbook-air.local) is not the same as `display_name` (e.g. John's MacBook Air).

`GET /api/v1/fleet/hosts/identifier/:identifier`

#### Parameters

| Name       | Type              | In   | Description                                                        |
| ---------- | ----------------- | ---- | ------------------------------------------------------------------ |
| identifier | string | path | **Required**. The host's `hostname`, `uuid`, or `hardware_serial`. |
| exclude_software | boolean | query | If `true`, the response will not include a list of installed software for the host. |

#### Example

`GET /api/v1/fleet/hosts/identifier/392547dc-0000-0000-a87a-d701ff75bc65`

##### Default response

`Status: 200`

```json
{
  "host": {
    "created_at": "2022-02-10T02:29:13Z",
    "updated_at": "2022-10-14T17:07:11Z",
    "software": [
      {
        "id": 16923,
        "name": "Automat",
        "version": "0.8.0",
        "source": "python_packages",
        "browser": "",
        "generated_cpe": "",
        "vulnerabilities": null,
        "installed_paths": ["/usr/lib/some_path/"]
      }
    ],
    "id": 33,
    "detail_updated_at": "2022-10-14T17:07:12Z",
    "label_updated_at": "2022-10-14T17:07:12Z",
    "policy_updated_at": "2022-10-14T17:07:12Z",
    "last_enrolled_at": "2022-02-10T02:29:13Z",
    "software_updated_at": "2020-11-05T05:09:44Z",
    "seen_time": "2022-10-14T17:45:41Z",
    "refetch_requested": false,
    "hostname": "23cfc9caacf0",
    "uuid": "392547dc-0000-0000-a87a-d701ff75bc65",
    "platform": "ubuntu",
    "osquery_version": "5.5.1",
    "os_version": "Ubuntu 20.04.3 LTS",
    "build": "",
    "platform_like": "debian",
    "code_name": "focal",
    "uptime": 20807520000000000,
    "memory": 1024360448,
    "cpu_type": "x86_64",
    "cpu_subtype": "63",
    "cpu_brand": "DO-Regular",
    "cpu_physical_cores": 1,
    "cpu_logical_cores": 1,
    "hardware_vendor": "",
    "hardware_model": "",
    "hardware_version": "",
    "hardware_serial": "",
    "computer_name": "23cfc9caacf0",
    "public_ip": "",
    "primary_ip": "172.27.0.6",
    "primary_mac": "02:42:ac:1b:00:06",
    "distributed_interval": 10,
    "config_tls_refresh": 60,
    "logger_tls_period": 10,
    "team_id": 2,
    "pack_stats": [
      {
        "pack_id": 1,
        "pack_name": "Global",
        "type": "global",
        "query_stats": [
          {
            "scheduled_query_name": "Get running processes (with user_name)",
            "scheduled_query_id": 49,
            "query_name": "Get running processes (with user_name)",
            "pack_name": "Global",
            "pack_id": 1,
            "average_memory": 260000,
            "denylisted": false,
            "executions": 1,
            "interval": 86400,
            "last_executed": "2022-10-14T10:00:01Z",
            "output_size": 198,
            "system_time": 20,
            "user_time": 80,
            "wall_time": 0
          }
        ]
      }
    ],
    "team_name": null,
    "gigs_disk_space_available": 19.29,
    "percent_disk_space_available": 74,
    "gigs_total_disk_space": 192,
    "issues": {
        "failing_policies_count": 1,
        "critical_vulnerabilities_count": 2, // Fleet Premium only
        "total_issues_count": 3
    },
    "labels": [
      {
        "created_at": "2021-09-14T05:11:02Z",
        "updated_at": "2021-09-14T05:11:02Z",
        "id": 12,
        "name": "All Linux",
        "description": "All Linux distributions",
        "query": "SELECT 1 FROM osquery_info WHERE build_platform LIKE '%ubuntu%' OR build_distro LIKE '%centos%';",
        "platform": "",
        "label_type": "builtin",
        "label_membership_type": "dynamic"
      }
    ],
    "packs": [
      {
        "created_at": "2021-09-17T05:28:54Z",
        "updated_at": "2021-09-17T05:28:54Z",
        "id": 1,
        "name": "Global",
        "description": "Global pack",
        "disabled": false,
        "type": "global",
        "labels": null,
        "label_ids": null,
        "hosts": null,
        "host_ids": null,
        "teams": null,
        "team_ids": null
      }
    ],
    "policies": [
      {
        "id": 142,
        "name": "Full disk encryption enabled (macOS)",
        "query": "SELECT 1 FROM disk_encryption WHERE user_uuid IS NOT '' AND filevault_status = 'on' LIMIT 1;",
        "description": "Checks to make sure that full disk encryption (FileVault) is enabled on macOS devices.",
        "author_id": 31,
        "author_name": "",
        "author_email": "",
        "team_id": null,
        "resolution": "To enable full disk encryption, on the failing device, select System Preferences > Security & Privacy > FileVault > Turn On FileVault.",
        "platform": "darwin,linux",
        "created_at": "2022-09-02T18:52:19Z",
        "updated_at": "2022-09-02T18:52:19Z",
        "response": "fail",
        "critical": false
      }
    ],
    "batteries": [
      {
        "cycle_count": 999,
        "health": "Normal"
      }
    ],
    "geolocation": {
      "country_iso": "US",
      "city_name": "New York",
      "geometry": {
        "type": "point",
        "coordinates": [40.6799, -74.0028]
      }
    },
    "status": "online",
    "display_text": "dogfood-ubuntu-box",
    "display_name": "dogfood-ubuntu-box",
    "mdm": {
      "encryption_key_available": false,
      "enrollment_status": null,
      "name": "",
      "server_url": null,
      "device_status": "unlocked",
      "pending_action": "lock",
      "macos_settings": {
        "disk_encryption": null,
        "action_required": null
      },
      "macos_setup": {
        "bootstrap_package_status": "installed",
        "detail": ""
      },
      "os_settings": {
        "disk_encryption": {
          "status": null,
          "detail": ""
        }
      },
      "profiles": [
        {
          "profile_uuid": "954ec5ea-a334-4825-87b3-937e7e381f24",
          "name": "profile1",
          "status": "verifying",
          "operation_type": "install",
          "detail": ""
        }
      ]
    }
  }
}
```

> Note: the response above assumes a [GeoIP database is configured](https://fleetdm.com/docs/deploying/configuration#geoip), otherwise the `geolocation` object won't be included.

> Note: `installed_paths` may be blank depending on installer package. For example, on Linux, RPM-installed packages do not provide installed path information.

#### Get host by device token

Returns a subset of information about the host specified by `token`. To get all information about a host, use the "Get host" endpoint [here](#get-host).

This is the API route used by the **My device** page in Fleet desktop to display information about the host to the end user.

`GET /api/v1/fleet/device/:token`

##### Parameters

| Name  | Type   | In   | Description                        |
| ----- | ------ | ---- | ---------------------------------- |
| token | string | path | The device's authentication token. |

##### Example

`GET /api/v1/fleet/device/abcdef012456789`

##### Default response

`Status: 200`

```json
{
  "host": {
    "created_at": "2021-08-19T02:02:22Z",
    "updated_at": "2021-08-19T21:14:58Z",
    "software": [
      {
        "id": 408,
        "name": "osquery",
        "version": "4.5.1",
        "source": "rpm_packages",
        "browser": "",
        "generated_cpe": "",
        "vulnerabilities": null
      },
      {
        "id": 1146,
        "name": "tar",
        "version": "1.30",
        "source": "rpm_packages",
        "browser": "",
        "generated_cpe": "",
        "vulnerabilities": null
      },
      {
        "id": 321,
        "name": "SomeApp.app",
        "version": "1.0",
        "source": "apps",
        "browser": "",
        "bundle_identifier": "com.some.app",
        "last_opened_at": "2021-08-18T21:14:00Z",
        "generated_cpe": "",
        "vulnerabilities": null
      }
    ],
    "id": 1,
    "detail_updated_at": "2021-08-19T21:07:53Z",
    "label_updated_at": "2021-08-19T21:07:53Z",
    "last_enrolled_at": "2021-08-19T02:02:22Z",
    "seen_time": "2021-08-19T21:14:58Z",
    "refetch_requested": false,
    "hostname": "23cfc9caacf0",
    "uuid": "309a4b7d-0000-0000-8e7f-26ae0815ede8",
    "platform": "rhel",
    "osquery_version": "4.5.1",
    "os_version": "CentOS Linux 8.3.2011",
    "build": "",
    "platform_like": "rhel",
    "code_name": "",
    "uptime": 210671000000000,
    "memory": 16788398080,
    "cpu_type": "x86_64",
    "cpu_subtype": "158",
    "cpu_brand": "Intel(R) Core(TM) i9-9980HK CPU @ 2.40GHz",
    "cpu_physical_cores": 12,
    "cpu_logical_cores": 12,
    "hardware_vendor": "",
    "hardware_model": "",
    "hardware_version": "",
    "hardware_serial": "",
    "computer_name": "23cfc9caacf0",
    "display_name": "23cfc9caacf0",
    "public_ip": "",
    "primary_ip": "172.27.0.6",
    "primary_mac": "02:42:ac:1b:00:06",
    "distributed_interval": 10,
    "config_tls_refresh": 10,
    "logger_tls_period": 10,
    "team_id": null,
    "pack_stats": null,
    "team_name": null,
    "additional": {},
    "gigs_disk_space_available": 46.1,
    "percent_disk_space_available": 74,
    "gigs_total_disk_space": 160,
    "disk_encryption_enabled": true,
    "dep_assigned_to_fleet": false,
    "users": [
      {
        "uid": 0,
        "username": "root",
        "type": "",
        "groupname": "root",
        "shell": "/bin/bash"
      },
      {
        "uid": 1,
        "username": "bin",
        "type": "",
        "groupname": "bin",
        "shell": "/sbin/nologin"
      }
    ],
    "labels": [
      {
        "created_at": "2021-08-19T02:02:17Z",
        "updated_at": "2021-08-19T02:02:17Z",
        "id": 6,
        "name": "All Hosts",
        "description": "All hosts which have enrolled in Fleet",
        "query": "SELECT 1;",
        "platform": "",
        "label_type": "builtin",
        "label_membership_type": "dynamic"
      },
      {
        "created_at": "2021-08-19T02:02:17Z",
        "updated_at": "2021-08-19T02:02:17Z",
        "id": 9,
        "name": "CentOS Linux",
        "description": "All CentOS hosts",
        "query": "SELECT 1 FROM os_version WHERE platform = 'centos' OR name LIKE '%centos%'",
        "platform": "",
        "label_type": "builtin",
        "label_membership_type": "dynamic"
      },
      {
        "created_at": "2021-08-19T02:02:17Z",
        "updated_at": "2021-08-19T02:02:17Z",
        "id": 12,
        "name": "All Linux",
        "description": "All Linux distributions",
        "query": "SELECT 1 FROM osquery_info WHERE build_platform LIKE '%ubuntu%' OR build_distro LIKE '%centos%';",
        "platform": "",
        "label_type": "builtin",
        "label_membership_type": "dynamic"
      }
    ],
    "packs": [],
    "status": "online",
    "display_text": "23cfc9caacf0",
    "batteries": [
      {
        "cycle_count": 999,
        "health": "Good"
      }
    ],
    "mdm": {
      "encryption_key_available": true,
      "enrollment_status": "On (manual)",
      "name": "Fleet",
      "connected_to_fleet": true,
      "server_url": "https://acme.com/mdm/apple/mdm",
      "macos_settings": {
        "disk_encryption": null,
        "action_required": null
      },
      "macos_setup": {
        "bootstrap_package_status": "installed",
        "detail": "",
        "bootstrap_package_name": "test.pkg"
      },
      "os_settings": {
        "disk_encryption": {
          "status": null,
          "detail": ""
        }
      },
      "profiles": [
        {
          "profile_uuid": "954ec5ea-a334-4825-87b3-937e7e381f24",
          "name": "profile1",
          "status": "verifying",
          "operation_type": "install",
          "detail": ""
        }
      ]
    }
  },
  "self_service": true,
  "org_logo_url": "https://example.com/logo.jpg",
  "license": {
    "tier": "free",
    "expiration": "2031-01-01T00:00:00Z"
  },
  "global_config": {
    "mdm": {
      "enabled_and_configured": false
    }
  }
}
```

### Delete host

Deletes the specified host from Fleet. Note that a deleted host will fail authentication with the previous node key, and in most osquery configurations will attempt to re-enroll automatically. If the host still has a valid enroll secret, it will re-enroll successfully.

`DELETE /api/v1/fleet/hosts/:id`

#### Parameters

| Name | Type    | In   | Description                  |
| ---- | ------- | ---- | ---------------------------- |
| id   | integer | path | **Required**. The host's id. |

#### Example

`DELETE /api/v1/fleet/hosts/121`

##### Default response

`Status: 200`


### Refetch host

Flags the host details, labels and policies to be refetched the next time the host checks in for distributed queries. Note that we cannot be certain when the host will actually check in and update the query results. Further requests to the host APIs will indicate that the refetch has been requested through the `refetch_requested` field on the host object.

`POST /api/v1/fleet/hosts/:id/refetch`

#### Parameters

| Name | Type    | In   | Description                  |
| ---- | ------- | ---- | ---------------------------- |
| id   | integer | path | **Required**. The host's id. |

#### Example

`POST /api/v1/fleet/hosts/121/refetch`

##### Default response

`Status: 200`


### Transfer hosts to a team

_Available in Fleet Premium_

`POST /api/v1/fleet/hosts/transfer`

#### Parameters

| Name    | Type    | In   | Description                                                             |
| ------- | ------- | ---- | ----------------------------------------------------------------------- |
| team_id | integer | body | **Required**. The ID of the team you'd like to transfer the host(s) to. |
| hosts   | array   | body | **Required**. A list of host IDs.                                       |

#### Example

`POST /api/v1/fleet/hosts/transfer`

##### Request body

```json
{
  "team_id": 1,
  "hosts": [3, 2, 4, 6, 1, 5, 7]
}
```

##### Default response

`Status: 200`


### Transfer hosts to a team by filter

_Available in Fleet Premium_

`POST /api/v1/fleet/hosts/transfer/filter`

#### Parameters

| Name    | Type    | In   | Description                                                                                                                                                                                                                                                                                                                        |
| ------- | ------- | ---- | ---------------------------------------------------------------------------------------------------------------------------------------------------------------------------------------------------------------------------------------------------------------------------------------------------------------------------------- |
| team_id | integer | body | **Required**. The ID of the team you'd like to transfer the host(s) to.                                                                                                                                                                                                                                                            |
| filters | object  | body | **Required** Contains any of the following four properties: `query` for search query keywords. Searchable fields include `hostname`, `hardware_serial`, `uuid`, and `ipv4`. `status` to indicate the status of the hosts to return. Can either be `new`, `online`, `offline`, `mia` or `missing`. `label_id` to indicate the selected label. `team_id` to indicate the selected team. Note: `label_id` and `status` cannot be used at the same time. |

#### Example

`POST /api/v1/fleet/hosts/transfer/filter`

##### Request body

```json
{
  "team_id": 1,
  "filters": {
    "status": "online",
    "team_id": 2,
  }
}
```

##### Default response

`Status: 200`


### Turn off MDM for a host

Turns off MDM for the specified macOS host.

`DELETE /api/v1/fleet/hosts/:id/mdm`

#### Parameters

| Name | Type    | In   | Description                           |
| ---- | ------- | ---- | ------------------------------------- |
| id   | integer | path | **Required.** The host's ID in Fleet. |

#### Example

`DELETE /api/v1/fleet/hosts/42/mdm`

##### Default response

`Status: 200`


### Bulk delete hosts by filter or ids

`POST /api/v1/fleet/hosts/delete`

#### Parameters

| Name    | Type    | In   | Description                                                                                                                                                                                                                                                                                                                        |
| ------- | ------- | ---- | ---------------------------------------------------------------------------------------------------------------------------------------------------------------------------------------------------------------------------------------------------------------------------------------------------------------------------------- |
| ids     | array   | body | A list of the host IDs you'd like to delete. If `ids` is specified, `filters` cannot be specified.                                                                                                                                                                                                                                                           |
| filters | object  | body | Contains any of the following four properties: `query` for search query keywords. Searchable fields include `hostname`, `hardware_serial`, `uuid`, and `ipv4`. `status` to indicate the status of the hosts to return. Can either be `new`, `online`, `offline`, `mia` or `missing`. `label_id` to indicate the selected label. `team_id` to indicate the selected team. If `filters` is specified, `id` cannot be specified. `label_id` and `status` cannot be used at the same time. |

Either ids or filters are required.

Request (`ids` is specified):

```json
{
  "ids": [1]
}
```

Request (`filters` is specified):
```json
{
  "filters": {
    "status": "online",
    "label_id": 1,
    "team_id": 1,
    "query": "abc"
  }
}
```

Request (`filters` is specified and empty, to delete all hosts):
```json
{
  "filters": {}
}
```

#### Example

`POST /api/v1/fleet/hosts/delete`

##### Request body

```json
{
  "filters": {
    "status": "online",
    "team_id": 1
  }
}
```

##### Default response

`Status: 200`

### Get human-device mapping

Returns the end user's email(s) they use to log in to their Identity Provider (IdP) and Google Chrome profile.

Also returns the custom email that's set via the `PUT /api/v1/fleet/hosts/:id/device_mapping` endpoint (docs [here](#update-custom-human-device-mapping))

Note that IdP email is only supported on macOS hosts. It's collected once, during automatic enrollment (DEP), only if the end user authenticates with the IdP and the DEP profile has `await_device_configured` set to `true`.

`GET /api/v1/fleet/hosts/:id/device_mapping`

#### Parameters

| Name       | Type              | In   | Description                                                                   |
| ---------- | ----------------- | ---- | ----------------------------------------------------------------------------- |
| id         | integer           | path | **Required**. The host's `id`.                                                |

#### Example

`GET /api/v1/fleet/hosts/1/device_mapping`

##### Default response

`Status: 200`

```json
{
  "host_id": 1,
  "device_mapping": [
    {
      "email": "user@example.com",
      "source": "identity_provider"
    },
    {
      "email": "user@example.com",
      "source": "google_chrome_profiles"
    },
    {
      "email": "user@example.com",
      "source": "custom"
    }
  ]
}
```

---

### Update custom human-device mapping

`PUT /api/v1/fleet/hosts/:id/device_mapping`

Updates the email for the `custom` data source in the human-device mapping. This source can only have one email.

#### Parameters

| Name       | Type              | In   | Description                                                                   |
| ---------- | ----------------- | ---- | ----------------------------------------------------------------------------- |
| id         | integer           | path | **Required**. The host's `id`.                                                |
| email      | string            | body | **Required**. The custom email.                                               |

#### Example

`PUT /api/v1/fleet/hosts/1/device_mapping`

##### Request body

```json
{
  "email": "user@example.com"
}
```

##### Default response

`Status: 200`

```json
{
  "host_id": 1,
  "device_mapping": [
    {
      "email": "user@example.com",
      "source": "identity_provider"
    },
    {
      "email": "user@example.com",
      "source": "google_chrome_profiles"
    },
    {
      "email": "user@example.com",
      "source": "custom"
    }
  ]
}
```

### Get host's device health report

Retrieves information about a single host's device health.

This report includes a subset of host vitals, and simplified policy and vulnerable software information. Data is cached to preserve performance. To get all up-to-date information about a host, use the "Get host" endpoint [here](#get-host).


`GET /api/v1/fleet/hosts/:id/health`

#### Parameters

| Name       | Type              | In   | Description                                                                   |
| ---------- | ----------------- | ---- | ----------------------------------------------------------------------------- |
| id         | integer           | path | **Required**. The host's `id`.                                                |

#### Example

`GET /api/v1/fleet/hosts/1/health`

##### Default response

`Status: 200`

```json
{
  "host_id": 1,
  "health": {
    "updated_at": "2023-09-16T18:52:19Z",
    "os_version": "CentOS Linux 8.3.2011",
    "disk_encryption_enabled": true,
    "failing_policies_count": 1,
    "failing_critical_policies_count": 1, // Fleet Premium only
    "failing_policies": [
      {
        "id": 123,
        "name": "Google Chrome is up to date",
        "critical": true, // Fleet Premium only
        "resolution": "Follow the Update Google Chrome instructions here: https://support.google.com/chrome/answer/95414?sjid=6534253818042437614-NA"
      }
    ],
    "vulnerable_software": [
      {
        "id": 321,
        "name": "Firefox.app",
        "version": "116.0.3",
      }
    ]
  }
}
```

---

### Get host's mobile device management (MDM) information

Currently supports Windows and MacOS. On MacOS this requires the [macadmins osquery
extension](https://github.com/macadmins/osquery-extension) which comes bundled
in [Fleet's agent (fleetd)](https://fleetdm.com/docs/get-started/anatomy#fleetd).

Retrieves a host's MDM enrollment status and MDM server URL.

If the host exists but is not enrolled to an MDM server, then this API returns `null`.

`GET /api/v1/fleet/hosts/:id/mdm`

#### Parameters

| Name    | Type    | In   | Description                                                                                                                                                                                                                                                                                                                        |
| ------- | ------- | ---- | -------------------------------------------------------------------------------- |
| id      | integer | path | **Required** The id of the host to get the details for                           |

#### Example

`GET /api/v1/fleet/hosts/32/mdm`

##### Default response

`Status: 200`

```json
{
  "enrollment_status": "On (automatic)",
  "server_url": "some.mdm.com",
  "name": "Some MDM",
  "id": 3
}
```

---

### Get mobile device management (MDM) summary

Currently supports Windows and MacOS. On MacOS this requires the [macadmins osquery
extension](https://github.com/macadmins/osquery-extension) which comes bundled
in [Fleet's agent (fleetd)](https://fleetdm.com/docs/get-started/anatomy#fleetd).

Retrieves MDM enrollment summary. Windows servers are excluded from the aggregated data.

`GET /api/v1/fleet/hosts/summary/mdm`

#### Parameters

| Name     | Type    | In    | Description                                                                                                                                                                                                                                                                                                                        |
| -------- | ------- | ----- | -------------------------------------------------------------------------------- |
| team_id  | integer | query | _Available in Fleet Premium_. Filter by team                                      |
| platform | string  | query | Filter by platform ("windows" or "darwin")                                       |

A `team_id` of `0` returns the statistics for hosts that are not part of any team. A `null` or missing `team_id` returns statistics for all hosts regardless of the team.

#### Example

`GET /api/v1/fleet/hosts/summary/mdm?team_id=1&platform=windows`

##### Default response

`Status: 200`

```json
{
  "counts_updated_at": "2021-03-21T12:32:44Z",
  "mobile_device_management_enrollment_status": {
    "enrolled_manual_hosts_count": 0,
    "enrolled_automated_hosts_count": 2,
    "unenrolled_hosts_count": 0,
    "hosts_count": 2
  },
  "mobile_device_management_solution": [
    {
      "id": 2,
      "name": "Solution1",
      "server_url": "solution1.com",
      "hosts_count": 1
    },
    {
      "id": 3,
      "name": "Solution2",
      "server_url": "solution2.com",
      "hosts_count": 1
    }
  ]
}
```

---

### Get host's mobile device management (MDM) and Munki information

Retrieves a host's MDM enrollment status, MDM server URL, and Munki version.

`GET /api/v1/fleet/hosts/:id/macadmins`

#### Parameters

| Name    | Type    | In   | Description                                                                                                                                                                                                                                                                                                                        |
| ------- | ------- | ---- | -------------------------------------------------------------------------------- |
| id      | integer | path | **Required** The id of the host to get the details for                           |

#### Example

`GET /api/v1/fleet/hosts/32/macadmins`

##### Default response

`Status: 200`

```json
{
  "macadmins": {
    "munki": {
      "version": "1.2.3"
    },
    "munki_issues": [
      {
        "id": 1,
        "name": "Could not retrieve managed install primary manifest",
        "type": "error",
        "created_at": "2022-08-01T05:09:44Z"
      },
      {
        "id": 2,
        "name": "Could not process item Figma for optional install. No pkginfo found in catalogs: release",
        "type": "warning",
        "created_at": "2022-08-01T05:09:44Z"
      }
    ],
    "mobile_device_management": {
      "enrollment_status": "On (automatic)",
      "server_url": "http://some.url/mdm",
      "name": "MDM Vendor Name",
      "id": 999
    }
  }
}
```

---

### Get aggregated host's macadmin mobile device management (MDM) and Munki information

Requires the [macadmins osquery
extension](https://github.com/macadmins/osquery-extension) which comes bundled
in [Fleet's agent (fleetd)](https://fleetdm.com/docs/get-started/anatomy#fleetd).
Currently supported only on macOS.


Retrieves aggregated host's MDM enrollment status and Munki versions.

`GET /api/v1/fleet/macadmins`

#### Parameters

| Name    | Type    | In    | Description                                                                                                                                                                                                                                                                                                                        |
| ------- | ------- | ----- | ---------------------------------------------------------------------------------------------------------------- |
| team_id | integer | query | _Available in Fleet Premium_. Filters the aggregate host information to only include hosts in the specified team. |                           |

A `team_id` of `0` returns the statistics for hosts that are not part of any team. A `null` or missing `team_id` returns statistics for all hosts regardless of the team.

#### Example

`GET /api/v1/fleet/macadmins`

##### Default response

`Status: 200`

```json
{
  "macadmins": {
    "counts_updated_at": "2021-03-21T12:32:44Z",
    "munki_versions": [
      {
        "version": "5.5",
        "hosts_count": 8360
      },
      {
        "version": "5.4",
        "hosts_count": 1700
      },
      {
        "version": "5.3",
        "hosts_count": 400
      },
      {
        "version": "5.2.3",
        "hosts_count": 112
      },
      {
        "version": "5.2.2",
        "hosts_count": 50
      }
    ],
    "munki_issues": [
      {
        "id": 1,
        "name": "Could not retrieve managed install primary manifest",
        "type": "error",
        "hosts_count": 2851
      },
      {
        "id": 2,
        "name": "Could not process item Figma for optional install. No pkginfo found in catalogs: release",
        "type": "warning",
        "hosts_count": 1983
      }
    ],
    "mobile_device_management_enrollment_status": {
      "enrolled_manual_hosts_count": 124,
      "enrolled_automated_hosts_count": 124,
      "unenrolled_hosts_count": 112
    },
    "mobile_device_management_solution": [
      {
        "id": 1,
        "name": "SimpleMDM",
        "hosts_count": 8360,
        "server_url": "https://a.simplemdm.com/mdm"
      },
      {
        "id": 2,
        "name": "Intune",
        "hosts_count": 1700,
        "server_url": "https://enrollment.manage.microsoft.com"
      }
    ]
  }
}
```

### Resend host's configuration profile

Resends a configuration profile for the specified host.

`POST /api/v1/fleet/hosts/:id/configuration_profiles/resend/:profile_uuid`

#### Parameters

| Name | Type | In | Description |
| ---- | ---- | -- | ----------- |
| id   | integer | path | **Required.** The host's ID. |
| profile_uuid   | string | path | **Required.** The UUID of the configuration profile to resend to the host. |

#### Example

`POST /api/v1/fleet/hosts/233/configuration_profiles/resend/fc14a20-84a2-42d8-9257-a425f62bb54d`

##### Default response

`Status: 202`

### Get host's scripts

`GET /api/v1/fleet/hosts/:id/scripts`

#### Parameters

| Name | Type    | In   | Description                  |
| ---- | ------- | ---- | ---------------------------- |
| id   | integer | path | **Required**. The host's id. |
| page | integer | query | Page number of the results to fetch.|
| per_page | integer | query | Results per page.|

#### Example

`GET /api/v1/fleet/hosts/123/scripts`

##### Default response

`Status: 200`

```json
"scripts": [
  {
    "script_id": 3,
    "name": "remove-zoom-artifacts.sh",
    "last_execution": {
      "execution_id": "e797d6c6-3aae-11ee-be56-0242ac120002",
      "executed_at": "2021-12-15T15:23:57Z",
      "status": "error"
    }
  },
  {
    "script_id": 5,
    "name": "set-timezone.sh",
    "last_execution": {
      "id": "e797d6c6-3aae-11ee-be56-0242ac120002",
      "executed_at": "2021-12-15T15:23:57Z",
      "status": "pending"
    }
  },
  {
    "script_id": 8,
    "name": "uninstall-zoom.sh",
    "last_execution": {
      "id": "e797d6c6-3aae-11ee-be56-0242ac120002",
      "executed_at": "2021-12-15T15:23:57Z",
      "status": "ran"
    }
  }
],
"meta": {
  "has_next_results": false,
  "has_previous_results": false
}

```

### Get host's software

> **Experimental feature**. This feature is undergoing rapid improvement, which may result in breaking changes to the API or configuration surface. It is not recommended for use in automated workflows.

`GET /api/v1/fleet/hosts/:id/software`

#### Parameters

| Name | Type    | In   | Description                  |
| ---- | ------- | ---- | ---------------------------- |
| id   | integer | path | **Required**. The host's ID. |
| query   | string | query | Search query keywords. Searchable fields include `name`. |
| available_for_install | boolean | query | If `true` or `1`, only list software that is available for install (added by the user). Default is `false`.  
| page | integer | query | Page number of the results to fetch.|
| per_page | integer | query | Results per page.|

#### Example

`GET /api/v1/fleet/hosts/123/software`

##### Default response

`Status: 200`

```json
{
  "count": 3,
  "software": [
    {
      "id": 121,
      "name": "Google Chrome.app",
      "software_package": {
        "name": "GoogleChrome.pkg",
        "version": "125.12.0.3",
        "self_service": true,
        "last_install": {
          "install_uuid": "8bbb8ac2-b254-4387-8cba-4d8a0407368b",
          "installed_at": "2024-05-15T15:23:57Z"
        }
      },
      "app_store_app": null
      "source": "apps",
      "status": "failed",
      "installed_versions": [
        {
          "version": "121.0",
          "last_opened_at": "2024-04-01T23:03:07Z",
          "vulnerabilities": ["CVE-2023-1234","CVE-2023-4321","CVE-2023-7654"],
          "installed_paths": ["/Applications/Google Chrome.app"]
        }
      ]
    },
    {
      "id": 134,
      "name": "Falcon.app",
      "software_package": {
        "name": "FalconSensor-6.44.pkg"
        "self_service": false,
        "last_install": null
        "last_install": null,
        "last_uninstall": {
          "script_execution_id": "ed579e73-0f41-46c8-aaf4-3c1e5880ed27",
          "uninstalled_at": "2024-05-15T15:23:57Z"
        }
      },
      "app_store_app": null    
      "source": "",
      "status": null,
      "status": "pending_uninstall",
      "installed_versions": [],
    },
    {
      "id": 147,
      "name": "Logic Pro",
      "software_package": null
      "app_store_app": {
        "app_store_id": "1091189122",
        "icon_url": "https://is1-ssl.mzstatic.com/image/thumb/Purple221/v4/f4/25/1f/f4251f60-e27a-6f05-daa7-9f3a63aac929/AppIcon-0-0-85-220-0-0-4-0-0-2x-0-0-0-0-0.png/512x512bb.png"
        "version": "2.04",
        "self_service": false,
        "last_install": {
          "command_uuid": "0aa14ae5-58fe-491a-ac9a-e4ee2b3aac40",
          "installed_at": "2024-05-15T15:23:57Z"
        },
      },
      "source": "apps",
      "status": "installed",
      "installed_versions": [
        {
          "version": "118.0",
          "last_opened_at": "2024-04-01T23:03:07Z",
          "vulnerabilities": ["CVE-2023-1234"],
          "installed_paths": ["/Applications/Logic Pro.app"]
        }
      ]
    },
  ],
  "meta": {
    "has_next_results": false,
    "has_previous_results": false
  }
}
```

### Get hosts report in CSV

Returns the list of hosts corresponding to the search criteria in CSV format, ready for download when
requested by a web browser.

`GET /api/v1/fleet/hosts/report`

#### Parameters

| Name                    | Type    | In    | Description                                                                                                                                                                                                                                                                                                                                 |
| ----------------------- | ------- | ----- | ------------------------------------------------------------------------------------------------------------------------------------------------------------------------------------------------------------------------------------------------------------------------------------------------------------------------------------------- |
| format                  | string  | query | **Required**, must be "csv" (only supported format for now).                                                                                                                                                                                                                                                                                |
| columns                 | string  | query | Comma-delimited list of columns to include in the report (returns all columns if none is specified).                                                                                                                                                                                                                                        |
| order_key               | string  | query | What to order results by. Can be any column in the hosts table.                                                                                                                                                                                                                                                                             |
| order_direction         | string  | query | **Requires `order_key`**. The direction of the order given the order key. Options include 'asc' and 'desc'. Default is 'asc'.                                                                                                                                                                                                               |
| status                  | string  | query | Indicates the status of the hosts to return. Can either be 'new', 'online', 'offline', 'mia' or 'missing'.                                                                                                                                                                                                                                  |
| query                   | string  | query | Search query keywords. Searchable fields include `hostname`, `hardware_serial`, `uuid`, `ipv4` and the hosts' email addresses (only searched if the query looks like an email address, i.e. contains an `@`, no space, etc.).                                                                                                               |
| team_id                 | integer | query | _Available in Fleet Premium_. Filters the hosts to only include hosts in the specified team.                                                                                                                                                                                                                                                |
| policy_id               | integer | query | The ID of the policy to filter hosts by.                                                                                                                                                                                                                                                                                                    |
| policy_response         | string  | query | **Requires `policy_id`**. Valid options are 'passing' or 'failing'. **Note: If `policy_id` is specified _without_ including `policy_response`, this will also return hosts where the policy is not configured to run or failed to run.** |
| software_version_id     | integer | query | The ID of the software version to filter hosts by.                                                                                                            |
| software_title_id       | integer | query | The ID of the software title to filter hosts by.                                                                                                              |
| os_version_id | integer | query | The ID of the operating system version to filter hosts by. |
| os_name                 | string  | query | The name of the operating system to filter hosts by. `os_version` must also be specified with `os_name`                                                                                                                                                                                                                                     |
| os_version              | string  | query | The version of the operating system to filter hosts by. `os_name` must also be specified with `os_version`                                                                                                                                                                                                                                  |
| vulnerability           | string  | query | The cve to filter hosts by (including "cve-" prefix, case-insensitive).                                                                                                                                                                                                                                                                     |
| mdm_id                  | integer | query | The ID of the _mobile device management_ (MDM) solution to filter hosts by (that is, filter hosts that use a specific MDM provider and URL).                                                                                                                                                                                                |
| mdm_name                | string  | query | The name of the _mobile device management_ (MDM) solution to filter hosts by (that is, filter hosts that use a specific MDM provider).                                                                                                                                                                                                      |
| mdm_enrollment_status   | string  | query | The _mobile device management_ (MDM) enrollment status to filter hosts by. Valid options are 'manual', 'automatic', 'enrolled', 'pending', or 'unenrolled'.                                                                                                                                                                                 |
| macos_settings          | string  | query | Filters the hosts by the status of the _mobile device management_ (MDM) profiles applied to hosts. Valid options are 'verified', 'verifying', 'pending', or 'failed'. **Note: If this filter is used in Fleet Premium without a team ID filter, the results include only hosts that are not assigned to any team.**                                                                                                                                                                                                             |
| munki_issue_id          | integer | query | The ID of the _munki issue_ (a Munki-reported error or warning message) to filter hosts by (that is, filter hosts that are affected by that corresponding error or warning message).                                                                                                                                                        |
| low_disk_space          | integer | query | _Available in Fleet Premium_. Filters the hosts to only include hosts with less GB of disk space available than this value. Must be a number between 1-100.                                                                                                                                                                                 |
| label_id                | integer | query | A valid label ID. Can only be used in combination with `order_key`, `order_direction`, `status`, `query` and `team_id`.                                                                                                                                                                                                                     |
| bootstrap_package       | string | query | _Available in Fleet Premium_. Filters the hosts by the status of the MDM bootstrap package on the host. Valid options are 'installed', 'pending', or 'failed'. **Note: If this filter is used in Fleet Premium without a team ID filter, the results include only hosts that are not assigned to any team.** |
| disable_failing_policies | boolean | query | If `true`, hosts will return failing policies as 0 (returned as the `issues` column) regardless of whether there are any that failed for the host. This is meant to be used when increased performance is needed in exchange for the extra information.      |

If `mdm_id`, `mdm_name` or `mdm_enrollment_status` is specified, then Windows Servers are excluded from the results.

#### Example

`GET /api/v1/fleet/hosts/report?software_id=123&format=csv&columns=hostname,primary_ip,platform`

##### Default response

`Status: 200`

```csv
created_at,updated_at,id,detail_updated_at,label_updated_at,policy_updated_at,last_enrolled_at,seen_time,refetch_requested,hostname,uuid,platform,osquery_version,os_version,build,platform_like,code_name,uptime,memory,cpu_type,cpu_subtype,cpu_brand,cpu_physical_cores,cpu_logical_cores,hardware_vendor,hardware_model,hardware_version,hardware_serial,computer_name,primary_ip_id,primary_ip,primary_mac,distributed_interval,config_tls_refresh,logger_tls_period,team_id,team_name,gigs_disk_space_available,percent_disk_space_available,gigs_total_disk_space,issues,device_mapping,status,display_text
2022-03-15T17:23:56Z,2022-03-15T17:23:56Z,1,2022-03-15T17:23:56Z,2022-03-15T17:23:56Z,2022-03-15T17:23:56Z,2022-03-15T17:23:56Z,2022-03-15T17:23:56Z,false,foo.local0,a4fc55a1-b5de-409c-a2f4-441f564680d3,debian,,,,,,0s,0,,,,0,0,,,,,,,,,0,0,0,,,0,0,0,0,,,,
2022-03-15T17:23:56Z,2022-03-15T17:23:56Z,2,2022-03-15T17:23:56Z,2022-03-15T17:23:56Z,2022-03-15T17:23:56Z,2022-03-15T17:23:56Z,2022-03-15T17:22:56Z,false,foo.local1,689539e5-72f0-4bf7-9cc5-1530d3814660,rhel,,,,,,0s,0,,,,0,0,,,,,,,,,0,0,0,,,0,0,0,0,,,,
2022-03-15T17:23:56Z,2022-03-15T17:23:56Z,3,2022-03-15T17:23:56Z,2022-03-15T17:23:56Z,2022-03-15T17:23:56Z,2022-03-15T17:23:56Z,2022-03-15T17:21:56Z,false,foo.local2,48ebe4b0-39c3-4a74-a67f-308f7b5dd171,linux,,,,,,0s,0,,,,0,0,,,,,,,,,0,0,0,,,0,0,0,0,,,,
```

### Get host's disk encryption key

Retrieves the disk encryption key for a host.

Requires that disk encryption is enforced and the host has MDM turned on.

`GET /api/v1/fleet/hosts/:id/encryption_key`

#### Parameters

| Name | Type    | In   | Description                                                        |
| ---- | ------- | ---- | ------------------------------------------------------------------ |
| id   | integer | path | **Required** The id of the host to get the disk encryption key for |


#### Example

`GET /api/v1/fleet/hosts/8/encryption_key`

##### Default response

`Status: 200`

```json
{
  "host_id": 8,
  "encryption_key": {
    "key": "5ADZ-HTZ8-LJJ4-B2F8-JWH3-YPBT",
    "updated_at": "2022-12-01T05:31:43Z"
  }
}
```

### Get configuration profiles assigned to a host

Requires Fleet's MDM properly [enabled and configured](https://fleetdm.com/docs/using-fleet/mdm-setup).

Retrieves a list of the configuration profiles assigned to a host.

`GET /api/v1/fleet/hosts/:id/configuration_profiles`

#### Parameters

| Name | Type    | In   | Description                      |
| ---- | ------- | ---- | -------------------------------- |
| id   | integer | path | **Required**. The ID of the host  |


#### Example

`GET /api/v1/fleet/hosts/8/configuration_profiles`

##### Default response

`Status: 200`

```json
{
  "host_id": 8,
  "profiles": [
    {
      "profile_uuid": "bc84dae7-396c-4e10-9d45-5768bce8b8bd",
      "team_id": 0,
      "name": "Example profile",
      "identifier": "com.example.profile",
      "created_at": "2023-03-31T00:00:00Z",
      "updated_at": "2023-03-31T00:00:00Z",
      "checksum": "dGVzdAo="
    }
  ]
}
```

### Lock host

_Available in Fleet Premium_

Sends a command to lock the specified macOS, Linux, or Windows host. The host is locked once it comes online.

To lock a macOS host, the host must have MDM turned on. To lock a Windows or Linux host, the host must have [scripts enabled](https://fleetdm.com/docs/using-fleet/scripts).


`POST /api/v1/fleet/hosts/:id/lock`

#### Parameters

| Name       | Type              | In   | Description                                                                   |
| ---------- | ----------------- | ---- | ----------------------------------------------------------------------------- |
| id | integer | path | **Required**. ID of the host to be locked. |
| view_pin | boolean | query | For macOS hosts, whether to return the unlock PIN. |

#### Example

`POST /api/v1/fleet/hosts/123/lock`

##### Default response

`Status: 204`

#### Example

`POST /api/v1/fleet/hosts/123/lock?view_pin=true`

##### Default response (macOS hosts)

`Status: 200`

```json
{
  "unlock_pin": "123456"
}
```

### Unlock host

_Available in Fleet Premium_

Sends a command to unlock the specified Windows or Linux host, or retrieves the unlock PIN for a macOS host.

To unlock a Windows or Linux host, the host must have [scripts enabled](https://fleetdm.com/docs/using-fleet/scripts).

`POST /api/v1/fleet/hosts/:id/unlock`

#### Parameters

| Name       | Type              | In   | Description                                                                   |
| ---------- | ----------------- | ---- | ----------------------------------------------------------------------------- |
| id | integer | path | **Required**. ID of the host to be unlocked. |

#### Example

`POST /api/v1/fleet/hosts/:id/unlock`

##### Default response (Windows or Linux hosts)

`Status: 204`

##### Default response (macOS hosts)

`Status: 200`

```json
{
  "host_id": 8,
  "unlock_pin": "123456"
}
```

### Wipe host

Sends a command to wipe the specified macOS, iOS, iPadOS, Windows, or Linux host. The host is wiped once it comes online.

To wipe a macOS, iOS, iPadOS, or Windows host, the host must have MDM turned on. To lock a Linux host, the host must have [scripts enabled](https://fleetdm.com/docs/using-fleet/scripts).

`POST /api/v1/fleet/hosts/:id/wipe`

#### Parameters

| Name       | Type              | In   | Description                                                                   |
| ---------- | ----------------- | ---- | ----------------------------------------------------------------------------- |
| id | integer | path | **Required**. ID of the host to be wiped. |

#### Example

`POST /api/v1/fleet/hosts/123/wipe`

##### Default response

`Status: 204`


### Get host's past activity

`GET /api/v1/fleet/hosts/:id/activities`

#### Parameters

| Name | Type    | In   | Description                  |
| ---- | ------- | ---- | ---------------------------- |
| id   | integer | path | **Required**. The host's ID. |
| page | integer | query | Page number of the results to fetch.|
| per_page | integer | query | Results per page.|

#### Example

`GET /api/v1/fleet/hosts/12/activities`

##### Default response

`Status: 200`

```json
{
  "activities": [
    {
      "created_at": "2023-07-27T14:35:08Z",
      "actor_id": 1,
      "actor_full_name": "Anna Chao",
      "id": 4,
      "actor_gravatar": "",
      "actor_email": "",
      "type": "uninstalled_software",
      "details": {
        "host_id": 1,
        "host_display_name": "Marko’s MacBook Pro",
        "software_title": "Adobe Acrobat.app",
        "script_execution_id": "ecf22dba-07dc-40a9-b122-5480e948b756",
        "status": "failed"
      }
    }, 
    {
      "created_at": "2023-07-27T14:35:08Z",
      "actor_id": 1,
      "actor_full_name": "Anna Chao",
      "id": 3,
      "actor_gravatar": "",
      "actor_email": "",
      "type": "uninstalled_software",
      "details": {
        "host_id": 1,
        "host_display_name": "Marko’s MacBook Pro",
        "software_title": "Adobe Acrobat.app",
        "script_execution_id": "ecf22dba-07dc-40a9-b122-5480e948b756",
        "status": "uninstalled"
      }
    },
    {
      "created_at": "2023-07-27T14:35:08Z",
      "id": 2,
      "actor_full_name": "Anna",
      "actor_id": 1,
      "actor_gravatar": "",
      "actor_email": "anna@example.com",
      "type": "ran_script",
      "details": {
        "host_id": 1,
        "host_display_name": "Steve's MacBook Pro",
        "script_name": "set-timezones.sh",
        "script_execution_id": "d6cffa75-b5b5-41ef-9230-15073c8a88cf",
        "async": true
      },
    },
    {
      "created_at": "2021-07-27T13:25:21Z",
      "id": 1,
      "actor_full_name": "Bob",
      "actor_id": 2,
      "actor_gravatar": "",
      "actor_email": "bob@example.com",
      "type": "ran_script",
      "details": {
        "host_id": 1,
        "host_display_name": "Steve's MacBook Pro",
        "script_name": "",
        "script_execution_id": "y3cffa75-b5b5-41ef-9230-15073c8a88cf",
        "async": false
      },
    },
  ],
  "meta": {
    "has_next_results": false,
    "has_previous_results": false
  }
}
```

### Get host's upcoming activity

`GET /api/v1/fleet/hosts/:id/activities/upcoming`

#### Parameters

| Name | Type    | In   | Description                  |
| ---- | ------- | ---- | ---------------------------- |
| id   | integer | path | **Required**. The host's id. |
| page | integer | query | Page number of the results to fetch.|
| per_page | integer | query | Results per page.|

#### Example

`GET /api/v1/fleet/hosts/12/activities/upcoming`

##### Default response

`Status: 200`

```json
{
  "count": 3,
  "activities": [
    {
      "created_at": "2023-07-27T14:35:08Z",
      "actor_id": 1,
      "actor_full_name": "Anna Chao",
      "uuid": "cc081637-fdf9-4d44-929f-96dfaec00f67",
      "actor_gravatar": "",
      "actor_email": "",
      "type": "uninstalled_software",
      "fleet_initiated_activity": false,
      "details": {
        "host_id": 1,
        "host_display_name": "Marko's MacBook Pro",
        "software_title": "Adobe Acrobat.app",
        "script_execution_id": "ecf22dba-07dc-40a9-b122-5480e948b756",
        "status": "pending_uninstall",
      }
    },
    {
      "created_at": "2023-07-27T14:35:08Z",
      "uuid": "d6cffa75-b5b5-41ef-9230-15073c8a88cf",
      "actor_full_name": "Marko",
      "actor_id": 1,
      "actor_gravatar": "",
      "actor_email": "marko@example.com",
      "type": "ran_script",
      "details": {
        "host_id": 1,
        "host_display_name": "Steve's MacBook Pro",
        "script_name": "set-timezones.sh",
        "script_execution_id": "d6cffa75-b5b5-41ef-9230-15073c8a88cf",
        "async": true
      },
    },
    {
      "created_at": "2021-07-27T13:25:21Z",
      "uuid": "y3cffa75-b5b5-41ef-9230-15073c8a88cf",
      "actor_full_name": "Rachael",
      "actor_id": 1,
      "actor_gravatar": "",
      "actor_email": "rachael@example.com",
      "type": "ran_script",
      "details": {
        "host_id": 1,
        "host_display_name": "Steve's MacBook Pro",
        "script_name": "",
        "script_execution_id": "y3cffa75-b5b5-41ef-9230-15073c8a88cf",
        "async": false
      },
    },
  ],
  "meta": {
    "has_next_results": false,
    "has_previous_results": false
  }
}
```

### Add labels to host

Adds manual labels to a host.

`POST /api/v1/fleet/hosts/:id/labels`

#### Parameters

| Name   | Type    | In   | Description                  |
| ------ | ------- | ---- | ---------------------------- |
| labels | array   | body | The list of label names to add to the host. |


#### Example

`POST /api/v1/fleet/hosts/12/labels`

##### Request body

```json
{
  "labels": ["label1", "label2"]
}
```

##### Default response

`Status: 200`

### Remove labels from host

Removes manual labels from a host.

`DELETE /api/v1/fleet/hosts/:id/labels`

#### Parameters

| Name   | Type    | In   | Description                  |
| ------ | ------- | ---- | ---------------------------- |
| labels | array   | body | The list of label names to delete from the host. |


#### Example

`DELETE /api/v1/fleet/hosts/12/labels`

##### Request body

```json
{
  "labels": ["label3", "label4"]
}
```

##### Default response

`Status: 200`

### Live query one host (ad-hoc)

Runs an ad-hoc live query against the specified host and responds with the results.

The live query will stop if the targeted host is offline, or if the query times out. Timeouts happen if the host hasn't responded after the configured `FLEET_LIVE_QUERY_REST_PERIOD` (default 25 seconds) or if the `distributed_interval` agent option (default 10 seconds) is higher than the `FLEET_LIVE_QUERY_REST_PERIOD`.


`POST /api/v1/fleet/hosts/:id/query`

#### Parameters

| Name      | Type  | In   | Description                                                                                                                                                        |
|-----------|-------|------|--------------------------------------------------------------------------------------------------------------------------------------------------------------------|
| id        | integer  | path | **Required**. The target host ID. |
| query     | string   | body | **Required**. The query SQL. |


#### Example

`POST /api/v1/fleet/hosts/123/query`

##### Request body

```json
{
  "query": "SELECT model, vendor FROM usb_devices;"
}
```

##### Default response

`Status: 200`

```json
{
  "host_id": 123,
  "query": "SELECT model, vendor FROM usb_devices;",
  "status": "online", // "online" or "offline"
  "error": null,
  "rows": [
    {
      "model": "USB2.0 Hub",
      "vendor": "VIA Labs, Inc."
    }
  ]
}
```

Note that if the host is online and the query times out, this endpoint will return an error and `rows` will be `null`. If the host is offline, no error will be returned, and `rows` will be`null`.

### Live query host by identifier (ad-hoc)

Runs an ad-hoc live query against a host identified using `uuid` and responds with the results.

The live query will stop if the targeted host is offline, or if the query times out. Timeouts happen if the host hasn't responded after the configured `FLEET_LIVE_QUERY_REST_PERIOD` (default 25 seconds) or if the `distributed_interval` agent option (default 10 seconds) is higher than the `FLEET_LIVE_QUERY_REST_PERIOD`.


`POST /api/v1/fleet/hosts/identifier/:identifier/query`

#### Parameters

| Name      | Type  | In   | Description                                                                                                                                                        |
|-----------|-------|------|--------------------------------------------------------------------------------------------------------------------------------------------------------------------|
| identifier       | integer or string   | path | **Required**. The host's `hardware_serial`, `uuid`, `osquery_host_id`, `hostname`, or `node_key`. |
| query            | string   | body | **Required**. The query SQL. |


#### Example

`POST /api/v1/fleet/hosts/identifier/392547dc-0000-0000-a87a-d701ff75bc65/query`

##### Request body

```json
{
  "query": "SELECT model, vendor FROM usb_devices;"
}
```

##### Default response

`Status: 200`

```json
{
  "host_id": 123,
  "query": "SELECT model, vendor FROM usb_devices;",
  "status": "online", // "online" or "offline"
  "error": null,
  "rows": [
    {
      "model": "USB2.0 Hub",
      "vendor": "VIA Labs, Inc."
    }
  ]
}
```

Note that if the host is online and the query times out, this endpoint will return an error and `rows` will be `null`. If the host is offline, no error will be returned, and `rows` will be `null`.

---


## Labels

- [Add label](#add-label)
- [Update label](#update-label)
- [Get label](#get-label)
- [Get labels summary](#get-labels-summary)
- [List labels](#list-labels)
- [List hosts in a label](#list-hosts-in-a-label)
- [Delete label](#delete-label)
- [Delete label by ID](#delete-label-by-id)

### Add label

Add a dynamic or manual label.

`POST /api/v1/fleet/labels`

#### Parameters

| Name        | Type   | In   | Description                                                                                                                                                                                                                                  |
| ----------- | ------ | ---- | -------------------------------------------------------------------------------------------------------------------------------------------------------------------------------------------------------------------------------------------- |
| name        | string | body | **Required**. The label's name.                                                                                                                                                                                                              |
| description | string | body | The label's description.                                                                                                                                                                                                                     |
| query       | string | body | The query in SQL syntax used to filter the hosts. Only one of either `query` (to create a dynamic label) or `hosts` (to create a manual label) can be included in the request.  |
| hosts       | array | body | The list of host identifiers (`hardware_serial`, `uuid`, `osquery_host_id`, `hostname`, or `name`) the label will apply to. Only one of either `query` (to create a dynamic label) or `hosts` (to create a manual label)  can be included in the request. |
| platform    | string | body | The specific platform for the label to target. Provides an additional filter. Choices for platform are `darwin`, `windows`, `ubuntu`, and `centos`. All platforms are included by default and this option is represented by an empty string. |

If both `query` and `hosts` aren't specified, a manual label with no hosts will be created.

#### Example

`POST /api/v1/fleet/labels`

##### Request body

```json
{
  "name": "Ubuntu hosts",
  "description": "Filters ubuntu hosts",
  "query": "SELECT 1 FROM os_version WHERE platform = 'ubuntu';",
  "platform": ""
}
```

##### Default response

`Status: 200`

```json
{
  "label": {
    "created_at": "0001-01-01T00:00:00Z",
    "updated_at": "0001-01-01T00:00:00Z",
    "id": 1,
    "name": "Ubuntu hosts",
    "description": "Filters ubuntu hosts",
    "query": "SELECT 1 FROM os_version WHERE platform = 'ubuntu';",
    "label_type": "regular",
    "label_membership_type": "dynamic",
    "display_text": "Ubuntu hosts",
    "count": 0,
    "host_ids": null
  }
}
```

### Update label

Updates the specified label. Note: Label queries and platforms are immutable. To change these, you must delete the label and create a new label.

`PATCH /api/v1/fleet/labels/:id`

#### Parameters

| Name        | Type    | In   | Description                   |
| ----------- | ------- | ---- | ----------------------------- |
| id          | integer | path | **Required**. The label's id. |
| name        | string  | body | The label's name.             |
| description | string  | body | The label's description.      |
| hosts       | array   | body | If updating a manual label: the list of host identifiers (`hardware_serial`, `uuid`, `osquery_host_id`, `hostname`, or `name`) the label will apply to. |


#### Example

`PATCH /api/v1/fleet/labels/1`

##### Request body

```json
{
  "name": "macOS label",
  "description": "Now this label only includes macOS machines",
  "platform": "darwin"
}
```

##### Default response

`Status: 200`

```json
{
  "label": {
    "created_at": "0001-01-01T00:00:00Z",
    "updated_at": "0001-01-01T00:00:00Z",
    "id": 1,
    "name": "Ubuntu hosts",
    "description": "Filters ubuntu hosts",
    "query": "SELECT 1 FROM os_version WHERE platform = 'ubuntu';",
    "platform": "darwin",
    "label_type": "regular",
    "label_membership_type": "dynamic",
    "display_text": "Ubuntu hosts",
    "count": 0,
    "host_ids": null
  }
}
```

### Get label

Returns the specified label.

`GET /api/v1/fleet/labels/:id`

#### Parameters

| Name | Type    | In   | Description                   |
| ---- | ------- | ---- | ----------------------------- |
| id   | integer | path | **Required**. The label's id. |

#### Example

`GET /api/v1/fleet/labels/1`

##### Default response

`Status: 200`

```json
{
  "label": {
    "created_at": "2021-02-09T22:09:43Z",
    "updated_at": "2021-02-09T22:15:58Z",
    "id": 12,
    "name": "Ubuntu",
    "description": "Filters ubuntu hosts",
    "query": "SELECT 1 FROM os_version WHERE platform = 'ubuntu';",
    "label_type": "regular",
    "label_membership_type": "dynamic",
    "display_text": "Ubuntu",
    "count": 0,
    "host_ids": null
  }
}
```

### Get labels summary

Returns a list of all the labels in Fleet.

`GET /api/v1/fleet/labels/summary`

#### Example

`GET /api/v1/fleet/labels/summary`

##### Default response

`Status: 200`

```json
{
  "labels": [
    {
      "id": 6,
      "name": "All Hosts",
      "description": "All hosts which have enrolled in Fleet",
      "label_type": "builtin"
    },
    {
      "id": 7,
      "name": "macOS",
      "description": "All macOS hosts",
      "label_type": "builtin"
    },
    {
      "id": 8,
      "name": "Ubuntu Linux",
      "description": "All Ubuntu hosts",
      "label_type": "builtin"
    },
    {
      "id": 9,
      "name": "CentOS Linux",
      "description": "All CentOS hosts",
      "label_type": "builtin"
    },
    {
      "id": 10,
      "name": "MS Windows",
      "description": "All Windows hosts",
      "label_type": "builtin"
    }
  ]
}
```

### List labels

Returns a list of all the labels in Fleet.

`GET /api/v1/fleet/labels`

#### Parameters

| Name            | Type    | In    | Description   |
| --------------- | ------- | ----- |------------------------------------- |
| order_key       | string  | query | What to order results by. Can be any column in the labels table.                                                  |
| order_direction | string  | query | **Requires `order_key`**. The direction of the order given the order key. Options include `asc` and `desc`. Default is `asc`. |

#### Example

`GET /api/v1/fleet/labels`

##### Default response

`Status: 200`

```json
{
  "labels": [
    {
      "created_at": "2021-02-02T23:55:25Z",
      "updated_at": "2021-02-02T23:55:25Z",
      "id": 6,
      "name": "All Hosts",
      "description": "All hosts which have enrolled in Fleet",
      "query": "SELECT 1;",
      "label_type": "builtin",
      "label_membership_type": "dynamic",
      "host_count": 7,
      "display_text": "All Hosts",
      "count": 7,
      "host_ids": null
    },
    {
      "created_at": "2021-02-02T23:55:25Z",
      "updated_at": "2021-02-02T23:55:25Z",
      "id": 7,
      "name": "macOS",
      "description": "All macOS hosts",
      "query": "SELECT 1 FROM os_version WHERE platform = 'darwin';",
      "platform": "darwin",
      "label_type": "builtin",
      "label_membership_type": "dynamic",
      "host_count": 1,
      "display_text": "macOS",
      "count": 1,
      "host_ids": null
    },
    {
      "created_at": "2021-02-02T23:55:25Z",
      "updated_at": "2021-02-02T23:55:25Z",
      "id": 8,
      "name": "Ubuntu Linux",
      "description": "All Ubuntu hosts",
      "query": "SELECT 1 FROM os_version WHERE platform = 'ubuntu';",
      "platform": "ubuntu",
      "label_type": "builtin",
      "label_membership_type": "dynamic",
      "host_count": 3,
      "display_text": "Ubuntu Linux",
      "count": 3,
      "host_ids": null
    },
    {
      "created_at": "2021-02-02T23:55:25Z",
      "updated_at": "2021-02-02T23:55:25Z",
      "id": 9,
      "name": "CentOS Linux",
      "description": "All CentOS hosts",
      "query": "SELECT 1 FROM os_version WHERE platform = 'centos' OR name LIKE '%centos%'",
      "label_type": "builtin",
      "label_membership_type": "dynamic",
      "host_count": 3,
      "display_text": "CentOS Linux",
      "count": 3,
      "host_ids": null
    },
    {
      "created_at": "2021-02-02T23:55:25Z",
      "updated_at": "2021-02-02T23:55:25Z",
      "id": 10,
      "name": "MS Windows",
      "description": "All Windows hosts",
      "query": "SELECT 1 FROM os_version WHERE platform = 'windows';",
      "platform": "windows",
      "label_type": "builtin",
      "label_membership_type": "dynamic",
      "display_text": "MS Windows",
      "count": 0,
      "host_ids": null
    }
  ]
}
```

### List hosts in a label

Returns a list of the hosts that belong to the specified label.

`GET /api/v1/fleet/labels/:id/hosts`

#### Parameters

| Name                     | Type    | In    | Description                                                                                                                                                                                                                |
| ---------------          | ------- | ----- | -----------------------------------------------------------------------------------------------------------------------------                                                                                              |
| id                       | integer | path  | **Required**. The label's id.                                                                                                                                                                                              |
| page                     | integer | query | Page number of the results to fetch.                                                                                                                                                                                       |
| per_page                 | integer | query | Results per page.                                                                                                                                                                                                          |
| order_key                | string  | query | What to order results by. Can be any column in the hosts table.                                                                                                                                                            |
| order_direction          | string  | query | **Requires `order_key`**. The direction of the order given the order key. Options include 'asc' and 'desc'. Default is 'asc'.                                                                                              |
| after                    | string  | query | The value to get results after. This needs `order_key` defined, as that's the column that would be used.                                                                                                                   |
| status                   | string  | query | Indicates the status of the hosts to return. Can either be 'new', 'online', 'offline', 'mia' or 'missing'.                                                                                                                 |
| query                    | string  | query | Search query keywords. Searchable fields include `hostname`, `hardware_serial`, `uuid`, and `ipv4`.                                                                                                                         |
| team_id                  | integer | query | _Available in Fleet Premium_. Filters the hosts to only include hosts in the specified team.                                                                                                                                |
| disable_failing_policies | boolean | query | If "true", hosts will return failing policies as 0 regardless of whether there are any that failed for the host. This is meant to be used when increased performance is needed in exchange for the extra information.      |
| mdm_id                   | integer | query | The ID of the _mobile device management_ (MDM) solution to filter hosts by (that is, filter hosts that use a specific MDM provider and URL).      |
| mdm_name                 | string  | query | The name of the _mobile device management_ (MDM) solution to filter hosts by (that is, filter hosts that use a specific MDM provider).      |
| mdm_enrollment_status    | string  | query | The _mobile device management_ (MDM) enrollment status to filter hosts by. Valid options are 'manual', 'automatic', 'enrolled', 'pending', or 'unenrolled'.                                                                                                                                                                                                             |
| macos_settings           | string  | query | Filters the hosts by the status of the _mobile device management_ (MDM) profiles applied to hosts. Valid options are 'verified', 'verifying', 'pending', or 'failed'. **Note: If this filter is used in Fleet Premium without a team ID filter, the results include only hosts that are not assigned to any team.**                                                                                                                                                                                                             |
| low_disk_space           | integer | query | _Available in Fleet Premium_. Filters the hosts to only include hosts with less GB of disk space available than this value. Must be a number between 1-100.                                                                 |
| macos_settings_disk_encryption | string | query | Filters the hosts by the status of the macOS disk encryption MDM profile on the host. Valid options are 'verified', 'verifying', 'action_required', 'enforcing', 'failed', or 'removing_enforcement'. |
| bootstrap_package       | string | query | _Available in Fleet Premium_. Filters the hosts by the status of the MDM bootstrap package on the host. Valid options are 'installed', 'pending', or 'failed'. **Note: If this filter is used in Fleet Premium without a team ID filter, the results include only hosts that are not assigned to any team.** |
| os_settings          | string  | query | Filters the hosts by the status of the operating system settings applied to the hosts. Valid options are 'verified', 'verifying', 'pending', or 'failed'. **Note: If this filter is used in Fleet Premium without a team ID filter, the results include only hosts that are not assigned to any team.** |
| os_settings_disk_encryption | string | query | Filters the hosts by the status of the disk encryption setting applied to the hosts. Valid options are 'verified', 'verifying', 'action_required', 'enforcing', 'failed', or 'removing_enforcement'.  **Note: If this filter is used in Fleet Premium without a team ID filter, the results include only hosts that are not assigned to any team.** |

If `mdm_id`, `mdm_name`, `mdm_enrollment_status`, `os_settings`, or `os_settings_disk_encryption` is specified, then Windows Servers are excluded from the results.

#### Example

`GET /api/v1/fleet/labels/6/hosts&query=floobar`

##### Default response

`Status: 200`

```json
{
  "hosts": [
    {
      "created_at": "2021-02-03T16:11:43Z",
      "updated_at": "2021-02-03T21:58:19Z",
      "id": 2,
      "detail_updated_at": "2021-02-03T21:58:10Z",
      "label_updated_at": "2021-02-03T21:58:10Z",
      "policy_updated_at": "2023-06-26T18:33:15Z",
      "last_enrolled_at": "2021-02-03T16:11:43Z",
      "software_updated_at": "2020-11-05T05:09:44Z",
      "seen_time": "2021-02-03T21:58:20Z",
      "refetch_requested": false,
      "hostname": "floobar42",
      "uuid": "a2064cef-0000-0000-afb9-283e3c1d487e",
      "platform": "ubuntu",
      "osquery_version": "4.5.1",
      "os_version": "Ubuntu 20.4.0",
      "build": "",
      "platform_like": "debian",
      "code_name": "",
      "uptime": 32688000000000,
      "memory": 2086899712,
      "cpu_type": "x86_64",
      "cpu_subtype": "142",
      "cpu_brand": "Intel(R) Core(TM) i5-8279U CPU @ 2.40GHz",
      "cpu_physical_cores": 4,
      "cpu_logical_cores": 4,
      "hardware_vendor": "",
      "hardware_model": "",
      "hardware_version": "",
      "hardware_serial": "",
      "computer_name": "e2e7f8d8983d",
      "display_name": "e2e7f8d8983d",
      "primary_ip": "172.20.0.2",
      "primary_mac": "02:42:ac:14:00:02",
      "distributed_interval": 10,
      "config_tls_refresh": 10,
      "logger_tls_period": 10,
      "team_id": null,
      "pack_stats": null,
      "team_name": null,
      "status": "offline",
      "display_text": "e2e7f8d8983d",
      "mdm": {
        "encryption_key_available": false,
        "enrollment_status": null,
        "name": "",
        "server_url": null
      }
    }
  ]
}
```

### Delete label

Deletes the label specified by name.

`DELETE /api/v1/fleet/labels/:name`

#### Parameters

| Name | Type   | In   | Description                     |
| ---- | ------ | ---- | ------------------------------- |
| name | string | path | **Required**. The label's name. |

#### Example

`DELETE /api/v1/fleet/labels/ubuntu_label`

##### Default response

`Status: 200`


### Delete label by ID

Deletes the label specified by ID.

`DELETE /api/v1/fleet/labels/id/:id`

#### Parameters

| Name | Type    | In   | Description                   |
| ---- | ------- | ---- | ----------------------------- |
| id   | integer | path | **Required**. The label's id. |

#### Example

`DELETE /api/v1/fleet/labels/id/13`

##### Default response

`Status: 200`


---

## OS settings

- [Add custom OS setting (configuration profile)](#add-custom-os-setting-configuration-profile)
- [List custom OS settings (configuration profiles)](#list-custom-os-settings-configuration-profiles)
- [Get or download custom OS setting (configuration profile)](#get-or-download-custom-os-setting-configuration-profile)
- [Delete custom OS setting (configuration profile)](#delete-custom-os-setting-configuration-profile)
- [Update disk encryption enforcement](#update-disk-encryption-enforcement)
- [Get disk encryption statistics](#get-disk-encryption-statistics)
- [Get OS settings status](#get-os-settings-status)


### Add custom OS setting (configuration profile)

> [Add custom macOS setting](https://github.com/fleetdm/fleet/blob/fleet-v4.40.0/docs/REST%20API/rest-api.md#add-custom-macos-setting-configuration-profile) (`POST /api/v1/fleet/mdm/apple/profiles`) API endpoint is deprecated as of Fleet 4.41. It is maintained for backwards compatibility. Please use the below API endpoint instead.

Add a configuration profile to enforce custom settings on macOS and Windows hosts.

`POST /api/v1/fleet/configuration_profiles`

#### Parameters

| Name                      | Type     | In   | Description                                                                                                   |
| ------------------------- | -------- | ---- | ------------------------------------------------------------------------------------------------------------- |
| profile                   | file     | form | **Required.** The .mobileconfig and JSON for macOS or XML for Windows file containing the profile. |
| team_id                   | string   | form | _Available in Fleet Premium_. The team ID for the profile. If specified, the profile is applied to only hosts that are assigned to the specified team. If not specified, the profile is applied to only to hosts that are not assigned to any team. |
| labels_include_all        | array     | form | _Available in Fleet Premium_. Profile will only be applied to hosts that have all of these labels. Only one of either `labels_include_all` or `labels_exclude_any` can be included in the request. |
| labels_exclude_any | array | form | _Available in Fleet Premium_. Profile will be applied to hosts that don’t have any of these labels. Only one of either `labels_include_all` or `labels_exclude_any` can be included in the request. |

#### Example

Add a new configuration profile to be applied to macOS hosts
assigned to a team. Note that in this example the form data specifies`team_id` in addition to
`profile`.

`POST /api/v1/fleet/configuration_profiles`

##### Request headers

```http
Content-Length: 850
Content-Type: multipart/form-data; boundary=------------------------f02md47480und42y
```

##### Request body

```http
--------------------------f02md47480und42y
Content-Disposition: form-data; name="team_id"

1
--------------------------f02md47480und42y
Content-Disposition: form-data; name="labels_include_all"

Label name 1
--------------------------f02md47480und42y
Content-Disposition: form-data; name="labels_include_all"

Label name 2
--------------------------f02md47480und42y
Content-Disposition: form-data; name="profile"; filename="Foo.mobileconfig"
Content-Type: application/octet-stream

<?xml version="1.0" encoding="UTF-8"?>
<!DOCTYPE plist PUBLIC "-//Apple//DTD PLIST 1.0//EN" "http://www.apple.com/DTDs/PropertyList-1.0.dtd">
<plist version="1.0">
<dict>
  <key>PayloadContent</key>
  <array/>
  <key>PayloadDisplayName</key>
  <string>Example profile</string>
  <key>PayloadIdentifier</key>
  <string>com.example.profile</string>
  <key>PayloadType</key>
  <string>Configuration</string>
  <key>PayloadUUID</key>
  <string>0BBF3E23-7F56-48FC-A2B6-5ACC598A4A69</string>
  <key>PayloadVersion</key>
  <integer>1</integer>
</dict>
</plist>
--------------------------f02md47480und42y--

```

##### Default response

`Status: 200`

```json
{
  "profile_uuid": "954ec5ea-a334-4825-87b3-937e7e381f24"
}
```

###### Additional notes
If the response is `Status: 409 Conflict`, the body may include additional error details in the case
of duplicate payload display name or duplicate payload identifier (macOS profiles).


### List custom OS settings (configuration profiles)

> [List custom macOS settings](https://github.com/fleetdm/fleet/blob/fleet-v4.40.0/docs/REST%20API/rest-api.md#list-custom-macos-settings-configuration-profiles) (`GET /api/v1/fleet/mdm/apple/profiles`) API endpoint is deprecated as of Fleet 4.41. It is maintained for backwards compatibility. Please use the below API endpoint instead.

Get a list of the configuration profiles in Fleet.

For Fleet Premium, the list can
optionally be filtered by team ID. If no team ID is specified, team profiles are excluded from the
results (i.e., only profiles that are associated with "No team" are listed).

`GET /api/v1/fleet/configuration_profiles`

#### Parameters

| Name                      | Type   | In    | Description                                                               |
| ------------------------- | ------ | ----- | ------------------------------------------------------------------------- |
| team_id                   | string | query | _Available in Fleet Premium_. The team id to filter profiles.              |
| page                      | integer | query | Page number of the results to fetch.                                     |
| per_page                  | integer | query | Results per page.                                                        |

#### Example

List all configuration profiles for macOS and Windows hosts enrolled to Fleet's MDM that are not assigned to any team.

`GET /api/v1/fleet/configuration_profiles`

##### Default response

`Status: 200`

```json
{
  "profiles": [
    {
      "profile_uuid": "39f6cbbc-fe7b-4adc-b7a9-542d1af89c63",
      "team_id": 0,
      "name": "Example macOS profile",
      "platform": "darwin",
      "identifier": "com.example.profile",
      "created_at": "2023-03-31T00:00:00Z",
      "updated_at": "2023-03-31T00:00:00Z",
      "checksum": "dGVzdAo=",
      "labels_exclude_any": [
       {
        "name": "Label name 1",
        "id": 1
       }
      ]
    },
    {
      "profile_uuid": "f5ad01cc-f416-4b5f-88f3-a26da3b56a19",
      "team_id": 0,
      "name": "Example Windows profile",
      "platform": "windows",
      "created_at": "2023-04-31T00:00:00Z",
      "updated_at": "2023-04-31T00:00:00Z",
      "checksum": "aCLemVr)",
      "labels_include_all": [
        {
          "name": "Label name 2",
          "broken": true,
        },
        {
          "name": "Label name 3",
          "id": 3
        }
      ]
    }
  ],
  "meta": {
    "has_next_results": false,
    "has_previous_results": false
  }
}
```

If one or more assigned labels are deleted the profile is considered broken (`broken: true`). It won’t be applied to new hosts.

### Get or download custom OS setting (configuration profile)

> [Download custom macOS setting](https://github.com/fleetdm/fleet/blob/fleet-v4.40.0/docs/REST%20API/rest-api.md#download-custom-macos-setting-configuration-profile) (`GET /api/v1/fleet/mdm/apple/profiles/:profile_id`) API endpoint is deprecated as of Fleet 4.41. It is maintained for backwards compatibility. Please use the API endpoint below instead.

`GET /api/v1/fleet/configuration_profiles/:profile_uuid`

#### Parameters

| Name                      | Type    | In    | Description                                             |
| ------------------------- | ------- | ----- | ------------------------------------------------------- |
| profile_uuid              | string | url   | **Required** The UUID of the profile to download.  |
| alt                       | string  | query | If specified and set to "media", downloads the profile. |

#### Example (get a profile metadata)

`GET /api/v1/fleet/configuration_profiles/f663713f-04ee-40f0-a95a-7af428c351a9`

##### Default response

`Status: 200`

```json
{
  "profile_uuid": "f663713f-04ee-40f0-a95a-7af428c351a9",
  "team_id": 0,
  "name": "Example profile",
  "platform": "darwin",
  "identifier": "com.example.profile",
  "created_at": "2023-03-31T00:00:00Z",
  "updated_at": "2023-03-31T00:00:00Z",
  "checksum": "dGVzdAo=",
  "labels_include_all": [
    {
      "name": "Label name 1",
      "id": 1
      "broken": true
    },
    {
      "name": "Label name 2",
      "id": 2
    }
  ]
}
```

#### Example (download a profile)

`GET /api/v1/fleet/configuration_profiles/f663713f-04ee-40f0-a95a-7af428c351a9?alt=media`

##### Default response

`Status: 200`

**Note** To confirm success, it is important for clients to match content length with the response
header (this is done automatically by most clients, including the browser) rather than relying
solely on the response status code returned by this endpoint.

##### Example response headers

```http
  Content-Length: 542
  Content-Type: application/octet-stream
  Content-Disposition: attachment;filename="2023-03-31 Example profile.mobileconfig"
```

###### Example response body

```xml
<?xml version="1.0" encoding="UTF-8"?>
<!DOCTYPE plist PUBLIC "-//Apple//DTD PLIST 1.0//EN" "http://www.apple.com/DTDs/PropertyList-1.0.dtd">
<plist version="1.0">
<dict>
  <key>PayloadContent</key>
  <array/>
  <key>PayloadDisplayName</key>
  <string>Example profile</string>
  <key>PayloadIdentifier</key>
  <string>com.example.profile</string>
  <key>PayloadType</key>
  <string>Configuration</string>
  <key>PayloadUUID</key>
  <string>0BBF3E23-7F56-48FC-A2B6-5ACC598A4A69</string>
  <key>PayloadVersion</key>
  <integer>1</integer>
</dict>
</plist>
```

### Delete custom OS setting (configuration profile)

> [Delete custom macOS setting](https://github.com/fleetdm/fleet/blob/fleet-v4.40.0/docs/REST%20API/rest-api.md#delete-custom-macos-setting-configuration-profile) (`DELETE /api/v1/fleet/mdm/apple/profiles/:profile_id`) API endpoint is deprecated as of Fleet 4.41. It is maintained for backwards compatibility. Please use the below API endpoint instead.

`DELETE /api/v1/fleet/configuration_profiles/:profile_uuid`

#### Parameters

| Name                      | Type    | In    | Description                                                               |
| ------------------------- | ------- | ----- | ------------------------------------------------------------------------- |
| profile_uuid              | string  | url   | **Required** The UUID of the profile to delete. |

#### Example

`DELETE /api/v1/fleet/configuration_profiles/f663713f-04ee-40f0-a95a-7af428c351a9`

##### Default response

`Status: 200`


### Update disk encryption enforcement

> `PATCH /api/v1/fleet/mdm/apple/settings` API endpoint is deprecated as of Fleet 4.45. It is maintained for backward compatibility. Please use the new API endpoint below. See old API endpoint docs [here](https://github.com/fleetdm/fleet/blob/main/docs/REST%20API/rest-api.md?plain=1#L4296C29-L4296C29).

_Available in Fleet Premium_

`POST /api/v1/fleet/disk_encryption`

#### Parameters

| Name                   | Type    | In    | Description                                                                                 |
| -------------          | ------  | ----  | --------------------------------------------------------------------------------------      |
| team_id                | integer | body  | The team ID to apply the settings to. Settings applied to hosts in no team if absent.       |
| enable_disk_encryption | boolean | body  | Whether disk encryption should be enforced on devices that belong to the team (or no team). |

#### Example

`POST /api/v1/fleet/disk_encryption`

##### Default response

`204`


### Get disk encryption statistics

_Available in Fleet Premium_

Get aggregate status counts of disk encryption enforced on macOS and Windows hosts.

The summary can optionally be filtered by team ID.

`GET /api/v1/fleet/disk_encryption`

#### Parameters

| Name                      | Type   | In    | Description                                                               |
| ------------------------- | ------ | ----- | ------------------------------------------------------------------------- |
| team_id                   | string | query | _Available in Fleet Premium_. The team ID to filter the summary.           |

#### Example

Get aggregate disk encryption status counts of macOS and Windows hosts enrolled to Fleet's MDM that are not assigned to any team.

`GET /api/v1/fleet/disk_encryption`

##### Default response

`Status: 200`

```json
{
  "verified": {"macos": 123, "windows": 123},
  "verifying": {"macos": 123, "windows": 0},
  "action_required": {"macos": 123, "windows": 0},
  "enforcing": {"macos": 123, "windows": 123},
  "failed": {"macos": 123, "windows": 123},
  "removing_enforcement": {"macos": 123, "windows": 0},
}
```


### Get OS settings status

> [Get macOS settings statistics](https://github.com/fleetdm/fleet/blob/fleet-v4.40.0/docs/REST%20API/rest-api.md#get-macos-settings-statistics) (`GET /api/v1/fleet/mdm/apple/profiles/summary`) API endpoint is deprecated as of Fleet 4.41. It is maintained for backwards compatibility. Please use the below API endpoint instead.

Get aggregate status counts of all OS settings (configuration profiles and disk encryption) enforced on hosts.

For Fleet Premium users, the counts can
optionally be filtered by `team_id`. If no `team_id` is specified, team profiles are excluded from the results (i.e., only profiles that are associated with "No team" are listed).

`GET /api/v1/fleet/configuration_profiles/summary`

#### Parameters

| Name                      | Type   | In    | Description                                                               |
| ------------------------- | ------ | ----- | ------------------------------------------------------------------------- |
| team_id                   | string | query | _Available in Fleet Premium_. The team ID to filter profiles.              |

#### Example

Get aggregate status counts of profiles for to macOS and Windows hosts that are assigned to "No team".

`GET /api/v1/fleet/configuration_profiles/summary`

##### Default response

`Status: 200`

```json
{
  "verified": 123,
  "verifying": 123,
  "failed": 123,
  "pending": 123
}
```

---

## Setup experience

- [Set custom MDM setup enrollment profile](#set-custom-mdm-setup-enrollment-profile)
- [Get custom MDM setup enrollment profile](#get-custom-mdm-setup-enrollment-profile)
- [Delete custom MDM setup enrollment profile](#delete-custom-mdm-setup-enrollment-profile)
- [Get Over-the-Air (OTA) enrollment profile](#get-over-the-air-ota-enrollment-profile) 
- [Get manual enrollment profile](#get-manual-enrollment-profile)
- [Upload a bootstrap package](#upload-a-bootstrap-package)
- [Get metadata about a bootstrap package](#get-metadata-about-a-bootstrap-package)
- [Delete a bootstrap package](#delete-a-bootstrap-package)
- [Download a bootstrap package](#download-a-bootstrap-package)
- [Get a summary of bootstrap package status](#get-a-summary-of-bootstrap-package-status)
- [Turn on end user authentication for macOS setup](#turn-on-end-user-authentication-for-macos-setup)
- [Upload an EULA file](#upload-an-eula-file)
- [Get metadata about an EULA file](#get-metadata-about-an-eula-file)
- [Delete an EULA file](#delete-an-eula-file)
- [Download an EULA file](#download-an-eula-file)
- [List software (setup experience)](#list-software-setup-experience)
- [Update software (setup experience)](#update-software-setup-experience)
- [Add script (setup experience)](#add-script-setup-experience)
- [Get or download script (setup experience)](#get-or-download-script-setup-experience)
- [Delete script (setup experience)](#delete-script-setup-experience)



### Set custom MDM setup enrollment profile

_Available in Fleet Premium_

Sets the custom MDM setup enrollment profile for a team or no team.

`POST /api/v1/fleet/enrollment_profiles/automatic`

#### Parameters

| Name                      | Type    | In    | Description                                                                   |
| ------------------------- | ------  | ----- | -------------------------------------------------------------------------     |
| team_id                   | integer | json  | The team ID this custom enrollment profile applies to, or no team if omitted. |
| name                      | string  | json  | The filename of the uploaded custom enrollment profile.                       |
| enrollment_profile        | object  | json  | The custom enrollment profile's json, as documented in https://developer.apple.com/documentation/devicemanagement/profile. |

#### Example

`POST /api/v1/fleet/enrollment_profiles/automatic`

##### Default response

`Status: 200`

```json
{
  "team_id": 123,
  "name": "dep_profile.json",
  "uploaded_at": "2023-04-04:00:00Z",
  "enrollment_profile": {
    "is_mandatory": true,
    "is_mdm_removable": false
  }
}
```

### Get custom MDM setup enrollment profile

_Available in Fleet Premium_

Gets the custom MDM setup enrollment profile for a team or no team.

`GET /api/v1/fleet/enrollment_profiles/automatic`

#### Parameters

| Name                      | Type    | In    | Description                                                                           |
| ------------------------- | ------  | ----- | -------------------------------------------------------------------------             |
| team_id                   | integer | query | The team ID for which to return the custom enrollment profile, or no team if omitted. |

#### Example

`GET /api/v1/fleet/enrollment_profiles/automatic?team_id=123`

##### Default response

`Status: 200`

```json
{
  "team_id": 123,
  "name": "dep_profile.json",
  "uploaded_at": "2023-04-04:00:00Z",
  "enrollment_profile": {
    "is_mandatory": true,
    "is_mdm_removable": false
  }
}
```

### Delete custom MDM setup enrollment profile

_Available in Fleet Premium_

Deletes the custom MDM setup enrollment profile assigned to a team or no team.

`DELETE /api/v1/fleet/enrollment_profiles/automatic`

#### Parameters

| Name                      | Type    | In    | Description                                                                           |
| ------------------------- | ------  | ----- | -------------------------------------------------------------------------             |
| team_id                   | integer | query | The team ID for which to delete the custom enrollment profile, or no team if omitted. |

#### Example

`DELETE /api/v1/fleet/enrollment_profiles/automatic?team_id=123`

##### Default response

`Status: 204`


### Get Over-the-Air (OTA) enrollment profile

`GET /api/v1/fleet/enrollment_profiles/ota`

The returned value is a signed `.mobileconfig` OTA enrollment profile. Install this profile on macOS, iOS, or iPadOS hosts to enroll them to a specific team in Fleet and turn on MDM features.

To enroll macOS hosts, turn on MDM features, and add [human-device mapping](#get-human-device-mapping), install the [manual enrollment profile](#get-manual-enrollment-profile) instead.

Learn more about OTA profiles [here](https://developer.apple.com/library/archive/documentation/NetworkingInternet/Conceptual/iPhoneOTAConfiguration/OTASecurity/OTASecurity.html).

#### Parameters

| Name              | Type    | In    | Description                                                                      |
|-------------------|---------|-------|----------------------------------------------------------------------------------|
| enroll_secret     | string  | query | **Required**. The enroll secret of the team this host will be assigned to.       |

#### Example

`GET /api/v1/fleet/enrollment_profiles/ota?enroll_secret=foobar`

##### Default response

`Status: 200`

> **Note:** To confirm success, it is important for clients to match content length with the response header (this is done automatically by most clients, including the browser) rather than relying solely on the response status code returned by this endpoint.

##### Example response headers

```http
  Content-Length: 542
  Content-Type: application/x-apple-aspen-config; charset=utf-8
  Content-Disposition: attachment;filename="fleet-mdm-enrollment-profile.mobileconfig"
  X-Content-Type-Options: nosniff
```

###### Example response body

```xml
<?xml version="1.0" encoding="UTF-8"?>
<!DOCTYPE plist PUBLIC "-//Apple Inc//DTD PLIST 1.0//EN" "http://www.apple.com/DTDs/PropertyList-1.0.dtd">
<plist version="1.0">
  <dict>
    <key>PayloadContent</key>
    <dict>
      <key>URL</key>
      <string>https://foo.example.com/api/fleet/ota_enrollment?enroll_secret=foobar</string>
      <key>DeviceAttributes</key>
      <array>
        <string>UDID</string>
        <string>VERSION</string>
        <string>PRODUCT</string>
	      <string>SERIAL</string>
      </array>
    </dict>
    <key>PayloadOrganization</key>
    <string>Acme Inc.</string>
    <key>PayloadDisplayName</key>
    <string>Acme Inc. enrollment</string>
    <key>PayloadVersion</key>
    <integer>1</integer>
    <key>PayloadUUID</key>
    <string>fdb376e5-b5bb-4d8c-829e-e90865f990c9</string>
    <key>PayloadIdentifier</key>
    <string>com.fleetdm.fleet.mdm.apple.ota</string>
    <key>PayloadType</key>
    <string>Profile Service</string>
  </dict>
</plist>
```


### Get manual enrollment profile

Retrieves an unsigned manual enrollment profile for macOS hosts. Install this profile on macOS hosts to turn on MDM features manually.

To add [human-device mapping](#get-human-device-mapping), add the end user's email to the enrollment profle. Learn how [here](https://fleetdm.com/guides/config-less-fleetd-agent-deployment#basic-article).

`GET /api/v1/fleet/enrollment_profiles/manual`

##### Example

`GET /api/v1/fleet/enrollment_profiles/manual`

##### Default response

`Status: 200`

```xml
<?xml version="1.0" encoding="UTF-8"?>
<!DOCTYPE plist PUBLIC "-//Apple//DTD PLIST 1.0//EN" "http://www.apple.com/DTDs/PropertyList-1.0.dtd">
<plist version="1.0">
<!-- ... -->
</plist>
```

### Upload a bootstrap package

_Available in Fleet Premium_

Upload a bootstrap package that will be automatically installed during DEP setup.

`POST /api/v1/fleet/bootstrap`

#### Parameters

| Name    | Type   | In   | Description                                                                                                                                                                                                            |
| ------- | ------ | ---- | ---------------------------------------------------------------------------------------------------------------------------------------------------------------------------------------------------------------------- |
| package | file   | form | **Required**. The bootstrap package installer. It must be a signed `pkg` file.                                                                                                                                         |
| team_id | string | form | The team ID for the package. If specified, the package will be installed to hosts that are assigned to the specified team. If not specified, the package will be installed to hosts that are not assigned to any team. |

#### Example

Upload a bootstrap package that will be installed to macOS hosts enrolled to MDM that are
assigned to a team. Note that in this example the form data specifies `team_id` in addition to
`package`.

`POST /api/v1/fleet/bootstrap`

##### Request headers

```http
Content-Length: 850
Content-Type: multipart/form-data; boundary=------------------------f02md47480und42y
```

##### Request body

```http
--------------------------f02md47480und42y
Content-Disposition: form-data; name="team_id"
1
--------------------------f02md47480und42y
Content-Disposition: form-data; name="package"; filename="bootstrap-package.pkg"
Content-Type: application/octet-stream
<BINARY_DATA>
--------------------------f02md47480und42y--
```

##### Default response

`Status: 200`


### Get metadata about a bootstrap package

_Available in Fleet Premium_

Get information about a bootstrap package that was uploaded to Fleet.

`GET /api/v1/fleet/bootstrap/:team_id/metadata`

#### Parameters

| Name       | Type    | In    | Description                                                                                                                                                                                                        |
| -------    | ------  | ---   | ---------------------------------------------------------------------------------------------------------------------------------------------------------                                                          |
| team_id    | string  | url   | **Required** The team ID for the package. Zero (0) can be specified to get information about the bootstrap package for hosts that don't belong to a team.                                                          |
| for_update | boolean | query | If set to `true`, the authorization will be for a `write` action instead of a `read`. Useful for the write-only `gitops` role when requesting the bootstrap metadata to check if the package needs to be replaced. |

#### Example

`GET /api/v1/fleet/bootstrap/0/metadata`

##### Default response

`Status: 200`

```json
{
  "name": "bootstrap-package.pkg",
  "team_id": 0,
  "sha256": "6bebb4433322fd52837de9e4787de534b4089ac645b0692dfb74d000438da4a3",
  "token": "AA598E2A-7952-46E3-B89D-526D45F7E233",
  "created_at": "2023-04-20T13:02:05Z"
}
```

In the response above:

- `token` is the value you can use to [download a bootstrap package](#download-a-bootstrap-package)
- `sha256` is the SHA256 digest of the bytes of the bootstrap package file.


### Delete a bootstrap package

_Available in Fleet Premium_

Delete a team's bootstrap package.

`DELETE /api/v1/fleet/bootstrap/:team_id`

#### Parameters

| Name    | Type   | In  | Description                                                                                                                                               |
| ------- | ------ | --- | --------------------------------------------------------------------------------------------------------------------------------------------------------- |
| team_id | string | url | **Required** The team ID for the package. Zero (0) can be specified to get information about the bootstrap package for hosts that don't belong to a team. |


#### Example

`DELETE /api/v1/fleet/bootstrap/1`

##### Default response

`Status: 200`


### Download a bootstrap package

_Available in Fleet Premium_

Download a bootstrap package.

`GET /api/v1/fleet/bootstrap`

#### Parameters

| Name  | Type   | In    | Description                                      |
| ----- | ------ | ----- | ------------------------------------------------ |
| token | string | query | **Required** The token of the bootstrap package. |

#### Example

`GET /api/v1/fleet/bootstrap?token=AA598E2A-7952-46E3-B89D-526D45F7E233`

##### Default response

`Status: 200`

```http
Status: 200
Content-Type: application/octet-stream
Content-Disposition: attachment
Content-Length: <length>
Body: <blob>
```

### Get a summary of bootstrap package status

_Available in Fleet Premium_

Get aggregate status counts of bootstrap packages delivered to DEP enrolled hosts.

The summary can optionally be filtered by team ID.

`GET /api/v1/fleet/bootstrap/summary`

#### Parameters

| Name                      | Type   | In    | Description                                                               |
| ------------------------- | ------ | ----- | ------------------------------------------------------------------------- |
| team_id                   | string | query | The team ID to filter the summary.                                        |

#### Example

`GET /api/v1/fleet/bootstrap/summary`

##### Default response

`Status: 200`

```json
{
  "installed": 10,
  "failed": 1,
  "pending": 4
}
```

### Turn on end user authentication for macOS setup

_Available in Fleet Premium_

`PATCH /api/v1/fleet/setup_experience`

#### Parameters

| Name                           | Type    | In    | Description                                                                                 |
| -------------          | ------  | ----  | --------------------------------------------------------------------------------------      |
| team_id                        | integer | body  | The team ID to apply the settings to. Settings applied to hosts in no team if absent.       |
| enable_end_user_authentication | boolean | body  | When enabled, require end users to authenticate with your identity provider (IdP) when they set up their new macOS hosts. |
| enable_release_device_manually | boolean | body  | When enabled, you're responsible for sending the DeviceConfigured command.|

#### Example

`PATCH /api/v1/fleet/setup_experience`

##### Request body

```json
{
  "team_id": 1,
  "enabled_end_user_authentication": true
}
```

##### Default response

`Status: 204`


### Upload an EULA file

_Available in Fleet Premium_

Upload an EULA that will be shown during the DEP flow.

`POST /api/v1/fleet/setup_experience/eula`

#### Parameters

| Name | Type | In   | Description                                       |
| ---- | ---- | ---- | ------------------------------------------------- |
| eula | file | form | **Required**. A PDF document containing the EULA. |

#### Example

`POST /api/v1/fleet/setup_experience/eula`

##### Request headers

```http
Content-Length: 850
Content-Type: multipart/form-data; boundary=------------------------f02md47480und42y
```

##### Request body

```http
--------------------------f02md47480und42y
Content-Disposition: form-data; name="eula"; filename="eula.pdf"
Content-Type: application/octet-stream
<BINARY_DATA>
--------------------------f02md47480und42y--
```

##### Default response

`Status: 200`


### Get metadata about an EULA file

_Available in Fleet Premium_

Get information about the EULA file that was uploaded to Fleet. If no EULA was previously uploaded, this endpoint returns a `404` status code.

`GET /api/v1/fleet/setup_experience/eula/metadata`

#### Example

`GET /api/v1/fleet/setup_experience/eula/metadata`

##### Default response

`Status: 200`

```json
{
  "name": "eula.pdf",
  "token": "AA598E2A-7952-46E3-B89D-526D45F7E233",
  "created_at": "2023-04-20T13:02:05Z"
}
```

In the response above:

- `token` is the value you can use to [download an EULA](#download-an-eula-file)


### Delete an EULA file

_Available in Fleet Premium_

Delete an EULA file.

`DELETE /api/v1/fleet/setup_experience/eula/:token`

#### Parameters

| Name  | Type   | In    | Description                              |
| ----- | ------ | ----- | ---------------------------------------- |
| token | string | path  | **Required** The token of the EULA file. |

#### Example

`DELETE /api/v1/fleet/setup_experience/eula/AA598E2A-7952-46E3-B89D-526D45F7E233`

##### Default response

`Status: 200`


### Download an EULA file

_Available in Fleet Premium_

Download an EULA file

`GET /api/v1/fleet/setup_experience/eula/:token`

#### Parameters

| Name  | Type   | In    | Description                              |
| ----- | ------ | ----- | ---------------------------------------- |
| token | string | path  | **Required** The token of the EULA file. |

#### Example

`GET /api/v1/fleet/setup_experience/eula/AA598E2A-7952-46E3-B89D-526D45F7E233`

##### Default response

`Status: 200`

```http
Status: 200
Content-Type: application/pdf
Content-Disposition: attachment
Content-Length: <length>
Body: <blob>
```

### List software (setup experience)

_Available in Fleet Premium_

List software that can or will be automatically installed during macOS setup. If `install_during_setup` is `true` it will be installed during setup.

`GET /api/v1/fleet/setup_experience/software`

| Name  | Type   | In    | Description                              |
| ----- | ------ | ----- | ---------------------------------------- |
| team_id | integer | query | _Available in Fleet Premium_. The ID of the team to filter software by. If not specified, it will filter only software that's available to hosts with no team. |
| page | integer | query | Page number of the results to fetch. |
| per_page | integer | query | Results per page. |


#### Example

`GET /api/v1/fleet/setup_experience/software?team_id=3`

##### Default response

`Status: 200`

```json
{
  "software_titles": [
    {
      "id": 12,
      "name": "Firefox.app",
      "software_package": {
        "name": "FirefoxInsall.pkg",
        "version": "125.6",
        "self_service": true,
        "install_during_setup": true
      },
      "app_store_app": null,
      "versions_count": 3,
      "source": "apps",
      "browser": "",
      "hosts_count": 48,
      "versions": [
        {
          "id": 123,
          "version": "1.12",
          "vulnerabilities": ["CVE-2023-1234","CVE-2023-4321","CVE-2023-7654"]
        },
        {
          "id": 124,
          "version": "3.4",
          "vulnerabilities": ["CVE-2023-1234","CVE-2023-4321","CVE-2023-7654"]
        },
        {
          "id": 12
          "version": "1.13",
          "vulnerabilities": ["CVE-2023-1234","CVE-2023-4321","CVE-2023-7654"]
        }
      ]
    }
  ],
  {
    "count": 2,
    "counts_updated_at": "2024-10-04T10:00:00Z",
    "meta": {
      "has_next_results": false,
      "has_previous_results": false
    }
  },
}
```

### Update software (setup experience)

_Available in Fleet Premium_

Set software that will be automatically installed during macOS setup. Software that isn't included in the request will be unset.

`PUT /api/v1/fleet/setup_experience/software`

| Name  | Type   | In    | Description                              |
| ----- | ------ | ----- | ---------------------------------------- |
| team_id | integer | query | _Available in Fleet Premium_. The ID of the team to set the software for. If not specified, it will set the software for hosts with no team. |
| software_title_ids | array | body | The ID of software titles to install during macOS setup. |

#### Example

`PUT /api/v1/fleet/setup_experience/software?team_id=3`

##### Default response

`Status: 200`

```json
{
  "software_title_ids": [23,3411,5032]
}
```

### Add script (setup experience)

_Available in Fleet Premium_

Add a script that will automatically run during macOS setup.

`POST /api/v1/fleet/setup_experience/script`

| Name  | Type   | In    | Description                              |
| ----- | ------ | ----- | ---------------------------------------- |
| team_id | integer | form | _Available in Fleet Premium_. The ID of the team to add the script to. If not specified, a script will be added for hosts with no team. |
| script | file | form | The ID of software titles to install during macOS setup. |

#### Example

`POST /api/v1/fleet/setup_experience/script`

##### Default response

`Status: 200`

##### Request headers

```http
Content-Length: 306
Content-Type: multipart/form-data; boundary=------------------------f02md47480und42y
```

##### Request body

```http
--------------------------f02md47480und42y
Content-Disposition: form-data; name="team_id"

1
--------------------------f02md47480und42y
Content-Disposition: form-data; name="script"; filename="myscript.sh"
Content-Type: application/octet-stream

echo "hello"
--------------------------f02md47480und42y--

```

### Get or download script (setup experience)

_Available in Fleet Premium_

Get a script that will automatically run during macOS setup.

`GET /api/v1/fleet/setup_experience/script`

| Name  | Type   | In    | Description                              |
| ----- | ------ | ----- | ---------------------------------------- |
| team_id | integer | query | _Available in Fleet Premium_. The ID of the team to get the script for. If not specified, script will be returned for hosts with no team. |
| alt  | string | query | If specified and set to "media", downloads the script's contents. |


#### Example (get script)

`GET /api/v1/fleet/setup_experience/script?team_id=3`

##### Default response

`Status: 200`

```json
{
  "id": 1,
  "team_id": 3,
  "name": "setup-experience-script.sh",
  "created_at": "2023-07-30T13:41:07Z",
  "updated_at": "2023-07-30T13:41:07Z"
}
```

#### Example (download script)

`GET /api/v1/fleet/setup_experience/script?team_id=3?alt=media`

##### Example response headers

```http
Content-Length: 13
Content-Type: application/octet-stream
Content-Disposition: attachment;filename="2023-09-27 script_1.sh"
```

###### Example response body

`Status: 200`

```
echo "hello"
```

### Delete script (setup experience)

_Available in Fleet Premium_

Delete a script that will automatically run during macOS setup.

`DELETE /api/v1/fleet/setup_experience/script`

| Name  | Type   | In    | Description                              |
| ----- | ------ | ----- | ---------------------------------------- |
| team_id | integer | query | _Available in Fleet Premium_. The ID of the team to get the script for. If not specified, script will be returned for hosts with no team. |

#### Example

`DELETE /api/v1/fleet/setup_experience/script?team_id=3`

##### Default response

`Status: 200`

---

## Commands

- [Run MDM command](#run-mdm-command)
- [Get MDM command results](#get-mdm-command-results)
- [List MDM commands](#list-mdm-commands)


### Run MDM command

> `POST /api/v1/fleet/mdm/apple/enqueue` API endpoint is deprecated as of Fleet 4.40. It is maintained for backward compatibility. Please use the new API endpoint below. See old API endpoint docs [here](https://github.com/fleetdm/fleet/blob/fleet-v4.39.0/docs/REST%20API/rest-api.md#run-custom-mdm-command).

This endpoint tells Fleet to run a custom MDM command, on the targeted macOS or Windows hosts, the next time they come online.

`POST /api/v1/fleet/commands/run`

#### Parameters

| Name                      | Type   | In    | Description                                                               |
| ------------------------- | ------ | ----- | ------------------------------------------------------------------------- |
| command                   | string | json  | A Base64 encoded MDM command as described in [Apple's documentation](https://developer.apple.com/documentation/devicemanagement/commands_and_queries) or [Windows's documentation](https://learn.microsoft.com/en-us/openspecs/windows_protocols/ms-mdm/0353f3d6-dbe2-42b6-b8d5-50db9333bba4). Supported formats are standard and raw (unpadded). You can paste your Base64 code to the [online decoder](https://devpal.co/base64-decode/) to check if you're using the valid format. |
| host_uuids                | array  | json  | An array of host UUIDs enrolled in Fleet on which the command should run. |

Note that the `EraseDevice` and `DeviceLock` commands are _available in Fleet Premium_ only.

#### Example

`POST /api/v1/fleet/commands/run`

##### Default response

`Status: 200`

```json
{
  "command_uuid": "a2064cef-0000-1234-afb9-283e3c1d487e",
  "request_type": "ProfileList"
}
```


### Get MDM command results

> `GET /api/v1/fleet/mdm/apple/commandresults` API endpoint is deprecated as of Fleet 4.40. It is maintained for backward compatibility. Please use the new API endpoint below. See old API endpoint docs [here](https://github.com/fleetdm/fleet/blob/fleet-v4.39.0/docs/REST%20API/rest-api.md#get-custom-mdm-command-results).

This endpoint returns the results for a specific custom MDM command.

In the reponse, the possible `status` values for macOS, iOS, and iPadOS hosts are the following:

* Pending: the command has yet to run on the host. The host will run the command the next time it comes online.
* NotNow: the host responded with "NotNow" status via the MDM protocol: the host received the command, but couldn’t execute it. The host will try to run the command the next time it comes online.
* Acknowledged: the host responded with "Acknowledged" status via the MDM protocol: the host processed the command successfully.
* Error: the host responded with "Error" status via the MDM protocol: an error occurred. Run the `fleetctl get mdm-command-results --id=<insert-command-id` to view the error.
* CommandFormatError: the host responded with "CommandFormatError" status via the MDM protocol: a protocol error occurred, which can result from a malformed command. Run the `fleetctl get mdm-command-results --id=<insert-command-id` to view the error.

The possible `status` values for Windows hosts are documented in Microsoft's documentation [here](https://learn.microsoft.com/en-us/windows/client-management/oma-dm-protocol-support#syncml-response-status-codes).

`GET /api/v1/fleet/commands/results`

#### Parameters

| Name                      | Type   | In    | Description                                                               |
| ------------------------- | ------ | ----- | ------------------------------------------------------------------------- |
| command_uuid              | string | query | The unique identifier of the command.                                     |

#### Example

`GET /api/v1/fleet/commands/results?command_uuid=a2064cef-0000-1234-afb9-283e3c1d487e`

##### Default response

`Status: 200`

```json
{
  "results": [
    {
      "host_uuid": "145cafeb-87c7-4869-84d5-e4118a927746",
      "command_uuid": "a2064cef-0000-1234-afb9-283e3c1d487e",
      "status": "Acknowledged",
      "updated_at": "2023-04-04:00:00Z",
      "request_type": "ProfileList",
      "hostname": "mycomputer",
      "payload": "PD94bWwgdmVyc2lvbj0iMS4wIiBlbmNvZGluZz0iVVRGLTgiPz4NCjwhRE9DVFlQRSBwbGlzdCBQVUJMSUMgIi0vL0FwcGxlLy9EVEQgUExJU1QgMS4wLy9FTiIgImh0dHA6Ly93d3cuYXBwbGUuY29tL0RURHMvUHJvcGVydHlMaXN0LTEuMC5kdGQiPg0KPHBsaXN0IHZlcnNpb249IjEuMCI+DQo8ZGljdD4NCg0KCTxrZXk+UGF5bG9hZERlc2NyaXB0aW9uPC9rZXk+DQoJPHN0cmluZz5UaGlzIHByb2ZpbGUgY29uZmlndXJhdGlvbiBpcyBkZXNpZ25lZCB0byBhcHBseSB0aGUgQ0lTIEJlbmNobWFyayBmb3IgbWFjT1MgMTAuMTQgKHYyLjAuMCksIDEwLjE1ICh2Mi4wLjApLCAxMS4wICh2Mi4wLjApLCBhbmQgMTIuMCAodjEuMC4wKTwvc3RyaW5nPg0KCTxrZXk+UGF5bG9hZERpc3BsYXlOYW1lPC9rZXk+DQoJPHN0cmluZz5EaXNhYmxlIEJsdWV0b290aCBzaGFyaW5nPC9zdHJpbmc+DQoJPGtleT5QYXlsb2FkRW5hYmxlZDwva2V5Pg0KCTx0cnVlLz4NCgk8a2V5PlBheWxvYWRJZGVudGlmaWVyPC9rZXk+DQoJPHN0cmluZz5jaXMubWFjT1NCZW5jaG1hcmsuc2VjdGlvbjIuQmx1ZXRvb3RoU2hhcmluZzwvc3RyaW5nPg0KCTxrZXk+UGF5bG9hZFNjb3BlPC9rZXk+DQoJPHN0cmluZz5TeXN0ZW08L3N0cmluZz4NCgk8a2V5PlBheWxvYWRUeXBlPC9rZXk+DQoJPHN0cmluZz5Db25maWd1cmF0aW9uPC9zdHJpbmc+DQoJPGtleT5QYXlsb2FkVVVJRDwva2V5Pg0KCTxzdHJpbmc+NUNFQkQ3MTItMjhFQi00MzJCLTg0QzctQUEyOEE1QTM4M0Q4PC9zdHJpbmc+DQoJPGtleT5QYXlsb2FkVmVyc2lvbjwva2V5Pg0KCTxpbnRlZ2VyPjE8L2ludGVnZXI+DQogICAgPGtleT5QYXlsb2FkUmVtb3ZhbERpc2FsbG93ZWQ8L2tleT4NCiAgICA8dHJ1ZS8+DQoJPGtleT5QYXlsb2FkQ29udGVudDwva2V5Pg0KCTxhcnJheT4NCgkJPGRpY3Q+DQoJCQk8a2V5PlBheWxvYWRDb250ZW50PC9rZXk+DQoJCQk8ZGljdD4NCgkJCQk8a2V5PmNvbS5hcHBsZS5CbHVldG9vdGg8L2tleT4NCgkJCQk8ZGljdD4NCgkJCQkJPGtleT5Gb3JjZWQ8L2tleT4NCgkJCQkJPGFycmF5Pg0KCQkJCQkJPGRpY3Q+DQoJCQkJCQkJPGtleT5tY3hfcHJlZmVyZW5jZV9zZXR0aW5nczwva2V5Pg0KCQkJCQkJCTxkaWN0Pg0KCQkJCQkJCQk8a2V5PlByZWZLZXlTZXJ2aWNlc0VuYWJsZWQ8L2tleT4NCgkJCQkJCQkJPGZhbHNlLz4NCgkJCQkJCQk8L2RpY3Q+DQoJCQkJCQk8L2RpY3Q+DQoJCQkJCTwvYXJyYXk+DQoJCQkJPC9kaWN0Pg0KCQkJPC9kaWN0Pg0KCQkJPGtleT5QYXlsb2FkRGVzY3JpcHRpb248L2tleT4NCgkJCTxzdHJpbmc+RGlzYWJsZXMgQmx1ZXRvb3RoIFNoYXJpbmc8L3N0cmluZz4NCgkJCTxrZXk+UGF5bG9hZERpc3BsYXlOYW1lPC9rZXk+DQoJCQk8c3RyaW5nPkN1c3RvbTwvc3RyaW5nPg0KCQkJPGtleT5QYXlsb2FkRW5hYmxlZDwva2V5Pg0KCQkJPHRydWUvPg0KCQkJPGtleT5QYXlsb2FkSWRlbnRpZmllcjwva2V5Pg0KCQkJPHN0cmluZz4wMjQwREQxQy03MERDLTQ3NjYtOTAxOC0wNDMyMkJGRUVBRDE8L3N0cmluZz4NCgkJCTxrZXk+UGF5bG9hZFR5cGU8L2tleT4NCgkJCTxzdHJpbmc+Y29tLmFwcGxlLk1hbmFnZWRDbGllbnQucHJlZmVyZW5jZXM8L3N0cmluZz4NCgkJCTxrZXk+UGF5bG9hZFVVSUQ8L2tleT4NCgkJCTxzdHJpbmc+MDI0MEREMUMtNzBEQy00NzY2LTkwMTgtMDQzMjJCRkVFQUQxPC9zdHJpbmc+DQoJCQk8a2V5PlBheWxvYWRWZXJzaW9uPC9rZXk+DQoJCQk8aW50ZWdlcj4xPC9pbnRlZ2VyPg0KCQk8L2RpY3Q+DQoJPC9hcnJheT4NCjwvZGljdD4NCjwvcGxpc3Q+",
      "result": "PD94bWwgdmVyc2lvbj0iMS4wIiBlbmNvZGluZz0iVVRGLTgiPz4NCjwhRE9DVFlQRSBwbGlzdCBQVUJMSUMgIi0vL0FwcGxlLy9EVEQgUExJU1QgMS4wLy9FTiIgImh0dHA6Ly93d3cuYXBwbGUuY29tL0RURHMvUHJvcGVydHlMaXN0LTEuMC5kdGQiPg0KPHBsaXN0IHZlcnNpb249IjEuMCI+DQo8ZGljdD4NCiAgICA8a2V5PkNvbW1hbmRVVUlEPC9rZXk+DQogICAgPHN0cmluZz4wMDAxX0luc3RhbGxQcm9maWxlPC9zdHJpbmc+DQogICAgPGtleT5TdGF0dXM8L2tleT4NCiAgICA8c3RyaW5nPkFja25vd2xlZGdlZDwvc3RyaW5nPg0KICAgIDxrZXk+VURJRDwva2V5Pg0KICAgIDxzdHJpbmc+MDAwMDgwMjAtMDAwOTE1MDgzQzgwMDEyRTwvc3RyaW5nPg0KPC9kaWN0Pg0KPC9wbGlzdD4="
    }
  ]
}
```

> Note: If the server has not yet received a result for a command, it will return an empty object (`{}`).

### List MDM commands

> `GET /api/v1/fleet/mdm/apple/commands` API endpoint is deprecated as of Fleet 4.40. It is maintained for backward compatibility. Please use the new API endpoint below. See old API endpoint docs [here](https://github.com/fleetdm/fleet/blob/fleet-v4.39.0/docs/REST%20API/rest-api.md#list-custom-mdm-commands).

This endpoint returns the list of custom MDM commands that have been executed.

`GET /api/v1/fleet/commands`

#### Parameters

| Name                      | Type    | In    | Description                                                               |
| ------------------------- | ------  | ----- | ------------------------------------------------------------------------- |
| page                      | integer | query | Page number of the results to fetch.                                      |
| per_page                  | integer | query | Results per page.                                                         |
| order_key                 | string  | query | What to order results by. Can be any field listed in the `results` array example below. |
| order_direction           | string  | query | **Requires `order_key`**. The direction of the order given the order key. Options include `asc` and `desc`. Default is `asc`. |
| host_identifier           | string  | query | The host's `hostname`, `uuid`, or `hardware_serial`. |
| request_type              | string  | query | The request type to filter commands by. |

#### Example

`GET /api/v1/fleet/commands?per_page=5`

##### Default response

`Status: 200`

```json
{
  "results": [
    {
      "host_uuid": "145cafeb-87c7-4869-84d5-e4118a927746",
      "command_uuid": "a2064cef-0000-1234-afb9-283e3c1d487e",
      "status": "Acknowledged",
      "updated_at": "2023-04-04:00:00Z",
      "request_type": "ProfileList",
      "hostname": "mycomputer"
    },
    {
      "host_uuid": "322vghee-12c7-8976-83a1-e2118a927342",
      "command_uuid": "d76d69b7-d806-45a9-8e49-9d6dc533485c",
      "status": "200",
      "updated_at": "2023-05-04:00:00Z",
      "request_type": "./Device/Vendor/MSFT/Reboot/RebootNow",
      "hostname": "myhost"
    }
  ]
}
```

---

## Integrations

- [Get Apple Push Notification service (APNs)](#get-apple-push-notification-service-apns)
- [List Apple Business Manager (ABM) tokens](#list-apple-business-manager-abm-tokens)
- [List Volume Purchasing Program (VPP) tokens](#list-volume-purchasing-program-vpp-tokens)

### Get Apple Push Notification service (APNs)

`GET /api/v1/fleet/apns`

#### Parameters

None.

#### Example

`GET /api/v1/fleet/apns`

##### Default response

`Status: 200`

```json
{
  "common_name": "APSP:04u52i98aewuh-xxxx-xxxx-xxxx-xxxx",
  "serial_number": "1234567890987654321",
  "issuer": "Apple Application Integration 2 Certification Authority",
  "renew_date": "2023-09-30T00:00:00Z"
}
```

### List Apple Business Manager (ABM) tokens

_Available in Fleet Premium_

`GET /api/v1/fleet/abm_tokens`

#### Parameters

None.

#### Example

`GET /api/v1/fleet/abm_tokens`

##### Default response

`Status: 200`

```json
"abm_tokens": [
  {
    "id": 1,
    "apple_id": "apple@example.com",
    "org_name": "Fleet Device Management Inc.",
    "mdm_server_url": "https://example.com/mdm/apple/mdm",
    "renew_date": "2023-11-29T00:00:00Z",
    "terms_expired": false,
    "macos_team": {
      "name": "💻 Workstations",
      "id" 1
    },
    "ios_team": {
      "name": "📱🏢 Company-owned iPhones",
      "id": 2
    },
    "ipados_team": {
      "name": "🔳🏢 Company-owned iPads",
      "id": 3
    }
  }
]
```

### List Volume Purchasing Program (VPP) tokens

_Available in Fleet Premium_

`GET /api/v1/fleet/vpp_tokens`

#### Parameters

None.

#### Example

`GET /api/v1/fleet/vpp_tokens`

##### Default response

`Status: 200`

```json
"vpp_tokens": [
  {
    "id": 1,
    "org_name": "Fleet Device Management Inc.",
    "location": "https://example.com/mdm/apple/mdm",
    "renew_date": "2023-11-29T00:00:00Z",
    "teams": [
      {
        "name": "💻 Workstations",
        "id": 1
      },
      {
        "name": "💻🐣 Workstations (canary)",
        "id": 2
      },
      {
        "name": "📱🏢 Company-owned iPhones",
        "id": 3
      },
      {
        "name": "🔳🏢 Company-owned iPads",
        "id" 4
      }
    ],
  }
]
```

### Get Volume Purchasing Program (VPP)


> **Experimental feature**. This feature is undergoing rapid improvement, which may result in breaking changes to the API or configuration surface. It is not recommended for use in automated workflows.

_Available in Fleet Premium_

`GET /api/v1/fleet/vpp`

#### Example

`GET /api/v1/fleet/vpp`

##### Default response

`Status: 200`

```json
{
  "org_name": "Acme Inc.",
  "renew_date": "2023-11-29T00:00:00Z",
  "location": "Acme Inc. Main Address"
}
```

---

## Policies

- [List policies](#list-policies)
- [Count policies](#count-policies)
- [Get policy by ID](#get-policy-by-id)
- [Add policy](#add-policy)
- [Remove policies](#remove-policies)
- [Edit policy](#edit-policy)
- [Run automation for all failing hosts of a policy](#run-automation-for-all-failing-hosts-of-a-policy)

Policies are yes or no questions you can ask about your hosts.

Policies in Fleet are defined by osquery queries.

A passing host answers "yes" to a policy if the host returns results for a policy's query.

A failing host answers "no" to a policy if the host does not return results for a policy's query.

For example, a policy might ask “Is Gatekeeper enabled on macOS devices?“ This policy's osquery query might look like the following: `SELECT 1 FROM gatekeeper WHERE assessments_enabled = 1;`

### List policies

`GET /api/v1/fleet/global/policies`

#### Parameters

| Name                    | Type    | In    | Description                                                                                                                                                                                                                                                                                                                                 |
| ----------------------- | ------- | ----- | ------------------------------------------------------------------------------------------------------------------------------------------------------------------------------------------------------------------------------------------------------------------------------------------------------------------------------------------- |
| page                    | integer | query | Page number of the results to fetch.                                                                                                                                                                                                                                                                                                        |
| per_page                | integer | query | Results per page.

#### Example

`GET /api/v1/fleet/global/policies`

##### Default response

`Status: 200`

```json
{
  "policies": [
    {
      "id": 1,
      "name": "Gatekeeper enabled",
      "query": "SELECT 1 FROM gatekeeper WHERE assessments_enabled = 1;",
      "description": "Checks if gatekeeper is enabled on macOS devices",
      "critical": false,
      "author_id": 42,
      "author_name": "John",
      "author_email": "john@example.com",
      "team_id": null,
      "resolution": "Resolution steps",
      "platform": "darwin",
      "created_at": "2021-12-15T15:23:57Z",
      "updated_at": "2021-12-15T15:23:57Z",
      "passing_host_count": 2000,
      "failing_host_count": 300,
      "host_count_updated_at": "2023-12-20T15:23:57Z"
    },
    {
      "id": 2,
      "name": "Windows machines with encrypted hard disks",
      "query": "SELECT 1 FROM bitlocker_info WHERE protection_status = 1;",
      "description": "Checks if the hard disk is encrypted on Windows devices",
      "critical": true,
      "author_id": 43,
      "author_name": "Alice",
      "author_email": "alice@example.com",
      "team_id": null,
      "resolution": "Resolution steps",
      "platform": "windows",
      "created_at": "2021-12-31T14:52:27Z",
      "updated_at": "2022-02-10T20:59:35Z",
      "passing_host_count": 2300,
      "failing_host_count": 0,
      "host_count_updated_at": "2023-12-20T15:23:57Z"
    }
  ]
}
```

---

### Count policies

`GET /api/v1/fleet/policies/count`


#### Parameters
| Name               | Type    | In   | Description                                                                                                   |
| ------------------ | ------- | ---- | ------------------------------------------------------------------------------------------------------------- |
| query                 | string | query | Search query keywords. Searchable fields include `name`.  |

#### Example

`GET /api/v1/fleet/policies/count`

##### Default response

`Status: 200`

```json
{
  "count": 43
}
```

---

### Get policy by ID

`GET /api/v1/fleet/global/policies/:id`

#### Parameters

| Name               | Type    | In   | Description                                                                                                   |
| ------------------ | ------- | ---- | ------------------------------------------------------------------------------------------------------------- |
| id                 | integer | path | **Required.** The policy's ID.                                                                                |

#### Example

`GET /api/v1/fleet/global/policies/1`

##### Default response

`Status: 200`

```json
{
  "policy": {
      "id": 1,
      "name": "Gatekeeper enabled",
      "query": "SELECT 1 FROM gatekeeper WHERE assessments_enabled = 1;",
      "description": "Checks if gatekeeper is enabled on macOS devices",
      "critical": false,
      "author_id": 42,
      "author_name": "John",
      "author_email": "john@example.com",
      "team_id": null,
      "resolution": "Resolution steps",
      "platform": "darwin",
      "created_at": "2021-12-15T15:23:57Z",
      "updated_at": "2021-12-15T15:23:57Z",
      "passing_host_count": 2000,
      "failing_host_count": 300,
      "host_count_updated_at": "2023-12-20T15:23:57Z"
    }
}
```

### Add policy

`POST /api/v1/fleet/global/policies`

#### Parameters

| Name        | Type    | In   | Description                          |
| ----------  | ------- | ---- | ------------------------------------ |
| name        | string  | body | The policy's name.                    |
| query       | string  | body | The policy's query in SQL.                    |
| description | string  | body | The policy's description.             |
| resolution  | string  | body | The resolution steps for the policy. |
| platform    | string  | body | Comma-separated target platforms, currently supported values are "windows", "linux", "darwin". The default, an empty string means target all platforms. |
| critical    | boolean | body | _Available in Fleet Premium_. Mark policy as critical/high impact. |

#### Example (preferred)

`POST /api/v1/fleet/global/policies`

#### Request body

```json
{
  "name": "Gatekeeper enabled",
  "query": "SELECT 1 FROM gatekeeper WHERE assessments_enabled = 1;",
  "description": "Checks if gatekeeper is enabled on macOS devices",
  "resolution": "Resolution steps",
  "platform": "darwin",
  "critical": true
}
```

##### Default response

`Status: 200`

```json
{
  "policy": {
    "id": 43,
    "name": "Gatekeeper enabled",
    "query": "SELECT 1 FROM gatekeeper WHERE assessments_enabled = 1;",
    "description": "Checks if gatekeeper is enabled on macOS devices",
    "critical": true,
    "author_id": 42,
    "author_name": "John",
    "author_email": "john@example.com",
    "team_id": null,
    "resolution": "Resolution steps",
    "platform": "darwin",
    "created_at": "2022-03-17T20:15:55Z",
    "updated_at": "2022-03-17T20:15:55Z",
    "passing_host_count": 0,
    "failing_host_count": 0,
    "host_count_updated_at": null
  }
}
```

### Remove policies

`POST /api/v1/fleet/global/policies/delete`

#### Parameters

| Name     | Type    | In   | Description                                       |
| -------- | ------- | ---- | ------------------------------------------------- |
| ids      | array   | body | **Required.** The IDs of the policies to delete.  |

#### Example

`POST /api/v1/fleet/global/policies/delete`

#### Request body

```json
{
  "ids": [ 1 ]
}
```

##### Default response

`Status: 200`

```json
{
  "deleted": 1
}
```

### Edit policy

`PATCH /api/v1/fleet/global/policies/:id`

#### Parameters

| Name        | Type    | In   | Description                          |
| ----------  | ------- | ---- | ------------------------------------ |
| id          | integer | path | The policy's ID.                     |
| name        | string  | body | The query's name.                    |
| query       | string  | body | The query in SQL.                    |
| description | string  | body | The query's description.             |
| resolution  | string  | body | The resolution steps for the policy. |
| platform    | string  | body | Comma-separated target platforms, currently supported values are "windows", "linux", "darwin". The default, an empty string means target all platforms. |
| critical    | boolean | body | _Available in Fleet Premium_. Mark policy as critical/high impact. |

#### Example

`PATCH /api/v1/fleet/global/policies/42`

##### Request body

```json
{
  "name": "Gatekeeper enabled",
  "query": "SELECT 1 FROM gatekeeper WHERE assessments_enabled = 1;",
  "description": "Checks if gatekeeper is enabled on macOS devices",
  "critical": true,
  "resolution": "Resolution steps",
  "platform": "darwin"
}
```

##### Default response

`Status: 200`

```json
{
  "policy": {
    "id": 42,
    "name": "Gatekeeper enabled",
    "query": "SELECT 1 FROM gatekeeper WHERE assessments_enabled = 1;",
    "description": "Checks if gatekeeper is enabled on macOS devices",
    "critical": true,
    "author_id": 43,
    "author_name": "John",
    "author_email": "john@example.com",
    "team_id": null,
    "resolution": "Resolution steps",
    "platform": "darwin",
    "created_at": "2022-03-17T20:15:55Z",
    "updated_at": "2022-03-17T20:15:55Z",
    "passing_host_count": 0,
    "failing_host_count": 0,
    "host_count_updated_at": null
  }
}
```

### Run automation for all failing hosts of a policy

Triggers [automations](https://fleetdm.com/docs/using-fleet/automations#policy-automations) for *all* hosts failing the specified policies, regardless of whether the policies were previously failing on those hosts.

`POST /api/v1/fleet/automations/reset`

#### Parameters

| Name        | Type     | In   | Description                                              |
| ----------  | -------- | ---- | -------------------------------------------------------- |
| policy_ids  | array    | body | Filters to only run policy automations for the specified policies. |
| team_ids    | array    | body | _Available in Fleet Premium_. Filters to only run policy automations for hosts in the specified teams. |


#### Example

`POST /api/v1/fleet/automations/reset`

##### Request body

```json
{
    "team_ids": [1],
    "policy_ids": [1, 2, 3]
}
```

##### Default response

`Status: 200`

```json
{}
```

---

## Team policies

- [List team policies](#list-team-policies)
- [Count team policies](#count-team-policies)
- [Get team policy by ID](#get-team-policy-by-id)
- [Add team policy](#add-team-policy)
- [Remove team policies](#remove-team-policies)
- [Edit team policy](#edit-team-policy)

_Available in Fleet Premium_

Team policies work the same as policies, but at the team level.

### List team policies

`GET /api/v1/fleet/teams/:id/policies`

#### Parameters

| Name               | Type    | In   | Description                                                                                                   |
| ------------------ | ------- | ---- | ------------------------------------------------------------------------------------------------------------- |
| id                 | integer | path  | **Required.** Defines what team ID to operate on                                                                            |
| merge_inherited  | boolean | query | If `true`, will return both team policies **and** inherited ("All teams") policies the `policies` list, and will not return a separate `inherited_policies` list. |
| query                 | string | query | Search query keywords. Searchable fields include `name`. |
| page                    | integer | query | Page number of the results to fetch.                                                                                                                                                                                                                                                                                                        |
| per_page                | integer | query | Results per page. |


#### Example (default usage)

`GET /api/v1/fleet/teams/1/policies`

##### Default response

`Status: 200`

```json
{
  "policies": [
    {
      "id": 1,
      "name": "Gatekeeper enabled",
      "query": "SELECT 1 FROM gatekeeper WHERE assessments_enabled = 1;",
      "description": "Checks if gatekeeper is enabled on macOS devices",
      "critical": true,
      "author_id": 42,
      "author_name": "John",
      "author_email": "john@example.com",
      "team_id": 1,
      "resolution": "Resolution steps",
      "platform": "darwin",
      "created_at": "2021-12-16T14:37:37Z",
      "updated_at": "2021-12-16T16:39:00Z",
      "passing_host_count": 2000,
      "failing_host_count": 300,
      "host_count_updated_at": "2023-12-20T15:23:57Z",
      "calendar_events_enabled": true
    },
    {
      "id": 2,
      "name": "Windows machines with encrypted hard disks",
      "query": "SELECT 1 FROM bitlocker_info WHERE protection_status = 1;",
      "description": "Checks if the hard disk is encrypted on Windows devices",
      "critical": false,
      "author_id": 43,
      "author_name": "Alice",
      "author_email": "alice@example.com",
      "team_id": 1,
      "resolution": "Resolution steps",
      "platform": "windows",
      "created_at": "2021-12-16T14:37:37Z",
      "updated_at": "2021-12-16T16:39:00Z",
      "passing_host_count": 2300,
      "failing_host_count": 0,
      "host_count_updated_at": "2023-12-20T15:23:57Z",
      "calendar_events_enabled": false,
      "run_script": {
        "name": "Encrypt Windows disk with BitLocker",
        "id": 234
      }
    },
    {
      "id": 3,
      "name": "macOS - install/update Adobe Acrobat",
      "query": "SELECT 1 FROM apps WHERE name = \"Adobe Acrobat.app\" AND bundle_short_version != \"24.002.21005\";",
      "description": "Checks if the hard disk is encrypted on Windows devices",
      "critical": false,
      "author_id": 43,
      "author_name": "Alice",
      "author_email": "alice@example.com",
      "team_id": 1,
      "resolution": "Resolution steps",
      "platform": "darwin",
      "created_at": "2021-12-16T14:37:37Z",
      "updated_at": "2021-12-16T16:39:00Z",
      "passing_host_count": 2300,
      "failing_host_count": 3,
      "host_count_updated_at": "2023-12-20T15:23:57Z",
      "calendar_events_enabled": false,
      "install_software": {
        "name": "Adobe Acrobat.app",
        "software_title_id": 1234
      }
    }
  ],
  "inherited_policies": [
    {
      "id": 136,
      "name": "Arbitrary Test Policy (all platforms) (all teams)",
      "query": "SELECT 1 FROM osquery_info WHERE 1=1;",
      "description": "If you're seeing this, mostly likely this is because someone is testing out failing policies in dogfood. You can ignore this.",
      "critical": true,
      "author_id": 77,
      "author_name": "Test Admin",
      "author_email": "test@admin.com",
      "team_id": null,
      "resolution": "To make it pass, change \"1=0\" to \"1=1\". To make it fail, change \"1=1\" to \"1=0\".",
      "platform": "darwin,windows,linux",
      "created_at": "2022-08-04T19:30:18Z",
      "updated_at": "2022-08-30T15:08:26Z",
      "passing_host_count": 10,
      "failing_host_count": 9,
      "host_count_updated_at": "2023-12-20T15:23:57Z"
    }
  ]
}
```

#### Example (returns single list)

`GET /api/v1/fleet/teams/1/policies?merge_inherited=true`

##### Default response

`Status: 200`

```json
{
  "policies": [
    {
      "id": 1,
      "name": "Gatekeeper enabled",
      "query": "SELECT 1 FROM gatekeeper WHERE assessments_enabled = 1;",
      "description": "Checks if gatekeeper is enabled on macOS devices",
      "critical": true,
      "author_id": 42,
      "author_name": "John",
      "author_email": "john@example.com",
      "team_id": 1,
      "resolution": "Resolution steps",
      "platform": "darwin",
      "created_at": "2021-12-16T14:37:37Z",
      "updated_at": "2021-12-16T16:39:00Z",
      "passing_host_count": 2000,
      "failing_host_count": 300,
      "host_count_updated_at": "2023-12-20T15:23:57Z"
    },
    {
      "id": 2,
      "name": "Windows machines with encrypted hard disks",
      "query": "SELECT 1 FROM bitlocker_info WHERE protection_status = 1;",
      "description": "Checks if the hard disk is encrypted on Windows devices",
      "critical": false,
      "author_id": 43,
      "author_name": "Alice",
      "author_email": "alice@example.com",
      "team_id": 1,
      "resolution": "Resolution steps",
      "platform": "windows",
      "created_at": "2021-12-16T14:37:37Z",
      "updated_at": "2021-12-16T16:39:00Z",
      "passing_host_count": 2300,
      "failing_host_count": 0,
      "host_count_updated_at": "2023-12-20T15:23:57Z"
    },
    {
      "id": 136,
      "name": "Arbitrary Test Policy (all platforms) (all teams)",
      "query": "SELECT 1 FROM osquery_info WHERE 1=1;",
      "description": "If you're seeing this, mostly likely this is because someone is testing out failing policies in dogfood. You can ignore this.",
      "critical": true,
      "author_id": 77,
      "author_name": "Test Admin",
      "author_email": "test@admin.com",
      "team_id": null,
      "resolution": "To make it pass, change \"1=0\" to \"1=1\". To make it fail, change \"1=1\" to \"1=0\".",
      "platform": "darwin,windows,linux",
      "created_at": "2022-08-04T19:30:18Z",
      "updated_at": "2022-08-30T15:08:26Z",
      "passing_host_count": 10,
      "failing_host_count": 9,
      "host_count_updated_at": "2023-12-20T15:23:57Z"
    }
  ]
}
```

### Count team policies

`GET /api/v1/fleet/team/:team_id/policies/count`

#### Parameters
| Name               | Type    | In   | Description                                                                                                   |
| ------------------ | ------- | ---- | ------------------------------------------------------------------------------------------------------------- |
| team_id                 | integer | path  | **Required.** Defines what team ID to operate on
| query                 | string | query | Search query keywords. Searchable fields include `name`. |
| merge_inherited     | boolean | query | If `true`, will include inherited ("All teams") policies in the count. |

#### Example

`GET /api/v1/fleet/team/1/policies/count`

##### Default response

`Status: 200`

```json
{
  "count": 43
}
```

---

### Get team policy by ID

`GET /api/v1/fleet/teams/:team_id/policies/:policy_id`

#### Parameters

| Name               | Type    | In   | Description                                                                                                   |
| ------------------ | ------- | ---- | ------------------------------------------------------------------------------------------------------------- |
| team_id            | integer | path  | **Required.** Defines what team ID to operate on                                                                            |
| policy_id                 | integer | path | **Required.** The policy's ID.                                                                                |

#### Example

`GET /api/v1/fleet/teams/1/policies/43`

##### Default response

`Status: 200`

```json
{
  "policy": {
    "id": 43,
    "name": "Gatekeeper enabled",
    "query": "SELECT 1 FROM gatekeeper WHERE assessments_enabled = 1;",
    "description": "Checks if gatekeeper is enabled on macOS devices",
    "critical": true,
    "author_id": 42,
    "author_name": "John",
    "author_email": "john@example.com",
    "team_id": 1,
    "resolution": "Resolution steps",
    "platform": "darwin",
    "created_at": "2021-12-16T14:37:37Z",
    "updated_at": "2021-12-16T16:39:00Z",
    "passing_host_count": 0,
    "failing_host_count": 0,
    "host_count_updated_at": null,
    "calendar_events_enabled": true,
    "install_software": {
      "name": "Adobe Acrobat.app",
      "software_title_id": 1234
    },
    "run_script": {
      "name": "Enable gatekeeper",
      "id": 1337
    }
  }
}
```

### Add team policy

> **Experimental feature**. Software related features (like install software policy automation) are undergoing rapid improvement, which may result in breaking changes to the API or configuration surface. It is not recommended for use in automated workflows.

The semantics for creating a team policy are the same as for global policies, see [Add policy](#add-policy).

`POST /api/v1/fleet/teams/:id/policies`

#### Parameters

| Name              | Type    | In   | Description                                                                                                                                            |
|-------------------| ------- | ---- |--------------------------------------------------------------------------------------------------------------------------------------------------------|
| id                | integer | path | Defines what team ID to operate on.                                                                                                                    |
| name              | string  | body | The policy's name.                                                                                                                                     |
| query             | string  | body | The policy's query in SQL.                                                                                                                             |
| description       | string  | body | The policy's description.                                                                                                                              |
| resolution        | string  | body | The resolution steps for the policy.                                                                                                                   |
| platform          | string  | body | Comma-separated target platforms, currently supported values are "windows", "linux", "darwin". The default, an empty string means target all platforms. |
| critical          | boolean | body | _Available in Fleet Premium_. Mark policy as critical/high impact.                                                                                     |
| software_title_id | integer | body | _Available in Fleet Premium_. ID of software title to install if the policy fails.                                                                     |
| script_id         | integer | body | _Available in Fleet Premium_. ID of script to run if the policy fails.                                                                 |

Either `query` or `query_id` must be provided.

#### Example

`POST /api/v1/fleet/teams/1/policies`

##### Request body

```json
{
  "name": "Gatekeeper enabled",
  "query": "SELECT 1 FROM gatekeeper WHERE assessments_enabled = 1;",
  "description": "Checks if gatekeeper is enabled on macOS devices",
  "critical": true,
  "resolution": "Resolution steps",
  "platform": "darwin"
}
```

##### Default response

`Status: 200`

```json
{
  "policy": {
    "id": 43,
    "name": "Gatekeeper enabled",
    "query": "SELECT 1 FROM gatekeeper WHERE assessments_enabled = 1;",
    "description": "Checks if gatekeeper is enabled on macOS devices",
    "critical": true,
    "author_id": 42,
    "author_name": "John",
    "author_email": "john@example.com",
    "team_id": 1,
    "resolution": "Resolution steps",
    "platform": "darwin",
    "created_at": "2021-12-16T14:37:37Z",
    "updated_at": "2021-12-16T16:39:00Z",
    "passing_host_count": 0,
    "failing_host_count": 0,
    "host_count_updated_at": null,
    "calendar_events_enabled": false,
    "install_software": {
      "name": "Adobe Acrobat.app",
      "software_title_id": 1234
    },
    "run_script": {
      "name": "Enable gatekeeper",
      "id": 1337
    }
  }
}
```

### Remove team policies

`POST /api/v1/fleet/teams/:team_id/policies/delete`

#### Parameters

| Name     | Type    | In   | Description                                       |
| -------- | ------- | ---- | ------------------------------------------------- |
| team_id  | integer | path  | **Required.** Defines what team ID to operate on                |
| ids      | array   | body | **Required.** The IDs of the policies to delete.  |

#### Example

`POST /api/v1/fleet/teams/1/policies/delete`

##### Request body

```json
{
  "ids": [ 1 ]
}
```

##### Default response

`Status: 200`

```json
{
  "deleted": 1
}
```

### Edit team policy

> **Experimental feature**. Software related features (like install software policy automation) are undergoing rapid improvement, which may result in breaking changes to the API or configuration surface. It is not recommended for use in automated workflows.

`PATCH /api/v1/fleet/teams/:team_id/policies/:policy_id`

#### Parameters

| Name                    | Type    | In   | Description                                                                                                                                             |
|-------------------------| ------- | ---- |---------------------------------------------------------------------------------------------------------------------------------------------------------|
| team_id                 | integer | path | The team's ID.                                                                                                                                          |
| policy_id               | integer | path | The policy's ID.                                                                                                                                        |
| name                    | string  | body | The query's name.                                                                                                                                       |
| query                   | string  | body | The query in SQL.                                                                                                                                       |
| description             | string  | body | The query's description.                                                                                                                                |
| resolution              | string  | body | The resolution steps for the policy.                                                                                                                    |
| platform                | string  | body | Comma-separated target platforms, currently supported values are "windows", "linux", "darwin". The default, an empty string means target all platforms. |
| critical                | boolean | body | _Available in Fleet Premium_. Mark policy as critical/high impact.                                                                                      |
| calendar_events_enabled | boolean | body | _Available in Fleet Premium_. Whether to trigger calendar events when policy is failing.                                                                |
| software_title_id       | integer | body | _Available in Fleet Premium_. ID of software title to install if the policy fails. Set to `0` to remove the automation.                                   |
| script_id               | integer | body | _Available in Fleet Premium_. ID of script to run if the policy fails. Set to `0` to remove the automation.                                               |

#### Example

`PATCH /api/v1/fleet/teams/2/policies/42`

##### Request body

```json
{
  "name": "Gatekeeper enabled",
  "query": "SELECT 1 FROM gatekeeper WHERE assessments_enabled = 1;",
  "description": "Checks if gatekeeper is enabled on macOS devices",
  "critical": true,
  "resolution": "Resolution steps",
  "platform": "darwin",
  "script_id": 1337
}
```

##### Default response

`Status: 200`

```json
{
  "policy": {
    "id": 42,
    "name": "Gatekeeper enabled",
    "query": "SELECT 1 FROM gatekeeper WHERE assessments_enabled = 1;",
    "description": "Checks if gatekeeper is enabled on macOS devices",
    "critical": true,
    "author_id": 43,
    "author_name": "John",
    "author_email": "john@example.com",
    "resolution": "Resolution steps",
    "platform": "darwin",
    "team_id": 2,
    "created_at": "2021-12-16T14:37:37Z",
    "updated_at": "2021-12-16T16:39:00Z",
    "passing_host_count": 0,
    "failing_host_count": 0,
    "host_count_updated_at": null,
    "calendar_events_enabled": true,
    "install_software": {
      "name": "Adobe Acrobat.app",
      "software_title_id": 1234
    },
    "run_script": {
      "name": "Enable gatekeeper",
      "id": 1337
    }
  }
}
```

---

## Queries

- [List queries](#list-queries)
- [Get query](#get-query)
- [Get query report](#get-query-report)
- [Get query report for one host](#get-query-report-for-one-host)
- [Create query](#create-query)
- [Modify query](#modify-query)
- [Delete query by name](#delete-query-by-name)
- [Delete query by ID](#delete-query-by-id)
- [Delete queries](#delete-queries)
- [Run live query](#run-live-query)



### List queries

Returns a list of global queries or team queries.

`GET /api/v1/fleet/queries`

#### Parameters

| Name            | Type    | In    | Description                                                                                                                   |
| --------------- | ------- | ----- | ----------------------------------------------------------------------------------------------------------------------------- |
| order_key       | string  | query | What to order results by. Can be any column in the queries table.                                                             |
| order_direction | string  | query | **Requires `order_key`**. The direction of the order given the order key. Options include `asc` and `desc`. Default is `asc`. |
| team_id         | integer | query | _Available in Fleet Premium_. The ID of the parent team for the queries to be listed. When omitted, returns global queries.                  |
| query           | string  | query | Search query keywords. Searchable fields include `name`.                                                                      |
| merge_inherited | boolean | query | _Available in Fleet Premium_. If `true`, will include global queries in addition to team queries when filtering by `team_id`. (If no `team_id` is provided, this parameter is ignored.)

#### Example

`GET /api/v1/fleet/queries`

##### Default response

`Status: 200`

```json
{
"queries": [
  {
    "created_at": "2021-01-04T21:19:57Z",
    "updated_at": "2021-01-04T21:19:57Z",
    "id": 1,
    "name": "query1",
    "description": "query",
    "query": "SELECT * FROM osquery_info",
    "team_id": null,
    "interval": 3600,
    "platform": "darwin,windows,linux",
    "min_osquery_version": "",
    "automations_enabled": true,
    "logging": "snapshot",
    "saved": true,
    "observer_can_run": true,
    "discard_data": false,
    "author_id": 1,
    "author_name": "noah",
    "author_email": "noah@example.com",
    "packs": [
      {
        "created_at": "2021-01-05T21:13:04Z",
        "updated_at": "2021-01-07T19:12:54Z",
        "id": 1,
        "name": "Pack",
        "description": "Pack",
        "platform": "",
        "disabled": true
      }
    ],
    "stats": {
      "system_time_p50": 1.32,
      "system_time_p95": 4.02,
      "user_time_p50": 3.55,
      "user_time_p95": 3.00,
      "total_executions": 3920
    }
  },
  {
    "created_at": "2021-01-19T17:08:24Z",
    "updated_at": "2021-01-19T17:08:24Z",
    "id": 3,
    "name": "osquery_schedule",
    "description": "Report performance stats for each file in the query schedule.",
    "query": "select name, interval, executions, output_size, wall_time, (user_time/executions) as avg_user_time, (system_time/executions) as avg_system_time, average_memory, last_executed from osquery_schedule;",
    "team_id": null,
    "interval": 3600,
    "platform": "",
    "version": "",
    "automations_enabled": true,
    "logging": "differential",
    "saved": true,
    "observer_can_run": true,
    "discard_data": true,
    "author_id": 1,
    "author_name": "noah",
    "author_email": "noah@example.com",
    "packs": [
      {
        "created_at": "2021-01-19T17:08:31Z",
        "updated_at": "2021-01-19T17:08:31Z",
        "id": 14,
        "name": "test_pack",
        "description": "",
        "platform": "",
        "disabled": false
      }
    ],
    "stats": {
      "system_time_p50": null,
      "system_time_p95": null,
      "user_time_p50": null,
      "user_time_p95": null,
      "total_executions": null
    }
  }
]}
```

### Get query

Returns the query specified by ID.

`GET /api/v1/fleet/queries/:id`

#### Parameters

| Name | Type    | In   | Description                                |
| ---- | ------- | ---- | ------------------------------------------ |
| id   | integer | path | **Required**. The id of the desired query. |

#### Example

`GET /api/v1/fleet/queries/31`

##### Default response

`Status: 200`

```json
{
  "query": {
    "created_at": "2021-01-19T17:08:24Z",
    "updated_at": "2021-01-19T17:08:24Z",
    "id": 31,
    "name": "centos_hosts",
    "description": "",
    "query": "select 1 from os_version where platform = \"centos\";",
    "team_id": null,
    "interval": 3600,
    "platform": "",
    "min_osquery_version": "",
    "automations_enabled": true,
    "logging": "snapshot",
    "saved": true,
    "observer_can_run": true,
    "discard_data": false,
    "author_id": 1,
    "author_name": "John",
    "author_email": "john@example.com",
    "packs": [
      {
        "created_at": "2021-01-19T17:08:31Z",
        "updated_at": "2021-01-19T17:08:31Z",
        "id": 14,
        "name": "test_pack",
        "description": "",
        "platform": "",
        "disabled": false
      }
    ],
    "stats": {
      "system_time_p50": 1.32,
      "system_time_p95": 4.02,
      "user_time_p50": 3.55,
      "user_time_p95": 3.00,
      "total_executions": 3920
    }
  }
}
```

### Get query report

Returns the query report specified by ID.

`GET /api/v1/fleet/queries/:id/report`

#### Parameters

| Name      | Type    | In    | Description                                |
| --------- | ------- | ----- | ------------------------------------------ |
| id        | integer | path  | **Required**. The ID of the desired query. |

#### Example

`GET /api/v1/fleet/queries/31/report`

##### Default response

`Status: 200`

```json
{
  "query_id": 31,
  "report_clipped": false,
  "results": [
    {
      "host_id": 1,
      "host_name": "foo",
      "last_fetched": "2021-01-19T17:08:31Z",
      "columns": {
        "model": "USB 2.0 Hub",
        "vendor": "VIA Labs, Inc."
      }
    },
    {
      "host_id": 1,
      "host_name": "foo",
      "last_fetched": "2021-01-19T17:08:31Z",
      "columns": {
        "model": "USB Keyboard",
        "vendor": "VIA Labs, Inc."
      }
    },
    {
      "host_id": 2,
      "host_name": "bar",
      "last_fetched": "2021-01-19T17:20:00Z",
      "columns": {
        "model": "USB Reciever",
        "vendor": "Logitech"
      }
    },
    {
      "host_id": 2,
      "host_name": "bar",
      "last_fetched": "2021-01-19T17:20:00Z",
      "columns": {
        "model": "USB Reciever",
        "vendor": "Logitech"
      }
    },
    {
      "host_id": 2,
      "host_name": "bar",
      "last_fetched": "2021-01-19T17:20:00Z",
      "columns": {
        "model": "Display Audio",
        "vendor": "Apple Inc."
      }
    }
  ]
}
```

If a query has no results stored, then `results` will be an empty array:

```json
{
  "query_id": 32,
  "results": []
}
```

> Note: osquery scheduled queries do not return errors, so only non-error results are included in the report. If you suspect a query may be running into errors, you can use the [live query](#run-live-query) endpoint to get diagnostics.

### Get query report for one host

Returns a query report for a single host.

`GET /api/v1/fleet/hosts/:id/queries/:query_id`

#### Parameters

| Name      | Type    | In    | Description                                |
| --------- | ------- | ----- | ------------------------------------------ |
| id        | integer | path  | **Required**. The ID of the desired host.          |
| query_id  | integer | path  | **Required**. The ID of the desired query.         |

#### Example

`GET /api/v1/fleet/hosts/123/queries/31`

##### Default response

`Status: 200`

```json
{
  "query_id": 31,
  "host_id": 1,
  "host_name": "foo",
  "last_fetched": "2021-01-19T17:08:31Z",
  "report_clipped": false,
  "results": [
    {
      "columns": {
        "model": "USB 2.0 Hub",
        "vendor": "VIA Labs, Inc."
      }
    },
    {
      "columns": {
        "model": "USB Keyboard",
        "vendor": "VIA Labs, Inc."
      }
    },
    {
      "columns": {
        "model": "USB Reciever",
        "vendor": "Logitech"
      }
    }
  ]
}
```

If a query has no results stored for the specified host, then `results` will be an empty array:

```json
{
  "query_id": 31,
  "host_id": 1,
  "host_name": "foo",
  "last_fetched": "2021-01-19T17:08:31Z",
  "report_clipped": false,
  "results": []
}
```

> Note: osquery scheduled queries do not return errors, so only non-error results are included in the report. If you suspect a query may be running into errors, you can use the [live query](#run-live-query) endpoint to get diagnostics.

### Create query

Creates a global query or team query.

`POST /api/v1/fleet/queries`

#### Parameters

| Name                            | Type    | In   | Description                                                                                                                                            |
| ------------------------------- | ------- | ---- | ------------------------------------------------------------------------------------------------------------------------------------------------------ |
| name                            | string  | body | **Required**. The name of the query.                                                                                                                   |
| query                           | string  | body | **Required**. The query in SQL syntax.                                                                                                                 |
| description                     | string  | body | The query's description.                                                                                                                               |
| observer_can_run                | boolean | body | Whether or not users with the `observer` role can run the query. In Fleet 4.0.0, 3 user roles were introduced (`admin`, `maintainer`, and `observer`). This field is only relevant for the `observer` role. The `observer_plus` role can run any query and is not limited by this flag (`observer_plus` role was added in Fleet 4.30.0). |
| team_id                         | integer | body | _Available in Fleet Premium_. The parent team to which the new query should be added. If omitted, the query will be global.                                           |
| interval                        | integer | body | The amount of time, in seconds, the query waits before running. Can be set to `0` to never run. Default: 0.       |
| platform                        | string  | body | The OS platforms where this query will run (other platforms ignored). Comma-separated string. If omitted, runs on all compatible platforms.                        |
| min_osquery_version             | string  | body | The minimum required osqueryd version installed on a host. If omitted, all osqueryd versions are acceptable.                                                                          |
| automations_enabled             | boolean | body | Whether to send data to the configured log destination according to the query's `interval`. |
| logging                         | string  | body | The type of log output for this query. Valid values: `"snapshot"`(default), `"differential"`, or `"differential_ignore_removals"`.                        |
| discard_data                    | boolean | body | Whether to skip saving the latest query results for each host. Default: `false`. |


#### Example

`POST /api/v1/fleet/queries`

##### Request body

```json
{
  "name": "new_query",
  "description": "This is a new query.",
  "query": "SELECT * FROM osquery_info",
  "interval": 3600, // Once per hour
  "platform": "darwin,windows,linux",
  "min_osquery_version": "",
  "automations_enabled": true,
  "logging": "snapshot",
  "discard_data": false
}
```

##### Default response

`Status: 200`

```json
{
  "query": {
    "created_at": "0001-01-01T00:00:00Z",
    "updated_at": "0001-01-01T00:00:00Z",
    "id": 288,
    "name": "new_query",
    "query": "SELECT * FROM osquery_info",
    "description": "This is a new query.",
    "team_id": null,
    "interval": 3600,
    "platform": "darwin,windows,linux",
    "min_osquery_version": "",
    "automations_enabled": true,
    "logging": "snapshot",
    "saved": true,
    "author_id": 1,
    "author_name": "",
    "author_email": "",
    "observer_can_run": true,
    "discard_data": false,
    "packs": []
  }
}
```

### Modify query

Modifies the query specified by ID.

`PATCH /api/v1/fleet/queries/:id`

#### Parameters

| Name                        | Type    | In   | Description                                                                                                                                            |
| --------------------------- | ------- | ---- | ------------------------------------------------------------------------------------------------------------------------------------------------------ |
| id                          | integer | path | **Required.** The ID of the query.                                                                                                                     |
| name                        | string  | body | The name of the query.                                                                                                                                 |
| query                       | string  | body | The query in SQL syntax.                                                                                                                               |
| description                 | string  | body | The query's description.                                                                                                                               |
| observer_can_run            | boolean | body | Whether or not users with the `observer` role can run the query. In Fleet 4.0.0, 3 user roles were introduced (`admin`, `maintainer`, and `observer`). This field is only relevant for the `observer` role. The `observer_plus` role can run any query and is not limited by this flag (`observer_plus` role was added in Fleet 4.30.0). |
| interval                   | integer | body | The amount of time, in seconds, the query waits before running. Can be set to `0` to never run. Default: 0.       |
| platform                    | string  | body | The OS platforms where this query will run (other platforms ignored). Comma-separated string. If set to "", runs on all compatible platforms.                    |
| min_osquery_version             | string  | body | The minimum required osqueryd version installed on a host. If omitted, all osqueryd versions are acceptable.                                                                          |
| automations_enabled             | boolean | body | Whether to send data to the configured log destination according to the query's `interval`. |
| logging             | string  | body | The type of log output for this query. Valid values: `"snapshot"`(default), `"differential"`, or `"differential_ignore_removals"`.                        |
| discard_data        | boolean  | body | Whether to skip saving the latest query results for each host. |

> Note that any of the following conditions will cause the existing query report to be deleted:
> - Updating the `query` (SQL) field
> - Changing `discard_data` from `false` to `true`
> - Changing `logging` from `"snapshot"` to `"differential"` or `"differential_ignore_removals"`

#### Example

`PATCH /api/v1/fleet/queries/2`

##### Request body

```json
{
  "name": "new_title_for_my_query",
  "interval": 3600, // Once per hour,
  "platform": "",
  "min_osquery_version": "",
  "automations_enabled": false,
  "discard_data": true
}
```

##### Default response

`Status: 200`

```json
{
  "query": {
    "created_at": "2021-01-22T17:23:27Z",
    "updated_at": "2021-01-22T17:23:27Z",
    "id": 288,
    "name": "new_title_for_my_query",
    "description": "This is a new query.",
    "query": "SELECT * FROM osquery_info",
    "team_id": null,
    "interval": 3600,
    "platform": "",
    "min_osquery_version": "",
    "automations_enabled": false,
    "logging": "snapshot",
    "saved": true,
    "author_id": 1,
    "author_name": "noah",
    "observer_can_run": true,
    "discard_data": true,
    "packs": []
  }
}
```

### Delete query by name

Deletes the query specified by name.

`DELETE /api/v1/fleet/queries/:name`

#### Parameters

| Name | Type       | In   | Description                          |
| ---- | ---------- | ---- | ------------------------------------ |
| name | string     | path | **Required.** The name of the query. |
| team_id | integer | body | _Available in Fleet Premium_. The ID of the parent team of the query to be deleted. If omitted, Fleet will search among queries in the global context. |

#### Example

`DELETE /api/v1/fleet/queries/foo`

##### Default response

`Status: 200`


### Delete query by ID

Deletes the query specified by ID.

`DELETE /api/v1/fleet/queries/id/:id`

#### Parameters

| Name | Type    | In   | Description                        |
| ---- | ------- | ---- | ---------------------------------- |
| id   | integer | path | **Required.** The ID of the query. |

#### Example

`DELETE /api/v1/fleet/queries/id/28`

##### Default response

`Status: 200`


### Delete queries

Deletes the queries specified by ID. Returns the count of queries successfully deleted.

`POST /api/v1/fleet/queries/delete`

#### Parameters

| Name | Type  | In   | Description                           |
| ---- | ----- | ---- | ------------------------------------- |
| ids  | array | body | **Required.** The IDs of the queries. |

#### Example

`POST /api/v1/fleet/queries/delete`

##### Request body

```json
{
  "ids": [
    2, 24, 25
  ]
}
```

##### Default response

`Status: 200`

```json
{
  "deleted": 3
}
```

### Run live query

> This updated API endpoint replaced `GET /api/v1/fleet/queries/run` in Fleet 4.43.0, for improved compatibility with many HTTP clients. The [deprecated endpoint](https://github.com/fleetdm/fleet/blob/fleet-v4.42.0/docs/REST%20API/rest-api.md#run-live-query) is maintained for backwards compatibility.

Runs a live query against the specified hosts and responds with the results.

The live query will stop if the request times out. Timeouts happen if targeted hosts haven't responded after the configured `FLEET_LIVE_QUERY_REST_PERIOD` (default 25 seconds) or if the `distributed_interval` agent option (default 10 seconds) is higher than the `FLEET_LIVE_QUERY_REST_PERIOD`.


`POST /api/v1/fleet/queries/:id/run`

#### Parameters

| Name      | Type  | In   | Description                                                                                                                                                        |
|-----------|-------|------|--------------------------------------------------------------------------------------------------------------------------------------------------------------------|
| query_id | integer | path | **Required**. The ID of the saved query to run. |
| host_ids  | array | body | **Required**. The IDs of the hosts to target. User must be authorized to target all of these hosts.                                                                |

#### Example

`POST /api/v1/fleet/queries/123/run`

##### Request body

```json
{
  "host_ids": [ 1, 4, 34, 27 ]
}
```

##### Default response

```json
{
  "query_id": 123,
  "targeted_host_count": 4,
  "responded_host_count": 2,
  "results": [
    {
      "host_id": 1,
      "rows": [
        {
          "build_distro": "10.12",
          "build_platform": "darwin",
          "config_hash": "7bb99fa2c8a998c9459ec71da3a84d66c592d6d3",
          "config_valid": "1",
          "extensions": "active",
          "instance_id": "9a2ec7bf-4946-46ea-93bf-455e0bcbd068",
          "pid": "23413",
          "platform_mask": "21",
          "start_time": "1635194306",
          "uuid": "4C182AC7-75F7-5AF4-A74B-1E165ED35742",
          "version": "4.9.0",
          "watcher": "23412"
        }
      ],
      "error": null
    },
    {
      "host_id": 2,
      "rows": [],
      "error": "no such table: os_version"
    }
  ]
}
```

---

## Schedule

> The schedule API endpoints are deprecated as of Fleet 4.35. They are maintained for backwards compatibility.
> Please use the [queries](#queries) endpoints, which as of 4.35 have attributes such as `interval` and `platform` that enable scheduling.

- [Get schedule (deprecated)](#get-schedule)
- [Add query to schedule (deprecated)](#add-query-to-schedule)
- [Edit query in schedule (deprecated)](#edit-query-in-schedule)
- [Remove query from schedule (deprecated)](#remove-query-from-schedule)
- [Team schedule](#team-schedule)

Scheduling queries in Fleet is the best practice for collecting data from hosts.

These API routes let you control your scheduled queries.

### Get schedule

> The schedule API endpoints are deprecated as of Fleet 4.35. They are maintained for backwards compatibility.
> Please use the [queries](#queries) endpoints, which as of 4.35 have attributes such as `interval` and `platform` that enable scheduling.

`GET /api/v1/fleet/global/schedule`

#### Parameters

None.

#### Example

`GET /api/v1/fleet/global/schedule`

##### Default response

`Status: 200`

```json
{
  "global_schedule": [
    {
      "created_at": "0001-01-01T00:00:00Z",
      "updated_at": "0001-01-01T00:00:00Z",
      "id": 4,
      "pack_id": 1,
      "name": "arp_cache",
      "query_id": 2,
      "query_name": "arp_cache",
      "query": "select * from arp_cache;",
      "interval": 120,
      "snapshot": true,
      "removed": null,
      "platform": "",
      "version": "",
      "shard": null,
      "denylist": null,
      "stats": {
        "system_time_p50": 1.32,
        "system_time_p95": 4.02,
        "user_time_p50": 3.55,
        "user_time_p95": 3.00,
        "total_executions": 3920
      }
    },
    {
      "created_at": "0001-01-01T00:00:00Z",
      "updated_at": "0001-01-01T00:00:00Z",
      "id": 5,
      "pack_id": 1,
      "name": "disk_encryption",
      "query_id": 7,
      "query_name": "disk_encryption",
      "query": "select * from disk_encryption;",
      "interval": 86400,
      "snapshot": true,
      "removed": null,
      "platform": "",
      "version": "",
      "shard": null,
      "denylist": null,
      "stats": {
        "system_time_p50": 1.32,
        "system_time_p95": 4.02,
        "user_time_p50": 3.55,
        "user_time_p95": 3.00,
        "total_executions": 3920
      }
    }
  ]
}
```

### Add query to schedule

> The schedule API endpoints are deprecated as of Fleet 4.35. They are maintained for backwards compatibility.
> Please use the [queries](#queries) endpoints, which as of 4.35 have attributes such as `interval` and `platform` that enable scheduling.

`POST /api/v1/fleet/global/schedule`

#### Parameters

| Name     | Type    | In   | Description                                                                                                                      |
| -------- | ------- | ---- | -------------------------------------------------------------------------------------------------------------------------------- |
| query_id | integer | body | **Required.** The query's ID.                                                                                                    |
| interval | integer | body | **Required.** The amount of time, in seconds, the query waits before running.                                                    |
| snapshot | boolean | body | **Required.** Whether the queries logs show everything in its current state.                                                     |
| removed  | boolean | body | Whether "removed" actions should be logged. Default is `null`.                                                                   |
| platform | string  | body | The computer platform where this query will run (other platforms ignored). Empty value runs on all platforms. Default is `null`. |
| shard    | integer | body | Restrict this query to a percentage (1-100) of target hosts. Default is `null`.                                                  |
| version  | string  | body | The minimum required osqueryd version installed on a host. Default is `null`.                                                    |

#### Example

`POST /api/v1/fleet/global/schedule`

##### Request body

```json
{
  "interval": 86400,
  "query_id": 2,
  "snapshot": true
}
```

##### Default response

`Status: 200`

```json
{
  "scheduled": {
    "created_at": "0001-01-01T00:00:00Z",
    "updated_at": "0001-01-01T00:00:00Z",
    "id": 1,
    "pack_id": 5,
    "name": "arp_cache",
    "query_id": 2,
    "query_name": "arp_cache",
    "query": "select * from arp_cache;",
    "interval": 86400,
    "snapshot": true,
    "removed": null,
    "platform": "",
    "version": "",
    "shard": null,
    "denylist": null
  }
}
```

> Note that the `pack_id` is included in the response object because Fleet's Schedule feature uses [osquery query packs](https://osquery.readthedocs.io/en/stable/deployment/configuration/#query-packs) under the hood.

### Edit query in schedule

> The schedule API endpoints are deprecated as of Fleet 4.35. They are maintained for backwards compatibility.
> Please use the [queries](#queries) endpoints, which as of 4.35 have attributes such as `interval` and `platform` that enable scheduling.

`PATCH /api/v1/fleet/global/schedule/:id`

#### Parameters

| Name     | Type    | In   | Description                                                                                                   |
| -------- | ------- | ---- | ------------------------------------------------------------------------------------------------------------- |
| id       | integer | path | **Required.** The scheduled query's ID.                                                                       |
| interval | integer | body | The amount of time, in seconds, the query waits before running.                                               |
| snapshot | boolean | body | Whether the queries logs show everything in its current state.                                                |
| removed  | boolean | body | Whether "removed" actions should be logged.                                                                   |
| platform | string  | body | The computer platform where this query will run (other platforms ignored). Empty value runs on all platforms. |
| shard    | integer | body | Restrict this query to a percentage (1-100) of target hosts.                                                  |
| version  | string  | body | The minimum required osqueryd version installed on a host.                                                    |

#### Example

`PATCH /api/v1/fleet/global/schedule/5`

##### Request body

```json
{
  "interval": 604800
}
```

##### Default response

`Status: 200`

```json
{
  "scheduled": {
    "created_at": "2021-07-16T14:40:15Z",
    "updated_at": "2021-07-16T14:40:15Z",
    "id": 5,
    "pack_id": 1,
    "name": "arp_cache",
    "query_id": 2,
    "query_name": "arp_cache",
    "query": "select * from arp_cache;",
    "interval": 604800,
    "snapshot": true,
    "removed": null,
    "platform": "",
    "shard": null,
    "denylist": null
  }
}
```

### Remove query from schedule

> The schedule API endpoints are deprecated as of Fleet 4.35. They are maintained for backwards compatibility.
> Please use the [queries](#queries) endpoints, which as of 4.35 have attributes such as `interval` and `platform` that enable scheduling.

`DELETE /api/v1/fleet/global/schedule/:id`

#### Parameters

None.

#### Example

`DELETE /api/v1/fleet/global/schedule/5`

##### Default response

`Status: 200`


---

### Team schedule

> The schedule API endpoints are deprecated as of Fleet 4.35. They are maintained for backwards compatibility.
> Please use the [queries](#queries) endpoints, which as of 4.35 have attributes such as `interval` and `platform` that enable scheduling.

- [Get team schedule (deprecated)](#get-team-schedule)
- [Add query to team schedule (deprecated)](#add-query-to-team-schedule)
- [Edit query in team schedule (deprecated)](#edit-query-in-team-schedule)
- [Remove query from team schedule (deprecated)](#remove-query-from-team-schedule)

This allows you to easily configure scheduled queries that will impact a whole team of devices.

#### Get team schedule

> The schedule API endpoints are deprecated as of Fleet 4.35. They are maintained for backwards compatibility.
> Please use the [queries](#queries) endpoints, which as of 4.35 have attributes such as `interval` and `platform` that enable scheduling.

`GET /api/v1/fleet/teams/:id/schedule`

#### Parameters

| Name            | Type    | In    | Description                                                                                                                   |
| --------------- | ------- | ----- | ----------------------------------------------------------------------------------------------------------------------------- |
| id              | integer | path  | **Required**. The team's ID.                                                                                                  |
| page            | integer | query | Page number of the results to fetch.                                                                                          |
| per_page        | integer | query | Results per page.                                                                                                             |
| order_key       | string  | query | What to order results by. Can be any column in the `activites` table.                                                         |
| order_direction | string  | query | **Requires `order_key`**. The direction of the order given the order key. Options include `asc` and `desc`. Default is `asc`. |

#### Example

`GET /api/v1/fleet/teams/2/schedule`

##### Default response

`Status: 200`

```json
{
  "scheduled": [
    {
      "created_at": "0001-01-01T00:00:00Z",
      "updated_at": "0001-01-01T00:00:00Z",
      "id": 4,
      "pack_id": 2,
      "name": "arp_cache",
      "query_id": 2,
      "query_name": "arp_cache",
      "query": "select * from arp_cache;",
      "interval": 120,
      "snapshot": true,
      "platform": "",
      "version": "",
      "removed": null,
      "shard": null,
      "denylist": null,
      "stats": {
        "system_time_p50": 1.32,
        "system_time_p95": 4.02,
        "user_time_p50": 3.55,
        "user_time_p95": 3.00,
        "total_executions": 3920
      }
    },
    {
      "created_at": "0001-01-01T00:00:00Z",
      "updated_at": "0001-01-01T00:00:00Z",
      "id": 5,
      "pack_id": 3,
      "name": "disk_encryption",
      "query_id": 7,
      "query_name": "disk_encryption",
      "query": "select * from disk_encryption;",
      "interval": 86400,
      "snapshot": true,
      "removed": null,
      "platform": "",
      "version": "",
      "shard": null,
      "denylist": null,
      "stats": {
        "system_time_p50": 1.32,
        "system_time_p95": 4.02,
        "user_time_p50": 3.55,
        "user_time_p95": 3.00,
        "total_executions": 3920
      }
    }
  ]
}
```

#### Add query to team schedule

> The schedule API endpoints are deprecated as of Fleet 4.35. They are maintained for backwards compatibility.
> Please use the [queries](#queries) endpoints, which as of 4.35 have attributes such as `interval` and `platform` that enable scheduling.

`POST /api/v1/fleet/teams/:id/schedule`

#### Parameters

| Name     | Type    | In   | Description                                                                                                                      |
| -------- | ------- | ---- | -------------------------------------------------------------------------------------------------------------------------------- |
| id       | integer | path | **Required.** The teams's ID.                                                                                                    |
| query_id | integer | body | **Required.** The query's ID.                                                                                                    |
| interval | integer | body | **Required.** The amount of time, in seconds, the query waits before running.                                                    |
| snapshot | boolean | body | **Required.** Whether the queries logs show everything in its current state.                                                     |
| removed  | boolean | body | Whether "removed" actions should be logged. Default is `null`.                                                                   |
| platform | string  | body | The computer platform where this query will run (other platforms ignored). Empty value runs on all platforms. Default is `null`. |
| shard    | integer | body | Restrict this query to a percentage (1-100) of target hosts. Default is `null`.                                                  |
| version  | string  | body | The minimum required osqueryd version installed on a host. Default is `null`.                                                    |

#### Example

`POST /api/v1/fleet/teams/2/schedule`

##### Request body

```json
{
  "interval": 86400,
  "query_id": 2,
  "snapshot": true
}
```

##### Default response

`Status: 200`

```json
{
  "scheduled": {
    "created_at": "0001-01-01T00:00:00Z",
    "updated_at": "0001-01-01T00:00:00Z",
    "id": 1,
    "pack_id": 5,
    "name": "arp_cache",
    "query_id": 2,
    "query_name": "arp_cache",
    "query": "select * from arp_cache;",
    "interval": 86400,
    "snapshot": true,
    "removed": null,
    "shard": null,
    "denylist": null
  }
}
```

#### Edit query in team schedule

> The schedule API endpoints are deprecated as of Fleet 4.35. They are maintained for backwards compatibility.
> Please use the [queries](#queries) endpoints, which as of 4.35 have attributes such as `interval` and `platform` that enable scheduling.

`PATCH /api/v1/fleet/teams/:team_id/schedule/:scheduled_query_id`

#### Parameters

| Name               | Type    | In   | Description                                                                                                   |
| ------------------ | ------- | ---- | ------------------------------------------------------------------------------------------------------------- |
| team_id            | integer | path | **Required.** The team's ID.                                                                                  |
| scheduled_query_id | integer | path | **Required.** The scheduled query's ID.                                                                       |
| interval           | integer | body | The amount of time, in seconds, the query waits before running.                                               |
| snapshot           | boolean | body | Whether the queries logs show everything in its current state.                                                |
| removed            | boolean | body | Whether "removed" actions should be logged.                                                                   |
| platform           | string  | body | The computer platform where this query will run (other platforms ignored). Empty value runs on all platforms. |
| shard              | integer | body | Restrict this query to a percentage (1-100) of target hosts.                                                  |
| version            | string  | body | The minimum required osqueryd version installed on a host.                                                    |

#### Example

`PATCH /api/v1/fleet/teams/2/schedule/5`

##### Request body

```json
{
  "interval": 604800
}
```

##### Default response

`Status: 200`

```json
{
  "scheduled": {
    "created_at": "2021-07-16T14:40:15Z",
    "updated_at": "2021-07-16T14:40:15Z",
    "id": 5,
    "pack_id": 1,
    "name": "arp_cache",
    "query_id": 2,
    "query_name": "arp_cache",
    "query": "select * from arp_cache;",
    "interval": 604800,
    "snapshot": true,
    "removed": null,
    "platform": "",
    "shard": null,
    "denylist": null
  }
}
```

#### Remove query from team schedule

> The schedule API endpoints are deprecated as of Fleet 4.35. They are maintained for backwards compatibility.
> Please use the [queries](#queries) endpoints, which as of 4.35 have attributes such as `interval` and `platform` that enable scheduling.

`DELETE /api/v1/fleet/teams/:team_id/schedule/:scheduled_query_id`

#### Parameters

| Name               | Type    | In   | Description                             |
| ------------------ | ------- | ---- | --------------------------------------- |
| team_id            | integer | path | **Required.** The team's ID.            |
| scheduled_query_id | integer | path | **Required.** The scheduled query's ID. |

#### Example

`DELETE /api/v1/fleet/teams/2/schedule/5`

##### Default response

`Status: 200`

---

## Scripts

- [Run script](#run-script)
- [Get script result](#get-script-result)
- [Add script](#add-script)
- [Delete script](#delete-script)
- [List scripts](#list-scripts)
- [Get or download script](#get-or-download-script)
- [Get script details by host](#get-hosts-scripts)

### Run script

Run a script on a host.

The script will be added to the host's list of upcoming activities.

The new script will run after other activities finish. Failure of one activity won't cancel other activities.

By default, script runs time out after 5 minutes. You can modify this default in your [agent configuration](https://fleetdm.com/docs/configuration/agent-configuration#script-execution-timeout).

`POST /api/v1/fleet/scripts/run`

#### Parameters

| Name            | Type    | In   | Description                                                                                    |
| ----            | ------- | ---- | --------------------------------------------                                                   |
| host_id         | integer | body | **Required**. The ID of the host to run the script on.                                                |
| script_id       | integer | body | The ID of the existing saved script to run. Only one of either `script_id` or `script_contents` can be included in the request; omit this parameter if using `script_contents`.  |
| script_contents | string  | body | The contents of the script to run. Only one of either `script_id` or `script_contents` can be included in the request; omit this parameter if using `script_id`. |

> Note that if both `script_id` and `script_contents` are included in the request, this endpoint will respond with an error.

#### Example

`POST /api/v1/fleet/scripts/run`

##### Default response

`Status: 202`

```json
{
  "host_id": 1227,
  "execution_id": "e797d6c6-3aae-11ee-be56-0242ac120002"
}
```

### Get script result

Gets the result of a script that was executed.

#### Parameters

| Name         | Type   | In   | Description                                   |
| ----         | ------ | ---- | --------------------------------------------  |
| execution_id | string | path | **Required**. The execution id of the script. |

#### Example

`GET /api/v1/fleet/scripts/results/:execution_id`

##### Default Response

`Status: 200`

```json
{
  "script_contents": "echo 'hello'",
  "exit_code": 0,
  "output": "hello",
  "message": "",
  "hostname": "Test Host",
  "host_timeout": false,
  "host_id": 1,
  "execution_id": "e797d6c6-3aae-11ee-be56-0242ac120002",
  "runtime": 20,
  "created_at": "2024-09-11T20:30:24Z"
}
```

> Note: `exit_code` can be `null` if Fleet hasn't heard back from the host yet.

> Note: `created_at` is the creation timestamp of the script execution request.

### Add script

Uploads a script, making it available to run on hosts assigned to the specified team (or no team).

`POST /api/v1/fleet/scripts`

#### Parameters

| Name            | Type    | In   | Description                                      |
| ----            | ------- | ---- | --------------------------------------------     |
| script          | file    | form | **Required**. The file containing the script.    |
| team_id         | integer | form | _Available in Fleet Premium_. The team ID. If specified, the script will only be available to hosts assigned to this team. If not specified, the script will only be available to hosts on **no team**.  |

#### Example

`POST /api/v1/fleet/scripts`

##### Request headers

```http
Content-Length: 306
Content-Type: multipart/form-data; boundary=------------------------f02md47480und42y
```

##### Request body

```http
--------------------------f02md47480und42y
Content-Disposition: form-data; name="team_id"

1
--------------------------f02md47480und42y
Content-Disposition: form-data; name="script"; filename="myscript.sh"
Content-Type: application/octet-stream

echo "hello"
--------------------------f02md47480und42y--

```

##### Default response

`Status: 200`

```json
{
  "script_id": 1227
}
```

### Delete script

Deletes an existing script.

`DELETE /api/v1/fleet/scripts/:id`

#### Parameters

| Name            | Type    | In   | Description                                           |
| ----            | ------- | ---- | --------------------------------------------          |
| id              | integer | path | **Required**. The ID of the script to delete. |

#### Example

`DELETE /api/v1/fleet/scripts/1`

##### Default response

`Status: 204`

### List scripts

`GET /api/v1/fleet/scripts`

#### Parameters

| Name            | Type    | In    | Description                                                                                                                   |
| --------------- | ------- | ----- | ----------------------------------------------------------------------------------------------------------------------------- |
| team_id         | integer | query | _Available in Fleet Premium_. The ID of the team to filter scripts by. If not specified, it will filter only scripts that are available to hosts with no team. |
| page            | integer | query | Page number of the results to fetch.                                                                                          |
| per_page        | integer | query | Results per page.                                                                                                             |

#### Example

`GET /api/v1/fleet/scripts`

##### Default response

`Status: 200`

```json
{
  "scripts": [
    {
      "id": 1,
      "team_id": null,
      "name": "script_1.sh",
      "created_at": "2023-07-30T13:41:07Z",
      "updated_at": "2023-07-30T13:41:07Z"
    },
    {
      "id": 2,
      "team_id": null,
      "name": "script_2.sh",
      "created_at": "2023-08-30T13:41:07Z",
      "updated_at": "2023-08-30T13:41:07Z"
    }
  ],
  "meta": {
    "has_next_results": false,
    "has_previous_results": false
  }
}

```

### Get or download script

`GET /api/v1/fleet/scripts/:id`

#### Parameters

| Name | Type    | In    | Description                                                       |
| ---- | ------- | ----  | -------------------------------------                             |
| id   | integer | path  | **Required.** The desired script's ID.                            |
| alt  | string  | query | If specified and set to "media", downloads the script's contents. |

#### Example (get script)

`GET /api/v1/fleet/scripts/123`

##### Default response

`Status: 200`

```json
{
  "id": 123,
  "team_id": null,
  "name": "script_1.sh",
  "created_at": "2023-07-30T13:41:07Z",
  "updated_at": "2023-07-30T13:41:07Z"
}

```

#### Example (download script)

`GET /api/v1/fleet/scripts/123?alt=media`

##### Example response headers

```http
Content-Length: 13
Content-Type: application/octet-stream
Content-Disposition: attachment;filename="2023-09-27 script_1.sh"
```

###### Example response body

`Status: 200`

```
echo "hello"
```

## Sessions

- [Get session info](#get-session-info)
- [Delete session](#delete-session)

### Get session info

Returns the session information for the session specified by ID.

`GET /api/v1/fleet/sessions/:id`

#### Parameters

| Name | Type    | In   | Description                                  |
| ---- | ------- | ---- | -------------------------------------------- |
| id   | integer | path | **Required**. The ID of the desired session. |

#### Example

`GET /api/v1/fleet/sessions/1`

##### Default response

`Status: 200`

```json
{
  "session_id": 1,
  "user_id": 1,
  "created_at": "2021-03-02T18:41:34Z"
}
```

### Delete session

Deletes the session specified by ID. When the user associated with the session next attempts to access Fleet, they will be asked to log in.

`DELETE /api/v1/fleet/sessions/:id`

#### Parameters

| Name | Type    | In   | Description                                  |
| ---- | ------- | ---- | -------------------------------------------- |
| id   | integer | path | **Required**. The id of the desired session. |

#### Example

`DELETE /api/v1/fleet/sessions/1`

##### Default response

`Status: 200`


---

## Software

- [List software](#list-software)
- [List software versions](#list-software-versions)
- [List operating systems](#list-operating-systems)
- [Get software](#get-software)
- [Get software version](#get-software-version)
- [Get operating system version](#get-operating-system-version)
- [Add package](#add-package)
- [Modify package](#modify-package)
- [List App Store apps](#list-app-store-apps)
- [Add App Store app](#add-app-store-app)
- [List Fleet-maintained apps](#list-fleet-maintained-apps)
- [Get Fleet-maintained app](#get-fleet-maintained-app)
- [Add Fleet-maintained app](#add-fleet-maintained-app)
- [Install package or App Store app](#install-package-or-app-store-app)
- [Get package install result](#get-package-install-result)
- [Download package](#download-package)
- [Delete package or App Store app](#delete-package-or-app-store-app)

### List software

Get a list of all software.

`GET /api/v1/fleet/software/titles`

> **Experimental feature**. This feature is undergoing rapid improvement, which may result in breaking changes to the API or configuration surface. It is not recommended for use in automated workflows.

#### Parameters

| Name                    | Type    | In    | Description                                                                                                                                                                |
| ----------------------- | ------- | ----- | -------------------------------------------------------------------------------------------------------------------------------------------------------------------------- |
| page                    | integer | query | Page number of the results to fetch.                                                                                                                                       |
| per_page                | integer | query | Results per page.                                                                                                                                                          |
| order_key               | string  | query | What to order results by. Allowed fields are `name` and `hosts_count`. Default is `hosts_count` (descending).                                                              |
| order_direction         | string  | query | **Requires `order_key`**. The direction of the order given the order key. Options include `asc` and `desc`. Default is `asc`.                                              |
| query                   | string  | query | Search query keywords. Searchable fields include `title` and `cve`.                                                                                                        |
| team_id                 | integer | query | _Available in Fleet Premium_. Filters the software to only include the software installed on the hosts that are assigned to the specified team. Use `0` to filter by hosts assigned to "No team".                            |
| vulnerable              | boolean | query | If true or 1, only list software that has detected vulnerabilities. Default is `false`.                                                                                    |
| available_for_install   | boolean | query | If `true` or `1`, only list software that is available for install (added by the user). Default is `false`.                                                                |
| self_service            | boolean | query | If `true` or `1`, only lists self-service software. Default is `false`.  |
| packages_only           | boolean | query | If `true` or `1`, only lists packages available for install (without App Store apps).  |
| min_cvss_score | integer | query | _Available in Fleet Premium_. Filters to include only software with vulnerabilities that have a CVSS version 3.x base score higher than the specified value.   |
| max_cvss_score | integer | query | _Available in Fleet Premium_. Filters to only include software with vulnerabilities that have a CVSS version 3.x base score lower than what's specified.   |
| exploit | boolean | query | _Available in Fleet Premium_. If `true`, filters to only include software with vulnerabilities that have been actively exploited in the wild (`cisa_known_exploit: true`). Default is `false`.  |
| platform | string | query | Filter software by platform. Supported values are `darwin`, `windows`, and `linux`.  |


#### Example

`GET /api/v1/fleet/software/titles?team_id=3`

##### Default response

`Status: 200`

```json
{
  "counts_updated_at": "2022-01-01 12:32:00",
  "count": 2,
  "software_titles": [
    {
      "id": 12,
      "name": "Firefox.app",
      "software_package": {
        "name": "FirefoxInsall.pkg",
        "version": "125.6",
        "self_service": true
      },
      "app_store_app": null,
      "versions_count": 3,
      "source": "apps",
      "browser": "",
      "hosts_count": 48,
      "versions": [
        {
          "id": 123,
          "version": "1.12",
          "vulnerabilities": ["CVE-2023-1234","CVE-2023-4321","CVE-2023-7654"]
        },
        {
          "id": 124,
          "version": "3.4",
          "vulnerabilities": ["CVE-2023-1234","CVE-2023-4321","CVE-2023-7654"]
        },
        {
          "id": 12
          "version": "1.13",
          "vulnerabilities": ["CVE-2023-1234","CVE-2023-4321","CVE-2023-7654"]
        }
      ]
    },
    {
      "id": 22,
      "name": "Google Chrome.app",
      "software_package": null,
      "app_store_app": null,
      "versions_count": 5,
      "source": "apps",
      "browser": "",
      "hosts_count": 345,
      "versions": [
        {
          "id": 331,
          "version": "118.1",
          "vulnerabilities": ["CVE-2023-1234"]
        },
        {
          "id": 332,
          "version": "119.0",
          "vulnerabilities": ["CVE-2023-9876", "CVE-2023-2367"]
        },
        {
          "id": 334,
          "version": "119.4",
          "vulnerabilities": ["CVE-2023-1133", "CVE-2023-2224"]
        },
        {
          "id": 348,
          "version": "121.5",
          "vulnerabilities": ["CVE-2023-0987", "CVE-2023-5673", "CVE-2023-1334"]
        },
      ]
    },
    {
      "id": 32,
      "name": "1Password – Password Manager",
      "software_package": null,
      "app_store_app": null,
      "versions_count": 1,
      "source": "chrome_extensions",
      "browser": "chrome",
      "hosts_count": 345,
      "versions": [
        {
          "id": 4242,
          "version": "2.3.7",
          "vulnerabilities": []
        }
      ]
    }
  ],
  "meta": {
    "has_next_results": false,
    "has_previous_results": false
  }
}
```

### List software versions

Get a list of all software versions.

`GET /api/v1/fleet/software/versions`

#### Parameters

| Name                    | Type    | In    | Description                                                                                                                                                                |
| ----------------------- | ------- | ----- | -------------------------------------------------------------------------------------------------------------------------------------------------------------------------- |
| page                    | integer | query | Page number of the results to fetch.                                                                                                                                       |
| per_page                | integer | query | Results per page.                                                                                                                                                          |
| order_key               | string  | query | What to order results by. Allowed fields are `name`, `hosts_count`, `cve_published`, `cvss_score`, `epss_probability` and `cisa_known_exploit`. Default is `hosts_count` (descending).      |
| order_direction         | string  | query | **Requires `order_key`**. The direction of the order given the order key. Options include `asc` and `desc`. Default is `asc`.                                              |
| query                   | string  | query | Search query keywords. Searchable fields include `name`, `version`, and `cve`.                                                                                             |
| team_id                 | integer | query | _Available in Fleet Premium_. Filters the software to only include the software installed on the hosts that are assigned to the specified team. Use `0` to filter by hosts assigned to "No team".                             |
| vulnerable              | boolean    | query | If true or 1, only list software that has detected vulnerabilities. Default is `false`.                                                                                    |
| min_cvss_score | integer | query | _Available in Fleet Premium_. Filters to include only software with vulnerabilities that have a CVSS version 3.x base score higher than the specified value.   |
| max_cvss_score | integer | query | _Available in Fleet Premium_. Filters to only include software with vulnerabilities that have a CVSS version 3.x base score lower than what's specified.   |
| exploit | boolean | query | _Available in Fleet Premium_. If `true`, filters to only include software with vulnerabilities that have been actively exploited in the wild (`cisa_known_exploit: true`). Default is `false`.  |

#### Example

`GET /api/v1/fleet/software/versions`

##### Default response

`Status: 200`

```json
{
    "counts_updated_at": "2022-01-01 12:32:00",
    "count": 1,
    "software": [
      {
        "id": 1,
        "name": "glibc",
        "version": "2.12",
        "source": "rpm_packages",
        "browser": "",
        "release": "1.212.el6",
        "vendor": "CentOS",
        "arch": "x86_64",
        "generated_cpe": "cpe:2.3:a:gnu:glibc:2.12:*:*:*:*:*:*:*",
        "vulnerabilities": [
          {
            "cve": "CVE-2009-5155",
            "details_link": "https://nvd.nist.gov/vuln/detail/CVE-2009-5155",
            "cvss_score": 7.5,
            "epss_probability": 0.01537,
            "cisa_known_exploit": false,
            "cve_published": "2022-01-01 12:32:00",
            "cve_description": "In the GNU C Library (aka glibc or libc6) before 2.28, parse_reg_exp in posix/regcomp.c misparses alternatives, which allows attackers to cause a denial of service (assertion failure and application exit) or trigger an incorrect result by attempting a regular-expression match.",
            "resolved_in_version": "2.28"
          }
        ],
        "hosts_count": 1
      },
      {
        "id": 2,
        "name": "1Password – Password Manager",
        "version": "2.10.0",
        "source": "chrome_extensions",
        "browser": "chrome",
        "extension_id": "aeblfdkhhhdcdjpifhhbdiojplfjncoa",
        "generated_cpe": "cpe:2.3:a:1password:1password:2.19.0:*:*:*:*:chrome:*:*",
        "hosts_count": 345,
        "vulnerabilities": null
      }
    ],
    "meta": {
      "has_next_results": false,
      "has_previous_results": false
    }
}
```

### List operating systems

Returns a list of all operating systems.

`GET /api/v1/fleet/os_versions`

#### Parameters

| Name                | Type     | In    | Description                                                                                                                          |
| ---      | ---      | ---   | ---                                                                                                                                  |
| team_id             | integer | query | _Available in Fleet Premium_. Filters response data to the specified team. Use `0` to filter by hosts assigned to "No team".  |
| platform            | string   | query | Filters the hosts to the specified platform |
| os_name     | string | query | The name of the operating system to filter hosts by. `os_version` must also be specified with `os_name`                                                 |
| os_version    | string | query | The version of the operating system to filter hosts by. `os_name` must also be specified with `os_version`                                                 |
| page                    | integer | query | Page number of the results to fetch.                                                                                                                                       |
| per_page                | integer | query | Results per page.                                                                                                                                                          |
| order_key               | string  | query | What to order results by. Allowed fields are: `hosts_count`. Default is `hosts_count` (descending).      |
| order_direction | string | query | **Requires `order_key`**. The direction of the order given the order key. Options include `asc` and `desc`. Default is `asc`. |


##### Default response

`Status: 200`

```json
{
  "count": 1
  "counts_updated_at": "2023-12-06T22:17:30Z",
  "os_versions": [
    {
      "os_version_id": 123,
      "hosts_count": 21,
      "name": "Microsoft Windows 11 Pro 23H2 10.0.22621.1234",
      "name_only": "Microsoft Windows 11 Pro 23H2",
      "version": "10.0.22621.1234",
      "platform": "windows",
      "generated_cpes": [],
      "vulnerabilities": [
        {
          "cve": "CVE-2022-30190",
          "details_link": "https://nvd.nist.gov/vuln/detail/CVE-2022-30190",
          "cvss_score": 7.8,// Available in Fleet Premium
          "epss_probability": 0.9729,// Available in Fleet Premium
          "cisa_known_exploit": false,// Available in Fleet Premium
          "cve_published": "2022-06-01T00:15:00Z",// Available in Fleet Premium
          "cve_description": "Microsoft Windows Support Diagnostic Tool (MSDT) Remote Code Execution Vulnerability.",// Available in Fleet Premium
          "resolved_in_version": ""// Available in Fleet Premium
        }
      ]
    }
  ],
  "meta": {
    "has_next_results": false,
    "has_previous_results": false
  }
}
```

OS vulnerability data is currently available for Windows and macOS. For other platforms, `vulnerabilities` will be an empty array:

```json
{
  "hosts_count": 1,
  "name": "CentOS Linux 7.9.2009",
  "name_only": "CentOS",
  "version": "7.9.2009",
  "platform": "rhel",
  "generated_cpes": [],
  "vulnerabilities": []
}
```

### Get software

> **Experimental feature**. This feature is undergoing rapid improvement, which may result in breaking changes to the API or configuration surface. It is not recommended for use in automated workflows.

Returns information about the specified software. By default, `versions` are sorted in descending order by the `hosts_count` field.

`GET /api/v1/fleet/software/titles/:id`

#### Parameters

| Name | Type | In | Description |
| ---- | ---- | -- | ----------- |
| id   | integer | path | **Required.** The software title's ID. |
| team_id             | integer | query | _Available in Fleet Premium_. Filters response data to the specified team. Use `0` to filter by hosts assigned to "No team".  |

#### Example

`GET /api/v1/fleet/software/titles/12`

##### Default response

`Status: 200`

```json
{
  "software_title": {
    "id": 12,
    "name": "Firefox.app",
    "bundle_identifier": "org.mozilla.firefox",
    "software_package": {
      "name": "FalconSensor-6.44.pkg",
      "version": "6.44",
      "installer_id": 23,
      "team_id": 3,
      "uploaded_at": "2024-04-01T14:22:58Z",
      "install_script": "sudo installer -pkg '$INSTALLER_PATH' -target /",
      "pre_install_query": "SELECT 1 FROM macos_profiles WHERE uuid='c9f4f0d5-8426-4eb8-b61b-27c543c9d3db';",
      "post_install_script": "sudo /Applications/Falcon.app/Contents/Resources/falconctl license 0123456789ABCDEFGHIJKLMNOPQRSTUV-WX",
      "uninstall_script": "/Library/CS/falconctl uninstall",
      "self_service": true,
      "status": {
        "installed": 3,
        "pending_install": 1,
        "failed_install": 0,
        "pending_uninstall": 2,
        "failed_uninstall": 1
      }
    },
    "app_store_app": null,
    "source": "apps",
    "browser": "",
    "hosts_count": 48,
    "versions": [
      {
        "id": 123,
        "version": "117.0",
        "vulnerabilities": ["CVE-2023-1234"],
        "hosts_count": 37
      },
      {
        "id": 124,
        "version": "116.0",
        "vulnerabilities": ["CVE-2023-4321"],
        "hosts_count": 7
      },
      {
        "id": 127,
        "version": "115.5",
        "vulnerabilities": ["CVE-2023-7654"],
        "hosts_count": 4
      }
    ]
  }
}
```

#### Example (App Store app)

`GET /api/v1/fleet/software/titles/15`

##### Default response

`Status: 200`

```json
{
  "software_title": {
    "id": 15,
    "name": "Logic Pro",
    "bundle_identifier": "com.apple.logic10",
    "software_package": null,
    "app_store_app": {
      "name": "Logic Pro",
      "app_store_id": 1091189122,
      "latest_version": "2.04",
      "icon_url": "https://is1-ssl.mzstatic.com/image/thumb/Purple211/v4/f1/65/1e/a4844ccd-486d-455f-bb31-67336fe46b14/AppIcon-1x_U007emarketing-0-7-0-85-220-0.png/512x512bb.jpg",
      "self_service": true,
      "status": {
        "installed": 3,
        "pending": 1,
        "failed": 2,
      }
    },
    "source": "apps",
    "browser": "",
    "hosts_count": 48,
    "versions": [
      {
        "id": 123,
        "version": "2.04",
        "vulnerabilities": [],
        "hosts_count": 24
      }
    ]
  }
}
```

### Get software version

Returns information about the specified software version.

`GET /api/v1/fleet/software/versions/:id`

#### Parameters

| Name | Type | In | Description |
| ---- | ---- | -- | ----------- |
| id   | integer | path | **Required.** The software version's ID. |
| team_id             | integer | query | _Available in Fleet Premium_. Filters response data to the specified team. Use `0` to filter by hosts assigned to "No team".  |

#### Example

`GET /api/v1/fleet/software/versions/12`

##### Default response

`Status: 200`

```json
{
  "software": {
    "id": 425224,
    "name": "Firefox.app",
    "version": "117.0",
    "bundle_identifier": "org.mozilla.firefox",
    "source": "apps",
    "browser": "",
    "generated_cpe": "cpe:2.3:a:mozilla:firefox:117.0:*:*:*:*:macos:*:*",
    "vulnerabilities": [
      {
        "cve": "CVE-2023-4863",
        "details_link": "https://nvd.nist.gov/vuln/detail/CVE-2023-4863",
        "created_at": "2024-07-01T00:15:00Z",
        "cvss_score": 8.8, // Available in Fleet Premium
        "epss_probability": 0.4101, // Available in Fleet Premium
        "cisa_known_exploit": true, // Available in Fleet Premium
        "cve_published": "2023-09-12T15:15:00Z", // Available in Fleet Premium
        "resolved_in_version": "" // Available in Fleet Premium
      },
      {
        "cve": "CVE-2023-5169",
        "details_link": "https://nvd.nist.gov/vuln/detail/CVE-2023-5169",
        "created_at": "2024-07-01T00:15:00Z",
        "cvss_score": 6.5, // Available in Fleet Premium
        "epss_probability": 0.00073, // Available in Fleet Premium
        "cisa_known_exploit": false, // Available in Fleet Premium
        "cve_published": "2023-09-27T15:19:00Z", // Available in Fleet Premium
        "resolved_in_version": "118" // Available in Fleet Premium
      }
    ]
  }
}
```


### Get operating system version

Retrieves information about the specified operating system (OS) version.

`GET /api/v1/fleet/os_versions/:id`

#### Parameters

| Name | Type | In | Description |
| ---- | ---- | -- | ----------- |
| id   | integer | path | **Required.** The OS version's ID. |
| team_id             | integer | query | _Available in Fleet Premium_. Filters response data to the specified team. Use `0` to filter by hosts assigned to "No team".  |

##### Default response

`Status: 200`

```json
{
  "counts_updated_at": "2023-12-06T22:17:30Z",
  "os_version": {
    "id": 123,
    "hosts_count": 21,
    "name": "Microsoft Windows 11 Pro 23H2 10.0.22621.1234",
    "name_only": "Microsoft Windows 11 Pro 23H2",
    "version": "10.0.22621.1234",
    "platform": "windows",
    "generated_cpes": [],
    "vulnerabilities": [
      {
        "cve": "CVE-2022-30190",
        "details_link": "https://nvd.nist.gov/vuln/detail/CVE-2022-30190",
        "created_at": "2024-07-01T00:15:00Z",
        "cvss_score": 7.8,// Available in Fleet Premium
        "epss_probability": 0.9729,// Available in Fleet Premium
        "cisa_known_exploit": false,// Available in Fleet Premium
        "cve_published": "2022-06-01T00:15:00Z",// Available in Fleet Premium
        "cve_description": "Microsoft Windows Support Diagnostic Tool (MSDT) Remote Code Execution Vulnerability.",// Available in Fleet Premium
        "resolved_in_version": ""// Available in Fleet Premium
      }
    ]
  }
}
```

OS vulnerability data is currently available for Windows and macOS. For other platforms, `vulnerabilities` will be an empty array:

```json
{
  "id": 321,
  "hosts_count": 1,
  "name": "CentOS Linux 7.9.2009",
  "name_only": "CentOS",
  "version": "7.9.2009",
  "platform": "rhel",
  "generated_cpes": [],
  "vulnerabilities": []
}
```

### Add package

> **Experimental feature**. This feature is undergoing rapid improvement, which may result in breaking changes to the API or configuration surface. It is not recommended for use in automated workflows.

_Available in Fleet Premium._

Add a package (.pkg, .msi, .exe, .deb, .rpm) to install on macOS, Windows, or Linux hosts.


`POST /api/v1/fleet/software/package`

#### Parameters

| Name            | Type    | In   | Description                                      |
| ----            | ------- | ---- | --------------------------------------------     |
<<<<<<< HEAD
| software        | file    | form | **Required**. Installer package file. Supported packages are PKG, MSI, EXE, DEB, and RPM.   |
=======
| software        | file    | form | **Required**. Installer package file. Supported packages are .pkg, .msi, .exe, .deb, and .rpm.   |
>>>>>>> 6e9955d7
| team_id         | integer | form | **Required**. The team ID. Adds a software package to the specified team. |
| install_script  | string | form | Script that Fleet runs to install software. If not specified Fleet runs [default install script](https://github.com/fleetdm/fleet/tree/f71a1f183cc6736205510580c8366153ea083a8d/pkg/file/scripts) for each package type. |
| pre_install_query  | string | form | Query that is pre-install condition. If the query doesn't return any result, Fleet won't proceed to install. |
| post_install_script | string | form | The contents of the script to run after install. If the specified script fails (exit code non-zero) software install will be marked as failed and rolled back. |
| self_service | boolean | form | Self-service software is optional and can be installed by the end user. |

#### Example

`POST /api/v1/fleet/software/package`

##### Request header

```http
Content-Length: 8500
Content-Type: multipart/form-data; boundary=------------------------d8c247122f594ba0
```

##### Request body

```http
--------------------------d8c247122f594ba0
Content-Disposition: form-data; name="team_id"
1
--------------------------d8c247122f594ba0
Content-Disposition: form-data; name="self_service"
true
--------------------------d8c247122f594ba0
Content-Disposition: form-data; name="install_script"
sudo installer -pkg /temp/FalconSensor-6.44.pkg -target /
--------------------------d8c247122f594ba0
Content-Disposition: form-data; name="pre_install_query"
SELECT 1 FROM macos_profiles WHERE uuid='c9f4f0d5-8426-4eb8-b61b-27c543c9d3db';
--------------------------d8c247122f594ba0
Content-Disposition: form-data; name="post_install_script"
sudo /Applications/Falcon.app/Contents/Resources/falconctl license 0123456789ABCDEFGHIJKLMNOPQRSTUV-WX
--------------------------d8c247122f594ba0
Content-Disposition: form-data; name="software"; filename="FalconSensor-6.44.pkg"
Content-Type: application/octet-stream
<BINARY_DATA>
--------------------------d8c247122f594ba0
```

##### Default response

`Status: 200`

### Modify package

> **Experimental feature**. This feature is undergoing rapid improvement, which may result in breaking changes to the API or configuration surface. It is not recommended for use in automated workflows.

_Available in Fleet Premium._

Update a package to install on macOS, Windows, or Linux (Ubuntu) hosts.

`PATCH /api/v1/fleet/software/titles/:title_id/package`

#### Parameters

| Name            | Type    | In   | Description                                      |
| ----            | ------- | ---- | --------------------------------------------     |
| software        | file    | form | Installer package file. Supported packages are .pkg, .msi, .exe, .deb, and .rpm.   |
| team_id         | integer | form | **Required**. The team ID. Updates a software package in the specified team. |
| install_script  | string | form | Command that Fleet runs to install software. If not specified Fleet runs the [default install command](https://github.com/fleetdm/fleet/tree/f71a1f183cc6736205510580c8366153ea083a8d/pkg/file/scripts) for each package type. |
| pre_install_query  | string | form | Query that is pre-install condition. If the query doesn't return any result, the package will not be installed. |
| post_install_script | string | form | The contents of the script to run after install. If the specified script fails (exit code non-zero) software install will be marked as failed and rolled back. |
| self_service | boolean | form | Whether this is optional self-service software that can be installed by the end user. |

> Changes to the installer package will reset installation counts. Changes to any field other than `self_service` will cancel pending installs for the old package.
#### Example

`PATCH /api/v1/fleet/software/titles/1/package`

##### Request header

```http
Content-Length: 8500
Content-Type: multipart/form-data; boundary=------------------------d8c247122f594ba0
```

##### Request body

```http
--------------------------d8c247122f594ba0
Content-Disposition: form-data; name="team_id"
1
--------------------------d8c247122f594ba0
Content-Disposition: form-data; name="self_service"
true
--------------------------d8c247122f594ba0
Content-Disposition: form-data; name="install_script"
sudo installer -pkg /temp/FalconSensor-6.44.pkg -target /
--------------------------d8c247122f594ba0
Content-Disposition: form-data; name="pre_install_query"
SELECT 1 FROM macos_profiles WHERE uuid='c9f4f0d5-8426-4eb8-b61b-27c543c9d3db';
--------------------------d8c247122f594ba0
Content-Disposition: form-data; name="post_install_script"
sudo /Applications/Falcon.app/Contents/Resources/falconctl license 0123456789ABCDEFGHIJKLMNOPQRSTUV-WX
--------------------------d8c247122f594ba0
Content-Disposition: form-data; name="software"; filename="FalconSensor-6.44.pkg"
Content-Type: application/octet-stream
<BINARY_DATA>
--------------------------d8c247122f594ba0
```

##### Default response

`Status: 200`

```json
{
  "software_package": {
    "name": "FalconSensor-6.44.pkg",
    "version": "6.44",
    "installer_id": 23,
    "team_id": 3,
    "uploaded_at": "2024-04-01T14:22:58Z",
    "install_script": "sudo installer -pkg /temp/FalconSensor-6.44.pkg -target /",
    "pre_install_query": "SELECT 1 FROM macos_profiles WHERE uuid='c9f4f0d5-8426-4eb8-b61b-27c543c9d3db';",
    "post_install_script": "sudo /Applications/Falcon.app/Contents/Resources/falconctl license 0123456789ABCDEFGHIJKLMNOPQRSTUV-WX",
    "self_service": true,
    "status": {
      "installed": 0,
      "pending": 0,
      "failed": 0
    }
  }
}
```

### List App Store apps

> **Experimental feature**. This feature is undergoing rapid improvement, which may result in breaking changes to the API or configuration surface. It is not recommended for use in automated workflows.

Returns the list of Apple App Store (VPP) that can be added to the specified team. If an app is already added to the team, it's excluded from the list.

`GET /api/v1/fleet/software/app_store_apps`

#### Parameters

| Name    | Type | In | Description |
| ------- | ---- | -- | ----------- |
| team_id | integer | query | **Required**. The team ID. |

#### Example

`GET /api/v1/fleet/software/app_store_apps/?team_id=3`

##### Default response

`Status: 200`

```json
{
  "app_store_apps": [
    {
      "name": "Xcode",
      "icon_url": "https://is1-ssl.mzstatic.com/image/thumb/Purple211/v4/f1/65/1e/a4844ccd-486d-455f-bb31-67336fe46b14/AppIcon-1x_U007emarketing-0-7-0-85-220-0.png/512x512bb.jpg",
      "latest_version": "15.4",
      "app_store_id": "497799835",
      "platform": "darwin"
    },
    {
      "name": "Logic Pro",
      "icon_url": "https://is1-ssl.mzstatic.com/image/thumb/Purple211/v4/f1/65/1e/a4844ccd-486d-455f-bb31-67336fe46b14/AppIcon-1x_U007emarketing-0-7-0-85-220-0.png/512x512bb.jpg",
      "latest_version": "2.04",
      "app_store_id": "634148309",
      "platform": "ios"
    },
    {
      "name": "Logic Pro",
      "icon_url": "https://is1-ssl.mzstatic.com/image/thumb/Purple211/v4/f1/65/1e/a4844ccd-486d-455f-bb31-67336fe46b14/AppIcon-1x_U007emarketing-0-7-0-85-220-0.png/512x512bb.jpg",
      "latest_version": "2.04",
      "app_store_id": "634148309",
      "platform": "ipados"
    },
  ]
}
```

### Add App Store app

> **Experimental feature**. This feature is undergoing rapid improvement, which may result in breaking changes to the API or configuration surface. It is not recommended for use in automated workflows.

_Available in Fleet Premium._

Add App Store (VPP) app purchased in Apple Business Manager.

`POST /api/v1/fleet/software/app_store_apps`

#### Parameters

| Name | Type | In | Description |
| ---- | ---- | -- | ----------- |
| app_store_id   | string | body | **Required.** The ID of App Store app. |
| team_id       | integer | body | **Required**. The team ID. Adds VPP software to the specified team.  |
| platform | string | body | The platform of the app (`darwin`, `ios`, or `ipados`). Default is `darwin`. |
| self_service | boolean | body | Self-service software is optional and can be installed by the end user. |

#### Example

`POST /api/v1/fleet/software/app_store_apps`

##### Request body

```json
{
  "app_store_id": "497799835",
  "team_id": 2,
  "platform": "ipados"
  "self_service": true
}
```

##### Default response

`Status: 200`

### List Fleet-maintained apps

> **Experimental feature**. This feature is undergoing rapid improvement, which may result in breaking changes to the API or configuration surface. It is not recommended for use in automated workflows.

List available Fleet-maintained apps.

`GET /api/v1/fleet/software/fleet_maintained_apps`

#### Parameters

| Name | Type | In | Description |
| ---- | ---- | -- | ----------- |
| team_id       | integer | query | **Required**. The team ID. Filters Fleet-maintained apps to only include apps available for the specified team.  |
| page            | integer | query | Page number of the results to fetch.  |
| per_page        | integer | query | Results per page.  |

#### Example

`GET /api/v1/fleet/software/fleet_maintained_apps?team_id=3`

##### Default response

`Status: 200`

```json
{
  "fleet_maintained_apps": [
    {
      "id": 1,
      "name": "1Password",
      "version": "8.10.40",
      "platform": "darwin"
    },
    {
      "id": 2,
      "name": "Adobe Acrobat Reader",
      "version": "24.002.21005",
      "platform": "darwin"
    },
    {
      "id": 3,
      "name": "Box Drive",
      "version": "2.39.179",
      "platform": "darwin"
    },
  ],
  "meta": {
    "has_next_results": false,
    "has_previous_results": false
  }
}
```

### Get Fleet-maintained app

> **Experimental feature**. This feature is undergoing rapid improvement, which may result in breaking changes to the API or configuration surface. It is not recommended for use in automated workflows.
Returns information about the specified Fleet-maintained app.

`GET /api/v1/fleet/software/fleet_maintained_apps/:id`

#### Parameters

| Name | Type | In | Description |
| ---- | ---- | -- | ----------- |
| id   | integer | path | **Required.** The Fleet-maintained app's ID. |


#### Example

`GET /api/v1/fleet/software/fleet_maintained_apps/1`

##### Default response

`Status: 200`

```json
{
  "fleet_maintained_app": {
    "id": 1,
    "name": "1Password",
    "filename": "1Password-8.10.44-aarch64.zip",
    "version": "8.10.40",
    "platform": "darwin",
    "install_script": "#!/bin/sh\ninstaller -pkg \"$INSTALLER_PATH\" -target /",
    "uninstall_script": "#!/bin/sh\npkg_ids=$PACKAGE_ID\nfor pkg_id in '${pkg_ids[@]}'...",
  }
}
```

### Add Fleet-maintained app

> **Experimental feature**. This feature is undergoing rapid improvement, which may result in breaking changes to the API or configuration surface. It is not recommended for use in automated workflows.
_Available in Fleet Premium._

Add Fleet-maintained app so it's available for install.

`POST /api/v1/fleet/software/fleet_maintained_apps`

#### Parameters

| Name | Type | In | Description |
| ---- | ---- | -- | ----------- |
| fleet_maintained_app_id   | integer | body | **Required.** The ID of Fleet-maintained app. |
| team_id       | integer | body | **Required**. The team ID. Adds Fleet-maintained app to the specified team.  |
| install_script  | string | body | Command that Fleet runs to install software. If not specified Fleet runs default install command for each Fleet-maintained app. |
| pre_install_query  | string | body | Query that is pre-install condition. If the query doesn't return any result, Fleet won't proceed to install. |
| post_install_script | string | body | The contents of the script to run after install. If the specified script fails (exit code non-zero) software install will be marked as failed and rolled back. |
| self_service | boolean | body | Self-service software is optional and can be installed by the end user. |

#### Example

`POST /api/v1/fleet/software/fleet_maintained_apps`

##### Request body

```json
{
  "fleet_maintained_app_id": 3,
  "team_id": 2
}
```

##### Default response

`Status: 204`

### Download package

> **Experimental feature**. This feature is undergoing rapid improvement, which may result in breaking changes to the API or configuration surface. It is not recommended for use in automated workflows.

_Available in Fleet Premium._

`GET /api/v1/fleet/software/titles/:software_title_id/package?alt=media`

#### Parameters

| Name            | Type    | In   | Description                                      |
| ----            | ------- | ---- | --------------------------------------------     |
| software_title_id   | integer | path | **Required**. The ID of the software title to download software package.|
| team_id | integer | query | **Required**. The team ID. Downloads a software package added to the specified team. |
| alt             | integer | query | **Required**. If specified and set to "media", downloads the specified software package. |

#### Example

`GET /api/v1/fleet/software/titles/123/package?alt=media?team_id=2`

##### Default response

`Status: 200`

```http
Status: 200
Content-Type: application/octet-stream
Content-Disposition: attachment
Content-Length: <length>
Body: <blob>
```

### Install package or App Store app

> **Experimental feature**. This feature is undergoing rapid improvement, which may result in breaking changes to the API or configuration surface. It is not recommended for use in automated workflows.

_Available in Fleet Premium._

Install software (package or App Store app) on a macOS, iOS, iPadOS, Windows, or Linux (Ubuntu) host. Software title must have a `software_package` or `app_store_app` to be installed.

Package installs time out after 1 hour.

`POST /api/v1/fleet/hosts/:id/software/:software_title_id/install`

#### Parameters

| Name              | Type       | In   | Description                                      |
| ---------         | ---------- | ---- | --------------------------------------------     |
| id                | integer    | path | **Required**. The host's ID.                     |
| software_title_id | integer    | path | **Required**. The software title's ID.           |

#### Example

`POST /api/v1/fleet/hosts/123/software/3435/install`

##### Default response

`Status: 202`

### Uninstall package

> **Experimental feature**. This feature is undergoing rapid improvement, which may result in breaking changes to the API or configuration surface. It is not recommended for use in automated workflows.
_Available in Fleet Premium._

Uninstall software (package) on a macOS, Windows, or Linux (Ubuntu) host. Software title must have a `software_package` added to be uninstalled.

`POST /api/v1/fleet/hosts/:id/software/:software_title_id/uninstall`

#### Parameters

| Name              | Type       | In   | Description                                      |
| ---------         | ---------- | ---- | --------------------------------------------     |
| id                | integer    | path | **Required**. The host's ID.                     |
| software_title_id | integer    | path | **Required**. The software title's ID.           |

#### Example

`POST /api/v1/fleet/hosts/123/software/3435/uninstall`

##### Default response

`Status: 202`

### Get package install result

> **Experimental feature**. This feature is undergoing rapid improvement, which may result in breaking changes to the API or configuration surface. It is not recommended for use in automated workflows.

_Available in Fleet Premium._

`GET /api/v1/fleet/software/install/:install_uuid/results`

Get the results of a software package install.

To get the results of an App Store app install, use the [List MDM commands](#list-mdm-commands) and [Get MDM command results](#get-mdm-command-results) API enpoints. Fleet uses an MDM command to install App Store apps.

| Name            | Type    | In   | Description                                      |
| ----            | ------- | ---- | --------------------------------------------     |
| install_uuid | string | path | **Required**. The software installation UUID.|

#### Example

`GET /api/v1/fleet/software/install/b15ce221-e22e-4c6a-afe7-5b3400a017da/results`

##### Default response

`Status: 200`

```json
 {
   "install_uuid": "b15ce221-e22e-4c6a-afe7-5b3400a017da",
   "software_title": "Falcon.app",
   "software_title_id": 8353,
   "software_package": "FalconSensor-6.44.pkg",
   "host_id": 123,
   "host_display_name": "Marko's MacBook Pro",
   "status": "failed",
   "output": "Installing software...\nError: The operation can’t be completed because the item “Falcon” is in use.",
   "pre_install_query_output": "Query returned result\nSuccess",
   "post_install_script_output": "Running script...\nExit code: 1 (Failed)\nRolling back software install...\nSuccess"
 }
```

### Download package

> **Experimental feature**. This feature is undergoing rapid improvement, which may result in breaking changes to the API or configuration surface. It is not recommended for use in automated workflows.

_Available in Fleet Premium._

`GET /api/v1/fleet/software/titles/:software_title_id/package?alt=media`

#### Parameters

| Name            | Type    | In   | Description                                      |
| ----            | ------- | ---- | --------------------------------------------     |
| software_title_id   | integer | path | **Required**. The ID of the software title to download software package.|
| team_id | integer | query | **Required**. The team ID. Downloads a software package added to the specified team. |
| alt             | integer | query | **Required**. If specified and set to "media", downloads the specified software package. |

#### Example

`GET /api/v1/fleet/software/titles/123/package?alt=media?team_id=2`

##### Default response

`Status: 200`

```http
Status: 200
Content-Type: application/octet-stream
Content-Disposition: attachment
Content-Length: <length>
Body: <blob>
```

### Delete package or App Store app

> **Experimental feature**. This feature is undergoing rapid improvement, which may result in breaking changes to the API or configuration surface. It is not recommended for use in automated workflows.

_Available in Fleet Premium._

Deletes software that's available for install (package or App Store app).

`DELETE /api/v1/fleet/software/titles/:software_title_id/available_for_install`

#### Parameters

| Name            | Type    | In   | Description                                      |
| ----            | ------- | ---- | --------------------------------------------     |
| software_title_id              | integer | path | **Required**. The ID of the software title to delete software available for install. |
| team_id | integer | query | **Required**. The team ID. Deletes a software package added to the specified team. |

#### Example

`DELETE /api/v1/fleet/software/titles/24/available_for_install?team_id=2`

##### Default response

`Status: 204`

## Vulnerabilities

- [List vulnerabilities](#list-vulnerabilities)
- [Get vulnerability](#get-vulnerability)

### List vulnerabilities

Retrieves a list of all CVEs affecting software and/or OS versions.

`GET /api/v1/fleet/vulnerabilities`

#### Parameters

| Name                | Type     | In    | Description                                                                                                                          |
| ---      | ---      | ---   | ---                                                                                                                                  |
| team_id             | integer | query | _Available in Fleet Premium_. Filters only include vulnerabilities affecting the specified team. Use `0` to filter by hosts assigned to "No team".  |
| page                    | integer | query | Page number of the results to fetch.                                                                                                                                       |
| per_page                | integer | query | Results per page.                                                                                                                                                          |
| order_key               | string  | query | What to order results by. Allowed fields are: `cve`, `cvss_score`, `epss_probability`, `cve_published`, `created_at`, and `host_count`. Default is `created_at` (descending).      |
| order_direction | string | query | **Requires `order_key`**. The direction of the order given the order key. Options include `asc` and `desc`. Default is `asc`. |
| query | string | query | Search query keywords. Searchable fields include `cve`. |
| exploit | boolean | query | _Available in Fleet Premium_. If `true`, filters to only include vulnerabilities that have been actively exploited in the wild (`cisa_known_exploit: true`). Otherwise, includes vulnerabilities with any `cisa_known_exploit` value.  |


##### Default response

`Status: 200`

```json
{
  "vulnerabilities": [
    {
      "cve": "CVE-2022-30190",
      "created_at": "2022-06-01T00:15:00Z",
      "hosts_count": 1234,
      "hosts_count_updated_at": "2023-12-20T15:23:57Z",
      "details_link": "https://nvd.nist.gov/vuln/detail/CVE-2022-30190",
      "cvss_score": 7.8,// Available in Fleet Premium
      "epss_probability": 0.9729,// Available in Fleet Premium
      "cisa_known_exploit": false,// Available in Fleet Premium
      "cve_published": "2022-06-01T00:15:00Z",// Available in Fleet Premium
      "cve_description": "Microsoft Windows Support Diagnostic Tool (MSDT) Remote Code Execution Vulnerability.",// Available in Fleet Premium
    }
  ],
  "count": 123,
  "counts_updated_at": "2024-02-02T16:40:37Z",
  "meta": {
    "has_next_results": false,
    "has_previous_results": false
  }
}
```


### Get vulnerability

Retrieve details about a vulnerability and its affected software and OS versions.

If no vulnerable OS versions or software were found, but Fleet is aware of the vulnerability, a 204 status code is returned.

#### Parameters

| Name    | Type    | In    | Description                                                                                                                  |
|---------|---------|-------|------------------------------------------------------------------------------------------------------------------------------|
| cve     | string  | path  | The cve to get information about (format must be CVE-YYYY-<4 or more digits>, case-insensitive).                             |
| team_id | integer | query | _Available in Fleet Premium_. Filters response data to the specified team. Use `0` to filter by hosts assigned to "No team". |

`GET /api/v1/fleet/vulnerabilities/:cve`

#### Example

`GET /api/v1/fleet/vulnerabilities/cve-2022-30190`

##### Default response

`Status: 200`

```json
"vulnerability": {
  "cve": "CVE-2022-30190",
  "created_at": "2022-06-01T00:15:00Z",
  "hosts_count": 1234,
  "hosts_count_updated_at": "2023-12-20T15:23:57Z",
  "details_link": "https://nvd.nist.gov/vuln/detail/CVE-2022-30190",
  "cvss_score": 7.8,// Available in Fleet Premium
  "epss_probability": 0.9729,// Available in Fleet Premium
  "cisa_known_exploit": false,// Available in Fleet Premium
  "cve_published": "2022-06-01T00:15:00Z",// Available in Fleet Premium
  "cve_description": "Microsoft Windows Support Diagnostic Tool (MSDT) Remote Code Execution Vulnerability.",// Available in Fleet Premium
  "os_versions" : [
    {
      "os_version_id": 6,
      "hosts_count": 200,
      "name": "macOS 14.1.2",
      "name_only": "macOS",
      "version": "14.1.2",

      "resolved_in_version": "14.2",
      "generated_cpes": [
        "cpe:2.3:o:apple:macos:*:*:*:*:*:14.2:*:*",
        "cpe:2.3:o:apple:mac_os_x:*:*:*:*:*:14.2:*:*"
      ]
    }
  ],
  "software": [
    {
      "id": 2363,
      "name": "Docker Desktop",
      "version": "4.9.1",
      "source": "programs",
      "browser": "",
      "generated_cpe": "cpe:2.3:a:docker:docker_desktop:4.9.1:*:*:*:*:windows:*:*",
      "hosts_count": 50,
      "resolved_in_version": "5.0.0"
    }
  ]
}
```


---

## Targets

In Fleet, targets are used to run queries against specific hosts or groups of hosts. Labels are used to create groups in Fleet.

### Search targets

The search targets endpoint returns two lists. The first list includes the possible target hosts in Fleet given the search query provided and the hosts already selected as targets. The second list includes the possible target labels in Fleet given the search query provided and the labels already selected as targets.

The returned lists are filtered based on the hosts the requesting user has access to.

`POST /api/v1/fleet/targets`

#### Parameters

| Name     | Type    | In   | Description                                                                                                                                                                |
| -------- | ------- | ---- | -------------------------------------------------------------------------------------------------------------------------------------------------------------------------- |
| query    | string  | body | The search query. Searchable items include a host's hostname or IPv4 address and labels.                                                                                   |
| query_id | integer | body | The saved query (if any) that will be run. The `observer_can_run` property on the query and the user's roles effect which targets are included.                            |
| selected | object  | body | The targets already selected. The object includes a `hosts` property which contains a list of host IDs, a `labels` with label IDs and/or a `teams` property with team IDs. |

#### Example

`POST /api/v1/fleet/targets`

##### Request body

```json
{
  "query": "172",
  "selected": {
    "hosts": [],
    "labels": [7]
  },
  "include_observer": true
}
```

##### Default response

```json
{
  "targets": {
    "hosts": [
      {
        "created_at": "2021-02-03T16:11:43Z",
        "updated_at": "2021-02-03T21:58:19Z",
        "id": 3,
        "detail_updated_at": "2021-02-03T21:58:10Z",
        "label_updated_at": "2021-02-03T21:58:10Z",
        "policy_updated_at": "2023-06-26T18:33:15Z",
        "last_enrolled_at": "2021-02-03T16:11:43Z",
        "software_updated_at": "2020-11-05T05:09:44Z",
        "seen_time": "2021-02-03T21:58:20Z",
        "hostname": "7a2f41482833",
        "uuid": "a2064cef-0000-0000-afb9-283e3c1d487e",
        "platform": "rhel",
        "osquery_version": "4.5.1",
        "os_version": "CentOS 6.10.0",
        "build": "",
        "platform_like": "rhel",
        "code_name": "",
        "uptime": 32688000000000,
        "memory": 2086899712,
        "cpu_type": "x86_64",
        "cpu_subtype": "142",
        "cpu_brand": "Intel(R) Core(TM) i5-8279U CPU @ 2.40GHz",
        "cpu_physical_cores": 4,
        "cpu_logical_cores": 4,
        "hardware_vendor": "",
        "hardware_model": "",
        "hardware_version": "",
        "hardware_serial": "",
        "computer_name": "7a2f41482833",
        "display_name": "7a2f41482833",
        "primary_ip": "172.20.0.3",
        "primary_mac": "02:42:ac:14:00:03",
        "distributed_interval": 10,
        "config_tls_refresh": 10,
        "logger_tls_period": 10,
        "additional": {},
        "status": "offline",
        "display_text": "7a2f41482833"
      },
      {
        "created_at": "2021-02-03T16:11:43Z",
        "updated_at": "2021-02-03T21:58:19Z",
        "id": 4,
        "detail_updated_at": "2021-02-03T21:58:10Z",
        "label_updated_at": "2021-02-03T21:58:10Z",
        "policy_updated_at": "2023-06-26T18:33:15Z",
        "last_enrolled_at": "2021-02-03T16:11:43Z",
        "software_updated_at": "2020-11-05T05:09:44Z",
        "seen_time": "2021-02-03T21:58:20Z",
        "hostname": "78c96e72746c",
        "uuid": "a2064cef-0000-0000-afb9-283e3c1d487e",
        "platform": "ubuntu",
        "osquery_version": "4.5.1",
        "os_version": "Ubuntu 16.4.0",
        "build": "",
        "platform_like": "debian",
        "code_name": "",
        "uptime": 32688000000000,
        "memory": 2086899712,
        "cpu_type": "x86_64",
        "cpu_subtype": "142",
        "cpu_brand": "Intel(R) Core(TM) i5-8279U CPU @ 2.40GHz",
        "cpu_physical_cores": 4,
        "cpu_logical_cores": 4,
        "hardware_vendor": "",
        "hardware_model": "",
        "hardware_version": "",
        "hardware_serial": "",
        "computer_name": "78c96e72746c",
        "display_name": "78c96e72746c",
        "primary_ip": "172.20.0.7",
        "primary_mac": "02:42:ac:14:00:07",
        "distributed_interval": 10,
        "config_tls_refresh": 10,
        "logger_tls_period": 10,
        "additional": {},
        "status": "offline",
        "display_text": "78c96e72746c"
      }
    ],
    "labels": [
      {
        "created_at": "2021-02-02T23:55:25Z",
        "updated_at": "2021-02-02T23:55:25Z",
        "id": 6,
        "name": "All Hosts",
        "description": "All hosts which have enrolled in Fleet",
        "query": "SELECT 1;",
        "label_type": "builtin",
        "label_membership_type": "dynamic",
        "host_count": 5,
        "display_text": "All Hosts",
        "count": 5
      }
    ],
    "teams": [
      {
        "id": 1,
        "created_at": "2021-05-27T20:02:20Z",
        "name": "Client Platform Engineering",
        "description": "",
        "agent_options": null,
        "user_count": 4,
        "host_count": 2,
        "display_text": "Client Platform Engineering",
        "count": 2
      }
    ]
  },
  "targets_count": 1,
  "targets_online": 1,
  "targets_offline": 0,
  "targets_missing_in_action": 0
}
```

---

## Teams

- [List teams](#list-teams)
- [Get team](#get-team)
- [Create team](#create-team)
- [Modify team](#modify-team)
- [Modify team's agent options](#modify-teams-agent-options)
- [Delete team](#delete-team)

### List teams

_Available in Fleet Premium_

`GET /api/v1/fleet/teams`

#### Parameters

| Name            | Type    | In    | Description                                                                                                                   |
| --------------- | ------- | ----- | ----------------------------------------------------------------------------------------------------------------------------- |
| page            | integer | query | Page number of the results to fetch.                                                                                          |
| per_page        | integer | query | Results per page.                                                                                                             |
| order_key       | string  | query | What to order results by. Can be any column in the `teams` table.                                                             |
| order_direction | string  | query | **Requires `order_key`**. The direction of the order given the order key. Options include `asc` and `desc`. Default is `asc`. |
| query           | string  | query | Search query keywords. Searchable fields include `name`.                                                                      |

#### Example

`GET /api/v1/fleet/teams`

##### Default response

`Status: 200`

```json
{
  "teams": [
    {
      "id": 1,
      "created_at": "2021-07-28T15:58:21Z",
      "name": "workstations",
      "description": "",
      "agent_options": {
        "config": {
          "options": {
            "pack_delimiter": "/",
            "logger_tls_period": 10,
            "distributed_plugin": "tls",
            "disable_distributed": false,
            "logger_tls_endpoint": "/api/v1/osquery/log",
            "distributed_interval": 10,
            "distributed_tls_max_attempts": 3
          },
          "decorators": {
            "load": [
              "SELECT uuid AS host_uuid FROM system_info;",
              "SELECT hostname AS hostname FROM system_info;"
            ]
          }
        },
        "overrides": {},
        "command_line_flags": {}
      },
      "user_count": 0,
      "host_count": 0,
      "secrets": [
        {
          "secret": "",
          "created_at": "2021-07-28T15:58:21Z",
          "team_id": 10
        }
      ]
    },
    {
      "id": 2,
      "created_at": "2021-08-05T21:41:42Z",
      "name": "servers",
      "description": "",
      "agent_options": {
        "spec": {
          "config": {
            "options": {
              "pack_delimiter": "/",
              "logger_tls_period": 10,
              "distributed_plugin": "tls",
              "disable_distributed": false,
              "logger_tls_endpoint": "/api/v1/osquery/log",
              "distributed_interval": 10,
              "distributed_tls_max_attempts": 3
            },
            "decorators": {
              "load": [
                "SELECT uuid AS host_uuid FROM system_info;",
                "SELECT hostname AS hostname FROM system_info;"
              ]
            }
          },
          "overrides": {},
          "command_line_flags": {}
        },
        "user_count": 0,
        "host_count": 0,
        "secrets": [
          {
            "secret": "+ncixtnZB+IE0OrbrkCLeul3U8LMVITd",
            "created_at": "2021-08-05T21:41:42Z",
            "team_id": 15
          }
        ]
      }
    }
  ]
}
```

### Get team

_Available in Fleet Premium_

`GET /api/v1/fleet/teams/:id`

#### Parameters

| Name | Type    | In   | Description                          |
| ---- | ------  | ---- | ------------------------------------ |
| id   | integer | path | **Required.** The desired team's ID. |

#### Example

`GET /api/v1/fleet/teams/1`

##### Default response

`Status: 200`

```json
{
  "team": {
    "name": "Workstations",
    "id": 1,
    "user_count": 4,
    "host_count": 0,
    "agent_options": {
      "config": {
        "options": {
          "pack_delimiter": "/",
          "logger_tls_period": 10,
          "distributed_plugin": "tls",
          "disable_distributed": false,
          "logger_tls_endpoint": "/api/v1/osquery/log",
          "distributed_interval": 10,
          "distributed_tls_max_attempts": 3
        },
        "decorators": {
          "load": [
            "SELECT uuid AS host_uuid FROM system_info;",
            "SELECT hostname AS hostname FROM system_info;"
          ]
        }
      },
      "overrides": {},
      "command_line_flags": {}
    },
    "webhook_settings": {
      "failing_policies_webhook": {
        "enable_failing_policies_webhook": false,
        "destination_url": "",
        "policy_ids": null,
        "host_batch_size": 0
      }
    },
    "integrations": {
      "google_calendar": {
        "enable_calendar_events": true,
        "webhook_url": "https://server.com/example"
      }
    },
    "mdm": {
      "enable_disk_encryption": true,
      "macos_updates": {
        "minimum_version": "12.3.1",
        "deadline": "2022-01-01"
      },
      "windows_updates": {
        "deadline_days": 5,
        "grace_period_days": 1
      },
      "macos_settings": {
        "custom_settings": [
          {
            "path": "path/to/profile1.mobileconfig",
            "labels": ["Label 1", "Label 2"]
          }
        ]
      },
      "windows_settings": {
        "custom_settings": [
          {
            "path": "path/to/profile2.xml",
            "labels": ["Label 3", "Label 4"]
          }
        ],
      },
      "macos_setup": {
        "bootstrap_package": "",
        "enable_end_user_authentication": false,
        "macos_setup_assistant": "path/to/config.json"
      }
    }
  }
}
```

### Create team

_Available in Fleet Premium_

`POST /api/v1/fleet/teams`

#### Parameters

| Name | Type   | In   | Description                    |
| ---- | ------ | ---- | ------------------------------ |
| name | string | body | **Required.** The team's name. |

#### Example

`POST /api/v1/fleet/teams`

##### Request body

```json
{
  "name": "workstations"
}
```

##### Default response

`Status: 200`

```json
{
  "teams": [
    {
      "name": "workstations",
      "id": 1,
      "user_count": 0,
      "host_count": 0,
      "agent_options": {
        "config": {
          "options": {
            "pack_delimiter": "/",
            "logger_tls_period": 10,
            "distributed_plugin": "tls",
            "disable_distributed": false,
            "logger_tls_endpoint": "/api/v1/osquery/log",
            "distributed_interval": 10,
            "distributed_tls_max_attempts": 3
          },
          "decorators": {
            "load": [
              "SELECT uuid AS host_uuid FROM system_info;",
              "SELECT hostname AS hostname FROM system_info;"
            ]
          }
        },
        "overrides": {},
        "command_line_flags": {}
      },
      "webhook_settings": {
        "failing_policies_webhook": {
          "enable_failing_policies_webhook": false,
          "destination_url": "",
          "policy_ids": null,
          "host_batch_size": 0
        }
      }
    }
  ]
}
```

### Modify team

_Available in Fleet Premium_

`PATCH /api/v1/fleet/teams/:id`

#### Parameters

| Name                                                    | Type    | In   | Description                                                                                                                                                                                               |
| ------------------------------------------------------- | ------- | ---- | --------------------------------------------------------------------------------------------------------------------------------------------------------------------------------------------------------- |
| id                                                      | integer | path | **Required.** The desired team's ID.                                                                                                                                                                      |
| name                                                    | string  | body | The team's name.                                                                                                                                                                                          |
| host_ids                                                | array    | body | A list of hosts that belong to the team.                                                                                                                                                                  |
| user_ids                                                | array    | body | A list of users on the team.                                                                                                                                                             |
| webhook_settings                                        | object  | body | Webhook settings contains for the team.                                                                                                                                                                   |
| &nbsp;&nbsp;failing_policies_webhook                    | object  | body | Failing policies webhook settings.                                                                                                                                                                        |
| &nbsp;&nbsp;&nbsp;&nbsp;enable_failing_policies_webhook | boolean | body | Whether or not the failing policies webhook is enabled.                                                                                                                                                   |
| &nbsp;&nbsp;&nbsp;&nbsp;destination_url                 | string  | body | The URL to deliver the webhook requests to.                                                                                                                                                               |
| &nbsp;&nbsp;&nbsp;&nbsp;policy_ids                      | array   | body | List of policy IDs to enable failing policies webhook.                                                                                                                                                    |
| &nbsp;&nbsp;host_status_webhook                    | object  | body | Host status webhook settings. |
| &nbsp;&nbsp;&nbsp;&nbsp;enable_host_status_webhook | boolean | body | Whether or not the host status webhook is enabled. |
| &nbsp;&nbsp;&nbsp;&nbsp;destination_url            | string | body | The URL to deliver the webhook request to. |
| &nbsp;&nbsp;&nbsp;&nbsp;host_percentage            | integer | body | The minimum percentage of hosts that must fail to check in to Fleet in order to trigger the webhook request. |
| &nbsp;&nbsp;&nbsp;&nbsp;days_count | integer | body | The minimum number of days that the configured `host_percentage` must fail to check in to Fleet in order to trigger the webhook request. |
| &nbsp;&nbsp;&nbsp;&nbsp;host_batch_size                 | integer | body | Maximum number of hosts to batch on failing policy webhook requests. The default, 0, means no batching (all hosts failing a policy are sent on one request).                                              |
| integrations                                            | object  | body | Integrations settings for the team. Note that integrations referenced here must already exist globally, created by a call to [Modify configuration](#modify-configuration).                               |
| &nbsp;&nbsp;jira                                        | array   | body | Jira integrations configuration.                                                                                                                                                                          |
| &nbsp;&nbsp;&nbsp;&nbsp;url                             | string  | body | The URL of the Jira server to use.                                                                                                                                                                        |
| &nbsp;&nbsp;&nbsp;&nbsp;project_key                     | string  | body | The project key of the Jira integration to use. Jira tickets will be created in this project.                                                                                                             |
| &nbsp;&nbsp;&nbsp;&nbsp;enable_failing_policies         | boolean | body | Whether or not that Jira integration is enabled for failing policies. Only one failing policy automation can be enabled at a given time (enable_failing_policies_webhook and enable_failing_policies).    |
| &nbsp;&nbsp;zendesk                                     | array   | body | Zendesk integrations configuration.                                                                                                                                                                       |
| &nbsp;&nbsp;&nbsp;&nbsp;url                             | string  | body | The URL of the Zendesk server to use.                                                                                                                                                                     |
| &nbsp;&nbsp;&nbsp;&nbsp;group_id                        | integer | body | The Zendesk group id to use. Zendesk tickets will be created in this group.                                                                                                                               |
| &nbsp;&nbsp;&nbsp;&nbsp;enable_failing_policies         | boolean | body | Whether or not that Zendesk integration is enabled for failing policies. Only one failing policy automation can be enabled at a given time (enable_failing_policies_webhook and enable_failing_policies). |
| mdm                                                     | object  | body | MDM settings for the team.                                                                                                                                                                                |
| &nbsp;&nbsp;macos_updates                               | object  | body | macOS updates settings.                                                                                                                                                                                   |
| &nbsp;&nbsp;&nbsp;&nbsp;minimum_version                 | string  | body | Hosts that belong to this team and are enrolled into Fleet's MDM will be nudged until their macOS is at or above this version.                                                                            |
| &nbsp;&nbsp;&nbsp;&nbsp;deadline                        | string  | body | Hosts that belong to this team and are enrolled into Fleet's MDM won't be able to dismiss the Nudge window once this deadline is past.                                                                    |
| &nbsp;&nbsp;ios_updates                               | object  | body | iOS updates settings.                                                                                                                                                                                   |
| &nbsp;&nbsp;&nbsp;&nbsp;minimum_version                 | string  | body | Hosts that belong to this team and are enrolled into Fleet's MDM will be nudged until their iOS is at or above this version.                                                                            |
| &nbsp;&nbsp;&nbsp;&nbsp;deadline                        | string  | body | Hosts that belong to this team and are enrolled into Fleet's MDM won't be able to dismiss the Nudge window once this deadline is past.                                                                    |
| &nbsp;&nbsp;ipados_updates                               | object  | body | iPadOS updates settings.                                                                                                                                                                                   |
| &nbsp;&nbsp;&nbsp;&nbsp;minimum_version                 | string  | body | Hosts that belong to this team and are enrolled into Fleet's MDM will be nudged until their iPadOS is at or above this version.                                                                            |
| &nbsp;&nbsp;&nbsp;&nbsp;deadline                        | string  | body | Hosts that belong to this team and are enrolled into Fleet's MDM won't be able to dismiss the Nudge window once this deadline is past.                                                                    |
| &nbsp;&nbsp;windows_updates                             | object  | body | Windows updates settings.                                                                                                                                                                                   |
| &nbsp;&nbsp;&nbsp;&nbsp;deadline_days                   | integer | body | Hosts that belong to this team and are enrolled into Fleet's MDM will have this number of days before updates are installed on Windows.                                                                   |
| &nbsp;&nbsp;&nbsp;&nbsp;grace_period_days               | integer | body | Hosts that belong to this team and are enrolled into Fleet's MDM will have this number of days before Windows restarts to install updates.                                                                    |
| &nbsp;&nbsp;macos_settings                              | object  | body | macOS-specific settings.                                                                                                                                                                                  |
| &nbsp;&nbsp;&nbsp;&nbsp;custom_settings                 | array    | body | The list of objects where each object includes .mobileconfig or JSON file (configuration profile) and label name to apply to macOS hosts that belong to this team and are members of the specified label.                                                                                                                                        |
| &nbsp;&nbsp;&nbsp;&nbsp;enable_disk_encryption          | boolean | body | Hosts that belong to this team and are enrolled into Fleet's MDM will have disk encryption enabled if set to true.                                                                                        |
| &nbsp;&nbsp;windows_settings                            | object  | body | Windows-specific settings.                                                                                                                                                                                |
| &nbsp;&nbsp;&nbsp;&nbsp;custom_settings                 | array    | body | The list of objects where each object includes XML file (configuration profile) and label name to apply to Windows hosts that belong to this team and are members of the specified label.                                                                                                                               |
| &nbsp;&nbsp;macos_setup                                 | object  | body | Setup for automatic MDM enrollment of macOS hosts.                                                                                                                                                      |
| &nbsp;&nbsp;&nbsp;&nbsp;enable_end_user_authentication  | boolean | body | If set to true, end user authentication will be required during automatic MDM enrollment of new macOS hosts. Settings for your IdP provider must also be [configured](https://fleetdm.com/docs/using-fleet/mdm-macos-setup-experience#end-user-authentication-and-eula).                                                                                      |
| integrations                                            | object  | body | Integration settings for this team.                                                                                                                                                                   |
| &nbsp;&nbsp;google_calendar                             | object  | body | Google Calendar integration settings.                                                                                                                                                                        |
| &nbsp;&nbsp;&nbsp;&nbsp;enable_calendar_events          | boolean | body | Whether or not calendar events are enabled for this team.                                                                                                                                                  |
| &nbsp;&nbsp;&nbsp;&nbsp;webhook_url                     | string | body | The URL to send a request to during calendar events, to trigger auto-remediation.                |
| host_expiry_settings                                    | object  | body | Host expiry settings for the team.                                                                                                                                                                         |
| &nbsp;&nbsp;host_expiry_enabled                         | boolean | body | When enabled, allows automatic cleanup of hosts that have not communicated with Fleet in some number of days. When disabled, defaults to the global setting.                                               |
| &nbsp;&nbsp;host_expiry_window                          | integer | body | If a host has not communicated with Fleet in the specified number of days, it will be removed.                                                                                                             |

#### Example (transfer hosts to a team)

`PATCH /api/v1/fleet/teams/1`

##### Request body

```json
{
  "host_ids": [3, 6, 7, 8, 9, 20, 32, 44]
}
```

##### Default response

`Status: 200`

```json
{
  "team": {
    "name": "Workstations",
    "id": 1,
    "user_count": 4,
    "host_count": 8,
    "agent_options": {
      "config": {
        "options": {
          "pack_delimiter": "/",
          "logger_tls_period": 10,
          "distributed_plugin": "tls",
          "disable_distributed": false,
          "logger_tls_endpoint": "/api/v1/osquery/log",
          "distributed_interval": 10,
          "distributed_tls_max_attempts": 3
        },
        "decorators": {
          "load": [
            "SELECT uuid AS host_uuid FROM system_info;",
            "SELECT hostname AS hostname FROM system_info;"
          ]
        }
      },
      "overrides": {},
      "command_line_flags": {}
    },
    "webhook_settings": {
      "failing_policies_webhook": {
        "enable_failing_policies_webhook": false,
        "destination_url": "",
        "policy_ids": null,
        "host_batch_size": 0
      }
    }
  }
}
```

### Add users to a team

_Available in Fleet Premium_

`PATCH /api/v1/fleet/teams/:id/users`

#### Parameters

| Name             | Type    | In   | Description                                  |
|------------------|---------|------|----------------------------------------------|
| id               | integer | path | **Required.** The desired team's ID.         |
| users            | string  | body | Array of users to add.                       |
| &nbsp;&nbsp;id   | integer | body | The id of the user.                          |
| &nbsp;&nbsp;role | string  | body | The team role that the user will be granted. Options are: "admin", "maintainer", "observer", "observer_plus", and "gitops". |

#### Example

`PATCH /api/v1/fleet/teams/1/users`

##### Request body

```json
{
  "users": [
    {
      "id": 1,
      "role": "admin"
    },
    {
      "id": 17,
      "role": "observer"
    }
  ]
}
```

##### Default response

`Status: 200`

```json
{
  "team": {
    "name": "Workstations",
    "id": 1,
    "user_count": 2,
    "host_count": 0,
    "agent_options": {
      "config": {
        "options": {
          "pack_delimiter": "/",
          "logger_tls_period": 10,
          "distributed_plugin": "tls",
          "disable_distributed": false,
          "logger_tls_endpoint": "/api/v1/osquery/log",
          "distributed_interval": 10,
          "distributed_tls_max_attempts": 3
        },
        "decorators": {
          "load": [
            "SELECT uuid AS host_uuid FROM system_info;",
            "SELECT hostname AS hostname FROM system_info;"
          ]
        }
      },
      "overrides": {},
      "command_line_flags": {}
    },
    "webhook_settings": {
      "failing_policies_webhook": {
        "enable_failing_policies_webhook": false,
        "destination_url": "",
        "policy_ids": null,
        "host_batch_size": 0
      }
    },
    "mdm": {
      "enable_disk_encryption": true,
      "macos_updates": {
        "minimum_version": "12.3.1",
        "deadline": "2022-01-01"
      },
      "windows_updates": {
        "deadline_days": 5,
        "grace_period_days": 1
      },
      "macos_settings": {
        "custom_settings": [
          {
           "path": "path/to/profile1.mobileconfig",
           "labels": ["Label 1", "Label 2"]
          }
        ]
      },
      "windows_settings": {
        "custom_settings": [
          {
           "path": "path/to/profile2.xml",
           "labels": ["Label 3", "Label 4"]
          }
        ],
      },
      "macos_setup": {
        "bootstrap_package": "",
        "enable_end_user_authentication": false,
        "macos_setup_assistant": "path/to/config.json"
      }
    },
    "users": [
      {
        "created_at": "0001-01-01T00:00:00Z",
        "updated_at": "0001-01-01T00:00:00Z",
        "id": 1,
        "name": "Example User1",
        "email": "user1@example.com",
        "force_password_reset": false,
        "gravatar_url": "",
        "sso_enabled": false,
        "global_role": null,
        "api_only": false,
        "teams": null,
        "role": "admin"
      },
      {
        "created_at": "0001-01-01T00:00:00Z",
        "updated_at": "0001-01-01T00:00:00Z",
        "id": 17,
        "name": "Example User2",
        "email": "user2@example.com",
        "force_password_reset": false,
        "gravatar_url": "",
        "sso_enabled": false,
        "global_role": null,
        "api_only": false,
        "teams": null,
        "role": "observer"
      }
    ]
  }
}
```

### Modify team's agent options

_Available in Fleet Premium_

`POST /api/v1/fleet/teams/:id/agent_options`

#### Parameters

| Name                             | Type    | In    | Description                                                                                                                                                  |
| ---                              | ---     | ---   | ---                                                                                                                                                          |
| id                               | integer | path  | **Required.** The desired team's ID.                                                                                                                         |
| force                            | boolean | query | Force apply the options even if there are validation errors.                                                                                                 |
| dry_run                          | boolean | query | Validate the options and return any validation errors, but do not apply the changes.                                                                         |
| _JSON data_                      | object  | body  | The JSON to use as agent options for this team. See [Agent options](https://fleetdm.com/docs/using-fleet/configuration-files#agent-options) for details.                              |

#### Example

`POST /api/v1/fleet/teams/1/agent_options`

##### Request body

```json
{
  "config": {
    "options": {
      "pack_delimiter": "/",
      "logger_tls_period": 20,
      "distributed_plugin": "tls",
      "disable_distributed": false,
      "logger_tls_endpoint": "/api/v1/osquery/log",
      "distributed_interval": 60,
      "distributed_tls_max_attempts": 3
    },
    "decorators": {
      "load": [
        "SELECT uuid AS host_uuid FROM system_info;",
        "SELECT hostname AS hostname FROM system_info;"
      ]
    }
  },
  "overrides": {},
  "command_line_flags": {}
}
```

##### Default response

`Status: 200`

```json
{
  "team": {
    "name": "Workstations",
    "id": 1,
    "user_count": 4,
    "host_count": 8,
    "agent_options": {
      "config": {
        "options": {
          "pack_delimiter": "/",
          "logger_tls_period": 20,
          "distributed_plugin": "tls",
          "disable_distributed": false,
          "logger_tls_endpoint": "/api/v1/osquery/log",
          "distributed_interval": 60,
          "distributed_tls_max_attempts": 3
        },
        "decorators": {
          "load": [
            "SELECT uuid AS host_uuid FROM system_info;",
            "SELECT hostname AS hostname FROM system_info;"
          ]
        }
      },
      "overrides": {},
      "command_line_flags": {}
    },
    "webhook_settings": {
      "failing_policies_webhook": {
        "enable_failing_policies_webhook": false,
        "destination_url": "",
        "policy_ids": null,
        "host_batch_size": 0
      }
    }
  }
}
```

### Delete team

_Available in Fleet Premium_

`DELETE /api/v1/fleet/teams/:id`

#### Parameters

| Name | Type    | In   | Description                          |
| ---- | ------  | ---- | ------------------------------------ |
| id   | integer | path | **Required.** The desired team's ID. |

#### Example

`DELETE /api/v1/fleet/teams/1`

#### Default response

`Status: 200`

---

## Translator

- [Translate IDs](#translate-ids)

### Translate IDs

Transforms a host name into a host id. For example, the Fleet UI use this endpoint when sending live queries to a set of hosts.

`POST /api/v1/fleet/translate`

#### Parameters

| Name  | Type  | In   | Description                              |
| ----- | ----- | ---- | ---------------------------------------- |
| array | array | body | **Required** list of items to translate. |

#### Example

`POST /api/v1/fleet/translate`

##### Request body

```json
{
  "list": [
    {
      "type": "user",
      "payload": {
        "identifier": "some@email.com"
      }
    },
    {
      "type": "label",
      "payload": {
        "identifier": "labelA"
      }
    },
    {
      "type": "team",
      "payload": {
        "identifier": "team1"
      }
    },
    {
      "type": "host",
      "payload": {
        "identifier": "host-ABC"
      }
    }
  ]
}
```

##### Default response

`Status: 200`

```json
{
  "list": [
    {
      "type": "user",
      "payload": {
        "identifier": "some@email.com",
        "id": 32
      }
    },
    {
      "type": "label",
      "payload": {
        "identifier": "labelA",
        "id": 1
      }
    },
    {
      "type": "team",
      "payload": {
        "identifier": "team1",
        "id": 22
      }
    },
    {
      "type": "host",
      "payload": {
        "identifier": "host-ABC",
        "id": 45
      }
    }
  ]
}
```
---

## Users

- [List all users](#list-all-users)
- [Create a user account with an invitation](#create-a-user-account-with-an-invitation)
- [Create a user account without an invitation](#create-a-user-account-without-an-invitation)
- [Get user information](#get-user-information)
- [Modify user](#modify-user)
- [Delete user](#delete-user)
- [Require password reset](#require-password-reset)
- [List a user's sessions](#list-a-users-sessions)
- [Delete a user's sessions](#delete-a-users-sessions)

The Fleet server exposes a handful of API endpoints that handles common user management operations. All the following endpoints require prior authentication meaning you must first log in successfully before calling any of the endpoints documented below.

### List all users

Returns a list of all enabled users

`GET /api/v1/fleet/users`

#### Parameters

| Name            | Type    | In    | Description                                                                                                                   |
| --------------- | ------- | ----- | ----------------------------------------------------------------------------------------------------------------------------- |
| query           | string  | query | Search query keywords. Searchable fields include `name` and `email`.                                                          |
| order_key       | string  | query | What to order results by. Can be any column in the users table.                                                               |
| order_direction | string  | query | **Requires `order_key`**. The direction of the order given the order key. Options include `asc` and `desc`. Default is `asc`. |
| page            | integer | query | Page number of the results to fetch.                                                                                          |
| query           | string  | query | Search query keywords. Searchable fields include `name` and `email`.                                                          |
| per_page        | integer | query | Results per page.                                                                                                             |
| team_id         | integer | query | _Available in Fleet Premium_. Filters the users to only include users in the specified team.                                   |

#### Example

`GET /api/v1/fleet/users`

##### Request query parameters

None.

##### Default response

`Status: 200`

```json
{
  "users": [
    {
      "created_at": "2020-12-10T03:52:53Z",
      "updated_at": "2020-12-10T03:52:53Z",
      "id": 1,
      "name": "Jane Doe",
      "email": "janedoe@example.com",
      "force_password_reset": false,
      "gravatar_url": "",
      "sso_enabled": false,
      "global_role": null,
      "api_only": false,
      "teams": [
        {
          "id": 1,
          "created_at": "0001-01-01T00:00:00Z",
          "name": "workstations",
          "description": "",
          "role": "admin"
        }
      ]
    }
  ]
}
```

##### Failed authentication

`Status: 401 Authentication Failed`

```json
{
  "message": "Authentication Failed",
  "errors": [
    {
      "name": "base",
      "reason": "Authentication failed"
    }
  ]
}
```

### Create a user account with an invitation

Creates a user account after an invited user provides registration information and submits the form.

`POST /api/v1/fleet/users`

#### Parameters

| Name                  | Type   | In   | Description                                                                                                                                                                                                                                                                                                                                              |
| --------------------- | ------ | ---- | -------------------------------------------------------------------------------------------------------------------------------------------------------------------------------------------------------------------------------------------------------------------------------------------------------------------------------------------------------- |
| email                 | string | body | **Required**. The email address of the user.                                                                                                                                                                                                                                                                                                             |
| invite_token          | string | body | **Required**. Token provided to the user in the invitation email.                                                                                                                                                                                                                                                                                        |
| name                  | string | body | **Required**. The name of the user.                                                                                                                                                                                                                                                                                                                      |
| password              | string | body | The password chosen by the user (if not SSO user).                                                                                                                                                                                                                                                                                                       |
| password_confirmation | string | body | Confirmation of the password chosen by the user.                                                                                                                                                                                                                                                                                                         |
| global_role           | string | body | The role assigned to the user. In Fleet 4.0.0, 3 user roles were introduced (`admin`, `maintainer`, and `observer`). In Fleet 4.30.0 and 4.31.0, the `observer_plus` and `gitops` roles were introduced respectively. If `global_role` is specified, `teams` cannot be specified. For more information, see [manage access](https://fleetdm.com/docs/using-fleet/manage-access).                                                                                                                                                                        |
| teams                 | array  | body | _Available in Fleet Premium_. The teams and respective roles assigned to the user. Should contain an array of objects in which each object includes the team's `id` and the user's `role` on each team. In Fleet 4.0.0, 3 user roles were introduced (`admin`, `maintainer`, and `observer`). In Fleet 4.30.0 and 4.31.0, the `observer_plus` and `gitops` roles were introduced respectively. If `teams` is specified, `global_role` cannot be specified. For more information, see [manage access](https://fleetdm.com/docs/using-fleet/manage-access). |

#### Example

`POST /api/v1/fleet/users`

##### Request query parameters

```json
{
  "email": "janedoe@example.com",
  "invite_token": "SjdReDNuZW5jd3dCbTJtQTQ5WjJTc2txWWlEcGpiM3c=",
  "name": "janedoe",
  "password": "test-123",
  "password_confirmation": "test-123",
  "teams": [
    {
      "id": 2,
      "role": "observer"
    },
    {
      "id": 4,
      "role": "observer"
    }
  ]
}
```

##### Default response

`Status: 200`

```json
{
  "user": {
    "created_at": "0001-01-01T00:00:00Z",
    "updated_at": "0001-01-01T00:00:00Z",
    "id": 2,
    "name": "janedoe",
    "email": "janedoe@example.com",
    "enabled": true,
    "force_password_reset": false,
    "gravatar_url": "",
    "sso_enabled": false,
    "global_role": "admin",
    "teams": []
  }
}
```

##### Failed authentication

`Status: 401 Authentication Failed`

```json
{
  "message": "Authentication Failed",
  "errors": [
    {
      "name": "base",
      "reason": "Authentication failed"
    }
  ]
}
```

##### Expired or used invite code

`Status: 404 Resource Not Found`

```json
{
  "message": "Resource Not Found",
  "errors": [
    {
      "name": "base",
      "reason": "Invite with token SjdReDNuZW5jd3dCbTJtQTQ5WjJTc2txWWlEcGpiM3c= was not found in the datastore"
    }
  ]
}
```

##### Validation failed

`Status: 422 Validation Failed`

The same error will be returned whenever one of the required parameters fails the validation.

```json
{
  "message": "Validation Failed",
  "errors": [
    {
      "name": "name",
      "reason": "cannot be empty"
    }
  ]
}
```

### Create a user account without an invitation

Creates a user account without requiring an invitation, the user is enabled immediately.
By default, the user will be forced to reset its password upon first login.

`POST /api/v1/fleet/users/admin`

#### Parameters

| Name        | Type    | In   | Description                                                                                                                                                                                                                                                                                                                                              |
| ----------- | ------- | ---- | -------------------------------------------------------------------------------------------------------------------------------------------------------------------------------------------------------------------------------------------------------------------------------------------------------------------------------------------------------- |
| email       | string  | body | **Required**. The user's email address.                                                                                                                                                                                                                                                                                                                  |
| name        | string  | body | **Required**. The user's full name or nickname.                                                                                                                                                                                                                                                                                                          |
| password    | string  | body | The user's password (required for non-SSO users).                                                                                                                                                                                                                                                                                                        |
| sso_enabled | boolean | body | Whether or not SSO is enabled for the user.                                                                                                                                                                                                                                                                                                              |
| api_only    | boolean | body | User is an "API-only" user (cannot use web UI) if true.                                                                                                                                                                                                                                                                                                  |
| global_role | string | body | The role assigned to the user. In Fleet 4.0.0, 3 user roles were introduced (`admin`, `maintainer`, and `observer`). In Fleet 4.30.0 and 4.31.0, the `observer_plus` and `gitops` roles were introduced respectively. If `global_role` is specified, `teams` cannot be specified. For more information, see [manage access](https://fleetdm.com/docs/using-fleet/manage-access).                                                                                                                                                                        |
| admin_forced_password_reset    | boolean | body | Sets whether the user will be forced to reset its password upon first login (default=true) |
| teams                          | array   | body | _Available in Fleet Premium_. The teams and respective roles assigned to the user. Should contain an array of objects in which each object includes the team's `id` and the user's `role` on each team. In Fleet 4.0.0, 3 user roles were introduced (`admin`, `maintainer`, and `observer`). In Fleet 4.30.0 and 4.31.0, the `observer_plus` and `gitops` roles were introduced respectively. If `teams` is specified, `global_role` cannot be specified. For more information, see [manage access](https://fleetdm.com/docs/using-fleet/manage-access). |

#### Example

`POST /api/v1/fleet/users/admin`

##### Request body

```json
{
  "name": "Jane Doe",
  "email": "janedoe@example.com",
  "password": "test-123",
  "api_only": true,
  "teams": [
    {
      "id": 2,
      "role": "observer"
    },
    {
      "id": 3,
      "role": "maintainer"
    }
  ]
}
```

##### Default response

`Status: 200`

```json
{
  "user": {
    "created_at": "0001-01-01T00:00:00Z",
    "updated_at": "0001-01-01T00:00:00Z",
    "id": 5,
    "name": "Jane Doe",
    "email": "janedoe@example.com",
    "enabled": true,
    "force_password_reset": false,
    "gravatar_url": "",
    "sso_enabled": false,
    "api_only": true,
    "global_role": null,
    "teams": [
      {
        "id": 2,
        "role": "observer"
      },
      {
        "id": 3,
        "role": "maintainer"
      }
    ]
  },
  "token": "{API key}"
}
```

> Note: The new user's `token` (API key) is only included in the response after creating an api-only user (`api_only: true`).

##### User doesn't exist

`Status: 404 Resource Not Found`

```json
{
  "message": "Resource Not Found",
  "errors": [
    {
      "name": "base",
      "reason": "User with id=1 was not found in the datastore"
    }
  ]
}
```

### Get user information

Returns all information about a specific user.

`GET /api/v1/fleet/users/:id`

#### Parameters

| Name | Type    | In   | Description                  |
| ---- | ------- | ---- | ---------------------------- |
| id   | integer | path | **Required**. The user's id. |

#### Example

`GET /api/v1/fleet/users/2`

##### Request query parameters

```json
{
  "id": 1
}
```

##### Default response

`Status: 200`

```json
{
  "user": {
    "created_at": "2020-12-10T05:20:25Z",
    "updated_at": "2020-12-10T05:24:27Z",
    "id": 2,
    "name": "Jane Doe",
    "email": "janedoe@example.com",
    "force_password_reset": false,
    "gravatar_url": "",
    "sso_enabled": false,
    "global_role": "admin",
    "api_only": false,
    "teams": []
  }
}
```

##### User doesn't exist

`Status: 404 Resource Not Found`

```json
{
  "message": "Resource Not Found",
  "errors": [
    {
      "name": "base",
      "reason": "User with id=5 was not found in the datastore"
    }
  ]
}
```

### Modify user

`PATCH /api/v1/fleet/users/:id`

#### Parameters

| Name        | Type    | In   | Description                                                                                                                                                                                                                                                                                                                                              |
| ----------- | ------- | ---- | -------------------------------------------------------------------------------------------------------------------------------------------------------------------------------------------------------------------------------------------------------------------------------------------------------------------------------------------------------- |
| id          | integer | path | **Required**. The user's id.                                                                                                                                                                                                                                                                                                                             |
| name        | string  | body | The user's name.                                                                                                                                                                                                                                                                                                                                         |
| position    | string  | body | The user's position.                                                                                                                                                                                                                                                                                                                                     |
| email       | string  | body | The user's email.                                                                                                                                                                                                                                                                                                                                        |
| sso_enabled | boolean | body | Whether or not SSO is enabled for the user.                                                                                                                                                                                                                                                                                                              |
| api_only    | boolean | body | User is an "API-only" user (cannot use web UI) if true.                                                                                                                                                                                                                                                                                                  |
| password    | string  | body | The user's current password, required to change the user's own email or password (not required for an admin to modify another user).                                                                                                                                                                                                                     |
| new_password| string  | body | The user's new password. |
| global_role | string  | body | The role assigned to the user. In Fleet 4.0.0, 3 user roles were introduced (`admin`, `maintainer`, and `observer`). If `global_role` is specified, `teams` cannot be specified.                                                                                                                                                                         |
| teams       | array   | body | _Available in Fleet Premium_. The teams and respective roles assigned to the user. Should contain an array of objects in which each object includes the team's `id` and the user's `role` on each team. In Fleet 4.0.0, 3 user roles were introduced (`admin`, `maintainer`, and `observer`). If `teams` is specified, `global_role` cannot be specified. |

#### Example

`PATCH /api/v1/fleet/users/2`

##### Request body

```json
{
  "name": "Jane Doe",
  "global_role": "admin"
}
```

##### Default response

`Status: 200`

```json
{
  "user": {
    "created_at": "2021-02-03T16:11:06Z",
    "updated_at": "2021-02-03T16:11:06Z",
    "id": 2,
    "name": "Jane Doe",
    "email": "janedoe@example.com",
    "global_role": "admin",
    "force_password_reset": false,
    "gravatar_url": "",
    "sso_enabled": false,
    "api_only": false,
    "teams": []
  }
}
```

#### Example (modify a user's teams)

`PATCH /api/v1/fleet/users/2`

##### Request body

```json
{
  "teams": [
    {
      "id": 1,
      "role": "observer"
    },
    {
      "id": 2,
      "role": "maintainer"
    }
  ]
}
```

##### Default response

`Status: 200`

```json
{
  "user": {
    "created_at": "2021-02-03T16:11:06Z",
    "updated_at": "2021-02-03T16:11:06Z",
    "id": 2,
    "name": "Jane Doe",
    "email": "janedoe@example.com",
    "enabled": true,
    "force_password_reset": false,
    "gravatar_url": "",
    "sso_enabled": false,
    "global_role": "admin",
    "teams": [
      {
        "id": 2,
        "role": "observer"
      },
      {
        "id": 3,
        "role": "maintainer"
      }
    ]
  }
}
```

### Delete user

Delete the specified user from Fleet.

`DELETE /api/v1/fleet/users/:id`

#### Parameters

| Name | Type    | In   | Description                  |
| ---- | ------- | ---- | ---------------------------- |
| id   | integer | path | **Required**. The user's id. |

#### Example

`DELETE /api/v1/fleet/users/3`

##### Default response

`Status: 200`


### Require password reset

The selected user is logged out of Fleet and required to reset their password during the next attempt to log in. This also revokes all active Fleet API tokens for this user. Returns the user object.

`POST /api/v1/fleet/users/:id/require_password_reset`

#### Parameters

| Name  | Type    | In   | Description                                                                                    |
| ----- | ------- | ---- | ---------------------------------------------------------------------------------------------- |
| id    | integer | path | **Required**. The user's id.                                                                   |
| require | boolean | body | Whether or not the user is required to reset their password during the next attempt to log in. |

#### Example

`POST /api/v1/fleet/users/123/require_password_reset`

##### Request body

```json
{
  "require": true
}
```

##### Default response

`Status: 200`

```json
{
  "user": {
    "created_at": "2021-02-23T22:23:34Z",
    "updated_at": "2021-02-23T22:28:52Z",
    "id": 2,
    "name": "Jane Doe",
    "email": "janedoe@example.com",
    "force_password_reset": true,
    "gravatar_url": "",
    "sso_enabled": false,
    "global_role": "observer",
    "teams": []
  }
}
```

### List a user's sessions

Returns a list of the user's sessions in Fleet.

`GET /api/v1/fleet/users/:id/sessions`

#### Parameters

None.

#### Example

`GET /api/v1/fleet/users/1/sessions`

##### Default response

`Status: 200`

```json
{
  "sessions": [
    {
      "session_id": 2,
      "user_id": 1,
      "created_at": "2021-02-03T16:12:50Z"
    },
    {
      "session_id": 3,
      "user_id": 1,
      "created_at": "2021-02-09T23:40:23Z"
    },
    {
      "session_id": 6,
      "user_id": 1,
      "created_at": "2021-02-23T22:23:58Z"
    }
  ]
}
```

### Delete a user's sessions

Deletes the selected user's sessions in Fleet. Also deletes the user's API token.

`DELETE /api/v1/fleet/users/:id/sessions`

#### Parameters

| Name | Type    | In   | Description                               |
| ---- | ------- | ---- | ----------------------------------------- |
| id   | integer | path | **Required**. The ID of the desired user. |

#### Example

`DELETE /api/v1/fleet/users/1/sessions`

##### Default response

`Status: 200`

## Debug

- [Get a summary of errors](#get-a-summary-of-errors)
- [Get database information](#get-database-information)
- [Get profiling information](#get-profiling-information)

The Fleet server exposes a handful of API endpoints to retrieve debug information about the server itself in order to help troubleshooting. All the following endpoints require prior authentication meaning you must first log in successfully before calling any of the endpoints documented below.

### Get a summary of errors

Returns a set of all the errors that happened in the server during the interval of time defined by the [logging_error_retention_period](https://fleetdm.com/docs/deploying/configuration#logging-error-retention-period) configuration.

The server only stores and returns a single instance of each error.

`GET /debug/errors`

#### Parameters

| Name  | Type    | In    | Description                                                                       |
| ----- | ------- | ----- | --------------------------------------------------------------------------------- |
| flush | boolean | query | Whether or not clear the errors from Redis after reading them. Default is `false` |

#### Example

`GET /debug/errors?flush=true`

##### Default response

`Status: 200`

```json
[
  {
    "count": "3",
    "chain": [
      {
        "message": "Authorization header required"
      },
      {
        "message": "missing FleetError in chain",
        "data": {
          "timestamp": "2022-06-03T14:16:01-03:00"
        },
        "stack": [
          "github.com/fleetdm/fleet/v4/server/contexts/ctxerr.Handle (ctxerr.go:262)",
          "github.com/fleetdm/fleet/v4/server/service.encodeError (transport_error.go:80)",
          "github.com/go-kit/kit/transport/http.Server.ServeHTTP (server.go:124)"
        ]
      }
    ]
  }
]
```

### Get database information

Returns information about the current state of the database; valid keys are:

- `locks`: returns transaction locking information.
- `innodb-status`: returns InnoDB status information.
- `process-list`: returns running processes (queries, etc).

`GET /debug/db/:key`

#### Parameters

None.

### Get profiling information

Returns runtime profiling data of the server in the format expected by `go tools pprof`. The responses are equivalent to those returned by the Go `http/pprof` package.

Valid keys are: `cmdline`, `profile`, `symbol` and `trace`.

`GET /debug/pprof/:key`

#### Parameters
None.

## API errors

Fleet returns API errors as a JSON document with the following fields:
- `message`: This field contains the kind of error (bad request error, authorization error, etc.).
- `errors`: List of errors with `name` and `reason` keys.
- `uuid`: Unique identifier for the error. This identifier can be matched to Fleet logs which might contain more information about the cause of the error.

Sample of an error when trying to send an empty body on a request that expects a JSON body:
```sh
$ curl -k -H "Authorization: Bearer $TOKEN" -H 'Content-Type:application/json' "https://localhost:8080/api/v1/fleet/sso" -d ''
```
Response:
```json
{
  "message": "Bad request",
  "errors": [
    {
      "name": "base",
      "reason": "Expected JSON Body"
    }
  ],
  "uuid": "c0532a64-bec2-4cf9-aa37-96fe47ead814"
}
```

---

<meta name="description" value="Documentation for Fleet's REST API. See example requests and responses for each API endpoint.">
<meta name="pageOrderInSection" value="30"><|MERGE_RESOLUTION|>--- conflicted
+++ resolved
@@ -9515,11 +9515,7 @@
 
 | Name            | Type    | In   | Description                                      |
 | ----            | ------- | ---- | --------------------------------------------     |
-<<<<<<< HEAD
-| software        | file    | form | **Required**. Installer package file. Supported packages are PKG, MSI, EXE, DEB, and RPM.   |
-=======
 | software        | file    | form | **Required**. Installer package file. Supported packages are .pkg, .msi, .exe, .deb, and .rpm.   |
->>>>>>> 6e9955d7
 | team_id         | integer | form | **Required**. The team ID. Adds a software package to the specified team. |
 | install_script  | string | form | Script that Fleet runs to install software. If not specified Fleet runs [default install script](https://github.com/fleetdm/fleet/tree/f71a1f183cc6736205510580c8366153ea083a8d/pkg/file/scripts) for each package type. |
 | pre_install_query  | string | form | Query that is pre-install condition. If the query doesn't return any result, Fleet won't proceed to install. |
