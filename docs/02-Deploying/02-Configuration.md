# Configuration

- [Configuring the Fleet binary](#configuring-the-fleet-binary)
  - [High-level configuration overview](#high-level-configuration-overview)
  - [Commands](#commands)
  - [Options](#options)
- [Managing osquery configurations](#managing-osquery-configurations)
- [Running with systemd](#running-with-systemd)
- [Configuring Single Sign On](#configuring-single-sign-on)
  - [Identity Provider (IDP) Configuration](#identity-provider-IDP-configuration)
  - [Fleet SSO Configuration](#fleet-sso-configuration)
  - [Creating SSO Users in Fleet](#creating-sso-users-in-fleet)
- [Feature flags](#feature-flags)

## Configuring the Fleet binary

For information on how to run the `fleet` binary, detailed usage information can be found by running `fleet --help`. This document is a more detailed version of the information presented in the help output text. If you prefer to use a CLI instead of a web browser, we hope that you like the binary interface to the Fleet application!

### High-level configuration overview

To get the most out of running the Fleet server, it is helpful to establish a mutual understanding of what the desired architecture looks like and what it's trying to accomplish.

Your Fleet server's two main purposes are:

- To serve as your [osquery TLS server](https://osquery.readthedocs.io/en/stable/deployment/remote/)
- To serve the Fleet web UI, which allows you to manage osquery configuration, query hosts, etc.

The Fleet server allows you persist configuration, manage users, etc. Thus, it needs a database. Fleet uses MySQL and requires you to supply configurations to connect to a MySQL server. It is also possible to configure connection to a MySQL replica in addition to the primary, to be used for reading only. Fleet also uses Redis to perform some more high-speed data access action throughout the lifecycle of the application (for example, distributed query result ingestion). Thus, Fleet also requires that you supply Redis connection configurations.

> Fleet does not support Redis Cluster or Redis Sentinel. Fleet can scale to hundreds of thousands of devices with a single Redis instance.

Since Fleet is a web application, when you run Fleet there are some other configurations that must be defined, such as:

- The TLS certificates that Fleet should use to terminate TLS.

When deploying Fleet, mitigate DoS attacks as you would when deploying any app.

Since Fleet is an osquery TLS server, you are also able to define configurations that can customize your experience there, such as:

- The destination of the osquery status and result logs on the local filesystem
- Various details about the refresh/check-in intervals for your hosts

### Commands

The `fleet` binary contains several "commands". Similarly to how `git` has many commands (`git status`, `git commit`, etc), the `fleet` binary accepts the following commands:

- `fleet prepare db`
- `fleet serve`
- `fleet version`
- `fleet config_dump`

### Options

#### How do you specify options?

In order of precedence, options can be specified via:

- A configuration file (in YAML format)
- Environment variables
- Command-line flags

For example, all of the following ways of launching Fleet are equivalent:

##### Using only CLI flags

```
/usr/bin/fleet serve \
--mysql_address=127.0.0.1:3306 \
--mysql_database=fleet \
--mysql_username=root \
--mysql_password=toor \
--redis_address=127.0.0.1:6379 \
--server_cert=/tmp/server.cert \
--server_key=/tmp/server.key \
--logging_json
```

##### Using only environment variables

```
FLEET_MYSQL_ADDRESS=127.0.0.1:3306 \
FLEET_MYSQL_DATABASE=fleet \
FLEET_MYSQL_USERNAME=root \
FLEET_MYSQL_PASSWORD=toor \
FLEET_REDIS_ADDRESS=127.0.0.1:6379 \
FLEET_SERVER_CERT=/tmp/server.cert \
FLEET_SERVER_KEY=/tmp/server.key \
FLEET_LOGGING_JSON=true \
/usr/bin/fleet serve
```

##### Using a config file

```
echo '
mysql:
  address: 127.0.0.1:3306
  database: fleet
  username: root
  password: toor
redis:
  address: 127.0.0.1:6379
server:
  cert: /tmp/server.cert
  key: /tmp/server.key
logging:
  json: true
' > /tmp/fleet.yml
fleet serve --config /tmp/fleet.yml
```

### What are the options?

Note that all option names can be converted consistently from flag name to environment variable and visa-versa. For example, the `--mysql_address` flag would be the `FLEET_MYSQL_ADDRESS`. Further, specifying the `mysql_address` option in the config would follow the pattern:

```
mysql:
  address: 127.0.0.1:3306
```

And `mysql_read_replica_address` would be:

```
mysql_read_replica:
  address: 127.0.0.1:3307
```

Basically, just capitalize the option and prepend `FLEET_` to it in order to get the environment variable. The conversion works the same the opposite way.

All duration-based settings accept valid time units of `s`, `m`, `h`.

#### MySQL

This section describes the configuration options for the primary - if you also want to setup a read replica, the options are the same, except that the yaml section is `mysql_read_replica`, and the flags have the `mysql_read_replica_` prefix instead of `mysql_` (the corresponding environment variables follow the same transformation). Note that there is no default value for `mysql_read_replica_address`, it must be set explicitly for fleet to use a read replica, and it is recommended in that case to set a non-zero value for `mysql_read_replica_conn_max_lifetime` as in some environments, the replica's address may dynamically change to point
from the primary to an actual distinct replica based on auto-scaling options, so existing idle connections need to be recycled
periodically.

##### mysql_address

The address of the MySQL server which Fleet should connect to. Include the hostname and port.

- Default value: `localhost:3306`
- Environment variable: `FLEET_MYSQL_ADDRESS`
- Config file format:

  ```
  mysql:
  	address: localhost:3306
  ```

##### mysql_database

The name of the MySQL database which Fleet will use.

- Default value: `fleet`
- Environment variable: `FLEET_MYSQL_DATABASE`
- Config file format:

  ```
  mysql:
  	database: fleet
  ```

##### mysql_username

The username to use when connecting to the MySQL instance.

- Default value: `fleet`
- Environment variable: `FLEET_MYSQL_USERNAME`
- Config file format:

  ```
  mysql:
  	username: fleet
  ```

##### mysql_password

The password to use when connecting to the MySQL instance.

- Default value: `fleet`
- Environment variable: `FLEET_MYSQL_PASSWORD`
- Config file format:

  ```
  mysql:
  	password: fleet
  ```

##### mysql_password_path

File path to a file that contains the password to use when connecting to the MySQL instance.

- Default value: `""`
- Environment variable: `FLEET_MYSQL_PASSWORD_PATH`
- Config file format:

  ```
  mysql:
  	password_path: '/run/secrets/fleetdm-mysql-password'
  ```

##### mysql_tls_ca

The path to a PEM encoded certificate of MYSQL's CA for client certificate authentication.

- Default value: none
- Environment variable: `FLEET_MYSQL_TLS_CA`
- Config file format:

  ```
  mysql:
  	tls_ca: /path/to/server-ca.pem
  ```

##### mysql_tls_cert

The path to a PEM encoded certificate use for tls authentication.

- Default value: none
- Environment variable: `FLEET_MYSQL_TLS_CERT`
- Config file format:

  ```
  mysql:
  	tls_cert: /path/to/certificate.pem
  ```

##### mysql_tls_key

The path to a PEM encoded private key use for tls authentication.

- Default value: none
- Environment variable: `FLEET_MYSQL_TLS_KEY`
- Config file format:

  ```
  mysql:
  	tls_key: /path/to/key.pem
  ```

##### mysql_tls_config

The tls value in a MYSQL DSN. Can be `true`,`false`,`skip-verify` or the CN value of the certificate.

- Default value: none
- Environment variable: `FLEET_MYSQL_TLS_CONFIG`
- Config file format:

  ```
  mysql:
  	tls_config: true
  ```

##### mysql_tls_server_name

The server name or IP address used by the client certificate.

- Default value: none
- Environment variable: `FLEET_MYSQL_TLS_SERVER_NAME`
- Config file format:

  ```
  mysql:
  	servername: 127.0.0.1
  ```

##### mysql_max_open_conns

Maximum open connections to database

- Default value: 50
- Environment variable: `FLEET_MYSQL_MAX_OPEN_CONNS`
- Config file format:

  ```
  mysql:
  	max_open_conns: 50
  ```

##### mysql_max_idle_conns

Maximum idle connections to database. This value should be equal to or less than `mysql_max_open_conns`

- Default value: 50
- Environment variable: `FLEET_MYSQL_MAX_IDLE_CONNS`
- Config file format:

  ```
  mysql:
  	max_idle_conns: 50
  ```

##### mysql_conn_max_lifetime

Maximum amount of time, in seconds, a connection may be reused.

- Default value: 0 (Unlimited)
- Environment variable: `FLEET_MYSQL_CONN_MAX_LIFETIME`
- Config file format:

  ```
  mysql:
  	conn_max_lifetime: 50
  ```

#### Redis

##### redis_address

The address of the Redis server which Fleet should connect to. Include the hostname and port.

- Default value: `localhost:6379`
- Environment variable: `FLEET_REDIS_ADDRESS`
- Config file format:

  ```
  redis:
  	address: 127.0.0.1:7369
  ```

##### redis_password

The password to use when connecting to the Redis instance.

- Default value: `<empty>`
- Environment variable: `FLEET_REDIS_PASSWORD`
- Config file format:

  ```
  redis:
  	password: foobar
  ```

##### redis_database

The database to use when connecting to the Redis instance.

- Default value: `0`
- Environment variable: `FLEET_REDIS_DATABASE`
- Config file format:

  ```
  redis:
    database: 14
  ```

##### redis_duplicate_results

Whether or not to duplicate Live Query results to another Redis channel named `LQDuplicate`. This is useful in a scenario that would involve shipping the Live Query results outside of Fleet, near-realtime.

- Default value: `false`
- Environment variable: `FLEET_REDIS_DUPLICATE_RESULTS`
- Config file format:

  ```
  redis:
    duplicate_results: true
  ```

##### redis_connect_timeout

Timeout for redis connection.

- Default value: 5s
- Environment variable: `FLEET_REDIS_CONNECT_TIMEOUT`
- Config file format:

  ```
  redis:
    connect_timeout: 10s
  ```

##### redis_keep_alive

Interval between keep alive probes.

- Default value: 10s
- Environment variable: `FLEET_REDIS_KEEP_ALIVE`
- Config file format:

  ```
  redis:
    keep_alive: 30s
  ```

##### redis_connect_retry_attempts

Maximum number of attempts to retry a failed connection to a redis node. Only
certain type of errors are retried, such as connection timeouts.

- Default value: 0 (no retry)
- Environment variable: `FLEET_REDIS_CONNECT_RETRY_ATTEMPTS`
- Config file format:

  ```
  redis:
    connect_retry_attempts: 2
  ```

##### redis_cluster_follow_redirections

Whether or not to automatically follow redirection errors received from the
Redis server. Applies only to Redis Cluster setups, ignored in standalone
Redis. In Redis Cluster, keys can be moved around to different nodes when the
cluster is unstable and reorganizing the data. With this configuration option
set to true, those (typically short and transient) redirection errors can be
handled transparently instead of ending in an error.

- Default value: false
- Environment variable: `FLEET_REDIS_CLUSTER_FOLLOW_REDIRECTIONS`
- Config file format:

  ```
  redis:
    cluster_follow_redirections: true
  ```

#### Server

##### server_address

The address to serve the Fleet webserver.

- Default value: `0.0.0.0:8080`
- Environment variable: `FLEET_SERVER_ADDRESS`
- Config file format:

  ```
  server:
  	address: 0.0.0.0:443
  ```

##### server_cert

The TLS cert to use when terminating TLS.

See [TLS certificate considerations](./01-Installation.md#tls-certificate-considerations) for more information about certificates and Fleet.

- Default value: `./tools/osquery/fleet.crt`
- Environment variable: `FLEET_SERVER_CERT`
- Config file format:

  ```
  server:
  	cert: /tmp/fleet.crt
  ```

##### server_key

The TLS key to use when terminating TLS.

- Default value: `./tools/osquery/fleet.key`
- Environment variable: `FLEET_SERVER_KEY`
- Config file format:

  ```
  server:
  	key: /tmp/fleet.key
  ```

##### server_tls

Whether or not the server should be served over TLS.

- Default value: `true`
- Environment variable: `FLEET_SERVER_TLS`
- Config file format:

  ```
  server:
  	tls: false
  ```

##### server_tls_compatibility

Configures the TLS settings for compatibility with various user agents. Options are `modern` and `intermediate`. These correspond to the compatibility levels [defined by the Mozilla OpSec team](https://wiki.mozilla.org/index.php?title=Security/Server_Side_TLS&oldid=1229478) (updated July 24, 2020).

- Default value: `intermediate`
- Environment variable: `FLEET_SERVER_TLS_COMPATIBILITY`
- Config file format:

  ```
  server:
  	tls_compatibility: intermediate
  ```

##### server_url_prefix

Sets a URL prefix to use when serving the Fleet API and frontend. Prefixes should be in the form `/apps/fleet` (no trailing slash).

Note that some other configurations may need to be changed when modifying the URL prefix. In particular, URLs that are provided to osquery via flagfile, the configuration served by Fleet, the URL prefix used by `fleetctl`, and the redirect URL set with an SSO Identity Provider.

- Default value: Empty (no prefix set)
- Environment variable: `FLEET_SERVER_URL_PREFIX`
- Config file format:

  ```
  server:
  	url_prefix: /apps/fleet
  ```

##### server_keepalive

Controls the server side http keep alive property.

Turning off keepalives has helped reduce outstanding TCP connections in some deployments.

- Default value: true
- Environment variable: `FLEET_SERVER_KEEPALIVE`
- Config file format:

  ```
  server:
  	keepalive: true
  ```

#### Auth

##### auth_bcrypt_cost

The bcrypt cost to use when hashing user passwords.

- Default value: `12`
- Environment variable: `FLEET_AUTH_BCRYPT_COST`
- Config file format:

  ```
  auth:
  	bcrypt_cost: 14
  ```

##### auth_salt_key_size

The key size of the salt which is generated when hashing user passwords.

- Default value: `24`
- Environment variable: `FLEET_AUTH_SALT_KEY_SIZE`
- Config file format:

  ```
  auth:
  	salt_key_size: 36
  ```

#### App

##### app_token_key_size

Size of generated app tokens.

- Default value: `24`
- Environment variable: `FLEET_APP_TOKEN_KEY_SIZE`
- Config file format:

  ```
  app:
  	token_key_size: 36
  ```

##### app_invite_token_validity_period

How long invite tokens should be valid for.

- Default value: `5 days`
- Environment variable: `FLEET_APP_INVITE_TOKEN_VALIDITY_PERIOD`
- Config file format:

  ```
  app:
  	invite_token_validity_period: 1d
  ```

#### License

##### license_key

The license key provided to Fleet customers which provides access to Fleet Premium features.

- Default value: none
- Environment variable: `FLEET_LICENSE_KEY`
- Config file format:

  ```
  license:
    key: foobar
  ```

#### Session

##### session_key_size

The size of the session key.

- Default value: `64`
- Environment variable: `FLEET_SESSION_KEY_SIZE`
- Config file format:

  ```
  session:
  	key_size: 48
  ```

##### session_duration

The amount of time that a session should last for.

Valid time units are `s`, `m`, `h`.

- Default value: `4 hours`
- Environment variable: `FLEET_SESSION_DURATION`
- Config file format:

  ```
  session:
  	duration: 24h
  ```

#### Osquery

##### osquery_node_key_size

The size of the node key which is negotiated with `osqueryd` clients.

- Default value: `24`
- Environment variable: `FLEET_OSQUERY_NODE_KEY_SIZE`
- Config file format:

  ```
  osquery:
  	node_key_size: 36
  ```

##### osquery_host_identifier

The identifier to use when determining uniqueness of hosts.

Options are `provided` (default), `uuid`, `hostname`, or `instance`.

This setting works in combination with the `--host_identifier` flag in osquery. In most deployments, using `instance` will be the best option. The flag defaults to `provided` -- preserving the existing behavior of Fleet's handling of host identifiers -- using the identifier provided by osquery. `instance`, `uuid`, and `hostname` correspond to the same meanings as for osquery's `--host_identifier` flag.

Users that have duplicate UUIDs in their environment can benefit from setting this flag to `instance`.

- Default value: `provided`
- Environment variable: `FLEET_OSQUERY_HOST_IDENTIFIER`
- Config file format:

  ```
  osquery:
  	host_identifier: uuid
  ```

##### osquery_enroll_cooldown

The cooldown period for host enrollment. If a host (uniquely identified by the `osquery_host_identifier` option) tries to enroll within this duration from the last enrollment, enroll will fail.

This flag can be used to control load on the database in scenarios in which many hosts are using the same identifier. Often configuring `osquery_host_identifier` to `instance` may be a better solution.

- Default value: `0` (off)
- Environment variable: `FLEET_OSQUERY_ENROLL_COOLDOWN`
- Config file format:

  ```
  osquery:
  	enroll_cooldown: 1m
  ```

##### osquery_label_update_interval

The interval at which Fleet will ask osquery agents to update their results for label queries.

Setting this to a higher value can reduce baseline load on the Fleet server in larger deployments.

Valid time units are `s`, `m`, `h`.

- Default value: `1h`
- Environment variable: `FLEET_OSQUERY_LABEL_UPDATE_INTERVAL`
- Config file format:

  ```
  osquery:
  	label_update_interval: 30m
  ```
  
##### osquery_policy_update_interval

The interval at which Fleet will ask osquery agents to update their results for policy queries.

Setting this to a higher value can reduce baseline load on the Fleet server in larger deployments.

Valid time units are `s`, `m`, `h`.

- Default value: `1h`
- Environment variable: `FLEET_OSQUERY_POLICY_UPDATE_INTERVAL`
- Config file format:

  ```
  osquery:
  	policy_update_interval: 30m
  ```

##### osquery_detail_update_interval

The interval at which Fleet will ask osquery agents to update host details (such as uptime, hostname, network interfaces, etc.)

Setting this to a higher value can reduce baseline load on the Fleet server in larger deployments.

Valid time units are `s`, `m`, `h`.

- Default value: `1h`
- Environment variable: `FLEET_OSQUERY_DETAIL_UPDATE_INTERVAL`
- Config file format:

  ```
  osquery:
  	detail_update_interval: 30m
  ```

##### osquery_status_log_plugin

Which log output plugin should be used for osquery status logs received from clients.

Options are `filesystem`, `firehose`, `kinesis`, `lambda`, `pubsub`, and `stdout`.

- Default value: `filesystem`
- Environment variable: `FLEET_OSQUERY_STATUS_LOG_PLUGIN`
- Config file format:

  ```
  osquery:
  	status_log_plugin: firehose
  ```

##### osquery_result_log_plugin

Which log output plugin should be used for osquery result logs received from clients.

Options are `filesystem`, `firehose`, `kinesis`, `lambda`, `pubsub`, and `stdout`.

- Default value: `filesystem`
- Environment variable: `FLEET_OSQUERY_RESULT_LOG_PLUGIN`
- Config file format:

  ```
  osquery:
  	result_log_plugin: firehose
  ```

##### osquery_max_jitter_percent

Given an update interval (label, or details), this will add up to the defined percentage in randomness to the interval.

The goal of this is to prevent all hosts from checking in with data at the same time.

So for example, if the label_update_interval is 1h, and this is set to 10. It'll add up a random number between 0 and 6 minutes
to the amount of time it takes for fleet to give the host the label queries.

- Default value: `10`
- Environment variable: `FLEET_OSQUERY_MAX_JITTER_PERCENT`
- Config file format:

  ```
  osquery:
  	max_jitter_percent: 10
  ```

#### Logging (Fleet server logging)

##### logging_debug

Whether or not to enable debug logging.

- Default value: `false`
- Environment variable: `FLEET_LOGGING_DEBUG`
- Config file format:

  ```
  logging:
  	debug: true
  ```

##### logging_json

Whether or not to log in JSON.

- Default value: `false`
- Environment variable: `FLEET_LOGGING_JSON`
- Config file format:

  ```
  logging:
  	json: true
  ```

##### logging_disable_banner

Whether or not to log the welcome banner.

- Default value: `false`
- Environment variable: `FLEET_LOGGING_DISABLE_BANNER`
- Config file format:

  ```
  logging:
  	disable_banner: true
  ```

#### Filesystem

##### filesystem_status_log_file

This flag only has effect if `osquery_status_log_plugin` is set to `filesystem` (the default value).

The path which osquery status logs will be logged to.

- Default value: `/tmp/osquery_status`
- Environment variable: `FLEET_FILESYSTEM_STATUS_LOG_FILE`
- Config file format:

  ```
  filesystem:
  	status_log_file: /var/log/osquery/status.log
  ```

##### filesystem_result_log_file

This flag only has effect if `osquery_result_log_plugin` is set to `filesystem` (the default value).

The path which osquery result logs will be logged to.

- Default value: `/tmp/osquery_result`
- Environment variable: `FLEET_FILESYSTEM_RESULT_LOG_FILE`
- Config file format:

  ```
  filesystem:
  	result_log_file: /var/log/osquery/result.log
  ```

##### filesystem_enable_log_rotation

This flag only has effect if `osquery_result_log_plugin` or `osquery_status_log_plugin` are set to `filesystem` (the default value).

This flag will cause the osquery result and status log files to be automatically
rotated when files reach a size of 500 Mb or an age of 28 days.

- Default value: `false`
- Environment variable: `FLEET_FILESYSTEM_ENABLE_LOG_ROTATION`
- Config file format:

  ```
  filesystem:
     enable_log_rotation: true
  ```

##### filesystem_enable_log_compression

This flag only has effect if `filesystem_enable_log_rotation` is set to `true`.

This flag will cause the rotated logs to be compressed with gzip.

- Default value: `false`
- Environment variable: `FLEET_FILESYSTEM_ENABLE_LOG_COMPRESSION`
- Config file format:

  ```
  filesystem:
     enable_log_compression: true
  ```

#### Firehose

##### firehose_region

This flag only has effect if `osquery_status_log_plugin` is set to `firehose`.

AWS region to use for Firehose connection

- Default value: none
- Environment variable: `FLEET_FIREHOSE_REGION`
- Config file format:

  ```
  firehose:
  	region: ca-central-1
  ```

##### firehose_access_key_id

This flag only has effect if `osquery_status_log_plugin` or `osquery_result_log_plugin` are set to `firehose`.

If `firehose_access_key_id` and `firehose_secret_access_key` are omitted, Fleet will try to use [AWS STS](https://docs.aws.amazon.com/IAM/latest/UserGuide/id_credentials_temp.html) credentials.

AWS access key ID to use for Firehose authentication.

- Default value: none
- Environment variable: `FLEET_FIREHOSE_ACCESS_KEY_ID`
- Config file format:

  ```
  firehose:
  	access_key_id: AKIAIOSFODNN7EXAMPLE
  ```

##### firehose_secret_access_key

This flag only has effect if `osquery_status_log_plugin` or `osquery_result_log_plugin` are set to `firehose`.

AWS secret access key to use for Firehose authentication.

- Default value: none
- Environment variable: `FLEET_FIREHOSE_SECRET_ACCESS_KEY`
- Config file format:

  ```
  firehose:
  	secret_access_key: wJalrXUtnFEMI/K7MDENG/bPxRfiCYEXAMPLEKEY
  ```

##### firehose_sts_assume_role_arn

This flag only has effect if `osquery_status_log_plugin` or
`osquery_result_log_plugin` are set to `firehose`.

AWS STS role ARN to use for Firehose authentication.

- Default value: none
- Environment variable: `FLEET_FIREHOSE_STS_ASSUME_ROLE_ARN`
- Config file format:

  ```
  firehose:
  	sts_assume_role_arn: arn:aws:iam::1234567890:role/firehose-role
  ```

##### firehose_status_stream

This flag only has effect if `osquery_status_log_plugin` is set to `firehose`.

Name of the Firehose stream to write osquery status logs received from clients.

- Default value: none
- Environment variable: `FLEET_FIREHOSE_STATUS_STREAM`
- Config file format:

  ```
  firehose:
  	status_stream: osquery_status
  ```

The IAM role used to send to Firehose must allow the following permissions on
the stream listed:

- `firehose:DescribeDeliveryStream`
- `firehose:PutRecordBatch`

##### firehose_result_stream

This flag only has effect if `osquery_result_log_plugin` is set to `firehose`.

Name of the Firehose stream to write osquery result logs received from clients.

- Default value: none
- Environment variable: `FLEET_FIREHOSE_RESULT_STREAM`
- Config file format:

  ```
  firehose:
  	result_stream: osquery_result
  ```

The IAM role used to send to Firehose must allow the following permissions on
the stream listed:

- `firehose:DescribeDeliveryStream`
- `firehose:PutRecordBatch`

#### Kinesis

##### kinesis_region

This flag only has effect if `osquery_status_log_plugin` is set to `kinesis`.

AWS region to use for Kinesis connection

- Default value: none
- Environment variable: `FLEET_KINESIS_REGION`
- Config file format:

  ```
  kinesis:
  	region: ca-central-1
  ```

##### kinesis_access_key_id

This flag only has effect if `osquery_status_log_plugin` or
`osquery_result_log_plugin` are set to `kinesis`.

If `kinesis_access_key_id` and `kinesis_secret_access_key` are omitted, Fleet
will try to use
[AWS STS](https://docs.aws.amazon.com/IAM/latest/UserGuide/id_credentials_temp.html)
credentials.

AWS access key ID to use for Kinesis authentication.

- Default value: none
- Environment variable: `FLEET_KINESIS_ACCESS_KEY_ID`
- Config file format:

  ```
  kinesis:
  	access_key_id: AKIAIOSFODNN7EXAMPLE
  ```

##### kinesis_secret_access_key

This flag only has effect if `osquery_status_log_plugin` or
`osquery_result_log_plugin` are set to `kinesis`.

AWS secret access key to use for Kinesis authentication.

- Default value: none
- Environment variable: `FLEET_KINESIS_SECRET_ACCESS_KEY`
- Config file format:

  ```
  kinesis:
  	secret_access_key: wJalrXUtnFEMI/K7MDENG/bPxRfiCYEXAMPLEKEY
  ```

##### kinesis_sts_assume_role_arn

This flag only has effect if `osquery_status_log_plugin` or
`osquery_result_log_plugin` are set to `kinesis`.

AWS STS role ARN to use for Kinesis authentication.

- Default value: none
- Environment variable: `FLEET_KINESIS_STS_ASSUME_ROLE_ARN`
- Config file format:

  ```
  kinesis:
  	sts_assume_role_arn: arn:aws:iam::1234567890:role/kinesis-role
  ```

##### kinesis_status_stream

This flag only has effect if `osquery_status_log_plugin` is set to `kinesis`.

Name of the Kinesis stream to write osquery status logs received from clients.

- Default value: none
- Environment variable: `FLEET_KINESIS_STATUS_STREAM`
- Config file format:

  ```
  kinesis:
  	status_stream: osquery_status
  ```

The IAM role used to send to Kinesis must allow the following permissions on
the stream listed:

- `kinesis:DescribeStream`
- `kinesis:PutRecords`

##### kinesis_result_stream

This flag only has effect if `osquery_result_log_plugin` is set to `kinesis`.

Name of the Kinesis stream to write osquery result logs received from clients.

- Default value: none
- Environment variable: `FLEET_KINESIS_RESULT_STREAM`
- Config file format:

  ```
  kinesis:
  	result_stream: osquery_result
  ```

The IAM role used to send to Kinesis must allow the following permissions on
the stream listed:

- `kinesis:DescribeStream`
- `kinesis:PutRecords`

#### Lambda

##### lambda_region

This flag only has effect if `osquery_status_log_plugin` is set to `lambda`.

AWS region to use for Lambda connection

- Default value: none
- Environment variable: `FLEET_LAMBDA_REGION`
- Config file format:

  ```
  lambda:
  	region: ca-central-1
  ```

##### lambda_access_key_id

This flag only has effect if `osquery_status_log_plugin` or
`osquery_result_log_plugin` are set to `lambda`.

If `lambda_access_key_id` and `lambda_secret_access_key` are omitted, Fleet
will try to use
[AWS STS](https://docs.aws.amazon.com/IAM/latest/UserGuide/id_credentials_temp.html)
credentials.

AWS access key ID to use for Lambda authentication.

- Default value: none
- Environment variable: `FLEET_LAMBDA_ACCESS_KEY_ID`
- Config file format:

  ```
  lambda:
  	access_key_id: AKIAIOSFODNN7EXAMPLE
  ```

##### lambda_secret_access_key

This flag only has effect if `osquery_status_log_plugin` or
`osquery_result_log_plugin` are set to `lambda`.

AWS secret access key to use for Lambda authentication.

- Default value: none
- Environment variable: `FLEET_LAMBDA_SECRET_ACCESS_KEY`
- Config file format:

  ```
  lambda:
  	secret_access_key: wJalrXUtnFEMI/K7MDENG/bPxRfiCYEXAMPLEKEY
  ```

##### lambda_sts_assume_role_arn

This flag only has effect if `osquery_status_log_plugin` or
`osquery_result_log_plugin` are set to `lambda`.

AWS STS role ARN to use for Lambda authentication.

- Default value: none
- Environment variable: `FLEET_LAMBDA_STS_ASSUME_ROLE_ARN`
- Config file format:

  ```
  lambda:
  	sts_assume_role_arn: arn:aws:iam::1234567890:role/lambda-role
  ```

##### lambda_status_function

This flag only has effect if `osquery_status_log_plugin` is set to `lambda`.

Name of the Lambda function to write osquery status logs received from clients.

- Default value: none
- Environment variable: `FLEET_LAMBDA_STATUS_FUNCTION`
- Config file format:

  ```
  lambda:
  	status_function: statusFunction
  ```

The IAM role used to send to Lambda must allow the following permissions on
the function listed:

- `lambda:InvokeFunction`

##### lambda_result_function

This flag only has effect if `osquery_result_log_plugin` is set to `lambda`.

Name of the Lambda function to write osquery result logs received from clients.

- Default value: none
- Environment variable: `FLEET_LAMBDA_RESULT_FUNCTION`
- Config file format:

  ```
  lambda:
  	result_function: resultFunction
  ```

The IAM role used to send to Lambda must allow the following permissions on
the function listed:

- `lambda:InvokeFunction`

#### PubSub

##### pubsub_project

This flag only has effect if `osquery_status_log_plugin` is set to `pubsub`.

The identifier of the Google Cloud project containing the pubsub topics to
publish logs to.

Note that the pubsub plugin uses [Application Default Credentials (ADCs)](https://cloud.google.com/docs/authentication/production)
for authentication with the service.

- Default value: none
- Environment variable: `FLEET_PUBSUB_PROJECT`
- Config file format:

  ```
  pubsub:
    project: my-gcp-project
  ```

##### pubsub_result_topic

This flag only has effect if `osquery_status_log_plugin` is set to `pubsub`.

The identifier of the pubsub topic that client results will be published to.

- Default value: none
- Environment variable: `FLEET_PUBSUB_RESULT_TOPIC`
- Config file format:

  ```
  pubsub:
    result_topic: osquery_result
  ```

##### pubsub_status_topic

This flag only has effect if `osquery_status_log_plugin` is set to `pubsub`.

The identifier of the pubsub topic that osquery status logs will be published to.

- Default value: none
- Environment variable: `FLEET_PUBSUB_STATUS_TOPIC`
- Config file format:

  ```
  pubsub:
    status_topic: osquery_status
  ```

##### pubsub_add_attributes

This flag only has effect if `osquery_status_log_plugin` is set to `pubsub`.

Add Pub/Sub attributes to messages. When enabled, the plugin parses the osquery result
messages, and adds the following Pub/Sub message attributes:

- `name` - the `name` attribute from the message body
- `timestamp` - the `unixTime` attribute from the message body, converted to rfc3339 format
- Each decoration from the message

This feature is useful when combined with [subscription filters](https://cloud.google.com/pubsub/docs/filtering).

- Default value: false
- Environment variable: `FLEET_PUBSUB_ADD_ATTRIBUTES`
- Config file format:

  ```
  pubsub:
    status_topic: osquery_status
  ```

#### S3 file carving backend

##### s3_bucket

Name of the S3 bucket to use to store file carves.

- Default value: none
- Environment variable: `FLEET_S3_BUCKET`
- Config file format:

  ```
  s3:
  	bucket: some-carve-bucket
  ```

##### s3_prefix

Prefix to prepend to carve objects.

All carve objects will also be prefixed by date and hour (UTC), making the resulting keys look like: `<prefix><year>/<month>/<day>/<hour>/<carve-name>`.

- Default value: none
- Environment variable: `FLEET_S3_PREFIX`
- Config file format:

  ```
  s3:
  	prefix: carves-go-here/
  ```

##### s3_access_key_id

AWS access key ID to use for S3 authentication.

If `s3_access_key_id` and `s3_secret_access_key` are omitted, Fleet will try to use
[the default credential provider chain](https://docs.aws.amazon.com/sdk-for-go/v1/developer-guide/configuring-sdk.html#specifying-credentials).

The IAM identity used in this context must be allowed to perform the following actions on the bucket: `s3:PutObject`, `s3:GetObject`, `s3:ListMultipartUploadParts`, `s3:ListBucket`, `s3:GetBucketLocation`.

- Default value: none
- Environment variable: `FLEET_S3_ACCESS_KEY_ID`
- Config file format:

  ```
  s3:
  	access_key_id: AKIAIOSFODNN7EXAMPLE
  ```

##### s3_secret_access_key

AWS secret access key to use for S3 authentication.

- Default value: none
- Environment variable: `FLEET_S3_SECRET_ACCESS_KEY`
- Config file format:

  ```
  s3:
  	secret_access_key: wJalrXUtnFEMI/K7MDENG/bPxRfiCYEXAMPLEKEY
  ```

##### s3_sts_assume_role_arn

AWS STS role ARN to use for S3 authentication.

- Default value: none
- Environment variable: `FLEET_S3_STS_ASSUME_ROLE_ARN`
- Config file format:

  ```
  s3:
  	sts_assume_role_arn: arn:aws:iam::1234567890:role/some-s3-role
  ```

<<<<<<< HEAD
###### s3_endpoint_url

AWS S3 Endpoint URL. Override when using a different S3 compatible object storage backend, 
or running s3 locally with localstack. Leave this blank to use the default S3 service endpoint.

- Default value: none
- Environment variable: `FLEET_S3_ENDPOINT_URL`
- Config file format:

  ```
  s3:
  	endpoint_url: http://localhost:9000
  ```

###### s3_disable_ssl

AWS S3 Disable SSL. Useful for local testing.

- Default value: false
- Environment variable: `FLEET_S3_DISABLE_SSL`
- Config file format:

  ```
  s3:
  	disable_ssl: false
  ```

###### s3_force_s3_path_style

AWS S3 Force S3 Path Style.	Set this to `true` to force the request to use path-style addressing,
i.e., `http://s3.amazonaws.com/BUCKET/KEY`. By default, the S3 client
will use virtual hosted bucket addressing when possible
(`http://BUCKET.s3.amazonaws.com/KEY`). 

See [here](http://docs.aws.amazon.com/AmazonS3/latest/dev/VirtualHosting.html) for details.

- Default value: false
- Environment variable: `FLEET_S3_FORCE_S3_PATH_STYLE`
- Config file format:

  ```
  s3:
  	force_s3_path_style: false
  ```

###### s3_region

AWS S3 Region. Leave blank to enable region discovery.

- Default value: 
- Environment variable: `FLEET_S3_REGION`
- Config file format:

  ```
  s3:
  	region: us-east-1
  ```

##### Vulnerabilities
=======
#### Vulnerabilities
>>>>>>> e08fcb94

##### databases_path

The path specified needs to exist and fleet needs to be able to read and write to and from it. This is the only mandatory configuration needed for vulnerability processing to work.

When `current_instance_checks` is set to `auto` (the default), Fleet instances will try to create the `databases_path` if it doesn't exist.

- Default value: none
- Environment variable: `FLEET_VULNERABILITIES_DATABASES_PATH`
- Config file format:

  ```
  vulnerabilities:
  	databases_path: /some/path
  ```

##### periodicity

How often vulnerabilities are checked.

- Default value: `1h`
- Environment variable: `FLEET_VULNERABILITIES_PERIODICITY`
- Config file format:

  ```
  vulnerabilities:
  	periodicity: 1h
  ```

##### cpe_database_url

URL to fetch the CPE dictionary database from. Some users want to control where fleet gets its database from. When Fleet sees this value defined, it downloads the file directly. It expects a file in the same format as can be found in https://github.com/fleetdm/nvd/releases. If this value is not defined, Fleet checks for the latest release in Github and only downloads it if needed.

- Default value: `""`
- Environment variable: `FLEET_VULNERABILITIES_CPE_DATABASE_URL`
- Config file format:

  ```
  vulnerabilities:
  	cpe_database_url: ""
  ```

##### cve_feed_prefix_url

Similarly to the CPE dictionary, we allow users to define where to get the CVE feeds from. In this case, the url should be a host that serves the files in the path /feeds/json/cve/1.1/. Fleet expects to find there all the JSON Feeds that can be found in https://nvd.nist.gov/vuln/data-feeds. When not defined, Fleet downloads from the nvd.nist.gov host.

- Default value: `""`
- Environment variable: `FLEET_VULNERABILITIES_CVE_FEED_PREFIX_URL`
- Config file format:

  ```
  vulnerabilities:
  	cve_database_url: ""
  ```

##### current_instance_checks

When running multiple instances of the Fleet server, by default, one of them dynamically takes the lead in vulnerability processing. This lead can change over time. Some Fleet users want to be able to define which deployment is doing this checking. If you wish to do this, you'll need to deploy your Fleet instances with this set explicitly to no and one of them set to yes.

- Default value: `auto`
- Environment variable: `FLEET_VULNERABILITIES_CURRENT_INSTANCE_CHECKS`
- Config file format:

  ```
  vulnerabilities:
  	current_instance_checks: yes
  ```

##### disable_data_sync

Fleet by default automatically downloads and keeps the different data streams needed to properly do vulnerability processing. In some setups, this behavior is not wanted, as access to outside resources might be blocked, or the data stream files might need review/audit before use.

In order to support vulnerability processing in such environments, we allow users to disable automatic sync of data streams with this configuration value.

To download the data streams, you can use `fleetctl vulnerability-data-stream --dir ./somedir`. The contents downloaded can then be reviewed, and finally uploaded to the defined `databases_path` in the fleet instance(s) doing the vulnerability processing.

- Default value: false
- Environment variable: `FLEET_VULNERABILITIES_DISABLE_DATA_SYNC`
- Config file format:

  ```
  vulnerabilities:
  	disable_data_sync: true
  ```

## Managing osquery configurations

We recommend that you use an infrastructure configuration management tool to manage these osquery configurations consistently across your environment. If you're unsure about what configuration management tools your organization uses, contact your company's system administrators. If you are evaluating new solutions for this problem, the founders of Fleet have successfully managed configurations in large production environments using [Chef](https://www.chef.io/chef/) and [Puppet](https://puppet.com/).

## Running with systemd

Once you've verified that you can run Fleet in your shell, you'll likely want to keep Fleet running in the background and after the server reboots. To do that we recommend using [systemd](https://coreos.com/os/docs/latest/getting-started-with-systemd.html).

Below is a sample unit file.

```

[Unit]
Description=Fleet
After=network.target

[Service]
LimitNOFILE=8192
ExecStart=/usr/local/bin/fleet serve \
  --mysql_address=127.0.0.1:3306 \
  --mysql_database=fleet \
  --mysql_username=root \
  --mysql_password=toor \
  --redis_address=127.0.0.1:6379 \
  --server_cert=/tmp/server.cert \
  --server_key=/tmp/server.key \
  --logging_json

[Install]
WantedBy=multi-user.target
```

Once you created the file, you need to move it to `/etc/systemd/system/fleet.service` and start the service.

```
sudo mv fleet.service /etc/systemd/system/fleet.service
sudo systemctl start fleet.service
sudo systemctl status fleet.service

sudo journalctl -u fleet.service -f
```

### Making changes

Sometimes you'll need to update the systemd unit file defining the service. To do that, first open /etc/systemd/system/fleet.service in a text editor, and make your modifications.

Then, run

```
sudo systemctl daemon-reload
sudo systemctl restart fleet.service
```

## Configuring Single Sign On (SSO)

Fleet supports SAML single sign on capability.

Fleet supports both SP-initiated SAML login and IDP-initiated login, however IDP-initiated login must be enabled in the web interface's SAML Single Sign On Options.

Fleet supports the SAML Web Browser SSO Profile using the HTTP Redirect Binding.

### Identity Provider (IDP) Configuration

Setting up the service provider (Fleet) with an identity provider generally requires the following information:

- _Assertion Consumer Service_ - This is the call back URL that the identity provider
  will use to send security assertions to Fleet. In Okta, this field is called _Single sign on URL_. On Google it is "ACS URL". The value that you supply will be a fully qualified URL consisting of your Fleet web address and the callback path `/api/v1/fleet/sso/callback`. For example, if your Fleet web address is https://fleet.example.com, then the value you would use in the identity provider configuration would be:

  ```
  https://fleet.example.com/api/v1/fleet/sso/callback
  ```

- _Entity ID_ - This value is an identifier that you choose. It identifies your Fleet instance as the service provider that issues authorization requests. The value must exactly match the Entity ID that you define in the Fleet SSO configuration.

- _Name ID Format_ - The value should be `urn:oasis:names:tc:SAML:1.1:nameid-format:emailAddress`. This may be shortened in the IDP setup to something like `email` or `EmailAddress`.

- _Subject Type (Application username in Okta)_ - `email`.

After supplying the above information, the IDP will generate an issuer URI and a metadata that will be used to configure Fleet as a service provider.

### Fleet SSO Configuration

A Fleet user must be assigned the Admin role to configure Fleet for SSO. In Fleet, SSO configuration settings are located in **Settings > Organization settings > SAML Single Sign On Options**.

If your IDP supports dynamic configuration, like Okta, you only need to provide an _Identity Provider Name_ and _Entity ID_, then paste a link in the metadata URL field.

Otherwise, the following values are required:

- _Identity Provider Name_ - A human readable name of the IDP. This is rendered on the login page.

- _Entity ID_ - A URI that identifies your Fleet instance as the issuer of authorization
  requests (eg. `fleet.example.com`). This much match the _Entity ID_ configured with the IDP.

- _Issuer URI_ - This value is obtained from the IDP.

- _Metadata URL_ - This value is obtained from the IDP and is used by Fleet to
  issue authorization requests to the IDP.

- _Metadata_ - If the IDP does not provide a metadata URL, the metadata must
  be obtained from the IDP and entered. Note that the metadata URL is preferred if
  the IDP provides metadata in both forms.

#### Example Fleet SSO Configuration

![Example SSO Configuration](https://raw.githubusercontent.com/fleetdm/fleet/main/docs/images/sso-setup.png)

### Creating SSO users in Fleet

When an admin creates a new user to Fleet, they may select the `Enable Single Sign On` option. The
SSO enabled users will not be able to sign in with a regular user ID and password.

It is strongly recommended that at least one admin user is set up to use the traditional password
based log in so that there is a fallback method for logging into Fleet in the event of SSO
configuration problems.

#### Okta IDP Configuration

![Example Okta IDP Configuration](https://raw.githubusercontent.com/fleetdm/fleet/main/docs/images/okta-idp-setup.png)

> The names of the items required to configure an Identity Provider may vary from provider to provider and may not conform to the SAML spec.

> Individual users must also be setup on the IDP before they can sign in to Fleet.

#### Google Workspace IDP Configuration

Follow these steps to configure Fleet SSO with Google Workspace. This will require administrator permissions in Google Workspace.

1. Navigate to the [Web and Mobile Apps](https://admin.google.com/ac/apps/unified) section of the Google Workspace dashboard. Click _Add App -> Add custom SAML app_.

  ![The Google Workspace admin dashboard](https://raw.githubusercontent.com/fleetdm/fleet/main/docs/images/google-sso-configuration-step-1.png)

2. Enter `Fleet` for the _App name_ and click _Continue_.

  ![Adding a new app to Google workspace admin dashboard](https://raw.githubusercontent.com/fleetdm/fleet/main/docs/images/google-sso-configuration-step-2.png)

3. Click _Download Metadata_, saving the metadata to your computer. Copy the _SSO URL_. Click _Continue_.

  ![Download metadata and copy the SSO URL](https://raw.githubusercontent.com/fleetdm/fleet/main/docs/images/google-sso-configuration-step-3.png)

4. In Fleet, navigate to the _Organization Settings_ page. Configure the _SAML Single Sign On Options_ section.

  - Check the _Enable Single Sign On_ checkbox.
  - For _Identity Provider Name_ use `Google`.
  - For _Entity ID_, use a unique identifier such as `fleet.example.com`. Note that Google seems to error when the provided ID includes `https://`.
  - For _Issuer URI_, paste the _SSO URL_ copied from step 3.
  - For _Metadata_, paste the contents of the downloaded metadata XML from step 3.
  - All other fields can be left blank.

  Click _Update settings_ at the bottom of the page.

  ![Fleet's SMAL single sign on options page](https://raw.githubusercontent.com/fleetdm/fleet/main/docs/images/google-sso-configuration-step-4.png)

5. In Google Workspace, configure the _Service provider details_.

  - For _ACS URL_, use `https://<your_fleet_url>/api/v1/fleet/sso/callback` (eg. `https://fleet.example.com/api/v1/fleet/sso/callback`).
  - For Entity ID, use **the same unique identifier from step 4** (eg. `fleet.example.com`).
  - For _Name ID format_ choose `EMAIL`.
  - For _Name ID_ choose `Basic Information > Primary email`.
  - All other fields can be left blank.

  Click _Continue_ at the bottom of the page.

  ![Configuring the service provider details in Google Workspace](https://raw.githubusercontent.com/fleetdm/fleet/main/docs/images/google-sso-configuration-step-5.png)

6. Click _Finish_.

  ![Finish configuring the new SMAL app in Google Workspace](https://raw.githubusercontent.com/fleetdm/fleet/main/docs/images/google-sso-configuration-step-6.png)

7. Click the down arrow on the _User access_ section of the app details page.

  ![The new SMAL app's details page in Google Workspace](https://raw.githubusercontent.com/fleetdm/fleet/main/docs/images/google-sso-configuration-step-7.png)

8. Check _ON for everyone_. Click _Save_.

  ![The new SMAL app's service status page in Google Workspace](https://raw.githubusercontent.com/fleetdm/fleet/main/docs/images/google-sso-configuration-step-8.png)

9. Enable SSO for a test user and try logging in. Note that Google sometimes takes a long time to propagate the SSO configuration, and it can help to try logging in to Fleet with an Incognito/Private window in the browser.

## Feature flags

Fleet features are sometimes gated behind feature flags. This will usually be due to not-yet-stable APIs, or not-fully-tested performance characteristics.

Feature flags on the server are controlled by environment variables prefixed with `FLEET_BETA_`.

### Software inventory

Enable by setting the environment variable `FLEET_BETA_SOFTWARE_INVENTORY=1`.

When enabled, Fleet will store a "software inventory" for hosts, updated along with the other host vitals. Note that it will take some time for the data to be available after setting this flag (it will be updated when the host details are next updated, configurable by [--osquery_detail_update_interval](#osquery-detail-update-interval)).

This is currently feature flagged because we would like to evaluate the performance characteristics on larger deployments.

To read more about the software inventory feature, [check out the Fleet 3.11.0 release blog post](https://medium.com/fleetdm/fleet-3-11-0-released-with-software-inventory-25d5a1efe19c).<|MERGE_RESOLUTION|>--- conflicted
+++ resolved
@@ -1344,8 +1344,7 @@
   	sts_assume_role_arn: arn:aws:iam::1234567890:role/some-s3-role
   ```
 
-<<<<<<< HEAD
-###### s3_endpoint_url
+##### s3_endpoint_url
 
 AWS S3 Endpoint URL. Override when using a different S3 compatible object storage backend, 
 or running s3 locally with localstack. Leave this blank to use the default S3 service endpoint.
@@ -1359,7 +1358,7 @@
   	endpoint_url: http://localhost:9000
   ```
 
-###### s3_disable_ssl
+##### s3_disable_ssl
 
 AWS S3 Disable SSL. Useful for local testing.
 
@@ -1372,7 +1371,7 @@
   	disable_ssl: false
   ```
 
-###### s3_force_s3_path_style
+##### s3_force_s3_path_style
 
 AWS S3 Force S3 Path Style.	Set this to `true` to force the request to use path-style addressing,
 i.e., `http://s3.amazonaws.com/BUCKET/KEY`. By default, the S3 client
@@ -1390,7 +1389,7 @@
   	force_s3_path_style: false
   ```
 
-###### s3_region
+##### s3_region
 
 AWS S3 Region. Leave blank to enable region discovery.
 
@@ -1403,10 +1402,7 @@
   	region: us-east-1
   ```
 
-##### Vulnerabilities
-=======
 #### Vulnerabilities
->>>>>>> e08fcb94
 
 ##### databases_path
 
