--- conflicted
+++ resolved
@@ -136,9 +136,6 @@
 
 Duplicate host enrollment is when more than one host enrolls in Fleet using the same identifier (hardware UUID or osquery generated UUID). This can be caused by cloning a VM Image with an already enrolled
 osquery client. To resolve the issues, it's advised to configure `--osquery_host_identifier` to `uuid`, and then delete the single host record for that whole set of hosts in the Fleet UI. You can find more information about
-<<<<<<< HEAD
-[host identifiers here](./03-Configuration.md#osquery_host_identifier).
-=======
 [host identifiers here](https://github.com/fleetdm/fleet/blob/main/docs/02-Deploying/02-Configuration.md#osquery_host_identifier).
 
 ## How long are osquery enroll secrets valid?
@@ -210,5 +207,4 @@
 complete.
 
 A similar process may be followed for rotating team-specific enroll secrets. For teams, the secrets
-are managed in the team yaml.
->>>>>>> 3a973af1
+are managed in the team yaml.