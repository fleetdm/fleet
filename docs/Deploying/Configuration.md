# Configuration

- [Configuring the Fleet binary](#configuring-the-fleet-binary)
  - [High-level configuration overview](#high-level-configuration-overview)
  - [Commands](#commands)
  - [Options](#options)
- [Managing osquery configurations](#managing-osquery-configurations)
- [Running with systemd](#running-with-systemd)
- [Configuring single sign on](#configuring-single-sign-on)
  - [Identity provider (IDP) configuration](#identity-provider-IDP-configuration)
  - [Fleet SSO configuration](#fleet-sso-configuration)
  - [Creating SSO users in Fleet](#creating-sso-users-in-fleet)
- [Feature flags](#feature-flags)

## Configuring the Fleet binary

For information on how to run the `fleet` binary, detailed usage information can be found by running `fleet --help`. This document is a more detailed version of the information presented in the help output text. If you prefer to use a CLI instead of a web browser, we hope that you like the binary interface to the Fleet application!

### High-level configuration overview

To get the most out of running the Fleet server, it is helpful to establish a mutual understanding of what the desired architecture looks like and what it's trying to accomplish.

Your Fleet server's two main purposes are:

- To serve as your [osquery TLS server](https://osquery.readthedocs.io/en/stable/deployment/remote/)
- To serve the Fleet web UI, which allows you to manage osquery configuration, query hosts, etc.

The Fleet server allows you persist configuration, manage users, etc. Thus, it needs a database. Fleet uses MySQL and requires you to supply configurations to connect to a MySQL server. It is also possible to configure connection to a MySQL replica in addition to the primary, to be used for reading only. Fleet also uses Redis to perform some more high-speed data access action throughout the lifecycle of the application (for example, distributed query result ingestion). Thus, Fleet also requires that you supply Redis connection configurations.

Fleet can scale to hundreds of thousands of devices with a single Redis instance, and is also compatible with Redis Cluster. Fleet does not support Redis Sentinel.

Since Fleet is a web application, when you run Fleet there are some other configurations that must be defined, such as:

- The TLS certificates that Fleet should use to terminate TLS.

When deploying Fleet, mitigate DoS attacks as you would when deploying any app.

Since Fleet is an osquery TLS server, you are also able to define configurations that can customize your experience there, such as:

- The destination of the osquery status and result logs on the local filesystem
- Various details about the refresh/check-in intervals for your hosts

### Commands

The `fleet` binary contains several "commands". Similarly to how `git` has many commands (`git status`, `git commit`, etc), the `fleet` binary accepts the following commands:

- `fleet prepare db`
- `fleet serve`
- `fleet version`
- `fleet config_dump`

### Options

#### How do you specify options?

In order of precedence, options can be specified via:

- A configuration file (in YAML format)
- Environment variables
- Command-line flags

For example, all of the following ways of launching Fleet are equivalent:

##### Using only CLI flags

```
/usr/bin/fleet serve \
--mysql_address=127.0.0.1:3306 \
--mysql_database=fleet \
--mysql_username=root \
--mysql_password=toor \
--redis_address=127.0.0.1:6379 \
--server_cert=/tmp/server.cert \
--server_key=/tmp/server.key \
--logging_json
```

##### Using only environment variables

```
FLEET_MYSQL_ADDRESS=127.0.0.1:3306 \
FLEET_MYSQL_DATABASE=fleet \
FLEET_MYSQL_USERNAME=root \
FLEET_MYSQL_PASSWORD=toor \
FLEET_REDIS_ADDRESS=127.0.0.1:6379 \
FLEET_SERVER_CERT=/tmp/server.cert \
FLEET_SERVER_KEY=/tmp/server.key \
FLEET_LOGGING_JSON=true \
/usr/bin/fleet serve
```

##### Using a YAML config file

```
echo '

mysql:
  address: 127.0.0.1:3306
  database: fleet
  username: root
  password: toor
redis:
  address: 127.0.0.1:6379
server:
  cert: /tmp/server.cert
  key: /tmp/server.key
logging:
  json: true
' > /tmp/fleet.yml
fleet serve --config /tmp/fleet.yml
```

For more information on using YAML configuration files with fleet, please see the [configuration files](../Using-Fleet/configuration-files/README.md) documentation.

### What are the options?

Note that all option names can be converted consistently from flag name to environment variable and visa-versa. For example, the `--mysql_address` flag would be the `FLEET_MYSQL_ADDRESS`. Further, specifying the `mysql_address` option in the config would follow the pattern:

```
mysql:
  address: 127.0.0.1:3306
```

And `mysql_read_replica_address` would be:

```
mysql_read_replica:
  address: 127.0.0.1:3307
```

Basically, just capitalize the option and prepend `FLEET_` to it in order to get the environment variable. The conversion works the same the opposite way.

All duration-based settings accept valid time units of `s`, `m`, `h`.

#### MySQL

This section describes the configuration options for the primary - if you also want to setup a read replica, the options are the same, except that the yaml section is `mysql_read_replica`, and the flags have the `mysql_read_replica_` prefix instead of `mysql_` (the corresponding environment variables follow the same transformation). Note that there is no default value for `mysql_read_replica_address`, it must be set explicitly for Fleet to use a read replica, and it is recommended in that case to set a non-zero value for `mysql_read_replica_conn_max_lifetime` as in some environments, the replica's address may dynamically change to point
from the primary to an actual distinct replica based on auto-scaling options, so existing idle connections need to be recycled
periodically.

##### mysql_address

The address of the MySQL server which Fleet should connect to. Include the hostname and port.

- Default value: `localhost:3306`
- Environment variable: `FLEET_MYSQL_ADDRESS`
- Config file format:

  ```
  mysql:
  	address: localhost:3306
  ```

##### mysql_database

The name of the MySQL database which Fleet will use.

- Default value: `fleet`
- Environment variable: `FLEET_MYSQL_DATABASE`
- Config file format:

  ```
  mysql:
  	database: fleet
  ```

##### mysql_username

The username to use when connecting to the MySQL instance.

- Default value: `fleet`
- Environment variable: `FLEET_MYSQL_USERNAME`
- Config file format:

  ```
  mysql:
  	username: fleet
  ```

##### mysql_password

The password to use when connecting to the MySQL instance.

- Default value: `fleet`
- Environment variable: `FLEET_MYSQL_PASSWORD`
- Config file format:

  ```
  mysql:
  	password: fleet
  ```

##### mysql_password_path

File path to a file that contains the password to use when connecting to the MySQL instance.

- Default value: `""`
- Environment variable: `FLEET_MYSQL_PASSWORD_PATH`
- Config file format:

  ```
  mysql:
  	password_path: '/run/secrets/fleetdm-mysql-password'
  ```

##### mysql_tls_ca

The path to a PEM encoded certificate of MYSQL's CA for client certificate authentication.

- Default value: none
- Environment variable: `FLEET_MYSQL_TLS_CA`
- Config file format:

  ```
  mysql:
  	tls_ca: /path/to/server-ca.pem
  ```

##### mysql_tls_cert

The path to a PEM encoded certificate use for tls authentication.

- Default value: none
- Environment variable: `FLEET_MYSQL_TLS_CERT`
- Config file format:

  ```
  mysql:
  	tls_cert: /path/to/certificate.pem
  ```

##### mysql_tls_key

The path to a PEM encoded private key use for tls authentication.

- Default value: none
- Environment variable: `FLEET_MYSQL_TLS_KEY`
- Config file format:

  ```
  mysql:
  	tls_key: /path/to/key.pem
  ```

##### mysql_tls_config

The tls value in a MYSQL DSN. Can be `true`,`false`,`skip-verify` or the CN value of the certificate.

- Default value: none
- Environment variable: `FLEET_MYSQL_TLS_CONFIG`
- Config file format:

  ```
  mysql:
  	tls_config: true
  ```

##### mysql_tls_server_name

The server name or IP address used by the client certificate.

- Default value: none
- Environment variable: `FLEET_MYSQL_TLS_SERVER_NAME`
- Config file format:

  ```
  mysql:
  	server_name: 127.0.0.1
  ```

##### mysql_max_open_conns

Maximum open connections to database

- Default value: 50
- Environment variable: `FLEET_MYSQL_MAX_OPEN_CONNS`
- Config file format:

  ```
  mysql:
  	max_open_conns: 50
  ```

##### mysql_max_idle_conns

Maximum idle connections to database. This value should be equal to or less than `mysql_max_open_conns`

- Default value: 50
- Environment variable: `FLEET_MYSQL_MAX_IDLE_CONNS`
- Config file format:

  ```
  mysql:
  	max_idle_conns: 50
  ```

##### mysql_conn_max_lifetime

Maximum amount of time, in seconds, a connection may be reused.

- Default value: 0 (Unlimited)
- Environment variable: `FLEET_MYSQL_CONN_MAX_LIFETIME`
- Config file format:

  ```
  mysql:
  	conn_max_lifetime: 50
  ```

##### Example YAML

```yaml
apiVersion: v1
kind: config
spec:
  msyql:
    address: localhost:3306
    database: fleet
    password: fleet
    max_open_conns: 50
    max_idle_conns: 50
    conn_max_lifetime: 50
```

#### Redis

Note that a TLS connection to a Redis instance can be tested by running the
`tlsconnect` Go program in `tools/redis-tests`, e.g. from the root of the repository:

```
$ go run ./tools/redis-tests/tlsconnect.go -addr <redis_address> -cacert <redis_tls_ca> -cert <redis_tls_cert> -key <redis_tls_key>
# run `go run ./tools/redis-tests/tlsconnect.go -h` for the full list of supported flags
```

By default, this will setup a Redis pool for that configuration and execute a
`PING` command with a TLS connection, printing any error it encounters.

##### redis_address

The address of the Redis server which Fleet should connect to. Include the hostname and port.

- Default value: `localhost:6379`
- Environment variable: `FLEET_REDIS_ADDRESS`
- Config file format:

  ```
  redis:
  	address: 127.0.0.1:7369
  ```

##### redis_password

The password to use when connecting to the Redis instance.

- Default value: `<empty>`
- Environment variable: `FLEET_REDIS_PASSWORD`
- Config file format:

  ```
  redis:
  	password: foobar
  ```

##### redis_database

The database to use when connecting to the Redis instance.

- Default value: `0`
- Environment variable: `FLEET_REDIS_DATABASE`
- Config file format:

  ```
  redis:
    database: 14
  ```

##### redis_use_tls

Use a TLS connection to the Redis server.

- Default value: `false`
- Environment variable: `FLEET_REDIS_USE_TLS`
- Config file format:

  ```
  redis:
    use_tls: true
  ```

##### redis_duplicate_results

Whether or not to duplicate Live Query results to another Redis channel named `LQDuplicate`. This is useful in a scenario that would involve shipping the Live Query results outside of Fleet, near-realtime.

- Default value: `false`
- Environment variable: `FLEET_REDIS_DUPLICATE_RESULTS`
- Config file format:

  ```
  redis:
    duplicate_results: true
  ```

##### redis_connect_timeout

Timeout for redis connection.

- Default value: 5s
- Environment variable: `FLEET_REDIS_CONNECT_TIMEOUT`
- Config file format:

  ```
  redis:
    connect_timeout: 10s
  ```

##### redis_keep_alive

Interval between keep alive probes.

- Default value: 10s
- Environment variable: `FLEET_REDIS_KEEP_ALIVE`
- Config file format:

  ```
  redis:
    keep_alive: 30s
  ```

##### redis_connect_retry_attempts

Maximum number of attempts to retry a failed connection to a redis node. Only
certain type of errors are retried, such as connection timeouts.

- Default value: 0 (no retry)
- Environment variable: `FLEET_REDIS_CONNECT_RETRY_ATTEMPTS`
- Config file format:

  ```
  redis:
    connect_retry_attempts: 2
  ```

##### redis_cluster_follow_redirections

Whether or not to automatically follow redirection errors received from the
Redis server. Applies only to Redis Cluster setups, ignored in standalone
Redis. In Redis Cluster, keys can be moved around to different nodes when the
cluster is unstable and reorganizing the data. With this configuration option
set to true, those (typically short and transient) redirection errors can be
handled transparently instead of ending in an error.

- Default value: false
- Environment variable: `FLEET_REDIS_CLUSTER_FOLLOW_REDIRECTIONS`
- Config file format:

  ```
  redis:
    cluster_follow_redirections: true
  ```

##### redis_cluster_read_from_replica

Whether or not to prefer reading from a replica when possible. Applies only
to Redis Cluster setups, ignored in standalone Redis.

- Default value: false
- Environment variable: `FLEET_REDIS_CLUSTER_READ_FROM_REPLICA`
- Config file format:

  ```
  redis:
    cluster_read_from_replica: true
  ```

##### redis_tls_cert

The path to a PEM-encoded certificate used for tls authentication.

- Default value: none
- Environment variable: `FLEET_REDIS_TLS_CERT`
- Config file format:

  ```
  redis:
  	tls_cert: /path/to/certificate.pem
  ```

##### redis_tls_key

The path to a PEM-encoded private key used for tls authentication.

- Default value: none
- Environment variable: `FLEET_REDIS_TLS_KEY`
- Config file format:

  ```
  redis:
  	tls_key: /path/to/key.pem
  ```

##### redis_tls_ca

The path to a PEM-encoded certificate of Redis' CA for client certificate authentication.

- Default value: none
- Environment variable: `FLEET_REDIS_TLS_CA`
- Config file format:

  ```
  redis:
  	tls_ca: /path/to/server-ca.pem
  ```

##### redis_tls_server_name

The server name or IP address used by the client certificate.

- Default value: none
- Environment variable: `FLEET_REDIS_TLS_SERVER_NAME`
- Config file format:

  ```
  redis:
  	tls_server_name: 127.0.0.1
  ```

##### redis_tls_handshake_timeout

The timeout for the Redis TLS handshake part of the connection. A value of 0 means no timeout.

- Default value: 10s
- Environment variable: `FLEET_REDIS_TLS_HANDSHAKE_TIMEOUT`
- Config file format:

  ```
  redis:
  	tls_handshake_timeout: 10s
  ```

##### redis_max_idle_conns

Maximum idle connections to Redis. This value should be equal to or less than `redis_max_open_conns`.

- Default value: 3
- Environment variable: `FLEET_REDIS_MAX_IDLE_CONNS`
- Config file format:

  ```
  redis:
  	max_idle_conns: 50
  ```

##### redis_max_open_conns

Maximum open connections to Redis. A value of 0 means no limit.

- Default value: 0
- Environment variable: `FLEET_REDIS_MAX_OPEN_CONNS`
- Config file format:

  ```
  redis:
  	max_open_conns: 100
  ```

##### redis_conn_max_lifetime

Maximum amount of time a Redis connection may be reused. A value of 0 means no limit.

- Default value: 0 (Unlimited)
- Environment variable: `FLEET_REDIS_CONN_MAX_LIFETIME`
- Config file format:

  ```
  redis:
  	conn_max_lifetime: 30m
  ```

##### redis_idle_timeout

Maximum amount of time a Redis connection may stay idle. A value of 0 means no limit.

- Default value: 240s
- Environment variable: `FLEET_REDIS_IDLE_TIMEOUT`
- Config file format:

  ```
  redis:
  	idle_timeout: 5m
  ```

##### redis_conn_wait_timeout

Maximum amount of time to wait for a Redis connection if the max_open_conns
limit is reached. A value of 0 means no wait. This is ignored if Redis is not
running in cluster mode.

- Default value: 0
- Environment variable: `FLEET_REDIS_CONN_WAIT_TIMEOUT`
- Config file format:

  ```
  redis:
  	conn_wait_timeout: 1s
  ```

##### redis_read_timeout

Maximum amount of time to wait to receive a response from a Redis server.
A value of 0 means no timeout.

- Default value: 10s
- Environment variable: `FLEET_REDIS_READ_TIMEOUT`
- Config file format:

  ```
  redis:
  	read_timeout: 5s
  ```

##### redis_write_timeout

Maximum amount of time to wait to send a command to a Redis server.
A value of 0 means no timeout.

- Default value: 10s
- Environment variable: `FLEET_REDIS_WRITE_TIMEOUT`
- Config file format:

  ```
  redis:
  	write_timeout: 5s
  ```

##### Example YAML

```yaml
apiVersion: v1
kind: config
spec:
  redis:
    address: localhost:7369
    password: foobar
    database: 14
    connect_timeout: 10s
    connect_retry_attempts: 2
```

### Server

##### server_address

The address to serve the Fleet webserver.

- Default value: `0.0.0.0:8080`
- Environment variable: `FLEET_SERVER_ADDRESS`
- Config file format:

  ```
  server:
  	address: 0.0.0.0:443
  ```

##### server_cert

The TLS cert to use when terminating TLS.

See [TLS certificate considerations](./Introduction.md#tls-certificate) for more information about certificates and Fleet.

- Default value: `./tools/osquery/fleet.crt`
- Environment variable: `FLEET_SERVER_CERT`
- Config file format:

  ```
  server:
  	cert: /tmp/fleet.crt
  ```

##### server_key

The TLS key to use when terminating TLS.

- Default value: `./tools/osquery/fleet.key`
- Environment variable: `FLEET_SERVER_KEY`
- Config file format:

  ```
  server:
  	key: /tmp/fleet.key
  ```

##### server_tls

Whether or not the server should be served over TLS.

- Default value: `true`
- Environment variable: `FLEET_SERVER_TLS`
- Config file format:

  ```
  server:
  	tls: false
  ```

##### server_tls_compatibility

Configures the TLS settings for compatibility with various user agents. Options are `modern` and `intermediate`. These correspond to the compatibility levels [defined by the Mozilla OpSec team](https://wiki.mozilla.org/index.php?title=Security/Server_Side_TLS&oldid=1229478) (updated July 24, 2020).

- Default value: `intermediate`
- Environment variable: `FLEET_SERVER_TLS_COMPATIBILITY`
- Config file format:

  ```
  server:
  	tls_compatibility: intermediate
  ```

##### server_url_prefix

Sets a URL prefix to use when serving the Fleet API and frontend. Prefixes should be in the form `/apps/fleet` (no trailing slash).

Note that some other configurations may need to be changed when modifying the URL prefix. In particular, URLs that are provided to osquery via flagfile, the configuration served by Fleet, the URL prefix used by `fleetctl`, and the redirect URL set with an identity provider.

- Default value: Empty (no prefix set)
- Environment variable: `FLEET_SERVER_URL_PREFIX`
- Config file format:

  ```
  server:
  	url_prefix: /apps/fleet
  ```

##### server_keepalive

Controls the server side http keep alive property.

Turning off keepalives has helped reduce outstanding TCP connections in some deployments.

- Default value: true
- Environment variable: `FLEET_SERVER_KEEPALIVE`
- Config file format:

  ```
  server:
  	keepalive: true
  ```

##### Example YAML

```yaml
apiVersion: v1
kind: config
spec:
  server:
    address: 0.0.0.0:443
    password: foobar
    cert: /tmp/fleet.crt
    key: /tmp/fleet.key
    invite_token_validity_period: 1d
```

#### Auth

##### auth_bcrypt_cost

The bcrypt cost to use when hashing user passwords.

- Default value: `12`
- Environment variable: `FLEET_AUTH_BCRYPT_COST`
- Config file format:

  ```
  auth:
  	bcrypt_cost: 14
  ```

##### auth_salt_key_size

The key size of the salt which is generated when hashing user passwords.

- Default value: `24`
- Environment variable: `FLEET_AUTH_SALT_KEY_SIZE`
- Config file format:

  ```
  auth:
  	salt_key_size: 36
  ```

##### Example YAML

```yaml
apiVersion: v1
kind: config
spec:
  auth:
    bcrypt_cost: 14
    salt_key_size: 36
```

#### App

##### app_token_key_size

Size of generated app tokens.

- Default value: `24`
- Environment variable: `FLEET_APP_TOKEN_KEY_SIZE`
- Config file format:

  ```
  app:
  	token_key_size: 36
  ```

##### app_invite_token_validity_period

How long invite tokens should be valid for.

- Default value: `5 days`
- Environment variable: `FLEET_APP_INVITE_TOKEN_VALIDITY_PERIOD`
- Config file format:

  ```
  app:
  	invite_token_validity_period: 1d
  ```

##### app_enable_scheduled_query_stats

Determines whether Fleet gets scheduled query statistics from hosts or not.

- Default value: `true`
- Environment variable: `FLEET_APP_ENABLE_SCHEDULED_QUERY_STATS`
- Config file format:

  ```
  app:
  	enable_scheduled_query_stats: true
  ```

##### Example YAML

```yaml
apiVersion: v1
kind: config
spec:
  app:
    token_key_size: 36
    salt_key_size: 36
    invite_token_validity_period: 1d
```

#### License

##### license_key

The license key provided to Fleet customers which provides access to Fleet Premium features.

- Default value: none
- Environment variable: `FLEET_LICENSE_KEY`
- Config file format:

  ```
  license:
    key: foobar
  ```

##### license_enforce_host_limit

Whether Fleet should enforce the host limit of the license, if true, attempting to enroll new hosts when the limit is reached will fail.

- Default value: `false`
- Environment variable: `FLEET_LICENSE_ENFORCE_HOST_LIMIT`
- Config file format:

  ```
  license:
    enforce_host_limit: true
  ```

##### Example YAML

```yaml
apiVersion: v1
kind: config
spec:
 license:
    key: foobar
    enforce_host_limit: false
```

#### Session

##### session_key_size

The size of the session key.

- Default value: `64`
- Environment variable: `FLEET_SESSION_KEY_SIZE`
- Config file format:

  ```
  session:
  	key_size: 48
  ```

##### session_duration

The amount of time that a session should last for.

Valid time units are `s`, `m`, `h`.

- Default value: `5d` (5 days)
- Environment variable: `FLEET_SESSION_DURATION`
- Config file format:

  ```
  session:
  	duration: 4h
  ```

##### Example YAML

```yaml
apiVersion: v1
kind: config
spec:
  session:
  	duration: 4h
```

#### Osquery

##### osquery_node_key_size

The size of the node key which is negotiated with `osqueryd` clients.

- Default value: `24`
- Environment variable: `FLEET_OSQUERY_NODE_KEY_SIZE`
- Config file format:

  ```
  osquery:
  	node_key_size: 36
  ```

##### osquery_host_identifier

The identifier to use when determining uniqueness of hosts.

Options are `provided` (default), `uuid`, `hostname`, or `instance`.

This setting works in combination with the `--host_identifier` flag in osquery. In most deployments, using `uuid` will be the best option. The flag defaults to `provided` -- preserving the existing behavior of Fleet's handling of host identifiers -- using the identifier provided by osquery. `instance`, `uuid`, and `hostname` correspond to the same meanings as for osquery's `--host_identifier` flag.

Users that have duplicate UUIDs in their environment can benefit from setting this flag to `instance`.

- Default value: `provided`
- Environment variable: `FLEET_OSQUERY_HOST_IDENTIFIER`
- Config file format:

  ```
  osquery:
  	host_identifier: uuid
  ```

##### osquery_enroll_cooldown

The cooldown period for host enrollment. If a host (uniquely identified by the `osquery_host_identifier` option) tries to enroll within this duration from the last enrollment, enroll will fail.

This flag can be used to control load on the database in scenarios in which many hosts are using the same identifier. Often configuring `osquery_host_identifier` to `instance` may be a better solution.

- Default value: `0` (off)
- Environment variable: `FLEET_OSQUERY_ENROLL_COOLDOWN`
- Config file format:

  ```
  osquery:
  	enroll_cooldown: 1m
  ```

##### osquery_label_update_interval

The interval at which Fleet will ask osquery agents to update their results for label queries.

Setting this to a higher value can reduce baseline load on the Fleet server in larger deployments.

Valid time units are `s`, `m`, `h`.

- Default value: `1h`
- Environment variable: `FLEET_OSQUERY_LABEL_UPDATE_INTERVAL`
- Config file format:

  ```
  osquery:
  	label_update_interval: 30m
  ```

##### osquery_policy_update_interval

The interval at which Fleet will ask osquery agents to update their results for policy queries.

Setting this to a higher value can reduce baseline load on the Fleet server in larger deployments.

Valid time units are `s`, `m`, `h`.

- Default value: `1h`
- Environment variable: `FLEET_OSQUERY_POLICY_UPDATE_INTERVAL`
- Config file format:

  ```
  osquery:
  	policy_update_interval: 30m
  ```

##### osquery_detail_update_interval

The interval at which Fleet will ask osquery agents to update host details (such as uptime, hostname, network interfaces, etc.)

Setting this to a higher value can reduce baseline load on the Fleet server in larger deployments.

Valid time units are `s`, `m`, `h`.

- Default value: `1h`
- Environment variable: `FLEET_OSQUERY_DETAIL_UPDATE_INTERVAL`
- Config file format:

  ```
  osquery:
  	detail_update_interval: 30m
  ```

##### osquery_status_log_plugin

Which log output plugin should be used for osquery status logs received from clients. Check out the reference documentation for osquery logging options [here in the Fleet documentation](../Using-Fleet/Osquery-logs.md).


Options are `filesystem`, `firehose`, `kinesis`, `lambda`, `pubsub`, `kafkarest`, and `stdout`.

- Default value: `filesystem`
- Environment variable: `FLEET_OSQUERY_STATUS_LOG_PLUGIN`
- Config file format:

  ```
  osquery:
  	status_log_plugin: firehose
  ```

##### osquery_result_log_plugin

Which log output plugin should be used for osquery result logs received from clients. Check out the reference documentation for osquery logging options [here in the Fleet documentation](../Using-Fleet/Osquery-logs.md).

Options are `filesystem`, `firehose`, `kinesis`, `lambda`, `pubsub`, `kafkarest`, and `stdout`.

- Default value: `filesystem`
- Environment variable: `FLEET_OSQUERY_RESULT_LOG_PLUGIN`
- Config file format:

  ```
  osquery:
  	result_log_plugin: firehose
  ```

##### osquery_max_jitter_percent

Given an update interval (label, or details), this will add up to the defined percentage in randomness to the interval.

The goal of this is to prevent all hosts from checking in with data at the same time.

So for example, if the label_update_interval is 1h, and this is set to 10. It'll add up a random number between 0 and 6 minutes
to the amount of time it takes for Fleet to give the host the label queries.

- Default value: `10`
- Environment variable: `FLEET_OSQUERY_MAX_JITTER_PERCENT`
- Config file format:

  ```
  osquery:
  	max_jitter_percent: 10
  ```

##### osquery_enable_async_host_processing

**Experimental feature**. Enable asynchronous processing of hosts' query results. Currently, only supported for label query execution, policy membership results, and hosts' last seen timestamp. This may improve the performance and CPU usage of the Fleet instances and MySQL database servers for setups with a large number of hosts while requiring more resources from Redis server(s).

Note that currently, if both the failing policies webhook *and* this `osquery.enable_async_host_processing` option are set, some failing policies webhooks could be missing (some transitions from succeeding to failing or vice-versa could happen without triggering a webhook request).

It can be set to a single boolean value ("true" or "false"), which controls all async host processing tasks, or it can be set for specific async tasks using a syntax similar to an URL query string or parameters in a Data Source Name (DSN) string, e.g., "label_membership=true&policy_membership=true". When using the per-task syntax, omitted tasks get the default value. The supported async task names are:

* `label_membership` for updating the hosts' label query execution;
* `policy_membership` for updating the hosts' policy membership results;
* `host_last_seen` for updating the hosts' last seen timestamp.

- Default value: false
- Environment variable: `FLEET_OSQUERY_ENABLE_ASYNC_HOST_PROCESSING`
- Config file format:

  ```
  osquery:
  	enable_async_host_processing: true
  ```

##### osquery_async_host_collect_interval

Applies only when `osquery_enable_async_host_processing` is enabled. Sets the interval at which the host data will be collected into the database. Each Fleet instance will attempt to do the collection at this interval (with some optional jitter added, see `osquery_async_host_collect_max_jitter_percent`), with only one succeeding to get the exclusive lock.

It can be set to a single duration value (e.g., "30s"), which defines the interval for all async host processing tasks, or it can be set for specific async tasks using a syntax similar to an URL query string or parameters in a Data Source Name (DSN) string, e.g., "label_membership=10s&policy_membership=1m". When using the per-task syntax, omitted tasks get the default value. See [osquery_enable_async_host_processing](#osquery_enable_async_host_processing) for the supported async task names.

- Default value: 30s
- Environment variable: `FLEET_OSQUERY_ASYNC_HOST_COLLECT_INTERVAL`
- Config file format:

  ```
  osquery:
  	async_host_collect_interval: 1m
  ```

##### osquery_async_host_collect_max_jitter_percent

Applies only when `osquery_enable_async_host_processing` is enabled. A number interpreted as a percentage of `osquery_async_host_collect_interval` to add to (or remove from) the interval so that not all hosts try to do the collection at the same time.

- Default value: 10
- Environment variable: `FLEET_OSQUERY_ASYNC_HOST_COLLECT_MAX_JITTER_PERCENT`
- Config file format:

  ```
  osquery:
  	async_host_collect_max_jitter_percent: 5
  ```

##### osquery_async_host_collect_lock_timeout

Applies only when `osquery_enable_async_host_processing` is enabled. Timeout of the lock acquired by a Fleet instance to collect host data into the database. If the collection runs for too long or the instance crashes unexpectedly, the lock will be automatically released after this duration and another Fleet instance can proceed with the next collection.

It can be set to a single duration value (e.g., "1m"), which defines the lock timeout for all async host processing tasks, or it can be set for specific async tasks using a syntax similar to an URL query string or parameters in a Data Source Name (DSN) string, e.g., "label_membership=2m&policy_membership=5m". When using the per-task syntax, omitted tasks get the default value. See [osquery_enable_async_host_processing](#osquery_enable_async_host_processing) for the supported async task names.

- Default value: 1m
- Environment variable: `FLEET_OSQUERY_ASYNC_HOST_COLLECT_LOCK_TIMEOUT`
- Config file format:

  ```
  osquery:
  	async_host_collect_lock_timeout: 5m
  ```

##### osquery_async_host_collect_log_stats_interval

Applies only when `osquery_enable_async_host_processing` is enabled. Interval at which the host collection statistics are logged, 0 to disable logging of statistics. Note that logging is done at the "debug" level.

- Default value: 1m
- Environment variable: `FLEET_OSQUERY_ASYNC_HOST_COLLECT_LOG_STATS_INTERVAL`
- Config file format:

  ```
  osquery:
  	async_host_collect_log_stats_interval: 5m
  ```

##### osquery_async_host_insert_batch

Applies only when `osquery_enable_async_host_processing` is enabled. Size of the INSERT batch when collecting host data into the database.

- Default value: 2000
- Environment variable: `FLEET_OSQUERY_ASYNC_HOST_INSERT_BATCH`
- Config file format:

  ```
  osquery:
  	async_host_insert_batch: 1000
  ```

##### osquery_async_host_delete_batch

Applies only when `osquery_enable_async_host_processing` is enabled. Size of the DELETE batch when collecting host data into the database.

- Default value: 2000
- Environment variable: `FLEET_OSQUERY_ASYNC_HOST_DELETE_BATCH`
- Config file format:

  ```
  osquery:
  	async_host_delete_batch: 1000
  ```

##### osquery_async_host_update_batch

Applies only when `osquery_enable_async_host_processing` is enabled. Size of the UPDATE batch when collecting host data into the database.

- Default value: 1000
- Environment variable: `FLEET_OSQUERY_ASYNC_HOST_UPDATE_BATCH`
- Config file format:

  ```
  osquery:
  	async_host_update_batch: 500
  ```

##### osquery_async_host_redis_pop_count

Applies only when `osquery_enable_async_host_processing` is enabled. Maximum number of items to pop from a redis key at a time when collecting host data into the database.

- Default value: 1000
- Environment variable: `FLEET_OSQUERY_ASYNC_HOST_REDIS_POP_COUNT`
- Config file format:

  ```
  osquery:
  	async_host_redis_pop_count: 500
  ```

##### osquery_async_host_redis_scan_keys_count

Applies only when `osquery_enable_async_host_processing` is enabled. Order of magnitude (e.g., 10, 100, 1000, etc.) of set members to scan in a single ZSCAN/SSCAN request for items to process when collecting host data into the database.

- Default value: 1000
- Environment variable: `FLEET_OSQUERY_ASYNC_HOST_REDIS_SCAN_KEYS_COUNT`
- Config file format:

  ```
  osquery:
  	async_host_redis_scan_keys_count: 100
  ```

##### osquery_min_software_last_opened_at_diff

The minimum time difference between the software's "last opened at" timestamp reported by osquery and the last timestamp saved for that software on that host helps minimize the number of updates required when a host reports its installed software information, resulting in less load on the database. If there is no existing timestamp for the software on that host (or if the software was not installed on that host previously), the new timestamp is automatically saved.

- Default value: 1h
- Environment variable: `FLEET_OSQUERY_MIN_SOFTWARE_LAST_OPENED_AT_DIFF`
- Config file format:

  ```
  osquery:
  	min_software_last_opened_at_diff: 4h
  ```

##### Example YAML

```yaml
apiVersion: v1
kind: config
spec:
  osquery:
    host_identifier: uuid
    policy_update_interval: 30m
    duration: 4h
    status_log_plugin: firehose
    result_log_plugin: firehose
```

#### Logging (Fleet server logging)

##### logging_debug

Whether or not to enable debug logging.

- Default value: `false`
- Environment variable: `FLEET_LOGGING_DEBUG`
- Config file format:

  ```
  logging:
  	debug: true
  ```

##### logging_json

Whether or not to log in JSON.

- Default value: `false`
- Environment variable: `FLEET_LOGGING_JSON`
- Config file format:

  ```
  logging:
  	json: true
  ```

##### logging_disable_banner

Whether or not to log the welcome banner.

- Default value: `false`
- Environment variable: `FLEET_LOGGING_DISABLE_BANNER`
- Config file format:

  ```
  logging:
  	disable_banner: true
  ```

##### logging_error_retention_period

The amount of time to keep an error. Unique instances of errors are stored temporarily to help
with troubleshooting, this setting controls that duration. Set to 0 to keep them without expiration,
and a negative value to disable storage of errors in Redis.

- Default value: 24h
- Environment variable: `FLEET_LOGGING_ERROR_RETENTION_PERIOD`
- Config file format:

  ```
  logging:
  	error_retention_period: 1h
  ```

##### Example YAML

```yaml
apiVersion: v1
kind: config
spec:
  logging:
    disable_banner: true
    policy_update_interval: 30m
    error_retention_period: 1h
```
#### Filesystem

##### filesystem_status_log_file

This flag only has effect if `osquery_status_log_plugin` is set to `filesystem` (the default value).

The path which osquery status logs will be logged to.

- Default value: `/tmp/osquery_status`
- Environment variable: `FLEET_FILESYSTEM_STATUS_LOG_FILE`
- Config file format:

  ```
  filesystem:
  	status_log_file: /var/log/osquery/status.log
  ```

##### filesystem_result_log_file

This flag only has effect if `osquery_result_log_plugin` is set to `filesystem` (the default value).

The path which osquery result logs will be logged to.

- Default value: `/tmp/osquery_result`
- Environment variable: `FLEET_FILESYSTEM_RESULT_LOG_FILE`
- Config file format:

  ```
  filesystem:
  	result_log_file: /var/log/osquery/result.log
  ```

##### filesystem_enable_log_rotation

This flag only has effect if `osquery_result_log_plugin` or `osquery_status_log_plugin` are set to `filesystem` (the default value).

This flag will cause the osquery result and status log files to be automatically
rotated when files reach a size of 500 Mb or an age of 28 days.

- Default value: `false`
- Environment variable: `FLEET_FILESYSTEM_ENABLE_LOG_ROTATION`
- Config file format:

  ```
  filesystem:
     enable_log_rotation: true
  ```

##### filesystem_enable_log_compression

This flag only has effect if `filesystem_enable_log_rotation` is set to `true`.

This flag will cause the rotated logs to be compressed with gzip.

- Default value: `false`
- Environment variable: `FLEET_FILESYSTEM_ENABLE_LOG_COMPRESSION`
- Config file format:

  ```
  filesystem:
     enable_log_compression: true
  ```

##### Example YAML

```yaml
apiVersion: v1
kind: config
spec:
  osquery:
    osquery_status_log_plugin: filesystem
    osquery_result_log_plugin: filesystem
  filesystem:
    status_log_file: /var/log/osquery/status.log
    result_log_file: /var/log/osquery/result.log
    enable_log_rotation: true
```

#### Firehose

##### firehose_region

This flag only has effect if `osquery_status_log_plugin` is set to `firehose`.

AWS region to use for Firehose connection

- Default value: none
- Environment variable: `FLEET_FIREHOSE_REGION`
- Config file format:

  ```
  firehose:
  	region: ca-central-1
  ```

##### firehose_access_key_id

This flag only has effect if `osquery_status_log_plugin` or `osquery_result_log_plugin` are set to `firehose`.

If `firehose_access_key_id` and `firehose_secret_access_key` are omitted, Fleet will try to use [AWS STS](https://docs.aws.amazon.com/IAM/latest/UserGuide/id_credentials_temp.html) credentials.

AWS access key ID to use for Firehose authentication.

- Default value: none
- Environment variable: `FLEET_FIREHOSE_ACCESS_KEY_ID`
- Config file format:

  ```
  firehose:
  	access_key_id: AKIAIOSFODNN7EXAMPLE
  ```

##### firehose_secret_access_key

This flag only has effect if `osquery_status_log_plugin` or `osquery_result_log_plugin` are set to `firehose`.

AWS secret access key to use for Firehose authentication.

- Default value: none
- Environment variable: `FLEET_FIREHOSE_SECRET_ACCESS_KEY`
- Config file format:

  ```
  firehose:
  	secret_access_key: wJalrXUtnFEMI/K7MDENG/bPxRfiCYEXAMPLEKEY
  ```

##### firehose_sts_assume_role_arn

This flag only has effect if `osquery_status_log_plugin` or
`osquery_result_log_plugin` are set to `firehose`.

AWS STS role ARN to use for Firehose authentication.

- Default value: none
- Environment variable: `FLEET_FIREHOSE_STS_ASSUME_ROLE_ARN`
- Config file format:

  ```
  firehose:
  	sts_assume_role_arn: arn:aws:iam::1234567890:role/firehose-role
  ```

##### firehose_status_stream

This flag only has effect if `osquery_status_log_plugin` is set to `firehose`.

Name of the Firehose stream to write osquery status logs received from clients.

- Default value: none
- Environment variable: `FLEET_FIREHOSE_STATUS_STREAM`
- Config file format:

  ```
  firehose:
  	status_stream: osquery_status
  ```

The IAM role used to send to Firehose must allow the following permissions on
the stream listed:

- `firehose:DescribeDeliveryStream`
- `firehose:PutRecordBatch`

##### firehose_result_stream

This flag only has effect if `osquery_result_log_plugin` is set to `firehose`.

Name of the Firehose stream to write osquery result logs received from clients.

- Default value: none
- Environment variable: `FLEET_FIREHOSE_RESULT_STREAM`
- Config file format:

  ```
  firehose:
  	result_stream: osquery_result
  ```

The IAM role used to send to Firehose must allow the following permissions on
the stream listed:

- `firehose:DescribeDeliveryStream`
- `firehose:PutRecordBatch`

##### Example YAML

```yaml
apiVersion: v1
kind: config
spec:
  osquery:
    osquery_status_log_plugin: firehose
    osquery_result_log_plugin: firehose
  firehose:
    region: ca-central-1
    access_key_id: AKIAIOSFODNN7EXAMPLE
    secret_access_key: wJalrXUtnFEMI/K7MDENG/bPxRfiCYEXAMPLEKEY
    sts_assume_role_arn: arn:aws:iam::1234567890:role/firehose-role
    status_stream: osquery_status
    result_stream: osquery_result
```

#### Kinesis

##### kinesis_region

This flag only has effect if `osquery_status_log_plugin` is set to `kinesis`.

AWS region to use for Kinesis connection

- Default value: none
- Environment variable: `FLEET_KINESIS_REGION`
- Config file format:

  ```
  kinesis:
  	region: ca-central-1
  ```

##### kinesis_access_key_id

This flag only has effect if `osquery_status_log_plugin` or
`osquery_result_log_plugin` are set to `kinesis`.

If `kinesis_access_key_id` and `kinesis_secret_access_key` are omitted, Fleet
will try to use
[AWS STS](https://docs.aws.amazon.com/IAM/latest/UserGuide/id_credentials_temp.html)
credentials.

AWS access key ID to use for Kinesis authentication.

- Default value: none
- Environment variable: `FLEET_KINESIS_ACCESS_KEY_ID`
- Config file format:

  ```
  kinesis:
  	access_key_id: AKIAIOSFODNN7EXAMPLE
  ```

##### kinesis_secret_access_key

This flag only has effect if `osquery_status_log_plugin` or
`osquery_result_log_plugin` are set to `kinesis`.

AWS secret access key to use for Kinesis authentication.

- Default value: none
- Environment variable: `FLEET_KINESIS_SECRET_ACCESS_KEY`
- Config file format:

  ```
  kinesis:
  	secret_access_key: wJalrXUtnFEMI/K7MDENG/bPxRfiCYEXAMPLEKEY
  ```

##### kinesis_sts_assume_role_arn

This flag only has effect if `osquery_status_log_plugin` or
`osquery_result_log_plugin` are set to `kinesis`.

AWS STS role ARN to use for Kinesis authentication.

- Default value: none
- Environment variable: `FLEET_KINESIS_STS_ASSUME_ROLE_ARN`
- Config file format:

  ```
  kinesis:
  	sts_assume_role_arn: arn:aws:iam::1234567890:role/kinesis-role
  ```

##### kinesis_status_stream

This flag only has effect if `osquery_status_log_plugin` is set to `kinesis`.

Name of the Kinesis stream to write osquery status logs received from clients.

- Default value: none
- Environment variable: `FLEET_KINESIS_STATUS_STREAM`
- Config file format:

  ```
  kinesis:
  	status_stream: osquery_status
  ```

The IAM role used to send to Kinesis must allow the following permissions on
the stream listed:

- `kinesis:DescribeStream`
- `kinesis:PutRecords`

##### kinesis_result_stream

This flag only has effect if `osquery_result_log_plugin` is set to `kinesis`.

Name of the Kinesis stream to write osquery result logs received from clients.

- Default value: none
- Environment variable: `FLEET_KINESIS_RESULT_STREAM`
- Config file format:

  ```
  kinesis:
  	result_stream: osquery_result
  ```

The IAM role used to send to Kinesis must allow the following permissions on
the stream listed:

- `kinesis:DescribeStream`
- `kinesis:PutRecords`

##### Example YAML

```yaml
apiVersion: v1
kind: config
spec:
  osquery:
    osquery_status_log_plugin: kinesis
    osquery_result_log_plugin: kinesis
  kinesis:
    region: ca-central-1
    result_log_file: /var/log/osquery/result.log
    access_key_id: AKIAIOSFODNN7EXAMPLE
    secret_access_key: wJalrXUtnFEMI/K7MDENG/bPxRfiCYEXAMPLEKEY
    sts_assume_role_arn: arn:aws:iam::1234567890:role/firehose-role
    status_stream: osquery_status
    result_stream: osquery_result
```


#### Lambda

##### lambda_region

This flag only has effect if `osquery_status_log_plugin` is set to `lambda`.

AWS region to use for Lambda connection

- Default value: none
- Environment variable: `FLEET_LAMBDA_REGION`
- Config file format:

  ```
  lambda:
  	region: ca-central-1
  ```

##### lambda_access_key_id

This flag only has effect if `osquery_status_log_plugin` or
`osquery_result_log_plugin` are set to `lambda`.

If `lambda_access_key_id` and `lambda_secret_access_key` are omitted, Fleet
will try to use
[AWS STS](https://docs.aws.amazon.com/IAM/latest/UserGuide/id_credentials_temp.html)
credentials.

AWS access key ID to use for Lambda authentication.

- Default value: none
- Environment variable: `FLEET_LAMBDA_ACCESS_KEY_ID`
- Config file format:

  ```
  lambda:
  	access_key_id: AKIAIOSFODNN7EXAMPLE
  ```

##### lambda_secret_access_key

This flag only has effect if `osquery_status_log_plugin` or
`osquery_result_log_plugin` are set to `lambda`.

AWS secret access key to use for Lambda authentication.

- Default value: none
- Environment variable: `FLEET_LAMBDA_SECRET_ACCESS_KEY`
- Config file format:

  ```
  lambda:
  	secret_access_key: wJalrXUtnFEMI/K7MDENG/bPxRfiCYEXAMPLEKEY
  ```

##### lambda_sts_assume_role_arn

This flag only has effect if `osquery_status_log_plugin` or
`osquery_result_log_plugin` are set to `lambda`.

AWS STS role ARN to use for Lambda authentication.

- Default value: none
- Environment variable: `FLEET_LAMBDA_STS_ASSUME_ROLE_ARN`
- Config file format:

  ```
  lambda:
  	sts_assume_role_arn: arn:aws:iam::1234567890:role/lambda-role
  ```

##### lambda_status_function

This flag only has effect if `osquery_status_log_plugin` is set to `lambda`.

Name of the Lambda function to write osquery status logs received from clients.

- Default value: none
- Environment variable: `FLEET_LAMBDA_STATUS_FUNCTION`
- Config file format:

  ```
  lambda:
  	status_function: statusFunction
  ```

The IAM role used to send to Lambda must allow the following permissions on
the function listed:

- `lambda:InvokeFunction`

##### lambda_result_function

This flag only has effect if `osquery_result_log_plugin` is set to `lambda`.

Name of the Lambda function to write osquery result logs received from clients.

- Default value: none
- Environment variable: `FLEET_LAMBDA_RESULT_FUNCTION`
- Config file format:

  ```
  lambda:
  	result_function: resultFunction
  ```

The IAM role used to send to Lambda must allow the following permissions on
the function listed:

- `lambda:InvokeFunction`

##### Example YAML

```yaml
apiVersion: v1
kind: config
spec:
  osquery:
    osquery_status_log_plugin: lamda
    osquery_result_log_plugin: lamda
  lamda:
    region: ca-central-1
    access_key_id: AKIAIOSFODNN7EXAMPLE
    secret_access_key: wJalrXUtnFEMI/K7MDENG/bPxRfiCYEXAMPLEKEY
    sts_assume_role_arn: arn:aws:iam::1234567890:role/firehose-role
    status_function: statusFunction
    result_function: resultFunction
```

#### PubSub

##### pubsub_project

This flag only has effect if `osquery_status_log_plugin` is set to `pubsub`.

The identifier of the Google Cloud project containing the pubsub topics to
publish logs to.

Note that the pubsub plugin uses [Application Default Credentials (ADCs)](https://cloud.google.com/docs/authentication/production)
for authentication with the service.

- Default value: none
- Environment variable: `FLEET_PUBSUB_PROJECT`
- Config file format:

  ```
  pubsub:
    project: my-gcp-project
  ```

##### pubsub_result_topic

This flag only has effect if `osquery_status_log_plugin` is set to `pubsub`.

The identifier of the pubsub topic that client results will be published to.

- Default value: none
- Environment variable: `FLEET_PUBSUB_RESULT_TOPIC`
- Config file format:

  ```
  pubsub:
    result_topic: osquery_result
  ```

##### pubsub_status_topic

This flag only has effect if `osquery_status_log_plugin` is set to `pubsub`.

The identifier of the pubsub topic that osquery status logs will be published to.

- Default value: none
- Environment variable: `FLEET_PUBSUB_STATUS_TOPIC`
- Config file format:

  ```
  pubsub:
    status_topic: osquery_status
  ```

##### pubsub_add_attributes

This flag only has effect if `osquery_status_log_plugin` is set to `pubsub`.

Add Pub/Sub attributes to messages. When enabled, the plugin parses the osquery result
messages, and adds the following Pub/Sub message attributes:

- `name` - the `name` attribute from the message body
- `timestamp` - the `unixTime` attribute from the message body, converted to rfc3339 format
- Each decoration from the message

This feature is useful when combined with [subscription filters](https://cloud.google.com/pubsub/docs/filtering).

- Default value: false
- Environment variable: `FLEET_PUBSUB_ADD_ATTRIBUTES`
- Config file format:

  ```
  pubsub:
    add_attributes: true
  ```

##### Example YAML

```yaml
apiVersion: v1
kind: config
spec:
  osquery:
    osquery_status_log_plugin: pubsub
    osquery_result_log_plugin: pubsub
  pubsub:
    project: my-gcp-project
    result_topic: osquery_result
    status_topic: osquery_status
    sts_assume_role_arn: arn:aws:iam::1234567890:role/firehose-role
    status_function: statusFunction
    result_function: resultFunction
```

#### Kafka REST Proxy logging

##### kafkarest_proxyhost

This flag only has effect if `osquery_status_log_plugin` or `osquery_result_log_plugin` is set to `kafkarest`.

The URL of the host which to check for the topic existence and post messages to the specified topic.

- Default value: none
- Environment variable: `FLEET_KAFKAREST_PROXYHOST`
- Config file format:

  ```yaml
  kafkarest:
    proxyhost: "https://localhost:8443"
  ```

##### kafkarest_status_topic

This flag only has effect if `osquery_status_log_plugin` is set to `kafkarest`.

The identifier of the kafka topic that osquery status logs will be published to.

- Default value: none
- Environment variable: `FLEET_KAFKAREST_STATUS_TOPIC`
- Config file format:

  ```yaml
  kafkarest:
    status_topic: osquery_status
  ```

##### kafkarest_result_topic

This flag only has effect if `osquery_result_log_plugin` is set to `kafkarest`.

The identifier of the kafka topic that osquery result logs will be published to.

- Default value: none
- Environment variable: `FLEET_KAFKAREST_RESULT_TOPIC`
- Config file format:

  ```yaml
  kafkarest:
    status_topic: osquery_result
  ```

##### kafkarest_timeout

This flag only has effect if `osquery_status_log_plugin` or `osquery_result_log_plugin` is set to `kafkarest`.

The timeout value for the http post attempt. Value is in units of seconds.

- Default value: 5
- Environment variable: `FLEET_KAFKAREST_TIMEOUT`
- Config file format:

  ```yaml
  kafkarest:
    timeout: 5
  ```

##### kafkarest_content_type_value

This flag only has effect if `osquery_status_log_plugin` is set to `kafkarest`.

The value of the Content-Type header to use in Kafka REST Proxy API calls. More information about available versions
can be found [here](https://docs.confluent.io/platform/current/kafka-rest/api.html#content-types). _Note: only JSON format is supported_

- Default value: application/vnd.kafka.json.v1+json
- Environment variable: `FLEET_KAFKAREST_CONTENT_TYPE_VALUE`
- Config file format:

  ```yaml
  kafkarest:
    content_type_value: application/vnd.kafka.json.v2+json
  ```

##### Example YAML

```yaml
apiVersion: v1
kind: config
spec:
  osquery:
    osquery_status_log_plugin: kafkarest
    osquery_result_log_plugin: kafkarest
  kafkarest:
    proxyhost: "https://localhost:8443"
    result_topic: osquery_result
    status_topic: osquery_status
```
#### S3 file carving backend

##### s3_bucket

Name of the S3 bucket to use to store file carves.

- Default value: none
- Environment variable: `FLEET_S3_BUCKET`
- Config file format:

  ```
  s3:
  	bucket: some-carve-bucket
  ```

##### s3_prefix

Prefix to prepend to carve objects.

All carve objects will also be prefixed by date and hour (UTC), making the resulting keys look like: `<prefix><year>/<month>/<day>/<hour>/<carve-name>`.

- Default value: none
- Environment variable: `FLEET_S3_PREFIX`
- Config file format:

  ```
  s3:
  	prefix: carves-go-here/
  ```

##### s3_access_key_id

AWS access key ID to use for S3 authentication.

If `s3_access_key_id` and `s3_secret_access_key` are omitted, Fleet will try to use
[the default credential provider chain](https://docs.aws.amazon.com/sdk-for-go/v1/developer-guide/configuring-sdk.html#specifying-credentials).

The IAM identity used in this context must be allowed to perform the following actions on the bucket: `s3:PutObject`, `s3:GetObject`, `s3:ListMultipartUploadParts`, `s3:ListBucket`, `s3:GetBucketLocation`.

- Default value: none
- Environment variable: `FLEET_S3_ACCESS_KEY_ID`
- Config file format:

  ```
  s3:
  	access_key_id: AKIAIOSFODNN7EXAMPLE
  ```

##### s3_secret_access_key

AWS secret access key to use for S3 authentication.

- Default value: none
- Environment variable: `FLEET_S3_SECRET_ACCESS_KEY`
- Config file format:

  ```
  s3:
  	secret_access_key: wJalrXUtnFEMI/K7MDENG/bPxRfiCYEXAMPLEKEY
  ```

##### s3_sts_assume_role_arn

AWS STS role ARN to use for S3 authentication.

- Default value: none
- Environment variable: `FLEET_S3_STS_ASSUME_ROLE_ARN`
- Config file format:

  ```
  s3:
  	sts_assume_role_arn: arn:aws:iam::1234567890:role/some-s3-role
  ```

##### s3_endpoint_url

AWS S3 Endpoint URL. Override when using a different S3 compatible object storage backend (such as Minio),
or running s3 locally with localstack. Leave this blank to use the default S3 service endpoint.

- Default value: none
- Environment variable: `FLEET_S3_ENDPOINT_URL`
- Config file format:

  ```
  s3:
  	endpoint_url: http://localhost:9000
  ```

##### s3_disable_ssl

AWS S3 Disable SSL. Useful for local testing.

- Default value: false
- Environment variable: `FLEET_S3_DISABLE_SSL`
- Config file format:

  ```
  s3:
  	disable_ssl: false
  ```

##### s3_force_s3_path_style

AWS S3 Force S3 Path Style. Set this to `true` to force the request to use path-style addressing,
i.e., `http://s3.amazonaws.com/BUCKET/KEY`. By default, the S3 client
will use virtual hosted bucket addressing when possible
(`http://BUCKET.s3.amazonaws.com/KEY`).

See [here](http://docs.aws.amazon.com/AmazonS3/latest/dev/VirtualHosting.html) for details.

- Default value: false
- Environment variable: `FLEET_S3_FORCE_S3_PATH_STYLE`
- Config file format:

  ```
  s3:
  	force_s3_path_style: false
  ```

##### s3_region

AWS S3 Region. Leave blank to enable region discovery.

Minio users must set this to any nonempty value (eg. `minio`), as Minio does not support region discovery.

- Default value:
- Environment variable: `FLEET_S3_REGION`
- Config file format:

  ```
  s3:
  	region: us-east-1
  ```

##### Example YAML

```yaml
apiVersion: v1
kind: config
spec:
  s3:
    bucket: some-carve-bucket
    prefix: carves-go-here/
    access_key_id: AKIAIOSFODNN7EXAMPLE
    secret_access_key: wJalrXUtnFEMI/K7MDENG/bPxRfiCYEXAMPLEKEY
    sts_assume_role_arn: arn:aws:iam::1234567890:role/some-s3-role
    region: us-east-1
```

#### Upgrades

##### allow_missing_migrations

If set then `fleet serve` will run even if there are database migrations missing.

- Default value: `false`
- Environment variable: `FLEET_UPGRADES_ALLOW_MISSING_MIGRATIONS`
- Config file format:

  ```
  apiVersion: v1
    kind: config
    spec:
      upgrades:
        allow_missing_migrations: true
  ```

#### Vulnerabilities

##### databases_path

The path specified needs to exist and Fleet needs to be able to read and write to and from it. This is the only mandatory configuration needed for vulnerability processing to work.

When `current_instance_checks` is set to `auto` (the default), Fleet instances will try to create the `databases_path` if it doesn't exist.

- Default value: none
- Environment variable: `FLEET_VULNERABILITIES_DATABASES_PATH`
- Config file format:

  ```
  vulnerabilities:
  	databases_path: /some/path
  ```

##### periodicity

How often vulnerabilities are checked. This is also the interval at which the counts of hosts per software is calculated.

- Default value: `1h`
- Environment variable: `FLEET_VULNERABILITIES_PERIODICITY`
- Config file format:

  ```
  vulnerabilities:
  	periodicity: 1h
  ```

##### cpe_database_url

URL to fetch the CPE dictionary database from. Some users want to control where Fleet gets its database from. When Fleet sees this value defined, it downloads the file directly. It expects a file in the same format as can be found in https://github.com/fleetdm/nvd/releases. If this value is not defined, Fleet checks for the latest release in Github and only downloads it if needed.

- Default value: `""`
- Environment variable: `FLEET_VULNERABILITIES_CPE_DATABASE_URL`
- Config file format:

  ```
  vulnerabilities:
  	cpe_database_url: ""
  ```

##### cve_feed_prefix_url

Similarly to the CPE dictionary, we allow users to define where to get the CVE feeds from. In this case, the url should be a host that serves the files in the path /feeds/json/cve/1.1/. Fleet expects to find there all the JSON Feeds that can be found in https://nvd.nist.gov/vuln/data-feeds. When not defined, Fleet downloads from the nvd.nist.gov host.

- Default value: `""`
- Environment variable: `FLEET_VULNERABILITIES_CVE_FEED_PREFIX_URL`
- Config file format:

  ```
  vulnerabilities:
  	cve_database_url: ""
  ```

##### current_instance_checks

When running multiple instances of the Fleet server, by default, one of them dynamically takes the lead in vulnerability processing. This lead can change over time. Some Fleet users want to be able to define which deployment is doing this checking. If you wish to do this, you'll need to deploy your Fleet instances with this set explicitly to no and one of them set to yes.

- Default value: `auto`
- Environment variable: `FLEET_VULNERABILITIES_CURRENT_INSTANCE_CHECKS`
- Config file format:

  ```
  vulnerabilities:
  	current_instance_checks: yes
  ```

##### disable_data_sync

Fleet by default automatically downloads and keeps the different data streams needed to properly do vulnerability processing. In some setups, this behavior is not wanted, as access to outside resources might be blocked, or the data stream files might need review/audit before use.

In order to support vulnerability processing in such environments, we allow users to disable automatic sync of data streams with this configuration value.

To download the data streams, you can use `fleetctl vulnerability-data-stream --dir ./somedir`. The contents downloaded can then be reviewed, and finally uploaded to the defined `databases_path` in the fleet instance(s) doing the vulnerability processing.

- Default value: false
- Environment variable: `FLEET_VULNERABILITIES_DISABLE_DATA_SYNC`
- Config file format:

  ```
  vulnerabilities:
  	disable_data_sync: true
  ```

##### recent_vulnerability_max_age

Maximum age of a vulnerability (a CVE) to be considered "recent". The age is calculated based on the published date of the CVE in the [National Vulnerability Database](https://nvd.nist.gov/) (NVD). Recent vulnerabilities play a special role in Fleet's [automations](../Using-Fleet/Automations.md), as they are reported when discovered on a host if the vulnerabilities webhook or a vulnerability integration is enabled.

- Default value: `720h` (30 days)
- Environment variable: `FLEET_VULNERABILITIES_RECENT_VULNERABILITY_MAX_AGE`
- Config file format:

  ```
  vulnerabilities:
       recent_vulnerability_max_age: 48h
  ```

##### Example YAML

```yaml
apiVersion: v1
kind: config
spec:
  vulnerabilities:
    databases_path: /some/path
    current_instance_checks: yes
    disable_data_sync: true
```

#### GeoIP

##### database_path

The path to a valid Maxmind GeoIP database(mmdb). Support exists for the country & city versions of the database. If city database is supplied
then Fleet will attempt to resolve the location via the city lookup, otherwise it defaults to the country lookup. The IP address used
to determine location is extracted via HTTP headers in the following order: `True-Client-IP`, `X-Real-IP`, and finally `X-FORWARDED-FOR` [headers](https://developer.mozilla.org/en-US/docs/Web/HTTP/Headers/X-Forwarded-For)
on the Fleet web server.

- Default value: none
- Environment variable: `FLEET_GEOIP_DATABASE_PATH`
- Config file format:

  ```yaml
  apiVersion: v1
  kind: config
  spec:
    geoip:
      database_path: /some/path
  ```


## Managing osquery configurations

We recommend that you use an infrastructure configuration management tool to manage these osquery configurations consistently across your environment. If you're unsure about what configuration management tools your organization uses, contact your company's system administrators. If you are evaluating new solutions for this problem, the founders of Fleet have successfully managed configurations in large production environments using [Chef](https://www.chef.io/chef/) and [Puppet](https://puppet.com/).

## Running with systemd

Once you've verified that you can run Fleet in your shell, you'll likely want to keep Fleet running in the background and after the server reboots. To do that we recommend using [systemd](https://coreos.com/os/docs/latest/getting-started-with-systemd.html).

Below is a sample unit file, assuming a `fleet` user exists on the system. Any user with sufficient
permissions to execute the binary, open the configuration files, and write the log files can be
used. It is also possible to run as `root`, though as with any other web server it is discouraged
to run Fleet as `root`.

```

[Unit]
Description=Fleet
After=network.target

[Service]
User=fleet
Group=fleet
LimitNOFILE=8192
ExecStart=/usr/local/bin/fleet serve \
  --mysql_address=127.0.0.1:3306 \
  --mysql_database=fleet \
  --mysql_username=root \
  --mysql_password=toor \
  --redis_address=127.0.0.1:6379 \
  --server_cert=/tmp/server.cert \
  --server_key=/tmp/server.key \
  --logging_json

[Install]
WantedBy=multi-user.target
```

Once you created the file, you need to move it to `/etc/systemd/system/fleet.service` and start the service.

```
sudo mv fleet.service /etc/systemd/system/fleet.service
sudo systemctl start fleet.service
sudo systemctl status fleet.service

sudo journalctl -u fleet.service -f
```

### Making changes

Sometimes you'll need to update the systemd unit file defining the service. To do that, first open /etc/systemd/system/fleet.service in a text editor, and make your modifications.

Then, run

```
sudo systemctl daemon-reload
sudo systemctl restart fleet.service
```

## Using a proxy

If you are in an enterprise environment where Fleet is behind a proxy and you would like to be able to retrieve Vulnerability data for [Vulnerability Processing](https://fleetdm.com/docs/using-fleet/vulnerability-processing#vulnerability-processing), it may be necessary to configure the proxy settings. Fleet automatically uses the `HTTP_PROXY`, `HTTPS_PROXY`, and `NO_PROXY` environment variables.

For example, to configure the proxy in a systemd service file:

```
[Service]
Environment="HTTP_PROXY=http(s)://PROXY_URL:PORT/"
Environment="HTTPS_PROXY=http(s)://PROXY_URL:PORT/"
Environment="NO_PROXY=localhost,127.0.0.1,::1"
```

After modifying the configuration you will need to reload and restart the Fleet service, as explained above.

## Configuring single sign-on (SSO)

Fleet supports SAML single sign-on capability.

Fleet supports both SP-initiated SAML login and IDP-initiated login however, IDP-initiated login must be enabled in the web interface's SAML single sign-on options.

Fleet supports the SAML Web Browser SSO Profile using the HTTP Redirect Binding.

_**Note: The email used in the SAML Assertion must match a user that already exists in Fleet.**_

### Identity provider (IDP) configuration

Setting up the service provider (Fleet) with an identity provider generally requires the following information:

- _Assertion Consumer Service_ - This is the call-back URL that the identity provider
  will use to send security assertions to Fleet. In Okta, this field is called _single sign-on URL_. On Google, it is "ACS URL." The value you supply will be a fully qualified URL consisting of your Fleet web address and the call-back path `/api/v1/fleet/sso/callback`. For example, if your Fleet web address is https://fleet.example.com, then the value you would use in the identity provider configuration would be:

  ```
  https://fleet.example.com/api/v1/fleet/sso/callback
  ```

- _Entity ID_ - This value is an identifier that you choose. It identifies your Fleet instance as the service provider that issues authorization requests. The value must match the Entity ID that you define in the Fleet SSO configuration.

- _Name ID Format_ - The value should be `urn:oasis:names:tc:SAML:1.1:nameid-format:emailAddress`. This may be shortened in the IDP setup to something like `email` or `EmailAddress`.

- _Subject Type (Application username in Okta)_ - `email`.

After supplying the above information, the IDP will generate an issuer URI and metadata that will be used to configure Fleet as a service provider.

### Fleet SSO configuration

A Fleet user must be assigned the Admin role to configure Fleet for SSO. In Fleet, SSO configuration settings are located in **Settings > Organization settings > SAML single sign-on options**.

If your IDP supports dynamic configuration, like Okta, you only need to provide an _identity provider name_ and _entity ID_, then paste a link in the metadata URL field. Make sure you create the SSO application within your IDP before configuring it in Fleet.

Otherwise, the following values are required:

- _Identity provider name_ - A human-readable name of the IDP. This is rendered on the login page.

- _Entity ID_ - A URI that identifies your Fleet instance as the issuer of authorization
  requests (e.g., `fleet.example.com`). This much match the _Entity ID_ configured with the IDP.

- _Issuer URI_ - Obtain this value from the IDP.

- _Metadata URL_ - Obtain this value from the IDP and is used by Fleet to
  issue authorization requests to the IDP.

- _Metadata_ - If the IDP does not provide a metadata URL, the metadata must
  be obtained from the IDP and entered. Note that the metadata URL is preferred if
  the IDP provides metadata in both forms.

#### Example Fleet SSO configuration

![Example SSO Configuration](https://raw.githubusercontent.com/fleetdm/fleet/main/docs/images/sso-setup.png)

### Creating SSO users in Fleet

When an admin creates a new user in Fleet, they may select the `Enable single sign on` option. The
SSO-enabled users will not be able to sign in with a regular user ID and password.

It is strongly recommended that at least one admin user is set up to use the traditional password-based login so that there is a fallback method for logging into Fleet in the event of SSO
configuration problems.

> Individual users must also be set up on the IDP before signing in to Fleet.
### Enabling SSO for existing users in Fleet
As an admin, you can enable SSO for existing users in Fleet. To do this, go to the Settings page, then click on the Users tab. Locate the user you want to enable SSO for and on the Actions dropdown menu for that user, click on "Enable single sign-on."

#### Okta IDP configuration

![Example Okta IDP Configuration](https://raw.githubusercontent.com/fleetdm/fleet/main/docs/images/okta-idp-setup.png)

Once configured, you will need to retrieve the Issuer URI from the `View Setup Instructions` and metadata URL from the `Identity Provider metadata` link within the application `Sign on` settings. See below for where to find them:

![Where to find SSO links for Fleet](https://raw.githubusercontent.com/fleetdm/fleet/main/docs/images/okta-retrieve-links.png)

> The Provider Sign-on URL within the `View Setup Instructions` has a similar format as the Provider SAML Metadata URL, but this link provides a redirect to _sign into_ the application, not the metadata necessary for dynamic configuration.

> The names of the items required to configure an identity provider may vary from provider to provider and may not conform to the SAML spec.

#### Google Workspace IDP Configuration

Follow these steps to configure Fleet SSO with Google Workspace. This will require administrator permissions in Google Workspace.

1. Navigate to the [Web and Mobile Apps](https://admin.google.com/ac/apps/unified) section of the Google Workspace dashboard. Click _Add App -> Add custom SAML app_.

  ![The Google Workspace admin dashboard](https://raw.githubusercontent.com/fleetdm/fleet/main/docs/images/google-sso-configuration-step-1.png)

2. Enter `Fleet` for the _App name_ and click _Continue_.

  ![Adding a new app to Google workspace admin dashboard](https://raw.githubusercontent.com/fleetdm/fleet/main/docs/images/google-sso-configuration-step-2.png)

3. Click _Download Metadata_, saving the metadata to your computer. Copy the _SSO URL_. Click _Continue_.

  ![Download metadata and copy the SSO URL](https://raw.githubusercontent.com/fleetdm/fleet/main/docs/images/google-sso-configuration-step-3.png)

4. In Fleet, navigate to the _Organization Settings_ page. Configure the _SAML single sign-on options_ section.

  - Check the _Enable single sign-on_ checkbox.
  - For _Identity provider name_, use `Google`.
  - For _Entity ID_, use a unique identifier such as `fleet.example.com`. Note that Google seems to error when the provided ID includes `https://`.
  - For _Issuer URI_, paste the _SSO URL_ copied from step three.
  - For _Metadata_, paste the contents of the downloaded metadata XML from step three.
  - All other fields can be left blank.

  Click _Update settings_ at the bottom of the page.

  ![Fleet's SAML single sign on options page](https://raw.githubusercontent.com/fleetdm/fleet/main/docs/images/google-sso-configuration-step-4.png)

5. In Google Workspace, configure the _Service provider details_.

  - For _ACS URL_, use `https://<your_fleet_url>/api/v1/fleet/sso/callback` (e.g., `https://fleet.example.com/api/v1/fleet/sso/callback`).
  - For Entity ID, use **the same unique identifier from step four** (e.g., `fleet.example.com`).
  - For _Name ID format_, choose `EMAIL`.
  - For _Name ID_, choose `Basic Information > Primary email`.
  - All other fields can be left blank.

  Click _Continue_ at the bottom of the page.

  ![Configuring the service provider details in Google Workspace](https://raw.githubusercontent.com/fleetdm/fleet/main/docs/images/google-sso-configuration-step-5.png)

6. Click _Finish_.

  ![Finish configuring the new SAML app in Google Workspace](https://raw.githubusercontent.com/fleetdm/fleet/main/docs/images/google-sso-configuration-step-6.png)

7. Click the down arrow on the _User access_ section of the app details page.

  ![The new SAML app's details page in Google Workspace](https://raw.githubusercontent.com/fleetdm/fleet/main/docs/images/google-sso-configuration-step-7.png)

8. Check _ON for everyone_. Click _Save_.

  ![The new SAML app's service status page in Google Workspace](https://raw.githubusercontent.com/fleetdm/fleet/main/docs/images/google-sso-configuration-step-8.png)

9. Enable SSO for a test user and try logging in. Note that Google sometimes takes a long time to propagate the SSO configuration, and it can help to try logging in to Fleet with an Incognito/Private window in the browser.

## Feature flags

Fleet features are sometimes gated behind feature flags. This will usually be due to not-yet-stable APIs or not-fully-tested performance characteristics.

Feature flags on the server are controlled by environment variables prefixed with `FLEET_BETA_`.

#### Sentry

##### DSN

If set then `Fleet serve` will capture errors and panics and push them to Sentry.

- Default value: `""`
- Environment variable: `FLEET_SENTRY_DSN`
- Config file format:

  ```
  sentry:
    dsn: "https://somedsnprovidedby.sentry.com/"
  ```

<meta name="pageOrderInSection" value="300">

#### Prometheus

##### basic_auth.username

Username to use for HTTP Basic Auth on the `/metrics` endpoint.
If not set, then the Prometheus `/metrics` endpoint is disabled.

- Default value: `""`
- Environment variable: `FLEET_PROMETHEUS_BASIC_AUTH_USERNAME`
- Config file format:

  ```yaml
  prometheus:
    basic_auth:
      username: "foo"
  ```

##### basic_auth.password

Password to use for HTTP Basic Auth on the `/metrics` endpoint.
If not set then the Prometheus `/metrics` endpoint is disabled.

- Default value: `""`
- Environment variable: `FLEET_PROMETHEUS_BASIC_AUTH_PASSWORD`
- Config file format:

  ```yaml
  prometheus:
    basic_auth:
      password: "bar"
  ```

#### Packaging

Configurations used to control how Fleet interacts with the (coming soon)
packaging server.  These features are currently only intended to be used within
Fleet Sandbox, but this is subject to change.

##### packaging_global_enroll_secret

Enroll secret to use for adding hosts to the global scope. If this value is
set, the server won't allow changes to the enroll secret via the config
endpoints.

This value should be treated as a secret, we recommend using a
cryptographically secure pseudo random string. For example, using `openssl`:

```
openssl rand -base64 24
```

This config only takes effect if you don't have a global enroll secret already
stored in your database.

- Default value: `""`
- Environment variable: `FLEET_PACKAGING_GLOBAL_ENROLL_SECRET`
- Config file format:

  ```yaml
  packaging:
    global_enroll_secret: "xyz"
  ```

<<<<<<< HEAD
##### packaging.s3_bucket
=======
##### packaging_s3_bucket
>>>>>>> 7e68ee22

Name of the S3 bucket to use to store pre-built Orbit installers.

- Default value: ""
- Environment variable: `FLEET_PACKAGING_S3_BUCKET`
- Config file format:

  ```
  packaging:
    s3:
      bucket: some-bucket
  ```

<<<<<<< HEAD
##### s3_access_key_id
=======
##### packaging_s3_prefix

Prefix to prepend when searching for installers.

- Default value: ""
- Environment variable: `FLEET_PACKAGING_S3_PREFIX`
- Config file format:

  ```
  packaging:
    s3:
      prefix:
        installers-go-here/
  ```

##### packaging_s3_access_key_id
>>>>>>> 7e68ee22

AWS access key ID to use for S3 authentication.

If `s3_access_key_id` and `s3_secret_access_key` are omitted, Fleet will try to use
[the default credential provider chain](https://docs.aws.amazon.com/sdk-for-go/v1/developer-guide/configuring-sdk.html#specifying-credentials).

The IAM identity used in this context must be allowed to perform the following actions on the bucket: `s3:GetObject`, `s3:ListBucket`.

- Default value: ""
- Environment variable: `FLEET_PACKAGING_S3_ACCESS_KEY_ID`
- Config file format:

  ```
  packaging:
    s3:
      access_key_id: AKIAIOSFODNN7EXAMPLE
  ```

<<<<<<< HEAD
##### s3_secret_access_key
=======
##### packaging_s3_secret_access_key
>>>>>>> 7e68ee22

AWS secret access key to use for S3 authentication.

- Default value: ""
- Environment variable: `FLEET_PACKAGING_S3_SECRET_ACCESS_KEY`
- Config file format:

  ```
  packaging:
    s3:
      secret_access_key: wJalrXUtnFEMI/K7MDENG/bPxRfiCYEXAMPLEKEY
  ```

<<<<<<< HEAD
##### s3_sts_assume_role_arn
=======
##### packaging_s3_sts_assume_role_arn
>>>>>>> 7e68ee22

AWS STS role ARN to use for S3 authentication.

- Default value: ""
- Environment variable: `FLEET_PACKAGING_S3_STS_ASSUME_ROLE_ARN`
- Config file format:

  ```
  packaging:
    s3:
      sts_assume_role_arn: arn:aws:iam::1234567890:role/some-s3-role
  ```

<<<<<<< HEAD
##### s3_endpoint_url

AWS S3 Endpoint URL. Override when using a different S3 compatible object storage backend (such as Minio),
or running s3 locally with localstack. Leave this blank to use the default S3 service endpoint.
=======
##### packaging_s3_endpoint_url

AWS S3 Endpoint URL. Override when using a different S3 compatible object storage backend (such as Minio),
or running s3 locally with localstack. Leave this blank to use the default AWS S3 service endpoint.
>>>>>>> 7e68ee22

- Default value: ""
- Environment variable: `FLEET_PACKAGING_S3_ENDPOINT_URL`
- Config file format:

  ```
  packaging:
    s3:
      endpoint_url: http://localhost:9000
  ```

<<<<<<< HEAD
##### s3_disable_ssl
=======
##### packaging_s3_disable_ssl
>>>>>>> 7e68ee22

AWS S3 Disable SSL. Useful for local testing.

- Default value: false
- Environment variable: `FLEET_PACKAGING_S3_DISABLE_SSL`
- Config file format:

  ```
  packaging:
    s3:
      disable_ssl: false
  ```

<<<<<<< HEAD
##### s3_force_s3_path_style
=======
##### packaging_s3_force_s3_path_style
>>>>>>> 7e68ee22

AWS S3 Force S3 Path Style. Set this to `true` to force the request to use path-style addressing,
i.e., `http://s3.amazonaws.com/BUCKET/KEY`. By default, the S3 client
will use virtual hosted bucket addressing when possible
(`http://BUCKET.s3.amazonaws.com/KEY`).

See [here](http://docs.aws.amazon.com/AmazonS3/latest/dev/VirtualHosting.html) for details.

- Default value: false
- Environment variable: `FLEET_PACKAGING_S3_FORCE_S3_PATH_STYLE`
- Config file format:

  ```
  packaging:
    s3:
      force_s3_path_style: false
  ```

<<<<<<< HEAD
##### s3_region
=======
##### packaging_s3_region
>>>>>>> 7e68ee22

AWS S3 Region. Leave blank to enable region discovery.

Minio users must set this to any nonempty value (eg. `minio`), as Minio does not support region discovery.

- Default value: ""
- Environment variable: `FLEET_PACKAGING_S3_REGION`
- Config file format:

  ```
  packaging:
    s3:
      region: us-east-1
  ```

##### Example YAML

```yaml
apiVersion: v1
kind: config
spec:
  packaging:
    s3:
      bucket: some-bucket
<<<<<<< HEAD
      prefix: installers/
=======
      prefix: installers-go-here/
>>>>>>> 7e68ee22
      access_key_id: AKIAIOSFODNN7EXAMPLE
      secret_access_key: wJalrXUtnFEMI/K7MDENG/bPxRfiCYEXAMPLEKEY
      sts_assume_role_arn: arn:aws:iam::1234567890:role/some-s3-role
      region: us-east-1
```<|MERGE_RESOLUTION|>--- conflicted
+++ resolved
@@ -2554,11 +2554,7 @@
     global_enroll_secret: "xyz"
   ```
 
-<<<<<<< HEAD
-##### packaging.s3_bucket
-=======
 ##### packaging_s3_bucket
->>>>>>> 7e68ee22
 
 Name of the S3 bucket to use to store pre-built Orbit installers.
 
@@ -2572,9 +2568,6 @@
       bucket: some-bucket
   ```
 
-<<<<<<< HEAD
-##### s3_access_key_id
-=======
 ##### packaging_s3_prefix
 
 Prefix to prepend when searching for installers.
@@ -2591,7 +2584,6 @@
   ```
 
 ##### packaging_s3_access_key_id
->>>>>>> 7e68ee22
 
 AWS access key ID to use for S3 authentication.
 
@@ -2610,11 +2602,7 @@
       access_key_id: AKIAIOSFODNN7EXAMPLE
   ```
 
-<<<<<<< HEAD
-##### s3_secret_access_key
-=======
 ##### packaging_s3_secret_access_key
->>>>>>> 7e68ee22
 
 AWS secret access key to use for S3 authentication.
 
@@ -2628,11 +2616,7 @@
       secret_access_key: wJalrXUtnFEMI/K7MDENG/bPxRfiCYEXAMPLEKEY
   ```
 
-<<<<<<< HEAD
-##### s3_sts_assume_role_arn
-=======
 ##### packaging_s3_sts_assume_role_arn
->>>>>>> 7e68ee22
 
 AWS STS role ARN to use for S3 authentication.
 
@@ -2646,17 +2630,10 @@
       sts_assume_role_arn: arn:aws:iam::1234567890:role/some-s3-role
   ```
 
-<<<<<<< HEAD
-##### s3_endpoint_url
-
-AWS S3 Endpoint URL. Override when using a different S3 compatible object storage backend (such as Minio),
-or running s3 locally with localstack. Leave this blank to use the default S3 service endpoint.
-=======
 ##### packaging_s3_endpoint_url
 
 AWS S3 Endpoint URL. Override when using a different S3 compatible object storage backend (such as Minio),
 or running s3 locally with localstack. Leave this blank to use the default AWS S3 service endpoint.
->>>>>>> 7e68ee22
 
 - Default value: ""
 - Environment variable: `FLEET_PACKAGING_S3_ENDPOINT_URL`
@@ -2668,11 +2645,7 @@
       endpoint_url: http://localhost:9000
   ```
 
-<<<<<<< HEAD
-##### s3_disable_ssl
-=======
 ##### packaging_s3_disable_ssl
->>>>>>> 7e68ee22
 
 AWS S3 Disable SSL. Useful for local testing.
 
@@ -2686,11 +2659,7 @@
       disable_ssl: false
   ```
 
-<<<<<<< HEAD
-##### s3_force_s3_path_style
-=======
 ##### packaging_s3_force_s3_path_style
->>>>>>> 7e68ee22
 
 AWS S3 Force S3 Path Style. Set this to `true` to force the request to use path-style addressing,
 i.e., `http://s3.amazonaws.com/BUCKET/KEY`. By default, the S3 client
@@ -2709,11 +2678,7 @@
       force_s3_path_style: false
   ```
 
-<<<<<<< HEAD
-##### s3_region
-=======
 ##### packaging_s3_region
->>>>>>> 7e68ee22
 
 AWS S3 Region. Leave blank to enable region discovery.
 
@@ -2738,11 +2703,7 @@
   packaging:
     s3:
       bucket: some-bucket
-<<<<<<< HEAD
-      prefix: installers/
-=======
       prefix: installers-go-here/
->>>>>>> 7e68ee22
       access_key_id: AKIAIOSFODNN7EXAMPLE
       secret_access_key: wJalrXUtnFEMI/K7MDENG/bPxRfiCYEXAMPLEKEY
       sts_assume_role_arn: arn:aws:iam::1234567890:role/some-s3-role
