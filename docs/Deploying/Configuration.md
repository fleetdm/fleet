# Configuration

- [Configuring the Fleet binary](#configuring-the-fleet-binary)
  - [High-level configuration overview](#high-level-configuration-overview)
  - [Commands](#commands)
  - [Options](#options)
- [Managing osquery configurations](#managing-osquery-configurations)
- [Running with systemd](#running-with-systemd)
- [Configuring single sign on](#configuring-single-sign-on)
  - [Identity provider (IDP) configuration](#identity-provider-IDP-configuration)
  - [Fleet SSO configuration](#fleet-sso-configuration)
  - [Creating SSO users in Fleet](#creating-sso-users-in-fleet)
- [Feature flags](#feature-flags)

## Configuring the Fleet binary

For information on how to run the `fleet` binary, find detailed usage information by running `fleet --help`. This document is a more detailed version of the data presented in the help output text. If you prefer to use a CLI instead of a web browser, we hope  you like the binary interface of the Fleet application!

### High-level configuration overview

In order to get the most out of running the Fleet server, it is helpful to establish a mutual understanding of what the desired architecture looks like and what it's trying to accomplish.

Your Fleet server's two main purposes are:

- To serve as your [osquery TLS server](https://osquery.readthedocs.io/en/stable/deployment/remote/)
- To serve the Fleet web UI, which allows you to manage osquery configuration, query hosts, etc.

The Fleet server allows you to persist configuration, manage users, etc. Thus, it needs a database. Fleet uses MySQL and requires you to supply configurations to connect to a MySQL server. It is also possible to configure your connection to a MySQL replica in addition to the primary. This is for reading only. Fleet also uses Redis to perform more high-speed data access action throughout the applications lifecycle (for example, distributed query result ingestion). Thus, Fleet also requires that you supply Redis connection configurations.

Fleet can scale to hundreds of thousands of devices with a single Redis instance and is also compatible with Redis Cluster. Fleet does not support Redis Sentinel.

Since Fleet is a web application, when you run it there are other configurations that must be defined, such as:

- The TLS certificates that Fleet should use to terminate TLS.

When deploying Fleet, mitigate DoS attacks as you would when deploying any app.

Since Fleet is an osquery TLS server, you are also able to define configurations that can customize your experience there, such as:

- The destination of the osquery status and result logs on the local filesystem
- Various details about the refresh/check-in intervals for your hosts

### Commands

The `fleet` binary contains several "commands." Similarly to how `git` has many commands (`git status`, `git commit`, etc.), the `fleet` binary accepts the following commands:

- `fleet prepare db`
- `fleet serve`
- `fleet version`
- `fleet config_dump`

### Options

#### How do you specify options?

You can specify options in the order of precedence via

- a configuration file (in YAML format).
- environment variables.
- command-line flags.

For example, all of the following ways of launching Fleet are equivalent:

##### Using only CLI flags

```
/usr/bin/fleet serve \
--mysql_address=127.0.0.1:3306 \
--mysql_database=fleet \
--mysql_username=root \
--mysql_password=toor \
--redis_address=127.0.0.1:6379 \
--server_cert=/tmp/server.cert \
--server_key=/tmp/server.key \
--logging_json
```

##### Using only environment variables

```
FLEET_MYSQL_ADDRESS=127.0.0.1:3306 \
FLEET_MYSQL_DATABASE=fleet \
FLEET_MYSQL_USERNAME=root \
FLEET_MYSQL_PASSWORD=toor \
FLEET_REDIS_ADDRESS=127.0.0.1:6379 \
FLEET_SERVER_CERT=/tmp/server.cert \
FLEET_SERVER_KEY=/tmp/server.key \
FLEET_LOGGING_JSON=true \
/usr/bin/fleet serve
```

##### Using a YAML config file

```
echo '

mysql:
  address: 127.0.0.1:3306
  database: fleet
  username: root
  password: toor
redis:
  address: 127.0.0.1:6379
server:
  cert: /tmp/server.cert
  key: /tmp/server.key
logging:
  json: true
' > /tmp/fleet.yml
fleet serve --config /tmp/fleet.yml
```

For more information on using YAML configuration files with fleet, please see the [configuration files](../Using-Fleet/configuration-files/README.md) documentation.

### What are the options?

Note that all option names can be converted consistently from flag name to environment variable and visa-versa. For example, the `--mysql_address` flag would be the `FLEET_MYSQL_ADDRESS`. Further, specifying the `mysql_address` option in the config would follow the pattern:

```
mysql:
  address: 127.0.0.1:3306
```

And `mysql_read_replica_address` would be:

```
mysql_read_replica:
  address: 127.0.0.1:3307
```

Basically, just capitalize the option and prepend `FLEET_` to it to get the environment variable. The conversion works the same the opposite way.

All duration-based settings accept valid time units of `s`, `m`, `h`.

#### MySQL

This section describes the configuration options for the primary. Suppose you also want to set up a read replica. In that case the options are the same, except that the YAML section is `mysql_read_replica`, and the flags have the `mysql_read_replica_` prefix instead of `mysql_` (the corresponding environment variables follow the same transformation). Note that there is no default value for `mysql_read_replica_address`, it must be set explicitly for Fleet to use a read replica, and it is recommended in that case to set a non-zero value for `mysql_read_replica_conn_max_lifetime` as in some environments, the replica's address may dynamically change to point
from the primary to an actual distinct replica based on auto-scaling options, so existing idle connections need to be recycled
periodically.

##### mysql_address

For the address of the MySQL server that Fleet should connect to, include the hostname and port.

- Default value: `localhost:3306`
- Environment variable: `FLEET_MYSQL_ADDRESS`
- Config file format:
  ```
  mysql:
  	address: localhost:3306
  ```

##### mysql_database

This is the name of the MySQL database which Fleet will use.

- Default value: `fleet`
- Environment variable: `FLEET_MYSQL_DATABASE`
- Config file format:
  ```
  mysql:
  	database: fleet
  ```

##### mysql_username

The username to use when connecting to the MySQL instance.

- Default value: `fleet`
- Environment variable: `FLEET_MYSQL_USERNAME`
- Config file format:
  ```
  mysql:
  	username: fleet
  ```

##### mysql_password

The password to use when connecting to the MySQL instance.

- Default value: `fleet`
- Environment variable: `FLEET_MYSQL_PASSWORD`
- Config file format:
  ```
  mysql:
  	password: fleet
  ```

##### mysql_password_path

File path to a file that contains the password to use when connecting to the MySQL instance.

- Default value: `""`
- Environment variable: `FLEET_MYSQL_PASSWORD_PATH`
- Config file format:
  ```
  mysql:
  	password_path: '/run/secrets/fleetdm-mysql-password'
  ```

##### mysql_tls_ca

The path to a PEM encoded certificate of MYSQL's CA for client certificate authentication.

- Default value: none
- Environment variable: `FLEET_MYSQL_TLS_CA`
- Config file format:
  ```
  mysql:
  	tls_ca: /path/to/server-ca.pem
  ```

##### mysql_tls_cert

The path to a PEM encoded certificate is used for TLS authentication.

- Default value: none
- Environment variable: `FLEET_MYSQL_TLS_CERT`
- Config file format:
  ```
  mysql:
  	tls_cert: /path/to/certificate.pem
  ```

##### mysql_tls_key

The path to a PEM encoded private key uses for TLS authentication.

- Default value: none
- Environment variable: `FLEET_MYSQL_TLS_KEY`
- Config file format:
  ```
  mysql:
  	tls_key: /path/to/key.pem
  ```

##### mysql_tls_config

The TLS value in an MYSQL DSN. Can be `true`,`false`,`skip-verify`, or the CN value of the certificate.

- Default value: none
- Environment variable: `FLEET_MYSQL_TLS_CONFIG`
- Config file format:
  ```
  mysql:
  	tls_config: true
  ```

##### mysql_tls_server_name

This is the server name or IP address used by the client certificate.

- Default value: none
- Environment variable: `FLEET_MYSQL_TLS_SERVER_NAME`
- Config file format:
  ```
  mysql:
  	server_name: 127.0.0.1
  ```

##### mysql_max_open_conns

The maximum open connections to the database.

- Default value: 50
- Environment variable: `FLEET_MYSQL_MAX_OPEN_CONNS`
- Config file format:
  ```
  mysql:
  	max_open_conns: 50
  ```

##### mysql_max_idle_conns

The maximum idle connections to the database. This value should be equal to or less than `mysql_max_open_conns`.

- Default value: 50
- Environment variable: `FLEET_MYSQL_MAX_IDLE_CONNS`
- Config file format:
  ```
  mysql:
  	max_idle_conns: 50
  ```

##### mysql_conn_max_lifetime

The maximum amount of time, in seconds, a connection may be reused.

- Default value: 0 (Unlimited)
- Environment variable: `FLEET_MYSQL_CONN_MAX_LIFETIME`
- Config file format:
  ```
  mysql:
  	conn_max_lifetime: 50
  ```

##### mysql_sql_mode

Sets the connection `sql_mode`. See [MySQL Reference](https://dev.mysql.com/doc/refman/5.7/en/sql-mode.html) for more details.
This setting should not usually be used.

- Default value: `""`
- Environment variable: `FLEET_MYSQL_SQL_MODE`
- Config file format:
  ```
  mysql:
  	sql_mode: ANSI
  ```

##### Example YAML

```yaml
mysql:
  address: localhost:3306
  database: fleet
  password: fleet
  max_open_conns: 50
  max_idle_conns: 50
  conn_max_lifetime: 50
```

#### Redis

Note that to test a TLS connection to a Redis instance, run the
`tlsconnect` Go program in `tools/redis-tests`, e.g., from the root of the repository:

```
$ go run ./tools/redis-tests/tlsconnect.go -addr <redis_address> -cacert <redis_tls_ca> -cert <redis_tls_cert> -key <redis_tls_key>
# run `go run ./tools/redis-tests/tlsconnect.go -h` for the full list of supported flags
```

By default, this will set up a Redis pool for that configuration and execute a
`PING` command with a TLS connection, printing any error it encounters.

##### redis_address

For the address of the Redis server that Fleet should connect to, include the hostname and port.

- Default value: `localhost:6379`
- Environment variable: `FLEET_REDIS_ADDRESS`
- Config file format:
  ```
  redis:
  	address: 127.0.0.1:7369
  ```

##### redis_password

The password to use when connecting to the Redis instance.

- Default value: `<empty>`
- Environment variable: `FLEET_REDIS_PASSWORD`
- Config file format:
  ```
  redis:
  	password: foobar
  ```

##### redis_database

The database to use when connecting to the Redis instance.

- Default value: `0`
- Environment variable: `FLEET_REDIS_DATABASE`
- Config file format:
  ```
  redis:
    database: 14
  ```

##### redis_use_tls

Use a TLS connection to the Redis server.

- Default value: `false`
- Environment variable: `FLEET_REDIS_USE_TLS`
- Config file format:
  ```
  redis:
    use_tls: true
  ```

##### redis_duplicate_results

Whether or not to duplicate Live Query results to another Redis channel named `LQDuplicate`. This is useful in a scenario involving shipping the Live Query results outside of Fleet, near-realtime.

- Default value: `false`
- Environment variable: `FLEET_REDIS_DUPLICATE_RESULTS`
- Config file format:
  ```
  redis:
    duplicate_results: true
  ```

##### redis_connect_timeout

Timeout for redis connection.

- Default value: 5s
- Environment variable: `FLEET_REDIS_CONNECT_TIMEOUT`
- Config file format:
  ```
  redis:
    connect_timeout: 10s
  ```

##### redis_keep_alive

The interval between keep-alive probes.

- Default value: 10s
- Environment variable: `FLEET_REDIS_KEEP_ALIVE`
- Config file format:
  ```
  redis:
    keep_alive: 30s
  ```

##### redis_connect_retry_attempts

The maximum number of attempts to retry a failed connection to a Redis node. Only
certain types of errors are retried, such as connection timeouts.

- Default value: 0 (no retry)
- Environment variable: `FLEET_REDIS_CONNECT_RETRY_ATTEMPTS`
- Config file format:
  ```
  redis:
    connect_retry_attempts: 2
  ```

##### redis_cluster_follow_redirections

Whether or not to automatically follow redirection errors received from the
Redis server. Applies only to Redis Cluster setups, ignored in standalone
Redis. In Redis Cluster, keys can be moved around to different nodes when the
cluster is unstable and reorganizing the data. With this configuration option
set to true, those (typically short and transient) redirection errors can be
handled transparently instead of ending in an error.

- Default value: false
- Environment variable: `FLEET_REDIS_CLUSTER_FOLLOW_REDIRECTIONS`
- Config file format:
  ```
  redis:
    cluster_follow_redirections: true
  ```

##### redis_cluster_read_from_replica

Whether or not to prefer reading from a replica when possible. Applies only
to Redis Cluster setups, ignored in standalone Redis.

- Default value: false
- Environment variable: `FLEET_REDIS_CLUSTER_READ_FROM_REPLICA`
- Config file format:
  ```
  redis:
    cluster_read_from_replica: true
  ```

##### redis_tls_cert

This is the path to a PEM-encoded certificate used for TLS authentication.

- Default value: none
- Environment variable: `FLEET_REDIS_TLS_CERT`
- Config file format:
  ```
  redis:
  	tls_cert: /path/to/certificate.pem
  ```

##### redis_tls_key

This is the path to a PEM-encoded private key used for TLS authentication.

- Default value: none
- Environment variable: `FLEET_REDIS_TLS_KEY`
- Config file format:
  ```
  redis:
  	tls_key: /path/to/key.pem
  ```

##### redis_tls_ca

This is the path to a PEM-encoded certificate of Redis' CA for client certificate authentication.

- Default value: none
- Environment variable: `FLEET_REDIS_TLS_CA`
- Config file format:
  ```
  redis:
  	tls_ca: /path/to/server-ca.pem
  ```

##### redis_tls_server_name

The server name or IP address used by the client certificate.

- Default value: none
- Environment variable: `FLEET_REDIS_TLS_SERVER_NAME`
- Config file format:
  ```
  redis:
  	tls_server_name: 127.0.0.1
  ```

##### redis_tls_handshake_timeout

The timeout for the Redis TLS handshake part of the connection. A value of 0 means no timeout.

- Default value: 10s
- Environment variable: `FLEET_REDIS_TLS_HANDSHAKE_TIMEOUT`
- Config file format:
  ```
  redis:
  	tls_handshake_timeout: 10s
  ```

##### redis_max_idle_conns

The maximum idle connections to Redis. This value should be equal to or less than `redis_max_open_conns`.

- Default value: 3
- Environment variable: `FLEET_REDIS_MAX_IDLE_CONNS`
- Config file format:
  ```
  redis:
  	max_idle_conns: 50
  ```

##### redis_max_open_conns

The maximum open connections to Redis. A value of 0 means no limit.

- Default value: 0
- Environment variable: `FLEET_REDIS_MAX_OPEN_CONNS`
- Config file format:
  ```
  redis:
  	max_open_conns: 100
  ```

##### redis_conn_max_lifetime

The maximum time a Redis connection may be reused. A value of 0 means no limit.

- Default value: 0 (Unlimited)
- Environment variable: `FLEET_REDIS_CONN_MAX_LIFETIME`
- Config file format:
  ```
  redis:
  	conn_max_lifetime: 30m
  ```

##### redis_idle_timeout

The maximum time a Redis connection may stay idle. A value of 0 means no limit.

- Default value: 240s
- Environment variable: `FLEET_REDIS_IDLE_TIMEOUT`
- Config file format:
  ```
  redis:
  	idle_timeout: 5m
  ```

##### redis_conn_wait_timeout

The maximum time to wait for a Redis connection if the max_open_conns
limit is reached. A value of 0 means no wait. This is ignored if Redis is not
running in cluster mode.

- Default value: 0
- Environment variable: `FLEET_REDIS_CONN_WAIT_TIMEOUT`
- Config file format:
  ```
  redis:
  	conn_wait_timeout: 1s
  ```

##### redis_read_timeout

The maximum time to wait to receive a response from a Redis server.
A value of 0 means no timeout.

- Default value: 10s
- Environment variable: `FLEET_REDIS_READ_TIMEOUT`
- Config file format:
  ```
  redis:
  	read_timeout: 5s
  ```

##### redis_write_timeout

The maximum time to wait to send a command to a Redis server.
A value of 0 means no timeout.

- Default value: 10s
- Environment variable: `FLEET_REDIS_WRITE_TIMEOUT`
- Config file format:
  ```
  redis:
  	write_timeout: 5s
  ```

##### Example YAML

```yaml
redis:
  address: localhost:7369
  password: foobar
  database: 14
  connect_timeout: 10s
  connect_retry_attempts: 2
```

### Server

##### server_address

The address to serve the Fleet webserver.

- Default value: `0.0.0.0:8080`
- Environment variable: `FLEET_SERVER_ADDRESS`
- Config file format:
  ```
  server:
  	address: 0.0.0.0:443
  ```

##### server_cert

The TLS cert to use when terminating TLS.

See [TLS certificate considerations](./Introduction.md#tls-certificate) for more information about certificates and Fleet.

- Default value: `./tools/osquery/fleet.crt`
- Environment variable: `FLEET_SERVER_CERT`
- Config file format:
  ```
  server:
  	cert: /tmp/fleet.crt
  ```

##### server_key

The TLS key to use when terminating TLS.

- Default value: `./tools/osquery/fleet.key`
- Environment variable: `FLEET_SERVER_KEY`
- Config file format:
  ```
  server:
  	key: /tmp/fleet.key
  ```

##### server_tls

Whether or not the server should be served over TLS.

- Default value: `true`
- Environment variable: `FLEET_SERVER_TLS`
- Config file format:
  ```
  server:
  	tls: false
  ```

##### server_tls_compatibility

Configures the TLS settings for compatibility with various user agents. Options are `modern` and `intermediate`. These correspond to the compatibility levels [defined by the Mozilla OpSec team](https://wiki.mozilla.org/index.php?title=Security/Server_Side_TLS&oldid=1229478) (updated July 24, 2020).

- Default value: `intermediate`
- Environment variable: `FLEET_SERVER_TLS_COMPATIBILITY`
- Config file format:
  ```
  server:
  	tls_compatibility: intermediate
  ```

##### server_url_prefix

Sets a URL prefix to use when serving the Fleet API and frontend. Prefixes should be in the form `/apps/fleet` (no trailing slash).

Note that some other configurations may need to be changed when modifying the URL prefix. In particular, URLs that are provided to osquery via flagfile, the configuration served by Fleet, the URL prefix used by `fleetctl`, and the redirect URL set with an identity provider.

- Default value: Empty (no prefix set)
- Environment variable: `FLEET_SERVER_URL_PREFIX`
- Config file format:
  ```
  server:
  	url_prefix: /apps/fleet
  ```

##### server_keepalive

Controls the server side http keep alive property.

Turning off keepalives has helped reduce outstanding TCP connections in some deployments.

- Default value: true
- Environment variable: `FLEET_SERVER_KEEPALIVE`
- Config file format:
  ```
  server:
  	keepalive: true
  ```

##### Example YAML

```yaml
server:
  address: 0.0.0.0:443
  password: foobar
  cert: /tmp/fleet.crt
  key: /tmp/fleet.key
  invite_token_validity_period: 1d
```

#### Auth

##### auth_bcrypt_cost

The bcrypt cost to use when hashing user passwords.

- Default value: `12`
- Environment variable: `FLEET_AUTH_BCRYPT_COST`
- Config file format:
  ```
  auth:
  	bcrypt_cost: 14
  ```

##### auth_salt_key_size

The key size of the salt which is generated when hashing user passwords.

- Default value: `24`
- Environment variable: `FLEET_AUTH_SALT_KEY_SIZE`
- Config file format:
  ```
  auth:
  	salt_key_size: 36
  ```

##### Example YAML

```yaml
auth:
  bcrypt_cost: 14
  salt_key_size: 36
```

#### App

##### app_token_key_size

Size of generated app tokens.

- Default value: `24`
- Environment variable: `FLEET_APP_TOKEN_KEY_SIZE`
- Config file format:
  ```
  app:
  	token_key_size: 36
  ```

##### app_invite_token_validity_period

How long invite tokens should be valid for.

- Default value: `5 days`
- Environment variable: `FLEET_APP_INVITE_TOKEN_VALIDITY_PERIOD`
- Config file format:
  ```
  app:
  	invite_token_validity_period: 1d
  ```

##### app_enable_scheduled_query_stats

Determines whether Fleet gets scheduled query statistics from hosts or not.

- Default value: `true`
- Environment variable: `FLEET_APP_ENABLE_SCHEDULED_QUERY_STATS`
- Config file format:
  ```
  app:
  	enable_scheduled_query_stats: true
  ```

##### Example YAML

```yaml
app:
  token_key_size: 36
  salt_key_size: 36
  invite_token_validity_period: 1d
```

#### License

##### license_key

The license key provided to Fleet customers which provides access to Fleet Premium features.

- Default value: none
- Environment variable: `FLEET_LICENSE_KEY`
- Config file format:
  ```
  license:
    key: foobar
  ```

##### license_enforce_host_limit

Whether Fleet should enforce the host limit of the license, if true, attempting to enroll new hosts when the limit is reached will fail.

- Default value: `false`
- Environment variable: `FLEET_LICENSE_ENFORCE_HOST_LIMIT`
- Config file format:
  ```
  license:
    enforce_host_limit: true
  ```

##### Example YAML

```yaml
license:
  key: foobar
  enforce_host_limit: false
```

#### Session

##### session_key_size

The size of the session key.

- Default value: `64`
- Environment variable: `FLEET_SESSION_KEY_SIZE`
- Config file format:
  ```
  session:
  	key_size: 48
  ```

##### session_duration

The amount of time that a session should last for.

Valid time units are `s`, `m`, `h`.

- Default value: `5d` (5 days)
- Environment variable: `FLEET_SESSION_DURATION`
- Config file format:
  ```
  session:
  	duration: 4h
  ```

##### Example YAML

```yaml
session:
  duration: 4h
```

#### Osquery

##### osquery_node_key_size

The size of the node key which is negotiated with `osqueryd` clients.

- Default value: `24`
- Environment variable: `FLEET_OSQUERY_NODE_KEY_SIZE`
- Config file format:
  ```
  osquery:
  	node_key_size: 36
  ```

##### osquery_host_identifier

The identifier to use when determining uniqueness of hosts.

Options are `provided` (default), `uuid`, `hostname`, or `instance`.

This setting works in combination with the `--host_identifier` flag in osquery. In most deployments, using `uuid` will be the best option. The flag defaults to `provided` -- preserving the existing behavior of Fleet's handling of host identifiers -- using the identifier provided by osquery. `instance`, `uuid`, and `hostname` correspond to the same meanings as for osquery's `--host_identifier` flag.

Users that have duplicate UUIDs in their environment can benefit from setting this flag to `instance`.

- Default value: `provided`
- Environment variable: `FLEET_OSQUERY_HOST_IDENTIFIER`
- Config file format:
  ```
  osquery:
  	host_identifier: uuid
  ```

##### osquery_enroll_cooldown

The cooldown period for host enrollment. If a host (uniquely identified by the `osquery_host_identifier` option) tries to enroll within this duration from the last enrollment, enroll will fail.

This flag can be used to control load on the database in scenarios in which many hosts are using the same identifier. Often configuring `osquery_host_identifier` to `instance` may be a better solution.

- Default value: `0` (off)
- Environment variable: `FLEET_OSQUERY_ENROLL_COOLDOWN`
- Config file format:
  ```
  osquery:
  	enroll_cooldown: 1m
  ```

##### osquery_label_update_interval

The interval at which Fleet will ask osquery agents to update their results for label queries.

Setting this to a higher value can reduce baseline load on the Fleet server in larger deployments.

Valid time units are `s`, `m`, `h`.

- Default value: `1h`
- Environment variable: `FLEET_OSQUERY_LABEL_UPDATE_INTERVAL`
- Config file format:
  ```
  osquery:
  	label_update_interval: 30m
  ```

##### osquery_policy_update_interval

The interval at which Fleet will ask osquery agents to update their results for policy queries.

Setting this to a higher value can reduce baseline load on the Fleet server in larger deployments.

Valid time units are `s`, `m`, `h`.

- Default value: `1h`
- Environment variable: `FLEET_OSQUERY_POLICY_UPDATE_INTERVAL`
- Config file format:
  ```
  osquery:
  	policy_update_interval: 30m
  ```

##### osquery_detail_update_interval

The interval at which Fleet will ask osquery agents to update host details (such as uptime, hostname, network interfaces, etc.)

Setting this to a higher value can reduce baseline load on the Fleet server in larger deployments.

Valid time units are `s`, `m`, `h`.

- Default value: `1h`
- Environment variable: `FLEET_OSQUERY_DETAIL_UPDATE_INTERVAL`
- Config file format:
  ```
  osquery:
  	detail_update_interval: 30m
  ```

##### osquery_status_log_plugin

Which log output plugin should be used for osquery status logs received from clients. Check out the reference documentation for osquery logging options [here in the Fleet documentation](../Using-Fleet/Osquery-logs.md).


Options are `filesystem`, `firehose`, `kinesis`, `lambda`, `pubsub`, `kafkarest`, and `stdout`.

- Default value: `filesystem`
- Environment variable: `FLEET_OSQUERY_STATUS_LOG_PLUGIN`
- Config file format:
  ```
  osquery:
  	status_log_plugin: firehose
  ```

##### osquery_result_log_plugin

Which log output plugin should be used for osquery result logs received from clients. Check out the reference documentation for osquery logging options [here in the Fleet documentation](../Using-Fleet/Osquery-logs.md).

Options are `filesystem`, `firehose`, `kinesis`, `lambda`, `pubsub`, `kafkarest`, and `stdout`.

- Default value: `filesystem`
- Environment variable: `FLEET_OSQUERY_RESULT_LOG_PLUGIN`
- Config file format:
  ```
  osquery:
  	result_log_plugin: firehose
  ```

##### osquery_max_jitter_percent

Given an update interval (label, or details), this will add up to the defined percentage in randomness to the interval.

The goal of this is to prevent all hosts from checking in with data at the same time.

So for example, if the label_update_interval is 1h, and this is set to 10. It'll add up a random number between 0 and 6 minutes
to the amount of time it takes for Fleet to give the host the label queries.

- Default value: `10`
- Environment variable: `FLEET_OSQUERY_MAX_JITTER_PERCENT`
- Config file format:
  ```
  osquery:
  	max_jitter_percent: 10
  ```

##### osquery_enable_async_host_processing

**Experimental feature**. Enable asynchronous processing of hosts' query results. Currently, only supported for label query execution, policy membership results, hosts' last seen timestamp and hosts' scheduled query statistics. This may improve the performance and CPU usage of the Fleet instances and MySQL database servers for setups with a large number of hosts while requiring more resources from Redis server(s).

Note that currently, if both the failing policies webhook *and* this `osquery.enable_async_host_processing` option are set, some failing policies webhooks could be missing (some transitions from succeeding to failing or vice-versa could happen without triggering a webhook request).

It can be set to a single boolean value ("true" or "false"), which controls all async host processing tasks, or it can be set for specific async tasks using a syntax similar to an URL query string or parameters in a Data Source Name (DSN) string, e.g., "label_membership=true&policy_membership=true". When using the per-task syntax, omitted tasks get the default value. The supported async task names are:

* `label_membership` for updating the hosts' label query execution;
* `policy_membership` for updating the hosts' policy membership results;
* `host_last_seen` for updating the hosts' last seen timestamp.
* `scheduled_query_stats` for saving the hosts' scheduled query statistics.

- Default value: false
- Environment variable: `FLEET_OSQUERY_ENABLE_ASYNC_HOST_PROCESSING`
- Config file format:
  ```
  osquery:
  	enable_async_host_processing: true
  ```

##### osquery_async_host_collect_interval

Applies only when `osquery_enable_async_host_processing` is enabled. Sets the interval at which the host data will be collected into the database. Each Fleet instance will attempt to do the collection at this interval (with some optional jitter added, see `osquery_async_host_collect_max_jitter_percent`), with only one succeeding to get the exclusive lock.

It can be set to a single duration value (e.g., "30s"), which defines the interval for all async host processing tasks, or it can be set for specific async tasks using a syntax similar to an URL query string or parameters in a Data Source Name (DSN) string, e.g., "label_membership=10s&policy_membership=1m". When using the per-task syntax, omitted tasks get the default value. See [osquery_enable_async_host_processing](#osquery_enable_async_host_processing) for the supported async task names.

- Default value: 30s
- Environment variable: `FLEET_OSQUERY_ASYNC_HOST_COLLECT_INTERVAL`
- Config file format:
  ```
  osquery:
  	async_host_collect_interval: 1m
  ```

##### osquery_async_host_collect_max_jitter_percent

Applies only when `osquery_enable_async_host_processing` is enabled. A number interpreted as a percentage of `osquery_async_host_collect_interval` to add to (or remove from) the interval so that not all hosts try to do the collection at the same time.

- Default value: 10
- Environment variable: `FLEET_OSQUERY_ASYNC_HOST_COLLECT_MAX_JITTER_PERCENT`
- Config file format:
  ```
  osquery:
  	async_host_collect_max_jitter_percent: 5
  ```

##### osquery_async_host_collect_lock_timeout

Applies only when `osquery_enable_async_host_processing` is enabled. Timeout of the lock acquired by a Fleet instance to collect host data into the database. If the collection runs for too long or the instance crashes unexpectedly, the lock will be automatically released after this duration and another Fleet instance can proceed with the next collection.

It can be set to a single duration value (e.g., "1m"), which defines the lock timeout for all async host processing tasks, or it can be set for specific async tasks using a syntax similar to an URL query string or parameters in a Data Source Name (DSN) string, e.g., "label_membership=2m&policy_membership=5m". When using the per-task syntax, omitted tasks get the default value. See [osquery_enable_async_host_processing](#osquery_enable_async_host_processing) for the supported async task names.

- Default value: 1m
- Environment variable: `FLEET_OSQUERY_ASYNC_HOST_COLLECT_LOCK_TIMEOUT`
- Config file format:
  ```
  osquery:
  	async_host_collect_lock_timeout: 5m
  ```

##### osquery_async_host_collect_log_stats_interval

Applies only when `osquery_enable_async_host_processing` is enabled. Interval at which the host collection statistics are logged, 0 to disable logging of statistics. Note that logging is done at the "debug" level.

- Default value: 1m
- Environment variable: `FLEET_OSQUERY_ASYNC_HOST_COLLECT_LOG_STATS_INTERVAL`
- Config file format:
  ```
  osquery:
  	async_host_collect_log_stats_interval: 5m
  ```

##### osquery_async_host_insert_batch

Applies only when `osquery_enable_async_host_processing` is enabled. Size of the INSERT batch when collecting host data into the database.

- Default value: 2000
- Environment variable: `FLEET_OSQUERY_ASYNC_HOST_INSERT_BATCH`
- Config file format:
  ```
  osquery:
  	async_host_insert_batch: 1000
  ```

##### osquery_async_host_delete_batch

Applies only when `osquery_enable_async_host_processing` is enabled. Size of the DELETE batch when collecting host data into the database.

- Default value: 2000
- Environment variable: `FLEET_OSQUERY_ASYNC_HOST_DELETE_BATCH`
- Config file format:
  ```
  osquery:
  	async_host_delete_batch: 1000
  ```

##### osquery_async_host_update_batch

Applies only when `osquery_enable_async_host_processing` is enabled. Size of the UPDATE batch when collecting host data into the database.

- Default value: 1000
- Environment variable: `FLEET_OSQUERY_ASYNC_HOST_UPDATE_BATCH`
- Config file format:
  ```
  osquery:
  	async_host_update_batch: 500
  ```

##### osquery_async_host_redis_pop_count

Applies only when `osquery_enable_async_host_processing` is enabled. Maximum number of items to pop from a redis key at a time when collecting host data into the database.

- Default value: 1000
- Environment variable: `FLEET_OSQUERY_ASYNC_HOST_REDIS_POP_COUNT`
- Config file format:
  ```
  osquery:
  	async_host_redis_pop_count: 500
  ```

##### osquery_async_host_redis_scan_keys_count

Applies only when `osquery_enable_async_host_processing` is enabled. Order of magnitude (e.g., 10, 100, 1000, etc.) of set members to scan in a single ZSCAN/SSCAN request for items to process when collecting host data into the database.

- Default value: 1000
- Environment variable: `FLEET_OSQUERY_ASYNC_HOST_REDIS_SCAN_KEYS_COUNT`
- Config file format:
  ```
  osquery:
  	async_host_redis_scan_keys_count: 100
  ```

##### osquery_min_software_last_opened_at_diff

The minimum time difference between the software's "last opened at" timestamp reported by osquery and the last timestamp saved for that software on that host helps minimize the number of updates required when a host reports its installed software information, resulting in less load on the database. If there is no existing timestamp for the software on that host (or if the software was not installed on that host previously), the new timestamp is automatically saved.

- Default value: 1h
- Environment variable: `FLEET_OSQUERY_MIN_SOFTWARE_LAST_OPENED_AT_DIFF`
- Config file format:
  ```
  osquery:
  	min_software_last_opened_at_diff: 4h
  ```

##### Example YAML

```yaml
osquery:
  host_identifier: uuid
  policy_update_interval: 30m
  duration: 4h
  status_log_plugin: firehose
  result_log_plugin: firehose
```

#### Logging (Fleet server logging)

##### logging_debug

Whether or not to enable debug logging.

- Default value: `false`
- Environment variable: `FLEET_LOGGING_DEBUG`
- Config file format:
  ```
  logging:
  	debug: true
  ```

##### logging_json

Whether or not to log in JSON.

- Default value: `false`
- Environment variable: `FLEET_LOGGING_JSON`
- Config file format:
  ```
  logging:
  	json: true
  ```

##### logging_disable_banner

Whether or not to log the welcome banner.

- Default value: `false`
- Environment variable: `FLEET_LOGGING_DISABLE_BANNER`
- Config file format:
  ```
  logging:
  	disable_banner: true
  ```

##### logging_error_retention_period

The amount of time to keep an error. Unique instances of errors are stored temporarily to help
with troubleshooting, this setting controls that duration. Set to 0 to keep them without expiration,
and a negative value to disable storage of errors in Redis.

- Default value: 24h
- Environment variable: `FLEET_LOGGING_ERROR_RETENTION_PERIOD`
- Config file format:
  ```
  logging:
  	error_retention_period: 1h
  ```

##### Example YAML

```yaml
logging:
  disable_banner: true
  policy_update_interval: 30m
  error_retention_period: 1h
```
#### Filesystem

##### filesystem_status_log_file

This flag only has effect if `osquery_status_log_plugin` is set to `filesystem` (the default value).

The path which osquery status logs will be logged to.

- Default value: `/tmp/osquery_status`
- Environment variable: `FLEET_FILESYSTEM_STATUS_LOG_FILE`
- Config file format:
  ```
  filesystem:
  	status_log_file: /var/log/osquery/status.log
  ```

##### filesystem_result_log_file

This flag only has effect if `osquery_result_log_plugin` is set to `filesystem` (the default value).

The path which osquery result logs will be logged to.

- Default value: `/tmp/osquery_result`
- Environment variable: `FLEET_FILESYSTEM_RESULT_LOG_FILE`
- Config file format:
  ```
  filesystem:
  	result_log_file: /var/log/osquery/result.log
  ```

##### filesystem_enable_log_rotation

This flag only has effect if `osquery_result_log_plugin` or `osquery_status_log_plugin` are set to `filesystem` (the default value).

This flag will cause the osquery result and status log files to be automatically
rotated when files reach a size of 500 Mb or an age of 28 days.

- Default value: `false`
- Environment variable: `FLEET_FILESYSTEM_ENABLE_LOG_ROTATION`
- Config file format:
  ```
  filesystem:
     enable_log_rotation: true
  ```

##### filesystem_enable_log_compression

This flag only has effect if `filesystem_enable_log_rotation` is set to `true`.

This flag will cause the rotated logs to be compressed with gzip.

- Default value: `false`
- Environment variable: `FLEET_FILESYSTEM_ENABLE_LOG_COMPRESSION`
- Config file format:
  ```
  filesystem:
     enable_log_compression: true
  ```

##### Example YAML

```yaml
osquery:
  osquery_status_log_plugin: filesystem
  osquery_result_log_plugin: filesystem
filesystem:
  status_log_file: /var/log/osquery/status.log
  result_log_file: /var/log/osquery/result.log
  enable_log_rotation: true
```

#### Firehose

##### firehose_region

This flag only has effect if `osquery_status_log_plugin` is set to `firehose`.

AWS region to use for Firehose connection

- Default value: none
- Environment variable: `FLEET_FIREHOSE_REGION`
- Config file format:
  ```
  firehose:
  	region: ca-central-1
  ```

##### firehose_access_key_id

This flag only has effect if `osquery_status_log_plugin` or `osquery_result_log_plugin` are set to `firehose`.

If `firehose_access_key_id` and `firehose_secret_access_key` are omitted, Fleet will try to use [AWS STS](https://docs.aws.amazon.com/IAM/latest/UserGuide/id_credentials_temp.html) credentials.

AWS access key ID to use for Firehose authentication.

- Default value: none
- Environment variable: `FLEET_FIREHOSE_ACCESS_KEY_ID`
- Config file format:
  ```
  firehose:
  	access_key_id: AKIAIOSFODNN7EXAMPLE
  ```

##### firehose_secret_access_key

This flag only has effect if `osquery_status_log_plugin` or `osquery_result_log_plugin` are set to `firehose`.

AWS secret access key to use for Firehose authentication.

- Default value: none
- Environment variable: `FLEET_FIREHOSE_SECRET_ACCESS_KEY`
- Config file format:
  ```
  firehose:
  	secret_access_key: wJalrXUtnFEMI/K7MDENG/bPxRfiCYEXAMPLEKEY
  ```

##### firehose_sts_assume_role_arn

This flag only has effect if `osquery_status_log_plugin` or
`osquery_result_log_plugin` are set to `firehose`.

AWS STS role ARN to use for Firehose authentication.

- Default value: none
- Environment variable: `FLEET_FIREHOSE_STS_ASSUME_ROLE_ARN`
- Config file format:
  ```
  firehose:
  	sts_assume_role_arn: arn:aws:iam::1234567890:role/firehose-role
  ```

##### firehose_status_stream

This flag only has effect if `osquery_status_log_plugin` is set to `firehose`.

Name of the Firehose stream to write osquery status logs received from clients.

- Default value: none
- Environment variable: `FLEET_FIREHOSE_STATUS_STREAM`
- Config file format:
  ```
  firehose:
  	status_stream: osquery_status
  ```

The IAM role used to send to Firehose must allow the following permissions on
the stream listed:

- `firehose:DescribeDeliveryStream`
- `firehose:PutRecordBatch`

##### firehose_result_stream

This flag only has effect if `osquery_result_log_plugin` is set to `firehose`.

Name of the Firehose stream to write osquery result logs received from clients.

- Default value: none
- Environment variable: `FLEET_FIREHOSE_RESULT_STREAM`
- Config file format:
  ```
  firehose:
  	result_stream: osquery_result
  ```

The IAM role used to send to Firehose must allow the following permissions on
the stream listed:

- `firehose:DescribeDeliveryStream`
- `firehose:PutRecordBatch`

##### Example YAML

```yaml
osquery:
  osquery_status_log_plugin: firehose
  osquery_result_log_plugin: firehose
firehose:
  region: ca-central-1
  access_key_id: AKIAIOSFODNN7EXAMPLE
  secret_access_key: wJalrXUtnFEMI/K7MDENG/bPxRfiCYEXAMPLEKEY
  sts_assume_role_arn: arn:aws:iam::1234567890:role/firehose-role
  status_stream: osquery_status
  result_stream: osquery_result
```

#### Kinesis

##### kinesis_region

This flag only has effect if `osquery_status_log_plugin` is set to `kinesis`.

AWS region to use for Kinesis connection

- Default value: none
- Environment variable: `FLEET_KINESIS_REGION`
- Config file format:
  ```
  kinesis:
  	region: ca-central-1
  ```

##### kinesis_access_key_id

This flag only has effect if `osquery_status_log_plugin` or
`osquery_result_log_plugin` are set to `kinesis`.

If `kinesis_access_key_id` and `kinesis_secret_access_key` are omitted, Fleet
will try to use
[AWS STS](https://docs.aws.amazon.com/IAM/latest/UserGuide/id_credentials_temp.html)
credentials.

AWS access key ID to use for Kinesis authentication.

- Default value: none
- Environment variable: `FLEET_KINESIS_ACCESS_KEY_ID`
- Config file format:
  ```
  kinesis:
  	access_key_id: AKIAIOSFODNN7EXAMPLE
  ```

##### kinesis_secret_access_key

This flag only has effect if `osquery_status_log_plugin` or
`osquery_result_log_plugin` are set to `kinesis`.

AWS secret access key to use for Kinesis authentication.

- Default value: none
- Environment variable: `FLEET_KINESIS_SECRET_ACCESS_KEY`
- Config file format:
  ```
  kinesis:
  	secret_access_key: wJalrXUtnFEMI/K7MDENG/bPxRfiCYEXAMPLEKEY
  ```

##### kinesis_sts_assume_role_arn

This flag only has effect if `osquery_status_log_plugin` or
`osquery_result_log_plugin` are set to `kinesis`.

AWS STS role ARN to use for Kinesis authentication.

- Default value: none
- Environment variable: `FLEET_KINESIS_STS_ASSUME_ROLE_ARN`
- Config file format:
  ```
  kinesis:
  	sts_assume_role_arn: arn:aws:iam::1234567890:role/kinesis-role
  ```

##### kinesis_status_stream

This flag only has effect if `osquery_status_log_plugin` is set to `kinesis`.

Name of the Kinesis stream to write osquery status logs received from clients.

- Default value: none
- Environment variable: `FLEET_KINESIS_STATUS_STREAM`
- Config file format:
  ```
  kinesis:
  	status_stream: osquery_status
  ```

The IAM role used to send to Kinesis must allow the following permissions on
the stream listed:

- `kinesis:DescribeStream`
- `kinesis:PutRecords`

##### kinesis_result_stream

This flag only has effect if `osquery_result_log_plugin` is set to `kinesis`.

Name of the Kinesis stream to write osquery result logs received from clients.

- Default value: none
- Environment variable: `FLEET_KINESIS_RESULT_STREAM`
- Config file format:
  ```
  kinesis:
  	result_stream: osquery_result
  ```

The IAM role used to send to Kinesis must allow the following permissions on
the stream listed:

- `kinesis:DescribeStream`
- `kinesis:PutRecords`

##### Example YAML

```yaml
osquery:
  osquery_status_log_plugin: kinesis
  osquery_result_log_plugin: kinesis
kinesis:
  region: ca-central-1
  result_log_file: /var/log/osquery/result.log
  access_key_id: AKIAIOSFODNN7EXAMPLE
  secret_access_key: wJalrXUtnFEMI/K7MDENG/bPxRfiCYEXAMPLEKEY
  sts_assume_role_arn: arn:aws:iam::1234567890:role/firehose-role
  status_stream: osquery_status
  result_stream: osquery_result
```


#### Lambda

##### lambda_region

This flag only has effect if `osquery_status_log_plugin` is set to `lambda`.

AWS region to use for Lambda connection

- Default value: none
- Environment variable: `FLEET_LAMBDA_REGION`
- Config file format:
  ```
  lambda:
  	region: ca-central-1
  ```

##### lambda_access_key_id

This flag only has effect if `osquery_status_log_plugin` or
`osquery_result_log_plugin` are set to `lambda`.

If `lambda_access_key_id` and `lambda_secret_access_key` are omitted, Fleet
will try to use
[AWS STS](https://docs.aws.amazon.com/IAM/latest/UserGuide/id_credentials_temp.html)
credentials.

AWS access key ID to use for Lambda authentication.

- Default value: none
- Environment variable: `FLEET_LAMBDA_ACCESS_KEY_ID`
- Config file format:
  ```
  lambda:
  	access_key_id: AKIAIOSFODNN7EXAMPLE
  ```

##### lambda_secret_access_key

This flag only has effect if `osquery_status_log_plugin` or
`osquery_result_log_plugin` are set to `lambda`.

AWS secret access key to use for Lambda authentication.

- Default value: none
- Environment variable: `FLEET_LAMBDA_SECRET_ACCESS_KEY`
- Config file format:
  ```
  lambda:
  	secret_access_key: wJalrXUtnFEMI/K7MDENG/bPxRfiCYEXAMPLEKEY
  ```

##### lambda_sts_assume_role_arn

This flag only has effect if `osquery_status_log_plugin` or
`osquery_result_log_plugin` are set to `lambda`.

AWS STS role ARN to use for Lambda authentication.

- Default value: none
- Environment variable: `FLEET_LAMBDA_STS_ASSUME_ROLE_ARN`
- Config file format:
  ```
  lambda:
  	sts_assume_role_arn: arn:aws:iam::1234567890:role/lambda-role
  ```

##### lambda_status_function

This flag only has effect if `osquery_status_log_plugin` is set to `lambda`.

Name of the Lambda function to write osquery status logs received from clients.

- Default value: none
- Environment variable: `FLEET_LAMBDA_STATUS_FUNCTION`
- Config file format:
  ```
  lambda:
    status_function: statusFunction
  ```

The IAM role used to send to Lambda must allow the following permissions on
the function listed:

- `lambda:InvokeFunction`

##### lambda_result_function

This flag only has effect if `osquery_result_log_plugin` is set to `lambda`.

Name of the Lambda function to write osquery result logs received from clients.

- Default value: none
- Environment variable: `FLEET_LAMBDA_RESULT_FUNCTION`
- Config file format:
  ```
  lambda:
  	result_function: resultFunction
  ```

The IAM role used to send to Lambda must allow the following permissions on
the function listed:

- `lambda:InvokeFunction`

##### Example YAML

```yaml
osquery:
  osquery_status_log_plugin: lambda
  osquery_result_log_plugin: lambda
lambda:
  region: ca-central-1
  access_key_id: AKIAIOSFODNN7EXAMPLE
  secret_access_key: wJalrXUtnFEMI/K7MDENG/bPxRfiCYEXAMPLEKEY
  sts_assume_role_arn: arn:aws:iam::1234567890:role/firehose-role
  status_function: statusFunction
  result_function: resultFunction
```

#### PubSub

##### pubsub_project

This flag only has effect if `osquery_status_log_plugin` is set to `pubsub`.

The identifier of the Google Cloud project containing the pubsub topics to
publish logs to.

Note that the pubsub plugin uses [Application Default Credentials (ADCs)](https://cloud.google.com/docs/authentication/production)
for authentication with the service.

- Default value: none
- Environment variable: `FLEET_PUBSUB_PROJECT`
- Config file format:
  ```
  pubsub:
    project: my-gcp-project
  ```

##### pubsub_result_topic

This flag only has effect if `osquery_status_log_plugin` is set to `pubsub`.

The identifier of the pubsub topic that client results will be published to.

- Default value: none
- Environment variable: `FLEET_PUBSUB_RESULT_TOPIC`
- Config file format:
  ```
  pubsub:
    result_topic: osquery_result
  ```

##### pubsub_status_topic

This flag only has effect if `osquery_status_log_plugin` is set to `pubsub`.

The identifier of the pubsub topic that osquery status logs will be published to.

- Default value: none
- Environment variable: `FLEET_PUBSUB_STATUS_TOPIC`
- Config file format:
  ```
  pubsub:
    status_topic: osquery_status
  ```

##### pubsub_add_attributes

This flag only has effect if `osquery_status_log_plugin` is set to `pubsub`.

Add Pub/Sub attributes to messages. When enabled, the plugin parses the osquery result
messages, and adds the following Pub/Sub message attributes:

- `name` - the `name` attribute from the message body
- `timestamp` - the `unixTime` attribute from the message body, converted to rfc3339 format
- Each decoration from the message

This feature is useful when combined with [subscription filters](https://cloud.google.com/pubsub/docs/filtering).

- Default value: false
- Environment variable: `FLEET_PUBSUB_ADD_ATTRIBUTES`
- Config file format:
  ```
  pubsub:
    add_attributes: true
  ```

##### Example YAML

```yaml
osquery:
  osquery_status_log_plugin: pubsub
  osquery_result_log_plugin: pubsub
pubsub:
  project: my-gcp-project
  result_topic: osquery_result
  status_topic: osquery_status
  sts_assume_role_arn: arn:aws:iam::1234567890:role/firehose-role
  status_function: statusFunction
  result_function: resultFunction
```

#### Kafka REST Proxy logging

##### kafkarest_proxyhost

This flag only has effect if `osquery_status_log_plugin` or `osquery_result_log_plugin` is set to `kafkarest`.

The URL of the host which to check for the topic existence and post messages to the specified topic.

- Default value: none
- Environment variable: `FLEET_KAFKAREST_PROXYHOST`
- Config file format:
  ```yaml
  kafkarest:
    proxyhost: "https://localhost:8443"
  ```

##### kafkarest_status_topic

This flag only has effect if `osquery_status_log_plugin` is set to `kafkarest`.

The identifier of the kafka topic that osquery status logs will be published to.

- Default value: none
- Environment variable: `FLEET_KAFKAREST_STATUS_TOPIC`
- Config file format:
  ```yaml
  kafkarest:
    status_topic: osquery_status
  ```

##### kafkarest_result_topic

This flag only has effect if `osquery_result_log_plugin` is set to `kafkarest`.

The identifier of the kafka topic that osquery result logs will be published to.

- Default value: none
- Environment variable: `FLEET_KAFKAREST_RESULT_TOPIC`
- Config file format:
  ```yaml
  kafkarest:
    status_topic: osquery_result
  ```

##### kafkarest_timeout

This flag only has effect if `osquery_status_log_plugin` or `osquery_result_log_plugin` is set to `kafkarest`.

The timeout value for the http post attempt. Value is in units of seconds.

- Default value: 5
- Environment variable: `FLEET_KAFKAREST_TIMEOUT`
- Config file format:
  ```yaml
  kafkarest:
    timeout: 5
  ```

##### kafkarest_content_type_value

This flag only has effect if `osquery_status_log_plugin` is set to `kafkarest`.

The value of the Content-Type header to use in Kafka REST Proxy API calls. More information about available versions
can be found [here](https://docs.confluent.io/platform/current/kafka-rest/api.html#content-types). _Note: only JSON format is supported_

- Default value: application/vnd.kafka.json.v1+json
- Environment variable: `FLEET_KAFKAREST_CONTENT_TYPE_VALUE`
- Config file format:
  ```yaml
  kafkarest:
    content_type_value: application/vnd.kafka.json.v2+json
  ```

##### Example YAML

```yaml
osquery:
  osquery_status_log_plugin: kafkarest
  osquery_result_log_plugin: kafkarest
kafkarest:
  proxyhost: "https://localhost:8443"
  result_topic: osquery_result
  status_topic: osquery_status
```
#### S3 file carving backend

##### s3_bucket

Name of the S3 bucket to use to store file carves.

- Default value: none
- Environment variable: `FLEET_S3_BUCKET`
- Config file format:
  ```
  s3:
  	bucket: some-carve-bucket
  ```

##### s3_prefix

Prefix to prepend to carve objects.

All carve objects will also be prefixed by date and hour (UTC), making the resulting keys look like: `<prefix><year>/<month>/<day>/<hour>/<carve-name>`.

- Default value: none
- Environment variable: `FLEET_S3_PREFIX`
- Config file format:
  ```
  s3:
  	prefix: carves-go-here/
  ```

##### s3_access_key_id

AWS access key ID to use for S3 authentication.

If `s3_access_key_id` and `s3_secret_access_key` are omitted, Fleet will try to use
[the default credential provider chain](https://docs.aws.amazon.com/sdk-for-go/v1/developer-guide/configuring-sdk.html#specifying-credentials).

The IAM identity used in this context must be allowed to perform the following actions on the bucket: `s3:PutObject`, `s3:GetObject`, `s3:ListMultipartUploadParts`, `s3:ListBucket`, `s3:GetBucketLocation`.

- Default value: none
- Environment variable: `FLEET_S3_ACCESS_KEY_ID`
- Config file format:
  ```
  s3:
  	access_key_id: AKIAIOSFODNN7EXAMPLE
  ```

##### s3_secret_access_key

AWS secret access key to use for S3 authentication.

- Default value: none
- Environment variable: `FLEET_S3_SECRET_ACCESS_KEY`
- Config file format:
  ```
  s3:
  	secret_access_key: wJalrXUtnFEMI/K7MDENG/bPxRfiCYEXAMPLEKEY
  ```

##### s3_sts_assume_role_arn

AWS STS role ARN to use for S3 authentication.

- Default value: none
- Environment variable: `FLEET_S3_STS_ASSUME_ROLE_ARN`
- Config file format:
  ```
  s3:
  	sts_assume_role_arn: arn:aws:iam::1234567890:role/some-s3-role
  ```

##### s3_endpoint_url

AWS S3 Endpoint URL. Override when using a different S3 compatible object storage backend (such as Minio),
or running s3 locally with localstack. Leave this blank to use the default S3 service endpoint.

- Default value: none
- Environment variable: `FLEET_S3_ENDPOINT_URL`
- Config file format:
  ```
  s3:
  	endpoint_url: http://localhost:9000
  ```

##### s3_disable_ssl

AWS S3 Disable SSL. Useful for local testing.

- Default value: false
- Environment variable: `FLEET_S3_DISABLE_SSL`
- Config file format:
  ```
  s3:
  	disable_ssl: false
  ```

##### s3_force_s3_path_style

AWS S3 Force S3 Path Style. Set this to `true` to force the request to use path-style addressing,
i.e., `http://s3.amazonaws.com/BUCKET/KEY`. By default, the S3 client
will use virtual hosted bucket addressing when possible
(`http://BUCKET.s3.amazonaws.com/KEY`).

See [here](http://docs.aws.amazon.com/AmazonS3/latest/dev/VirtualHosting.html) for details.

- Default value: false
- Environment variable: `FLEET_S3_FORCE_S3_PATH_STYLE`
- Config file format:
  ```
  s3:
  	force_s3_path_style: false
  ```

##### s3_region

AWS S3 Region. Leave blank to enable region discovery.

Minio users must set this to any nonempty value (eg. `minio`), as Minio does not support region discovery.

- Default value:
- Environment variable: `FLEET_S3_REGION`
- Config file format:
  ```
  s3:
  	region: us-east-1
  ```

##### Example YAML

```yaml
s3:
  bucket: some-carve-bucket
  prefix: carves-go-here/
  access_key_id: AKIAIOSFODNN7EXAMPLE
  secret_access_key: wJalrXUtnFEMI/K7MDENG/bPxRfiCYEXAMPLEKEY
  sts_assume_role_arn: arn:aws:iam::1234567890:role/some-s3-role
  region: us-east-1
```

#### Upgrades

##### allow_missing_migrations

If set then `fleet serve` will run even if there are database migrations missing.

- Default value: `false`
- Environment variable: `FLEET_UPGRADES_ALLOW_MISSING_MIGRATIONS`
- Config file format:
  ```
  upgrades:
    allow_missing_migrations: true
  ```

#### Vulnerabilities

##### databases_path

The path specified needs to exist and Fleet needs to be able to read and write to and from it. This is the only mandatory configuration needed for vulnerability processing to work.

When `current_instance_checks` is set to `auto` (the default), Fleet instances will try to create the `databases_path` if it doesn't exist.

- Default value: none
- Environment variable: `FLEET_VULNERABILITIES_DATABASES_PATH`
- Config file format:
  ```
  vulnerabilities:
  	databases_path: /some/path
  ```

##### periodicity

How often vulnerabilities are checked. This is also the interval at which the counts of hosts per software is calculated.

- Default value: `1h`
- Environment variable: `FLEET_VULNERABILITIES_PERIODICITY`
- Config file format:
  ```
  vulnerabilities:
  	periodicity: 1h
  ```

##### cpe_database_url

You can fetch the CPE dictionary database from this URL. Some users want to control where Fleet gets its database.
When Fleet sees this value defined, it downloads the file directly.
It expects a file in the same format that can be found in https://github.com/fleetdm/nvd/releases.
If this value is not defined, Fleet checks for the latest release in Github and only downloads it if needed.

- Default value: `""`
- Environment variable: `FLEET_VULNERABILITIES_CPE_DATABASE_URL`
- Config file format:
  ```
  vulnerabilities:
  	cpe_database_url: ""
  ```

##### cpe_translations_url

You can fetch the CPE translations from this URL.
Translations are used when matching software to CPE entries in the CPE database that would otherwise be missed for various reasons.
When Fleet sees this value defined, it downloads the file directly.
It expects a file in the same format that can be found in https://github.com/fleetdm/nvd/releases.
If this value is not defined, Fleet checks for the latest release in Github and only downloads it if needed.

- Default value: `""`
- Environment variable: `FLEET_VULNERABILITIES_CPE_TRANSLATIONS_URL`
- Config file format:
  ```
  vulnerabilities:
  	cpe_translations_url: ""
  ```

##### cve_feed_prefix_url

Like the CPE dictionary, we allow users to define where to get the CVE feeds.
In this case, the URL should be a host that serves the files in the path /feeds/json/cve/1.1/.
Fleet expects to find all the JSON Feeds that can be found in https://nvd.nist.gov/vuln/data-feeds.
When not defined, Fleet downloads from the nvd.nist.gov host.

- Default value: `""`
- Environment variable: `FLEET_VULNERABILITIES_CVE_FEED_PREFIX_URL`
- Config file format:
  ```
  vulnerabilities:
  	cve_feed_prefix_url: ""
  ```

##### current_instance_checks

When running multiple instances of the Fleet server, by default, one of them dynamically takes the lead in vulnerability processing. This lead can change over time. Some Fleet users want to be able to define which deployment is doing this checking. If you wish to do this, you'll need to deploy your Fleet instances with this set explicitly to no and one of them set to yes.

- Default value: `auto`
- Environment variable: `FLEET_VULNERABILITIES_CURRENT_INSTANCE_CHECKS`
- Config file format:
  ```
  vulnerabilities:
  	current_instance_checks: yes
  ```

##### disable_data_sync

Fleet by default automatically downloads and keeps the different data streams needed to properly do vulnerability processing. In some setups, this behavior is not wanted, as access to outside resources might be blocked, or the data stream files might need review/audit before use.

In order to support vulnerability processing in such environments, we allow users to disable automatic sync of data streams with this configuration value.

To download the data streams, you can use `fleetctl vulnerability-data-stream --dir ./somedir`. The contents downloaded can then be reviewed, and finally uploaded to the defined `databases_path` in the fleet instance(s) doing the vulnerability processing.

- Default value: false
- Environment variable: `FLEET_VULNERABILITIES_DISABLE_DATA_SYNC`
- Config file format:
  ```
  vulnerabilities:
  	disable_data_sync: true
  ```

##### recent_vulnerability_max_age

Maximum age of a vulnerability (a CVE) to be considered "recent". The age is calculated based on the published date of the CVE in the [National Vulnerability Database](https://nvd.nist.gov/) (NVD). Recent vulnerabilities play a special role in Fleet's [automations](../Using-Fleet/Automations.md), as they are reported when discovered on a host if the vulnerabilities webhook or a vulnerability integration is enabled.

- Default value: `720h` (30 days)
- Environment variable: `FLEET_VULNERABILITIES_RECENT_VULNERABILITY_MAX_AGE`
- Config file format:
  ```
  vulnerabilities:
       recent_vulnerability_max_age: 48h
  ```

### disable_win_os_vulnerabilities

If using osquery 5.4 or later, Fleet by default will fetch and store all applied Windows updates and use that for detecting Windows
vulnerabilities — which might be a writing-intensive process (depending on the number of Windows hosts
in your Fleet). Setting this to true will cause Fleet to skip both processes.

- Default value: false
- Environment variable: `FLEET_VULNERABILITIES_DISABLE_WIN_OS_VULNERABILITIES`
- Config file format:
  ```
  vulnerabilities:
  	disable_win_os_vulnerabilities: true
  ```


##### Example YAML

```yaml
vulnerabilities:
  databases_path: /some/path
  current_instance_checks: yes
  disable_data_sync: true
```

#### GeoIP

##### database_path

The path to a valid Maxmind GeoIP database(mmdb). Support exists for the country & city versions of the database. If city database is supplied
then Fleet will attempt to resolve the location via the city lookup, otherwise it defaults to the country lookup. The IP address used
to determine location is extracted via HTTP headers in the following order: `True-Client-IP`, `X-Real-IP`, and finally `X-FORWARDED-FOR` [headers](https://developer.mozilla.org/en-US/docs/Web/HTTP/Headers/X-Forwarded-For)
on the Fleet web server.

- Default value: none
- Environment variable: `FLEET_GEOIP_DATABASE_PATH`
- Config file format:
  ```yaml
  geoip:
    database_path: /some/path
  ```


## Managing osquery configurations

We recommend that you use an infrastructure configuration management tool to manage these osquery configurations consistently across your environment. If you're unsure about what configuration management tools your organization uses, contact your company's system administrators. If you are evaluating new solutions for this problem, the founders of Fleet have successfully managed configurations in large production environments using [Chef](https://www.chef.io/chef/) and [Puppet](https://puppet.com/).

## Running with systemd

Once you've verified that you can run Fleet in your shell, you'll likely want to keep Fleet running in the background and after the server reboots. To do that we recommend using [systemd](https://coreos.com/os/docs/latest/getting-started-with-systemd.html).

Below is a sample unit file, assuming a `fleet` user exists on the system. Any user with sufficient
permissions to execute the binary, open the configuration files, and write the log files can be
used. It is also possible to run as `root`, though as with any other web server it is discouraged
to run Fleet as `root`.

```

[Unit]
Description=Fleet
After=network.target

[Service]
User=fleet
Group=fleet
LimitNOFILE=8192
ExecStart=/usr/local/bin/fleet serve \
  --mysql_address=127.0.0.1:3306 \
  --mysql_database=fleet \
  --mysql_username=root \
  --mysql_password=toor \
  --redis_address=127.0.0.1:6379 \
  --server_cert=/tmp/server.cert \
  --server_key=/tmp/server.key \
  --logging_json

[Install]
WantedBy=multi-user.target
```

Once you created the file, you need to move it to `/etc/systemd/system/fleet.service` and start the service.

```
sudo mv fleet.service /etc/systemd/system/fleet.service
sudo systemctl start fleet.service
sudo systemctl status fleet.service

sudo journalctl -u fleet.service -f
```

### Making changes

Sometimes you'll need to update the systemd unit file defining the service. To do that, first open /etc/systemd/system/fleet.service in a text editor, and make your modifications.

Then, run

```
sudo systemctl daemon-reload
sudo systemctl restart fleet.service
```

## Using a proxy

If you are in an enterprise environment where Fleet is behind a proxy and you would like to be able to retrieve Vulnerability data for [Vulnerability Processing](https://fleetdm.com/docs/using-fleet/vulnerability-processing#vulnerability-processing), it may be necessary to configure the proxy settings. Fleet automatically uses the `HTTP_PROXY`, `HTTPS_PROXY`, and `NO_PROXY` environment variables.

For example, to configure the proxy in a systemd service file:

```
[Service]
Environment="HTTP_PROXY=http(s)://PROXY_URL:PORT/"
Environment="HTTPS_PROXY=http(s)://PROXY_URL:PORT/"
Environment="NO_PROXY=localhost,127.0.0.1,::1"
```

After modifying the configuration you will need to reload and restart the Fleet service, as explained above.

## Configuring single sign-on (SSO)

Fleet supports SAML single sign-on capability.

Fleet supports both SP-initiated SAML login and IDP-initiated login however, IDP-initiated login must be enabled in the web interface's SAML single sign-on options.

Fleet supports the SAML Web Browser SSO Profile using the HTTP Redirect Binding.

<<<<<<< HEAD
**Note: The email used in the SAML Assertion must match a user that already exists in Fleet unless you enable [JIT provisioning](#just-in-time-jit-user-provisioning).**
=======
_**Note: The email used in the SAML Assertion must match a user that already exists in Fleet unless you enable [JIT provisioning](#just-in-time-jit-user-provisioning).**_

##### sso_settings.enable_sso

Configures if single sign-on is enabled.

- default value: false
- config file format:
  ```
  sso_settings:
    enable_sso: true
  ```

##### sso_settings.enable_sso_idp_login

Allow single sign-on login initiated by identity provider.

- default value: false
- config file format:
  ```
  sso_settings:
    enable_sso_idp_login: true
  ```

##### sso_settings.enable_jit_provisioning

`Applies only to Fleet Premium`

Enables [just-in-time user provisioning](#just-in-time-jit-user-provisioning).

- default value: false
- config file format:
  ```
  sso_settings:
    enable_jit_provisioning: true
  ```

##### sso_settings.entity_id

The required entity ID is a URI that you use to identify Fleet when configuring the identity provider.

- default value: ""
- config file format:
  ```
  sso_settings:
    entity_id: "https://example.com"

##### sso_settings.idp_image_url

An optional link to an image such as a logo for the identity provider.

- default value: ""
- config file format:
  ```
  sso_settings:
    idp_image_url: "https://example.com/logo"

##### sso_settings.idp_name

A required human friendly name for the identity provider that will provide single sign-on authentication.

- default value: ""
- config file format:
  ```
  sso_settings:
    idp_name: "SimpleSAML"

##### sso_settings.issuer_uri

The issuer URI supplied by the identity provider.

- default value: ""
- config file format:
  ```
  sso_settings:
    issuer_uri: "https://example.com/saml2/sso-service"

##### sso_settings.metadata

Metadata provided by the identity provider. Either metadata or a metadata url must be provided.

- default value: ""
- config file format:
  ```
  sso_settings:
    metadata: ""

##### sso_settings.metadata_url

A URL that references the identity provider metadata.

- default value: ""
- config file format:
  ```
  sso_settings:
    metadata: "https://example.com/saml2/metadata"

>>>>>>> 78ca68d1

### Identity provider (IDP) configuration

Setting up the service provider (Fleet) with an identity provider generally requires the following information:

- _Assertion Consumer Service_ - This is the call-back URL that the identity provider
  will use to send security assertions to Fleet. In Okta, this field is called _single sign-on URL_. On Google, it is "ACS URL." The value you supply will be a fully qualified URL consisting of your Fleet web address and the call-back path `/api/v1/fleet/sso/callback`. For example, if your Fleet web address is https://fleet.example.com, then the value you would use in the identity provider configuration would be:
  ```
  https://fleet.example.com/api/v1/fleet/sso/callback
  ```

- _Entity ID_ - This value is an identifier that you choose. It identifies your Fleet instance as the service provider that issues authorization requests. The value must match the Entity ID that you define in the Fleet SSO configuration.

- _Name ID Format_ - The value should be `urn:oasis:names:tc:SAML:1.1:nameid-format:emailAddress`. This may be shortened in the IDP setup to something like `email` or `EmailAddress`.

- _Subject Type (Application username in Okta)_ - `email`.

After supplying the above information, the IDP will generate an issuer URI and metadata that will be used to configure Fleet as a service provider.

### Fleet SSO configuration

A Fleet user must be assigned the Admin role to configure Fleet for SSO. In Fleet, SSO configuration settings are located in **Settings > Organization settings > SAML single sign-on options**.

If your IDP supports dynamic configuration, like Okta, you only need to provide an _identity provider name_ and _entity ID_, then paste a link in the metadata URL field. Make sure you create the SSO application within your IDP before configuring it in Fleet.

Otherwise, the following values are required:

- _Identity provider name_ - A human-readable name of the IDP. This is rendered on the login page.

- _Entity ID_ - A URI that identifies your Fleet instance as the issuer of authorization
  requests (e.g., `fleet.example.com`). This much match the _Entity ID_ configured with the IDP.

- _Issuer URI_ - Obtain this value from the IDP.

- _Metadata URL_ - Obtain this value from the IDP and is used by Fleet to
  issue authorization requests to the IDP.

- _Metadata_ - If the IDP does not provide a metadata URL, the metadata must
  be obtained from the IDP and entered. Note that the metadata URL is preferred if
  the IDP provides metadata in both forms.

#### Example Fleet SSO configuration

![Example SSO Configuration](https://raw.githubusercontent.com/fleetdm/fleet/main/docs/images/sso-setup.png)

### Creating SSO users in Fleet

When an admin creates a new user in Fleet, they may select the `Enable single sign on` option. The
SSO-enabled users will not be able to sign in with a regular user ID and password.

It is strongly recommended that at least one admin user is set up to use the traditional password-based login so that there is a fallback method for logging into Fleet in the event of SSO
configuration problems.

> Individual users must also be set up on the IDP before signing in to Fleet.

### Enabling SSO for existing users in Fleet
As an admin, you can enable SSO for existing users in Fleet. To do this, go to the Settings page, then click on the Users tab. Locate the user you want to enable SSO for and on the Actions dropdown menu for that user, click on "Enable single sign-on."

### Just-in-time (JIT) user provisioning

`Applies only to Fleet Premium`

When JIT user provisioning is turned on, Fleet will automatically create an account when a user logs in for the first time with the configured SSO. This removes the need to create individual user accounts for a large organization.

Accounts created via JIT provisioning are assigned the [Observer role](https://fleetdm.com/docs/using-fleet/permissions). The new account's email and full name are copied from the user data in the SSO response.

To enable this option, go to **Settings > Organization settings > single sign-on options** and check "_Automatically create Observer user on login_" or [adjust your config](#sso-settings-enable-jit-provisioning).

For this to work correctly make sure that:

- Your IDP is configured to send the user email as the Name ID (instructions for configuring different providers are detailed below)
- Your IDP sends the full name of the user as an attribute with any of the following names (if this value is not provided Fleet will fallback to the user email)
  - `name`
  - `displayname`
  - `cn`
  - `urn:oid:2.5.4.3`
  - `http://schemas.xmlsoap.org/ws/2005/05/identity/claims/name`


#### Okta IDP configuration

![Example Okta IDP Configuration](https://raw.githubusercontent.com/fleetdm/fleet/main/docs/images/okta-idp-setup.png)

Once configured, you will need to retrieve the Issuer URI from the `View Setup Instructions` and metadata URL from the `Identity Provider metadata` link within the application `Sign on` settings. See below for where to find them:

![Where to find SSO links for Fleet](https://raw.githubusercontent.com/fleetdm/fleet/main/docs/images/okta-retrieve-links.png)

> The Provider Sign-on URL within the `View Setup Instructions` has a similar format as the Provider SAML Metadata URL, but this link provides a redirect to _sign into_ the application, not the metadata necessary for dynamic configuration.

> The names of the items required to configure an identity provider may vary from provider to provider and may not conform to the SAML spec.

#### Google Workspace IDP Configuration

Follow these steps to configure Fleet SSO with Google Workspace. This will require administrator permissions in Google Workspace.

1. Navigate to the [Web and Mobile Apps](https://admin.google.com/ac/apps/unified) section of the Google Workspace dashboard. Click _Add App -> Add custom SAML app_.

  ![The Google Workspace admin dashboard](https://raw.githubusercontent.com/fleetdm/fleet/main/docs/images/google-sso-configuration-step-1.png)

2. Enter `Fleet` for the _App name_ and click _Continue_.

  ![Adding a new app to Google workspace admin dashboard](https://raw.githubusercontent.com/fleetdm/fleet/main/docs/images/google-sso-configuration-step-2.png)

3. Click _Download Metadata_, saving the metadata to your computer. Copy the _SSO URL_. Click _Continue_.

  ![Download metadata and copy the SSO URL](https://raw.githubusercontent.com/fleetdm/fleet/main/docs/images/google-sso-configuration-step-3.png)

4. In Fleet, navigate to the _Organization Settings_ page. Configure the _SAML single sign-on options_ section.

  - Check the _Enable single sign-on_ checkbox.
  - For _Identity provider name_, use `Google`.
  - For _Entity ID_, use a unique identifier such as `fleet.example.com`. Note that Google seems to error when the provided ID includes `https://`.
  - For _Issuer URI_, paste the _SSO URL_ copied from step three.
  - For _Metadata_, paste the contents of the downloaded metadata XML from step three.
  - All other fields can be left blank.

  Click _Update settings_ at the bottom of the page.

  ![Fleet's SAML single sign on options page](https://raw.githubusercontent.com/fleetdm/fleet/main/docs/images/google-sso-configuration-step-4.png)

5. In Google Workspace, configure the _Service provider details_.

  - For _ACS URL_, use `https://<your_fleet_url>/api/v1/fleet/sso/callback` (e.g., `https://fleet.example.com/api/v1/fleet/sso/callback`).
  - For Entity ID, use **the same unique identifier from step four** (e.g., `fleet.example.com`).
  - For _Name ID format_, choose `EMAIL`.
  - For _Name ID_, choose `Basic Information > Primary email`.
  - All other fields can be left blank.

  Click _Continue_ at the bottom of the page.

  ![Configuring the service provider details in Google Workspace](https://raw.githubusercontent.com/fleetdm/fleet/main/docs/images/google-sso-configuration-step-5.png)

6. Click _Finish_.

  ![Finish configuring the new SAML app in Google Workspace](https://raw.githubusercontent.com/fleetdm/fleet/main/docs/images/google-sso-configuration-step-6.png)

7. Click the down arrow on the _User access_ section of the app details page.

  ![The new SAML app's details page in Google Workspace](https://raw.githubusercontent.com/fleetdm/fleet/main/docs/images/google-sso-configuration-step-7.png)

8. Check _ON for everyone_. Click _Save_.

  ![The new SAML app's service status page in Google Workspace](https://raw.githubusercontent.com/fleetdm/fleet/main/docs/images/google-sso-configuration-step-8.png)

9. Enable SSO for a test user and try logging in. Note that Google sometimes takes a long time to propagate the SSO configuration, and it can help to try logging in to Fleet with an Incognito/Private window in the browser.

## Feature flags

Fleet features are sometimes gated behind feature flags. This will usually be due to not-yet-stable APIs or not-fully-tested performance characteristics.

Feature flags on the server are controlled by environment variables prefixed with `FLEET_BETA_`.

#### Sentry

##### DSN

If set then `Fleet serve` will capture errors and panics and push them to Sentry.

- Default value: `""`
- Environment variable: `FLEET_SENTRY_DSN`
- Config file format:
  ```
  sentry:
    dsn: "https://somedsnprovidedby.sentry.com/"
  ```

<meta name="pageOrderInSection" value="300">

#### Prometheus

##### basic_auth.username

Username to use for HTTP Basic Auth on the `/metrics` endpoint.
If not set, then the Prometheus `/metrics` endpoint is disabled.

- Default value: `""`
- Environment variable: `FLEET_PROMETHEUS_BASIC_AUTH_USERNAME`
- Config file format:
  ```yaml
  prometheus:
    basic_auth:
      username: "foo"
  ```

##### basic_auth.password

Password to use for HTTP Basic Auth on the `/metrics` endpoint.
If not set then the Prometheus `/metrics` endpoint is disabled.

- Default value: `""`
- Environment variable: `FLEET_PROMETHEUS_BASIC_AUTH_PASSWORD`
- Config file format:
  ```yaml
  prometheus:
    basic_auth:
      password: "bar"
  ```

#### Packaging

Configurations used to control how Fleet interacts with the (coming soon)
packaging server.  These features are currently only intended to be used within
Fleet sandbox, but this is subject to change.

##### packaging_global_enroll_secret

Enroll secret to use for adding hosts to the global scope. If this value is
set, the server won't allow changes to the enroll secret via the config
endpoints.

This value should be treated as a secret, we recommend using a
cryptographically secure pseudo random string. For example, using `openssl`:

```
openssl rand -base64 24
```

This config only takes effect if you don't have a global enroll secret already
stored in your database.

- Default value: `""`
- Environment variable: `FLEET_PACKAGING_GLOBAL_ENROLL_SECRET`
- Config file format:
  ```yaml
  packaging:
    global_enroll_secret: "xyz"
  ```

##### packaging_s3_bucket

Name of the S3 bucket to use to store pre-built Orbit installers.

- Default value: ""
- Environment variable: `FLEET_PACKAGING_S3_BUCKET`
- Config file format:
  ```
  packaging:
    s3:
      bucket: some-bucket
  ```

##### packaging_s3_prefix

Prefix to prepend when searching for installers.

- Default value: ""
- Environment variable: `FLEET_PACKAGING_S3_PREFIX`
- Config file format:
  ```
  packaging:
    s3:
      prefix:
        installers-go-here/
  ```

##### packaging_s3_access_key_id

AWS access key ID to use for S3 authentication.

If `s3_access_key_id` and `s3_secret_access_key` are omitted, Fleet will try to use
[the default credential provider chain](https://docs.aws.amazon.com/sdk-for-go/v1/developer-guide/configuring-sdk.html#specifying-credentials).

The IAM identity used in this context must be allowed to perform the following actions on the bucket: `s3:GetObject`, `s3:ListBucket`.

- Default value: ""
- Environment variable: `FLEET_PACKAGING_S3_ACCESS_KEY_ID`
- Config file format:
  ```
  packaging:
    s3:
      access_key_id: AKIAIOSFODNN7EXAMPLE
  ```

##### packaging_s3_secret_access_key

AWS secret access key to use for S3 authentication.

- Default value: ""
- Environment variable: `FLEET_PACKAGING_S3_SECRET_ACCESS_KEY`
- Config file format:
  ```
  packaging:
    s3:
      secret_access_key: wJalrXUtnFEMI/K7MDENG/bPxRfiCYEXAMPLEKEY
  ```

##### packaging_s3_sts_assume_role_arn

AWS STS role ARN to use for S3 authentication.

- Default value: ""
- Environment variable: `FLEET_PACKAGING_S3_STS_ASSUME_ROLE_ARN`
- Config file format:
  ```
  packaging:
    s3:
      sts_assume_role_arn: arn:aws:iam::1234567890:role/some-s3-role
  ```

##### packaging_s3_endpoint_url

AWS S3 Endpoint URL. Override when using a different S3 compatible object storage backend (such as Minio)
or running s3 locally with LocalStack. Leave this blank to use the default AWS S3 service endpoint.

- Default value: ""
- Environment variable: `FLEET_PACKAGING_S3_ENDPOINT_URL`
- Config file format:
  ```
  packaging:
    s3:
      endpoint_url: http://localhost:9000
  ```

##### packaging_s3_disable_ssl

AWS S3 Disable SSL. Useful for local testing.

- Default value: false
- Environment variable: `FLEET_PACKAGING_S3_DISABLE_SSL`
- Config file format:
  ```
  packaging:
    s3:
      disable_ssl: false
  ```

##### packaging_s3_force_s3_path_style

AWS S3 Force S3 Path Style. Set this to `true` to force the request to use path-style addressing,
i.e., `http://s3.amazonaws.com/BUCKET/KEY`. By default, the S3 client
will use virtual hosted bucket addressing when possible
(`http://BUCKET.s3.amazonaws.com/KEY`).

See [here](http://docs.aws.amazon.com/AmazonS3/latest/dev/VirtualHosting.html) for details.

- Default value: false
- Environment variable: `FLEET_PACKAGING_S3_FORCE_S3_PATH_STYLE`
- Config file format:
  ```
  packaging:
    s3:
      force_s3_path_style: false
  ```

##### packaging_s3_region

AWS S3 Region. Leave blank to enable region discovery.

Minio users must set this to any non-empty value (e.g., `minio`), as Minio does not support region discovery.

- Default value: ""
- Environment variable: `FLEET_PACKAGING_S3_REGION`
- Config file format:
  ```
  packaging:
    s3:
      region: us-east-1
  ```

##### Example YAML

```yaml
packaging:
  s3:
    bucket: some-bucket
    prefix: installers-go-here/
    access_key_id: AKIAIOSFODNN7EXAMPLE
    secret_access_key: wJalrXUtnFEMI/K7MDENG/bPxRfiCYEXAMPLEKEY
    sts_assume_role_arn: arn:aws:iam::1234567890:role/some-s3-role
    region: us-east-1
```<|MERGE_RESOLUTION|>--- conflicted
+++ resolved
@@ -2212,107 +2212,7 @@
 
 Fleet supports the SAML Web Browser SSO Profile using the HTTP Redirect Binding.
 
-<<<<<<< HEAD
 **Note: The email used in the SAML Assertion must match a user that already exists in Fleet unless you enable [JIT provisioning](#just-in-time-jit-user-provisioning).**
-=======
-_**Note: The email used in the SAML Assertion must match a user that already exists in Fleet unless you enable [JIT provisioning](#just-in-time-jit-user-provisioning).**_
-
-##### sso_settings.enable_sso
-
-Configures if single sign-on is enabled.
-
-- default value: false
-- config file format:
-  ```
-  sso_settings:
-    enable_sso: true
-  ```
-
-##### sso_settings.enable_sso_idp_login
-
-Allow single sign-on login initiated by identity provider.
-
-- default value: false
-- config file format:
-  ```
-  sso_settings:
-    enable_sso_idp_login: true
-  ```
-
-##### sso_settings.enable_jit_provisioning
-
-`Applies only to Fleet Premium`
-
-Enables [just-in-time user provisioning](#just-in-time-jit-user-provisioning).
-
-- default value: false
-- config file format:
-  ```
-  sso_settings:
-    enable_jit_provisioning: true
-  ```
-
-##### sso_settings.entity_id
-
-The required entity ID is a URI that you use to identify Fleet when configuring the identity provider.
-
-- default value: ""
-- config file format:
-  ```
-  sso_settings:
-    entity_id: "https://example.com"
-
-##### sso_settings.idp_image_url
-
-An optional link to an image such as a logo for the identity provider.
-
-- default value: ""
-- config file format:
-  ```
-  sso_settings:
-    idp_image_url: "https://example.com/logo"
-
-##### sso_settings.idp_name
-
-A required human friendly name for the identity provider that will provide single sign-on authentication.
-
-- default value: ""
-- config file format:
-  ```
-  sso_settings:
-    idp_name: "SimpleSAML"
-
-##### sso_settings.issuer_uri
-
-The issuer URI supplied by the identity provider.
-
-- default value: ""
-- config file format:
-  ```
-  sso_settings:
-    issuer_uri: "https://example.com/saml2/sso-service"
-
-##### sso_settings.metadata
-
-Metadata provided by the identity provider. Either metadata or a metadata url must be provided.
-
-- default value: ""
-- config file format:
-  ```
-  sso_settings:
-    metadata: ""
-
-##### sso_settings.metadata_url
-
-A URL that references the identity provider metadata.
-
-- default value: ""
-- config file format:
-  ```
-  sso_settings:
-    metadata: "https://example.com/saml2/metadata"
-
->>>>>>> 78ca68d1
 
 ### Identity provider (IDP) configuration
 
