--- conflicted
+++ resolved
@@ -2121,11 +2121,7 @@
 ### disable_win_os_vulnerabilities 
 
 If using osquery 5.4 or later, Fleet by default will fetch and store all applied Windows updates and use that for detecting Windows
-<<<<<<< HEAD
-vulnerabilities - which might be a write intensive process (depending on the number of Windows hosts
-=======
 vulnerabilities — which might be a writing-intensive process (depending on the number of Windows hosts
->>>>>>> 3048a07f
 in your Fleet). Setting this to true will cause Fleet to skip both processes.
 
 - Default value: false
