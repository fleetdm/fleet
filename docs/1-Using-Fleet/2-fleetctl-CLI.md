--- conflicted
+++ resolved
@@ -558,11 +558,7 @@
 
 Fleet supports osquery's file carving functionality as of Fleet 3.3.0. This allows the Fleet server to request files (and sets of files) from osquery agents, returning the full contents to Fleet.
 
-<<<<<<< HEAD
-File carving data can be either stored in Fleet's database or to an external S3 bucket. For information on how to configure the latter, consult the [configuration docs](../3-Deployment/2-Configuration.md#s3-file-carving-backend).
-=======
 File carving data can be either stored in Fleet's database or to an external S3 bucket. For information on how to configure the latter, consult the [configuration docs](../2-Deploying/2-Configuration.md#s3-file-carving-backend).
->>>>>>> 94698291
 
 ### Configuration
 
