# REST API

- [Overview](#overview)
  - [fleetctl](#fleetctl)
  - [Current API](#current-api)
- [Authentication](#authentication)
- [Hosts](#hosts)
- [Labels](#labels)
- [Users](#users)
- [Sessions](#sessions)
- [Queries](#queries)
- [Packs](#packs)
- [Targets](#targets)
- [Fleet configuration](#fleet-configuration)
- [File carving](#file-carving)
- [Teams](#teams)

## Overview

Fleet is powered by a Go API server which serves three types of endpoints:

- Endpoints starting with `/api/v1/osquery/` are osquery TLS server API endpoints. All of these endpoints are used for talking to osqueryd agents and that's it.
- Endpoints starting with `/api/v1/fleet/` are endpoints to interact with the Fleet data model (packs, queries, scheduled queries, labels, hosts, etc) as well as application endpoints (configuring settings, logging in, session management, etc).
- All other endpoints are served by the React single page application bundle.
  The React app uses React Router to determine whether or not the URI is a valid
  route and what to do.

### fleetctl

Many of the operations that a user may wish to perform with an API are currently best performed via the [fleetctl](./2-fleetctl-CLI.md) tooling. These CLI tools allow updating of the osquery configuration entities, as well as performing live queries.

### Current API

The general idea with the current API is that there are many entities throughout the Fleet application, such as:

- Queries
- Packs
- Labels
- Hosts

Each set of objects follows a similar REST access pattern.

- You can `GET /api/v1/fleet/packs` to get all packs
- You can `GET /api/v1/fleet/packs/1` to get a specific pack.
- You can `DELETE /api/v1/fleet/packs/1` to delete a specific pack.
- You can `POST /api/v1/fleet/packs` (with a valid body) to create a new pack.
- You can `PATCH /api/v1/fleet/packs/1` (with a valid body) to modify a specific pack.

Queries, packs, scheduled queries, labels, invites, users, sessions all behave this way. Some objects, like invites, have additional HTTP methods for additional functionality. Some objects, such as scheduled queries, are merely a relationship between two other objects (in this case, a query and a pack) with some details attached.

All of these objects are put together and distributed to the appropriate osquery agents at the appropriate time. At this time, the best source of truth for the API is the [HTTP handler file](https://github.com/fleetdm/fleet/blob/master/server/service/handler.go) in the Go application. The REST API is exposed via a transport layer on top of an RPC service which is implemented using a micro-service library called [Go Kit](https://github.com/go-kit/kit). If using the Fleet API is important to you right now, being familiar with Go Kit would definitely be helpful.

## Authentication

- [Log in](#log-in)
- [Log out](#log-out)
- [Forgot password](#forgot-password)
- [Change password](#change-password)
- [Reset password](#reset-password)
- [Me](#me)
- [SSO config](#sso-config)
- [Initiate SSO](#initiate-sso)
- [SSO callback](#sso-callback)

All API requests to the Fleet server require API token authentication unless noted in the documentation.

To get an API token, send a request to the [login endpoint](#log-in):

```
{
  "token": "<your token>",
  "user": {
    "created_at": "2020-11-13T22:57:12Z",
    "updated_at": "2020-11-13T22:57:12Z",
    "id": 1,
    "username": "jane",
    "name": "",
    "email": "janedoe@example.com",
    "enabled": true,
    "force_password_reset": false,
    "gravatar_url": "",
    "sso_enabled": false,
    "global_role": "admin",
    "teams: []
  }
}
```

Then, use that API token to authenticate all subsequent API requests by sending it in the "Authorization" request header, prefixed with "Bearer ":

```
Authorization: Bearer <your token>
```

<<<<<<< HEAD
> For SSO users, username/password login is disabled. The API token can instead be retrieved from the "My account" page in the UI (/profile). On this page, choose "Get API token".
=======
> For SSO users, username/password login is disabled. The API token can instead be retrieved from the "Account settings" page in the UI (/profile). Choose "Get API token".
>>>>>>> f57768b1

### Log in

Authenticates the user with the specified credentials. Use the token returned from this endpoint to authenticate further API requests.

`POST /api/v1/fleet/login`

#### Parameters

| Name     | Type   | In   | Description                                   |
| -------- | ------ | ---- | --------------------------------------------- |
| username | string | body | **Required**. The user's email.               |
| password | string | body | **Required**. The user's plain text password. |

#### Example

`POST /api/v1/fleet/login`

##### Request body

```
{
  "username": "janedoe@example.com",
  "password": "VArCjNW7CfsxGp67"
}
```

##### Default response

`Status: 200`

```
{
  "user": {
    "created_at": "2020-11-13T22:57:12Z",
    "updated_at": "2020-11-13T22:57:12Z",
    "id": 1,
    "username": "jane",
    "name": "",
    "email": "janedoe@example.com",
    "enabled": true,
    "force_password_reset": false,
    "gravatar_url": "",
    "sso_enabled": false,
    "global_role": "admin",
    "teams": []
  },
  "token": "{your token}"
}
```

---

### Log out

Logs out the authenticated user.

`POST /api/v1/fleet/logout`

#### Example

`POST /api/v1/fleet/logout`

##### Default response

`Status: 200`

---

### Forgot password

Sends a password reset email to the specified email. Requires that SMTP is configured for your Fleet server.

`POST /api/v1/fleet/forgot_password`

#### Parameters

| Name  | Type   | In   | Description                                                             |
| ----- | ------ | ---- | ----------------------------------------------------------------------- |
| email | string | body | **Required**. The email of the user requesting the reset password link. |

#### Example

`POST /api/v1/fleet/forgot_password`

##### Request body

```
{
  "email": "janedoe@example.com"
}
```

##### Default response

`Status: 200`

##### Unknown error

`Status: 500`

```
{
  "message": "Unknown Error",
  "errors": [
    {
      "name": "base",
      "reason": "email not configured",
    }
  ]
}
```

---

### Change password

`POST /api/v1/fleet/change_password`

Changes the password for the authenticated user.

#### Parameters

| Name         | Type   | In   | Description                            |
| ------------ | ------ | ---- | -------------------------------------- |
| old_password | string | body | **Required**. The user's old password. |
| new_password | string | body | **Required**. The user's new password. |

#### Example

`POST /api/v1/fleet/change_password`

##### Request body

```
{
  "old_password": "VArCjNW7CfsxGp67",
  "new_password": "zGq7mCLA6z4PzArC"
}
```

##### Default response

`Status: 200`

##### Validation failed

`Status: 422 Unprocessable entity`

```
{
  "message": "Validation Failed",
  "errors": [
    {
      "name": "old_password",
      "reason": "old password does not match"
    }
  ]
}
```

### Reset password

Resets a user's password. Which user is determined by the password reset token used. The password reset token can be found in the password reset email sent to the desired user.

`POST /api/v1/fleet/reset_password`

#### Parameters

| Name                      | Type   | In   | Description                                                               |
| ------------------------- | ------ | ---- | ------------------------------------------------------------------------- |
| new_password              | string | body | **Required**. The new password.                                           |
| new_password_confirmation | string | body | **Required**. Confirmation for the new password.                          |
| password_reset_token      | string | body | **Required**. The token provided to the user in the password reset email. |

#### Example

`POST /api/v1/fleet/reset_password`

##### Request body

```
{
  "new_password": "abc123"
  "new_password_confirmation": "abc123"
  "password_reset_token": "UU5EK0JhcVpsRkY3NTdsaVliMEZDbHJ6TWdhK3oxQ1Q="
}
```

##### Default response

`Status: 200`

```
{}
```

---

### Me

Retrieves the user data for the authenticated user.

`POST /api/v1/fleet/me`

#### Example

`POST /api/v1/fleet/me`

##### Default response

`Status: 200`

```
{
  "user": {
    "created_at": "2020-11-13T22:57:12Z",
    "updated_at": "2020-11-16T23:49:41Z",
    "id": 1,
    "username": "jane",
    "name": "",
    "email": "janedoe@example.com",
    "global_role": "admin",
    "enabled": true,
    "force_password_reset": false,
    "gravatar_url": "",
    "sso_enabled": false,
    "teams": []
  }
}
```

---

### Perform required password reset

Resets the password of the authenticated user. Requires that `force_password_reset` is set to `true` prior to the request.

`POST /api/v1/fleet/perform_require_password_reset`

#### Example

`POST /api/v1/fleet/perform_required_password_reset`

##### Request body

```
{
  "new_password": "sdPz8CV5YhzH47nK"
}
```

##### Default response

`Status: 200`

```
{
  "user": {
    "created_at": "2020-11-13T22:57:12Z",
    "updated_at": "2020-11-17T00:09:23Z",
    "id": 1,
    "username": "jane",
    "name": "",
    "email": "janedoe@example.com",
    "enabled": true,
    "force_password_reset": false,
    "gravatar_url": "",
    "sso_enabled": false,
    "global_role": "admin",
    "teams": []
  }
}
```

---

### SSO config

Gets the current SSO configuration.

`GET /api/v1/fleet/sso`

#### Example

`GET /api/v1/fleet/sso`

##### Default response

`Status: 200`

```
{
  "settings": {
    "idp_name": "IDP Vendor 1",
    "idp_image_url": "",
    "sso_enabled": false
  }
}
```

---

### Initiate SSO

`POST /api/v1/fleet/sso`

#### Parameters

| Name      | Type   | In   | Description                                                                 |
| --------- | ------ | ---- | --------------------------------------------------------------------------- |
| relay_url | string | body | **Required**. The relative url to be navigated to after successful sign in. |

#### Example

`POST /api/v1/fleet/sso`

##### Request body

```
{
  "relay_url": "/hosts/manage"
}
```

##### Default response

`Status: 200`

##### Unknown error

`Status: 500`

```
{
  "message": "Unknown Error",
  "errors": [
    {
      "name": "base",
      "reason": "InitiateSSO getting metadata: Get \"https://idp.example.org/idp-meta.xml\": dial tcp: lookup idp.example.org on [2001:558:feed::1]:53: no such host"
    }
  ]
}
```

### SSO callback

This is the callback endpoint that the identity provider will use to send security assertions to Fleet. This is where Fleet receives and processes the response from the identify provider.

`POST /api/v1/fleet/sso/callback`

#### Parameters

| Name         | Type   | In   | Description                                                 |
| ------------ | ------ | ---- | ----------------------------------------------------------- |
| SAMLResponse | string | body | **Required**. The SAML response from the identity provider. |

#### Example

`POST /api/v1/fleet/sso/callback`

##### Request body

```
{
  "SAMLResponse": "<SAML response from IdP>"
}
```

##### Default response

`Status: 200`

```
{}
```

---

## Hosts

- [List hosts](#list-hosts)
- [Get hosts summary](#get-hosts-summary)
- [Get host](#get-host)
- [Get host by identifier](#get-host-by-identifier)
- [Delete host](#delete-host)
- [Refetch host](#refetch-host)
<<<<<<< HEAD
=======
- [Add hosts to team](#add-hosts-to-team)
- [Add hosts to team by filters](#add-hosts-to-team-by-filters)
>>>>>>> f57768b1

### List hosts

`GET /api/v1/fleet/hosts`

#### Parameters

| Name                    | Type    | In    | Description                                                                                                                                                                                                                                                                                                                                   |
| ----------------------- | ------- | ----- | --------------------------------------------------------------------------------------------------------------------------------------------------------------------------------------------------------------------------------------------------------------------------------------------------------------------------------------------- |
| page                    | integer | query | Page number of the results to fetch.                                                                                                                                                                                                                                                                                                          |
| per_page                | integer | query | Results per page.                                                                                                                                                                                                                                                                                                                             |
| order_key               | string  | query | What to order results by. Can be any column in the hosts table.                                                                                                                                                                                                                                                                               |
| order_direction         | string  | query | **Requires `order_key`**. The direction of the order given the order key. Options include `asc` and `desc`. Default is `asc`.                                                                                                                                                                                                                 |
| status                  | string  | query | Indicates the status of the hosts to return. Can either be `new`, `online`, `offline`, or `mia`.                                                                                                                                                                                                                                              |
| query                   | string  | query | Search query keywords. Searchable fields include `hostname`, `machine_serial`, `uuid`, and `ipv4`.                                                                                                                                                                                                                                            |
| additional_info_filters | string  | query | A comma-delimited list of fields to include in each host's additional information object. See [Fleet Configuration Options](https://github.com/fleetdm/fleet/blob/master/docs/1-Using-Fleet/2-fleetctl-CLI.md#fleet-configuration-options) for an example configuration with hosts' additional information. Use `*` to get all stored fields. |

If `additional_info_filters` is not specified, no `additional` information will be returned.

#### Example

`GET /api/v1/fleet/hosts?page=0&per_page=100&order_key=host_name&query=2ce`

##### Request query parameters

```
{
  "page": 0,
  "per_page": 100,
  "order_key": "host_name",
}
```

##### Default response

`Status: 200`

```
{
  "hosts": [
    {
      "created_at": "2020-11-05T05:09:44Z",
      "updated_at": "2020-11-05T06:03:39Z",
      "id": 1,
      "detail_updated_at": "2020-11-05T05:09:45Z",
      "label_updated_at": "2020-11-05T05:14:51Z",
      "seen_time": "2020-11-05T06:03:39Z",
      "hostname": "2ceca32fe484",
      "uuid": "392547dc-0000-0000-a87a-d701ff75bc65",
      "platform": "centos",
      "osquery_version": "2.7.0",
      "os_version": "CentOS Linux 7",
      "build": "",
      "platform_like": "rhel fedora",
      "code_name": "",
      "uptime": 8305000000000,
      "memory": 2084032512,
      "cpu_type": "6",
      "cpu_subtype": "142",
      "cpu_brand": "Intel(R) Core(TM) i5-8279U CPU @ 2.40GHz",
      "cpu_physical_cores": 4,
      "cpu_logical_cores": 4,
      "hardware_vendor": "",
      "hardware_model": "",
      "hardware_version": "",
      "hardware_serial": "",
      "computer_name": "2ceca32fe484",
      "primary_ip": "",
      "primary_mac": "",
      "distributed_interval": 10,
      "config_tls_refresh": 10,
      "logger_tls_period": 8,
      "additional": {},
      "status": "offline",
      "display_text": "2ceca32fe484",
      "team_id": null,
      "team_name": null,
      "pack_stats": null,
    },
  ]
}
```

### Get hosts summary

Returns the count of all hosts organized by status. `online_count` includes all hosts currently enrolled in Fleet. `offline_count` includes all hosts that haven't checked into Fleet recently. `mia_count` includes all hosts that haven't been seen by Fleet in more than 30 days. `new_count` includes the hosts that have been enrolled to Fleet in the last 24 hours.

`GET /api/v1/fleet/host_summary`

#### Parameters

None.

#### Example

`GET /api/v1/fleet/host_summary`

##### Default response

`Status: 200`

```
{
  "online_count": 2267,
  "offline_count": 141,
  "mia_count": 0,
  "new_count": 0
}
```

### Get host

Returns the information of the specified host.

<<<<<<< HEAD
The endpoint returns the host's installed `software` if the software inventory feature flag is turned on. This feature flag is turned off by default. [Check out the feature flag documentation](../2-Deployment/2-Configuration.md#feature-flags) for instructions on how to turn on the software inventory feature.
=======
The endpoint returns the host's installed `software` if the software inventory feature flag is turned on. This feature flag is turned off by default. [Check out the feature flag documentation](../3-Deployment/2-Configuration.md#feature-flags) for instructions on how to turn on the software inventory feature.
>>>>>>> f57768b1

`GET /api/v1/fleet/hosts/{id}`

#### Parameters

| Name | Type    | In   | Description                  |
| ---- | ------- | ---- | ---------------------------- |
| id   | integer | path | **Required**. The host's id. |

#### Example

`GET /api/v1/fleet/hosts/121`

##### Default response

`Status: 200`

```
{
    "host": {
        "created_at": "2021-01-19T18:04:12Z",
        "updated_at": "2021-01-19T20:21:27Z",
        "id": 121,
        "detail_updated_at": "2021-01-19T20:04:22Z",
        "label_updated_at": "2021-01-19T20:04:22Z",
        "last_enrolled_at": "2021-01-19T18:04:12Z",
        "seen_time": "2021-01-19T20:21:27Z",
        "hostname": "259404d30eb6",
        "uuid": "f01c4390-0000-0000-a1e5-14346a5724dc",
        "platform": "ubuntu",
        "osquery_version": "2.10.2",
        "os_version": "Ubuntu 14.4.0",
        "build": "",
        "platform_like": "debian",
        "code_name": "",
        "uptime": 11202000000000,
        "memory": 2085326848,
        "cpu_type": "6",
        "cpu_subtype": "142",
        "cpu_brand": "Intel(R) Core(TM) i5-8279U CPU @ 2.40GHz",
        "cpu_physical_cores": 4,
        "cpu_logical_cores": 4,
        "hardware_vendor": "",
        "hardware_model": "",
        "hardware_version": "",
        "hardware_serial": "",
        "computer_name": "259404d30eb6",
        "primary_ip": "172.19.0.4",
        "primary_mac": "02:42:ac:13:00:04",
        "distributed_interval": 10,
        "config_tls_refresh": 10,
        "logger_tls_period": 10,
        "additional": {},
        "status": "offline",
        "display_text": "259404d30eb6",
<<<<<<< HEAD
        "team_id": null,
        "team_name",
=======
>>>>>>> f57768b1
        "labels": [
          {
            "created_at": "2021-01-14T16:37:24Z",
            "updated_at": "2021-01-14T16:37:24Z",
            "id": 6,
            "name": "All Hosts",
            "description": "All hosts which have enrolled in Fleet",
            "query": "select 1;",
            "label_type": "builtin",
            "label_membership_type": "dynamic"
          },
          {
            "created_at": "2021-01-14T16:37:24Z",
            "updated_at": "2021-01-14T16:37:24Z",
            "id": 7,
            "name": "macOS",
            "description": "All macOS hosts",
            "query": "select 1 from os_version where platform = 'darwin';",
            "label_type": "builtin",
            "label_membership_type": "dynamic"
          }
        ],
        "packs": [
          {
            "created_at": "2021-01-17T00:02:35Z",
            "updated_at": "2021-01-17T00:02:35Z",
            "id": 1,
            "name": "osquery_monitoring"
          }
        ],
<<<<<<< HEAD
        "pack_stats": null,
=======
>>>>>>> f57768b1
        "software": [
          {
            "id": 1,
            "name": "CentOS Linux $releasever - AppStream",
            "version": "",
            "source": "yum_packages",
          },
          {
            "id": 2,
            "name": "curl",
            "version": "7.61.1",
            "source": "rpm_packages",
          },
        ]
    }
}
```

### Get host by identifier

Returns the information of the host specified using the `uuid`, `osquery_host_id`, `hostname`, or
`node_key` as an identifier

`GET /api/v1/fleet/hosts/identifier/{identifier}`

#### Parameters

| Name       | Type              | In   | Description                                                                   |
| ---------- | ----------------- | ---- | ----------------------------------------------------------------------------- |
| identifier | integer or string | path | **Required**. The host's `uuid`, `osquery_host_id`, `hostname`, or `node_key` |

#### Example

<<<<<<< HEAD
`GET /api/v1/fleet/hosts/identifier/392547dc-0000-0000-a87a-d701ff75bc65`
=======
`GET /api/v1/fleet/hosts/identifier/f01c4390-0000-0000-a1e5-14346a5724dc`
>>>>>>> f57768b1

##### Default response

`Status: 200`

```
{
<<<<<<< HEAD
  "host": {
    "created_at": "2020-11-05T05:09:44Z",
    "updated_at": "2020-11-05T06:03:39Z",
    "id": 1,
    "detail_updated_at": "2020-11-05T05:09:45Z",
    "label_updated_at": "2020-11-05T05:14:51Z",
    "seen_time": "2020-11-05T06:03:39Z",
    "hostname": "2ceca32fe484",
    "uuid": "392547dc-0000-0000-a87a-d701ff75bc65",
    "platform": "centos",
    "osquery_version": "2.7.0",
    "os_version": "CentOS Linux 7",
    "build": "",
    "platform_like": "rhel fedora",
    "code_name": "",
    "uptime": 8305000000000,
    "memory": 2084032512,
    "cpu_type": "6",
    "cpu_subtype": "142",
    "cpu_brand": "Intel(R) Core(TM) i5-8279U CPU @ 2.40GHz",
    "cpu_physical_cores": 4,
    "cpu_logical_cores": 4,
    "hardware_vendor": "",
    "hardware_model": "",
    "hardware_version": "",
    "hardware_serial": "",
    "computer_name": "2ceca32fe484",
    "primary_ip": "",
    "primary_mac": "",
    "distributed_interval": 10,
    "config_tls_refresh": 10,
    "logger_tls_period": 8,
    "additional": {},
    "status": "offline",
    "display_text": "2ceca32fe484",
    "team_id": null,
    "team_name": null,
    "pack_stats": null,
  }
=======
    "host": {
        "created_at": "2021-01-19T18:04:12Z",
        "updated_at": "2021-01-19T20:21:27Z",
        "id": 121,
        "detail_updated_at": "2021-01-19T20:04:22Z",
        "label_updated_at": "2021-01-19T20:04:22Z",
        "last_enrolled_at": "2021-01-19T18:04:12Z",
        "seen_time": "2021-01-19T20:21:27Z",
        "hostname": "259404d30eb6",
        "uuid": "f01c4390-0000-0000-a1e5-14346a5724dc",
        "platform": "ubuntu",
        "osquery_version": "2.10.2",
        "os_version": "Ubuntu 14.4.0",
        "build": "",
        "platform_like": "debian",
        "code_name": "",
        "uptime": 11202000000000,
        "memory": 2085326848,
        "cpu_type": "6",
        "cpu_subtype": "142",
        "cpu_brand": "Intel(R) Core(TM) i5-8279U CPU @ 2.40GHz",
        "cpu_physical_cores": 4,
        "cpu_logical_cores": 4,
        "hardware_vendor": "",
        "hardware_model": "",
        "hardware_version": "",
        "hardware_serial": "",
        "computer_name": "259404d30eb6",
        "primary_ip": "172.19.0.4",
        "primary_mac": "02:42:ac:13:00:04",
        "distributed_interval": 10,
        "config_tls_refresh": 10,
        "logger_tls_period": 10,
        "additional": {},
        "status": "offline",
        "display_text": "259404d30eb6"
    }
>>>>>>> f57768b1
}
```

### Delete host

Deletes the specified host from Fleet. Note that a deleted host will fail authentication with the previous node key, and in most osquery configurations will attempt to re-enroll automatically. If the host still has a valid enroll secret, it will re-enroll successfully.

`DELETE /api/v1/fleet/hosts/{id}`

#### Parameters

| Name | Type    | In   | Description                  |
| ---- | ------- | ---- | ---------------------------- |
| id   | integer | path | **Required**. The host's id. |

#### Example

`DELETE /api/v1/fleet/hosts/121`

##### Default response

`Status: 200`

```
{}
```

### Refetch host

Flags the host details to be refetched the next time the host checks in for live queries. Note that we cannot be certain when the host will actually check in and update these details. Further requests to the host APIs will indicate that the refetch has been requested through the `refetch_requested` field on the host object.

`POST /api/v1/fleet/hosts/{id}/refetch`

#### Parameters

| Name | Type    | In   | Description                  |
| ---- | ------- | ---- | ---------------------------- |
| id   | integer | path | **Required**. The host's id. |

#### Example

`POST /api/v1/fleet/hosts/121/refetch`
<<<<<<< HEAD
=======

##### Default response

`Status: 200`

```
{}
```

### Add hosts to team

Add the hosts to the specified team, clearing their team assignment if `team_id` is `null`.

`POST /api/v1/fleet/hosts/transfer`

#### Parameters

| Name    | Type            | In   | Description                                              |
| ------- | --------------- | ---- | -------------------------------------------------------- |
| team_id | integer or null | body | The ID of the team to assign. Clears team if empty/null. |
| hosts   | list            | body | List of host IDs to assign.                              |

#### Example

`POST /api/v1/fleet/hosts/transfer`

##### Request body

```
{
  "team_id": 4,
  "hosts": [ 1, 3, 4 ]
}
```

##### Default response

`Status: 200`

```
{}
```

### Add hosts to team by filters

Add the hosts to the specified team, clearing their team assignment if `team_id` is `null`. All hosts matching the provided filters are transferred.

`POST /api/v1/fleet/hosts/transfer/filter`

#### Parameters

| Name             | Type            | In   | Description                                              |
| ---------------- | --------------- | ---- | -------------------------------------------------------- |
| team_id          | integer or null | body | The ID of the team to assign. Clears team if empty/null. |
| filters          | object          | body | Filters to apply when retrieving hosts                   |
| filters.label_id | integer         | body | Only transfer hosts in this label.                       |
| filters.query    | string          | body | Only transfer hosts matching this query string.          |
| filters.status   | string          | body | Only transfer hosts matching this status.                |

See the [List hosts](#list-hosts) documentation for more on the filters.

`status` and `label_id` may not be provided in the same request.

#### Example

`POST /api/v1/fleet/hosts/transfer/filter`

##### Request body

```
{
  "team_id": 4,
  "filters": {
    "label_id": 8,
    "query": "foobar"
  }
}
```
>>>>>>> f57768b1

##### Default response

`Status: 200`

```
{}
```

---

## Labels

- [Create label](#create-label)
- [Modify label](#modify-label)
- [Get label](#get-label)
- [List labels](#list-labels)
- [List hosts in a label](#list-hosts-in-a-label)
- [Delete label](#delete-label)
- [Delete label by ID](#delete-label-by-id)
- [Apply labels specs](#apply-labels-specs)
- [Get labels specs](#get-labels-specs)
- [Get label spec](#get-label-spec)

### Create label

Creates a dynamic label.

`POST /api/v1/fleet/labels`

#### Parameters

| Name        | Type   | In   | Description                                                                                                                                                                                                                                  |
| ----------- | ------ | ---- | -------------------------------------------------------------------------------------------------------------------------------------------------------------------------------------------------------------------------------------------- |
| name        | string | body | **Required**. The label's name.                                                                                                                                                                                                              |
| description | string | body | The label's description.                                                                                                                                                                                                                     |
| query       | string | body | **Required**. The query in SQL syntax used to filter the hosts.                                                                                                                                                                              |
| platform    | string | body | The specific platform for the label to target. Provides an additional filter. Choices for platform are `darwin`, `windows`, `ubuntu`, and `centos`. All platforms are included by default and this option is represented by an empty string. |

#### Example

`POST /api/v1/fleet/labels`

##### Request body

```
{
  "name": "Ubuntu hosts",
  "description": "Filters ubuntu hosts",
  "query": "select 1 from os_version where platform = 'ubuntu';",
  "platform": ""
}
```

##### Default response

`Status: 200`

```
{
  "label": {
    "created_at": "0001-01-01T00:00:00Z",
    "updated_at": "0001-01-01T00:00:00Z",
    "id": 1,
    "name": "Ubuntu hosts",
    "description": "Filters ubuntu hosts",
    "query": "select 1 from os_version where platform = 'ubuntu';",
    "label_type": "regular",
    "label_membership_type": "dynamic",
    "display_text": "Ubuntu hosts",
    "count": 0,
    "host_ids": null
  }
}
```

### Modify label

Modifies the specified label. Note: Label queries are immutable. To change the query, you must delete the label and create a new label.

`PATCH /api/v1/fleet/labels/{id}`

#### Parameters

| Name        | Type    | In   | Description                                                                                                                                                                                                                                  |
| ----------- | ------- | ---- | -------------------------------------------------------------------------------------------------------------------------------------------------------------------------------------------------------------------------------------------- |
| id          | integer | path | **Required**. The label's id.                                                                                                                                                                                                                |
| name        | string  | body | The label's name.                                                                                                                                                                                                                            |
| description | string  | body | The label's description.                                                                                                                                                                                                                     |
| platform    | string  | body | The specific platform for the label to target. Provides an additional filter. Choices for platform are `darwin`, `windows`, `ubuntu`, and `centos`. All platforms are included by default and this option is represented by an empty string. |

#### Example

`PATCH /api/v1/fleet/labels/1`

##### Request body

```
{
  "name": "macOS label",
  "description": "Now this label only includes macOS machines",
  "platform": "darwin"
}
```

##### Default response

`Status: 200`

```
{
  "label": {
    "created_at": "0001-01-01T00:00:00Z",
    "updated_at": "0001-01-01T00:00:00Z",
    "id": 1,
    "name": "Ubuntu hosts",
    "description": "Filters ubuntu hosts",
    "query": "select 1 from os_version where platform = 'ubuntu';",
    "platform": "darwin",
    "label_type": "regular",
    "label_membership_type": "dynamic",
    "display_text": "Ubuntu hosts",
    "count": 0,
    "host_ids": null
  }
}
```

### Get label

Returns the specified label.

`GET /api/v1/fleet/labels/{id}`

#### Parameters

| Name | Type    | In   | Description                   |
| ---- | ------- | ---- | ----------------------------- |
| id   | integer | path | **Required**. The label's id. |

#### Example

`GET /api/v1/fleet/labels/1`

##### Default response

`Status: 200`

```
{
  "label": {
    "created_at": "2021-02-09T22:09:43Z",
    "updated_at": "2021-02-09T22:15:58Z",
    "id": 12,
    "name": "Ubuntu",
    "description": "Filters ubuntu hosts",
    "query": "select 1 from os_version where platform = 'ubuntu';",
    "label_type": "regular",
    "label_membership_type": "dynamic",
    "display_text": "Ubuntu",
    "count": 0,
    "host_ids": null
  }
}
```

### List labels

Returns a list of all the labels in Fleet.

`GET /api/v1/fleet/labels`

#### Parameters

| Name            | Type    | In    | Description                                                                                                                   |
| --------------- | ------- | ----- | ----------------------------------------------------------------------------------------------------------------------------- |
| id              | integer | path  | **Required**. The label's id.                                                                                                 |
| order_key       | string  | query | What to order results by. Can be any column in the labels table.                                                              |
| order_direction | string  | query | **Requires `order_key`**. The direction of the order given the order key. Options include `asc` and `desc`. Default is `asc`. |

#### Example

`GET /api/v1/fleet/labels`

##### Default response

`Status: 200`

```
{
  "labels": [
    {
      "created_at": "2021-02-02T23:55:25Z",
      "updated_at": "2021-02-02T23:55:25Z",
      "id": 6,
      "name": "All Hosts",
      "description": "All hosts which have enrolled in Fleet",
      "query": "select 1;",
      "label_type": "builtin",
      "label_membership_type": "dynamic",
      "host_count": 7,
      "display_text": "All Hosts",
      "count": 7,
      "host_ids": null
    },
    {
      "created_at": "2021-02-02T23:55:25Z",
      "updated_at": "2021-02-02T23:55:25Z",
      "id": 7,
      "name": "macOS",
      "description": "All macOS hosts",
      "query": "select 1 from os_version where platform = 'darwin';",
      "platform": "darwin",
      "label_type": "builtin",
      "label_membership_type": "dynamic",
      "host_count": 1,
      "display_text": "macOS",
      "count": 1,
      "host_ids": null
    },
    {
      "created_at": "2021-02-02T23:55:25Z",
      "updated_at": "2021-02-02T23:55:25Z",
      "id": 8,
      "name": "Ubuntu Linux",
      "description": "All Ubuntu hosts",
      "query": "select 1 from os_version where platform = 'ubuntu';",
      "platform": "ubuntu",
      "label_type": "builtin",
      "label_membership_type": "dynamic",
      "host_count": 3,
      "display_text": "Ubuntu Linux",
      "count": 3,
      "host_ids": null
    },
    {
      "created_at": "2021-02-02T23:55:25Z",
      "updated_at": "2021-02-02T23:55:25Z",
      "id": 9,
      "name": "CentOS Linux",
      "description": "All CentOS hosts",
      "query": "select 1 from os_version where platform = 'centos' or name like '%centos%'",
      "label_type": "builtin",
      "label_membership_type": "dynamic",
      "host_count": 3,
      "display_text": "CentOS Linux",
      "count": 3,
      "host_ids": null
    },
    {
      "created_at": "2021-02-02T23:55:25Z",
      "updated_at": "2021-02-02T23:55:25Z",
      "id": 10,
      "name": "MS Windows",
      "description": "All Windows hosts",
      "query": "select 1 from os_version where platform = 'windows';",
      "platform": "windows",
      "label_type": "builtin",
      "label_membership_type": "dynamic",
      "display_text": "MS Windows",
      "count": 0,
      "host_ids": null
    },
  ]
}
```

### List hosts in a label

Returns a list of the hosts that belong to the specified label.

`GET /api/v1/fleet/labels/{id}/hosts`

#### Parameters

| Name            | Type    | In    | Description                                                                                                                   |
| --------------- | ------- | ----- | ----------------------------------------------------------------------------------------------------------------------------- |
| id              | integer | path  | **Required**. The label's id.                                                                                                 |
| order_key       | string  | query | What to order results by. Can be any column in the hosts table.                                                               |
| order_direction | string  | query | **Requires `order_key`**. The direction of the order given the order key. Options include `asc` and `desc`. Default is `asc`. |
| query           | string  | query | Search query keywords. Searchable fields include `hostname`, `machine_serial`, `uuid`, and `ipv4`.                            |

#### Example

`GET /api/v1/fleet/labels/6/hosts&query=floobar`

##### Default response

`Status: 200`

```
{
  "hosts": [
    {
      "created_at": "2021-02-03T16:11:43Z",
      "updated_at": "2021-02-03T21:58:19Z",
      "id": 2,
      "detail_updated_at": "2021-02-03T21:58:10Z",
      "label_updated_at": "2021-02-03T21:58:10Z",
      "last_enrolled_at": "2021-02-03T16:11:43Z",
      "seen_time": "2021-02-03T21:58:20Z",
      "hostname": "floobar42",
      "uuid": "a2064cef-0000-0000-afb9-283e3c1d487e",
      "platform": "ubuntu",
      "osquery_version": "4.5.1",
      "os_version": "Ubuntu 20.4.0",
      "build": "",
      "platform_like": "debian",
      "code_name": "",
      "uptime": 32688000000000,
      "memory": 2086899712,
      "cpu_type": "x86_64",
      "cpu_subtype": "142",
      "cpu_brand": "Intel(R) Core(TM) i5-8279U CPU @ 2.40GHz",
      "cpu_physical_cores": 4,
      "cpu_logical_cores": 4,
      "hardware_vendor": "",
      "hardware_model": "",
      "hardware_version": "",
      "hardware_serial": "",
      "computer_name": "e2e7f8d8983d",
      "primary_ip": "172.20.0.2",
      "primary_mac": "02:42:ac:14:00:02",
      "distributed_interval": 10,
      "config_tls_refresh": 10,
      "logger_tls_period": 10,
      "additional": {},
      "status": "offline",
      "display_text": "e2e7f8d8983d"
    },
  ]
}
```

### Delete label

Deletes the label specified by name.

`DELETE /api/v1/fleet/labels/{name}`

#### Parameters

| Name | Type   | In   | Description                     |
| ---- | ------ | ---- | ------------------------------- |
| name | string | path | **Required**. The label's name. |

#### Example

`DELETE /api/v1/fleet/labels/ubuntu_label`

##### Default response

`Status: 200`

```
{}
```

### Delete label by ID

Deletes the label specified by ID.

`DELETE /api/v1/fleet/labels/id/{id}`

#### Parameters

| Name | Type    | In   | Description                   |
| ---- | ------- | ---- | ----------------------------- |
| id   | integer | path | **Required**. The label's id. |

#### Example

`DELETE /api/v1/fleet/labels/id/13`

##### Default response

`Status: 200`

```
{}
```

### Apply labels specs

Applies the supplied labels specs to Fleet. Each label requires the `name`, and `label_membership_type` properties.

If the `label_membership_type` is set to `dynamic`, the `query` property must also be specified with the value set to a query in SQL syntax.

If the `label_membership_type` is set to `manual`, the `hosts` property must also be specified with the value set to a list of hostnames.

`POST /api/v1/fleet/specs/labels`

#### Parameters

| Name  | Type | In   | Description                                                                                                   |
| ----- | ---- | ---- | ------------------------------------------------------------------------------------------------------------- |
| specs | list | path | A list of the label to apply. Each label requires the `name`, `query`, and `label_membership_type` properties |

#### Example

`POST /api/v1/fleet/specs/labels`

##### Request body

```
{
  "specs": [
    {
      "name": "Ubuntu",
      "description": "Filters ubuntu hosts",
      "query": "select 1 from os_version where platform = 'ubuntu';",
      "label_membership_type": "dynamic"
    },
    {
      "name": "local_machine",
      "description": "Includes only my local machine",
      "label_membership_type": "manual",
      "hosts": [
        "snacbook-pro.local"
      ]
    }
  ]
}
```

##### Default response

`Status: 200`

```
{}
```

### Get labels specs

`GET /api/v1/fleet/specs/labels`

#### Parameters

None.

#### Example

`GET /api/v1/fleet/specs/labels`

##### Default response

`Status: 200`

```
{
  "specs": [
    {
      "ID": 0,
      "name": "All Hosts",
      "description": "All hosts which have enrolled in Fleet",
      "query": "select 1;",
      "label_type": "builtin",
      "label_membership_type": "dynamic"
    },
    {
      "ID": 0,
      "name": "macOS",
      "description": "All macOS hosts",
      "query": "select 1 from os_version where platform = 'darwin';",
      "platform": "darwin",
      "label_type": "builtin",
      "label_membership_type": "dynamic"
    },
    {
      "ID": 0,
      "name": "Ubuntu Linux",
      "description": "All Ubuntu hosts",
      "query": "select 1 from os_version where platform = 'ubuntu';",
      "platform": "ubuntu",
      "label_type": "builtin",
      "label_membership_type": "dynamic"
    },
    {
      "ID": 0,
      "name": "CentOS Linux",
      "description": "All CentOS hosts",
      "query": "select 1 from os_version where platform = 'centos' or name like '%centos%'",
      "label_type": "builtin",
      "label_membership_type": "dynamic"
    },
    {
      "ID": 0,
      "name": "MS Windows",
      "description": "All Windows hosts",
      "query": "select 1 from os_version where platform = 'windows';",
      "platform": "windows",
      "label_type": "builtin",
      "label_membership_type": "dynamic"
    },
    {
      "ID": 0,
      "name": "Ubuntu",
      "description": "Filters ubuntu hosts",
      "query": "select 1 from os_version where platform = 'ubuntu';",
      "label_membership_type": "dynamic"
    }
  ]
}
```

### Get label spec

Returns the spec for the label specified by name.

`GET /api/v1/fleet/specs/labels/{name}`

#### Parameters

None.

#### Example

`GET /api/v1/fleet/specs/labels/local_machine`

##### Default response

`Status: 200`

```
{
  "specs": {
    "ID": 0,
    "name": "local_machine",
    "description": "Includes only my local machine",
    "query": "",
    "label_membership_type": "manual",
    "hosts": [
        "snacbook-pro.local"
    ]
  }
}
```

---

## Users

- [List all users](#list-all-users)
- [Create a user account with an invitation](#create-a-user-account-with-an-invitation)
- [Create a user account without an invitation](#create-a-user-account-without-an-invitation)
- [Get user information](#get-user-information)
- [Modify user](#modify-user)
- [Delete user](#delete-user)
- [Promote or demote user](#promote-or-demote-user)
- [Require password reset](#require-password-reset)
- [List a user's sessions](#list-a-users-sessions)
- [Delete a user's sessions](#delete-a-users-sessions)

The Fleet server exposes a handful of API endpoints that handles common user management operations. All the following endpoints require prior authentication meaning you must first log in successfully before calling any of the endpoints documented below.

### List all users

Returns a list of all enabled users

`GET /api/v1/fleet/users`

#### Parameters

<<<<<<< HEAD
| Name            | Type    | In    | Description                                                                                                                   |
| --------------- | ------- | ----- | ----------------------------------------------------------------------------------------------------------------------------- |
| query           | string  | query | Search query keywords. Searchable fields include `name` and `email`.                                                          |
| order_key       | string  | query | What to order results by. Can be any column in the users table.                                                               |
| order_direction | string  | query | **Requires `order_key`**. The direction of the order given the order key. Options include `asc` and `desc`. Default is `asc`. |
| page            | integer | query | Page number of the results to fetch.                                                                                          |
| query           | string  | query | Search query keywords. Searchable fields include `name` and `email`.                                                          |
| per_page        | integer | query | Results per page.                                                                                                             |
| team_id         | string  | query | _Available in Fleet Basic_ Filters the users to only include users in the specified team.                                     |
=======
| Name            | Type   | In    | Description                                                                                                                   |
| --------------- | ------ | ----- | ----------------------------------------------------------------------------------------------------------------------------- |
| order_key       | string | query | What to order results by. Can be any column in the users table.                                                               |
| order_direction | string | query | **Requires `order_key`**. The direction of the order given the order key. Options include `asc` and `desc`. Default is `asc`. |
| query           | string | query | Search query keywords. Searchable fields include `name` and `email`.                                                          |
>>>>>>> f57768b1

#### Example

`GET /api/v1/fleet/users`

##### Request query parameters

None.

##### Default response

`Status: 200`

```
{
  "users": [
    {
      "created_at": "2020-12-10T03:52:53Z",
      "updated_at": "2020-12-10T03:52:53Z",
      "id": 1,
      "username": "janedoe",
      "name": "",
      "email": "janedoe@example.com",
      "global_role": null,
      "enabled": true,
      "force_password_reset": false,
      "gravatar_url": "",
      "sso_enabled": false,
      "teams": [
        {
          "id": 1,
          "created_at": "0001-01-01T00:00:00Z",
          "name": "workstations",
          "description": "",
          "role": "admin"
        }
      ]
    }
  ]
}
```

##### Failed authentication

`Status: 401 Authentication Failed`

```
{
  "message": "Authentication Failed",
  "errors": [
    {
      "name": "base",
      "reason": "username or email and password do not match"
    }
  ]
}
```

### Create a user account with an invitation

Creates a user account after an invited user provides registration information and submits the form.

`POST /api/v1/fleet/users`

#### Parameters

<<<<<<< HEAD
| Name                  | Type   | In   | Description                                                                                                                                                                                                                                                                                                                                            |
| --------------------- | ------ | ---- | ------------------------------------------------------------------------------------------------------------------------------------------------------------------------------------------------------------------------------------------------------------------------------------------------------------------------------------------------------ |
| email                 | string | body | **Required**. The email address of the user.                                                                                                                                                                                                                                                                                                           |
| invite_token          | string | body | **Required**. Token provided to the user in the invitation email.                                                                                                                                                                                                                                                                                      |
| name                  | string | body | The name of the user.                                                                                                                                                                                                                                                                                                                                  |
| username              | string | body | **Required**. The username chosen by the user                                                                                                                                                                                                                                                                                                          |
| password              | string | body | **Required**. The password chosen by the user.                                                                                                                                                                                                                                                                                                         |
| password_confirmation | string | body | **Required**. Confirmation of the password chosen by the user.                                                                                                                                                                                                                                                                                         |
| global_role           | string | body | The role assigned to the user. In Fleet 4.0.0, 3 user roles were introduced (`admin`, `maintainer`, and `observer`). If `global_role` is specified, `teams` cannot be specified.                                                                                                                                                                       |
| teams                 | array  | body | _Available in Fleet Basic_ The teams and respective roles assigned to the user. Should contain an array of objects in which each object includes the team's `id` and the user's `role` on each team. In Fleet 4.0.0, 3 user roles were introduced (`admin`, `maintainer`, and `observer`). If `teams` is specified, `global_role` cannot be specified. |
=======
| Name                  | Type   | In   | Description                                                       |
| --------------------- | ------ | ---- | ----------------------------------------------------------------- |
| email                 | string | body | **Required**. The email address of the user.                      |
| invite_token          | string | body | **Required**. Token provided to the user in the invitation email. |
| name                  | string | body | The name of the user.                                             |
| username              | string | body | **Required**. The username chosen by the user                     |
| password              | string | body | **Required**. The password chosen by the user.                    |
| password_confirmation | string | body | **Required**. Confirmation of the password chosen by the user.    |
>>>>>>> f57768b1

#### Example

`POST /api/v1/fleet/users`

##### Request query parameters

```
{
  "email": "janedoe@example.com",
  "invite_token": "SjdReDNuZW5jd3dCbTJtQTQ5WjJTc2txWWlEcGpiM3c=",
  "name": "janedoe",
  "username": "janedoe",
  "password": "test-123",
  "password_confirmation": "test-123",
  "teams": [
    {
      "id": 2,
      "role": "observer"
    },
    {
      "id": 4,
      "role": "observer"
    }
  ]
}
```

##### Default response

`Status: 200`

```
{
  "user": {
    "created_at": "0001-01-01T00:00:00Z",
    "updated_at": "0001-01-01T00:00:00Z",
    "id": 2,
    "username": "janedoe",
    "name": "janedoe",
    "email": "janedoe@example.com",
    "enabled": true,
    "force_password_reset": false,
    "gravatar_url": "",
    "sso_enabled": false,
    "global_role": "admin",
    "teams": []
  }
}
```

##### Failed authentication

`Status: 401 Authentication Failed`

```
{
  "message": "Authentication Failed",
  "errors": [
    {
      "name": "base",
      "reason": "username or email and password do not match"
    }
  ]
}
```

##### Expired or used invite code

`Status: 404 Resource Not Found`

```
{
  "message": "Resource Not Found",
  "errors": [
    {
      "name": "base",
      "reason": "Invite with token SjdReDNuZW5jd3dCbTJtQTQ5WjJTc2txWWlEcGpiM3c= was not found in the datastore"
    }
  ]
}
```

##### Validation failed

`Status: 422 Validation Failed`

The same error will be returned whenever one of the required parameters fails the validation.

```
{
  "message": "Validation Failed",
  "errors": [
    {
      "name": "username",
      "reason": "cannot be empty"
    }
  ]
}
```

### Create a user account without an invitation

Creates a user account without requiring an invitation, the user is enabled immediately.

`POST /api/v1/fleet/users/admin`

#### Parameters

<<<<<<< HEAD
| Name        | Type   | In   | Description                                                                                                                                                                                                                                                                                                                                            |
| ----------- | ------ | ---- | ------------------------------------------------------------------------------------------------------------------------------------------------------------------------------------------------------------------------------------------------------------------------------------------------------------------------------------------------------ |
| username    | string | body | **Required**. The user's username.                                                                                                                                                                                                                                                                                                                     |
| email       | string | body | **Required**. The user's email address.                                                                                                                                                                                                                                                                                                                |
| password    | string | body | **Required**. The user's password.                                                                                                                                                                                                                                                                                                                     |
| global_role | string | body | The role assigned to the user. In Fleet 4.0.0, 3 user roles were introduced (`admin`, `maintainer`, and `observer`). If `global_role` is specified, `teams` cannot be specified.                                                                                                                                                                       |
| teams       | array  | body | _Available in Fleet Basic_ The teams and respective roles assigned to the user. Should contain an array of objects in which each object includes the team's `id` and the user's `role` on each team. In Fleet 4.0.0, 3 user roles were introduced (`admin`, `maintainer`, and `observer`). If `teams` is specified, `global_role` cannot be specified. |
=======
| Name       | Type    | In   | Description                                          |
| ---------- | ------- | ---- | ---------------------------------------------------- |
| username   | string  | body | **Required**. The user's username.                   |
| email      | string  | body | **Required**. The user's email address.              |
| password   | string  | body | **Required**. The user's password.                   |
| invited_by | integer | body | **Required**. ID of the admin creating the user.     |
| admin      | boolean | body | **Required**. Whether the user has admin privileges. |
>>>>>>> f57768b1

#### Example

`POST /api/v1/fleet/users/admin`

##### Request query parameters

```
{
  "username": "janedoe",
  "email": "janedoe@example.com",
  "password": "test-123",
<<<<<<< HEAD
  "teams": [
    {
      “id”: 2,
      “role: “observer”
    },
    {
      “id”: 3,
      “role: “maintainer”
    },
  ]
=======
  "admin":true
>>>>>>> f57768b1
}
```

##### Default response

`Status: 200`

```
{
  "user": {
    "created_at": "0001-01-01T00:00:00Z",
    "updated_at": "0001-01-01T00:00:00Z",
    "id": 5,
    "username": "janedoe",
    "name": "",
    "email": "janedoe@example.com",
    "enabled": true,
    "force_password_reset": false,
    "gravatar_url": "",
    "sso_enabled": false,
    "global_role": null,
    "teams": [
      {
        “id”: 2,
        “role: “observer”
      },
      {
        “id”: 3,
        “role: “maintainer”
      },
    ]
  }
}
```

##### Failed authentication

`Status: 401 Authentication Failed`

```
{
  "message": "Authentication Failed",
  "errors": [
    {
      "name": "base",
      "reason": "username or email and password do not match"
    }
  ]
}
```

##### User doesn't exist

`Status: 404 Resource Not Found`

```
{
  "message": "Resource Not Found",
  "errors": [
    {
      "name": "base",
      "reason": "User with id=1 was not found in the datastore"
    }
  ]
}
```

### Get user information

Returns all information about a specific user.

`GET /api/v1/fleet/users/{id}`

#### Parameters

| Name | Type    | In   | Description                  |
| ---- | ------- | ---- | ---------------------------- |
| id   | integer | path | **Required**. The user's id. |

#### Example

`GET /api/v1/fleet/users/2`

##### Request query parameters

```
{
  "id": 1
}
```

##### Default response

`Status: 200`

```
{
  "user": {
    "created_at": "2020-12-10T05:20:25Z",
    "updated_at": "2020-12-10T05:24:27Z",
    "id": 2,
    "username": "janedoe",
    "name": "janedoe",
    "email": "janedoe@example.com",
    "global_role": "admin",
    "enabled": true,
    "force_password_reset": false,
    "gravatar_url": "",
    "sso_enabled": false,
    "teams": []
  }
}
```

##### Failed authentication

`Status: 401 Authentication Failed`

```
{
  "message": "Authentication Failed",
  "errors": [
    {
      "name": "base",
      "reason": "username or email and password do not match"
    }
  ]
}
```

##### User doesn't exist

`Status: 404 Resource Not Found`

```
{
  "message": "Resource Not Found",
  "errors": [
    {
      "name": "base",
      "reason": "User with id=5 was not found in the datastore"
    }
  ]
}
```

### Modify user

`PATCH /api/v1/fleet/users/{id}`

#### Parameters

<<<<<<< HEAD
| Name        | Type    | In   | Description                                                                                                                                                                                                                                                                                                                                            |
| ----------- | ------- | ---- | ------------------------------------------------------------------------------------------------------------------------------------------------------------------------------------------------------------------------------------------------------------------------------------------------------------------------------------------------------ |
| id          | integer | path | **Required**. The user's id.                                                                                                                                                                                                                                                                                                                           |
| name        | string  | body | The user's name.                                                                                                                                                                                                                                                                                                                                       |
| username    | string  | body | The user's username.                                                                                                                                                                                                                                                                                                                                   |
| position    | string  | body | The user's position.                                                                                                                                                                                                                                                                                                                                   |
| email       | string  | body | The user's email.                                                                                                                                                                                                                                                                                                                                      |
| sso_enabled | boolean | body | Whether or not SSO is enabled for the user.                                                                                                                                                                                                                                                                                                            |
| global_role | string  | body | The role assigned to the user. In Fleet 4.0.0, 3 user roles were introduced (`admin`, `maintainer`, and `observer`). If `global_role` is specified, `teams` cannot be specified.                                                                                                                                                                       |
| teams       | array   | body | _Available in Fleet Basic_ The teams and respective roles assigned to the user. Should contain an array of objects in which each object includes the team's `id` and the user's `role` on each team. In Fleet 4.0.0, 3 user roles were introduced (`admin`, `maintainer`, and `observer`). If `teams` is specified, `global_role` cannot be specified. |
=======
| Name        | Type    | In   | Description                                 |
| ----------- | ------- | ---- | ------------------------------------------- |
| id          | integer | path | **Required**. The user's id.                |
| name        | string  | body | The user's name.                            |
| username    | string  | body | The user's username.                        |
| position    | string  | body | The user's position.                        |
| email       | string  | body | The user's email.                           |
| sso_enabled | boolean | body | Whether or not SSO is enabled for the user. |
>>>>>>> f57768b1

#### Example

`PATCH /api/v1/fleet/users/2`

##### Request body

```
{
  "name": "Jane Doe",
  "global_role": "admin"
}
```

##### Default response

`Status: 200`

```
{
  "user": {
    "created_at": "2021-02-03T16:11:06Z",
    "updated_at": "2021-02-03T16:11:06Z",
    "id": 2,
    "username": "jdoe",
    "name": "Jane Doe",
    "email": "janedoe@example.com",
    "global_role": "admin",
    "force_password_reset": false,
    "gravatar_url": "",
    "sso_enabled": false,
    "teams": []
  }
}
```

<<<<<<< HEAD
#### Example (modify a user's teams)

`PATCH /api/v1/fleet/users/2`

##### Request body

```
{
  “teams”: [
    {
      “id”: 1,
      “role: “observer”
    },
    {
      “id”: 2
      “role”: “maintainer”
    }
  ]
}
```
=======
### Delete user

Delete the specified user from Fleet.

`DELETE /api/v1/fleet/users/{id}`

#### Parameters

| Name | Type    | In   | Description                  |
| ---- | ------- | ---- | ---------------------------- |
| id   | integer | path | **Required.** The user's id. |

#### Example

`DELETE /api/v1/fleet/users/3`
>>>>>>> f57768b1

##### Default response

`Status: 200`

```
<<<<<<< HEAD
{
  "user": {
    "created_at": "2021-02-03T16:11:06Z",
    "updated_at": "2021-02-03T16:11:06Z",
    "id": 2,
    "username": "jdoe",
    "name": "Jane Doe",
    "email": "janedoe@example.com",
    "enabled": true,
    "force_password_reset": false,
    "gravatar_url": "",
    "sso_enabled": false,
    "global_role": "admin"
    "teams": [
      {
        “id”: 2,
        “role: “observer”
      },
      {
        “id”: 3,
        “role: “maintainer”
      },
    ]
  }
}
=======
{}
>>>>>>> f57768b1
```

### Delete user

Delete the specified user from Fleet.

`DELETE /api/v1/fleet/users/{id}`

#### Parameters

<<<<<<< HEAD
| Name | Type    | In   | Description                  |
| ---- | ------- | ---- | ---------------------------- |
| id   | integer | path | **Required**. The user's id. |
=======
| Name  | Type    | In   | Description                                        |
| ----- | ------- | ---- | -------------------------------------------------- |
| id    | integer | path | **Required**. The user's id.                       |
| admin | boolean | body | **Required**. Whether or not the user is an admin. |
>>>>>>> f57768b1

#### Example

`DELETE /api/v1/fleet/users/3`

##### Default response

`Status: 200`

```
{}
```

### Require password reset

The selected user is logged out of Fleet and required to reset their password during the next attempt to log in. This also revokes all active Fleet API tokens for this user. Returns the user object.

`POST /api/v1/fleet/users/{id}/require_password_reset`

#### Parameters

| Name  | Type    | In   | Description                                                                                    |
| ----- | ------- | ---- | ---------------------------------------------------------------------------------------------- |
| id    | integer | path | **Required**. The user's id.                                                                   |
| reset | boolean | body | Whether or not the user is required to reset their password during the next attempt to log in. |

#### Example

`POST /api/v1/fleet/users/{id}/require_password_reset`

##### Request body

```
{
  "require": true
}
```

##### Default response

`Status: 200`

```
{
  "user": {
    "created_at": "2021-02-23T22:23:34Z",
    "updated_at": "2021-02-23T22:28:52Z",
    "id": 2,
    "username": "janedoe",
    "name": "Jane Doe",
    "email": "janedoe@example.com",
    "force_password_reset": true,
    "gravatar_url": "",
    "sso_enabled": false,
    "global_role": "observer",
    "teams": []
  }
}
```

### List a user's sessions

Returns a list of the user's sessions in Fleet.

`GET /api/v1/fleet/users/{id}/sessions`

#### Parameters

None.

#### Example

`GET /api/v1/fleet/users/1/sessions`

##### Default response

`Status: 200`

```
{
  "sessions": [
    {
      "session_id": 2,
      "user_id": 1,
      "created_at": "2021-02-03T16:12:50Z"
    },
    {
      "session_id": 3,
      "user_id": 1,
      "created_at": "2021-02-09T23:40:23Z"
    },
    {
      "session_id": 6,
      "user_id": 1,
      "created_at": "2021-02-23T22:23:58Z"
    }
  ]
}
```

### Delete a user's sessions

Deletes the selected user's sessions in Fleet. Also deletes the user's API token.

`DELETE /api/v1/fleet/users/{id}/sessions`

#### Parameters

| Name | Type    | In   | Description                               |
| ---- | ------- | ---- | ----------------------------------------- |
| id   | integer | path | **Required**. The ID of the desired user. |

#### Example

`DELETE /api/v1/fleet/users/1/sessions`

##### Default response

`Status: 200`

```
{}
```

---

## Sessions

- [Get session info](#get-session-info)
- [Delete session](#delete-session)

### Get session info

Returns the session information for the session specified by ID.

`GET /api/v1/fleet/sessions/{id}`

#### Parameters

| Name | Type    | In   | Description                                  |
| ---- | ------- | ---- | -------------------------------------------- |
| id   | integer | path | **Required**. The ID of the desired session. |

#### Example

`GET /api/v1/fleet/sessions/1`

##### Default response

`Status: 200`

```
{
  "session_id": 1,
  "user_id": 1,
  "created_at": "2021-03-02T18:41:34Z"
}
```

### Delete session

Deletes the session specified by ID. When the user associated with the session next attempts to access Fleet, they will be asked to log in.

`DELETE /api/v1/fleet/sessions/{id}`

#### Parameters

| Name | Type    | In   | Description                                  |
| ---- | ------- | ---- | -------------------------------------------- |
| id   | integer | path | **Required**. The id of the desired session. |

#### Example

`DELETE /api/v1/fleet/sessions/1`

##### Default response

`Status: 200`

```
{}
```

---

## Queries

- [Get query](#get-query)
- [List queries](#list-queries)
- [Create query](#create-query)
- [Modify query](#modify-query)
- [Delete query](#delete-query)
- [Delete query by ID](#delete-query-by-id)
- [Delete queries](#delete-queries)
- [Get queries specs](#get-queries-specs)
- [Get query spec](#get-query-spec)
- [Apply queries specs](#apply-queries-specs)
- [Check live query status](#check-live-query-status)
- [Check result store status](#check-result-store-status)
- [Run live query](#run-live-query)
- [Run live query by name](#run-live-query-by-name)
- [Retrieve live query results (standard WebSocket API)](#retrieve-live-query-results-standard-websocket-api)
- [Retrieve live query results (SockJS)](#retrieve-live-query-results-sockjs)

### Get query

Returns the query specified by ID.

`GET /api/v1/fleet/queries/{id}`

#### Parameters

| Name | Type    | In   | Description                                |
| ---- | ------- | ---- | ------------------------------------------ |
| id   | integer | path | **Required**. The id of the desired query. |

#### Example

`GET /api/v1/fleet/queries/31`

##### Default response

`Status: 200`

```
{
  "query": {
    "created_at": "2021-01-19T17:08:24Z",
    "updated_at": "2021-01-19T17:08:24Z",
    "id": 31,
    "name": "centos_hosts",
    "description": "",
    "query": "select 1 from os_version where platform = \"centos\";",
    "saved": true,
    "author_id": 1,
    "author_name": "John",
    "observer_can_run": true,
    "packs": [
      {
        "created_at": "2021-01-19T17:08:31Z",
        "updated_at": "2021-01-19T17:08:31Z",
        "id": 14,
        "name": "test_pack",
        "description": "",
        "platform": "",
        "disabled": false
      }
    ]
  }
}
```

### List queries

Returns a list of all queries in the Fleet instance.

`GET /api/v1/fleet/queries`

#### Parameters

| Name            | Type   | In    | Description                                                                                                                   |
| --------------- | ------ | ----- | ----------------------------------------------------------------------------------------------------------------------------- |
| order_key       | string | query | What to order results by. Can be any column in the queries table.                                                             |
| order_direction | string | query | **Requires `order_key`**. The direction of the order given the order key. Options include `asc` and `desc`. Default is `asc`. |

#### Example

`GET /api/v1/fleet/queries`

##### Default response

`Status: 200`

```
{
"queries": [
  {
    "created_at": "2021-01-04T21:19:57Z",
    "updated_at": "2021-01-04T21:19:57Z",
    "id": 1,
    "name": "query1",
    "description": "query",
    "query": "SELECT * FROM osquery_info",
    "saved": true,
    "author_id": 1,
    "author_name": "noah",
    "observer_can_run": true,
    "packs": [
      {
        "created_at": "2021-01-05T21:13:04Z",
        "updated_at": "2021-01-07T19:12:54Z",
        "id": 1,
        "name": "Pack",
        "description": "Pack",
        "platform": "",
        "disabled": true
      }
    ]
  },
  {
    "created_at": "2021-01-19T17:08:24Z",
    "updated_at": "2021-01-19T17:08:24Z",
    "id": 2,
    "name": "osquery_version",
    "description": "The version of the Launcher and Osquery process",
    "query": "select launcher.version, osquery.version from kolide_launcher_info launcher, osquery_info osquery;",
    "saved": true,
    "author_id": 1,
    "author_name": "noah",
    "observer_can_run": true,
    "packs": [
      {
        "created_at": "2021-01-19T17:08:31Z",
        "updated_at": "2021-01-19T17:08:31Z",
        "id": 14,
        "name": "test_pack",
        "description": "",
        "platform": "",
        "disabled": false
      },
      {
        "created_at": "2021-01-19T17:08:31Z",
        "updated_at": "2021-01-19T17:08:31Z",
        "id": 14,
        "name": "test_pack",
        "description": "",
        "platform": "",
        "disabled": false
      }
    ]
  },
  {
    "created_at": "2021-01-19T17:08:24Z",
    "updated_at": "2021-01-19T17:08:24Z",
    "id": 3,
    "name": "osquery_schedule",
    "description": "Report performance stats for each file in the query schedule.",
    "query": "select name, interval, executions, output_size, wall_time, (user_time/executions) as avg_user_time, (system_time/executions) as avg_system_time, average_memory, last_executed from osquery_schedule;",
    "saved": true,
    "author_id": 1,
    "author_name": "noah",
    "observer_can_run": true,
    "packs": [
      {
        "created_at": "2021-01-19T17:08:31Z",
        "updated_at": "2021-01-19T17:08:31Z",
        "id": 14,
        "name": "test_pack",
        "description": "",
        "platform": "",
        "disabled": false
      }
    ]
  },
]
```

### Create query

`POST /api/v1/fleet/queries`

#### Parameters

<<<<<<< HEAD
| Name             | Type   | In   | Description                                                                                                                                            |
| ---------------- | ------ | ---- | ------------------------------------------------------------------------------------------------------------------------------------------------------ |
| name             | string | body | **Required**. The name of the query.                                                                                                                   |
| query            | string | body | **Required**. The query in SQL syntax.                                                                                                                 |
| description      | string | body | The query's description.                                                                                                                               |
| observer_can_run | bool   | body | Whether or not users with the `observer` role can run the query. In Fleet 4.0.0, 3 user roles were introduced (`admin`, `maintainer`, and `observer`). |
=======
| Name        | Type   | In   | Description                            |
| ----------- | ------ | ---- | -------------------------------------- |
| name        | string | body | **Required**. The name of the query.   |
| query       | string | body | **Required**. The query in SQL syntax. |
| description | string | body | The query's description.               |
>>>>>>> f57768b1

#### Example

`POST /api/v1/fleet/queries`

##### Request body

```
{
  "description": "This is a new query.",
  "name": "new_query",
  "query": "SELECT * FROM osquery_info"
}
```

##### Default response

`Status: 200`

```
{
  "query": {
    "created_at": "0001-01-01T00:00:00Z",
    "updated_at": "0001-01-01T00:00:00Z",
    "id": 288,
    "name": "new_query",
    "description": "This is a new query.",
    "query": "SELECT * FROM osquery_info",
    "saved": true,
    "author_id": 1,
    "author_name": "",
    "observer_can_run": true,
    "packs": []
  }
}
```

### Modify query

Returns the query specified by ID.

`PATCH /api/v1/fleet/queries/{id}`

#### Parameters

<<<<<<< HEAD
| Name             | Type    | In   | Description                                                                                                                                            |
| ---------------- | ------- | ---- | ------------------------------------------------------------------------------------------------------------------------------------------------------ |
| id               | integer | path | **Required.** The ID of the query.                                                                                                                     |
| name             | string  | body | The name of the query.                                                                                                                                 |
| query            | string  | body | The query in SQL syntax.                                                                                                                               |
| description      | string  | body | The query's description.                                                                                                                               |
| observer_can_run | bool    | body | Whether or not users with the `observer` role can run the query. In Fleet 4.0.0, 3 user roles were introduced (`admin`, `maintainer`, and `observer`). |
=======
| Name        | Type    | In   | Description                        |
| ----------- | ------- | ---- | ---------------------------------- |
| id          | integer | path | **Required.** The ID of the query. |
| name        | string  | body | The name of the query.             |
| query       | string  | body | The query in SQL syntax.           |
| description | string  | body | The query's description.           |
>>>>>>> f57768b1

#### Example

`PATCH /api/v1/fleet/queries/2`

##### Request body

```
{
  "name": "new_title_for_my_query"
}
```

##### Default response

`Status: 200`

```
{
  "query": {
    "created_at": "2021-01-22T17:23:27Z",
    "updated_at": "2021-01-22T17:23:27Z",
    "id": 288,
    "name": "new_title_for_my_query",
    "description": "This is a new query.",
    "query": "SELECT * FROM osquery_info",
    "saved": true,
    "author_id": 1,
    "author_name": "noah",
    "observer_can_run": true,
    "packs": []
  }
}
```

### Delete query

Deletes the query specified by name.

`DELETE /api/v1/fleet/queries/{name}`

#### Parameters

| Name | Type   | In   | Description                          |
| ---- | ------ | ---- | ------------------------------------ |
| name | string | path | **Required.** The name of the query. |

#### Example

`DELETE /api/v1/fleet/queries/{name}`

##### Default response

`Status: 200`

```
{}
```

### Delete query by ID

Deletes the query specified by ID.

`DELETE /api/v1/fleet/queries/id/{id}`

#### Parameters

| Name | Type    | In   | Description                        |
| ---- | ------- | ---- | ---------------------------------- |
| id   | integer | path | **Required.** The ID of the query. |

#### Example

`DELETE /api/v1/fleet/queries/id/28`

##### Default response

`Status: 200`

```
{}
```

### Delete queries

Deletes the queries specified by ID. Returns the count of queries successfully deleted.

`POST /api/v1/fleet/queries/delete`

#### Parameters

| Name | Type | In   | Description                           |
| ---- | ---- | ---- | ------------------------------------- |
| ids  | list | body | **Required.** The IDs of the queries. |

#### Example

`POST /api/v1/fleet/queries/delete`

##### Request body

```
{
  "ids": [
    2, 24, 25
  ]
}
```

##### Default response

`Status: 200`

```
{
  "deleted": 3
}
```

### Get queries specs

Returns a list of all queries in the Fleet instance. Each item returned includes the name, description, and SQL of the query.

`GET /api/v1/fleet/spec/queries`

#### Parameters

None.

#### Example

`GET /api/v1/fleet/spec/queries`

##### Default response

`Status: 200`

```
{
  "specs": [
    {
        "name": "query1",
        "description": "query",
        "query": "SELECT * FROM osquery_info"
    },
    {
        "name": "osquery_version",
        "description": "The version of the Launcher and Osquery process",
        "query": "select launcher.version, osquery.version from kolide_launcher_info launcher, osquery_info osquery;"
    },
    {
        "name": "osquery_schedule",
        "description": "Report performance stats for each file in the query schedule.",
        "query": "select name, interval, executions, output_size, wall_time, (user_time/executions) as avg_user_time, (system_time/executions) as avg_system_time, average_memory, last_executed from osquery_schedule;"
    },
  ]
}
```

### Get query spec

Returns the name, description, and SQL of the query specified by name.

`GET /api/v1/fleet/spec/queries/{name}`

#### Parameters

| Name | Type   | In   | Description                          |
| ---- | ------ | ---- | ------------------------------------ |
| name | string | path | **Required.** The name of the query. |

#### Example

`GET /api/v1/fleet/spec/queries/query1`

##### Default response

`Status: 200`

```
{
    "specs": {
        "name": "query1",
        "description": "query",
        "query": "SELECT * FROM osquery_info"
    }
}
```

### Apply queries specs

Creates and/or modifies the queries included in the specs list. To modify an existing query, the name of the query included in `specs` must already be used by an existing query. If a query with the specified name doesn't exist in Fleet, a new query will be created.

`POST /api/v1/fleet/spec/queries`

#### Parameters

| Name  | Type | In   | Description                                                      |
| ----- | ---- | ---- | ---------------------------------------------------------------- |
| specs | list | body | **Required.** The list of the queries to be created or modified. |

#### Example

`POST /api/v1/fleet/spec/queries`

##### Request body

```
{
  "specs": [
    {
        "name": "new_query",
        "description": "This will be a new query because a query with the name 'new_query' doesn't exist in Fleet.",
        "query": "SELECT * FROM osquery_info"
    },
    {
        "name": "osquery_version",
        "description": "Only this queries description will be modified because a query with the name 'osquery_version' exists in Fleet.",
        "query": "select launcher.version, osquery.version from kolide_launcher_info launcher, osquery_info osquery;"
    },
    {
        "name": "osquery_schedule",
        "description": "This queries description and SQL will be modified because a query with the name 'osquery_schedule' exists in Fleet.",
        "query": "SELECT * FROM osquery_info"
    }
  ]
}
```

##### Default response

`Status: 200`

```
{}
```

### Check live query status
<<<<<<< HEAD

Checks the status of the Fleet's ability to run a live query. If an error is present in the response, Fleet won't be able to successfully run a live query. This endpoint is used by the Fleet UI to make sure that the Fleet instance is correctly configured to run live queries.

`GET /api/v1/fleet/status/live_query`

#### Parameters

None.

#### Example

`GET /api/v1/fleet/status/live_query`

##### Default response

`Status: 200`

```
{}
```

### Check result store status

Checks the status of the Fleet's result store. If an error is present in the response, Fleet won't be able to successfully run a live query. This endpoint is used by the Fleet UI to make sure that the Fleet instance is correctly configured to run live queries.

`GET /api/v1/fleet/status/result_store`

#### Parameters

None.

#### Example

`GET /api/v1/fleet/status/result_store`

##### Default response

`Status: 200`

```
{}
```

### Run live query
=======
>>>>>>> f57768b1

Checks the status of the Fleet's ability to run a live query. If an error is present in the response, Fleet won't be able to successfully run a live query. This endpoint is used by the Fleet UI to make sure that the Fleet instance is correctly configured to run live queries.

<<<<<<< HEAD
`POST /api/v1/fleet/queries/run`

#### Parameters

| Name     | Type    | In   | Description                                                                                                                                                |
| -------- | ------- | ---- | ---------------------------------------------------------------------------------------------------------------------------------------------------------- |
| query    | string  | body | The SQL if using a custom query.                                                                                                                           |
| query_id | integer | body | The saved query (if any) that will be run. The `observer_can_run` property on the query effects which targets are included.                                |
| selected | object  | body | **Required.** The desired targets for the query specified by ID. This object can contain `hosts`, `labels`, and/or `teams` properties. See examples below. |

One of `query` and `query_id` must be specified.

#### Example with one host targeted by ID

`POST /api/v1/fleet/queries/run`
=======
`GET /api/v1/fleet/status/live_query`

#### Parameters

None.
>>>>>>> f57768b1

#### Example

`GET /api/v1/fleet/status/live_query`

##### Default response

`Status: 200`

```
{}
```

### Check result store status

<<<<<<< HEAD
`POST /api/v1/fleet/queries/run`
=======
Checks the status of the Fleet's result store. If an error is present in the response, Fleet won't be able to successfully run a live query. This endpoint is used by the Fleet UI to make sure that the Fleet instance is correctly configured to run live queries.
>>>>>>> f57768b1

`GET /api/v1/fleet/status/result_store`

#### Parameters

None.

#### Example

`GET /api/v1/fleet/status/result_store`

##### Default response

`Status: 200`

```
{}
```

### Run live query

Runs the specified query as a live query on the specified hosts or group of hosts. Returns a new live query campaign. Individual hosts must be specified with the host's ID. Groups of hosts are specified by label ID.

`POST /api/v1/fleet/queries/run`

#### Parameters

| Name     | Type    | In   | Description                                                                                                                                                |
| -------- | ------- | ---- | ---------------------------------------------------------------------------------------------------------------------------------------------------------- |
| query    | string  | body | The SQL if using a custom query.                                                                                                                           |
| query_id | integer | body | The saved query (if any) that will be run. The `observer_can_run` property on the query effects which targets are included.                                |
| selected | object  | body | **Required.** The desired targets for the query specified by ID. This object can contain `hosts`, `labels`, and/or `teams` properties. See examples below. |

One of `query` and `query_id` must be specified.

#### Example with one host targeted by ID

`POST /api/v1/fleet/queries/run`

##### Request body

```
{
  "query": "select instance_id from system_info",
  "selected": {
    "hosts": [171]
  }
}
```

##### Default response

`Status: 200`

```
{
  "campaign": {
    "created_at": "0001-01-01T00:00:00Z",
    "updated_at": "0001-01-01T00:00:00Z",
    "Metrics": {
      "TotalHosts": 1,
      "OnlineHosts": 0,
      "OfflineHosts": 1,
      "MissingInActionHosts": 0,
      "NewHosts": 1
    },
    "id": 1,
    "query_id": 3,
    "status": 0,
    "user_id": 1
  }
}
```

#### Example with multiple hosts targeted by label ID

`POST /api/v1/fleet/queries/run`

##### Request body

```
{
  "query": "select instance_id from system_info;",
  "selected": {
    "labels": [7]
  }
}
```

##### Default response

`Status: 200`

```
{
  "campaign": {
    "created_at": "0001-01-01T00:00:00Z",
    "updated_at": "0001-01-01T00:00:00Z",
    "Metrics": {
      "TotalHosts": 102,
      "OnlineHosts": 0,
      "OfflineHosts": 24,
      "MissingInActionHosts": 0,
      "NewHosts": 0
    },
    "id": 2,
    "query_id": 3,
    "status": 0,
    "user_id": 1
  }
}
```

### Run live query by name

Runs the specified query as a live query on the specified hosts or group of hosts. Returns a new live query campaign. Individual hosts must be specified with the host's hostname. Groups of hosts are specified by label name.

`POST /api/v1/fleet/queries/run_by_names`

#### Parameters

| Name     | Type    | In   | Description                                                                                                                                                  |
| -------- | ------- | ---- | ------------------------------------------------------------------------------------------------------------------------------------------------------------ |
| query    | string  | body | The SQL of the query.                                                                                                                                        |
| query_id | integer | body | The saved query (if any) that will be run. The `observer_can_run` property on the query effects which targets are included.                                  |
| selected | object  | body | **Required.** The desired targets for the query specified by name. This object can contain `hosts`, `labels`, and/or `teams` properties. See examples below. |

One of `query` and `query_id` must be specified.

#### Example with one host targeted by hostname

`POST /api/v1/fleet/queries/run_by_names`

##### Request body

```
{
  "query_id": 1,
  "selected": {
    "hosts": [
      "macbook-pro.local",
    ]
  }
}
```

##### Default response

`Status: 200`

```
{
  "campaign": {
      "created_at": "0001-01-01T00:00:00Z",
      "updated_at": "0001-01-01T00:00:00Z",
      "Metrics": {
          "TotalHosts": 1,
          "OnlineHosts": 0,
          "OfflineHosts": 1,
          "MissingInActionHosts": 0,
          "NewHosts": 1
      },
      "id": 1,
      "query_id": 3,
      "status": 0,
      "user_id": 1
  }
}
```

#### Example with multiple hosts targeted by label name

`POST /api/v1/fleet/queries/run_by_names`

##### Request body

```
{
  "query": "select instance_id from system_info",
  "selected": {
    "labels": [
      "All Hosts"
    ]
  }
}
```

##### Default response

`Status: 200`

```
{
  "campaign": {
      "created_at": "0001-01-01T00:00:00Z",
      "updated_at": "0001-01-01T00:00:00Z",
      "Metrics": {
          "TotalHosts": 102,
          "OnlineHosts": 0,
          "OfflineHosts": 24,
          "MissingInActionHosts": 0,
          "NewHosts": 1
      },
      "id": 2,
      "query_id": 3,
      "status": 0,
      "user_id": 1
  }
}
```

### Retrieve live query results (standard WebSocket API)

You can retrieve the results of a live query using the [standard WebSocket API](#https://developer.mozilla.org/en-US/docs/Web/API/WebSockets_API/Writing_WebSocket_client_applications).

Before you retrieve the live query results, you must create a live query campaign by running the live query. See the documentation for the [Run live query](#run-live-query) endpoint to create a live query campaign.

`/api/v1/fleet/results/websockets`

#### Parameters

| Name       | Type    | In  | Description                                                      |
| ---------- | ------- | --- | ---------------------------------------------------------------- |
| token      | string  |     | **Required.** The token used to authenticate with the Fleet API. |
| campaignID | integer |     | **Required.** The ID of the live query campaign.                 |

#### Example

##### Example script to handle request and response

```
const socket = new WebSocket('wss://<your-base-url>/api/v1/fleet/results/websocket');

socket.onopen = () => {
  socket.send(JSON.stringify({ type: 'auth', data: { token: <auth-token> } }));
  socket.send(JSON.stringify({ type: 'select_campaign', data: { campaign_id: <campaign-id> } }));
};

socket.onmessage = ({ data }) => {
  console.log(data);
  const message = JSON.parse(data);
  if (message.type === 'status' && message.data.status === 'finished') {
    socket.close();
  }
}
```

##### Detailed request and response walkthrough with example data

##### `webSocket.onopen()`

###### Response data

```
o
```

##### `webSocket.send()`

###### Request data

```
[
  {
    "type": "auth",
    "data": { "token": <insert_token_here> }
  }
]
```

```
[
  {
    "type": "select_campaign",
    "data": { "campaign_id": 12 }
  }
]
```

##### `webSocket.onmessage()`

###### Response data

```
// Sends the total number of hosts targeted and segments them by status

[
  {
    "type": "totals",
    "data": {
      "count": 24,
      "online": 6,
      "offline": 18,
      "missing_in_action": 0
    }

  }
]
```

```
// Sends the expected results, actual results so far, and the status of the live query

[
  {
    "type": "status",
    "data": {
      "expected_results": 6,
      "actual_results": 0,
      "status": "pending"
    }

  }
]
```

```
// Sends the result for a given host

[
  {
    "type": "result",
    "data": {
      "distributed_query_execution_id": 39,
      "host": {
        // host data
      },
      "rows": [
        // query results data for the given host
      ],
      "error": null
    }
  }
]
```

```
// Sends the status of "finished" when messages with the results for all expected hosts have been sent

[
  {
    "type": "status",
    "data": {
      "expected_results": 6,
      "actual_results": 6,
      "status": "finished"
    }

  }
]
```

### Retrieve live query results (SockJS)

You can also retrieve live query results with a [SockJS client](https://github.com/sockjs/sockjs-client). The script to handle the request and response messages will look similar to the standard WebSocket API script with slight variations. For example, the constructor used for SockJS is `SockJS` while the constructor used for the standard WebSocket API is `WebSocket`.

`/api/v1/fleet/results/`

#### Parameters

| Name       | Type    | In  | Description                                                      |
| ---------- | ------- | --- | ---------------------------------------------------------------- |
| token      | string  |     | **Required.** The token used to authenticate with the Fleet API. |
| campaignID | integer |     | **Required.** The ID of the live query campaign.                 |

#### Example

##### Example script to handle request and response

```
const socket = new SockJS(`<your-base-url>/api/v1/fleet/results`, undefined, {});

socket.onopen = () => {
  socket.send(JSON.stringify({ type: 'auth', data: { token: <token> } }));
  socket.send(JSON.stringify({ type: 'select_campaign', data: { campaign_id: <campaignID> } }));
};

socket.onmessage = ({ data }) => {
  console.log(data);
  const message = JSON.parse(data);

  if (message.type === 'status' && message.data.status === 'finished') {
    socket.close();
  }
}
```

##### Detailed request and response walkthrough

##### `socket.onopen()`

###### Response data

```
o
```

##### `socket.send()`

###### Request data

```
[
  {
    "type": "auth",
    "data": { "token": <insert_token_here> }
  }
]
```

```
[
  {
    "type": "select_campaign",
    "data": { "campaign_id": 12 }
  }
]
```

##### `socket.onmessage()`

###### Response data

```
// Sends the total number of hosts targeted and segments them by status

[
  {
    "type": "totals",
    "data": {
      "count": 24,
      "online": 6,
      "offline": 18,
      "missing_in_action": 0
    }

  }
]
```

```
// Sends the expected results, actual results so far, and the status of the live query

[
  {
    "type": "status",
    "data": {
      "expected_results": 6,
      "actual_results": 0,
      "status": "pending"
    }

  }
]
```

```
// Sends the result for a given host

[
  {
    "type": "result",
    "data": {
      "distributed_query_execution_id": 39,
      "host": {
        // host data
      },
      "rows": [
        // query results data for the given host
      ],
      "error": null
    }
  }
]
```

```
// Sends the status of "finished" when messages with the results for all expected hosts have been sent

[
  {
    "type": "status",
    "data": {
      "expected_results": 6,
      "actual_results": 6,
      "status": "finished"
    }

  }
]
```

---

## Packs

- [Create pack](#create-pack)
- [Modify pack](#modify-pack)
- [Get pack](#get-pack)
- [List packs](#list-packs)
- [Delete pack](#delete-pack)
- [Delete pack by ID](#delete-pack-by-id)
- [Get scheduled queries in a pack](#get-scheduled-queries-in-a-pack)
- [Add scheduled query to a pack](#add-scheduled-query-to-a-pack)
- [Get scheduled query](#get-scheduled-query)
- [Modify scheduled query](#modify-scheduled-query)
- [Delete scheduled query](#delete-scheduled-query)
- [Get packs specs](#get-packs-specs)
- [Apply packs specs](#apply-packs-specs)
- [Get pack spec by name](#get-pack-spec-by-name)

### Create pack

`POST /api/v1/fleet/packs`

#### Parameters

| Name        | Type   | In   | Description                                 |
| ----------- | ------ | ---- | ------------------------------------------- |
| name        | string | body | **Required**. The pack's name.              |
| description | string | body | The pack's description.                     |
| host_ids    | list   | body | A list containing the targeted host IDs.    |
| label_ids   | list   | body | A list containing the targeted label's IDs. |

#### Example

`POST /api/v1/fleet/packs`

##### Request query parameters

```
{
  "description": "Collects osquery data.",
  "host_ids": [],
  "label_ids": [6],
  "name": "query_pack_1"
}
```

##### Default response

`Status: 200`

```
{
  "pack": {
    "created_at": "0001-01-01T00:00:00Z",
    "updated_at": "0001-01-01T00:00:00Z",
    "id": 17,
    "name": "query_pack_1",
    "description": "Collects osquery data.",
    "query_count": 0,
    "total_hosts_count": 223,
    "host_ids": [],
    "label_ids": [
      6
    ]
  }
}
```

### Modify pack

`PATCH /api/v1/fleet/packs/{id}`

#### Parameters

| Name        | Type    | In   | Description                                 |
| ----------- | ------- | ---- | ------------------------------------------- |
| id          | integer | path | **Required.** The pack's id.                |
| name        | string  | body | The pack's name.                            |
| description | string  | body | The pack's description.                     |
| host_ids    | list    | body | A list containing the targeted host IDs.    |
| label_ids   | list    | body | A list containing the targeted label's IDs. |

#### Example

`PATCH /api/v1/fleet/packs/{id}`

##### Request query parameters

```
{
  "description": "MacOS hosts are targeted",
  "host_ids": [],
  "label_ids": [7]
}
```

##### Default response

`Status: 200`

```
{
  "pack": {
    "created_at": "2021-01-25T22:32:45Z",
    "updated_at": "2021-01-25T22:32:45Z",
    "id": 17,
    "name": "Title2",
    "description": "MacOS hosts are targeted",
    "query_count": 0,
    "total_hosts_count": 110,
    "host_ids": [],
    "label_ids": [
      7
    ]
  }
}
```

### Get pack

`GET /api/v1/fleet/packs/{id}`

#### Parameters

| Name | Type    | In   | Description                  |
| ---- | ------- | ---- | ---------------------------- |
| id   | integer | path | **Required.** The pack's id. |

#### Example

`GET /api/v1/fleet/packs/17`

##### Default response

`Status: 200`

```
{
  "pack": {
    "created_at": "2021-01-25T22:32:45Z",
    "updated_at": "2021-01-25T22:32:45Z",
    "id": 17,
    "name": "Title2",
    "description": "MacOS hosts are targeted",
    "query_count": 0,
    "total_hosts_count": 110,
    "host_ids": [],
    "label_ids": [
      7
    ]
  }
}
```

### List packs

`GET /api/v1/fleet/packs`

#### Parameters

| Name            | Type   | In    | Description                                                                                                                   |
| --------------- | ------ | ----- | ----------------------------------------------------------------------------------------------------------------------------- |
| order_key       | string | query | What to order results by. Can be any column in the packs table.                                                               |
| order_direction | string | query | **Requires `order_key`**. The direction of the order given the order key. Options include `asc` and `desc`. Default is `asc`. |

#### Example

`GET /api/v1/fleet/packs`

##### Default response

`Status: 200`

```
{
  "packs": [
    {
      "created_at": "2021-01-05T21:13:04Z",
      "updated_at": "2021-01-07T19:12:54Z",
      "id": 1,
      "name": "pack_number_one",
      "description": "This pack has a description",
      "disabled": true,
      "query_count": 1,
      "total_hosts_count": 53,
      "host_ids": [],
      "label_ids": [
        8
      ]
    },
    {
      "created_at": "2021-01-19T17:08:31Z",
      "updated_at": "2021-01-19T17:08:31Z",
      "id": 2,
      "name": "query_pack_2",
      "query_count": 5,
      "total_hosts_count": 223,
      "host_ids": [],
      "label_ids": [
        6
      ]
    },
  ]
}
```

### Delete pack

`DELETE /api/v1/fleet/packs/{name}`

#### Parameters

| Name | Type   | In   | Description                    |
| ---- | ------ | ---- | ------------------------------ |
| name | string | path | **Required.** The pack's name. |

#### Example

`DELETE /api/v1/fleet/packs/pack_number_one`

##### Default response

`Status: 200`

```
{}
```

### Delete pack by ID

`DELETE /api/v1/fleet/packs/id/{id}`

#### Parameters

| Name | Type    | In   | Description                  |
| ---- | ------- | ---- | ---------------------------- |
| id   | integer | path | **Required.** The pack's ID. |

#### Example

`DELETE /api/v1/fleet/packs/id/1`

##### Default response

`Status: 200`

```
{}
```

### Get scheduled queries in a pack

`GET /api/v1/fleet/packs/{id}/scheduled`

#### Parameters

| Name | Type    | In   | Description                  |
| ---- | ------- | ---- | ---------------------------- |
| id   | integer | path | **Required.** The pack's ID. |

#### Example

`GET /api/v1/fleet/packs/1/scheduled`

##### Default response

`Status: 200`

```
{
  "scheduled": [
    {
      "created_at": "0001-01-01T00:00:00Z",
      "updated_at": "0001-01-01T00:00:00Z",
      "id": 49,
      "pack_id": 15,
      "name": "new_query",
      "query_id": 289,
      "query_name": "new_query",
      "query": "SELECT * FROM osquery_info",
      "interval": 456,
      "snapshot": false,
      "removed": true,
      "shard": null
    },
    {
      "created_at": "0001-01-01T00:00:00Z",
      "updated_at": "0001-01-01T00:00:00Z",
      "id": 50,
      "pack_id": 15,
      "name": "new_title_for_my_query",
      "query_id": 288,
      "query_name": "new_title_for_my_query",
      "query": "SELECT * FROM osquery_info",
      "interval": 677,
      "snapshot": true,
      "removed": false,
      "shard": null
    },
    {
      "created_at": "0001-01-01T00:00:00Z",
      "updated_at": "0001-01-01T00:00:00Z",
      "id": 51,
      "pack_id": 15,
      "name": "osquery_info",
      "query_id": 22,
      "query_name": "osquery_info",
      "query": "select i.*, p.resident_size, p.user_time, p.system_time, time.minutes as counter from osquery_info i, processes p, time where p.pid = i.pid;",
      "interval": 6667,
      "snapshot": true,
      "removed": false,
      "shard": null
    },
  ]
}
```

### Add scheduled query to a pack

`POST /api/v1/fleet/schedule`

#### Parameters

| Name     | Type    | In   | Description                                                                                                   |
| -------- | ------- | ---- | ------------------------------------------------------------------------------------------------------------- |
| pack_id  | integer | body | **Required.** The pack's ID.                                                                                  |
| query_id | integer | body | **Required.** The query's ID.                                                                                 |
| interval | integer | body | **Required.** The amount of time, in seconds, the query waits before running.                                 |
| snapshot | boolean | body | **Required.** Whether the queries logs show everything in its current state.                                  |
| removed  | boolean | body | **Required.** Whether "removed" actions should be logged.                                                     |
| platform | string  | body | The computer platform where this query will run (other platforms ignored). Empty value runs on all platforms. |
| shard    | integer | body | Restrict this query to a percentage (1-100) of target hosts.                                                  |
| version  | string  | body | The minimum required osqueryd version installed on a host.                                                    |

#### Example

`POST /api/v1/fleet/schedule`

#### Request body

```
{
  "interval": 120,
  "pack_id": 15,
  "query_id": 23,
  "removed": true,
  "shard": null,
  "snapshot": false,
  "version": "4.5.0",
  "platform": "windows"
}
```

##### Default response

`Status: 200`

```
{
  "scheduled": {
    "created_at": "0001-01-01T00:00:00Z",
    "updated_at": "0001-01-01T00:00:00Z",
    "id": 56,
    "pack_id": 17,
    "name": "osquery_events",
    "query_id": 23,
    "query_name": "osquery_events",
    "query": "select name, publisher, type, subscriptions, events, active from osquery_events;",
    "interval": 120,
    "snapshot": false,
    "removed": true,
    "platform": "windows",
    "version": "4.5.0",
    "shard": 10
  }
}
```

### Get scheduled query

`GET /api/v1/fleet/schedule/{id}`

#### Parameters

| Name | Type    | In   | Description                             |
| ---- | ------- | ---- | --------------------------------------- |
| id   | integer | path | **Required.** The scheduled query's ID. |

#### Example

`GET /api/v1/fleet/schedule/56`

##### Default response

`Status: 200`

```
{
  "scheduled": {
    "created_at": "0001-01-01T00:00:00Z",
    "updated_at": "0001-01-01T00:00:00Z",
    "id": 56,
    "pack_id": 17,
    "name": "osquery_events",
    "query_id": 23,
    "query_name": "osquery_events",
    "query": "select name, publisher, type, subscriptions, events, active from osquery_events;",
    "interval": 120,
    "snapshot": false,
    "removed": true,
    "platform": "windows",
    "version": "4.5.0",
    "shard": 10
  }
}
```

### Modify scheduled query

`PATCH /api/v1/fleet/schedule/{id}`

#### Parameters

| Name     | Type    | In   | Description                                                                                                   |
| -------- | ------- | ---- | ------------------------------------------------------------------------------------------------------------- |
| id       | integer | path | **Required.** The scheduled query's ID.                                                                       |
| interval | integer | body | The amount of time, in seconds, the query waits before running.                                               |
| snapshot | boolean | body | Whether the queries logs show everything in its current state.                                                |
| removed  | boolean | body | Whether "removed" actions should be logged.                                                                   |
| platform | string  | body | The computer platform where this query will run (other platforms ignored). Empty value runs on all platforms. |
| shard    | integer | body | Restrict this query to a percentage (1-100) of target hosts.                                                  |
| version  | string  | body | The minimum required osqueryd version installed on a host.                                                    |

#### Example

`PATCH /api/v1/fleet/schedule/56`

#### Request body

```
{
  "platform": "",
}
```

##### Default response

`Status: 200`

```
{
  "scheduled": {
    "created_at": "2021-01-28T19:40:04Z",
    "updated_at": "2021-01-28T19:40:04Z",
    "id": 56,
    "pack_id": 17,
    "name": "osquery_events",
    "query_id": 23,
    "query_name": "osquery_events",
    "query": "select name, publisher, type, subscriptions, events, active from osquery_events;",
    "interval": 120,
    "snapshot": false,
    "removed": true,
    "platform": "",
    "version": "4.5.0",
    "shard": 10
  }
}
```

### Delete scheduled query

`DELETE /api/v1/fleet/schedule/{id}`

#### Parameters

| Name | Type    | In   | Description                             |
| ---- | ------- | ---- | --------------------------------------- |
| id   | integer | path | **Required.** The scheduled query's ID. |

#### Example

`DELETE /api/v1/fleet/schedule/56`

##### Default response

`Status: 200`

```
{}
```

### Get packs specs

Returns the specs for all packs in the Fleet instance.

`GET /api/v1/fleet/spec/packs`

#### Example

`GET /api/v1/fleet/spec/packs`

##### Default response

`Status: 200`

```
{
  "specs": [
    {
      "id": 1,
      "name": "pack_1",
      "description": "Description",
      "disabled": false,
      "targets": {
        "labels": [
          "All Hosts"
        ]
      },
      "queries": [
        {
          "query": "new_query",
          "name": "new_query",
          "description": "",
          "interval": 456,
          "snapshot": false,
          "removed": true
        },
        {
          "query": "new_title_for_my_query",
          "name": "new_title_for_my_query",
          "description": "",
          "interval": 677,
          "snapshot": true,
          "removed": false
        },
        {
          "query": "osquery_info",
          "name": "osquery_info",
          "description": "",
          "interval": 6667,
          "snapshot": true,
          "removed": false
        },
        {
          "query": "query1",
          "name": "query1",
          "description": "",
          "interval": 7767,
          "snapshot": false,
          "removed": true
        },
        {
          "query": "osquery_events",
          "name": "osquery_events",
          "description": "",
          "interval": 454,
          "snapshot": false,
          "removed": true
        },
        {
          "query": "osquery_events",
          "name": "osquery_events-1",
          "description": "",
          "interval": 120,
          "snapshot": false,
          "removed": true
        }
      ]
    },
    {
      "id": 2,
      "name": "pack_2",
      "disabled": false,
      "targets": {
        "labels": null
      },
      "queries": [
        {
          "query": "new_query",
          "name": "new_query",
          "description": "",
          "interval": 333,
          "snapshot": false,
          "removed": true,
          "platform": "windows"
        }
      ]
    },
  ]
}
```

### Apply packs specs

Returns the specs for all packs in the Fleet instance.

`POST /api/v1/fleet/spec/packs`

#### Parameters

| Name  | Type | In   | Description                                                                                   |
| ----- | ---- | ---- | --------------------------------------------------------------------------------------------- |
| specs | list | body | **Required.** A list that includes the specs for each pack to be added to the Fleet instance. |

#### Example

`POST /api/v1/fleet/spec/packs`

##### Request body

```
{
  "specs": [
    {
      "id": 1,
      "name": "pack_1",
      "description": "Description",
      "disabled": false,
      "targets": {
        "labels": [
          "All Hosts"
        ]
      },
      "queries": [
        {
          "query": "new_query",
          "name": "new_query",
          "description": "",
          "interval": 456,
          "snapshot": false,
          "removed": true
        },
        {
          "query": "new_title_for_my_query",
          "name": "new_title_for_my_query",
          "description": "",
          "interval": 677,
          "snapshot": true,
          "removed": false
        },
        {
          "query": "osquery_info",
          "name": "osquery_info",
          "description": "",
          "interval": 6667,
          "snapshot": true,
          "removed": false
        },
        {
          "query": "query1",
          "name": "query1",
          "description": "",
          "interval": 7767,
          "snapshot": false,
          "removed": true
        },
        {
          "query": "osquery_events",
          "name": "osquery_events",
          "description": "",
          "interval": 454,
          "snapshot": false,
          "removed": true
        },
        {
          "query": "osquery_events",
          "name": "osquery_events-1",
          "description": "",
          "interval": 120,
          "snapshot": false,
          "removed": true
        }
      ]
    },
    {
      "id": 2,
      "name": "pack_2",
      "disabled": false,
      "targets": {
        "labels": null
      },
      "queries": [
        {
          "query": "new_query",
          "name": "new_query",
          "description": "",
          "interval": 333,
          "snapshot": false,
          "removed": true,
          "platform": "windows"
        }
      ]
    },
  ]
}
```

##### Default response

`Status: 200`

```
{}
```

### Get pack spec by name

Returns the spec for the specified pack by pack name.

`GET /api/v1/fleet/spec/packs/{name}`

#### Parameters

| Name | Type   | In   | Description                    |
| ---- | ------ | ---- | ------------------------------ |
| name | string | path | **Required.** The pack's name. |

#### Example

`GET /api/v1/fleet/spec/packs/pack_1`

##### Default response

`Status: 200`

```
{
  "specs": {
    "id": 15,
    "name": "pack_1",
    "description": "Description",
    "disabled": false,
    "targets": {
      "labels": [
        "All Hosts"
      ]
    },
    "queries": [
      {
        "query": "new_title_for_my_query",
        "name": "new_title_for_my_query",
        "description": "",
        "interval": 677,
        "snapshot": true,
        "removed": false
      },
      {
        "query": "osquery_info",
        "name": "osquery_info",
        "description": "",
        "interval": 6667,
        "snapshot": true,
        "removed": false
      },
      {
        "query": "query1",
        "name": "query1",
        "description": "",
        "interval": 7767,
        "snapshot": false,
        "removed": true
      },
      {
        "query": "osquery_events",
        "name": "osquery_events",
        "description": "",
        "interval": 454,
        "snapshot": false,
        "removed": true
      },
      {
        "query": "osquery_events",
        "name": "osquery_events-1",
        "description": "",
        "interval": 120,
        "snapshot": false,
        "removed": true
      }
    ]
  }
}
```

---

## Targets

In Fleet, targets are used to run queries against specific hosts or groups of hosts. Labels are used to create groups in Fleet.

### Search targets

The search targets endpoint returns two lists. The first list includes the possible target hosts in Fleet given the search query provided and the hosts already selected as targets. The second list includes the possible target labels in Fleet given the search query provided and the labels already selected as targets.

The returned lists are filtered based on the hosts the requesting user has access to.

`POST /api/v1/fleet/targets`

#### Parameters

| Name     | Type    | In   | Description                                                                                                                                                                |
| -------- | ------- | ---- | -------------------------------------------------------------------------------------------------------------------------------------------------------------------------- |
| query    | string  | body | The search query. Searchable items include a host's hostname or IPv4 address and labels.                                                                                   |
| query_id | integer | body | The saved query (if any) that will be run. The `observer_can_run` property on the query and the user's roles effect which targets are included.                            |
| selected | object  | body | The targets already selected. The object includes a `hosts` property which contains a list of host IDs, a `labels` with label IDs and/or a `teams` property with team IDs. |

#### Example

`POST /api/v1/fleet/targets`

##### Request body

```
{
  "query": "172",
  "selected": {
    "hosts": [],
    "labels": [7]
  },
  "include_observer": true
}
```

##### Default response

```
{
  "targets": {
    "hosts": [
      {
        "created_at": "2021-02-03T16:11:43Z",
        "updated_at": "2021-02-03T21:58:19Z",
        "id": 3,
        "detail_updated_at": "2021-02-03T21:58:10Z",
        "label_updated_at": "2021-02-03T21:58:10Z",
        "last_enrolled_at": "2021-02-03T16:11:43Z",
        "seen_time": "2021-02-03T21:58:20Z",
        "hostname": "7a2f41482833",
        "uuid": "a2064cef-0000-0000-afb9-283e3c1d487e",
        "platform": "rhel",
        "osquery_version": "4.5.1",
        "os_version": "CentOS 6.10.0",
        "build": "",
        "platform_like": "rhel",
        "code_name": "",
        "uptime": 32688000000000,
        "memory": 2086899712,
        "cpu_type": "x86_64",
        "cpu_subtype": "142",
        "cpu_brand": "Intel(R) Core(TM) i5-8279U CPU @ 2.40GHz",
        "cpu_physical_cores": 4,
        "cpu_logical_cores": 4,
        "hardware_vendor": "",
        "hardware_model": "",
        "hardware_version": "",
        "hardware_serial": "",
        "computer_name": "7a2f41482833",
        "primary_ip": "172.20.0.3",
        "primary_mac": "02:42:ac:14:00:03",
        "distributed_interval": 10,
        "config_tls_refresh": 10,
        "logger_tls_period": 10,
        "additional": {},
        "status": "offline",
        "display_text": "7a2f41482833"
      },
      {
        "created_at": "2021-02-03T16:11:43Z",
        "updated_at": "2021-02-03T21:58:19Z",
        "id": 4,
        "detail_updated_at": "2021-02-03T21:58:10Z",
        "label_updated_at": "2021-02-03T21:58:10Z",
        "last_enrolled_at": "2021-02-03T16:11:43Z",
        "seen_time": "2021-02-03T21:58:20Z",
        "hostname": "78c96e72746c",
        "uuid": "a2064cef-0000-0000-afb9-283e3c1d487e",
        "platform": "ubuntu",
        "osquery_version": "4.5.1",
        "os_version": "Ubuntu 16.4.0",
        "build": "",
        "platform_like": "debian",
        "code_name": "",
        "uptime": 32688000000000,
        "memory": 2086899712,
        "cpu_type": "x86_64",
        "cpu_subtype": "142",
        "cpu_brand": "Intel(R) Core(TM) i5-8279U CPU @ 2.40GHz",
        "cpu_physical_cores": 4,
        "cpu_logical_cores": 4,
        "hardware_vendor": "",
        "hardware_model": "",
        "hardware_version": "",
        "hardware_serial": "",
        "computer_name": "78c96e72746c",
        "primary_ip": "172.20.0.7",
        "primary_mac": "02:42:ac:14:00:07",
        "distributed_interval": 10,
        "config_tls_refresh": 10,
        "logger_tls_period": 10,
        "additional": {},
        "status": "offline",
        "display_text": "78c96e72746c"
      }
    ],
    "labels": [
      {
        "created_at": "2021-02-02T23:55:25Z",
        "updated_at": "2021-02-02T23:55:25Z",
        "id": 6,
        "name": "All Hosts",
        "description": "All hosts which have enrolled in Fleet",
        "query": "select 1;",
        "label_type": "builtin",
        "label_membership_type": "dynamic",
        "host_count": 5,
        "display_text": "All Hosts",
        "count": 5
      }
    ],
    "teams": [
      {
        "id": 1,
        "created_at": "2021-05-27T20:02:20Z",
        "name": "Client Platform Engineering",
        "description": "",
        "agent_options": null,
        "user_count": 4,
        "host_count": 2,
        "display_text": "Client Platform Engineering",
        "count": 2
      }
    ]
  },
  "targets_count": 1,
  "targets_online": 1,
  "targets_offline": 0,
  "targets_missing_in_action": 0
}
```

---

## Fleet configuration

- [Get certificate](#get-certificate)
- [Get configuration](#get-configuration)
- [Modify configuration](#modify-configuration)
- [Get enroll secrets](#get-enroll-secrets)
- [Modify enroll secrets](#modify-enroll-secrets)
- [Create invite](#create-invite)
- [List invites](#list-invites)
- [Delete invite](#delete-invite)
- [Verify invite](#verify-invite)
- [Version](#version)

The Fleet server exposes a handful of API endpoints that handle the configuration of Fleet as well as endpoints that manage invitation and enroll secret operations. All the following endpoints require prior authentication meaning you must first log in successfully before calling any of the endpoints documented below.

### Get certificate

Returns the Fleet certificate.

`GET /api/v1/fleet/config/certificate`

#### Parameters

None.

#### Example

`GET /api/v1/fleet/config/certificate`

##### Default response

`Status: 200`

```
{
  "certificate_chain": <certificate_chain>
}
```

### Get configuration

Returns all information about the Fleet's configuration.

`GET /api/v1/fleet/config`

#### Parameters

None.

#### Example

`GET /api/v1/fleet/config`

##### Default response

`Status: 200`

```
{
  "org_info": {
    "org_name": "fleet",
    "org_logo_url": ""
  },
  "server_settings": {
    "server_url": "https://localhost:8080",
    "live_query_disabled": false
  },
  "smtp_settings": {
    "enable_smtp": false,
    "configured": false,
    "sender_address": "",
    "server": "",
    "port": 587,
    "authentication_type": "authtype_username_password",
    "user_name": "",
    "password": "********",
    "enable_ssl_tls": true,
    "authentication_method": "authmethod_plain",
    "domain": "",
    "verify_ssl_certs": true,
    "enable_start_tls": true
  },
  "sso_settings": {
    "entity_id": "",
    "issuer_uri": "",
    "idp_image_url": "",
    "metadata": "",
    "metadata_url": "",
    "idp_name": "",
    "enable_sso": false
  },
  "host_expiry_settings": {
    "host_expiry_enabled": false,
    "host_expiry_window": 0
  },
  "host_settings": {
    "additional_queries": null
  },
  "license": {
    "tier": "core",
    "expiration": "0001-01-01T00:00:00Z"
  },
  "agent_options": {
    "spec": {
      "config": {
        "options": {
          "logger_plugin": "tls",
          "pack_delimiter": "/",
          "logger_tls_period": 10,
          "distributed_plugin": "tls",
          "disable_distributed": false,
          "logger_tls_endpoint": "/api/v1/osquery/log",
          "distributed_interval": 10,
          "distributed_tls_max_attempts": 3
        },
        "decorators": {
          "load": [
            "SELECT uuid AS host_uuid FROM system_info;",
            "SELECT hostname AS hostname FROM system_info;"
          ]
        }
      },
      "overrides": {}
    }
  }
}
```

### Modify configuration

Modifies the Fleet's configuration with the supplied information.

`PATCH /api/v1/fleet/config`

#### Parameters

| Name                  | Type    | In   | Description                                                                                                                                                                            |
| --------------------- | ------- | ---- | -------------------------------------------------------------------------------------------------------------------------------------------------------------------------------------- |
| org_name              | string  | body | _Organization information_. The organization name.                                                                                                                                     |
| org_logo_url          | string  | body | _Organization information_. The URL for the organization logo.                                                                                                                         |
<<<<<<< HEAD
| server_url            | string  | body | _Server settings_. The Fleet server URL.                                                                                                                                               |
=======
| server_url     | string  | body | _Server settings_. The Fleet server URL.                                                                                                                                               |
>>>>>>> f57768b1
| live_query_disabled   | boolean | body | _Server settings_. Whether the live query capabilities are disabled.                                                                                                                   |
| enable_smtp           | boolean | body | _SMTP settings_. Whether SMTP is enabled for the Fleet app.                                                                                                                            |
| sender_address        | string  | body | _SMTP settings_. The sender email address for the Fleet app. An invitation email is an example of the emails that may use this sender address                                          |
| server                | string  | body | _SMTP settings_. The SMTP server for the Fleet app.                                                                                                                                    |
| port                  | integer | body | _SMTP settings_. The SMTP port for the Fleet app.                                                                                                                                      |
| authentication_type   | string  | body | _SMTP settings_. The authentication type used by the SMTP server. Options include `"authtype_username_and_password"` or `"none"`                                                       |
| username_name         | string  | body | _SMTP settings_. The username used to authenticate requests made to the SMTP server.                                                                                                   |
| password              | string  | body | _SMTP settings_. The password used to authenticate requests made to the SMTP server.                                                                                                   |
| enable_ssl_tls        | boolean | body | _SMTP settings_. Whether or not SSL and TLS are enabled for the SMTP server.                                                                                                           |
| authentication_method | string  | body | _SMTP settings_. The authentication method used to make authenticate requests to SMTP server. Options include `"authmethod_plain"`, `"authmethod_cram_md5"`, and `"authmethod_login"`. |
| domain                | string  | body | _SMTP settings_. The domain for the SMTP server.                                                                                                                                       |
| verify_ssl_certs      | boolean | body | _SMTP settings_. Whether or not SSL certificates are verified by the SMTP server. Turn this off (not recommended) if you use a self-signed certificate.                                |
| enabled_start_tls     | boolean | body | _SMTP settings_. Detects if STARTTLS is enabled in your SMTP server and starts to use it.                                                                                              |
| enabled_sso           | boolean | body | _SSO settings_. Whether or not SSO is enabled for the Fleet application. If this value is true, you must also include most of the SSO settings parameters below.                       |
| entity_id             | string  | body | _SSO settings_. The required entity ID is a URI that you use to identify Fleet when configuring the identity provider.                                                                 |
| issuer_uri            | string  | body | _SSO settings_. The URI you provide here must exactly match the Entity ID field used in the identity provider configuration.                                                           |
| idp_image_url         | string  | body | _SSO settings_. An optional link to an image such as a logo for the identity provider.                                                                                                 |
| metadata              | string  | body | _SSO settings_. Metadata provided by the identity provider. Either metadata or a metadata URL must be provided.                                                                        |
| metadata_url          | string  | body | _SSO settings_. A URL that references the identity provider metadata. If available from the identity provider, this is the preferred means of providing metadata.                      |
| host_expiry_enabled   | boolean | body | _Host expiry settings_. When enabled, allows automatic cleanup of hosts that have not communicated with Fleet in some number of days.                                                  |
| host_expiry_window    | integer | body | _Host expiry settings_. If a host has not communicated with Fleet in the specified number of days, it will be removed.                                                                 |
<<<<<<< HEAD
| agent_options         | objects | body | The agent_options spec that is applied to all hosts. In Fleet 4.0.0 the `api/v1/fleet/spec/osquery_options` endpoints were removed.                                                    |
=======
>>>>>>> f57768b1
| additional_queries    | boolean | body | Whether or not additional queries are enabled on hosts.                                                                                                                                |

#### Example

`PATCH /api/v1/fleet/config`

##### Request body

```
{
  "org_info": {
    "org_name": "Fleet Device Management",
    "org_logo_url": "https://fleetdm.com/logo.png"
  },
  "smtp_settings: {
    "enable_smtp": true,
    "server": "localhost",
    "port": "1025"
  }
}
```

##### Default response

`Status: 200`

```
{
  "org_info": {
    "org_name": "Fleet Device Management",
    "org_logo_url": "https://fleetdm.com/logo.png"
  },
  "server_settings": {
    "server_url": "https://localhost:8080",
    "live_query_disabled": false
  },
  "smtp_settings": {
    "enable_smtp": true,
    "configured": true,
    "sender_address": "",
    "server": "localhost",
    "port": 1025,
    "authentication_type": "authtype_username_none",
    "user_name": "",
    "password": "********",
    "enable_ssl_tls": true,
    "authentication_method": "authmethod_plain",
    "domain": "",
    "verify_ssl_certs": true,
    "enable_start_tls": true
  },
  "sso_settings": {
    "entity_id": "",
    "issuer_uri": "",
    "idp_image_url": "",
    "metadata": "",
    "metadata_url": "",
    "idp_name": "",
    "enable_sso": false
  },
  "host_expiry_settings": {
    "host_expiry_enabled": false,
    "host_expiry_window": 0
  },
  "host_settings": {
    "additional_queries": null
  }
}
```

### Get global enroll secret(s)

Returns the valid global enroll secrets.

`GET /api/v1/fleet/spec/enroll_secret`

#### Parameters

None.

#### Example

`GET /api/v1/fleet/spec/enroll_secret`

##### Default response

`Status: 200`

```
{
  "specs": {
    "secrets": [
      {
        "secret": "fTp52/twaxBU6gIi0J6PHp8o5Sm1k1kn",
<<<<<<< HEAD
        "created_at": "2021-01-07T19:40:04Z",
        "team_id": null
      },
      {
        "secret": "bhD5kiX2J+KBgZSk118qO61ZIdX/v8On",
        "created_at": "2021-01-04T21:18:07Z",
        "team_id": null
      }
=======
        "created_at": "2021-01-07T19:40:04Z"
      },
      {
        "secret": "bhD5kiX2J+KBgZSk118qO61ZIdX/v8On",
        "created_at": "2021-01-04T21:18:07Z"
      },
>>>>>>> f57768b1
    ]
  }
}
```

### Modify enroll secret(s)

Replaces the active global enroll secrets with the secrets specified.

`POST /api/v1/fleet/spec/enroll_secret`

#### Parameters

| Name   | Type   | In   | Description                                                    |
| ------ | ------ | ---- | -------------------------------------------------------------- |
| secret | string | body | **Required.** The plain text string used as the enroll secret. |

#### Example

##### Request body

```
{
  "spec": {
    "secrets": [
      {
        "secret": "fTp52/twaxBU6gIi0J6PHp8o5Sm1k1kn",
        "active": false,
      },
    ]
  }
}
```

`POST /api/v1/fleet/spec/enroll_secret`

##### Default response

`Status: 200`

```
{}
```

### Create invite

`POST /api/v1/fleet/invites`

#### Parameters

<<<<<<< HEAD
| Name        | Type    | In   | Description                                                                                                              |
| ----------- | ------- | ---- | ------------------------------------------------------------------------------------------------------------------------ |
| admin       | boolean | body | **Required.** Whether or not the invited user will be granted admin privileges.                                          |
| email       | string  | body | **Required.** The email of the invited user. This email will receive the invitation link.                                |
| name        | string  | body | **Required.** The name of the invited user.                                                                              |
| sso_enabled | boolean | body | **Required.** Whether or not SSO will be enabled for the invited user.                                                   |
| teams       | list    | body | A list of the teams the user is a member of. Each item includes the team's ID and the user's role in the specified team. |
=======
| Name        | Type    | In   | Description                                                                               |
| ----------- | ------- | ---- | ----------------------------------------------------------------------------------------- |
| admin       | boolean | body | **Required.** Whether or not the invited user will be granted admin privileges.           |
| email       | string  | body | **Required.** The email of the invited user. This email will receive the invitation link. |
| name        | string  | body | **Required.** The name of the invited user.                                               |
| sso_enabled | boolean | body | **Required.** Whether or not SSO will be enabled for the invited user.                    |
>>>>>>> f57768b1

#### Example

##### Request body

```
{
  "email": "john_appleseed@example.com",
  "name": John,
  "sso_enabled": false,
  "global_role": "admin"
  "teams": [
    {
      “id”: 2,
      “role: “observer”
    },
    {
      “id”: 3,
      “role: “maintainer”
    },
  ]
}
```

`POST /api/v1/fleet/invites`

##### Default response

`Status: 200`

```
{
  "invite": {
    "created_at": "0001-01-01T00:00:00Z",
    "updated_at": "0001-01-01T00:00:00Z",
    "id": 3,
    "email": "john_appleseed@example.com",
    "name": "John",
    "sso_enabled": false,
    "teams": [
      {
        “id”: 2,
        “role: “observer”
      },
      {
        “id”: 3,
        “role: “maintainer”
      },
    ]
  }
}
```

### List invites

Returns a list of the active invitations in Fleet.

`GET /api/v1/fleet/invites`

#### Parameters

| Name            | Type   | In    | Description                                                                                                                   |
| --------------- | ------ | ----- | ----------------------------------------------------------------------------------------------------------------------------- |
| order_key       | string | query | What to order results by. Can be any column in the invites table.                                                             |
| order_direction | string | query | **Requires `order_key`**. The direction of the order given the order key. Options include `asc` and `desc`. Default is `asc`. |
| query           | string | query | Search query keywords. Searchable fields include `name` and `email`.                                                          |

#### Example

`GET /api/v1/fleet/invites`

##### Default response

`Status: 200`

```
{
  "invites": [
    {
      "created_at": "0001-01-01T00:00:00Z",
      "updated_at": "0001-01-01T00:00:00Z",
      "id": 3,
      "email": "john_appleseed@example.com",
      "name": "John",
      "sso_enabled": false,
      "global_role": "admin",
      "teams": []
    },
    {
      "created_at": "0001-01-01T00:00:00Z",
      "updated_at": "0001-01-01T00:00:00Z",
      "id": 4,
      "email": "bob_marks@example.com",
      "name": "Bob",
      "sso_enabled": false,
      "global_role": "admin",
      "teams": []
    },
  ]
}
```

### Delete invite

Delete the specified invite from Fleet.

`DELETE /api/v1/fleet/invites/{id}`

#### Parameters

| Name | Type    | In   | Description                  |
| ---- | ------- | ---- | ---------------------------- |
| id   | integer | path | **Required.** The user's id. |

#### Example

`DELETE /api/v1/fleet/invites/{id}`

##### Default response

`Status: 200`

```
{}
```

### Verify invite

Verify the specified invite.

`GET /api/v1/fleet/invites/{token}`

#### Parameters

<<<<<<< HEAD
| Name  | Type    | In   | Description                            |
| ----- | ------- | ---- | -------------------------------------- |
| token | integer | path | **Required.** The user's invite token. |
=======
| Name  | Type    | In   | Description                                                       |
| ----- | ------- | ---- | ----------------------------------------------------------------- |
| token | integer | path | **Required.** Token provided to the user in the invitation email. |
>>>>>>> f57768b1

#### Example

`GET /api/v1/fleet/invites/{token}`

##### Default response

`Status: 200`

```
{
    "invite": {
        "created_at": "2021-01-15T00:58:33Z",
        "updated_at": "2021-01-15T00:58:33Z",
        "id": 4,
        "email": "steve@example.com",
        "name": "Steve",
        "sso_enabled": false,
        "global_role": "admin",
        "teams": []
    }
}
```

##### Not found

`Status: 404`

```
{
    "message": "Resource Not Found",
    "errors": [
        {
            "name": "base",
            "reason": "Invite with token <token> was not found in the datastore"
        }
    ]
}
```
<<<<<<< HEAD
=======

### Change email

Changes the email specified by token.

`GET /api/v1/fleet/email/change/{token}`

#### Parameters

| Name  | Type    | In   | Description                                                                          |
| ----- | ------- | ---- | ------------------------------------------------------------------------------------ |
| token | integer | path | **Required.** The token provided to the user in the email change confirmation email. |

#### Example

`GET /api/v1/fleet/invites/{token}`

##### Default response

`Status: 200`

```
{
  "new_email": janedoe@example.com
}
```

---

### Version

Get version and build information from the Fleet server.

`GET /api/v1/fleet/version`

#### Parameters

None.

#### Example

`GET /api/v1/fleet/version`

##### Default response

`Status: 200`

```
{
  "version": "3.9.0-93-g1b67826f-dirty",
  "branch": "version",
  "revision": "1b67826fe4bf40b2f45ec53e01db9bf467752e74",
  "go_version": "go1.15.7",
  "build_date": "2021-03-27T00:28:48Z",
  "build_user": "zwass"
}
```

---
>>>>>>> f57768b1

### Version

Get version and build information from the Fleet server.

`GET /api/v1/fleet/version`

#### Parameters

None.

#### Example

<<<<<<< HEAD
`GET /api/v1/fleet/version`
=======
`GET /api/v1/fleet/spec/osquery_options`
>>>>>>> f57768b1

##### Default response

`Status: 200`

```
{
<<<<<<< HEAD
  "version": "3.9.0-93-g1b67826f-dirty",
  "branch": "version",
  "revision": "1b67826fe4bf40b2f45ec53e01db9bf467752e74",
  "go_version": "go1.15.7",
  "build_date": "2021-03-27T00:28:48Z",
  "build_user": "zwass"
}
```

=======
  "spec": {
    "config": {
      "options": {
        "logger_plugin": "tls",
        "pack_delimiter": "/",
        "logger_tls_period": 10,
        "distributed_plugin": "tls",
        "disable_distributed": false,
        "logger_tls_endpoint": "/api/v1/osquery/log",
        "distributed_interval": 10,
        "distributed_tls_max_attempts": 3
      },
      "decorators": {
        "load": [
          "SELECT uuid AS host_uuid FROM system_info;",
          "SELECT hostname AS hostname FROM system_info;"
        ]
      }
    },
    "overrides": {}
  }
}
```

### Modify osquery options spec

Modifies the osquery options configuration set in Fleet.

`POST /api/v1/fleet/spec/osquery_options`

#### Parameters

| Name | Type | In   | Description                              |
| ---- | ---- | ---- | ---------------------------------------- |
| spec | JSON | body | **Required.** The modified osquery spec. |

#### Example

`POST /api/v1/fleet/spec/osquery_options`

##### Request body

```
{
  "spec": {
    "config": {
      "options": {
        "logger_plugin": "tls",
        "pack_delimiter": "/",
        "logger_tls_period": 10,
        "distributed_plugin": "tls",
        "disable_distributed": false,
        "logger_tls_endpoint": "/api/v1/osquery/log",
        "distributed_interval": 12,
        "distributed_tls_max_attempts": 4
      },
      "decorators": {
        "load": [
          "SELECT uuid AS host_uuid FROM system_info;",
          "SELECT hostname AS hostname FROM system_info;"
        ]
      }
    },
    "overrides": {}
  }
}
```

##### Default response

`Status: 200`

```
{}
```

>>>>>>> f57768b1
---

## File carving

- [List carves](#list-carves)
- [Get carve](#get-carve)
- [Get carve block](#get-carve-block)

Fleet supports osquery's file carving functionality as of Fleet 3.3.0. This allows the Fleet server to request files (and sets of files) from osquery agents, returning the full contents to Fleet.

To initiate a file carve using the Fleet API, you can use the [live query](#run-live-query) or [scheduled query](#add-scheduled-query-to-a-pack) endpoints to run a query against the `carves` table.

For more information on executing a file carve in Fleet, go to the [File carving with Fleet docs](../1-Using-Fleet/2-fleetctl-CLI.md#file-carving-with-fleet).

### List carves

Retrieves a list of the non expired carves. Carve contents remain available for 24 hours after the first data is provided from the osquery client.

`GET /api/v1/fleet/carves`

#### Parameters

None.

#### Example

`GET /api/v1/fleet/carves`

##### Default response

`Status: 200`

```
{
  "carves": [
    {
      "id": 1,
      "created_at": "2021-02-23T22:52:01Z",
      "host_id": 7,
      "name": "macbook-pro.local-2021-02-23T22:52:01Z-fleet_distributed_query_30",
      "block_count": 1,
      "block_size": 2000000,
      "carve_size": 2048,
      "carve_id": "c6958b5f-4c10-4dc8-bc10-60aad5b20dc8",
      "request_id": "fleet_distributed_query_30",
      "session_id": "065a1dc3-40ad-441c-afff-80c2ad7dac28",
      "expired": false,
      "max_block": 0
    },
    {
      "id": 2,
      "created_at": "2021-02-23T22:53:03Z",
      "host_id": 7,
      "name": "macbook-pro.local-2021-02-23T22:53:03Z-fleet_distributed_query_31",
      "block_count": 2,
      "block_size": 2000000,
      "carve_size": 3400704,
      "carve_id": "2b9170b9-4e11-4569-a97c-2f18d18bec7a",
      "request_id": "fleet_distributed_query_31",
      "session_id": "f73922ed-40a4-4e98-a50a-ccda9d3eb755",
      "expired": false,
      "max_block": 1
    }
  ]
}
```

### Get carve

Retrieves the specified carve.

`GET /api/v1/fleet/carves/{id}`

#### Parameters

| Name | Type    | In   | Description                           |
| ---- | ------- | ---- | ------------------------------------- |
| id   | integer | path | **Required.** The desired carve's ID. |

#### Example

`GET /api/v1/fleet/carves/1`

##### Default response

`Status: 200`

```
{
  "carve": {
    "id": 1,
    "created_at": "2021-02-23T22:52:01Z",
    "host_id": 7,
    "name": "macbook-pro.local-2021-02-23T22:52:01Z-fleet_distributed_query_30",
    "block_count": 1,
    "block_size": 2000000,
    "carve_size": 2048,
    "carve_id": "c6958b5f-4c10-4dc8-bc10-60aad5b20dc8",
    "request_id": "fleet_distributed_query_30",
    "session_id": "065a1dc3-40ad-441c-afff-80c2ad7dac28",
    "expired": false,
    "max_block": 0
  }
}
```

### Get carve block

Retrieves the specified carve block. This endpoint retrieves the data that was carved.

`GET /api/v1/fleet/carves/{id}/block/{block_id}`

#### Parameters

| Name     | Type    | In   | Description                                 |
| -------- | ------- | ---- | ------------------------------------------- |
| id       | integer | path | **Required.** The desired carve's ID.       |
| block_id | integer | path | **Required.** The desired carve block's ID. |

#### Example

`GET /api/v1/fleet/carves/1/block/0`

##### Default response

`Status: 200`

```
{
    "data": "aG9zdHMAAAAAAAAAAAAAAAAAAAAAAAAAAAAAAAAAAAAAAAAAAAAAAAAAAAAAAAAA..."
}
```

---

## Teams

### List teams

_Available in Fleet Basic_

`GET /api/v1/fleet/teams`

#### Parameters

| Name            | Type    | In    | Description                                                                                                                   |
| --------------- | ------- | ----- | ----------------------------------------------------------------------------------------------------------------------------- |
| page            | integer | query | Page number of the results to fetch.                                                                                          |
| per_page        | integer | query | Results per page.                                                                                                             |
| order_key       | string  | query | What to order results by. Can be any column in the `teams` table.                                                             |
| order_direction | string  | query | **Requires `order_key`**. The direction of the order given the order key. Options include `asc` and `desc`. Default is `asc`. |
| query           | string  | query | Search query keywords. Searchable fields include `name`.                                                                      |

#### Example

`GET /api/v1/fleet/teams`

##### Default response

`Status: 200`

```
{
  "teams: [
    {
      “name”: “workstations”,
      “id”: 1.
      “user_ids”: [],
      “host_ids”: [],
      "user_count": 0,
      "host_count": 0,
      “agent_options”: {
        "spec": {
          "config": {
            "options": {
              "logger_plugin": "tls",
              "pack_delimiter": "/",
              "logger_tls_period": 10,
              "distributed_plugin": "tls",
              "disable_distributed": false,
              "logger_tls_endpoint": "/api/v1/osquery/log",
              "distributed_interval": 10,
              "distributed_tls_max_attempts": 3
            },
            "decorators": {
              "load": [
                "SELECT uuid AS host_uuid FROM system_info;",
                "SELECT hostname AS hostname FROM system_info;"
              ]
            }
          },
          "overrides": {}
        }
      }
    },
    {
      “name”: "servers",
      “id”: 2,
      “user_ids”: [],
      “host_ids”: [],
      "user_count": 0,
      "host_count": 0,
      “agent_options”: {
        "spec": {
          "config": {
            "options": {
              "logger_plugin": "tls",
              "pack_delimiter": "/",
              "logger_tls_period": 10,
              "distributed_plugin": "tls",
              "disable_distributed": false,
              "logger_tls_endpoint": "/api/v1/osquery/log",
              "distributed_interval": 10,
              "distributed_tls_max_attempts": 3
            },
            "decorators": {
              "load": [
                "SELECT uuid AS host_uuid FROM system_info;",
                "SELECT hostname AS hostname FROM system_info;"
              ]
            }
          },
          "overrides": {}
        }
      }
    }
  ]
}
```

### Create team

_Available in Fleet Basic_

`POST /api/v1/fleet/teams`

#### Parameters

| Name | Type   | In   | Description                    |
| ---- | ------ | ---- | ------------------------------ |
| name | string | body | **Required.** The team's name. |

#### Example

`POST /api/v1/fleet/teams`

##### Request body

```
{
  "name": "workstations"
}
```

##### Default response

`Status: 200`

```
{
  "teams: [
    {
      “name”: “workstations”,
      “id”: 1
      “user_ids”: [],
      “host_ids”: [],
      "user_count": 0,
      "host_count": 0,
      “agent_options”: {
        "spec": {
          "config": {
            "options": {
              "logger_plugin": "tls",
              "pack_delimiter": "/",
              "logger_tls_period": 10,
              "distributed_plugin": "tls",
              "disable_distributed": false,
              "logger_tls_endpoint": "/api/v1/osquery/log",
              "distributed_interval": 10,
              "distributed_tls_max_attempts": 3
            },
            "decorators": {
              "load": [
                "SELECT uuid AS host_uuid FROM system_info;",
                "SELECT hostname AS hostname FROM system_info;"
              ]
            }
          },
          "overrides": {}
        }
      }
    }
  ]
}
```

### Modify team

_Available in Fleet Basic_

`PATCH /api/v1/fleet/teams/{id}`

#### Parameters

| Name     | Type   | In   | Description                                   |
| -------- | ------ | ---- | --------------------------------------------- |
| id       | string | body | **Required.** The desired team's ID.          |
| name     | string | body | The team's name.                              |
| host_ids | list   | body | A list of hosts that belong to the team.      |
| user_ids | list   | body | A list of users that are members of the team. |

#### Example (add users to a team)

`PATCH /api/v1/fleet/teams/1`

##### Request body

```
{
  "user_ids": [1, 17, 22, 32],
}
```

##### Default response

`Status: 200`

```
{
  "team": {
    “name”: “Workstations”,
    “id”: 1
    “user_ids”: [1, 17, 22, 32],
    “host_ids”: [],
    "user_count": 4,
    "host_count": 0,
    “agent_options”: {
      "spec": {
        "config": {
          "options": {
            "logger_plugin": "tls",
            "pack_delimiter": "/",
            "logger_tls_period": 10,
            "distributed_plugin": "tls",
            "disable_distributed": false,
            "logger_tls_endpoint": "/api/v1/osquery/log",
            "distributed_interval": 10,
            "distributed_tls_max_attempts": 3
          },
          "decorators": {
            "load": [
              "SELECT uuid AS host_uuid FROM system_info;",
              "SELECT hostname AS hostname FROM system_info;"
            ]
          }
        },
        "overrides": {}
      }
    }
  }
}
```

#### Example (transfer hosts to a team)

`PATCH /api/v1/fleet/teams/1`

##### Request body

```
{
  "host_ids": [3, 6, 7, 8, 9, 20, 32, 44],
}
```

##### Default response

`Status: 200`

```
{
  "team": {
    “name”: “Workstations”,
    “id”: 1
    “user_ids”: [1, 17, 22, 32],
    “host_ids”: [3, 6, 7, 8, 9, 20, 32, 44],
    "user_count": 4,
    "host_count": 8,
    “agent_options”: {
      "spec": {
        "config": {
          "options": {
            "logger_plugin": "tls",
            "pack_delimiter": "/",
            "logger_tls_period": 10,
            "distributed_plugin": "tls",
            "disable_distributed": false,
            "logger_tls_endpoint": "/api/v1/osquery/log",
            "distributed_interval": 10,
            "distributed_tls_max_attempts": 3
          },
          "decorators": {
            "load": [
              "SELECT uuid AS host_uuid FROM system_info;",
              "SELECT hostname AS hostname FROM system_info;"
            ]
          }
        },
        "overrides": {}
      }
    }
  }
}
```

#### Example (edit agent options for a team)

`PATCH /api/v1/fleet/teams/1`

##### Request body

```
{
  “agent_options”: {
    "spec": {
      "config": {
        "options": {
          "logger_plugin": "tls",
          "pack_delimiter": "/",
          "logger_tls_period": 20,
          "distributed_plugin": "tls",
          "disable_distributed": false,
          "logger_tls_endpoint": "/api/v1/osquery/log",
          "distributed_interval": 60,
          "distributed_tls_max_attempts": 3
        },
        "decorators": {
          "load": [
            "SELECT uuid AS host_uuid FROM system_info;",
            "SELECT hostname AS hostname FROM system_info;"
          ]
        }
      },
      "overrides": {}
    }
  }
}
```

##### Default response

`Status: 200`

```
{
  "team": {
    “name”: “Workstations”,
    “id”: 1
    “user_ids”: [1, 17, 22, 32],
    “host_ids”: [3, 6, 7, 8, 9, 20, 32, 44],
    "user_count": 4,
    "host_count": 8,
    “agent_options”: {
      "spec": {
        "config": {
          "options": {
            "logger_plugin": "tls",
            "pack_delimiter": "/",
            "logger_tls_period": 20,
            "distributed_plugin": "tls",
            "disable_distributed": false,
            "logger_tls_endpoint": "/api/v1/osquery/log",
            "distributed_interval": 60,
            "distributed_tls_max_attempts": 3
          },
          "decorators": {
            "load": [
              "SELECT uuid AS host_uuid FROM system_info;",
              "SELECT hostname AS hostname FROM system_info;"
            ]
          }
        },
        "overrides": {}
      }
    }
  }
}
```

### Delete team

_Available in Fleet Basic_

`DELETE /api/v1/fleet/teams/{id}`

#### Parameters

| Name | Type   | In   | Description                          |
| ---- | ------ | ---- | ------------------------------------ |
| id   | string | body | **Required.** The desired team's ID. |

#### Example

`DELETE /api/v1/fleet/teams/1`

#### Default response

`Status: 200`

```
{}
```

---<|MERGE_RESOLUTION|>--- conflicted
+++ resolved
@@ -92,11 +92,7 @@
 Authorization: Bearer <your token>
 ```
 
-<<<<<<< HEAD
 > For SSO users, username/password login is disabled. The API token can instead be retrieved from the "My account" page in the UI (/profile). On this page, choose "Get API token".
-=======
-> For SSO users, username/password login is disabled. The API token can instead be retrieved from the "Account settings" page in the UI (/profile). Choose "Get API token".
->>>>>>> f57768b1
 
 ### Log in
 
@@ -484,11 +480,6 @@
 - [Get host by identifier](#get-host-by-identifier)
 - [Delete host](#delete-host)
 - [Refetch host](#refetch-host)
-<<<<<<< HEAD
-=======
-- [Add hosts to team](#add-hosts-to-team)
-- [Add hosts to team by filters](#add-hosts-to-team-by-filters)
->>>>>>> f57768b1
 
 ### List hosts
 
@@ -603,11 +594,7 @@
 
 Returns the information of the specified host.
 
-<<<<<<< HEAD
 The endpoint returns the host's installed `software` if the software inventory feature flag is turned on. This feature flag is turned off by default. [Check out the feature flag documentation](../2-Deployment/2-Configuration.md#feature-flags) for instructions on how to turn on the software inventory feature.
-=======
-The endpoint returns the host's installed `software` if the software inventory feature flag is turned on. This feature flag is turned off by default. [Check out the feature flag documentation](../3-Deployment/2-Configuration.md#feature-flags) for instructions on how to turn on the software inventory feature.
->>>>>>> f57768b1
 
 `GET /api/v1/fleet/hosts/{id}`
 
@@ -663,11 +650,8 @@
         "additional": {},
         "status": "offline",
         "display_text": "259404d30eb6",
-<<<<<<< HEAD
         "team_id": null,
         "team_name",
-=======
->>>>>>> f57768b1
         "labels": [
           {
             "created_at": "2021-01-14T16:37:24Z",
@@ -698,10 +682,7 @@
             "name": "osquery_monitoring"
           }
         ],
-<<<<<<< HEAD
         "pack_stats": null,
-=======
->>>>>>> f57768b1
         "software": [
           {
             "id": 1,
@@ -735,19 +716,14 @@
 
 #### Example
 
-<<<<<<< HEAD
 `GET /api/v1/fleet/hosts/identifier/392547dc-0000-0000-a87a-d701ff75bc65`
-=======
-`GET /api/v1/fleet/hosts/identifier/f01c4390-0000-0000-a1e5-14346a5724dc`
->>>>>>> f57768b1
-
-##### Default response
-
-`Status: 200`
-
-```
-{
-<<<<<<< HEAD
+
+##### Default response
+
+`Status: 200`
+
+```
+{
   "host": {
     "created_at": "2020-11-05T05:09:44Z",
     "updated_at": "2020-11-05T06:03:39Z",
@@ -787,45 +763,6 @@
     "team_name": null,
     "pack_stats": null,
   }
-=======
-    "host": {
-        "created_at": "2021-01-19T18:04:12Z",
-        "updated_at": "2021-01-19T20:21:27Z",
-        "id": 121,
-        "detail_updated_at": "2021-01-19T20:04:22Z",
-        "label_updated_at": "2021-01-19T20:04:22Z",
-        "last_enrolled_at": "2021-01-19T18:04:12Z",
-        "seen_time": "2021-01-19T20:21:27Z",
-        "hostname": "259404d30eb6",
-        "uuid": "f01c4390-0000-0000-a1e5-14346a5724dc",
-        "platform": "ubuntu",
-        "osquery_version": "2.10.2",
-        "os_version": "Ubuntu 14.4.0",
-        "build": "",
-        "platform_like": "debian",
-        "code_name": "",
-        "uptime": 11202000000000,
-        "memory": 2085326848,
-        "cpu_type": "6",
-        "cpu_subtype": "142",
-        "cpu_brand": "Intel(R) Core(TM) i5-8279U CPU @ 2.40GHz",
-        "cpu_physical_cores": 4,
-        "cpu_logical_cores": 4,
-        "hardware_vendor": "",
-        "hardware_model": "",
-        "hardware_version": "",
-        "hardware_serial": "",
-        "computer_name": "259404d30eb6",
-        "primary_ip": "172.19.0.4",
-        "primary_mac": "02:42:ac:13:00:04",
-        "distributed_interval": 10,
-        "config_tls_refresh": 10,
-        "logger_tls_period": 10,
-        "additional": {},
-        "status": "offline",
-        "display_text": "259404d30eb6"
-    }
->>>>>>> f57768b1
 }
 ```
 
@@ -868,87 +805,6 @@
 #### Example
 
 `POST /api/v1/fleet/hosts/121/refetch`
-<<<<<<< HEAD
-=======
-
-##### Default response
-
-`Status: 200`
-
-```
-{}
-```
-
-### Add hosts to team
-
-Add the hosts to the specified team, clearing their team assignment if `team_id` is `null`.
-
-`POST /api/v1/fleet/hosts/transfer`
-
-#### Parameters
-
-| Name    | Type            | In   | Description                                              |
-| ------- | --------------- | ---- | -------------------------------------------------------- |
-| team_id | integer or null | body | The ID of the team to assign. Clears team if empty/null. |
-| hosts   | list            | body | List of host IDs to assign.                              |
-
-#### Example
-
-`POST /api/v1/fleet/hosts/transfer`
-
-##### Request body
-
-```
-{
-  "team_id": 4,
-  "hosts": [ 1, 3, 4 ]
-}
-```
-
-##### Default response
-
-`Status: 200`
-
-```
-{}
-```
-
-### Add hosts to team by filters
-
-Add the hosts to the specified team, clearing their team assignment if `team_id` is `null`. All hosts matching the provided filters are transferred.
-
-`POST /api/v1/fleet/hosts/transfer/filter`
-
-#### Parameters
-
-| Name             | Type            | In   | Description                                              |
-| ---------------- | --------------- | ---- | -------------------------------------------------------- |
-| team_id          | integer or null | body | The ID of the team to assign. Clears team if empty/null. |
-| filters          | object          | body | Filters to apply when retrieving hosts                   |
-| filters.label_id | integer         | body | Only transfer hosts in this label.                       |
-| filters.query    | string          | body | Only transfer hosts matching this query string.          |
-| filters.status   | string          | body | Only transfer hosts matching this status.                |
-
-See the [List hosts](#list-hosts) documentation for more on the filters.
-
-`status` and `label_id` may not be provided in the same request.
-
-#### Example
-
-`POST /api/v1/fleet/hosts/transfer/filter`
-
-##### Request body
-
-```
-{
-  "team_id": 4,
-  "filters": {
-    "label_id": 8,
-    "query": "foobar"
-  }
-}
-```
->>>>>>> f57768b1
 
 ##### Default response
 
@@ -1513,7 +1369,6 @@
 
 #### Parameters
 
-<<<<<<< HEAD
 | Name            | Type    | In    | Description                                                                                                                   |
 | --------------- | ------- | ----- | ----------------------------------------------------------------------------------------------------------------------------- |
 | query           | string  | query | Search query keywords. Searchable fields include `name` and `email`.                                                          |
@@ -1523,13 +1378,6 @@
 | query           | string  | query | Search query keywords. Searchable fields include `name` and `email`.                                                          |
 | per_page        | integer | query | Results per page.                                                                                                             |
 | team_id         | string  | query | _Available in Fleet Basic_ Filters the users to only include users in the specified team.                                     |
-=======
-| Name            | Type   | In    | Description                                                                                                                   |
-| --------------- | ------ | ----- | ----------------------------------------------------------------------------------------------------------------------------- |
-| order_key       | string | query | What to order results by. Can be any column in the users table.                                                               |
-| order_direction | string | query | **Requires `order_key`**. The direction of the order given the order key. Options include `asc` and `desc`. Default is `asc`. |
-| query           | string | query | Search query keywords. Searchable fields include `name` and `email`.                                                          |
->>>>>>> f57768b1
 
 #### Example
 
@@ -1596,7 +1444,6 @@
 
 #### Parameters
 
-<<<<<<< HEAD
 | Name                  | Type   | In   | Description                                                                                                                                                                                                                                                                                                                                            |
 | --------------------- | ------ | ---- | ------------------------------------------------------------------------------------------------------------------------------------------------------------------------------------------------------------------------------------------------------------------------------------------------------------------------------------------------------ |
 | email                 | string | body | **Required**. The email address of the user.                                                                                                                                                                                                                                                                                                           |
@@ -1607,16 +1454,6 @@
 | password_confirmation | string | body | **Required**. Confirmation of the password chosen by the user.                                                                                                                                                                                                                                                                                         |
 | global_role           | string | body | The role assigned to the user. In Fleet 4.0.0, 3 user roles were introduced (`admin`, `maintainer`, and `observer`). If `global_role` is specified, `teams` cannot be specified.                                                                                                                                                                       |
 | teams                 | array  | body | _Available in Fleet Basic_ The teams and respective roles assigned to the user. Should contain an array of objects in which each object includes the team's `id` and the user's `role` on each team. In Fleet 4.0.0, 3 user roles were introduced (`admin`, `maintainer`, and `observer`). If `teams` is specified, `global_role` cannot be specified. |
-=======
-| Name                  | Type   | In   | Description                                                       |
-| --------------------- | ------ | ---- | ----------------------------------------------------------------- |
-| email                 | string | body | **Required**. The email address of the user.                      |
-| invite_token          | string | body | **Required**. Token provided to the user in the invitation email. |
-| name                  | string | body | The name of the user.                                             |
-| username              | string | body | **Required**. The username chosen by the user                     |
-| password              | string | body | **Required**. The password chosen by the user.                    |
-| password_confirmation | string | body | **Required**. Confirmation of the password chosen by the user.    |
->>>>>>> f57768b1
 
 #### Example
 
@@ -1726,7 +1563,6 @@
 
 #### Parameters
 
-<<<<<<< HEAD
 | Name        | Type   | In   | Description                                                                                                                                                                                                                                                                                                                                            |
 | ----------- | ------ | ---- | ------------------------------------------------------------------------------------------------------------------------------------------------------------------------------------------------------------------------------------------------------------------------------------------------------------------------------------------------------ |
 | username    | string | body | **Required**. The user's username.                                                                                                                                                                                                                                                                                                                     |
@@ -1734,15 +1570,6 @@
 | password    | string | body | **Required**. The user's password.                                                                                                                                                                                                                                                                                                                     |
 | global_role | string | body | The role assigned to the user. In Fleet 4.0.0, 3 user roles were introduced (`admin`, `maintainer`, and `observer`). If `global_role` is specified, `teams` cannot be specified.                                                                                                                                                                       |
 | teams       | array  | body | _Available in Fleet Basic_ The teams and respective roles assigned to the user. Should contain an array of objects in which each object includes the team's `id` and the user's `role` on each team. In Fleet 4.0.0, 3 user roles were introduced (`admin`, `maintainer`, and `observer`). If `teams` is specified, `global_role` cannot be specified. |
-=======
-| Name       | Type    | In   | Description                                          |
-| ---------- | ------- | ---- | ---------------------------------------------------- |
-| username   | string  | body | **Required**. The user's username.                   |
-| email      | string  | body | **Required**. The user's email address.              |
-| password   | string  | body | **Required**. The user's password.                   |
-| invited_by | integer | body | **Required**. ID of the admin creating the user.     |
-| admin      | boolean | body | **Required**. Whether the user has admin privileges. |
->>>>>>> f57768b1
 
 #### Example
 
@@ -1755,7 +1582,6 @@
   "username": "janedoe",
   "email": "janedoe@example.com",
   "password": "test-123",
-<<<<<<< HEAD
   "teams": [
     {
       “id”: 2,
@@ -1766,9 +1592,6 @@
       “role: “maintainer”
     },
   ]
-=======
-  "admin":true
->>>>>>> f57768b1
 }
 ```
 
@@ -1921,7 +1744,6 @@
 
 #### Parameters
 
-<<<<<<< HEAD
 | Name        | Type    | In   | Description                                                                                                                                                                                                                                                                                                                                            |
 | ----------- | ------- | ---- | ------------------------------------------------------------------------------------------------------------------------------------------------------------------------------------------------------------------------------------------------------------------------------------------------------------------------------------------------------ |
 | id          | integer | path | **Required**. The user's id.                                                                                                                                                                                                                                                                                                                           |
@@ -1932,16 +1754,6 @@
 | sso_enabled | boolean | body | Whether or not SSO is enabled for the user.                                                                                                                                                                                                                                                                                                            |
 | global_role | string  | body | The role assigned to the user. In Fleet 4.0.0, 3 user roles were introduced (`admin`, `maintainer`, and `observer`). If `global_role` is specified, `teams` cannot be specified.                                                                                                                                                                       |
 | teams       | array   | body | _Available in Fleet Basic_ The teams and respective roles assigned to the user. Should contain an array of objects in which each object includes the team's `id` and the user's `role` on each team. In Fleet 4.0.0, 3 user roles were introduced (`admin`, `maintainer`, and `observer`). If `teams` is specified, `global_role` cannot be specified. |
-=======
-| Name        | Type    | In   | Description                                 |
-| ----------- | ------- | ---- | ------------------------------------------- |
-| id          | integer | path | **Required**. The user's id.                |
-| name        | string  | body | The user's name.                            |
-| username    | string  | body | The user's username.                        |
-| position    | string  | body | The user's position.                        |
-| email       | string  | body | The user's email.                           |
-| sso_enabled | boolean | body | Whether or not SSO is enabled for the user. |
->>>>>>> f57768b1
 
 #### Example
 
@@ -1978,7 +1790,6 @@
 }
 ```
 
-<<<<<<< HEAD
 #### Example (modify a user's teams)
 
 `PATCH /api/v1/fleet/users/2`
@@ -1999,30 +1810,12 @@
   ]
 }
 ```
-=======
-### Delete user
-
-Delete the specified user from Fleet.
-
-`DELETE /api/v1/fleet/users/{id}`
-
-#### Parameters
-
-| Name | Type    | In   | Description                  |
-| ---- | ------- | ---- | ---------------------------- |
-| id   | integer | path | **Required.** The user's id. |
-
-#### Example
-
-`DELETE /api/v1/fleet/users/3`
->>>>>>> f57768b1
-
-##### Default response
-
-`Status: 200`
-
-```
-<<<<<<< HEAD
+
+##### Default response
+
+`Status: 200`
+
+```
 {
   "user": {
     "created_at": "2021-02-03T16:11:06Z",
@@ -2048,9 +1841,6 @@
     ]
   }
 }
-=======
-{}
->>>>>>> f57768b1
 ```
 
 ### Delete user
@@ -2061,16 +1851,9 @@
 
 #### Parameters
 
-<<<<<<< HEAD
 | Name | Type    | In   | Description                  |
 | ---- | ------- | ---- | ---------------------------- |
 | id   | integer | path | **Required**. The user's id. |
-=======
-| Name  | Type    | In   | Description                                        |
-| ----- | ------- | ---- | -------------------------------------------------- |
-| id    | integer | path | **Required**. The user's id.                       |
-| admin | boolean | body | **Required**. Whether or not the user is an admin. |
->>>>>>> f57768b1
 
 #### Example
 
@@ -2434,20 +2217,12 @@
 
 #### Parameters
 
-<<<<<<< HEAD
 | Name             | Type   | In   | Description                                                                                                                                            |
 | ---------------- | ------ | ---- | ------------------------------------------------------------------------------------------------------------------------------------------------------ |
 | name             | string | body | **Required**. The name of the query.                                                                                                                   |
 | query            | string | body | **Required**. The query in SQL syntax.                                                                                                                 |
 | description      | string | body | The query's description.                                                                                                                               |
 | observer_can_run | bool   | body | Whether or not users with the `observer` role can run the query. In Fleet 4.0.0, 3 user roles were introduced (`admin`, `maintainer`, and `observer`). |
-=======
-| Name        | Type   | In   | Description                            |
-| ----------- | ------ | ---- | -------------------------------------- |
-| name        | string | body | **Required**. The name of the query.   |
-| query       | string | body | **Required**. The query in SQL syntax. |
-| description | string | body | The query's description.               |
->>>>>>> f57768b1
 
 #### Example
 
@@ -2493,7 +2268,6 @@
 
 #### Parameters
 
-<<<<<<< HEAD
 | Name             | Type    | In   | Description                                                                                                                                            |
 | ---------------- | ------- | ---- | ------------------------------------------------------------------------------------------------------------------------------------------------------ |
 | id               | integer | path | **Required.** The ID of the query.                                                                                                                     |
@@ -2501,14 +2275,6 @@
 | query            | string  | body | The query in SQL syntax.                                                                                                                               |
 | description      | string  | body | The query's description.                                                                                                                               |
 | observer_can_run | bool    | body | Whether or not users with the `observer` role can run the query. In Fleet 4.0.0, 3 user roles were introduced (`admin`, `maintainer`, and `observer`). |
-=======
-| Name        | Type    | In   | Description                        |
-| ----------- | ------- | ---- | ---------------------------------- |
-| id          | integer | path | **Required.** The ID of the query. |
-| name        | string  | body | The name of the query.             |
-| query       | string  | body | The query in SQL syntax.           |
-| description | string  | body | The query's description.           |
->>>>>>> f57768b1
 
 #### Example
 
@@ -2747,7 +2513,6 @@
 ```
 
 ### Check live query status
-<<<<<<< HEAD
 
 Checks the status of the Fleet's ability to run a live query. If an error is present in the response, Fleet won't be able to successfully run a live query. This endpoint is used by the Fleet UI to make sure that the Fleet instance is correctly configured to run live queries.
 
@@ -2792,12 +2557,9 @@
 ```
 
 ### Run live query
-=======
->>>>>>> f57768b1
 
 Checks the status of the Fleet's ability to run a live query. If an error is present in the response, Fleet won't be able to successfully run a live query. This endpoint is used by the Fleet UI to make sure that the Fleet instance is correctly configured to run live queries.
 
-<<<<<<< HEAD
 `POST /api/v1/fleet/queries/run`
 
 #### Parameters
@@ -2813,18 +2575,11 @@
 #### Example with one host targeted by ID
 
 `POST /api/v1/fleet/queries/run`
-=======
+
+#### Example
+
 `GET /api/v1/fleet/status/live_query`
 
-#### Parameters
-
-None.
->>>>>>> f57768b1
-
-#### Example
-
-`GET /api/v1/fleet/status/live_query`
-
 ##### Default response
 
 `Status: 200`
@@ -2835,11 +2590,7 @@
 
 ### Check result store status
 
-<<<<<<< HEAD
 `POST /api/v1/fleet/queries/run`
-=======
-Checks the status of the Fleet's result store. If an error is present in the response, Fleet won't be able to successfully run a live query. This endpoint is used by the Fleet UI to make sure that the Fleet instance is correctly configured to run live queries.
->>>>>>> f57768b1
 
 `GET /api/v1/fleet/status/result_store`
 
@@ -4415,11 +4166,7 @@
 | --------------------- | ------- | ---- | -------------------------------------------------------------------------------------------------------------------------------------------------------------------------------------- |
 | org_name              | string  | body | _Organization information_. The organization name.                                                                                                                                     |
 | org_logo_url          | string  | body | _Organization information_. The URL for the organization logo.                                                                                                                         |
-<<<<<<< HEAD
 | server_url            | string  | body | _Server settings_. The Fleet server URL.                                                                                                                                               |
-=======
-| server_url     | string  | body | _Server settings_. The Fleet server URL.                                                                                                                                               |
->>>>>>> f57768b1
 | live_query_disabled   | boolean | body | _Server settings_. Whether the live query capabilities are disabled.                                                                                                                   |
 | enable_smtp           | boolean | body | _SMTP settings_. Whether SMTP is enabled for the Fleet app.                                                                                                                            |
 | sender_address        | string  | body | _SMTP settings_. The sender email address for the Fleet app. An invitation email is an example of the emails that may use this sender address                                          |
@@ -4441,10 +4188,7 @@
 | metadata_url          | string  | body | _SSO settings_. A URL that references the identity provider metadata. If available from the identity provider, this is the preferred means of providing metadata.                      |
 | host_expiry_enabled   | boolean | body | _Host expiry settings_. When enabled, allows automatic cleanup of hosts that have not communicated with Fleet in some number of days.                                                  |
 | host_expiry_window    | integer | body | _Host expiry settings_. If a host has not communicated with Fleet in the specified number of days, it will be removed.                                                                 |
-<<<<<<< HEAD
 | agent_options         | objects | body | The agent_options spec that is applied to all hosts. In Fleet 4.0.0 the `api/v1/fleet/spec/osquery_options` endpoints were removed.                                                    |
-=======
->>>>>>> f57768b1
 | additional_queries    | boolean | body | Whether or not additional queries are enabled on hosts.                                                                                                                                |
 
 #### Example
@@ -4539,7 +4283,6 @@
     "secrets": [
       {
         "secret": "fTp52/twaxBU6gIi0J6PHp8o5Sm1k1kn",
-<<<<<<< HEAD
         "created_at": "2021-01-07T19:40:04Z",
         "team_id": null
       },
@@ -4548,14 +4291,6 @@
         "created_at": "2021-01-04T21:18:07Z",
         "team_id": null
       }
-=======
-        "created_at": "2021-01-07T19:40:04Z"
-      },
-      {
-        "secret": "bhD5kiX2J+KBgZSk118qO61ZIdX/v8On",
-        "created_at": "2021-01-04T21:18:07Z"
-      },
->>>>>>> f57768b1
     ]
   }
 }
@@ -4606,7 +4341,6 @@
 
 #### Parameters
 
-<<<<<<< HEAD
 | Name        | Type    | In   | Description                                                                                                              |
 | ----------- | ------- | ---- | ------------------------------------------------------------------------------------------------------------------------ |
 | admin       | boolean | body | **Required.** Whether or not the invited user will be granted admin privileges.                                          |
@@ -4614,14 +4348,6 @@
 | name        | string  | body | **Required.** The name of the invited user.                                                                              |
 | sso_enabled | boolean | body | **Required.** Whether or not SSO will be enabled for the invited user.                                                   |
 | teams       | list    | body | A list of the teams the user is a member of. Each item includes the team's ID and the user's role in the specified team. |
-=======
-| Name        | Type    | In   | Description                                                                               |
-| ----------- | ------- | ---- | ----------------------------------------------------------------------------------------- |
-| admin       | boolean | body | **Required.** Whether or not the invited user will be granted admin privileges.           |
-| email       | string  | body | **Required.** The email of the invited user. This email will receive the invitation link. |
-| name        | string  | body | **Required.** The name of the invited user.                                               |
-| sso_enabled | boolean | body | **Required.** Whether or not SSO will be enabled for the invited user.                    |
->>>>>>> f57768b1
 
 #### Example
 
@@ -4756,15 +4482,9 @@
 
 #### Parameters
 
-<<<<<<< HEAD
 | Name  | Type    | In   | Description                            |
 | ----- | ------- | ---- | -------------------------------------- |
 | token | integer | path | **Required.** The user's invite token. |
-=======
-| Name  | Type    | In   | Description                                                       |
-| ----- | ------- | ---- | ----------------------------------------------------------------- |
-| token | integer | path | **Required.** Token provided to the user in the invitation email. |
->>>>>>> f57768b1
 
 #### Example
 
@@ -4804,36 +4524,6 @@
     ]
 }
 ```
-<<<<<<< HEAD
-=======
-
-### Change email
-
-Changes the email specified by token.
-
-`GET /api/v1/fleet/email/change/{token}`
-
-#### Parameters
-
-| Name  | Type    | In   | Description                                                                          |
-| ----- | ------- | ---- | ------------------------------------------------------------------------------------ |
-| token | integer | path | **Required.** The token provided to the user in the email change confirmation email. |
-
-#### Example
-
-`GET /api/v1/fleet/invites/{token}`
-
-##### Default response
-
-`Status: 200`
-
-```
-{
-  "new_email": janedoe@example.com
-}
-```
-
----
 
 ### Version
 
@@ -4864,121 +4554,6 @@
 }
 ```
 
----
->>>>>>> f57768b1
-
-### Version
-
-Get version and build information from the Fleet server.
-
-`GET /api/v1/fleet/version`
-
-#### Parameters
-
-None.
-
-#### Example
-
-<<<<<<< HEAD
-`GET /api/v1/fleet/version`
-=======
-`GET /api/v1/fleet/spec/osquery_options`
->>>>>>> f57768b1
-
-##### Default response
-
-`Status: 200`
-
-```
-{
-<<<<<<< HEAD
-  "version": "3.9.0-93-g1b67826f-dirty",
-  "branch": "version",
-  "revision": "1b67826fe4bf40b2f45ec53e01db9bf467752e74",
-  "go_version": "go1.15.7",
-  "build_date": "2021-03-27T00:28:48Z",
-  "build_user": "zwass"
-}
-```
-
-=======
-  "spec": {
-    "config": {
-      "options": {
-        "logger_plugin": "tls",
-        "pack_delimiter": "/",
-        "logger_tls_period": 10,
-        "distributed_plugin": "tls",
-        "disable_distributed": false,
-        "logger_tls_endpoint": "/api/v1/osquery/log",
-        "distributed_interval": 10,
-        "distributed_tls_max_attempts": 3
-      },
-      "decorators": {
-        "load": [
-          "SELECT uuid AS host_uuid FROM system_info;",
-          "SELECT hostname AS hostname FROM system_info;"
-        ]
-      }
-    },
-    "overrides": {}
-  }
-}
-```
-
-### Modify osquery options spec
-
-Modifies the osquery options configuration set in Fleet.
-
-`POST /api/v1/fleet/spec/osquery_options`
-
-#### Parameters
-
-| Name | Type | In   | Description                              |
-| ---- | ---- | ---- | ---------------------------------------- |
-| spec | JSON | body | **Required.** The modified osquery spec. |
-
-#### Example
-
-`POST /api/v1/fleet/spec/osquery_options`
-
-##### Request body
-
-```
-{
-  "spec": {
-    "config": {
-      "options": {
-        "logger_plugin": "tls",
-        "pack_delimiter": "/",
-        "logger_tls_period": 10,
-        "distributed_plugin": "tls",
-        "disable_distributed": false,
-        "logger_tls_endpoint": "/api/v1/osquery/log",
-        "distributed_interval": 12,
-        "distributed_tls_max_attempts": 4
-      },
-      "decorators": {
-        "load": [
-          "SELECT uuid AS host_uuid FROM system_info;",
-          "SELECT hostname AS hostname FROM system_info;"
-        ]
-      }
-    },
-    "overrides": {}
-  }
-}
-```
-
-##### Default response
-
-`Status: 200`
-
-```
-{}
-```
-
->>>>>>> f57768b1
 ---
 
 ## File carving
