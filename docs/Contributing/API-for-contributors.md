--- conflicted
+++ resolved
@@ -2597,21 +2597,13 @@
     {
       "id": 121,
       "name": "Google Chrome.app",
-<<<<<<< HEAD
       "available_for_install" true,
-=======
-      "available_for_install": true,
->>>>>>> e4b46d1b
       "software_package": {
         "name": "GoogleChrome.pkg"
         "version": "125.12.2"
       },
       "app_store_app": null,
-<<<<<<< HEAD
       "self_service": true,	
-=======
-      "self_service": true,
->>>>>>> e4b46d1b
       "source": "apps",
       "status": null,
       "last_install": {
