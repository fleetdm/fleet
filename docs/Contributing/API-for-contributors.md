# API for contributors

- [Packs](#packs)
- [Mobile device management (MDM)](#mobile-device-management-mdm)
- [Get or apply configuration files](#get-or-apply-configuration-files)
- [Live query](#live-query)
- [Trigger cron schedule](#trigger-cron-schedule)
- [Device-authenticated routes](#device-authenticated-routes)
- [Downloadable installers](#downloadable-installers)
- [Setup](#setup)
- [Scripts](#scripts)
- [Software](#software)

> These endpoints are used by the Fleet UI, Fleet Desktop, and `fleetctl` clients and frequently change to reflect current functionality.

This document includes the internal Fleet API routes that are helpful when developing or contributing to Fleet.

If you are interested in gathering information from Fleet in a production environment, please see the [public Fleet REST API documentation](https://fleetdm.com/docs/using-fleet/rest-api).

## Packs

Scheduling queries in Fleet is the best practice for collecting data from hosts. To learn how to schedule queries, [check out the docs here](https://fleetdm.com/docs/using-fleet/fleet-ui#schedule-a-query).

The API routes to control packs are supported for backwards compatibility.

- [Create pack](#create-pack)
- [Modify pack](#modify-pack)
- [Get pack](#get-pack)
- [List packs](#list-packs)
- [Delete pack](#delete-pack)
- [Delete pack by ID](#delete-pack-by-id)
- [Get scheduled queries in a pack](#get-scheduled-queries-in-a-pack)
- [Add scheduled query to a pack](#add-scheduled-query-to-a-pack)
- [Get scheduled query](#get-scheduled-query)
- [Modify scheduled query](#modify-scheduled-query)
- [Delete scheduled query](#delete-scheduled-query)

### Create pack

`POST /api/v1/fleet/packs`

#### Parameters

| Name        | Type   | In   | Description                                                             |
| ----------- | ------ | ---- | ----------------------------------------------------------------------- |
| name        | string | body | **Required**. The pack's name.                                          |
| description | string | body | The pack's description.                                                 |
| host_ids    | list   | body | A list containing the targeted host IDs.                                |
| label_ids   | list   | body | A list containing the targeted label's IDs.                             |
| team_ids    | list   | body | _Available in Fleet Premium_ A list containing the targeted teams' IDs. |

#### Example

`POST /api/v1/fleet/packs`

##### Request query parameters

```json
{
  "description": "Collects osquery data.",
  "host_ids": [],
  "label_ids": [6],
  "name": "query_pack_1"
}
```

##### Default response

`Status: 200`

```json
{
  "pack": {
    "created_at": "0001-01-01T00:00:00Z",
    "updated_at": "0001-01-01T00:00:00Z",
    "id": 17,
    "name": "query_pack_1",
    "description": "Collects osquery data.",
    "query_count": 0,
    "total_hosts_count": 223,
    "host_ids": [],
    "label_ids": [
      6
    ],
    "team_ids": []
  }
}
```

### Modify pack

`PATCH /api/v1/fleet/packs/{id}`

#### Parameters

| Name        | Type    | In   | Description                                                             |
| ----------- | ------- | ---- | ----------------------------------------------------------------------- |
| id          | integer | path | **Required.** The pack's id.                                            |
| name        | string  | body | The pack's name.                                                        |
| description | string  | body | The pack's description.                                                 |
| host_ids    | list    | body | A list containing the targeted host IDs.                                |
| label_ids   | list    | body | A list containing the targeted label's IDs.                             |
| team_ids    | list    | body | _Available in Fleet Premium_ A list containing the targeted teams' IDs. |

#### Example

`PATCH /api/v1/fleet/packs/{id}`

##### Request query parameters

```json
{
  "description": "MacOS hosts are targeted",
  "host_ids": [],
  "label_ids": [7]
}
```

##### Default response

`Status: 200`

```json
{
  "pack": {
    "created_at": "2021-01-25T22:32:45Z",
    "updated_at": "2021-01-25T22:32:45Z",
    "id": 17,
    "name": "Title2",
    "description": "MacOS hosts are targeted",
    "query_count": 0,
    "total_hosts_count": 110,
    "host_ids": [],
    "label_ids": [
      7
    ],
    "team_ids": []
  }
}
```

### Get pack

`GET /api/v1/fleet/packs/{id}`

#### Parameters

| Name | Type    | In   | Description                  |
| ---- | ------- | ---- | ---------------------------- |
| id   | integer | path | **Required.** The pack's id. |

#### Example

`GET /api/v1/fleet/packs/17`

##### Default response

`Status: 200`

```json
{
  "pack": {
    "created_at": "2021-01-25T22:32:45Z",
    "updated_at": "2021-01-25T22:32:45Z",
    "id": 17,
    "name": "Title2",
    "description": "MacOS hosts are targeted",
    "disabled": false,
    "type": null,
    "query_count": 0,
    "total_hosts_count": 110,
    "host_ids": [],
    "label_ids": [
      7
    ],
    "team_ids": []
  }
}
```

### List packs

`GET /api/v1/fleet/packs`

#### Parameters

| Name            | Type   | In    | Description                                                                                                                   |
| --------------- | ------ | ----- | ----------------------------------------------------------------------------------------------------------------------------- |
| order_key       | string | query | What to order results by. Can be any column in the packs table.                                                               |
| order_direction | string | query | **Requires `order_key`**. The direction of the order given the order key. Options include `asc` and `desc`. Default is `asc`. |

#### Example

`GET /api/v1/fleet/packs`

##### Default response

`Status: 200`

```json
{
  "packs": [
    {
      "created_at": "2021-01-05T21:13:04Z",
      "updated_at": "2021-01-07T19:12:54Z",
      "id": 1,
      "name": "pack_number_one",
      "description": "This pack has a description",
      "disabled": true,
      "query_count": 1,
      "total_hosts_count": 53,
      "host_ids": [],
      "label_ids": [
        8
      ],
      "team_ids": []
    },
    {
      "created_at": "2021-01-19T17:08:31Z",
      "updated_at": "2021-01-19T17:08:31Z",
      "id": 2,
      "name": "query_pack_2",
      "query_count": 5,
      "total_hosts_count": 223,
      "host_ids": [],
      "label_ids": [
        6
      ],
      "team_ids": []
    }
  ]
}
```

### Delete pack

Delete pack by name.

`DELETE /api/v1/fleet/packs/{name}`

#### Parameters

| Name | Type   | In   | Description                    |
| ---- | ------ | ---- | ------------------------------ |
| name | string | path | **Required.** The pack's name. |

#### Example

`DELETE /api/v1/fleet/packs/pack_number_one`

##### Default response

`Status: 200`


### Delete pack by ID

`DELETE /api/v1/fleet/packs/id/{id}`

#### Parameters

| Name | Type    | In   | Description                  |
| ---- | ------- | ---- | ---------------------------- |
| id   | integer | path | **Required.** The pack's ID. |

#### Example

`DELETE /api/v1/fleet/packs/id/1`

##### Default response

`Status: 200`


### Get scheduled queries in a pack

`GET /api/v1/fleet/packs/{id}/scheduled`

#### Parameters

| Name | Type    | In   | Description                  |
| ---- | ------- | ---- | ---------------------------- |
| id   | integer | path | **Required.** The pack's ID. |

#### Example

`GET /api/v1/fleet/packs/1/scheduled`

##### Default response

`Status: 200`

```json
{
  "scheduled": [
    {
      "created_at": "0001-01-01T00:00:00Z",
      "updated_at": "0001-01-01T00:00:00Z",
      "id": 49,
      "pack_id": 15,
      "name": "new_query",
      "query_id": 289,
      "query_name": "new_query",
      "query": "SELECT * FROM osquery_info",
      "interval": 456,
      "snapshot": false,
      "removed": true,
      "platform": "windows",
      "version": "4.6.0",
      "shard": null,
      "denylist": null
    },
    {
      "created_at": "0001-01-01T00:00:00Z",
      "updated_at": "0001-01-01T00:00:00Z",
      "id": 50,
      "pack_id": 15,
      "name": "new_title_for_my_query",
      "query_id": 288,
      "query_name": "new_title_for_my_query",
      "query": "SELECT * FROM osquery_info",
      "interval": 677,
      "snapshot": true,
      "removed": false,
      "platform": "windows",
      "version": "4.6.0",
      "shard": null,
      "denylist": null
    },
    {
      "created_at": "0001-01-01T00:00:00Z",
      "updated_at": "0001-01-01T00:00:00Z",
      "id": 51,
      "pack_id": 15,
      "name": "osquery_info",
      "query_id": 22,
      "query_name": "osquery_info",
      "query": "SELECT i.*, p.resident_size, p.user_time, p.system_time, time.minutes AS counter FROM osquery_info i, processes p, time WHERE p.pid = i.pid;",
      "interval": 6667,
      "snapshot": true,
      "removed": false,
      "platform": "windows",
      "version": "4.6.0",
      "shard": null,
      "denylist": null
    }
  ]
}
```

### Add scheduled query to a pack

`POST /api/v1/fleet/schedule`

#### Parameters

| Name     | Type    | In   | Description                                                                                                   |
| -------- | ------- | ---- | ------------------------------------------------------------------------------------------------------------- |
| pack_id  | integer | body | **Required.** The pack's ID.                                                                                  |
| query_id | integer | body | **Required.** The query's ID.                                                                                 |
| interval | integer | body | **Required.** The amount of time, in seconds, the query waits before running.                                 |
| snapshot | boolean | body | **Required.** Whether the queries logs show everything in its current state.                                  |
| removed  | boolean | body | **Required.** Whether "removed" actions should be logged.                                                     |
| platform | string  | body | The computer platform where this query will run (other platforms ignored). Empty value runs on all platforms. |
| shard    | integer | body | Restrict this query to a percentage (1-100) of target hosts.                                                  |
| version  | string  | body | The minimum required osqueryd version installed on a host.                                                    |

#### Example

`POST /api/v1/fleet/schedule`

#### Request body

```json
{
  "interval": 120,
  "pack_id": 15,
  "query_id": 23,
  "removed": true,
  "shard": null,
  "snapshot": false,
  "version": "4.5.0",
  "platform": "windows"
}
```

##### Default response

`Status: 200`

```json
{
  "scheduled": {
    "created_at": "0001-01-01T00:00:00Z",
    "updated_at": "0001-01-01T00:00:00Z",
    "id": 56,
    "pack_id": 17,
    "name": "osquery_events",
    "query_id": 23,
    "query_name": "osquery_events",
    "query": "SELECT name, publisher, type, subscriptions, events, active FROM osquery_events;",
    "interval": 120,
    "snapshot": false,
    "removed": true,
    "platform": "windows",
    "version": "4.5.0",
    "shard": 10
  }
}
```

### Get scheduled query

`GET /api/v1/fleet/schedule/{id}`

#### Parameters

| Name | Type    | In   | Description                             |
| ---- | ------- | ---- | --------------------------------------- |
| id   | integer | path | **Required.** The scheduled query's ID. |

#### Example

`GET /api/v1/fleet/schedule/56`

##### Default response

`Status: 200`

```json
{
  "scheduled": {
    "created_at": "0001-01-01T00:00:00Z",
    "updated_at": "0001-01-01T00:00:00Z",
    "id": 56,
    "pack_id": 17,
    "name": "osquery_events",
    "query_id": 23,
    "query_name": "osquery_events",
    "query": "SELECT name, publisher, type, subscriptions, events, active FROM osquery_events;",
    "interval": 120,
    "snapshot": false,
    "removed": true,
    "platform": "windows",
    "version": "4.5.0",
    "shard": 10,
    "denylist": null
  }
}
```

### Modify scheduled query

`PATCH /api/v1/fleet/schedule/{id}`

#### Parameters

| Name     | Type    | In   | Description                                                                                                   |
| -------- | ------- | ---- | ------------------------------------------------------------------------------------------------------------- |
| id       | integer | path | **Required.** The scheduled query's ID.                                                                       |
| interval | integer | body | The amount of time, in seconds, the query waits before running.                                               |
| snapshot | boolean | body | Whether the queries logs show everything in its current state.                                                |
| removed  | boolean | body | Whether "removed" actions should be logged.                                                                   |
| platform | string  | body | The computer platform where this query will run (other platforms ignored). Empty value runs on all platforms. |
| shard    | integer | body | Restrict this query to a percentage (1-100) of target hosts.                                                  |
| version  | string  | body | The minimum required osqueryd version installed on a host.                                                    |

#### Example

`PATCH /api/v1/fleet/schedule/56`

#### Request body

```json
{
  "platform": ""
}
```

##### Default response

`Status: 200`

```json
{
  "scheduled": {
    "created_at": "2021-01-28T19:40:04Z",
    "updated_at": "2021-01-28T19:40:04Z",
    "id": 56,
    "pack_id": 17,
    "name": "osquery_events",
    "query_id": 23,
    "query_name": "osquery_events",
    "query": "SELECT name, publisher, type, subscriptions, events, active FROM osquery_events;",
    "interval": 120,
    "snapshot": false,
    "removed": true,
    "platform": "",
    "version": "4.5.0",
    "shard": 10
  }
}
```

### Delete scheduled query

`DELETE /api/v1/fleet/schedule/{id}`

#### Parameters

| Name | Type    | In   | Description                             |
| ---- | ------- | ---- | --------------------------------------- |
| id   | integer | path | **Required.** The scheduled query's ID. |

#### Example

`DELETE /api/v1/fleet/schedule/56`

##### Default response

`Status: 200`

---

## Mobile device management (MDM)

> Only Fleet MDM specific endpoints are located within the root /mdm/ path.

The MDM endpoints exist to support the related command-line interface sub-commands of `fleetctl`, such as `fleetctl generate mdm-apple` and `fleetctl get mdm-apple`, as well as the Fleet UI.

- [Generate Apple Business Manager public key (ADE)](#generate-apple-business-manager-public-key-ade)
- [Request Certificate Signing Request (CSR)](#request-certificate-signing-request-csr)
- [Upload APNS certificate](#upload-apns-certificate)
- [Upload ABM Token](#upload-abm-token)
- [Turn off Apple MDM](#turn-off-apple-mdm)
- [Disable automatic enrollment (ADE)](#disable-automatic-enrollment-ade)
- [Batch-apply MDM custom settings](#batch-apply-mdm-custom-settings)
- [Initiate SSO during DEP enrollment](#initiate-sso-during-dep-enrollment)
- [Complete SSO during DEP enrollment](#complete-sso-during-dep-enrollment)
- [Preassign profiles to devices](#preassign-profiles-to-devices)
- [Match preassigned profiles](#match-preassigned-profiles)
- [Get FileVault statistics](#get-filevault-statistics)
- [Upload VPP content token](#upload-vpp-content-token)
- [Disable VPP](#disable-vpp)


### Generate Apple Business Manager public key (ADE)

`GET /api/v1/fleet/mdm/apple/abm_public_key`

#### Example

`GET /api/v1/fleet/mdm/apple/abm_public_key`

##### Default response

`Status: 200`

```json
{
    "public_key": "23K9LCBGG26gc2AjcmV9Kz="
}
```

### Request Certificate Signing Request (CSR)

`GET /api/v1/fleet/mdm/apple/request_csr`

#### Example

`GET /api/v1/fleet/mdm/apple/request_csr`

##### Default response

```
Status: 200
```

```json
{
    "csr": "lKT5LCBJJ20gc2VjcmV0Cg="
}
```


### Upload APNS certificate

`POST /api/v1/fleet/mdm/apple/apns_certificate`

#### Parameters

| Name | Type | In | Description |
| ---- | ---- | -- | ----------- |
| certificate | file | form | *Required* The file conataining the APNS certificate (.pem) |

#### Example

`POST /api/v1/fleet/mdm/apple/apns_certificate`

##### Request header

```http
Content-Length: 850
Content-Type: multipart/form-data; boundary=------------------------f02md47480und42y
```

##### Request body

```http
--------------------------f02md47480und42y
Content-Disposition: form-data; name="certificate"; filename="apns_cert.pem"
Content-Type: application/octet-stream

<CERTIFICATE_DATA>

--------------------------f02md47480und42y
```

##### Default response

`Status: 200`

### Upload ABM Token

`POST /api/v1/fleet/mdm/apple/abm_token`

#### Parameters

| Name | Type | In | Description |
| ---- | ---- | -- | ----------- |
| token | file | form | *Required* The file containing the token (.p7m) from Apple Business Manager |

#### Example

`POST /api/v1/fleet/mdm/apple/abm_token`

##### Request header

```http
Content-Length: 850
Content-Type: multipart/form-data; boundary=------------------------f02md47480und42y
```

##### Request body

```http
--------------------------f02md47480und42y
Content-Disposition: form-data; name="token"; filename="server_token_abm.p7m"
Content-Type: application/octet-stream

<TOKEN_DATA>

--------------------------f02md47480und42y
```


##### Default response

`Status: 200`


### Turn off Apple MDM

`DELETE /api/v1/fleet/mdm/apple/apns_certificate`

#### Example

`DELETE /api/v1/fleet/mdm/apple/apns_certificate`

##### Default response

`Status: 204`


### Disable automatic enrollment (ADE)

`DELETE /api/v1/fleet/mdm/apple/abm_token`

#### Example

`DELETE /api/v1/fleet/mdm/apple/abm_token`

##### Default response

`Status: 204`


### Batch-apply MDM custom settings

`POST /api/v1/fleet/mdm/profiles/batch`

#### Parameters

| Name      | Type   | In    | Description                                                                                                                       |
| --------- | ------ | ----- | --------------------------------------------------------------------------------------------------------------------------------- |
| team_id   | number | query | _Available in Fleet Premium_ The team ID to apply the custom settings to. Only one of `team_name`/`team_id` can be provided.          |
| team_name | string | query | _Available in Fleet Premium_ The name of the team to apply the custom settings to. Only one of `team_name`/`team_id` can be provided. |
| dry_run   | bool   | query | Validate the provided profiles and return any validation errors, but do not apply the changes.                                    |
| profiles  | json   | body  | An array of objects, consisting of a `profile` base64-encoded .mobileconfig or JSON for macOS and XML (Windows) file, `labels_include_all` or `labels_exclude_any` array of strings (label names), and `name` display name (for Windows configuration profiles and macOS declaration profiles).                                        |


If no team (id or name) is provided, the profiles are applied for all hosts (for _Fleet Free_) or for hosts that are not assigned to any team (for _Fleet Premium_). After the call, the provided list of `profiles` will be the active profiles for that team (or no team) - that is, any existing profile that is not part of that list will be removed, and an existing profile with the same payload identifier (macOS) as a new profile will be edited. If the list of provided `profiles` is empty, all profiles are removed for that team (or no team).

#### Example

`POST /api/v1/fleet/mdm/profiles/batch`

##### Default response

`204`

### Initiate SSO during DEP enrollment

This endpoint initiates the SSO flow, the response contains an URL that the client can use to redirect the user to initiate the SSO flow in the configured IdP.

`POST /api/v1/fleet/mdm/sso`

#### Parameters

None.

#### Example

`POST /api/v1/fleet/mdm/sso`

##### Default response

```json
{
  "url": "https://idp-provider.com/saml?SAMLRequest=...",
}
```

### Complete SSO during DEP enrollment

This is the callback endpoint that the identity provider will use to send security assertions to Fleet. This is where Fleet receives and processes the response from the identify provider.

`POST /api/v1/fleet/mdm/sso/callback`

#### Parameters

| Name         | Type   | In   | Description                                                 |
| ------------ | ------ | ---- | ----------------------------------------------------------- |
| SAMLResponse | string | body | **Required**. The SAML response from the identity provider. |

#### Example

`POST /api/v1/fleet/mdm/sso/callback`

##### Request body

```json
{
  "SAMLResponse": "<SAML response from IdP>"
}
```

##### Default response

`Status: 302`

If the credentials are valid, the server redirects the client to the Fleet UI. The URL contains the following query parameters that can be used to complete the DEP enrollment flow:

- `enrollment_reference` a reference that must be passed along with `profile_token` to the endpoint to download an enrollment profile.
- `profile_token` is a token that can be used to download an enrollment profile (.mobileconfig).
- `eula_token` (optional) if an EULA was uploaded, this contains a token that can be used to view the EULA document.

### Preassign profiles to devices

_Available in Fleet Premium_

This endpoint stores a profile to be assigned to a host at some point in the future. The actual assignment happens when the [Match preassigned profiles](#match-preassigned-profiles) endpoint is called. The reason for this "pre-assign" step is to collect all profiles that are meant to be assigned to a host, and match the list of profiles to an existing team (or create one with that set of profiles if none exist) so that the host can be assigned to that team and inherit its list of profiles.

`POST /api/v1/fleet/mdm/apple/profiles/preassign`

#### Parameters

| Name                     | Type    | In   | Description                                                                                  |
| ------------             | ------- | ---- | -----------------------------------------------------------                                  |
| external_host_identifier | string  | body | **Required**. The identifier of the host as generated by the external service (e.g. Puppet). |
| host_uuid                | string  | body | **Required**. The UUID of the host.                                                          |
| profile                  | string  | body | **Required**. The base64-encoded .mobileconfig content of the MDM profile.                   |
| group                    | string  | body | The group label associated with that profile. This information is used to generate team names if they need to be created. |
| exclude                  | boolean | body | Whether to skip delivering the profile to this host. |

#### Example

`POST /api/v1/fleet/mdm/apple/profiles/preassign`

##### Request body

```json
{
  "external_host_identifier": "id-01234",
  "host_uuid": "c0532a64-bec2-4cf9-aa37-96fe47ead814",
  "profile": "<base64-encoded profile>",
  "group": "Workstations",
  "exclude": false
}
```

##### Default response

`Status: 204`

### Get FileVault statistics

_Available in Fleet Premium_

Get aggregate status counts of disk encryption enforced on macOS hosts.

The summary can optionally be filtered by team id.

`GET /api/v1/fleet/mdm/apple/filevault/summary`

#### Parameters

| Name                      | Type   | In    | Description                                                               |
| ------------------------- | ------ | ----- | ------------------------------------------------------------------------- |
| team_id                   | string | query | _Available in Fleet Premium_ The team id to filter the summary.            |

#### Example

Get aggregate status counts of Apple disk encryption profiles applying to macOS hosts enrolled to Fleet's MDM that are not assigned to any team.

`GET /api/v1/fleet/mdm/apple/filevault/summary`

##### Default response

`Status: 200`

```json
{
  "verified": 123,
  "verifying": 123,
  "action_required": 123,
  "enforcing": 123,
  "failed": 123,
  "removing_enforcement": 123
}
```


### Match preassigned profiles

_Available in Fleet Premium_

This endpoint uses the profiles stored by the [Preassign profiles to devices](#preassign-profiles-to-devices) endpoint to match the set of profiles to an existing team if possible, creating one if none exists. It then assigns the host to that team so that it receives the associated profiles. It is meant to be called only once all desired profiles have been pre-assigned to the host.

`POST /api/v1/fleet/mdm/apple/profiles/match`

#### Parameters

| Name                     | Type   | In   | Description                                                                                  |
| ------------             | ------ | ---- | -----------------------------------------------------------                                  |
| external_host_identifier | string | body | **Required**. The identifier of the host as generated by the external service (e.g. Puppet). |

#### Example

`POST /api/v1/fleet/mdm/apple/profiles/match`

##### Request body

```json
{
  "external_host_identifier": "id-01234"
}
```

##### Default response

`Status: 204`

### Upload VPP content token

`POST /api/v1/fleet/mdm/apple/vpp_token`

#### Parameters

| Name | Type | In | Description |
| ---- | ---- | -- | ----------- |
| token | file | form | *Required* The file containing the content token (.vpptoken) from Apple Business Manager |

#### Example

`POST /api/v1/fleet/mdm/apple/vpp_token`

##### Request header

```http
Content-Length: 850
Content-Type: multipart/form-data; boundary=------------------------f02md47480und42y
```

##### Request body

```http
--------------------------f02md47480und42y
Content-Disposition: form-data; name="token"; filename="sToken_for_Acme.vpptoken"
Content-Type: application/octet-stream
<TOKEN_DATA>
--------------------------f02md47480und42y
```

##### Default response

`Status: 200`


### Disable VPP

`DELETE /api/v1/fleet/mdm/apple/vpp_token`

#### Example

`DELETE /api/v1/fleet/mdm/apple/vpp_token`

##### Default response

`Status: 204`


## Get or apply configuration files

These API routes are used by the `fleetctl` CLI tool. Users can manage Fleet with `fleetctl` and [configuration files in YAML syntax](https://fleetdm.com/docs/using-fleet/configuration-files/).

- [Get queries](#get-queries)
- [Get query](#get-query)
- [Apply queries](#apply-queries)
- [Apply policies](#apply-policies)
- [Get packs](#get-packs)
- [Apply packs](#apply-packs)
- [Get pack by name](#get-pack-by-name)
- [Apply team](#apply-team)
- [Apply labels](#apply-labels)
- [Get labels](#get-labels)
- [Get label](#get-label)
- [Get enroll secrets](#get-enroll-secrets)
- [Modify enroll secrets](#modify-enroll-secrets)

### Get queries

Returns a list of all queries in the Fleet instance. Each item returned includes the name, description, and SQL of the query.

`GET /api/v1/fleet/spec/queries`

#### Parameters

None.

#### Example

`GET /api/v1/fleet/spec/queries`

##### Default response

`Status: 200`

```json
{
  "specs": [
    {
      "name": "query1",
      "description": "query",
      "query": "SELECT * FROM osquery_info"
    },
    {
      "name": "osquery_schedule",
      "description": "Report performance stats for each file in the query schedule.",
      "query": "SELECT name, interval, executions, output_size, wall_time, (user_time/executions) AS avg_user_time, (system_time/executions) AS avg_system_time, average_memory, last_executed FROM osquery_schedule;"
    }
]
}
```

### Get query

Returns the name, description, and SQL of the query specified by name.

`GET /api/v1/fleet/spec/queries/{name}`

#### Parameters

| Name | Type   | In   | Description                          |
| ---- | ------ | ---- | ------------------------------------ |
| name | string | path | **Required.** The name of the query. |

#### Example

`GET /api/v1/fleet/spec/queries/query1`

##### Default response

`Status: 200`

```json
{
  "specs": {
    "name": "query1",
    "description": "query",
    "query": "SELECT * FROM osquery_info"
  }
}
```

### Apply queries

Creates and/or modifies the queries included in the list. To modify an existing query, the name of the query must already be used by an existing query. If a query with the specified name doesn't exist in Fleet, a new query will be created.

If a query field is not specified in the "spec" then its default value depending on its type will be assumed, e.g. if `interval` is not set then `0` will be assumed, if `discard_data` is omitted then `false` will be assumed, etc.

`POST /api/v1/fleet/spec/queries`

#### Parameters

| Name  | Type | In   | Description                                                      |
| ----- | ---- | ---- | ---------------------------------------------------------------- |
| specs | list | body | **Required.** The list of the queries to be created or modified. |

For more information about the query fields, please refer to the [Create query endpoint](https://fleetdm.com/docs/using-fleet/rest-api#create-query).

#### Example

`POST /api/v1/fleet/spec/queries`

##### Request body

```json
{
  "specs": [
    {
      "name": "new_query",
      "description": "This will be a new query because a query with the name 'new_query' doesn't exist in Fleet.",
      "query": "SELECT * FROM osquery_info"
    },
    {
      "name": "osquery_schedule",
      "description": "This queries description and SQL will be modified because a query with the name 'osquery_schedule' exists in Fleet.",
      "query": "SELECT * FROM osquery_info"
    }
  ]
}
```

##### Default response

`Status: 200`

### Get packs

Returns all packs in the Fleet instance.

`GET /api/v1/fleet/spec/packs`

#### Example

`GET /api/v1/fleet/spec/packs`

##### Default response

`Status: 200`

```json
{
  "specs": [
    {
      "id": 1,
      "name": "pack_1",
      "description": "Description",
      "disabled": false,
      "targets": {
        "labels": ["All Hosts"],
        "teams": null
      },
      "queries": [
        {
          "query": "new_query",
          "name": "new_query",
          "description": "",
          "interval": 456,
          "snapshot": false,
          "removed": true,
          "platform": "windows",
          "version": "4.5.0"
        },
        {
          "query": "new_title_for_my_query",
          "name": "new_title_for_my_query",
          "description": "",
          "interval": 677,
          "snapshot": true,
          "removed": false,
          "platform": "",
          "version": ""
        },
        {
          "query": "osquery_info",
          "name": "osquery_info",
          "description": "",
          "interval": 6667,
          "snapshot": true,
          "removed": false,
          "platform": "",
          "version": ""
        },
        {
          "query": "query1",
          "name": "query1",
          "description": "",
          "interval": 7767,
          "snapshot": false,
          "removed": true,
          "platform": "",
          "version": ""
        },
        {
          "query": "osquery_events",
          "name": "osquery_events",
          "description": "",
          "interval": 454,
          "snapshot": false,
          "removed": true,
          "platform": "",
          "version": ""
        },
        {
          "query": "osquery_events",
          "name": "osquery_events-1",
          "description": "",
          "interval": 120,
          "snapshot": false,
          "removed": true,
          "platform": "",
          "version": ""
        }
      ]
    },
    {
      "id": 2,
      "name": "pack_2",
      "disabled": false,
      "targets": {
        "labels": null,
        "teams": null
      },
      "queries": [
        {
          "query": "new_query",
          "name": "new_query",
          "description": "",
          "interval": 333,
          "snapshot": false,
          "removed": true,
          "platform": "windows",
          "version": "4.5.0",
          "shard": 10,
          "denylist": null
        }
      ]
    }
  ]
}
```

### Apply policies

Creates and/or modifies the policies included in the list. To modify an existing policy, the name of the policy included in the list must already be used by an existing policy. If a policy with the specified name doesn't exist in Fleet, a new policy will be created.

NOTE: when updating a policy, team and platform will be ignored.

`POST /api/v1/fleet/spec/policies`

#### Parameters

| Name  | Type | In   | Description                                                       |
| ----- | ---- | ---- | ----------------------------------------------------------------- |
| specs | list | body | **Required.** The list of the policies to be created or modified. |

#### Example

`POST /api/v1/fleet/spec/policies`

##### Request body

```json
{
  "specs": [
    {
      "name": "new policy",
      "description": "This will be a new policy because a policy with the name 'new policy' doesn't exist in Fleet.",
      "query": "SELECT * FROM osquery_info",
      "resolution": "some resolution steps here",
      "critical": false
    },
    {
      "name": "Is FileVault enabled on macOS devices?",
      "query": "SELECT 1 FROM disk_encryption WHERE user_uuid IS NOT “” AND filevault_status = ‘on’ LIMIT 1;",
      "description": "Checks to make sure that the FileVault feature is enabled on macOS devices.",
      "resolution": "Choose Apple menu > System Preferences, then click Security & Privacy. Click the FileVault tab. Click the Lock icon, then enter an administrator name and password. Click Turn On FileVault.",
      "platform": "darwin",
      "critical": true
    }
  ]
}
```

The field `critical` is available in Fleet Premium.

##### Default response

`Status: 200`

### Apply packs

Creates and/or modifies the packs included in the list.

`POST /api/v1/fleet/spec/packs`

#### Parameters

| Name  | Type | In   | Description                                                                                   |
| ----- | ---- | ---- | --------------------------------------------------------------------------------------------- |
| specs | list | body | **Required.** A list that includes the specs for each pack to be added to the Fleet instance. |

#### Example

`POST /api/v1/fleet/spec/packs`

##### Request body

```json
{
  "specs": [
    {
      "id": 1,
      "name": "pack_1",
      "description": "Description",
      "disabled": false,
      "targets": {
        "labels": ["All Hosts"],
        "teams": null
      },
      "queries": [
        {
          "query": "new_query",
          "name": "new_query",
          "description": "",
          "interval": 456,
          "snapshot": false,
          "removed": true
        },
        {
          "query": "new_title_for_my_query",
          "name": "new_title_for_my_query",
          "description": "",
          "interval": 677,
          "snapshot": true,
          "removed": false
        },
        {
          "query": "osquery_info",
          "name": "osquery_info",
          "description": "",
          "interval": 6667,
          "snapshot": true,
          "removed": false
        },
        {
          "query": "query1",
          "name": "query1",
          "description": "",
          "interval": 7767,
          "snapshot": false,
          "removed": true
        },
        {
          "query": "osquery_events",
          "name": "osquery_events",
          "description": "",
          "interval": 454,
          "snapshot": false,
          "removed": true
        },
        {
          "query": "osquery_events",
          "name": "osquery_events-1",
          "description": "",
          "interval": 120,
          "snapshot": false,
          "removed": true
        }
      ]
    },
    {
      "id": 2,
      "name": "pack_2",
      "disabled": false,
      "targets": {
        "labels": null,
        "teams": null
      },
      "queries": [
        {
          "query": "new_query",
          "name": "new_query",
          "description": "",
          "interval": 333,
          "snapshot": false,
          "removed": true,
          "platform": "windows"
        }
      ]
    }
  ]
}
```

##### Default response

`Status: 200`

### Get pack by name

Returns a pack.

`GET /api/v1/fleet/spec/packs/{name}`

#### Parameters

| Name | Type   | In   | Description                    |
| ---- | ------ | ---- | ------------------------------ |
| name | string | path | **Required.** The pack's name. |

#### Example

`GET /api/v1/fleet/spec/packs/pack_1`

##### Default response

`Status: 200`

```json
{
  "specs": {
    "id": 15,
    "name": "pack_1",
    "description": "Description",
    "disabled": false,
    "targets": {
      "labels": ["All Hosts"],
      "teams": null
    },
    "queries": [
      {
        "query": "new_title_for_my_query",
        "name": "new_title_for_my_query",
        "description": "",
        "interval": 677,
        "snapshot": true,
        "removed": false,
        "platform": "",
        "version": ""
      },
      {
        "query": "osquery_info",
        "name": "osquery_info",
        "description": "",
        "interval": 6667,
        "snapshot": true,
        "removed": false,
        "platform": "",
        "version": ""
      },
      {
        "query": "query1",
        "name": "query1",
        "description": "",
        "interval": 7767,
        "snapshot": false,
        "removed": true,
        "platform": "",
        "version": ""
      },
      {
        "query": "osquery_events",
        "name": "osquery_events",
        "description": "",
        "interval": 454,
        "snapshot": false,
        "removed": true,
        "platform": "",
        "version": ""
      },
      {
        "query": "osquery_events",
        "name": "osquery_events-1",
        "description": "",
        "interval": 120,
        "snapshot": false,
        "removed": true,
        "platform": "",
        "version": ""
      }
    ]
  }
}
```

### Apply team

_Available in Fleet Premium_

If the `name` specified is associated with an existing team, this API route, completely replaces this team's existing `agent_options` and `secrets` with those that are specified.

If the `name` is not already associated with an existing team, this API route creates a new team with the specified `name`, `agent_options`, and `secrets`.

`POST /api/v1/fleet/spec/teams`

#### Parameters

| Name                                      | Type   | In    | Description                                                                                                                                                                                                                         |
| ----------------------------------------- | ------ | ----- | ----------------------------------------------------------------------------------------------------------------------------------------------------------------------------------------------------------------------------------- |
| name                                      | string | body  | **Required.** The team's name.                                                                                                                                                                                                      |
| agent_options                             | object | body  | The agent options spec that is applied to the hosts assigned to the specified to team. These agent options completely override the global agent options specified in the [`GET /api/v1/fleet/config API route`](#get-configuration) |
| features                                  | object | body  | The features that are applied to the hosts assigned to the specified to team. These features completely override the global features specified in the [`GET /api/v1/fleet/config API route`](#get-configuration)                    |
| secrets                                   | list   | body  | A list of plain text strings is used as the enroll secrets. Existing secrets are replaced with this list, or left unmodified if this list is empty. Note that there is a limit of 50 secrets allowed.                               |
| mdm                                       | object | body  | The team's MDM configuration options.                                                                                                                                                                                               |
| mdm.macos_updates                         | object | body  | The OS updates macOS configuration options for Nudge.                                                                                                                                                                               |
| mdm.macos_updates.minimum_version         | string | body  | The required minimum operating system version.                                                                                                                                                                                      |
| mdm.macos_updates.deadline                | string | body  | The required installation date for Nudge to enforce the operating system version.                                                                                                                                                   |
| mdm.macos_settings                        | object | body  | The macOS-specific MDM settings.                                                                                                                                                                                                    |
| mdm.macos_settings.custom_settings        | list   | body  | The list of objects consists of a `path` to .mobileconfig or JSON file and `labels_include_all` or `labels_exclude_any` list of label names.                                                                                                                                                         |
| mdm.windows_settings                        | object | body  | The Windows-specific MDM settings.                                                                                                                                                                                                    |
| mdm.windows_settings.custom_settings        | list   | body  | The list of objects consists of a `path` to XML files and `labels_include_all` or `labels_exclude_any` list of label names.                                                                                                                                                         |
| scripts                                   | list   | body  | A list of script files to add to this team so they can be executed at a later time.                                                                                                                                                 |
| software                                   | object   | body  | The team's software that will be available for install.  |
| software.packages                          | list   | body  | An array of objects. Each object consists of:`url`- URL to the software package (PKG, MSI, EXE or DEB),`install_script` - command that Fleet runs to install software, `pre_install_query` - condition query that determines if the install will proceed, `post_install_script` - script that runs after software install, and `self_service` boolean.   |
| software.app_store_apps                   | list   | body  | An array of objects. Each object consists of `app_store_id` - ID of the App Store app and `self_service` boolean. |
| mdm.macos_settings.enable_disk_encryption | bool   | body  | Whether disk encryption should be enabled for hosts that belong to this team.                                                                                                                                                       |
| force                                     | bool   | query | Force apply the spec even if there are (ignorable) validation errors. Those are unknown keys and agent options-related validations.                                                                                                 |
| dry_run                                   | bool   | query | Validate the provided JSON for unknown keys and invalid value types and return any validation errors, but do not apply the changes.                                                                                                 |

#### Example

`POST /api/v1/fleet/spec/teams`

##### Request body

```json
{
  "specs": [
    {
      "name": "Client Platform Engineering",
      "features": {
        "enable_host_users": false,
        "enable_software_inventory": true,
        "additional_queries": {
          "foo": "SELECT * FROM bar;"
        }
      },
      "agent_options": {
        "spec": {
          "config": {
            "options": {
              "pack_delimiter": "/",
              "logger_tls_period": 10,
              "distributed_plugin": "tls",
              "disable_distributed": false,
              "logger_tls_endpoint": "/api/v1/osquery/log",
              "distributed_interval": 10,
              "distributed_tls_max_attempts": 3
            },
            "decorators": {
              "load": [
                "SELECT uuid AS host_uuid FROM system_info;",
                "SELECT hostname AS hostname FROM system_info;"
              ]
            }
          },
          "overrides": {}
        }
      },
      "secrets": [
        {
          "secret": "fTp52/twaxBU6gIi0J6PHp8o5Sm1k1kn"
        },
        {
          "secret": "bhD5kiX2J+KBgZSk118qO61ZIdX/v8On"
        }
      ],
      "mdm": {
        "macos_updates": {
          "minimum_version": "12.3.1",
          "deadline": "2023-12-01"
        },
        "macos_settings": {
          "custom_settings": [
            {
              "path": "path/to/profile1.mobileconfig"
              "labels_include_all": ["Label 1", "Label 2"]
            },
            {
              "path": "path/to/profile2.json"
              "labels_exclude_any": ["Label 3", "Label 4"]
            },
          ],
          "enable_disk_encryption": true
        },
        "windows_settings": {
          "custom_settings": [
            {
              "path": "path/to/profile3.xml"
              "labels_include_all": ["Label 1", "Label 2"]
            }
          ]
        }
      },
      "scripts": ["path/to/script.sh"],
      "software": { 
        "packages": [
          {
            "url": "https://cdn.zoom.us/prod/5.16.10.26186/x64/ZoomInstallerFull.msi",
            "pre_install_query": "SELECT 1 FROM macos_profiles WHERE uuid='c9f4f0d5-8426-4eb8-b61b-27c543c9d3db';",
            "post_install_script": "sudo /Applications/Falcon.app/Contents/Resources/falconctl license 0123456789ABCDEFGHIJKLMNOPQRSTUV-WX",
            "self_service": true,
          }
        ],
        "app_store_apps": [
          {
            "app_store_id": "12464567",
            "self_service": true
          }
        ]
      }  
    }
  ]
}
```

#### Default response

`Status: 200`

```json
{
  "team_ids_by_name": {
    "Client Platform Engineering": 123
  }
}
```

### Apply labels

Adds the supplied labels to Fleet. Each label requires the `name`, and `label_membership_type` properties.

If the `label_membership_type` is set to `dynamic`, the `query` property must also be specified with the value set to a query in SQL syntax.

If the `label_membership_type` is set to `manual`, the `hosts` property must also be specified with the value set to a list of hostnames.

`POST /api/v1/fleet/spec/labels`

#### Parameters

| Name  | Type | In   | Description                                                                                                   |
| ----- | ---- | ---- | ------------------------------------------------------------------------------------------------------------- |
| specs | list | path | A list of the label to apply. Each label requires the `name`, `query`, and `label_membership_type` properties |

#### Example

`POST /api/v1/fleet/spec/labels`

##### Request body

```json
{
  "specs": [
    {
      "name": "Ubuntu",
      "description": "Filters Ubuntu hosts",
      "query": "SELECT 1 FROM os_version WHERE platform = 'ubuntu';",
      "label_membership_type": "dynamic"
    },
    {
      "name": "local_machine",
      "description": "Includes only my local machine",
      "label_membership_type": "manual",
      "hosts": ["snacbook-pro.local"]
    }
  ]
}
```

##### Default response

`Status: 200`

### Get labels

`GET /api/v1/fleet/spec/labels`

#### Parameters

None.

#### Example

`GET /api/v1/fleet/spec/labels`

##### Default response

`Status: 200`

```json
{
  "specs": [
    {
      "id": 6,
      "name": "All Hosts",
      "description": "All hosts which have enrolled in Fleet",
      "query": "SELECT 1;",
      "label_type": "builtin",
      "label_membership_type": "dynamic"
    },
    {
      "id": 7,
      "name": "macOS",
      "description": "All macOS hosts",
      "query": "SELECT 1 FROM os_version WHERE platform = 'darwin';",
      "platform": "darwin",
      "label_type": "builtin",
      "label_membership_type": "dynamic"
    },
    {
      "id": 8,
      "name": "Ubuntu Linux",
      "description": "All Ubuntu hosts",
      "query": "SELECT 1 FROM os_version WHERE platform = 'ubuntu';",
      "platform": "ubuntu",
      "label_type": "builtin",
      "label_membership_type": "dynamic"
    },
    {
      "id": 9,
      "name": "CentOS Linux",
      "description": "All CentOS hosts",
      "query": "SELECT 1 FROM os_version WHERE platform = 'centos' OR name LIKE '%centos%'",
      "label_type": "builtin",
      "label_membership_type": "dynamic"
    },
    {
      "id": 10,
      "name": "MS Windows",
      "description": "All Windows hosts",
      "query": "SELECT 1 FROM os_version WHERE platform = 'windows';",
      "platform": "windows",
      "label_type": "builtin",
      "label_membership_type": "dynamic"
    },
    {
      "id": 11,
      "name": "Ubuntu",
      "description": "Filters Ubuntu hosts",
      "query": "SELECT 1 FROM os_version WHERE platform = 'ubuntu';",
      "label_membership_type": "dynamic"
    }
  ]
}
```

### Get label

Returns the label specified by name.

`GET /api/v1/fleet/spec/labels/{name}`

#### Parameters

None.

#### Example

`GET /api/v1/fleet/spec/labels/local_machine`

##### Default response

`Status: 200`

```json
{
  "specs": {
    "id": 12,
    "name": "local_machine",
    "description": "Includes only my local machine",
    "query": "",
    "label_membership_type": "manual"
  }
}
```

### Get enroll secrets

Returns the valid global enroll secrets.

`GET /api/v1/fleet/spec/enroll_secret`

#### Parameters

None.

#### Example

`GET /api/v1/fleet/spec/enroll_secret`

##### Default response

`Status: 200`

```json
{
  "spec": {
    "secrets": [
      {
        "secret": "fTp52/twaxBU6gIi0J6PHp8o5Sm1k1kn",
        "created_at": "2021-01-07T19:40:04Z"
      },
      {
        "secret": "bhD5kiX2J+KBgZSk118qO61ZIdX/v8On",
        "created_at": "2021-01-04T21:18:07Z"
      }
    ]
  }
}
```

### Modify enroll secrets

This replaces the active global enroll secrets with the secrets specified.

`POST /api/v1/fleet/spec/enroll_secret`

#### Parameters

| Name    | Type | In   | Description                                                                                                      |
| ------- | ---- | ---- | ---------------------------------------------------------------------------------------------------------------- |
| secrets | list | body | **Required.** The plain text string used as the enroll secret. Note that there is a limit of 50 secrets allowed. |

#### Example

##### Request body

```json
{
  "spec": {
    "secrets": [
      {
        "secret": "fTp52/twaxBU6gIi0J6PHp8o5Sm1k1kn"
      }
    ]
  }
}
```

`POST /api/v1/fleet/spec/enroll_secret`

##### Default response

`Status: 200`

---

## Live query

These API routes are used by the Fleet UI.

- [Check live query status](#check-live-query-status)
- [Check result store status](#check-result-store-status)
- [Search targets](#search-targets)
- [Count targets](#count-targets)
- [Run live query](#run-live-query)
- [Run live query by name](#run-live-query-by-name)
- [Retrieve live query results (standard WebSocket API)](#retrieve-live-query-results-standard-websocket-api)
- [Retrieve live query results (SockJS)](#retrieve-live-query-results-sockjs)

### Check live query status

This checks the status of Fleet's ability to run a live query. If an error is present in the response, Fleet won't be able to run a live query successfully. The Fleet UI uses this endpoint to make sure that the Fleet instance is correctly configured to run live queries.

`GET /api/v1/fleet/status/live_query`

#### Parameters

None.

#### Example

`GET /api/v1/fleet/status/live_query`

##### Default response

`Status: 200`

### Check result store status

This checks Fleet's result store status. If an error is present in the response, Fleet won't be able to run a live query successfully. The Fleet UI uses this endpoint to make sure that the Fleet instance is correctly configured to run live queries.

`GET /api/v1/fleet/status/result_store`

#### Parameters

None.

#### Example

`GET /api/v1/fleet/status/result_store`

##### Default response

`Status: 200`

### Search targets

Accepts a search query and a list of host IDs to omit and returns a set of up to ten matching hosts. If
a query ID is provided and the referenced query allows observers to run, targets will include hosts
for which the user has an observer role.

`POST /api/latest/fleet/hosts/search`

#### Parameters

| Name              | Type    | In   | Description                                                                                                                                     |
| ----------------- | ------- | ---- | ----------------------------------------------------------------------------------------------------------------------------------------------- |
| query             | string  | body | The query used to identify hosts to target. Searchable items include a `display_name`, `hostname`, `hardware_serial`, `uuid` or `primary_ip`. |
| query_id          | integer | body | The saved query (if any) that will be run. The `observer_can_run` property on the query and the user's roles affect which targets are included. |
| excluded_host_ids | array   | body | The list of host ids to omit from the search results.                                                                                           |

#### Example

`POST /api/v1/fleet/hosts/search`

##### Request body

```json
{
  "query": "foo",
  "query_id": 42,
  "selected": {
    "hosts": [],
    "labels": [],
    "teams": [1]
  }
}
```

##### Default response

```json
{
  "targets": {
    "hosts": [
      {
        "created_at": "2021-02-03T16:11:43Z",
        "updated_at": "2021-02-03T21:58:19Z",
        "id": 1337,
        "detail_updated_at": "2021-02-03T21:58:10Z",
        "label_updated_at": "2021-02-03T21:58:10Z",
        "last_enrolled_at": "2021-02-03T16:11:43Z",
        "seen_time": "2021-02-03T21:58:20Z",
        "hostname": "foof41482833",
        "uuid": "a2064cef-0000-0000-afb9-283e3c1d487e",
        "platform": "rhel",
        "osquery_version": "4.5.1",
        "os_version": "CentOS 6.10.0",
        "build": "",
        "platform_like": "rhel",
        "code_name": "",
        "uptime": 32688000000000,
        "memory": 2086899712,
        "cpu_type": "x86_64",
        "cpu_subtype": "142",
        "cpu_brand": "Intel(R) Core(TM) i5-8279U CPU @ 2.40GHz",
        "cpu_physical_cores": 4,
        "cpu_logical_cores": 4,
        "hardware_vendor": "",
        "hardware_model": "",
        "hardware_version": "",
        "hardware_serial": "",
        "computer_name": "foof41482833",
        "display_name": "foof41482833",
        "primary_ip": "172.20.0.3",
        "primary_mac": "02:42:ac:14:00:03",
        "distributed_interval": 10,
        "config_tls_refresh": 10,
        "logger_tls_period": 10,
        "additional": {},
        "status": "offline",
        "display_text": "foof41482833"
      }
    ]
  }
}
```

### Count targets

Counts the number of online and offline hosts included in a given set of selected targets.

`POST /api/latest/fleet/targets/count`

#### Parameters

| Name     | Type    | In   | Description                                                                                                                                                                                                                                                                                                                                                                                                                                                                                                                                                                                                                                                                                                                                                 |
| -------- | ------- | ---- | ----------------------------------------------------------------------------------------------------------------------------------------------------------------------------------------------------------------------------------------------------------------------------------------------------------------------------------------------------------------------------------------------------------------------------------------------------------------------------------------------------------------------------------------------------------------------------------------------------------------------------------------------------------------------------------------------------------------------------------------------------------- |
| query_id | integer | body | The saved query (if any) that will be run. The `observer_can_run` property on the query and the user's roles determine which targets are included.                                                                                                                                                                                                                                                                                                                                                                                                                                                                                                                                                                                                          |
| selected | object  | body | The object includes lists of selected host IDs (`selected.hosts`), label IDs (`selected.labels`), and team IDs (`selected.teams`). When provided, builtin label IDs, custom label IDs and team IDs become `AND` filters. Within each selector, selecting two or more teams, two or more builtin labels, or two or more custom labels, behave as `OR` filters. There's one special case for the builtin label "All hosts", if such label is selected, then all other label and team selectors are ignored (and all hosts will be selected). If a host ID is explicitly included in `selected.hosts`, then it is assured that the query will be selected to run on it (no matter the contents of `selected.labels` and `selected.teams`). Use `0` team ID to filter by hosts assigned to "No team". See examples below. |

#### Example

`POST /api/latest/fleet/targets/count`

##### Request body

```json
{
  "query_id": 1337,
  "selected": {
    "hosts": [],
    "labels": [42],
    "teams": []
  }
}
```

##### Default response

```json
{
  "targets_count": 813,
  "targets_offline": 813,
  "targets_online": 0
}
```

### Run live query

Runs the specified query as a live query on the specified hosts or group of hosts and returns a new live query campaign. Individual hosts must be specified with the host's ID. Label IDs also specify groups of hosts.

After you initiate the query, [get results via WebSocket](#retrieve-live-query-results-standard-websocket-api).

`POST /api/v1/fleet/queries/run`

#### Parameters

| Name     | Type    | In   | Description                                                                                                                                                                                                                                                                                                                                                                                                                                                                                                                                                                                                                                                                                                                                                               |
| -------- | ------- | ---- | ------------------------------------------------------------------------------------------------------------------------------------------------------------------------------------------------------------------------------------------------------------------------------------------------------------------------------------------------------------------------------------------------------------------------------------------------------------------------------------------------------------------------------------------------------------------------------------------------------------------------------------------------------------------------------------------------------------------------------------------------------------------------- |
| query    | string  | body | The SQL if using a custom query.                                                                                                                                                                                                                                                                                                                                                                                                                                                                                                                                                                                                                                                                                                                                          |
| query_id | integer | body | The saved query (if any) that will be run. Required if running query as an observer. The `observer_can_run` property on the query effects which targets are included.                                                                                                                                                                                                                                                                                                                                                                                                                                                                                                                                                                                                     |
| selected | object  | body | **Required.** The object includes lists of selected host IDs (`selected.hosts`), label IDs (`selected.labels`), and team IDs (`selected.teams`). When provided, builtin label IDs, custom label IDs and team IDs become `AND` filters. Within each selector, selecting two or more teams, two or more builtin labels, or two or more custom labels, behave as `OR` filters. There's one special case for the builtin label "All hosts", if such label is selected, then all other label and team selectors are ignored (and all hosts will be selected). If a host ID is explicitly included in `selected.hosts`, then it is assured that the query will be selected to run on it (no matter the contents of `selected.labels` and `selected.teams`). Use `0` team ID to filter by hosts assigned to "No team". See examples below. |

One of `query` and `query_id` must be specified.

#### Example with one host targeted by ID

`POST /api/v1/fleet/queries/run`

##### Request body

```json
{
  "query": "SELECT instance_id FROM system_info",
  "selected": {
    "hosts": [171]
  }
}
```

##### Default response

`Status: 200`

```json
{
  "campaign": {
    "created_at": "0001-01-01T00:00:00Z",
    "updated_at": "0001-01-01T00:00:00Z",
    "Metrics": {
      "TotalHosts": 1,
      "OnlineHosts": 0,
      "OfflineHosts": 1,
      "MissingInActionHosts": 0,
      "NewHosts": 1
    },
    "id": 1,
    "query_id": 3,
    "status": 0,
    "user_id": 1
  }
}
```

#### Example with multiple hosts targeted by label ID

`POST /api/v1/fleet/queries/run`

##### Request body

```json
{
  "query": "SELECT instance_id FROM system_info;",
  "selected": {
    "labels": [7]
  }
}
```

##### Default response

`Status: 200`

```json
{
  "campaign": {
    "created_at": "0001-01-01T00:00:00Z",
    "updated_at": "0001-01-01T00:00:00Z",
    "Metrics": {
      "TotalHosts": 102,
      "OnlineHosts": 0,
      "OfflineHosts": 24,
      "MissingInActionHosts": 0,
      "NewHosts": 0
    },
    "id": 2,
    "query_id": 3,
    "status": 0,
    "user_id": 1
  }
}
```

### Run live query by name

Runs the specified saved query as a live query on the specified targets. Returns a new live query campaign. Individual hosts must be specified with the host's hostname. Groups of hosts are specified by label name.

After the query has been initiated, [get results via WebSocket](#retrieve-live-query-results-standard-websocket-api).

`POST /api/v1/fleet/queries/run_by_names`

#### Parameters

| Name     | Type    | In   | Description                                                                                                                                                                                                                                                                                                                                                                                                                                                                                                                                                                                                                                                                                    |
| -------- | ------- | ---- | ---------------------------------------------------------------------------------------------------------------------------------------------------------------------------------------------------------------------------------------------------------------------------------------------------------------------------------------------------------------------------------------------------------------------------------------------------------------------------------------------------------------------------------------------------------------------------------------------------------------------------------------------------------------------------------------------- |
| query    | string  | body | The SQL of the query.                                                                                                                                                                                                                                                                                                                                                                                                                                                                                                                                                                                                                                                                          |
| query_id | integer | body | The saved query (if any) that will be run. The `observer_can_run` property on the query effects which targets are included.                                                                                                                                                                                                                                                                                                                                                                                                                                                                                                                                                                    |
| selected | object  | body | **Required.** The object includes lists of selected hostnames (`selected.hosts`), label names (`labels`). When provided, builtin label names and custom label names become `AND` filters. Within each selector, selecting two or more builtin labels, or two or more custom labels, behave as `OR` filters. There's one special case for the builtin label `"All hosts"`, if such label is selected, then all other label and team selectors are ignored (and all hosts will be selected). If a host's hostname is explicitly included in `selected.hosts`, then it is assured that the query will be selected to run on it (no matter the contents of `selected.labels`). See examples below. |

One of `query` and `query_id` must be specified.

#### Example with one host targeted by hostname

`POST /api/v1/fleet/queries/run_by_names`

##### Request body

```json
{
  "query_id": 1,
  "selected": {
    "hosts": ["macbook-pro.local"]
  }
}
```

##### Default response

`Status: 200`

```json
{
  "campaign": {
    "created_at": "0001-01-01T00:00:00Z",
    "updated_at": "0001-01-01T00:00:00Z",
    "Metrics": {
      "TotalHosts": 1,
      "OnlineHosts": 0,
      "OfflineHosts": 1,
      "MissingInActionHosts": 0,
      "NewHosts": 1
    },
    "id": 1,
    "query_id": 3,
    "status": 0,
    "user_id": 1
  }
}
```

#### Example with multiple hosts targeted by label name

`POST /api/v1/fleet/queries/run_by_names`

##### Request body

```json
{
  "query": "SELECT instance_id FROM system_info",
  "selected": {
    "labels": ["All Hosts"]
  }
}
```

##### Default response

`Status: 200`

```json
{
  "campaign": {
    "created_at": "0001-01-01T00:00:00Z",
    "updated_at": "0001-01-01T00:00:00Z",
    "Metrics": {
      "TotalHosts": 102,
      "OnlineHosts": 0,
      "OfflineHosts": 24,
      "MissingInActionHosts": 0,
      "NewHosts": 1
    },
    "id": 2,
    "query_id": 3,
    "status": 0,
    "user_id": 1
  }
}
```

### Retrieve live query results (standard WebSocket API)

You can retrieve the results of a live query using the [standard WebSocket API](#https://developer.mozilla.org/en-US/docs/Web/API/WebSockets_API/Writing_WebSocket_client_applications).

Before you retrieve the live query results, you must create a live query campaign by running the live query. Use the [Run live query](#run-live-query) or [Run live query by name](#run-live-query-by-name) endpoints to create a live query campaign.

Note that live queries are automatically cancelled if this method is not called to start retrieving the results within 60 seconds of initiating the query.

`/api/v1/fleet/results/websocket`

### Parameters

| Name       | Type    | In  | Description                                                      |
| ---------- | ------- | --- | ---------------------------------------------------------------- |
| token      | string  |     | **Required.** The token used to authenticate with the Fleet API. |
| campaignID | integer |     | **Required.** The ID of the live query campaign.                 |

### Example

#### Example script to handle request and response

```js
const socket = new WebSocket('wss://<your-base-url>/api/v1/fleet/results/websocket');

socket.onopen = () => {
  socket.send(JSON.stringify({ type: 'auth', data: { token: <auth-token> } }));
  socket.send(JSON.stringify({ type: 'select_campaign', data: { campaign_id: <campaign-id> } }));
};

socket.onmessage = ({ data }) => {
  console.log(data);
  const message = JSON.parse(data);
  if (message.type === 'status' && message.data.status === 'finished') {
    socket.close();
  }
}
```

### Detailed request and response walkthrough with example data

#### webSocket.onopen()

##### Response data

```json
o
```

#### webSocket.send()

##### Request data

```json
[
  {
    "type": "auth",
    "data": { "token": <insert_token_here> }
  }
]
```

```json
[
  {
    "type": "select_campaign",
    "data": { "campaign_id": 12 }
  }
]
```

#### webSocket.onmessage()

##### Response data

```json
// Sends the total number of hosts targeted and segments them by status

[
  {
    "type": "totals",
    "data": {
      "count": 24,
      "online": 6,
      "offline": 18,
      "missing_in_action": 0
    }
  }
]
```

```json
// Sends the expected results, actual results so far, and the status of the live query

[
  {
    "type": "status",
    "data": {
      "expected_results": 6,
      "actual_results": 0,
      "status": "pending"
    }
  }
]
```

```json
// Sends the result for a given host

[
  {
    "type": "result",
    "data": {
      "distributed_query_execution_id": 39,
      "host": {
        "id": 42,
        "hostname": "foobar",
        "display_name": "foobar"
      },
      "rows": [
        // query results data for the given host
      ],
      "error": null
    }
  }
]
```

```json
// Sends the status of "finished" when messages with the results for all expected hosts have been sent

[
  {
    "type": "status",
    "data": {
      "expected_results": 6,
      "actual_results": 6,
      "status": "finished"
    }
  }
]
```

### Retrieve live query results (SockJS)

You can also retrieve live query results with a [SockJS client](https://github.com/sockjs/sockjs-client). The script to handle the request and response messages will look similar to the standard WebSocket API script with slight variations. For example, the constructor used for SockJS is `SockJS` while the constructor used for the standard WebSocket API is `WebSocket`.

Note that SockJS has been found to be substantially less reliable than the [standard WebSockets approach](#retrieve-live-query-results-standard-websocket-api).

`/api/v1/fleet/results/`

### Parameters

| Name       | Type    | In  | Description                                                      |
| ---------- | ------- | --- | ---------------------------------------------------------------- |
| token      | string  |     | **Required.** The token used to authenticate with the Fleet API. |
| campaignID | integer |     | **Required.** The ID of the live query campaign.                 |

### Example

#### Example script to handle request and response

```js
const socket = new SockJS(`<your-base-url>/api/v1/fleet/results`, undefined, {});

socket.onopen = () => {
  socket.send(JSON.stringify({ type: 'auth', data: { token: <token> } }));
  socket.send(JSON.stringify({ type: 'select_campaign', data: { campaign_id: <campaignID> } }));
};

socket.onmessage = ({ data }) => {
  console.log(data);
  const message = JSON.parse(data);

  if (message.type === 'status' && message.data.status === 'finished') {
    socket.close();
  }
}
```

##### Detailed request and response walkthrough

#### socket.onopen()

##### Response data

```json
o
```

#### socket.send()

##### Request data

```json
[
  {
    "type": "auth",
    "data": { "token": <insert_token_here> }
  }
]
```

```json
[
  {
    "type": "select_campaign",
    "data": { "campaign_id": 12 }
  }
]
```

#### socket.onmessage()

##### Response data

```json
// Sends the total number of hosts targeted and segments them by status

[
  {
    "type": "totals",
    "data": {
      "count": 24,
      "online": 6,
      "offline": 18,
      "missing_in_action": 0
    }
  }
]
```

```json
// Sends the expected results, actual results so far, and the status of the live query

[
  {
    "type": "status",
    "data": {
      "expected_results": 6,
      "actual_results": 0,
      "status": "pending"
    }
  }
]
```

```json
// Sends the result for a given host

[
  {
    "type": "result",
    "data": {
      "distributed_query_execution_id": 39,
      "host": {
        "id": 42,
        "hostname": "foobar",
        "display_name": "foobar"
      },
      "rows": [
        // query results data for the given host
      ],
      "error": null
    }
  }
]
```

```json
// Sends the status of "finished" when messages with the results for all expected hosts have been sent

[
  {
    "type": "status",
    "data": {
      "expected_results": 6,
      "actual_results": 6,
      "status": "finished"
    }
  }
]
```

---

## Trigger cron schedule

This API is used by the `fleetctl` CLI tool to make requests to trigger an ad hoc run of all jobs in
a specified cron schedule.

### Trigger

This makes a request to trigger the specified cron schedule. Upon receiving the request, the Fleet
server first checks the current status of the schedule, and it returns an error if a run is
currently pending.

`POST /api/latest/fleet/trigger`

#### Parameters

| Name | Type   | In    | Description                               |
| ---- | ------ | ----- | ----------------------------------------- |
| name | string | query | The name of the cron schedule to trigger. Supported trigger names are `apple_mdm_dep_profile_assigner`, `automations`, `cleanups_then_aggregation`, `integrations`, `mdm_apple_profile_manager`, `usage_statistics`, and `vulnerabilities`|


#### Example

`POST /api/latest/fleet/trigger?name=automations`

##### Default response

`Status: 200`

---

## Device-authenticated routes

Device-authenticated routes are routes used by the Fleet Desktop application. Unlike most other routes, Fleet user's API token does not authenticate them. They use a device-specific token.

- [Refetch device's host](#refetch-devices-host)
- [Get device's Google Chrome profiles](#get-devices-google-chrome-profiles)
- [Get device's mobile device management (MDM) and Munki information](#get-devices-mobile-device-management-mdm-and-munki-information)
- [Get Fleet Desktop information](#get-fleet-desktop-information)
- [Get device's software](#get-devices-software)
- [Get device's policies](#get-devices-policies)
- [Get device's API features](#get-devices-api-features)
- [Get device's transparency URL](#get-devices-transparency-url)
- [Download device's MDM manual enrollment profile](#download-devices-mdm-manual-enrollment-profile)
- [Migrate device to Fleet from another MDM solution](#migrate-device-to-fleet-from-another-mdm-solution)
- [Trigger FileVault key escrow](#trigger-filevault-key-escrow)
- [Report an agent error](#report-an-agent-error)

#### Refetch device's host

Same as [Refetch host route](https://fleetdm.com/docs/using-fleet/rest-api#refetch-host) for the current device.

`POST /api/v1/fleet/device/{token}/refetch`

##### Parameters

| Name  | Type   | In   | Description                        |
| ----- | ------ | ---- | ---------------------------------- |
| token | string | path | The device's authentication token. |

#### Get device's Google Chrome profiles

Same as [Get host's Google Chrome profiles](https://fleetdm.com/docs/using-fleet/rest-api#get-hosts-google-chrome-profiles) for the current device.

`GET /api/v1/fleet/device/{token}/device_mapping`

##### Parameters

| Name  | Type   | In   | Description                        |
| ----- | ------ | ---- | ---------------------------------- |
| token | string | path | The device's authentication token. |

#### Get device's mobile device management (MDM) and Munki information

Same as [Get host's mobile device management and Munki information](https://fleetdm.com/docs/using-fleet/rest-api#get-hosts-mobile-device-management-mdm-and-munki-information) for the current device.

`GET /api/v1/fleet/device/{token}/macadmins`

##### Parameters

| Name  | Type   | In   | Description                        |
| ----- | ------ | ---- | ---------------------------------- |
| token | string | path | The device's authentication token. |

#### Ping Server with Device Token
Ping the server. OK response expected if the device token is still valid.

`HEAD /api/v1/fleet/device/{token}/ping`

##### Parameters

| Name  | Type   | In   | Description                        |
| ----- | ------ | ---- | ---------------------------------- |
| token | string | path | The device's authentication token. |

##### Example

`HEAD /api/v1/fleet/device/abcdef012456789/ping`

##### Default response

`Status: 200`

#### Get Fleet Desktop information
_Available in Fleet Premium_

Gets all information required by Fleet Desktop, this includes things like the number of failed policies or notifications to show/hide menu items.

`GET /api/v1/fleet/device/{token}/desktop`

##### Parameters

| Name  | Type   | In   | Description                        |
| ----- | ------ | ---- | ---------------------------------- |
| token | string | path | The device's authentication token. |

##### Example

`GET /api/v1/fleet/device/abcdef012456789/desktop`

##### Default response

`Status: 200`

```json
{
  "failing_policies_count": 3,
  "self_service": true,
  "notifications": {
    "needs_mdm_migration": true,
    "renew_enrollment_profile": false,
    "enforce_bitlocker_encryption": false,
  },
  "config": {
    "org_info": {
      "org_name": "Fleet",
      "org_logo_url": "https://example.com/logo.jpg",
      "org_logo_url_light_background": "https://example.com/logo-light.jpg",
      "contact_url": "https://fleetdm.com/company/contact"
    },
    "mdm": {
      "macos_migration": {
        "mode": "forced"
      }
    }
  }
}
```

In regards to the `notifications` key:

- `needs_mdm_migration` means that the device fits all the requirements to allow the user to initiate an MDM migration to Fleet.
- `renew_enrollment_profile` means that the device is currently unmanaged from MDM but should be DEP enrolled into Fleet.
- `enforce_bitlocker_encryption` applies only to Windows devices and means that it should encrypt the disk and report the encryption key back to Fleet.


#### Get device's software

Lists the software installed on the current device.

`GET /api/v1/fleet/device/{token}/software`

##### Parameters

| Name  | Type   | In   | Description                        |
| ----- | ------ | ---- | ---------------------------------- |
| token | string | path | The device's authentication token. |
| self_service | bool | query | Filter `self_service` software. |
| query   | string | query | Search query keywords. Searchable fields include `name`. |
| page | integer | query | Page number of the results to fetch.|
| per_page | integer | query | Results per page.|

##### Example

`GET /api/v1/fleet/device/bbb7cdcc-f1d9-4b39-af9e-daa0f35728e8/software`

##### Default response

`Status: 200`

```json
{
  "count": 2,
  "software": [
    {
      "id": 121,
      "name": "Google Chrome.app",
      "software_package": {
        "name": "GoogleChrome.pkg"
        "version": "125.12.2"
        "self_service": true,
     	"last_install": {
          "install_uuid": "8bbb8ac2-b254-4387-8cba-4d8a0407368b",
      	  "installed_at": "2024-05-15T15:23:57Z"
        },
      },
      "app_store_app": null,
      "source": "apps",
      "status": "failed",
      "installed_versions": [
        {
          "version": "121.0",
          "last_opened_at": "2024-04-01T23:03:07Z",
          "vulnerabilities": ["CVE-2023-1234","CVE-2023-4321","CVE-2023-7654"],
          "installed_paths": ["/Applications/Google Chrome.app"]
        }
      ],
       "software_package": {
        "name": "google-chrome-124-0-6367-207.pkg",
        "version": "121.0",
        "self_service": true,
        "icon_url": null,
        "last_install": null
      },
      "app_store_app": null
    },
    {
      "id": 143,
      "name": "Firefox.app",
      "software_package": null,
      "app_store_app": null,
      "source": "apps",
      "status": null,
      "installed_versions": [
        {
          "version": "125.6",
          "last_opened_at": "2024-04-01T23:03:07Z",
          "vulnerabilities": ["CVE-2023-1234","CVE-2023-4321","CVE-2023-7654"],
          "installed_paths": ["/Applications/Firefox.app"]
        }
      ],
      "software_package": null,
      "app_store_app": {
        "app_store_id": "12345",
        "version": "125.6",
        "self_service": false,
        "icon_url": "https://example.com/logo-light.jpg",
        "last_install": null
      },
    }
  ],
  "meta": {
    "has_next_results": false,
    "has_previous_results": false
  }
}
```

#### Install self-service software

Install self-service software on macOS, Windows, or Linux (Ubuntu) host. The software must have a `self_service` flag `true` to be installed.

`POST /api/v1/fleet/device/{token}/software/install/:software_title_id`

##### Parameters

| Name  | Type   | In   | Description                        |
| ----- | ------ | ---- | ---------------------------------- |
| token | string | path | **Required**. The device's authentication token. |
| software_title_id | string | path | **Required**. The software title's ID. |

##### Example

`POST /api/v1/fleet/device/22aada07-dc73-41f2-8452-c0987543fd29/software/install/123`

##### Default response

`Status: 202`

#### Get device's policies

_Available in Fleet Premium_

Lists the policies applied to the current device.

`GET /api/v1/fleet/device/{token}/policies`

##### Parameters

| Name  | Type   | In   | Description                        |
| ----- | ------ | ---- | ---------------------------------- |
| token | string | path | The device's authentication token. |

##### Example

`GET /api/v1/fleet/device/abcdef012456789/policies`

##### Default response

`Status: 200`

```json
{
  "policies": [
    {
      "id": 1,
      "name": "SomeQuery",
      "query": "SELECT * FROM foo;",
      "description": "this is a query",
      "resolution": "fix with these steps...",
      "platform": "windows,linux",
      "response": "pass"
    },
    {
      "id": 2,
      "name": "SomeQuery2",
      "query": "SELECT * FROM bar;",
      "description": "this is another query",
      "resolution": "fix with these other steps...",
      "platform": "darwin",
      "response": "fail"
    },
    {
      "id": 3,
      "name": "SomeQuery3",
      "query": "SELECT * FROM baz;",
      "description": "",
      "resolution": "",
      "platform": "",
      "response": ""
    }
  ]
}
```

#### Get device's API features

This supports the dynamic discovery of API features supported by the server for device-authenticated routes. This allows supporting different versions of Fleet Desktop and Fleet server instances (older or newer) while supporting the evolution of the API features. With this mechanism, an older Fleet Desktop can ignore features it doesn't know about, and a newer one can avoid requesting features about which the server doesn't know.

`GET /api/v1/fleet/device/{token}/api_features`

##### Parameters

| Name  | Type   | In   | Description                        |
| ----- | ------ | ---- | ---------------------------------- |
| token | string | path | The device's authentication token. |

##### Example

`GET /api/v1/fleet/device/abcdef012456789/api_features`

##### Default response

`Status: 200`

```json
{
  "features": {}
}
```

#### Get device's transparency URL

Returns the URL to open when clicking the "Transparency" menu item in Fleet Desktop. Note that _Fleet Premium_ is required to configure a custom transparency URL.

`GET /api/v1/fleet/device/{token}/transparency`

##### Parameters

| Name  | Type   | In   | Description                        |
| ----- | ------ | ---- | ---------------------------------- |
| token | string | path | The device's authentication token. |

##### Example

`GET /api/v1/fleet/device/abcdef012456789/transparency`

##### Default response

`Status: 307`

Redirects to the transparency URL.

#### Download device's MDM manual enrollment profile

Downloads the Mobile Device Management (MDM) enrollment profile to install on the device for a manual enrollment into Fleet MDM.

`GET /api/v1/fleet/device/{token}/mdm/apple/manual_enrollment_profile`

##### Parameters

| Name  | Type   | In   | Description                        |
| ----- | ------ | ---- | ---------------------------------- |
| token | string | path | The device's authentication token. |

##### Example

`GET /api/v1/fleet/device/abcdef012456789/mdm/apple/manual_enrollment_profile`

##### Default response

`Status: 200`

```xml
<?xml version="1.0" encoding="UTF-8"?>
<!DOCTYPE plist PUBLIC "-//Apple//DTD PLIST 1.0//EN" "http://www.apple.com/DTDs/PropertyList-1.0.dtd">
<plist version="1.0">
<!-- ... -->
</plist>
```

---

#### Migrate device to Fleet from another MDM solution

Signals the Fleet server to send a webbook request with the device UUID and serial number to the webhook URL configured for MDM migration. **Requires Fleet Premium license**

`POST /api/v1/fleet/device/{token}/migrate_mdm`

##### Parameters

| Name  | Type   | In   | Description                        |
| ----- | ------ | ---- | ---------------------------------- |
| token | string | path | The device's authentication token. |

##### Example

`POST /api/v1/fleet/device/abcdef012456789/migrate_mdm`

##### Default response

`Status: 204`

---

### Report an agent error

Notifies the server about an agent error, resulting in two outcomes:

- The error gets saved in Redis and can later be accessed using `fleetctl debug archive`.
- The server consistently replies with a `500` status code, which can serve as a signal to activate an alarm through a monitoring tool.

> Note: to allow `fleetd` agents to use this endpoint, you need to set a [custom environment variable](./Configuration-for-contributors.md#fleet_enable_post_client_debug_errors)

`POST /api/v1/fleet/device/{token}/debug/errors`

#### Parameters

| Name                  | Type     | Description                                                      |
| --------------------- | -------- | ---------------------------------------------------------------- |
| error_source          | string   | Process name that error originated from ex. orbit, fleet-desktop |
| error_source_version  | string   | version of error_source                                          |
| error_timestamp       | datetime | Time in UTC that error occured                                   |
| error_message         | string   | error message                                                    |
| error_additional_info | obj      | Any additional identifiers to assist debugging                   |

##### Default response

`Status: 500`

---


## Downloadable installers

These API routes are used by the UI in Fleet Sandbox.

- [Download an installer](#download-an-installer)
- [Check if an installer exists](#check-if-an-installer-exists)

### Download an installer

Downloads a pre-built fleet-osquery installer with the given parameters.

`POST /api/v1/fleet/download_installer/{kind}`

#### Parameters

| Name          | Type    | In                    | Description                                                        |
| ------------- | ------- | --------------------- | ------------------------------------------------------------------ |
| kind          | string  | path                  | The installer kind: pkg, msi, deb or rpm.                          |
| enroll_secret | string  | x-www-form-urlencoded | The global enroll secret.                                          |
| token         | string  | x-www-form-urlencoded | The authentication token.                                          |
| desktop       | boolean | x-www-form-urlencoded | Set to `true` to ask for an installer that includes Fleet Desktop. |

##### Default response

```http
Status: 200
Content-Type: application/octet-stream
Content-Disposition: attachment
Content-Length: <length>
Body: <blob>
```

If an installer with the provided parameters is found, the installer is returned as a binary blob in the body of the response.

##### Installer doesn't exist

`Status: 400`

This error occurs if an installer with the provided parameters doesn't exist.


### Check if an installer exists

Checks if a pre-built fleet-osquery installer with the given parameters exists.

`HEAD /api/v1/fleet/download_installer/{kind}`

#### Parameters

| Name          | Type    | In    | Description                                                        |
| ------------- | ------- | ----- | ------------------------------------------------------------------ |
| kind          | string  | path  | The installer kind: pkg, msi, deb or rpm.                          |
| enroll_secret | string  | query | The global enroll secret.                                          |
| desktop       | boolean | query | Set to `true` to ask for an installer that includes Fleet Desktop. |

##### Default response

`Status: 200`

If an installer with the provided parameters is found.

##### Installer doesn't exist

`Status: 400`

If an installer with the provided parameters doesn't exist.

## Setup

Sets up a new Fleet instance with the given parameters.

`POST /api/v1/setup`

#### Parameters

| Name       | Type   | In   | Description                                                                                                                 |
| ---------- | ------ | ---- | --------------------------------------------------------------------------------------------------------------------------- |
| admin      | object | body | **Required.** Contains the following admin user details: `admin`, `email`, `name`, `password`, and `password_confirmation`. |
| org_info   | object | body | **Required.** Contains the following organizational details: `org_name`.                                                    |
| server_url | string | body | **Required.** The URL of the Fleet instance.                                                                                |


##### Request body

```json
{
	"admin": {
		"admin": true,
		"email": "janedoe@example.com",
		"name": "Jane Doe",
		"password": "password!234",
		"password_confirmation": "password!234"
	},
	"org_info": {
		"org_name": "Fleet Device Management"
	},
	"server_url": "https://localhost:8080"
}
```

##### Default response

`Status: 200`

If the Fleet instance is provided required parameters to complete setup.

```json
{
  "admin": {
    "created_at": "2021-01-07T19:40:04Z",
    "updated_at": "2021-01-07T19:40:04Z",
    "id": 1,
    "name": "Jane Doe",
    "email": "janedoe@example.com",
    "force_password_reset": false,
    "gravatar_url": "",
    "sso_enabled": false,
    "global_role": "admin",
    "api_only": false,
    "teams": []
  },
  "org_info": {
    "org_name": "Fleet Device Management",
    "org_logo_url": "https://fleetdm.com/logo.png"
  },
  "server_url": "https://localhost:8080",
  "osquery_enroll_secret": null,
  "token": "ur4RWGBeiNmNzer/dnGzgUQ+jxrJe19xuHg/LhLkbhuZMQu35scyBHUHs68+RJxZynxQnuTz4WTHXayAJJaGgg=="
}

```

## Scripts

### Batch-apply scripts

_Available in Fleet Premium_

`POST /api/v1/fleet/scripts/batch`

#### Parameters

| Name      | Type   | In    | Description                                                                                                                                                           |
| --------- | ------ | ----- | ----------------------------------------------------------------------------------------------------------------------------------------------------------------------|
| team_id | number | query | The ID of the team to add the scripts to. Only one team identifier (`team_id` or `team_name`) can be included in the request, omit this parameter if using `team_name`.
| team_name | string | query | The name of the team to add the scripts to. Only one team identifier (`team_id` or `team_name`) can be included in the request, omit this parameter if using `team_id`.
| dry_run   | bool   | query | Validate the provided scripts and return any validation errors, but do not apply the changes.                                                                         |
| scripts   | array  | body  | An array of objects with the scripts payloads. Each item must contain `name` with the script name and `script_contents` with the script contents encoded in base64    |

If both `team_id` and `team_name` parameters are included, this endpoint will respond with an error. If no `team_name` or `team_id` is provided, the scripts will be applied for **all hosts**.

> Note that this endpoint replaces all the active scripts for the specified team (or no team). Any existing script that is not included in the list will be removed, and existing scripts with the same name as a new script will be edited. Providing an empty list of scripts will remove existing scripts.

#### Example

`POST /api/v1/fleet/scripts/batch`

##### Default response

`Status: 204`

## Software

### Batch-apply software

_Available in Fleet Premium._

`POST /api/v1/fleet/software/batch`

#### Parameters

| Name      | Type   | In    | Description                                                                                                                                                           |
| --------- | ------ | ----- | ----------------------------------------------------------------------------------------------------------------------------------------------------------------------|
| team_id   | number | query | The ID of the team to add the software package to. Only one team identifier (`team_id` or `team_name`) can be included in the request, omit this parameter if using `team_name`. Ommitting these parameters will add software to 'No Team'. |
| team_name | string | query | The name of the team to add the software package to. Only one team identifier (`team_id` or `team_name`) can be included in the request, omit this parameter if using `team_id`. Ommitting these parameters will add software to 'No Team'. |
| dry_run   | bool   | query | If `true`, will validate the provided software packages and return any validation errors, but will not apply the changes.                                                                         |
| software  | object   | body  | The team's software that will be available for install.  |
<<<<<<< HEAD
| software.packages   | list   | body  | An array of objects. Each object consists of:`url`- URL to the software package (PKG, MSI, EXE or DEB),`install_script` - command that Fleet runs to install software, `pre_install_query` - condition query that determines if the install will proceed, and `post_install_script` - script that runs after software install.   |
| software.app_store_apps | list   | body  | An array of objects. Each object consists of `app_store_id` - ID of the App Store app and `self_service` boolean. |
=======
| software.packages   | list   | body  | An array of objects. Each object consists of:`url`- URL to the software package (PKG, MSI, EXE or DEB),`install_script` - command that Fleet runs to install software, `pre_install_query` - condition query that determines if the install will proceed, `post_install_script` - script that runs after software install, and `uninstall_script` - command that Fleet runs to uninstall software. |
| software.app_store_apps | list   | body  | An array objects. Each object consists of `app_store_id` - ID of the App Store app. |
>>>>>>> 2a88d5a2

If both `team_id` and `team_name` parameters are included, this endpoint will respond with an error. If no `team_name` or `team_id` is provided, the scripts will be applied for **all hosts**.

#### Example

`POST /api/v1/fleet/software/batch`

##### Default response

`Status: 204`

 ### Run live script

Run a live script and get results back (5 minute timeout). Live scripts only runs on the host if it has no other scripts running.

`POST /api/v1/fleet/scripts/run/sync`

#### Parameters

| Name            | Type    | In   | Description                                      |
| ----            | ------- | ---- | --------------------------------------------     |
| host_id         | integer | body | **Required**. The host ID to run the script on.  |
| script_id       | integer | body | The ID of the existing saved script to run. Only one of either `script_id`, `script_name` or `script_contents` can be included in the request; omit this parameter if using `script_contents` or `script_name`.  |
| script_contents | string  | body | The contents of the script to run. Only one of either `script_contents`, `script_id` or `script_name` can be included in the request; omit this parameter if using `script_id` or `script_name`. |
| script_name       | string | body | The name of the existing saved script to run. Only one of either `script_name`, `script_id` or `script_contents` can be included in the request; omit this parameter if using `script_contents` or `script_id`.  |
| team_id       | integer | body | ID of the team the saved script referenced by `script_name` belongs to. Default: `0` (hosts assigned to "No team") |


> Note that if both `script_id` and `script_contents` are included in the request, this endpoint will respond with an error.

#### Example

`POST /api/v1/fleet/scripts/run/sync`

##### Default response

`Status: 200`

```json
{
  "host_id": 1227,
  "execution_id": "e797d6c6-3aae-11ee-be56-0242ac120002",
  "script_contents": "echo 'hello'",
  "output": "hello",
  "message": "",
  "runtime": 1,
  "host_timeout": false,
  "exit_code": 0
}
```

### Get token to download package

_Available in Fleet Premium._

`POST /api/v1/fleet/software/titles/:software_title_id/package/token?alt=media`

The returned token is a one-time use token that expires after 10 minutes.

#### Parameters

| Name              | Type    | In    | Description                                                      |
|-------------------|---------|-------|------------------------------------------------------------------|
| software_title_id | integer | path  | **Required**. The ID of the software title for software package. |
| team_id           | integer | query | **Required**. The team ID containing the software package.       |
| alt               | integer | query | **Required**. Must be specified and set to "media".              |

#### Example

`POST /api/v1/fleet/software/titles/123/package/token?alt=media&team_id=2`

##### Default response

`Status: 200`

```json
{
  "token": "e905e33e-07fe-4f82-889c-4848ed7eecb7"
}
```

### Download package using a token

_Available in Fleet Premium._

`GET /api/v1/fleet/software/titles/:software_title_id/package/token/:token?alt=media`

#### Parameters

| Name              | Type    | In   | Description                                                              |
|-------------------|---------|------|--------------------------------------------------------------------------|
| software_title_id | integer | path | **Required**. The ID of the software title to download software package. |
| token             | string  | path | **Required**. The token to download the software package.                |

#### Example

`GET /api/v1/fleet/software/titles/123/package/token/e905e33e-07fe-4f82-889c-4848ed7eecb7`

##### Default response

`Status: 200`

```http
Status: 200
Content-Type: application/octet-stream
Content-Disposition: attachment
Content-Length: <length>
Body: <blob>
```<|MERGE_RESOLUTION|>--- conflicted
+++ resolved
@@ -3046,13 +3046,8 @@
 | team_name | string | query | The name of the team to add the software package to. Only one team identifier (`team_id` or `team_name`) can be included in the request, omit this parameter if using `team_id`. Ommitting these parameters will add software to 'No Team'. |
 | dry_run   | bool   | query | If `true`, will validate the provided software packages and return any validation errors, but will not apply the changes.                                                                         |
 | software  | object   | body  | The team's software that will be available for install.  |
-<<<<<<< HEAD
-| software.packages   | list   | body  | An array of objects. Each object consists of:`url`- URL to the software package (PKG, MSI, EXE or DEB),`install_script` - command that Fleet runs to install software, `pre_install_query` - condition query that determines if the install will proceed, and `post_install_script` - script that runs after software install.   |
+| software.packages   | list   | body  | An array of objects. Each object consists of:`url`- URL to the software package (PKG, MSI, EXE or DEB),`install_script` - command that Fleet runs to install software, `pre_install_query` - condition query that determines if the install will proceed, `post_install_script` - script that runs after software install, and `uninstall_script` - command that Fleet runs to uninstall software. |
 | software.app_store_apps | list   | body  | An array of objects. Each object consists of `app_store_id` - ID of the App Store app and `self_service` boolean. |
-=======
-| software.packages   | list   | body  | An array of objects. Each object consists of:`url`- URL to the software package (PKG, MSI, EXE or DEB),`install_script` - command that Fleet runs to install software, `pre_install_query` - condition query that determines if the install will proceed, `post_install_script` - script that runs after software install, and `uninstall_script` - command that Fleet runs to uninstall software. |
-| software.app_store_apps | list   | body  | An array objects. Each object consists of `app_store_id` - ID of the App Store app. |
->>>>>>> 2a88d5a2
 
 If both `team_id` and `team_name` parameters are included, this endpoint will respond with an error. If no `team_name` or `team_id` is provided, the scripts will be applied for **all hosts**.
 
