--- conflicted
+++ resolved
@@ -1806,14 +1806,11 @@
 | mdm.windows_settings.custom_settings        | array   | body  | The list of objects consists of a `path` to XML files and `labels_include_all`, `labels_include_any`, or `labels_exclude_any` list of label names.                                                                                                                                                         |
 | scripts                                   | array   | body  | A list of script files to add to this team so they can be executed at a later time.                                                                                                                                                 |
 | software                                   | object   | body  | The team's software that will be available for install.  |
-<<<<<<< HEAD
-| software.packages                          | list   | body  | An array of objects. Each object consists of:`url`- URL to the software package (PKG, MSI, EXE or DEB),`install_script` - command that Fleet runs to install software, `pre_install_query` - condition query that determines if the install will proceed, `post_install_script` - script that runs after software install, and `self_service` boolean.   |
 | software.app_store_apps                   | array   | body  | An array of objects with values below. |
 | software.app_store_apps.app_store_id      | string   | body  | ID of the App Store app. |
 | software.app_store_apps.self_service      | boolean   | body  | Specifies whether or not end users can install self-service. |
 | software.app_store_apps.labels_include_any     | array   | body  | Specifies whether the app will only be available for install on hosts that **have any** of these labels. Only one of either `labels_include_any` or `labels_exclude_any` can be specified. |
 | software.app_store_apps.labels_exclude_any     | array   | body  | Specifies whether the app will only be available for install on hosts that **don't have any** of these labels. Only one of either `labels_include_any` or `labels_exclude_any` can be specified. |
-=======
 | software.packages                          | array   | body  | An array of objects with values below. |
 | software.packages.url                      | string   | body  | URL to the software package (PKG, MSI, EXE or DEB). |
 | software.packages.install_script           | string   | body  | Command that Fleet runs to install software. |
@@ -1823,10 +1820,6 @@
 | software.packages.self_service           | boolean   | body  | If `true` lists software in the self-service. |
 | software.packages.labels_include_any     | array   | body  | Target hosts that have any label in the array. Only one of `labels_include_any` or `labels_exclude_any` can be included. If neither are included, all hosts are targeted. |
 | software.packages.labels_exclude_any     | array   | body  | Target hosts that don't have any label in the array. Only one of `labels_include_any` or `labels_exclude_any` can be included. If neither are included, all hosts are targeted. |
-| software.app_store_apps                   | array   | body  | An array of objects with values below. |
-| software.app_store_apps.app_store_id      | string   | body  | ID of the App Store app. |
-| software.app_store_apps.self_service      | boolean   | body  | Specifies whether or not end users can install self-service. |
->>>>>>> 009f54bd
 | mdm.macos_settings.enable_disk_encryption | bool   | body  | Whether disk encryption should be enabled for hosts that belong to this team.                                                                                                                                                       |
 | force                                     | bool   | query | Force apply the spec even if there are (ignorable) validation errors. Those are unknown keys and agent options-related validations.                                                                                                 |
 | dry_run                                   | bool   | query | Validate the provided JSON for unknown keys and invalid value types and return any validation errors, but do not apply the changes.                                                                                                 |
@@ -4200,15 +4193,11 @@
   "app_store_apps": {
     {
       "app_store_id": "597799333",
-<<<<<<< HEAD
       "self_service": false,
       "labels_include_any": [
         "Engineering",
         "Customer Support"
       ]
-=======
-      "self_service": false
->>>>>>> 009f54bd
     },
     {
       "app_store_id": "497799835",
