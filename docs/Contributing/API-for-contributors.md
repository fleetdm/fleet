# API for contributors

- [Authentication](#authentication)
- [Packs](#packs)
- [Mobile device management (MDM)](#mobile-device-management-mdm)
- [Get or apply configuration files](#get-or-apply-configuration-files)
- [Live query](#live-query)
- [Trigger cron schedule](#trigger-cron-schedule)
- [Device-authenticated routes](#device-authenticated-routes)
- [Orbit-authenticated routes](#orbit-authenticated-routes)
- [Downloadable installers](#downloadable-installers)
- [Setup](#setup)
- [Scripts](#scripts)
- [Software](#software)
<<<<<<< HEAD
- [Conditional access](#conditional-access)
=======
- [Users](#users)
>>>>>>> e9f26fbf

> These endpoints are used by the Fleet UI, Fleet Desktop, and `fleetctl` clients and frequently change to reflect current functionality.

This document includes the internal Fleet API routes that are helpful when developing or contributing to Fleet.

If you are interested in gathering information from Fleet in a production environment, please see the [public Fleet REST API documentation](https://fleetdm.com/docs/using-fleet/rest-api).

## Authentication

### Create session

`POST /api/v1/fleet/sessions`

#### Parameters

| Name | Type | In | Description |
| token | string | body | **Required**. The token retrieved from the magic link email. |

#### Response

See [the Log in endpoint](https://fleetdm.com/docs/rest-api/rest-api#log-in) for the current
successful response format.

## Packs

Scheduling queries in Fleet is the best practice for collecting data from hosts. To learn how to schedule queries, [check out the docs here](https://fleetdm.com/docs/using-fleet/fleet-ui#schedule-a-query).

The API routes to control packs are supported for backwards compatibility.

- [Create pack](#create-pack)
- [Modify pack](#modify-pack)
- [Get pack](#get-pack)
- [List packs](#list-packs)
- [Delete pack](#delete-pack)
- [Delete pack by ID](#delete-pack-by-id)
- [Get scheduled queries in a pack](#get-scheduled-queries-in-a-pack)
- [Add scheduled query to a pack](#add-scheduled-query-to-a-pack)
- [Get scheduled query](#get-scheduled-query)
- [Modify scheduled query](#modify-scheduled-query)
- [Delete scheduled query](#delete-scheduled-query)

### Create pack

`POST /api/v1/fleet/packs`

#### Parameters

| Name        | Type   | In   | Description                                                             |
| ----------- | ------ | ---- | ----------------------------------------------------------------------- |
| name        | string | body | **Required**. The pack's name.                                          |
| description | string | body | The pack's description.                                                 |
| host_ids    | list   | body | A list containing the targeted host IDs.                                |
| label_ids   | list   | body | A list containing the targeted label's IDs.                             |
| team_ids    | list   | body | _Available in Fleet Premium_ A list containing the targeted teams' IDs. |

#### Example

`POST /api/v1/fleet/packs`

##### Request query parameters

```json
{
  "description": "Collects osquery data.",
  "host_ids": [],
  "label_ids": [6],
  "name": "query_pack_1"
}
```

##### Default response

`Status: 200`

```json
{
  "pack": {
    "created_at": "0001-01-01T00:00:00Z",
    "updated_at": "0001-01-01T00:00:00Z",
    "id": 17,
    "name": "query_pack_1",
    "description": "Collects osquery data.",
    "query_count": 0,
    "total_hosts_count": 223,
    "host_ids": [],
    "label_ids": [
      6
    ],
    "team_ids": []
  }
}
```

### Modify pack

`PATCH /api/v1/fleet/packs/{id}`

#### Parameters

| Name        | Type    | In   | Description                                                             |
| ----------- | ------- | ---- | ----------------------------------------------------------------------- |
| id          | integer | path | **Required.** The pack's id.                                            |
| name        | string  | body | The pack's name.                                                        |
| description | string  | body | The pack's description.                                                 |
| host_ids    | list    | body | A list containing the targeted host IDs.                                |
| label_ids   | list    | body | A list containing the targeted label's IDs.                             |
| team_ids    | list    | body | _Available in Fleet Premium_ A list containing the targeted teams' IDs. |

#### Example

`PATCH /api/v1/fleet/packs/{id}`

##### Request query parameters

```json
{
  "description": "MacOS hosts are targeted",
  "host_ids": [],
  "label_ids": [7]
}
```

##### Default response

`Status: 200`

```json
{
  "pack": {
    "created_at": "2021-01-25T22:32:45Z",
    "updated_at": "2021-01-25T22:32:45Z",
    "id": 17,
    "name": "Title2",
    "description": "MacOS hosts are targeted",
    "query_count": 0,
    "total_hosts_count": 110,
    "host_ids": [],
    "label_ids": [
      7
    ],
    "team_ids": []
  }
}
```

### Get pack

`GET /api/v1/fleet/packs/{id}`

#### Parameters

| Name | Type    | In   | Description                  |
| ---- | ------- | ---- | ---------------------------- |
| id   | integer | path | **Required.** The pack's id. |

#### Example

`GET /api/v1/fleet/packs/17`

##### Default response

`Status: 200`

```json
{
  "pack": {
    "created_at": "2021-01-25T22:32:45Z",
    "updated_at": "2021-01-25T22:32:45Z",
    "id": 17,
    "name": "Title2",
    "description": "MacOS hosts are targeted",
    "disabled": false,
    "type": null,
    "query_count": 0,
    "total_hosts_count": 110,
    "host_ids": [],
    "label_ids": [
      7
    ],
    "team_ids": []
  }
}
```

### List packs

`GET /api/v1/fleet/packs`

#### Parameters

| Name            | Type   | In    | Description                                                                                                                   |
| --------------- | ------ | ----- | ----------------------------------------------------------------------------------------------------------------------------- |
| order_key       | string | query | What to order results by. Can be any column in the packs table.                                                               |
| order_direction | string | query | **Requires `order_key`**. The direction of the order given the order key. Options include `asc` and `desc`. Default is `asc`. |

#### Example

`GET /api/v1/fleet/packs`

##### Default response

`Status: 200`

```json
{
  "packs": [
    {
      "created_at": "2021-01-05T21:13:04Z",
      "updated_at": "2021-01-07T19:12:54Z",
      "id": 1,
      "name": "pack_number_one",
      "description": "This pack has a description",
      "disabled": true,
      "query_count": 1,
      "total_hosts_count": 53,
      "host_ids": [],
      "label_ids": [
        8
      ],
      "team_ids": []
    },
    {
      "created_at": "2021-01-19T17:08:31Z",
      "updated_at": "2021-01-19T17:08:31Z",
      "id": 2,
      "name": "query_pack_2",
      "query_count": 5,
      "total_hosts_count": 223,
      "host_ids": [],
      "label_ids": [
        6
      ],
      "team_ids": []
    }
  ]
}
```

### Delete pack

Delete pack by name.

`DELETE /api/v1/fleet/packs/{name}`

#### Parameters

| Name | Type   | In   | Description                    |
| ---- | ------ | ---- | ------------------------------ |
| name | string | path | **Required.** The pack's name. |

#### Example

`DELETE /api/v1/fleet/packs/pack_number_one`

##### Default response

`Status: 200`


### Delete pack by ID

`DELETE /api/v1/fleet/packs/id/{id}`

#### Parameters

| Name | Type    | In   | Description                  |
| ---- | ------- | ---- | ---------------------------- |
| id   | integer | path | **Required.** The pack's ID. |

#### Example

`DELETE /api/v1/fleet/packs/id/1`

##### Default response

`Status: 200`


### Get scheduled queries in a pack

`GET /api/v1/fleet/packs/{id}/scheduled`

#### Parameters

| Name | Type    | In   | Description                  |
| ---- | ------- | ---- | ---------------------------- |
| id   | integer | path | **Required.** The pack's ID. |

#### Example

`GET /api/v1/fleet/packs/1/scheduled`

##### Default response

`Status: 200`

```json
{
  "scheduled": [
    {
      "created_at": "0001-01-01T00:00:00Z",
      "updated_at": "0001-01-01T00:00:00Z",
      "id": 49,
      "pack_id": 15,
      "name": "new_query",
      "query_id": 289,
      "query_name": "new_query",
      "query": "SELECT * FROM osquery_info",
      "interval": 456,
      "snapshot": false,
      "removed": true,
      "platform": "windows",
      "version": "4.6.0",
      "shard": null,
      "denylist": null
    },
    {
      "created_at": "0001-01-01T00:00:00Z",
      "updated_at": "0001-01-01T00:00:00Z",
      "id": 50,
      "pack_id": 15,
      "name": "new_title_for_my_query",
      "query_id": 288,
      "query_name": "new_title_for_my_query",
      "query": "SELECT * FROM osquery_info",
      "interval": 677,
      "snapshot": true,
      "removed": false,
      "platform": "windows",
      "version": "4.6.0",
      "shard": null,
      "denylist": null
    },
    {
      "created_at": "0001-01-01T00:00:00Z",
      "updated_at": "0001-01-01T00:00:00Z",
      "id": 51,
      "pack_id": 15,
      "name": "osquery_info",
      "query_id": 22,
      "query_name": "osquery_info",
      "query": "SELECT i.*, p.resident_size, p.user_time, p.system_time, time.minutes AS counter FROM osquery_info i, processes p, time WHERE p.pid = i.pid;",
      "interval": 6667,
      "snapshot": true,
      "removed": false,
      "platform": "windows",
      "version": "4.6.0",
      "shard": null,
      "denylist": null
    }
  ]
}
```

### Add scheduled query to a pack

`POST /api/v1/fleet/schedule`

#### Parameters

| Name     | Type    | In   | Description                                                                                                   |
| -------- | ------- | ---- | ------------------------------------------------------------------------------------------------------------- |
| pack_id  | integer | body | **Required.** The pack's ID.                                                                                  |
| query_id | integer | body | **Required.** The query's ID.                                                                                 |
| interval | integer | body | **Required.** The amount of time, in seconds, the query waits before running.                                 |
| snapshot | boolean | body | **Required.** Whether the queries logs show everything in its current state.                                  |
| removed  | boolean | body | **Required.** Whether "removed" actions should be logged.                                                     |
| platform | string  | body | The computer platform where this query will run (other platforms ignored). Empty value runs on all platforms. |
| shard    | integer | body | Restrict this query to a percentage (1-100) of target hosts.                                                  |
| version  | string  | body | The minimum required osqueryd version installed on a host.                                                    |

#### Example

`POST /api/v1/fleet/schedule`

#### Request body

```json
{
  "interval": 120,
  "pack_id": 15,
  "query_id": 23,
  "removed": true,
  "shard": null,
  "snapshot": false,
  "version": "4.5.0",
  "platform": "windows"
}
```

##### Default response

`Status: 200`

```json
{
  "scheduled": {
    "created_at": "0001-01-01T00:00:00Z",
    "updated_at": "0001-01-01T00:00:00Z",
    "id": 56,
    "pack_id": 17,
    "name": "osquery_events",
    "query_id": 23,
    "query_name": "osquery_events",
    "query": "SELECT name, publisher, type, subscriptions, events, active FROM osquery_events;",
    "interval": 120,
    "snapshot": false,
    "removed": true,
    "platform": "windows",
    "version": "4.5.0",
    "shard": 10
  }
}
```

### Get scheduled query

`GET /api/v1/fleet/schedule/{id}`

#### Parameters

| Name | Type    | In   | Description                             |
| ---- | ------- | ---- | --------------------------------------- |
| id   | integer | path | **Required.** The scheduled query's ID. |

#### Example

`GET /api/v1/fleet/schedule/56`

##### Default response

`Status: 200`

```json
{
  "scheduled": {
    "created_at": "0001-01-01T00:00:00Z",
    "updated_at": "0001-01-01T00:00:00Z",
    "id": 56,
    "pack_id": 17,
    "name": "osquery_events",
    "query_id": 23,
    "query_name": "osquery_events",
    "query": "SELECT name, publisher, type, subscriptions, events, active FROM osquery_events;",
    "interval": 120,
    "snapshot": false,
    "removed": true,
    "platform": "windows",
    "version": "4.5.0",
    "shard": 10,
    "denylist": null
  }
}
```

### Modify scheduled query

`PATCH /api/v1/fleet/schedule/{id}`

#### Parameters

| Name     | Type    | In   | Description                                                                                                   |
| -------- | ------- | ---- | ------------------------------------------------------------------------------------------------------------- |
| id       | integer | path | **Required.** The scheduled query's ID.                                                                       |
| interval | integer | body | The amount of time, in seconds, the query waits before running.                                               |
| snapshot | boolean | body | Whether the queries logs show everything in its current state.                                                |
| removed  | boolean | body | Whether "removed" actions should be logged.                                                                   |
| platform | string  | body | The computer platform where this query will run (other platforms ignored). Empty value runs on all platforms. |
| shard    | integer | body | Restrict this query to a percentage (1-100) of target hosts.                                                  |
| version  | string  | body | The minimum required osqueryd version installed on a host.                                                    |

#### Example

`PATCH /api/v1/fleet/schedule/56`

#### Request body

```json
{
  "platform": ""
}
```

##### Default response

`Status: 200`

```json
{
  "scheduled": {
    "created_at": "2021-01-28T19:40:04Z",
    "updated_at": "2021-01-28T19:40:04Z",
    "id": 56,
    "pack_id": 17,
    "name": "osquery_events",
    "query_id": 23,
    "query_name": "osquery_events",
    "query": "SELECT name, publisher, type, subscriptions, events, active FROM osquery_events;",
    "interval": 120,
    "snapshot": false,
    "removed": true,
    "platform": "",
    "version": "4.5.0",
    "shard": 10
  }
}
```

### Delete scheduled query

`DELETE /api/v1/fleet/schedule/{id}`

#### Parameters

| Name | Type    | In   | Description                             |
| ---- | ------- | ---- | --------------------------------------- |
| id   | integer | path | **Required.** The scheduled query's ID. |

#### Example

`DELETE /api/v1/fleet/schedule/56`

##### Default response

`Status: 200`

---

## Mobile device management (MDM)

> Only Fleet MDM specific endpoints are located within the root /mdm/ path.

The MDM endpoints exist to support the related command-line interface sub-commands of `fleetctl`, such as `fleetctl generate mdm-apple` and `fleetctl get mdm-apple`, as well as the Fleet UI.

- [Generate Apple Business Manager public key (ADE)](#generate-apple-business-manager-public-key-ade)
- [Request Certificate Signing Request (CSR)](#request-certificate-signing-request-csr)
- [Upload APNS certificate](#upload-apns-certificate)
- [Add ABM token](#add-abm-token)
- [Count ABM tokens](#count-abm-tokens)
- [Turn off Apple MDM](#turn-off-apple-mdm)
- [Update ABM token's teams](#update-abm-tokens-teams)
- [Renew ABM token](#renew-abm-token)
- [Delete ABM token](#delete-abm-token)
- [Add VPP token](#add-VPP-token)
- [Update VPP token's teams](#update-vpp-tokens-teams)
- [Renew VPP token](#renew-vpp-token)
- [Delete VPP token](#delete-vpp-token)
- [Batch-apply MDM custom settings](#batch-apply-mdm-custom-settings)
- [Batch-apply packages](#batch-apply-packages)
- [Batch-apply App Store apps](#batch-apply-app-store-apps)
- [Get token to download package](#get-token-to-download-package)
- [Download package using a token](#download-package-using-a-token)
- [Initiate SSO during DEP enrollment](#initiate-sso-during-dep-enrollment)
- [Complete SSO during DEP enrollment](#complete-sso-during-dep-enrollment)
- [Over the air enrollment](#over-the-air-enrollment)
- [Preassign profiles to devices](#preassign-profiles-to-devices)
- [Match preassigned profiles](#match-preassigned-profiles)
- [Get FileVault statistics](#get-filevault-statistics)
- [Upload VPP content token](#upload-vpp-content-token)
- [Disable VPP](#disable-vpp)
- [SCEP proxy](#scep-proxy)
- [Get Android Enterprise signup URL](#get-android-enterprise-signup-url)
- [Connect Android Enterprise](#connect-android-enterprise)
- [Delete Android Enterprise](#delete-android-enterprise)
- [Create Android enrollment token](#create-android-enrollment-token)
- [Get Android Enterprise server-sent event](#get-android-enterprise-server-sent-event)
- [Android Enterprise PubSub push endpoint](#android-enterprise-pubsub-push-endpoint)


### Generate Apple Business Manager public key (ADE)

`GET /api/v1/fleet/mdm/apple/abm_public_key`

#### Example

`GET /api/v1/fleet/mdm/apple/abm_public_key`

##### Default response

`Status: 200`

```json
{
    "public_key": "23K9LCBGG26gc2AjcmV9Kz="
}
```

### Request Certificate Signing Request (CSR)

`GET /api/v1/fleet/mdm/apple/request_csr`

#### Example

`GET /api/v1/fleet/mdm/apple/request_csr`

##### Default response

```
Status: 200
```

```json
{
    "csr": "lKT5LCBJJ20gc2VjcmV0Cg="
}
```


### Upload APNS certificate

`POST /api/v1/fleet/mdm/apple/apns_certificate`

#### Parameters

| Name | Type | In | Description |
| ---- | ---- | -- | ----------- |
| certificate | file | form | *Required* The file conataining the APNS certificate (.pem) |

#### Example

`POST /api/v1/fleet/mdm/apple/apns_certificate`

##### Request header

```http
Content-Length: 850
Content-Type: multipart/form-data; boundary=------------------------f02md47480und42y
```

##### Request body

```http
--------------------------f02md47480und42y
Content-Disposition: form-data; name="certificate"; filename="apns_cert.pem"
Content-Type: application/octet-stream

<CERTIFICATE_DATA>

--------------------------f02md47480und42y
```

##### Default response

`Status: 200`

### Add ABM token

`POST /api/v1/fleet/abm_tokens`

#### Parameters

| Name | Type | In | Description |
| ---- | ---- | -- | ----------- |
| token | file | form | *Required* The file containing the token (.p7m) from Apple Business Manager |

#### Example

`POST /api/v1/fleet/abm_tokens`

##### Request header

```http
Content-Length: 850
Content-Type: multipart/form-data; boundary=------------------------f02md47480und42y
```

##### Request body

```http
--------------------------f02md47480und42y
Content-Disposition: form-data; name="token"; filename="server_token_abm.p7m"
Content-Type: application/octet-stream

<TOKEN_DATA>

--------------------------f02md47480und42y
```

##### Default response

`Status: 200`

```json
"abm_token": {
  "id": 1,
  "apple_id": "apple@example.com",
  "org_name": "Fleet Device Management Inc.",
  "mdm_server_url": "https://example.com/mdm/apple/mdm",
  "renew_date": "2024-10-20T00:00:00Z",
  "terms_expired": false,
  "macos_team": null,
  "ios_team": null,
  "ipados_team": null
}
```

### Count ABM tokens

`GET /api/v1/fleet/abm_tokens/count`

Get the number of ABM tokens on the Fleet server.

#### Parameters

None.

#### Example

`GET /api/v1/fleet/abm_tokens/count`

##### Default response

`Status: 200`

```json
{
  "count": 1
}
```

### Turn off Apple MDM

`DELETE /api/v1/fleet/mdm/apple/apns_certificate`

#### Example

`DELETE /api/v1/fleet/mdm/apple/apns_certificate`

##### Default response

`Status: 204`

### Update ABM token's teams

`PATCH /api/v1/fleet/abm_tokens/:id/teams`

#### Parameters

| Name | Type | In | Description |
| ---- | ---- | -- | ----------- |
| id | integer | path | *Required* The ABM token's ID |
| macos_team_id | integer | body | macOS hosts are automatically added to this team in Fleet when they appear in Apple Business Manager. If not specified, defaults to "No team" |
| ios_team_id | integer | body | iOS hosts are automatically added to this team in Fleet when they appear in Apple Business Manager. If not specified, defaults to "No team" |
| ipados_team_id | integer | body | iPadOS hosts are automatically added to this team in Fleet when they appear in Apple Business Manager. If not specified, defaults to "No team" |

#### Example

`PATCH /api/v1/fleet/abm_tokens/1/teams`

##### Request body

```json
{
  "macos_team_id": 1,
  "ios_team_id": 2,
  "ipados_team_id": 3
}
```

##### Default response

`Status: 200`

```json
"abm_token": {
  "id": 1,
  "apple_id": "apple@example.com",
  "org_name": "Fleet Device Management Inc.",
  "mdm_server_url": "https://example.com/mdm/apple/mdm",
  "renew_date": "2024-11-29T00:00:00Z",
  "terms_expired": false,
  "macos_team": 1,
  "ios_team": 2,
  "ipados_team": 3
}
```

### Renew ABM token

`PATCH /api/v1/fleet/abm_tokens/:id/renew`

#### Parameters

| Name | Type | In | Description |
| ---- | ---- | -- | ----------- |
| id | integer | path | *Required* The ABM token's ID |

#### Example

`PATCH /api/v1/fleet/abm_tokens/1/renew`

##### Request header

```http
Content-Length: 850
Content-Type: multipart/form-data; boundary=------------------------f02md47480und42y
```

##### Request body

```http
--------------------------f02md47480und42y
Content-Disposition: form-data; name="token"; filename="server_token_abm.p7m"
Content-Type: application/octet-stream

<TOKEN_DATA>

--------------------------f02md47480und42y
```

##### Default response

`Status: 200`

```json
"abm_token": {
  "id": 1,
  "apple_id": "apple@example.com",
  "org_name": "Fleet Device Management Inc.",
  "mdm_server_url": "https://example.com/mdm/apple/mdm",
  "renew_date": "2025-10-20T00:00:00Z",
  "terms_expired": false,
  "macos_team": null,
  "ios_team": null,
  "ipados_team": null
}
```

### Delete ABM token

`DELETE /api/v1/fleet/abm_tokens/:id`

#### Parameters

| Name | Type | In | Description |
| ---- | ---- | -- | ----------- |
| id | integer | path | *Required* The ABM token's ID |

#### Example

`DELETE /api/v1/fleet/abm_tokens/1`

##### Default response

`Status: 204`

### Add VPP token

`POST /api/v1/fleet/vpp_tokens`

#### Parameters

| Name | Type | In | Description |
| ---- | ---- | -- | ----------- |
| token | file | form | *Required* The file containing the content token (.vpptoken) from Apple Business Manager |

#### Example

`POST /api/v1/fleet/vpp_tokens`

##### Request header

```http
Content-Length: 850
Content-Type: multipart/form-data; boundary=------------------------f02md47480und42y
```

##### Request body

```http
--------------------------f02md47480und42y
Content-Disposition: form-data; name="token"; filename="sToken_for_Acme.vpptoken"
Content-Type: application/octet-stream
<TOKEN_DATA>
--------------------------f02md47480und42y
```

##### Default response

`Status: 200`

```json
"vpp_token": {
  "id": 1,
  "org_name": "Fleet Device Management Inc.",
  "location": "https://example.com/mdm/apple/mdm",
  "renew_date": "2024-10-20T00:00:00Z",
  "terms_expired": false,
  "teams": null
}
```

### Update VPP token's teams

`PATCH /api/v1/fleet/vpp_tokens/:id/teams`

#### Parameters

| Name | Type | In | Description |
| ---- | ---- | -- | ----------- |
| id | integer | path | *Required* The ABM token's ID |
| team_ids | list | body | If you choose specific teams, App Store apps in this VPP account will only be available to install on hosts in these teams. If not specified, defaults to all teams. |

#### Example

`PATCH /api/v1/fleet/vpp_tokens/1/teams`

##### Request body

```json
{
  "team_ids": [1, 2, 3]
}
```

##### Default response

`Status: 200`

```json
"vpp_token": {
  "id": 1,
  "org_name": "Fleet Device Management Inc.",
  "location": "https://example.com/mdm/apple/mdm",
  "renew_date": "2024-10-20T00:00:00Z",
  "terms_expired": false,
  "teams": [
    {
      "team_id": 1,
      "name": "Team 1"
    },
    {
      "team_id": 2,
      "name": "Team 2"
    },
    {
      "team_id": 2,
      "name": "Team 3"
    },
  ]
}
```

### Renew VPP token

`PATCH /api/v1/fleet/vpp_tokens/:id/renew`

#### Parameters

| Name | Type | In | Description |
| ---- | ---- | -- | ----------- |
| id | integer | path | *Required* The VPP token's ID |

##### Request header

```http
Content-Length: 850
Content-Type: multipart/form-data; boundary=------------------------f02md47480und42y
```

##### Request body

```http
--------------------------f02md47480und42y
Content-Disposition: form-data; name="token"; filename="sToken_for_Acme.vpptoken"
Content-Type: application/octet-stream

<TOKEN_DATA>

--------------------------f02md47480und42y
```

##### Default response

`Status: 200`

```json
"vpp_token": {
  "id": 1,
  "org_name": "Fleet Device Management Inc.",
  "location": "https://example.com/mdm/apple/mdm",
  "renew_date": "2025-10-20T00:00:00Z",
  "terms_expired": false,
  "teams": [1, 2, 3]
}
```

### Delete VPP token

`DELETE /api/v1/fleet/vpp_token/:id`

#### Parameters

| Name | Type | In | Description |
| ---- | ---- | -- | ----------- |
| id | integer | path | *Required* The VPP token's ID |

#### Example

`DELETE /api/v1/fleet/vpp_tokens/1`

##### Default response

`Status: 204`

### Batch-apply MDM custom settings

`POST /api/v1/fleet/mdm/profiles/batch`

#### Parameters

| Name      | Type   | In    | Description                                                                                                                       |
| --------- | ------ | ----- | --------------------------------------------------------------------------------------------------------------------------------- |
| team_id   | number | query | _Available in Fleet Premium_ The team ID to apply the custom settings to. Only one of `team_name`/`team_id` can be provided.          |
| team_name | string | query | _Available in Fleet Premium_ The name of the team to apply the custom settings to. Only one of `team_name`/`team_id` can be provided. |
| dry_run   | bool   | query | Validate the provided profiles and return any validation errors, but do not apply the changes.                                    |
| profiles  | json   | body  | An array of objects, consisting of a `profile` base64-encoded .mobileconfig or JSON for macOS and XML (Windows) file, `labels_include_all`, `labels_include_any`, or `labels_exclude_any` array of strings (label names), and `name` display name (for Windows configuration profiles and macOS declaration profiles). |


If no team (id or name) is provided, the profiles are applied for all hosts (for _Fleet Free_) or for hosts that are not assigned to any team (for _Fleet Premium_). After the call, the provided list of `profiles` will be the active profiles for that team (or no team) - that is, any existing profile that is not part of that list will be removed, and an existing profile with the same payload identifier (macOS) as a new profile will be edited. If the list of provided `profiles` is empty, all profiles are removed for that team (or no team).

#### Example

`POST /api/v1/fleet/mdm/profiles/batch`

##### Default response

`204`

### Initiate SSO during DEP enrollment

This endpoint initiates the SSO flow, the response contains an URL that the client can use to redirect the user to initiate the SSO flow in the configured IdP.

`POST /api/v1/fleet/mdm/sso`

#### Parameters

None.

#### Example

`POST /api/v1/fleet/mdm/sso`

##### Default response

```json
{
  "url": "https://idp-provider.com/saml?SAMLRequest=...",
}
```

### Complete SSO during DEP enrollment

This is the callback endpoint that the identity provider will use to send security assertions to Fleet. This is where Fleet receives and processes the response from the identify provider.

`POST /api/v1/fleet/mdm/sso/callback`

#### Parameters

| Name         | Type   | In   | Description                                                 |
| ------------ | ------ | ---- | ----------------------------------------------------------- |
| SAMLResponse | string | body | **Required**. The SAML response from the identity provider. |

#### Example

`POST /api/v1/fleet/mdm/sso/callback`

##### Request body

```json
{
  "SAMLResponse": "<SAML response from IdP>"
}
```

##### Default response

`Status: 302`

If the credentials are valid, the server redirects the client to the Fleet UI. The URL contains the following query parameters that can be used to complete the DEP enrollment flow:

- `enrollment_reference` a reference that must be passed along with `profile_token` to the endpoint to download an enrollment profile.
- `profile_token` is a token that can be used to download an enrollment profile (.mobileconfig).
- `eula_token` (optional) if an EULA was uploaded, this contains a token that can be used to view the EULA document.

### Over the air enrollment

This endpoint handles over the air (OTA) MDM enrollments

`POST /api/v1/fleet/ota_enrollment`

#### Parameters

| Name                | Type   | In   | Description                                                                                                                                                                                                                                                                                        |
| ------------------- | ------ | ---- | -------------------------------------------------------------------------------------------------------------------------------------------------------------------------------------------------------------------------------------------------------------------------------------------------- |
| enroll_secret       | string | url  | **Required** Assigns the host to a team with a matching enroll secret                                                                                                                                                                                                                 |
| XML device response | XML    | body | **Required**. The XML response from the device. Fields are documented [here](https://developer.apple.com/library/archive/documentation/NetworkingInternet/Conceptual/iPhoneOTAConfiguration/ConfigurationProfileExamples/ConfigurationProfileExamples.html#//apple_ref/doc/uid/TP40009505-CH4-SW7) |

> Note: enroll secrets can contain special characters. Ensure any special characters are [properly escaped](https://developer.mozilla.org/en-US/docs/Glossary/Percent-encoding).

#### Example

`POST /api/v1/fleet/ota_enrollment?enroll_secret=0Z6IuKpKU4y7xl%2BZcrp2gPcMi1kKNs3p`

##### Default response

`Status: 200`

Per [the spec](https://developer.apple.com/library/archive/documentation/NetworkingInternet/Conceptual/iPhoneOTAConfiguration/Introduction/Introduction.html#//apple_ref/doc/uid/TP40009505-CH1-SW1), the response is different depending on the signature of the XML device response:

- If the body is signed with a certificate that can be validated by our root SCEP certificate, it returns an enrollment profile.
- Otherwise, it returns a SCEP payload.

### Preassign profiles to devices

_Available in Fleet Premium_

This endpoint stores a profile to be assigned to a host at some point in the future. The actual assignment happens when the [Match preassigned profiles](#match-preassigned-profiles) endpoint is called. The reason for this "pre-assign" step is to collect all profiles that are meant to be assigned to a host, and match the list of profiles to an existing team (or create one with that set of profiles if none exist) so that the host can be assigned to that team and inherit its list of profiles.

`POST /api/v1/fleet/mdm/apple/profiles/preassign`

#### Parameters

| Name                     | Type    | In   | Description                                                                                  |
| ------------             | ------- | ---- | -----------------------------------------------------------                                  |
| external_host_identifier | string  | body | **Required**. The identifier of the host as generated by the external service (e.g. Puppet). |
| host_uuid                | string  | body | **Required**. The UUID of the host.                                                          |
| profile                  | string  | body | **Required**. The base64-encoded .mobileconfig content of the MDM profile.                   |
| group                    | string  | body | The group label associated with that profile. This information is used to generate team names if they need to be created. |
| exclude                  | boolean | body | Whether to skip delivering the profile to this host. |

#### Example

`POST /api/v1/fleet/mdm/apple/profiles/preassign`

##### Request body

```json
{
  "external_host_identifier": "id-01234",
  "host_uuid": "c0532a64-bec2-4cf9-aa37-96fe47ead814",
  "profile": "<base64-encoded profile>",
  "group": "Workstations",
  "exclude": false
}
```

##### Default response

`Status: 204`

### Get FileVault statistics

_Available in Fleet Premium_

Get aggregate status counts of disk encryption enforced on macOS hosts.

The summary can optionally be filtered by team id.

`GET /api/v1/fleet/mdm/apple/filevault/summary`

#### Parameters

| Name                      | Type   | In    | Description                                                               |
| ------------------------- | ------ | ----- | ------------------------------------------------------------------------- |
| team_id                   | string | query | _Available in Fleet Premium_ The team id to filter the summary.            |

#### Example

Get aggregate status counts of Apple disk encryption profiles applying to macOS hosts enrolled to Fleet's MDM that are not assigned to any team.

`GET /api/v1/fleet/mdm/apple/filevault/summary`

##### Default response

`Status: 200`

```json
{
  "verified": 123,
  "verifying": 123,
  "action_required": 123,
  "enforcing": 123,
  "failed": 123,
  "removing_enforcement": 123
}
```


### Match preassigned profiles

_Available in Fleet Premium_

This endpoint uses the profiles stored by the [Preassign profiles to devices](#preassign-profiles-to-devices) endpoint to match the set of profiles to an existing team if possible, creating one if none exists. It then assigns the host to that team so that it receives the associated profiles. It is meant to be called only once all desired profiles have been pre-assigned to the host.

`POST /api/v1/fleet/mdm/apple/profiles/match`

#### Parameters

| Name                     | Type   | In   | Description                                                                                  |
| ------------             | ------ | ---- | -----------------------------------------------------------                                  |
| external_host_identifier | string | body | **Required**. The identifier of the host as generated by the external service (e.g. Puppet). |

#### Example

`POST /api/v1/fleet/mdm/apple/profiles/match`

##### Request body

```json
{
  "external_host_identifier": "id-01234"
}
```

##### Default response

`Status: 204`

### Upload VPP content token

`POST /api/v1/fleet/mdm/apple/vpp_token`

#### Parameters

| Name | Type | In | Description |
| ---- | ---- | -- | ----------- |
| token | file | form | *Required* The file containing the content token (.vpptoken) from Apple Business Manager |

#### Example

`POST /api/v1/fleet/mdm/apple/vpp_token`

##### Request header

```http
Content-Length: 850
Content-Type: multipart/form-data; boundary=------------------------f02md47480und42y
```

##### Request body

```http
--------------------------f02md47480und42y
Content-Disposition: form-data; name="token"; filename="sToken_for_Acme.vpptoken"
Content-Type: application/octet-stream
<TOKEN_DATA>
--------------------------f02md47480und42y
```

##### Default response

`Status: 200`


### Disable VPP

`DELETE /api/v1/fleet/mdm/apple/vpp_token`

#### Example

`DELETE /api/v1/fleet/mdm/apple/vpp_token`

##### Default response

`Status: 204`

### SCEP proxy

`/mdm/scep/proxy/{identifier}`

This endpoint is used to proxy SCEP requests to the configured SCEP server. It uses the [SCEP protocol](https://datatracker.ietf.org/doc/html/rfc8894). The `identifier` is in the format `hostUUID,profileUUID,caName` (URL escaped).

### Get Android Enterprise signup URL

> **Experimental feature.** This feature is undergoing rapid improvement, which may result in breaking changes to the API or configuration surface. It is not recommended for use in automated workflows.
This endpoint is used to generate a URL, which opens Google's wizard to create Android Enterprise.

`GET /api/v1/fleet/android_enterprise/signup_url`

#### Example

`GET /api/v1/fleet/android_enterprise/signup_url`

##### Default response

`Status: 200`

```json
{
  "android_enterprise_signup_url": "https://enterprise.google.com/signup/android/email?origin=android&thirdPartyToken=S7512150D1D59A3BK"
}
```

### Connect Android Enterprise

> **Experimental feature.** This feature is undergoing rapid improvement, which may result in breaking changes to the API or configuration surface. It is not recommended for use in automated workflows.
This endpoint is used to connect (bind) Android Enterprise to Fleet and to turn on Android MDM features.

`GET /api/v1/fleet/android_enterprise/connect/:token`

This is callback URL that will be open after user completes Google's signup flow. It will self-close and return user to settings page.

#### Parameters

| Name | Type   | In   | Description                          |
| ---- | ------ | ---- | ------------------------------------ |
| token | string | path | **Required.** The signup token associated with Android Enterprise in Fleet. |
| enterpriseToken | string | query | **Required.** The enterprise token that's returned from Google API. |


#### Example

`GET /api/v1/fleet/android_enterprise/connect/6177a9cb410ff61f20015ad?enterpriseToken=FEKXFy427_jz9Nfhq19SGDOKR2nZ4ZqhSAuYqOQw1B1G2OdBkQ5IDfSkLiO0rUqL8ptAXoa5_cZdh5GBRdyLj29m5A8DcZ1dptSp6YMNY6MQv0UiqcQqRC8D`

##### Default response

`Status: 200`

```
<html><!-- self-closing page --></html>
```

### Delete Android Enterprise

> **Experimental feature.** This feature is undergoing rapid improvement, which may result in breaking changes to the API or configuration surface. It is not recommended for use in automated workflows.
This endpoint is used to delete Android Enterprise. Once deleted, hosts that belong to Android Enterprise will be un-enrolled and Android MDM features will be turned off.

`DELETE /api/v1/fleet/android_enterprise/`

#### Example

`DELETE /api/v1/fleet/android_enterprise`

##### Default response

`Status: 200`

### Create Android enrollment token

> **Experimental feature.** This feature is undergoing rapid improvement, which may result in breaking changes to the API or configuration surface. It is not recommended for use in automated workflows.
This endpoint is used to generate enrollment token and enrollment URL which opens wizard (settings app) to enroll Android host.

`POST /api/v1/fleet/android_enterprise/enrollment_token`

#### Parameters

| Name          | Type   | In    | Description                                         |
|---------------|--------|-------|-----------------------------------------------------|
| enroll_secret | string | query | **Required.** The enroll secret of a team in Fleet. |

#### Example

`POST /api/v1/fleet/android/enterprise/enrollment_token?enroll_secret=0Z6IuKpKU4y7xl%2BZcrp2gPcMi1kKNs3p`

##### Default response

`Status: 200`

```json
{
  "android_enrollment_token": "OJDDNCYSEZPAUZZOXHDF",
  "android_enrollment_url": "https://enterprise.google.com/android/enroll?et=OJDDNCYSEZPAUZZOXHDF"
}
```

### Get Android Enterprise server-sent event

> **Experimental feature.** This feature is undergoing rapid improvement, which may result in breaking changes to the API or configuration surface. It is not recommended for use in automated workflows.
This endpoint is used to get server-sent events (SSE) messages, so that UI know if Android Enterprise is created and bound to Fleet.

`GET /api/v1/fleet/android_enterprise/signup_sse`

#### Example

`GET /api/v1/fleet/android_enterprise/signup_sse`

##### Default response

`Status: 200`

```
Android Enterprise successfully connected
```

### Android Enterprise PubSub push endpoint

> **Experimental feature.** This feature is undergoing rapid improvement, which may result in breaking changes to the API or configuration surface. It is not recommended for use in automated workflows.
This endpoint is used by Google Pub/Sub subscription to push messages to Fleet.

`POST /api/v1/fleet/android_enterprise/pubsub`


## Get or apply configuration files

These API routes are used by the `fleetctl` CLI tool. Users can manage Fleet with `fleetctl` and [configuration files in YAML syntax](https://fleetdm.com/docs/using-fleet/configuration-files/).

- [Get queries](#get-queries)
- [Get query](#get-query)
- [Apply queries](#apply-queries)
- [Apply policies](#apply-policies)
- [Get packs](#get-packs)
- [Apply packs](#apply-packs)
- [Get pack by name](#get-pack-by-name)
- [Apply team](#apply-team)
- [Apply labels](#apply-labels)
- [Get labels](#get-labels)
- [Get label](#get-label)
- [Get enroll secrets](#get-enroll-secrets)
- [Modify enroll secrets](#modify-enroll-secrets)
- [Store secret variables](#store-secret-variables)

### Get queries

Returns a list of all queries in the Fleet instance. Each item returned includes the name, description, and SQL of the query.

`GET /api/v1/fleet/spec/queries`

#### Parameters

None.

#### Example

`GET /api/v1/fleet/spec/queries`

##### Default response

`Status: 200`

```json
{
  "specs": [
    {
      "name": "query1",
      "description": "query",
      "query": "SELECT * FROM osquery_info"
    },
    {
      "name": "osquery_schedule",
      "description": "Report performance stats for each file in the query schedule.",
      "query": "SELECT name, interval, executions, output_size, wall_time, (user_time/executions) AS avg_user_time, (system_time/executions) AS avg_system_time, average_memory, last_executed FROM osquery_schedule;"
    }
]
}
```

### Get query

Returns the name, description, and SQL of the query specified by name.

`GET /api/v1/fleet/spec/queries/{name}`

#### Parameters

| Name | Type   | In   | Description                          |
| ---- | ------ | ---- | ------------------------------------ |
| name | string | path | **Required.** The name of the query. |

#### Example

`GET /api/v1/fleet/spec/queries/query1`

##### Default response

`Status: 200`

```json
{
  "specs": {
    "name": "query1",
    "description": "query",
    "query": "SELECT * FROM osquery_info"
  }
}
```

### Apply queries

Creates and/or modifies the queries included in the list. To modify an existing query, the name of the query must already be used by an existing query. If a query with the specified name doesn't exist in Fleet, a new query will be created.

If a query field is not specified in the "spec" then its default value depending on its type will be assumed, e.g. if `interval` is not set then `0` will be assumed, if `discard_data` is omitted then `false` will be assumed, etc.

`POST /api/v1/fleet/spec/queries`

#### Parameters

| Name  | Type | In   | Description                                                      |
| ----- | ---- | ---- | ---------------------------------------------------------------- |
| specs | list | body | **Required.** The list of the queries to be created or modified. |

For more information about the query fields, please refer to the [Create query endpoint](https://fleetdm.com/docs/using-fleet/rest-api#create-query).

#### Example

`POST /api/v1/fleet/spec/queries`

##### Request body

```json
{
  "specs": [
    {
      "name": "new_query",
      "description": "This will be a new query because a query with the name 'new_query' doesn't exist in Fleet.",
      "query": "SELECT * FROM osquery_info"
    },
    {
      "name": "osquery_schedule",
      "description": "This queries description and SQL will be modified because a query with the name 'osquery_schedule' exists in Fleet.",
      "query": "SELECT * FROM osquery_info"
    }
  ]
}
```

##### Default response

`Status: 200`

### Get packs

Returns all packs in the Fleet instance.

`GET /api/v1/fleet/spec/packs`

#### Example

`GET /api/v1/fleet/spec/packs`

##### Default response

`Status: 200`

```json
{
  "specs": [
    {
      "id": 1,
      "name": "pack_1",
      "description": "Description",
      "disabled": false,
      "targets": {
        "labels": ["All Hosts"],
        "teams": null
      },
      "queries": [
        {
          "query": "new_query",
          "name": "new_query",
          "description": "",
          "interval": 456,
          "snapshot": false,
          "removed": true,
          "platform": "windows",
          "version": "4.5.0"
        },
        {
          "query": "new_title_for_my_query",
          "name": "new_title_for_my_query",
          "description": "",
          "interval": 677,
          "snapshot": true,
          "removed": false,
          "platform": "",
          "version": ""
        },
        {
          "query": "osquery_info",
          "name": "osquery_info",
          "description": "",
          "interval": 6667,
          "snapshot": true,
          "removed": false,
          "platform": "",
          "version": ""
        },
        {
          "query": "query1",
          "name": "query1",
          "description": "",
          "interval": 7767,
          "snapshot": false,
          "removed": true,
          "platform": "",
          "version": ""
        },
        {
          "query": "osquery_events",
          "name": "osquery_events",
          "description": "",
          "interval": 454,
          "snapshot": false,
          "removed": true,
          "platform": "",
          "version": ""
        },
        {
          "query": "osquery_events",
          "name": "osquery_events-1",
          "description": "",
          "interval": 120,
          "snapshot": false,
          "removed": true,
          "platform": "",
          "version": ""
        }
      ]
    },
    {
      "id": 2,
      "name": "pack_2",
      "disabled": false,
      "targets": {
        "labels": null,
        "teams": null
      },
      "queries": [
        {
          "query": "new_query",
          "name": "new_query",
          "description": "",
          "interval": 333,
          "snapshot": false,
          "removed": true,
          "platform": "windows",
          "version": "4.5.0",
          "shard": 10,
          "denylist": null
        }
      ]
    }
  ]
}
```

### Apply policies

Creates and/or modifies the policies included in the list. To modify an existing policy, the name of the policy included in the list must already be used by an existing policy. If a policy with the specified name doesn't exist in Fleet, a new policy will be created.

NOTE: when updating a policy, team and platform will be ignored.

`POST /api/v1/fleet/spec/policies`

#### Parameters

| Name  | Type | In   | Description                                                       |
| ----- | ---- | ---- | ----------------------------------------------------------------- |
| specs | list | body | **Required.** The list of the policies to be created or modified. |

#### Example

`POST /api/v1/fleet/spec/policies`

##### Request body

```json
{
  "specs": [
    {
      "name": "new policy",
      "description": "This will be a new policy because a policy with the name 'new policy' doesn't exist in Fleet.",
      "query": "SELECT * FROM osquery_info",
      "team": "No team",
      "resolution": "some resolution steps here",
      "critical": false
    },
    {
      "name": "Is FileVault enabled on macOS devices?",
      "query": "SELECT 1 FROM disk_encryption WHERE user_uuid IS NOT “” AND filevault_status = ‘on’ LIMIT 1;",
      "team": "Workstations",
      "description": "Checks to make sure that the FileVault feature is enabled on macOS devices.",
      "resolution": "Choose Apple menu > System Preferences, then click Security & Privacy. Click the FileVault tab. Click the Lock icon, then enter an administrator name and password. Click Turn On FileVault.",
      "platform": "darwin",
      "critical": true,
      "script_id": 123
    },
    {
      "name": "Is Adobe Acrobat installed and up to date?",
      "query": "SELECT 1 FROM apps WHERE name = 'Adobe Acrobat Reader.app' AND version_compare(bundle_short_version, '23.001.20687') >= 0;",
      "team": "Workstations",
      "description": "Checks to make sure that Adobe Acrobat is installed and up to date.",
      "platform": "darwin",
      "critical": false,
      "software_title_id": 12
    },
  ]
}
```

The fields `critical`, `script_id`, and `software_title_id` are available in Fleet Premium.

##### Default response

`Status: 200`

### Apply packs

Creates and/or modifies the packs included in the list.

`POST /api/v1/fleet/spec/packs`

#### Parameters

| Name  | Type | In   | Description                                                                                   |
| ----- | ---- | ---- | --------------------------------------------------------------------------------------------- |
| specs | list | body | **Required.** A list that includes the specs for each pack to be added to the Fleet instance. |

#### Example

`POST /api/v1/fleet/spec/packs`

##### Request body

```json
{
  "specs": [
    {
      "id": 1,
      "name": "pack_1",
      "description": "Description",
      "disabled": false,
      "targets": {
        "labels": ["All Hosts"],
        "teams": null
      },
      "queries": [
        {
          "query": "new_query",
          "name": "new_query",
          "description": "",
          "interval": 456,
          "snapshot": false,
          "removed": true
        },
        {
          "query": "new_title_for_my_query",
          "name": "new_title_for_my_query",
          "description": "",
          "interval": 677,
          "snapshot": true,
          "removed": false
        },
        {
          "query": "osquery_info",
          "name": "osquery_info",
          "description": "",
          "interval": 6667,
          "snapshot": true,
          "removed": false
        },
        {
          "query": "query1",
          "name": "query1",
          "description": "",
          "interval": 7767,
          "snapshot": false,
          "removed": true
        },
        {
          "query": "osquery_events",
          "name": "osquery_events",
          "description": "",
          "interval": 454,
          "snapshot": false,
          "removed": true
        },
        {
          "query": "osquery_events",
          "name": "osquery_events-1",
          "description": "",
          "interval": 120,
          "snapshot": false,
          "removed": true
        }
      ]
    },
    {
      "id": 2,
      "name": "pack_2",
      "disabled": false,
      "targets": {
        "labels": null,
        "teams": null
      },
      "queries": [
        {
          "query": "new_query",
          "name": "new_query",
          "description": "",
          "interval": 333,
          "snapshot": false,
          "removed": true,
          "platform": "windows"
        }
      ]
    }
  ]
}
```

##### Default response

`Status: 200`

### Get pack by name

Returns a pack.

`GET /api/v1/fleet/spec/packs/{name}`

#### Parameters

| Name | Type   | In   | Description                    |
| ---- | ------ | ---- | ------------------------------ |
| name | string | path | **Required.** The pack's name. |

#### Example

`GET /api/v1/fleet/spec/packs/pack_1`

##### Default response

`Status: 200`

```json
{
  "specs": {
    "id": 15,
    "name": "pack_1",
    "description": "Description",
    "disabled": false,
    "targets": {
      "labels": ["All Hosts"],
      "teams": null
    },
    "queries": [
      {
        "query": "new_title_for_my_query",
        "name": "new_title_for_my_query",
        "description": "",
        "interval": 677,
        "snapshot": true,
        "removed": false,
        "platform": "",
        "version": ""
      },
      {
        "query": "osquery_info",
        "name": "osquery_info",
        "description": "",
        "interval": 6667,
        "snapshot": true,
        "removed": false,
        "platform": "",
        "version": ""
      },
      {
        "query": "query1",
        "name": "query1",
        "description": "",
        "interval": 7767,
        "snapshot": false,
        "removed": true,
        "platform": "",
        "version": ""
      },
      {
        "query": "osquery_events",
        "name": "osquery_events",
        "description": "",
        "interval": 454,
        "snapshot": false,
        "removed": true,
        "platform": "",
        "version": ""
      },
      {
        "query": "osquery_events",
        "name": "osquery_events-1",
        "description": "",
        "interval": 120,
        "snapshot": false,
        "removed": true,
        "platform": "",
        "version": ""
      }
    ]
  }
}
```

### Apply team

_Available in Fleet Premium_

If the `name` specified is associated with an existing team, this API route, completely replaces this team's existing `agent_options` and `secrets` with those that are specified.

If the `name` is not already associated with an existing team, this API route creates a new team with the specified `name`, `agent_options`, and `secrets`.

`POST /api/v1/fleet/spec/teams`

#### Parameters

| Name                                      | Type   | In    | Description                                                                                                                                                                                                                         |
| ----------------------------------------- | ------ | ----- | ----------------------------------------------------------------------------------------------------------------------------------------------------------------------------------------------------------------------------------- |
| name                                      | string | body  | **Required.** The team's name.                                                                                                                                                                                                      |
| agent_options                             | object | body  | The agent options spec that is applied to the hosts assigned to the specified to team. These agent options completely override the global agent options specified in the [`GET /api/v1/fleet/config API route`](#get-configuration) |
| features                                  | object | body  | The features that are applied to the hosts assigned to the specified to team. These features completely override the global features specified in the [`GET /api/v1/fleet/config API route`](#get-configuration)                    |
| secrets                                   | array   | body  | A list of plain text strings is used as the enroll secrets. Existing secrets are replaced with this list, or left unmodified if this list is empty. Note that there is a limit of 50 secrets allowed.                               |
| mdm                                       | object | body  | The team's MDM configuration options.                                                                                                                                                                                               |
| mdm.macos_updates                         | object | body  | The OS updates macOS configuration options for Nudge.                                                                                                                                                                               |
| mdm.macos_updates.minimum_version         | string | body  | The required minimum operating system version.                                                                                                                                                                                      |
| mdm.macos_updates.deadline                | string | body  | The required installation date for Nudge to enforce the operating system version.                                                                                                                                                   |
| mdm.macos_settings                        | object | body  | The macOS-specific MDM settings.                                                                                                                                                                                                    |
| mdm.macos_settings.custom_settings        | array   | body  | The list of objects consists of a `path` to .mobileconfig or JSON file and `labels_include_all`, `labels_include_any`, or `labels_exclude_any` list of label names.                                                                                                                                                         |
| mdm.windows_settings                        | object | body  | The Windows-specific MDM settings.                                                                                                                                                                                                    |
| mdm.windows_settings.custom_settings        | array   | body  | The list of objects consists of a `path` to XML files and `labels_include_all`, `labels_include_any`, or `labels_exclude_any` list of label names.                                                                                                                                                         |
| scripts                                   | array   | body  | A list of script files to add to this team so they can be executed at a later time.                                                                                                                                                 |
| software                                   | object   | body  | The team's software that will be available for install.  |
| software.app_store_apps                   | array   | body  | An array of objects with values below. |
| software.app_store_apps.app_store_id      | string   | body  | ID of the App Store app. |
| software.app_store_apps.self_service      | boolean   | body  | Specifies whether or not end users can install self-service. |
| software.app_store_apps.labels_include_any     | array   | body  | Specifies whether the app will only be available for install on hosts that **have any** of these labels. Only one of either `labels_include_any` or `labels_exclude_any` can be specified. |
| software.app_store_apps.labels_exclude_any     | array   | body  | Specifies whether the app will only be available for install on hosts that **don't have any** of these labels. Only one of either `labels_include_any` or `labels_exclude_any` can be specified. |
| software.packages                          | array   | body  | An array of objects with values below. |
| software.packages.url                      | string   | body  | URL to the software package (PKG, MSI, EXE or DEB). |
| software.packages.install_script           | string   | body  | Command that Fleet runs to install software. |
| software.packages.pre_install_query        | string   | body  | Condition query that determines if the install will proceed. |
| software.packages.post_install_script      | string   | body  | Script that runs after software install. |
| software.packages.uninstall_script       | string   | body  | Command that Fleet runs to uninstall software. |
| software.packages.self_service           | boolean   | body  | If `true` lists software in the self-service. |
| software.packages.labels_include_any     | array   | body  | Target hosts that have any label in the array. Only one of `labels_include_any` or `labels_exclude_any` can be included. If neither are included, all hosts are targeted. |
| software.packages.labels_exclude_any     | array   | body  | Target hosts that don't have any label in the array. Only one of `labels_include_any` or `labels_exclude_any` can be included. If neither are included, all hosts are targeted. |
| mdm.macos_settings.enable_disk_encryption | bool   | body  | Whether disk encryption should be enabled for hosts that belong to this team.                                                                                                                                                       |
| force                                     | bool   | query | Force apply the spec even if there are (ignorable) validation errors. Those are unknown keys and agent options-related validations.                                                                                                 |
| dry_run                                   | bool   | query | Validate the provided JSON for unknown keys and invalid value types and return any validation errors, but do not apply the changes.                                                                                                 |

#### Example

`POST /api/v1/fleet/spec/teams`

##### Request body

```json
{
  "specs": [
    {
      "name": "Client Platform Engineering",
      "features": {
        "enable_host_users": false,
        "enable_software_inventory": true,
        "additional_queries": {
          "foo": "SELECT * FROM bar;"
        }
      },
      "agent_options": {
        "spec": {
          "config": {
            "options": {
              "pack_delimiter": "/",
              "logger_tls_period": 10,
              "distributed_plugin": "tls",
              "disable_distributed": false,
              "logger_tls_endpoint": "/api/v1/osquery/log",
              "distributed_interval": 10,
              "distributed_tls_max_attempts": 3
            },
            "decorators": {
              "load": [
                "SELECT uuid AS host_uuid FROM system_info;",
                "SELECT hostname AS hostname FROM system_info;"
              ]
            }
          },
          "overrides": {}
        }
      },
      "secrets": [
        {
          "secret": "fTp52/twaxBU6gIi0J6PHp8o5Sm1k1kn"
        },
        {
          "secret": "bhD5kiX2J+KBgZSk118qO61ZIdX/v8On"
        }
      ],
      "mdm": {
        "macos_updates": {
          "minimum_version": "12.3.1",
          "deadline": "2023-12-01"
        },
        "macos_settings": {
          "custom_settings": [
            {
              "path": "path/to/profile1.mobileconfig"
              "labels_include_all": ["Label 1", "Label 2"]
            },
            {
              "path": "path/to/profile2.json"
              "labels_exclude_any": ["Label 3", "Label 4"]
            },
          ],
          "enable_disk_encryption": true
        },
        "windows_settings": {
          "custom_settings": [
            {
              "path": "path/to/profile3.xml"
              "labels_include_all": ["Label 1", "Label 2"]
            }
          ]
        }
      },
      "scripts": ["path/to/script.sh"],
      "software": { 
        "packages": [
          {
            "url": "https://cdn.zoom.us/prod/5.16.10.26186/x64/ZoomInstallerFull.msi",
            "pre_install_query": "SELECT 1 FROM macos_profiles WHERE uuid='c9f4f0d5-8426-4eb8-b61b-27c543c9d3db';",
            "post_install_script": "sudo /Applications/Falcon.app/Contents/Resources/falconctl license 0123456789ABCDEFGHIJKLMNOPQRSTUV-WX",
            "self_service": true,
          }
        ],
        "app_store_apps": [
          {
            "app_store_id": "12464567",
            "self_service": true
          }
        ]
      }  
    }
  ]
}
```

#### Default response

`Status: 200`

```json
{
  "team_ids_by_name": {
    "Client Platform Engineering": 123
  }
}
```

### Apply labels

Adds the supplied labels to Fleet. Each label requires the `name`, and `label_membership_type` properties.

If the `label_membership_type` is set to `dynamic`, the `query` property must also be specified with the value set to a query in SQL syntax.

If the `label_membership_type` is set to `manual`, the `hosts` property must also be specified with the value set to a list of hostnames.

`POST /api/v1/fleet/spec/labels`

#### Parameters

| Name  | Type | In   | Description                                                                                                   |
| ----- | ---- | ---- | ------------------------------------------------------------------------------------------------------------- |
| specs | list | path | A list of the label to apply. Each label requires the `name`, `query`, and `label_membership_type` properties |

#### Example

`POST /api/v1/fleet/spec/labels`

##### Request body

```json
{
  "specs": [
    {
      "name": "Ubuntu",
      "description": "Filters Ubuntu hosts",
      "query": "SELECT 1 FROM os_version WHERE platform = 'ubuntu';",
      "label_membership_type": "dynamic"
    },
    {
      "name": "local_machine",
      "description": "Includes only my local machine",
      "label_membership_type": "manual",
      "hosts": ["snacbook-pro.local"]
    }
  ]
}
```

##### Default response

`Status: 200`

### Get labels

`GET /api/v1/fleet/spec/labels`

#### Parameters

None.

#### Example

`GET /api/v1/fleet/spec/labels`

##### Default response

`Status: 200`

```json
{
  "specs": [
    {
      "id": 6,
      "name": "All Hosts",
      "description": "All hosts which have enrolled in Fleet",
      "query": "SELECT 1;",
      "label_type": "builtin",
      "label_membership_type": "dynamic"
    },
    {
      "id": 7,
      "name": "macOS",
      "description": "All macOS hosts",
      "query": "SELECT 1 FROM os_version WHERE platform = 'darwin';",
      "platform": "darwin",
      "label_type": "builtin",
      "label_membership_type": "dynamic"
    },
    {
      "id": 8,
      "name": "Ubuntu Linux",
      "description": "All Ubuntu hosts",
      "query": "SELECT 1 FROM os_version WHERE platform = 'ubuntu';",
      "platform": "ubuntu",
      "label_type": "builtin",
      "label_membership_type": "dynamic"
    },
    {
      "id": 9,
      "name": "CentOS Linux",
      "description": "All CentOS hosts",
      "query": "SELECT 1 FROM os_version WHERE platform = 'centos' OR name LIKE '%centos%'",
      "label_type": "builtin",
      "label_membership_type": "dynamic"
    },
    {
      "id": 10,
      "name": "MS Windows",
      "description": "All Windows hosts",
      "query": "SELECT 1 FROM os_version WHERE platform = 'windows';",
      "platform": "windows",
      "label_type": "builtin",
      "label_membership_type": "dynamic"
    },
    {
      "id": 11,
      "name": "Ubuntu",
      "description": "Filters Ubuntu hosts",
      "query": "SELECT 1 FROM os_version WHERE platform = 'ubuntu';",
      "label_membership_type": "dynamic"
    }
  ]
}
```

### Get label

Returns the label specified by name.

`GET /api/v1/fleet/spec/labels/{name}`

#### Parameters

None.

#### Example

`GET /api/v1/fleet/spec/labels/local_machine`

##### Default response

`Status: 200`

```json
{
  "specs": {
    "id": 12,
    "name": "local_machine",
    "description": "Includes only my local machine",
    "query": "",
    "label_membership_type": "manual"
  }
}
```

### Get enroll secrets

Returns the valid global enroll secrets.

`GET /api/v1/fleet/spec/enroll_secret`

#### Parameters

None.

#### Example

`GET /api/v1/fleet/spec/enroll_secret`

##### Default response

`Status: 200`

```json
{
  "spec": {
    "secrets": [
      {
        "secret": "fTp52/twaxBU6gIi0J6PHp8o5Sm1k1kn",
        "created_at": "2021-01-07T19:40:04Z"
      },
      {
        "secret": "bhD5kiX2J+KBgZSk118qO61ZIdX/v8On",
        "created_at": "2021-01-04T21:18:07Z"
      }
    ]
  }
}
```

### Modify enroll secrets

This replaces the active global enroll secrets with the secrets specified.

`POST /api/v1/fleet/spec/enroll_secret`

#### Parameters

| Name    | Type | In   | Description                                                                                                      |
| ------- | ---- | ---- | ---------------------------------------------------------------------------------------------------------------- |
| secrets | list | body | **Required.** The plain text string used as the enroll secret. Note that there is a limit of 50 secrets allowed. |

#### Example

##### Request body

```json
{
  "spec": {
    "secrets": [
      {
        "secret": "fTp52/twaxBU6gIi0J6PHp8o5Sm1k1kn"
      }
    ]
  }
}
```

`POST /api/v1/fleet/spec/enroll_secret`

##### Default response

`Status: 200`

### Store secret variables

Stores secret variables prefixed with `$FLEET_SECRET_` to Fleet.

`PUT /api/v1/fleet/spec/secret_variables`

#### Parameters

| Name    | Type | In   | Description                                                                                                      |
| ------- | ---- | ---- | ---------------------------------------------------------------------------------------------------------------- |
| secrets | list | body | **Required.** List of objects consisting of fields: `name` and `value`
| dry_run | boolean | body | **Optional.** If true, validates the provided secrets and returns any validation errors, but does not apply the changes.

#### Example

`PUT /api/v1/fleet/spec/secret_variables`

##### Request body

```json
{
  "secrets": [
    {
      "name": "FLEET_SECRET_SOME_API_TOKEN",
      "value": "971ef02b93c74ca9b22b694a9251f1d6"
    }
  ]
}

```

##### Default response

`Status: 200`

---

## Live query

These API routes are used by the Fleet UI.

- [Check live query status](#check-live-query-status)
- [Check result store status](#check-result-store-status)
- [Search targets](#search-targets)
- [Count targets](#count-targets)
- [Run live query](#run-live-query)
- [Run live query by name](#run-live-query-by-name)
- [Retrieve live query results (standard WebSocket API)](#retrieve-live-query-results-standard-websocket-api)
- [Retrieve live query results (SockJS)](#retrieve-live-query-results-sockjs)

### Check live query status

This checks the status of Fleet's ability to run a live query. If an error is present in the response, Fleet won't be able to run a live query successfully. The Fleet UI uses this endpoint to make sure that the Fleet instance is correctly configured to run live queries.

`GET /api/v1/fleet/status/live_query`

#### Parameters

None.

#### Example

`GET /api/v1/fleet/status/live_query`

##### Default response

`Status: 200`

### Check result store status

This checks Fleet's result store status. If an error is present in the response, Fleet won't be able to run a live query successfully. The Fleet UI uses this endpoint to make sure that the Fleet instance is correctly configured to run live queries.

`GET /api/v1/fleet/status/result_store`

#### Parameters

None.

#### Example

`GET /api/v1/fleet/status/result_store`

##### Default response

`Status: 200`

### Search targets

Accepts a search query and a list of host IDs to omit and returns a set of up to ten matching hosts. If
a query ID is provided and the referenced query allows observers to run, targets will include hosts
for which the user has an observer role.

`POST /api/latest/fleet/hosts/search`

#### Parameters

| Name              | Type    | In   | Description                                                                                                                                     |
| ----------------- | ------- | ---- | ----------------------------------------------------------------------------------------------------------------------------------------------- |
| query             | string  | body | The query used to identify hosts to target. Searchable items include a `display_name`, `hostname`, `hardware_serial`, `uuid` or `primary_ip`. |
| query_id          | integer | body | The saved query (if any) that will be run. The `observer_can_run` property on the query and the user's roles affect which targets are included. |
| excluded_host_ids | array   | body | The list of host ids to omit from the search results.                                                                                           |

#### Example

`POST /api/v1/fleet/hosts/search`

##### Request body

```json
{
  "query": "foo",
  "query_id": 42,
  "selected": {
    "hosts": [],
    "labels": [],
    "teams": [1]
  }
}
```

##### Default response

```json
{
  "targets": {
    "hosts": [
      {
        "created_at": "2021-02-03T16:11:43Z",
        "updated_at": "2021-02-03T21:58:19Z",
        "id": 1337,
        "detail_updated_at": "2021-02-03T21:58:10Z",
        "label_updated_at": "2021-02-03T21:58:10Z",
        "last_enrolled_at": "2021-02-03T16:11:43Z",
        "seen_time": "2021-02-03T21:58:20Z",
        "hostname": "foof41482833",
        "uuid": "a2064cef-0000-0000-afb9-283e3c1d487e",
        "platform": "rhel",
        "osquery_version": "4.5.1",
        "os_version": "CentOS 6.10.0",
        "build": "",
        "platform_like": "rhel",
        "code_name": "",
        "uptime": 32688000000000,
        "memory": 2086899712,
        "cpu_type": "x86_64",
        "cpu_subtype": "142",
        "cpu_brand": "Intel(R) Core(TM) i5-8279U CPU @ 2.40GHz",
        "cpu_physical_cores": 4,
        "cpu_logical_cores": 4,
        "hardware_vendor": "",
        "hardware_model": "",
        "hardware_version": "",
        "hardware_serial": "",
        "computer_name": "foof41482833",
        "display_name": "foof41482833",
        "primary_ip": "172.20.0.3",
        "primary_mac": "02:42:ac:14:00:03",
        "distributed_interval": 10,
        "config_tls_refresh": 10,
        "logger_tls_period": 10,
        "additional": {},
        "status": "offline",
        "display_text": "foof41482833"
      }
    ]
  }
}
```

### Count targets

Counts the number of online and offline hosts included in a given set of selected targets.

`POST /api/latest/fleet/targets/count`

#### Parameters

| Name     | Type    | In   | Description                                                                                                                                                                                                                                                                                                                                                                                                                                                                                                                                                                                                                                                                                                                                                 |
| -------- | ------- | ---- | ----------------------------------------------------------------------------------------------------------------------------------------------------------------------------------------------------------------------------------------------------------------------------------------------------------------------------------------------------------------------------------------------------------------------------------------------------------------------------------------------------------------------------------------------------------------------------------------------------------------------------------------------------------------------------------------------------------------------------------------------------------- |
| query_id | integer | body | The saved query (if any) that will be run. The `observer_can_run` property on the query and the user's roles determine which targets are included.                                                                                                                                                                                                                                                                                                                                                                                                                                                                                                                                                                                                          |
| selected | object  | body | The object includes lists of selected host IDs (`selected.hosts`), label IDs (`selected.labels`), and team IDs (`selected.teams`). When provided, builtin label IDs, custom label IDs and team IDs become `AND` filters. Within each selector, selecting two or more teams, two or more builtin labels, or two or more custom labels, behave as `OR` filters. There's one special case for the builtin label "All hosts", if such label is selected, then all other label and team selectors are ignored (and all hosts will be selected). If a host ID is explicitly included in `selected.hosts`, then it is assured that the query will be selected to run on it (no matter the contents of `selected.labels` and `selected.teams`). Use `0` team ID to filter by hosts assigned to "No team". See examples below. |

#### Example

`POST /api/latest/fleet/targets/count`

##### Request body

```json
{
  "query_id": 1337,
  "selected": {
    "hosts": [],
    "labels": [42],
    "teams": []
  }
}
```

##### Default response

```json
{
  "targets_count": 813,
  "targets_offline": 813,
  "targets_online": 0
}
```

### Run live query

Runs the specified query as a live query on the specified hosts or group of hosts and returns a new live query campaign. Individual hosts must be specified with the host's ID. Label IDs also specify groups of hosts.

After you initiate the query, [get results via WebSocket](#retrieve-live-query-results-standard-websocket-api).

`POST /api/v1/fleet/queries/run`

#### Parameters

| Name     | Type    | In   | Description                                                                                                                                                                                                                                                                                                                                                                                                                                                                                                                                                                                                                                                                                                                                                               |
| -------- | ------- | ---- | ------------------------------------------------------------------------------------------------------------------------------------------------------------------------------------------------------------------------------------------------------------------------------------------------------------------------------------------------------------------------------------------------------------------------------------------------------------------------------------------------------------------------------------------------------------------------------------------------------------------------------------------------------------------------------------------------------------------------------------------------------------------------- |
| query    | string  | body | The SQL if using a custom query.                                                                                                                                                                                                                                                                                                                                                                                                                                                                                                                                                                                                                                                                                                                                          |
| query_id | integer | body | The saved query (if any) that will be run. Required if running query as an observer. The `observer_can_run` property on the query effects which targets are included.                                                                                                                                                                                                                                                                                                                                                                                                                                                                                                                                                                                                     |
| selected | object  | body | **Required.** The object includes lists of selected host IDs (`selected.hosts`), label IDs (`selected.labels`), and team IDs (`selected.teams`). When provided, builtin label IDs, custom label IDs and team IDs become `AND` filters. Within each selector, selecting two or more teams, two or more builtin labels, or two or more custom labels, behave as `OR` filters. There's one special case for the builtin label "All hosts", if such label is selected, then all other label and team selectors are ignored (and all hosts will be selected). If a host ID is explicitly included in `selected.hosts`, then it is assured that the query will be selected to run on it (no matter the contents of `selected.labels` and `selected.teams`). Use `0` team ID to filter by hosts assigned to "No team". See examples below. |

One of `query` and `query_id` must be specified.

#### Example with one host targeted by ID

`POST /api/v1/fleet/queries/run`

##### Request body

```json
{
  "query": "SELECT instance_id FROM system_info",
  "selected": {
    "hosts": [171]
  }
}
```

##### Default response

`Status: 200`

```json
{
  "campaign": {
    "created_at": "0001-01-01T00:00:00Z",
    "updated_at": "0001-01-01T00:00:00Z",
    "Metrics": {
      "TotalHosts": 1,
      "OnlineHosts": 0,
      "OfflineHosts": 1,
      "MissingInActionHosts": 0,
      "NewHosts": 1
    },
    "id": 1,
    "query_id": 3,
    "status": 0,
    "user_id": 1
  }
}
```

#### Example with multiple hosts targeted by label ID

`POST /api/v1/fleet/queries/run`

##### Request body

```json
{
  "query": "SELECT instance_id FROM system_info;",
  "selected": {
    "labels": [7]
  }
}
```

##### Default response

`Status: 200`

```json
{
  "campaign": {
    "created_at": "0001-01-01T00:00:00Z",
    "updated_at": "0001-01-01T00:00:00Z",
    "Metrics": {
      "TotalHosts": 102,
      "OnlineHosts": 0,
      "OfflineHosts": 24,
      "MissingInActionHosts": 0,
      "NewHosts": 0
    },
    "id": 2,
    "query_id": 3,
    "status": 0,
    "user_id": 1
  }
}
```

### Run live query by name

Runs the specified saved query as a live query on the specified targets. Returns a new live query campaign. Individual hosts must be specified with the host's hostname. Groups of hosts are specified by label name.

After the query has been initiated, [get results via WebSocket](#retrieve-live-query-results-standard-websocket-api).

`POST /api/v1/fleet/queries/run_by_identifiers`

#### Parameters

| Name     | Type    | In   | Description                                                                                                                                                                                                                                                                                                                                                                                                                                                                                                                                                                                                                                                                                    |
| -------- | ------- | ---- | ---------------------------------------------------------------------------------------------------------------------------------------------------------------------------------------------------------------------------------------------------------------------------------------------------------------------------------------------------------------------------------------------------------------------------------------------------------------------------------------------------------------------------------------------------------------------------------------------------------------------------------------------------------------------------------------------- |
| query    | string  | body | The SQL of the query.                                                                                                                                                                                                                                                                                                                                                                                                                                                                                                                                                                                                                                                                          |
| query_id | integer | body | The saved query (if any) that will be run. The `observer_can_run` property on the query effects which targets are included.                                                                                                                                                                                                                                                                                                                                                                                                                                                                                                                                                                    |
| selected | object  | body | **Required.** The object includes lists of selected hostnames (`selected.hosts`), label names (`labels`). When provided, builtin label names and custom label names become `AND` filters. Within each selector, selecting two or more builtin labels, or two or more custom labels, behave as `OR` filters. If a label provided could not be found in the database, a 400 bad request will be returned specifying which label is invalid. There's one special case for the builtin label `"All hosts"`, if such label is selected, then all other label and team selectors are ignored (and all hosts will be selected). If a host's hostname is explicitly included in `selected.hosts`, then it is assured that the query will be selected to run on it (no matter the contents of `selected.labels`). See examples below. |

One of `query` and `query_id` must be specified.

#### Example with one host targeted by hostname

`POST /api/v1/fleet/queries/run_by_identifiers`

##### Request body

```json
{
  "query_id": 1,
  "selected": {
    "hosts": ["macbook-pro.local"]
  }
}
```

##### Default response

`Status: 200`

```json
{
  "campaign": {
    "created_at": "0001-01-01T00:00:00Z",
    "updated_at": "0001-01-01T00:00:00Z",
    "Metrics": {
      "TotalHosts": 1,
      "OnlineHosts": 0,
      "OfflineHosts": 1,
      "MissingInActionHosts": 0,
      "NewHosts": 1
    },
    "id": 1,
    "query_id": 3,
    "status": 0,
    "user_id": 1
  }
}
```

#### Example with multiple hosts targeted by label name

`POST /api/v1/fleet/queries/run_by_identifiers`

##### Request body

```json
{
  "query": "SELECT instance_id FROM system_info",
  "selected": {
    "labels": ["All Hosts"]
  }
}
```

##### Default response

`Status: 200`

```json
{
  "campaign": {
    "created_at": "0001-01-01T00:00:00Z",
    "updated_at": "0001-01-01T00:00:00Z",
    "Metrics": {
      "TotalHosts": 102,
      "OnlineHosts": 0,
      "OfflineHosts": 24,
      "MissingInActionHosts": 0,
      "NewHosts": 1
    },
    "id": 2,
    "query_id": 3,
    "status": 0,
    "user_id": 1
  }
}
```

#### Example with invalid label

`POST /api/v1/fleet/queries/run_by_identifiers`

##### Request body

```json
{
  "query": "SELECT instance_id FROM system_info",
  "selected": {
    "labels": ["Windows", "Banana", "Apple"]
  }
}
```

##### Default response

`Status: 400`

```json
{
  "message": "Bad request",
  "errors": [
    {
      "name": "base",
      "reason": "Invalid label name(s): Banana, Apple."
    }
  ],
  "uuid": "303649f4-5e45-4379-bae9-64ec0ef56287"
}
```


### Retrieve live query results (standard WebSocket API)

You can retrieve the results of a live query using the [standard WebSocket API](#https://developer.mozilla.org/en-US/docs/Web/API/WebSockets_API/Writing_WebSocket_client_applications).

Before you retrieve the live query results, you must create a live query campaign by running the live query. Use the [Run live query](#run-live-query) or [Run live query by name](#run-live-query-by-name) endpoints to create a live query campaign.

Note that live queries are automatically cancelled if this method is not called to start retrieving the results within 60 seconds of initiating the query.

`/api/v1/fleet/results/websocket`

### Parameters

| Name       | Type    | In  | Description                                                      |
| ---------- | ------- | --- | ---------------------------------------------------------------- |
| token      | string  |     | **Required.** The token used to authenticate with the Fleet API. |
| campaignID | integer |     | **Required.** The ID of the live query campaign.                 |

### Example

#### Example script to handle request and response

```js
const socket = new WebSocket('wss://<your-base-url>/api/v1/fleet/results/websocket');

socket.onopen = () => {
  socket.send(JSON.stringify({ type: 'auth', data: { token: <auth-token> } }));
  socket.send(JSON.stringify({ type: 'select_campaign', data: { campaign_id: <campaign-id> } }));
};

socket.onmessage = ({ data }) => {
  console.log(data);
  const message = JSON.parse(data);
  if (message.type === 'status' && message.data.status === 'finished') {
    socket.close();
  }
}
```

### Detailed request and response walkthrough with example data

#### webSocket.onopen()

##### Response data

```json
o
```

#### webSocket.send()

##### Request data

```json
[
  {
    "type": "auth",
    "data": { "token": <insert_token_here> }
  }
]
```

```json
[
  {
    "type": "select_campaign",
    "data": { "campaign_id": 12 }
  }
]
```

#### webSocket.onmessage()

##### Response data

```json
// Sends the total number of hosts targeted and segments them by status

[
  {
    "type": "totals",
    "data": {
      "count": 24,
      "online": 6,
      "offline": 18,
      "missing_in_action": 0
    }
  }
]
```

```json
// Sends the expected results, actual results so far, and the status of the live query

[
  {
    "type": "status",
    "data": {
      "expected_results": 6,
      "actual_results": 0,
      "status": "pending"
    }
  }
]
```

```json
// Sends the result for a given host

[
  {
    "type": "result",
    "data": {
      "distributed_query_execution_id": 39,
      "host": {
        "id": 42,
        "hostname": "foobar",
        "display_name": "foobar"
      },
      "rows": [
        // query results data for the given host
      ],
      "error": null
    }
  }
]
```

```json
// Sends the status of "finished" when messages with the results for all expected hosts have been sent

[
  {
    "type": "status",
    "data": {
      "expected_results": 6,
      "actual_results": 6,
      "status": "finished"
    }
  }
]
```

### Retrieve live query results (SockJS)

You can also retrieve live query results with a [SockJS client](https://github.com/sockjs/sockjs-client). The script to handle the request and response messages will look similar to the standard WebSocket API script with slight variations. For example, the constructor used for SockJS is `SockJS` while the constructor used for the standard WebSocket API is `WebSocket`.

Note that SockJS has been found to be substantially less reliable than the [standard WebSockets approach](#retrieve-live-query-results-standard-websocket-api).

`/api/v1/fleet/results/`

### Parameters

| Name       | Type    | In  | Description                                                      |
| ---------- | ------- | --- | ---------------------------------------------------------------- |
| token      | string  |     | **Required.** The token used to authenticate with the Fleet API. |
| campaignID | integer |     | **Required.** The ID of the live query campaign.                 |

### Example

#### Example script to handle request and response

```js
const socket = new SockJS(`<your-base-url>/api/v1/fleet/results`, undefined, {});

socket.onopen = () => {
  socket.send(JSON.stringify({ type: 'auth', data: { token: <token> } }));
  socket.send(JSON.stringify({ type: 'select_campaign', data: { campaign_id: <campaignID> } }));
};

socket.onmessage = ({ data }) => {
  console.log(data);
  const message = JSON.parse(data);

  if (message.type === 'status' && message.data.status === 'finished') {
    socket.close();
  }
}
```

##### Detailed request and response walkthrough

#### socket.onopen()

##### Response data

```json
o
```

#### socket.send()

##### Request data

```json
[
  {
    "type": "auth",
    "data": { "token": <insert_token_here> }
  }
]
```

```json
[
  {
    "type": "select_campaign",
    "data": { "campaign_id": 12 }
  }
]
```

#### socket.onmessage()

##### Response data

```json
// Sends the total number of hosts targeted and segments them by status

[
  {
    "type": "totals",
    "data": {
      "count": 24,
      "online": 6,
      "offline": 18,
      "missing_in_action": 0
    }
  }
]
```

```json
// Sends the expected results, actual results so far, and the status of the live query

[
  {
    "type": "status",
    "data": {
      "expected_results": 6,
      "actual_results": 0,
      "status": "pending"
    }
  }
]
```

```json
// Sends the result for a given host

[
  {
    "type": "result",
    "data": {
      "distributed_query_execution_id": 39,
      "host": {
        "id": 42,
        "hostname": "foobar",
        "display_name": "foobar"
      },
      "rows": [
        // query results data for the given host
      ],
      "error": null
    }
  }
]
```

```json
// Sends the status of "finished" when messages with the results for all expected hosts have been sent

[
  {
    "type": "status",
    "data": {
      "expected_results": 6,
      "actual_results": 6,
      "status": "finished"
    }
  }
]
```

---

## Trigger cron schedule

This API is used by the `fleetctl` CLI tool to make requests to trigger an ad hoc run of all jobs in
a specified cron schedule.

### Trigger

This makes a request to trigger the specified cron schedule. Upon receiving the request, the Fleet
server first checks the current status of the schedule, and it returns an error if a run is
currently pending.

`POST /api/latest/fleet/trigger`

#### Parameters

| Name | Type   | In    | Description                               |
| ---- | ------ | ----- | ----------------------------------------- |
| name | string | query | The name of the cron schedule to trigger. Supported trigger names are `apple_mdm_dep_profile_assigner`, `automations`, `cleanups_then_aggregation`, `integrations`, `mdm_apple_profile_manager`, `usage_statistics`, and `vulnerabilities`|


#### Example

`POST /api/latest/fleet/trigger?name=automations`

##### Default response

`Status: 200`

---

## Device-authenticated routes

Device-authenticated routes are routes used by the Fleet Desktop application. Unlike most other routes, Fleet user's API token does not authenticate them. They use a device-specific token.

- [Refetch device's host](#refetch-devices-host)
- [Get device's Google Chrome profiles](#get-devices-google-chrome-profiles)
- [Get device's mobile device management (MDM) and Munki information](#get-devices-mobile-device-management-mdm-and-munki-information)
- [Get Fleet Desktop information](#get-fleet-desktop-information)
- [Get device's software](#get-devices-software)
- [Get device's policies](#get-devices-policies)
- [Get device's certificate](#get-devices-certificate)
- [Get device's API features](#get-devices-api-features)
- [Get device's transparency URL](#get-devices-transparency-url)
- [Download device's MDM manual enrollment profile](#download-devices-mdm-manual-enrollment-profile)
- [Migrate device to Fleet from another MDM solution](#migrate-device-to-fleet-from-another-mdm-solution)
- [Trigger Linux disk encryption escrow](#trigger-linux-disk-encryption-escrow)
- [Report an agent error](#report-an-agent-error)

#### Refetch device's host

Same as [Refetch host route](https://fleetdm.com/docs/using-fleet/rest-api#refetch-host) for the current device.

`POST /api/v1/fleet/device/{token}/refetch`

##### Parameters

| Name  | Type   | In   | Description                        |
| ----- | ------ | ---- | ---------------------------------- |
| token | string | path | The device's authentication token. |

#### Get device's Google Chrome profiles

Same as [Get host's Google Chrome profiles](https://fleetdm.com/docs/using-fleet/rest-api#get-hosts-google-chrome-profiles) for the current device.

`GET /api/v1/fleet/device/{token}/device_mapping`

##### Parameters

| Name  | Type   | In   | Description                        |
| ----- | ------ | ---- | ---------------------------------- |
| token | string | path | The device's authentication token. |

#### Get device's mobile device management (MDM) and Munki information

Same as [Get host's mobile device management and Munki information](https://fleetdm.com/docs/using-fleet/rest-api#get-hosts-mobile-device-management-mdm-and-munki-information) for the current device.

`GET /api/v1/fleet/device/{token}/macadmins`

##### Parameters

| Name  | Type   | In   | Description                        |
| ----- | ------ | ---- | ---------------------------------- |
| token | string | path | The device's authentication token. |

#### Ping Server with Device Token
Ping the server. OK response expected if the device token is still valid.

`HEAD /api/v1/fleet/device/{token}/ping`

##### Parameters

| Name  | Type   | In   | Description                        |
| ----- | ------ | ---- | ---------------------------------- |
| token | string | path | The device's authentication token. |

##### Example

`HEAD /api/v1/fleet/device/abcdef012456789/ping`

##### Default response

`Status: 200`

#### Get Fleet Desktop information
_Available in Fleet Premium_

Gets all information required by Fleet Desktop, this includes things like the number of failed policies or notifications to show/hide menu items.

`GET /api/v1/fleet/device/{token}/desktop`

##### Parameters

| Name  | Type   | In   | Description                        |
| ----- | ------ | ---- | ---------------------------------- |
| token | string | path | The device's authentication token. |

##### Example

`GET /api/v1/fleet/device/abcdef012456789/desktop`

##### Default response

`Status: 200`

```json
{
  "failing_policies_count": 3,
  "self_service": true,
  "notifications": {
    "needs_mdm_migration": true,
    "renew_enrollment_profile": false,
  },
  "config": {
    "org_info": {
      "org_name": "Fleet",
      "org_logo_url": "https://example.com/logo.jpg",
      "org_logo_url_light_background": "https://example.com/logo-light.jpg",
      "contact_url": "https://fleetdm.com/company/contact"
    },
    "mdm": {
      "macos_migration": {
        "mode": "forced"
      }
    }
  }
}
```

In regards to the `notifications` key:

- `needs_mdm_migration` means that the device fits all the requirements to allow the user to initiate an MDM migration to Fleet.
- `renew_enrollment_profile` means that the device is currently unmanaged from MDM but should be DEP enrolled into Fleet.

#### Get device's software

Lists the software installed on the current device.

`GET /api/v1/fleet/device/{token}/software`

##### Parameters

| Name  | Type   | In   | Description                        |
| ----- | ------ | ---- | ---------------------------------- |
| token | string | path | The device's authentication token. |
| self_service | bool | query | Filter `self_service` software. |
| query   | string | query | Search query keywords. Searchable fields include `name`. |
| page | integer | query | Page number of the results to fetch.|
| per_page | integer | query | Results per page.|

##### Example

`GET /api/v1/fleet/device/bbb7cdcc-f1d9-4b39-af9e-daa0f35728e8/software`

##### Default response

`Status: 200`

```json
{
  "count": 2,
  "software": [
    {
      "id": 121,
      "name": "Google Chrome.app",
      "software_package": {
        "name": "GoogleChrome.pkg"
        "version": "125.12.2"
        "self_service": true,
     	"last_install": {
          "install_uuid": "8bbb8ac2-b254-4387-8cba-4d8a0407368b",
      	  "installed_at": "2024-05-15T15:23:57Z"
        },
      },
      "app_store_app": null,
      "source": "apps",
      "status": "failed",
      "installed_versions": [
        {
          "version": "121.0",
          "last_opened_at": "2024-04-01T23:03:07Z",
          "vulnerabilities": ["CVE-2023-1234","CVE-2023-4321","CVE-2023-7654"],
          "installed_paths": ["/Applications/Google Chrome.app"]
        }
      ],
       "software_package": {
        "name": "google-chrome-124-0-6367-207.pkg",
        "version": "121.0",
        "self_service": true,
        "icon_url": null,
        "last_install": null
      },
      "app_store_app": null
    },
    {
      "id": 143,
      "name": "Firefox.app",
      "software_package": null,
      "app_store_app": null,
      "source": "apps",
      "status": null,
      "installed_versions": [
        {
          "version": "125.6",
          "last_opened_at": "2024-04-01T23:03:07Z",
          "vulnerabilities": ["CVE-2023-1234","CVE-2023-4321","CVE-2023-7654"],
          "installed_paths": ["/Applications/Firefox.app"]
        }
      ],
      "software_package": null,
      "app_store_app": {
        "app_store_id": "12345",
        "version": "125.6",
        "self_service": false,
        "icon_url": "https://example.com/logo-light.jpg",
        "last_install": null
      },
    }
  ],
  "meta": {
    "has_next_results": false,
    "has_previous_results": false
  }
}
```

#### Install self-service software

Install self-service software on macOS, Windows, or Linux (Ubuntu) host. The software must have a `self_service` flag `true` to be installed.

`POST /api/v1/fleet/device/{token}/software/install/:software_title_id`

##### Parameters

| Name  | Type   | In   | Description                        |
| ----- | ------ | ---- | ---------------------------------- |
| token | string | path | **Required**. The device's authentication token. |
| software_title_id | string | path | **Required**. The software title's ID. |

##### Example

`POST /api/v1/fleet/device/22aada07-dc73-41f2-8452-c0987543fd29/software/install/123`

##### Default response

`Status: 202`

#### Get device's policies

_Available in Fleet Premium_

Lists the policies applied to the current device.

`GET /api/v1/fleet/device/{token}/policies`

##### Parameters

| Name  | Type   | In   | Description                        |
| ----- | ------ | ---- | ---------------------------------- |
| token | string | path | The device's authentication token. |

##### Example

`GET /api/v1/fleet/device/abcdef012456789/policies`

##### Default response

`Status: 200`

```json
{
  "policies": [
    {
      "id": 1,
      "name": "SomeQuery",
      "query": "SELECT * FROM foo;",
      "description": "this is a query",
      "resolution": "fix with these steps...",
      "platform": "windows,linux",
      "response": "pass"
    },
    {
      "id": 2,
      "name": "SomeQuery2",
      "query": "SELECT * FROM bar;",
      "description": "this is another query",
      "resolution": "fix with these other steps...",
      "platform": "darwin",
      "response": "fail"
    },
    {
      "id": 3,
      "name": "SomeQuery3",
      "query": "SELECT * FROM baz;",
      "description": "",
      "resolution": "",
      "platform": "",
      "response": ""
    }
  ]
}
```

#### Get device's certificates

Available for macOS, iOS, and iPadOS hosts only. Requires Fleet's MDM properly [enabled and configured](https://fleetdm.com/docs/using-fleet/mdm-setup).


Lists the certificates installed on the current device.

`GET /api/v1/fleet/device/{token}/certificates`

##### Parameters

| Name  | Type   | In   | Description                        |
| ----- | ------ | ---- | ---------------------------------- |
| token | string | path | The device's authentication token. |
| page | integer | query | Page number of the results to fetch.|
| per_page | integer | query | Results per page.|
| order_key | string | query | What to order results by. Options include `common_name` and `not_valid_after`. Default is `common_name`. |
| order_direction | string | query | **Requires `order_key`**. The direction of the order given the order key. Options include `asc` and `desc`. Default is `asc`. |

##### Example

`GET /api/v1/fleet/device/bbb7cdcc-f1d9-4b39-af9e-daa0f35728e8/certificates`

#### Default response

`Status: 200`

```json
{
  "certificates": [
    {
      "id": 3,
      "not_valid_after": "2021-08-19T02:02:17Z",
      "not_valid_before": "2021-08-19T02:02:17Z",
      "certificate_authority": true,
      "common_name": "FleetDM",
      "key_algorithm": "rsaEncryption",
      "key_strength": 2048,
      "key_usage": "CRL Sign, Key Cert Sign",
      "serial": 1,
      "signing_algorithm": "sha256WithRSAEncryption",
      "subject": {
        "country": "US",
        "organization": "Fleet Device Management Inc.",
        "organizational_unit": "Fleet Device Management Inc.",
        "common_name": "FleetDM"
      },
      "issuer": {
        "country": "US",
        "organization": "Fleet Device Management Inc.",
        "organizational_unit": "Fleet Device Management Inc.",
        "common_name": "FleetDM"
      }
    }
  ],
  "meta": {
    "has_next_results": false,
    "has_previous_results": false
  }
}
```

#### Get device's API features

This supports the dynamic discovery of API features supported by the server for device-authenticated routes. This allows supporting different versions of Fleet Desktop and Fleet server instances (older or newer) while supporting the evolution of the API features. With this mechanism, an older Fleet Desktop can ignore features it doesn't know about, and a newer one can avoid requesting features about which the server doesn't know.

`GET /api/v1/fleet/device/{token}/api_features`

##### Parameters

| Name  | Type   | In   | Description                        |
| ----- | ------ | ---- | ---------------------------------- |
| token | string | path | The device's authentication token. |

##### Example

`GET /api/v1/fleet/device/abcdef012456789/api_features`

##### Default response

`Status: 200`

```json
{
  "features": {}
}
```

#### Get device's transparency URL

Returns the URL to open when clicking the "About Fleet" menu item in Fleet Desktop. Note that _Fleet Premium_ is required to configure a custom transparency URL.

`GET /api/v1/fleet/device/{token}/transparency`

##### Parameters

| Name  | Type   | In   | Description                        |
| ----- | ------ | ---- | ---------------------------------- |
| token | string | path | The device's authentication token. |

##### Example

`GET /api/v1/fleet/device/abcdef012456789/transparency`

##### Default response

`Status: 307`

Redirects to the transparency URL.

#### Download device's MDM manual enrollment profile

Downloads the Mobile Device Management (MDM) enrollment profile to install on the device for a manual enrollment into Fleet MDM.

`GET /api/v1/fleet/device/{token}/mdm/apple/manual_enrollment_profile`

##### Parameters

| Name  | Type   | In   | Description                        |
| ----- | ------ | ---- | ---------------------------------- |
| token | string | path | The device's authentication token. |

##### Example

`GET /api/v1/fleet/device/abcdef012456789/mdm/apple/manual_enrollment_profile`

##### Default response

`Status: 200`

```xml
<?xml version="1.0" encoding="UTF-8"?>
<!DOCTYPE plist PUBLIC "-//Apple//DTD PLIST 1.0//EN" "http://www.apple.com/DTDs/PropertyList-1.0.dtd">
<plist version="1.0">
<!-- ... -->
</plist>
```

---

#### Migrate device to Fleet from another MDM solution

Signals the Fleet server to send a webbook request with the device UUID and serial number to the webhook URL configured for MDM migration. **Requires Fleet Premium license**

`POST /api/v1/fleet/device/{token}/migrate_mdm`

##### Parameters

| Name  | Type   | In   | Description                        |
| ----- | ------ | ---- | ---------------------------------- |
| token | string | path | The device's authentication token. |

##### Example

`POST /api/v1/fleet/device/abcdef012456789/migrate_mdm`

##### Default response

`Status: 204`

---

### Trigger Linux disk encryption escrow

_Available in Fleet Premium_

Signals the fleet server to queue up the LUKS disk encryption escrow process (LUKS passphrase and slot key). If validation succeeds (disk encryption must be enforced for the team, the host's platform must be supported, the host's disk must already be encrypted, and the host's Orbit version must be new enough), this adds a notification flag for Orbit that, triggers escrow from the Orbit side.

`POST /api/v1/fleet/device/{token}/mdm/linux/trigger_escrow`

##### Parameters

| Name  | Type   | In   | Description                        |
| ----- | ------ | ---- | ---------------------------------- |
| token | string | path | The device's authentication token. |

##### Example

`POST /api/v1/fleet/device/abcdef012456789/mdm/linux/trigger_escrow`

##### Default response

`Status: 204`

---

### Report an agent error

Notifies the server about an agent error, resulting in two outcomes:

- The error gets saved in Redis and can later be accessed using `fleetctl debug archive`.

> Note: to allow `fleetd` agents to use this endpoint, you need to set a [custom environment variable](./Configuration-for-contributors.md#fleet_enable_post_client_debug_errors). `fleetd` agents will always report vital errors to Fleet.

`POST /api/v1/fleet/device/{token}/debug/errors`

#### Parameters

| Name                  | Type     | Description                                                                                                                               |
|-----------------------|----------|-------------------------------------------------------------------------------------------------------------------------------------------|
| error_source          | string   | Process name that error originated from ex. orbit, fleet-desktop                                                                          |
| error_source_version  | string   | version of error_source                                                                                                                   |
| error_timestamp       | datetime | Time in UTC that error occurred                                                                                                            |
| error_message         | string   | error message                                                                                                                             |
| error_additional_info | obj      | Any additional identifiers to assist debugging                                                                                            |
| vital                 | boolean  | Whether the error is vital and should also be reported to Fleet via usage statistics. Do not put sensitive information into vital errors. |

##### Default response

`Status: 200`

---

## Orbit-authenticated routes

- [Escrow LUKS data](#escrow-luks-data)
- [Get the status of a device in the setup experience](#get-the-status-of-a-device-in-the-setup-experience)
- [Set or update device token](#set-or-update-device-token)
- [Get orbit script](#get-orbit-script)
- [Post orbit script result](#post-orbit-script-result)
- [Put orbit device mapping](#put-orbit-device-mapping)
- [Post orbit software install result](#post-orbit-software-install-result)
- [Download software installer](#download-software-installer)
- [Get orbit software install details](#get-orbit-software-install-details)
- [Post disk encryption key](#post-disk-encryption-key)

---

### Escrow LUKS data

`POST /api/fleet/orbit/luks_data`

##### Parameters

| Name  | Type   | In   | Description                        |
| ----- | ------ | ---- | ---------------------------------- |
| orbit_node_key | string | body | The Orbit node key for authentication. |
| client_error | string | body | An error description if the LUKS key escrow process fails client-side. If provided, passphrase/salt/key slot request parameters are ignored and may be omitted. |
| passphrase | string | body | The LUKS passphrase generated for Fleet (the end user's existing passphrase is not transmitted) |
| key_slot | int | body | The LUKS key slot ID corresponding to the provided passphrase |
| salt | string | body | The salt corresponding to the specified LUKS key slot. Provided to track cases where an end user rotates LUKS credentials (at which point we'll no longer be able to decrypt data with the escrowed passphrase). |

##### Example

`POST /api/v1/fleet/orbit/luks_data`

##### Request body

```json
{
  "orbit_node_key":"FbvSsWfTRwXEecUlCBTLmBcjGFAdzqd/",
  "passphrase": "6e657665-7220676f-6e6e6120-67697665-20796f75-207570",
  "salt": "d34db33f",
  "key_slot": 1,
  "client_error": ""
}
```

##### Default response

`Status: 204`

---

### Get the status of a device in the setup experience

`POST /api/fleet/orbit/setup_experience/status`

##### Parameters

| Name  | Type   | In   | Description                        |
| ----- | ------ | ---- | ---------------------------------- |
| orbit_node_key | string | body | The Orbit node key for authentication. |
| force_release | boolean | body | Force a host release from ADE flow, in case the setup is taking too long. |


##### Example

`POST /api/v1/fleet/orbit/setup_experience/status`

##### Request body

```json
{
  "orbit_node_key":"FbvSsWfTRwXEecUlCBTLmBcjGFAdzqd/",
  "force_release":false
}
```

##### Default response

`Status: 200`

```json
{
    "setup_experience_results": {
        "script": {
            "name": "setup_script.sh",
            "status": "success",
            "execution_id": "b16fdd31-71cc-4258-ab27-744490809ebd"
        },
        "software": [
            {
                "name": "Zoom Workplace",
                "status": "success",
                "software_title_id": 957
            },
            {
                "name": "Bear: Markdown Notes",
                "status": "success",
                "software_title_id": 287
            },
            {
                "name": "Evernote",
                "status": "success",
                "software_title_id": 1313
            }
        ],
        "configuration_profiles": [
            {
                "profile_uuid": "ae6a9efd5-9166-11ef-83af-0242ac12000b",
                "name": "Fleetd configuration",
                "status": "verified"
            },
            {
                "profile_uuid": "ae6aa8108-9166-11ef-83af-0242ac12000b",
                "name": "Fleet root certificate authority (CA)",
                "status": "verified"
            }
        ],
        "org_logo_url": ""
    }
}

```

### Set or update device token

`POST /api/fleet/orbit/device_token`

##### Parameters

| Name              | Type   | In   | Description                                 |
| ----------------- | ------ | ---- | ------------------------------------------- |
| orbit_node_key    | string | body | The Orbit node key for authentication.      |
| device_auth_token | string | body | The device auth token to set for this host. |

##### Example

`POST /api/v1/fleet/orbit/device_token`

##### Request body

```json
{
  "orbit_node_key":"FbvSsWfTRwXEecUlCBTLmBcjGFAdzqd/",
  "device_auth_token": "2267a440-4cfb-48af-804b-d52224a05e1b"
}
```

##### Default response

`Status: 200`

### Get Orbit config

`POST /api/fleet/orbit/config`

##### Parameters

| Name           | Type   | In   | Description                            |
| -------------- | ------ | ---- | -------------------------------------- |
| orbit_node_key | string | body | The Orbit node key for authentication. |

##### Example

`POST /api/fleet/orbit/config`

##### Request body

```json
{
  "orbit_node_key":"FbvSsWfTRwXEecUlCBTLmBcjGFAdzqd/"
}
```

##### Default response

`Status: 200`

```json
{
  "script_execution_timeout": 3600,
  "command_line_startup_flags": {
    "--verbose": true
  },
  "extensions": {
    "hello_world_linux": {
      "channel": "stable",
      "platform": "linux"
    }
  },
  "nudge_config": {
    "osVersionRequirements": [
      {
        "requiredInstallationDate": "2024-12-04T20:00:00Z",
        "requiredMinimumOSVersion": "15.1.1",
        "aboutUpdateURLs": [
          {
            "_language": "en",
            "aboutUpdateURL": "https://fleetdm.com/learn-more-about/os-updates"
          }
        ]
      }
    ],
    "userInterface": {
      "simpleMode": true,
      "showDeferralCount": false,
      "updateElements": [
        {
          "_language": "en",
          "actionButtonText": "Update",
          "mainHeader": "Your device requires an update"
        }
      ]
    },
    "userExperience": {
      "initialRefreshCycle": 86400,
      "approachingRefreshCycle": 86400,
      "imminentRefreshCycle": 7200,
      "elapsedRefreshCycle": 3600
    }
  },
  "notifications": {
    "renew_enrollment_profile": true,
    "rotate_disk_encryption_key": true,
    "needs_mdm_migration": true,
    "needs_programmatic_windows_mdm_enrollment": true,
    "windows_mdm_discovery_endpoint": "/some/path/here",
    "needs_programmatic_windows_mdm_unenrollment": true,
    "pending_script_execution_ids": [
      "a129a440-4cfb-48af-804b-d52224a05e1b"
    ],
    "enforce_bitlocker_encryption": true,
    "pending_software_installer_ids": [
      "2267a440-4cfb-48af-804b-d52224a05e1b"
    ],
    "run_setup_experience": true,
    "run_disk_encryption_escrow": true
  },
  "update_channels": {
    "orbit": "stable",
    "osqueryd": "stable",
    "desktop": "stable"
  }
}
```

### Get script execution result by execution ID

`POST /api/fleet/orbit/scripts/request`

##### Parameters

| Name           | Type   | In   | Description                            |
| -------------- | ------ | ---- | -------------------------------------- |
| orbit_node_key | string | body | The Orbit node key for authentication. |
| execution_id   | string | body | The UUID of the script execution.      |

##### Example

`POST /api/fleet/orbit/scripts/request`

##### Request body

```json
{
  "orbit_node_key":"FbvSsWfTRwXEecUlCBTLmBcjGFAdzqd/",
  "execution_id": "006112E7-7383-4F21-999C-8FA74BB3F573"
}
```

##### Default response

`Status: 200`

```json
{
  "host_id": 12,
  "execution_id": "006112E7-7383-4F21-999C-8FA74BB3F573",
  "script_contents": "echo hello",
  "output": "hello",
  "runtime": 1,
  "exit_code": 0,
  "timeout": 30,
  "script_id": 42,
  "policy_id": 10,
  "team_id": 1,
  "message": ""
}
```

### Upload Orbit script result

`POST /api/fleet/orbit/scripts/result`

##### Parameters

| Name           | Type   | In     | Description                                                             |
| -------------- | ------ | ------ | ----------------------------------------------------------------------- |
| orbit_node_key | string | body   | The Orbit node key for authentication.                                  |
| host_id        | number | body   | The ID of the host on which the script ran.                             |
| execution_id   | string | body   | The UUID of the script execution.                                       |
| output         | string | body   | The output of the script.                                               |
| runtime        | string | number | The amount of time the script ran for (in seconds).                     |
| exit_code      | string | number | The exit code of the script.                                            |
| timeout        | string | number | The maximum amount of time this script was allowed to run (in seconds). |

##### Example

`POST /api/fleet/orbit/scripts/result`

##### Request body

```json
{
  "orbit_node_key":"FbvSsWfTRwXEecUlCBTLmBcjGFAdzqd/",
  "host_id": 12,
  "execution_id": "006112E7-7383-4F21-999C-8FA74BB3F573",
  "output": "hello",
  "runtime": 1,
  "exit_code": 0,
  "timeout": 30
}
```

##### Default response

`Status: 200`

### Set Orbit device mapping

`POST /api/fleet/orbit/device_mapping`

##### Parameters

| Name           | Type   | In   | Description                              |
| -------------- | ------ | ---- | ---------------------------------------- |
| orbit_node_key | string | body | The Orbit node key for authentication.   |
| email          | string | body | The email to use for the device mapping. |

##### Example

`POST /api/fleet/orbit/device_mapping`

##### Request body

```json
{
  "orbit_node_key":"FbvSsWfTRwXEecUlCBTLmBcjGFAdzqd/",
  "email": "test@example.com"
}
```

##### Default response

`Status: 200`

### Upload Orbit software install result

`POST /api/fleet/orbit/software_install/result`

##### Parameters

| Name                          | Type   | In   | Description                                             |
| ----------------------------- | ------ | ---- | ------------------------------------------------------- |
| orbit_node_key                | string | body | The Orbit node key for authentication.                  |
| host_id                       | number | body | The ID of the host on which the software was installed. |
| install_uuid                  | string | body | The UUID of the installation attempt.                   |
| pre_install_condition_output  | string | body | The output from the pre-install condition query.        |
| install_script_exit_code      | number | body | The exit code from the install script.                  |
| install_script_output         | string | body | The output from the install script.                     |
| post_install_script_exit_code | number | body | The exit code from the post-install script.             |
| post_install_script_output    | string | body | The output from the post-install script.                |

##### Example

`POST /api/fleet/orbit/software_install/result`

##### Request body

```json
{
  "orbit_node_key":"FbvSsWfTRwXEecUlCBTLmBcjGFAdzqd/",
  "host_id ": 12,
  "install_uuid ": "4D91F9C3-919B-4D5B-ABFC-528D648F27D1",
  "pre_install_condition_output ": "example",
  "install_script_exit_code ": 0,
  "install_script_output ": "software installed",
  "post_install_script_exit_code ": 1,
  "post_install_script_output ": "error: post-install script failed"
}
```

##### Default response

`Status: 204`

### Download software installer

`POST /api/fleet/orbit/software_install/package`

##### Parameters

| Name           | Type   | In    | Description                                                          |
| -------------- | ------ | ----- | -------------------------------------------------------------------- |
| orbit_node_key | string | body  | The Orbit node key for authentication.                               |
| installer_id   | number | body  | The ID of the software installer to download.                        |
| alt            | string | query | Indicates whether to download the package. Must be set to `"media"`. |

##### Example

`POST /api/fleet/orbit/software_install/package`

##### Request body

```json
{
  "orbit_node_key":"FbvSsWfTRwXEecUlCBTLmBcjGFAdzqd/",
  "installer_id": 15
}
```

##### Default response

`Status: 200`

```http
Status: 200
Content-Type: application/octet-stream
Content-Disposition: attachment
Content-Length: <length>
Body: <blob>
```

### Get orbit software install details

`POST /api/fleet/orbit/software_install/details`

> Note: The `installer_url` in the response will only be populated if AWS S3 and CloudFront URL signing are configured.

##### Parameters

| Name           | Type   | In   | Description                                    |
| -------------- | ------ | ---- | ---------------------------------------------- |
| orbit_node_key | string | body | The Orbit node key for authentication.         |
| install_uuid   | string | body | The UUID of the software installation attempt. |

##### Example

`POST /api/fleet/orbit/software_install/details`

##### Request body

```json
{
  "orbit_node_key":"FbvSsWfTRwXEecUlCBTLmBcjGFAdzqd/",
  "install_uuid": "1652210E-619E-43BA-B3CC-17F4247823F3"
}
```

##### Default response

`Status: 200`

```json
{
  "install_id": "1652210E-619E-43BA-B3CC-17F4247823F3",
  "installer_id": 12,
  "pre_install_condition": "SELECT * FROM osquery_info;",
  "install_script": "sudo run-installer",
  "uninstall_script": "sudo run-uninstaller",
  "post_install_script": "echo done",
  "self_service": true,
  "installer_url": {
    "url": "https://d1nsa5964r3p4i.cloudfront.net/software-installers/98330e7e6db3507b444d576dc437a9ac4d82333a88a6bb6ef36a91fe3d85fa92?Expires=1736178766&Signature=HpcpyniNSBkS695mZhkZRjXo6UQ5JtXQ2sk0poLEMDMeF063IjsBj2O56rruzk3lomYFjqoxc3BdnFqEjrEXQSieSALiCufZ2LjTfWffs7f7qnNVZwlkg-upZd5KBfrCHSIyzMYSPhgWFPOpNRVqOc4NFXx8fxRLagK7NBKFAEfCAwo0~KMCSJiof0zWOdY0a8p0NNAbBn0uLqK7vZLwSttVpoK6ytWRaJlnemofWNvLaa~Et3p5wJJRfYGv73AK-pe4FMb8dc9vqGNSZaDAqw2SOdXrLhrpvSMjNmMO3OvTcGS9hVHMtJvBmgqvCMAWmHBK6v5C9BobSh4TCNLIuA__&Key-Pair-Id=K1HFGXOMBB6TFF",
    "filename": "my-installer.pkg"
  }
}
```

### Upload disk encryption key

`POST /api/fleet/orbit/disk_encryption_key`

##### Parameters

| Name           | Type   | In   | Description                               |
| -------------- | ------ | ---- | ----------------------------------------- |
| orbit_node_key | string | body | The Orbit node key for authentication.    |
| encryption_key | string | body | The encryption key bytes.                 |
| client_error   | string | body | The error reported by the client, if any. |

##### Example

`POST /api/fleet/orbit/disk_encryption_key`

##### Request body

```json
{
  "orbit_node_key":"FbvSsWfTRwXEecUlCBTLmBcjGFAdzqd/",
  "encryption_key": "Zm9vYmFyem9vYmFyZG9vYmFybG9vYmFy",
  "client_error": "example error",
}
```

##### Default response

`Status: 204`

---

## Setup

Sets up a new Fleet instance with the given parameters.

`POST /api/v1/setup`

#### Parameters

| Name       | Type   | In   | Description                                                                                                                 |
| ---------- | ------ | ---- | --------------------------------------------------------------------------------------------------------------------------- |
| admin      | object | body | **Required.** Contains the following admin user details: `admin`, `email`, `name`, `password`, and `password_confirmation`. |
| org_info   | object | body | **Required.** Contains the following organizational details: `org_name`.                                                    |
| server_url | string | body | **Required.** The URL of the Fleet instance.                                                                                |


##### Request body

```json
{
	"admin": {
		"admin": true,
		"email": "janedoe@example.com",
		"name": "Jane Doe",
		"password": "password!234",
		"password_confirmation": "password!234"
	},
	"org_info": {
		"org_name": "Fleet Device Management"
	},
	"server_url": "https://localhost:8080"
}
```

##### Default response

`Status: 200`

If the Fleet instance is provided required parameters to complete setup.

```json
{
  "admin": {
    "created_at": "2021-01-07T19:40:04Z",
    "updated_at": "2021-01-07T19:40:04Z",
    "id": 1,
    "name": "Jane Doe",
    "email": "janedoe@example.com",
    "force_password_reset": false,
    "gravatar_url": "",
    "sso_enabled": false,
    "global_role": "admin",
    "api_only": false,
    "teams": []
  },
  "org_info": {
    "org_name": "Fleet Device Management",
    "org_logo_url": "https://fleetdm.com/logo.png"
  },
  "server_url": "https://localhost:8080",
  "osquery_enroll_secret": null,
  "token": "ur4RWGBeiNmNzer/dnGzgUQ+jxrJe19xuHg/LhLkbhuZMQu35scyBHUHs68+RJxZynxQnuTz4WTHXayAJJaGgg=="
}

```

## Scripts

### Batch-apply scripts

_Available in Fleet Premium_

`POST /api/v1/fleet/scripts/batch`

#### Parameters

| Name      | Type   | In    | Description                                                                                                                                                           |
| --------- | ------ | ----- | ----------------------------------------------------------------------------------------------------------------------------------------------------------------------|
| team_id | number | query | The ID of the team to add the scripts to. Only one team identifier (`team_id` or `team_name`) can be included in the request, omit this parameter if using `team_name`.
| team_name | string | query | The name of the team to add the scripts to. Only one team identifier (`team_id` or `team_name`) can be included in the request, omit this parameter if using `team_id`.
| dry_run   | bool   | query | Validate the provided scripts and return any validation errors, but do not apply the changes.                                                                         |
| scripts   | array  | body  | An array of objects with the scripts payloads. Each item must contain `name` with the script name and `script_contents` with the script contents encoded in base64    |

If both `team_id` and `team_name` parameters are included, this endpoint will respond with an error.
If no `team_name` or `team_id` is provided, the scripts will be applied for **all hosts**.

Script contents are uploaded verbatim, without CRLF -> LF conversion.

> Note that this endpoint replaces all the active scripts for the specified team (or no team). Any existing script that is not included in the list will be removed, and existing scripts with the same name as a new script will be edited. Providing an empty list of scripts will remove existing scripts.

#### Example

`POST /api/v1/fleet/scripts/batch`

##### Default response

`Status: 200`

```json
{
  "scripts": [
    {
      "team_id": 3,
      "id": 6690,
      "name": "Ensure shields are up"
    },
    {
      "team_id": 3,
      "id": 10412,
      "name": "Ensure flux capacitor is charged"
    }
  ]
}
```

### Run live script

Run a live script and get results back (5 minute timeout). Live scripts only runs on the host if it has no other scripts running.

`POST /api/v1/fleet/scripts/run/sync`

#### Parameters

| Name            | Type    | In   | Description                                                                                    |
| ----            | ------- | ---- | --------------------------------------------                                                   |
| host_id         | integer | body | **Required**. The ID of the host to run the script on.                                                |
| script_id       | integer | body | The ID of the existing saved script to run. Only one of either `script_id`, `script_contents`, or `script_name` can be included. |
| script_contents | string  | body | The contents of the script to run. Only one of either `script_id`, `script_contents`, or `script_name` can be included. |
| script_name       | integer | body | The name of the existing saved script to run. If specified, requires `team_id`. Only one of either `script_id`, `script_contents`, or `script_name` can be included.   |
| team_id       | integer | body | The ID of the existing saved script to run. If specified, requires `script_name`. Only one of either `script_id`, `script_contents`, or `script_name` can be included in the request.  |

> Note that if any combination of `script_id`, `script_contents`, and `script_name` are included in the request, this endpoint will respond with an error.

#### Example

`POST /api/v1/fleet/scripts/run/sync`

##### Default response

`Status: 200`

```json
{
  "host_id": 1227,
  "execution_id": "e797d6c6-3aae-11ee-be56-0242ac120002",
  "script_contents": "echo 'hello'",
  "output": "hello",
  "message": "",
  "runtime": 1,
  "host_timeout": false,
  "exit_code": 0
}
```
## Software

### Update software title name

`PATCH /api/v1/fleet/software/titles/:software_title_id/name`

Only available for software titles that have a non-empty bundle ID, as titles without a bundle
ID will be added back as new rows on the next software ingest with the same name. Endpoint authorization limited
to global admins as this changes the software title's name across all teams.

> **Experimental endpoint**. This endpoint is not guaranteed to continue to exist on future minor releases of Fleet.

#### Parameters

| Name              | Type    | In   | Description                                        |
|-------------------|---------|------|----------------------------------------------------|
| software_title_id | integer | path | **Required**. The ID of the software title to modify. |
| name              | string  | body | **Required**. The new name of the title.           |

#### Example

`PATCH /api/v1/fleet/software/titles/1/name`

```json
{
  "name": "2 Chrome 2 Furious.app"
}
```

##### Default response

`Status: 205`

### Batch-apply software

_Available in Fleet Premium._

`POST /api/v1/fleet/software/batch`

This endpoint is asynchronous, meaning it will start a background process to download and apply the software and return a `request_uuid` in the JSON response that can be used to query the status of the batch-apply (using the `GET /api/v1/fleet/software/batch/:request_uuid` endpoint defined below).

#### Parameters

| Name      | Type   | In    | Description                                                                                                                                                           |
| --------- | ------ | ----- | ----------------------------------------------------------------------------------------------------------------------------------------------------------------------|
| team_name | string | query | The name of the team to add the software package to. Ommitting these parameters will add software to 'No Team'. |
| dry_run   | bool   | query | If `true`, will validate the provided software packages and return any validation errors, but will not apply the changes.                                                                         |
| software  | object   | body  | The team's software that will be available for install.  |
| software.packages   | array   | body  | An array of objects with values below. |
| software.packages.url                      | string   | body  | URL to the software package (PKG, MSI, EXE or DEB). |
| software.packages.install_script           | string   | body  | Command that Fleet runs to install software. |
| software.packages.pre_install_query        | string   | body  | Condition query that determines if the install will proceed. |
| software.packages.post_install_script      | string   | body  | Script that runs after software install. |
| software.packages.uninstall_script      | string   | body  | Command that Fleet runs to uninstall software. |
| software.packages.self_service           | boolean   | body  | Specifies whether or not end users can install self-service. |
| software.packages.labels_include_any     | array   | body  | Target hosts that have any label in the array. Only one of `labels_include_any` or `labels_exclude_any` can be included. If neither are included, all hosts are targeted. |
| software.packages.labels_exclude_any     | array   | body  | Target hosts that don't have any labels in the array. Only one of `labels_include_any` or `labels_exclude_any` can be included. If neither are included, all hosts are targeted. |

#### Example

`POST /api/v1/fleet/software/batch`

##### Default response

`Status: 202`
```json
{
  "request_uuid": "ec23c7b6-c336-4109-b89d-6afd859659b4",
}
```

### Get status of software batch-apply request

_Available in Fleet Premium._

`GET /api/v1/fleet/software/batch/:request_uuid`

This endpoint allows querying the status of a batch-apply software request (`POST /api/v1/fleet/software/batch`).
Returns `"status"` field that can be one of `"processing"`, `"complete"` or `"failed"`.
If `"status"` is `"completed"` then the `"packages"` field contains the applied packages.
If `"status"` is `"processing"` then the operation is ongoing and the request should be retried.
If `"status"` is `"failed"` then the `"message"` field contains the error message.

#### Parameters

| Name         | Type   | In    | Description                                                                                                                                                           |
| ------------ | ------ | ----- | ----------------------------------------------------------------------------------------------------------------------------------------------------------------------|
| request_uuid | string | query | The request_uuid returned by the `POST /api/v1/fleet/software/batch` endpoint. |
| team_name    | string | query | The name of the team to add the software package to. Ommitting these parameters will add software to 'No Team'. |
| dry_run      | bool   | query | If `true`, will validate the provided software packages and return any validation errors, but will not apply the changes.                                                                         |

##### Default responses

`Status: 200`
```json
{
  "status": "processing",
  "message": "",
  "packages": null
}
```

`Status: 200`
```json
{
  "status": "completed",
  "message": "",
  "packages": [
    {
      "team_id": 1,
      "title_id": 2751,
      "url": "https://ftp.mozilla.org/pub/firefox/releases/129.0.2/win64/en-US/Firefox%20Setup%20129.0.2.msi"
    }
  ]
}
```

`Status: 200`
```json
{
  "status": "failed",
  "message": "validation failed: software.url Couldn't edit software. URL (\"https://foobar.does.not.exist.com\") returned \"Not Found\". Please make sure that URLs are reachable from your Fleet server.",
  "packages": null
}
```

### Batch-apply App Store apps

_Available in Fleet Premium._

`POST /api/latest/fleet/software/app_store_apps/batch`

#### Parameters

| Name      | Type   | In    | Description                                                                                                                                                           |
| --------- | ------ | ----- | ----------------------------------------------------------------------------------------------------------------------------------------------------------------------|
| team_name | string | query | The name of the team to add the software package to. Ommitting this parameter will add software to "No team". |
| dry_run   | bool   | query | If `true`, will validate the provided VPP apps and return any validation errors, but will not apply the changes.                                                                         |
| app_store_apps | list   | body  | An array of objects. Each object contains `app_store_id` and `self_service`. |
| app_store_apps | list   | body  | An array of objects with . Each object contains `app_store_id` and `self_service`. |
| app_store_apps.app_store_id | string   | body  | ID of the App Store app. |
| app_store_apps.self_service | boolean   | body  | Whether the VPP app is "Self-service" or not. |
| app_store_apps.labels_include_any | array   | body  | App will only be available for install on hosts that **have any** of these labels. Only one of either `labels_include_any` or `labels_exclude_any` can be included in the request. |
| app_store_apps.labels_exclude_any | array   | body  | App will only be available for install on hosts that **don't have any** of these labels. Only one of either `labels_include_any` or `labels_exclude_any` can be included in the request. |

#### Example

`POST /api/latest/fleet/software/app_store_apps/batch`
```json
{
  "team_name": "Foobar",
  "app_store_apps": [
    {
      "app_store_id": "597799333",
      "self_service": false,
      "labels_include_any": [
        "Engineering",
        "Customer Support"
      ]
    },
    {
      "app_store_id": "497799835",
      "self_service": true
    }
  ]
}
```

##### Default response

`Status: 200`

```json
{
  "app_store_apps": [
    {
      "team_id": 1,
      "title_id": 123,
      "app_store_id": "597799333",
      "platform": "darwin"
    },
    {
      "team_id": 1,
      "title_id": 124,
      "app_store_id": "597799333",
      "platform": "ios"
    },
    {
      "team_id": 1,
      "title_id": 125,
      "app_store_id": "597799333",
      "platform": "ipados"
    }
  ]
}
```

### Get token to download package

_Available in Fleet Premium._

`POST /api/v1/fleet/software/titles/:software_title_id/package/token?alt=media`

The returned token is a one-time use token that expires after 10 minutes.

#### Parameters

| Name              | Type    | In    | Description                                                      |
|-------------------|---------|-------|------------------------------------------------------------------|
| software_title_id | integer | path  | **Required**. The ID of the software title for software package. |
| team_id           | integer | query | **Required**. The team ID containing the software package.       |
| alt               | integer | query | **Required**. Must be specified and set to "media".              |

#### Example

`POST /api/v1/fleet/software/titles/123/package/token?alt=media&team_id=2`

##### Default response

`Status: 200`

```json
{
  "token": "e905e33e-07fe-4f82-889c-4848ed7eecb7"
}
```

### Download package using a token

_Available in Fleet Premium._

`GET /api/v1/fleet/software/titles/:software_title_id/package/token/:token?alt=media`

#### Parameters

| Name              | Type    | In   | Description                                                              |
|-------------------|---------|------|--------------------------------------------------------------------------|
| software_title_id | integer | path | **Required**. The ID of the software title to download software package. |
| token             | string  | path | **Required**. The token to download the software package.                |

#### Example

`GET /api/v1/fleet/software/titles/123/package/token/e905e33e-07fe-4f82-889c-4848ed7eecb7`

##### Default response

`Status: 200`

```http
Status: 200
Content-Type: application/octet-stream
Content-Disposition: attachment
Content-Length: <length>
Body: <blob>
```
<<<<<<< HEAD


---

## Conditional access

### Initiate Microsoft Entra conditional access

Kick off authentication with Microsoft Entra to configure conditional access.

`POST /api/v1/conditional-access/microsoft`

#### Parameters

| Name       | Type   | In   | Description                                                                                                                 |
| ---------- | ------ | ---- | --------------------------------------------------------------------------------------------------------------------------- |
| microsoft_tenant_id      | string | body | **Required.** The Microsoft Entra tenant ID. |



##### Request body

```json
{
  "fleet_license_key": "<LICENSE KEY>",
  "microsoft_tenant_id": "<TENANT ID>"
=======
## Users

### Update user-specific UI settings

`PATCH /api/v1/fleet/users/:id`

#### Parameters

| Name      | Type   | In    | Description                                                                                                                                                           |
| --------- | ------ | ----- | ----------------------------------------------------------------------------------------------------------------------------------------------------------------------|
| settings  | object   | body  | The updated user settings. |

#### Example

`PATCH /api/v1/fleet/users/1`
```json
{
  "hidden_host_columns": ["hostname"]
>>>>>>> e9f26fbf
}
```

##### Default response
<<<<<<< HEAD

`Status: 200`

```json
{
  "microsoft_authentication_url": "https://login.microsoftonline.com/<TENANT ID>/adminconsent?client_id=<CLIENT ID>"
}

```


### Confirm Microsoft Entra conditional access configuration

`POST /api/v1/conditional-access/confirm`

Confirm whether admin consent has been granted in Microsoft Entra.

#### Parameters

None.

=======
* Note that user settings are *not* included in this response. See below `GET`s for how to get user settings.
`Status: 200`
```json
{
    "user": {
        "created_at": "2025-01-08T01:04:23Z",
        "updated_at": "2025-01-09T00:08:19Z",
        "id": 1,
        "name": "Sum Bahdee",
        "email": "sum@org.com",
        "force_password_reset": false,
        "gravatar_url": "",
        "sso_enabled": false,
        "mfa_enabled": false,
        "global_role": "admin",
        "api_only": false,
        "teams": []
    }
}
```

### Include settings when getting a user

`GET /api/v1/fleet/users/:id?include_ui_settings=true`

Use of `include_ui_settings=true` is considered the contributor API functionality – without that
param, this endpoint is considered a documented REST API endpoint

#### Parameters

| Name                | Type   | In    | Description                                                                                       |
| ------------------- | ------ | ----- | --------------------------------------------------------------------------------------------------|
| include_ui_settings | bool   | query | If `true`, will include the user's settings in the response. For now, this is a single ui setting.

#### Example

`GET /api/v1/fleet/users/2/?include_ui_settings=true`
>>>>>>> e9f26fbf

##### Default response

`Status: 200`
<<<<<<< HEAD

```json
{
  "admin_consented": false
}
```

### Delete Microsoft Entra conditional access

`DELETE /api/v1/conditional-access/microsoft`

#### Parameters

None.

##### Default response

`Status: 200`
=======
```json
{
  "user": {...},
  "available_teams": {...}
  "settings": {"hidden_host_columns": ["hostname"]},
}
```

### Include settings when getting current user

`GET /api/v1/fleet/me/?include_ui_settings=true`

Use of `include_ui_settings=true` is considered the contributor API functionality – without that
param, this endpoint is considered a documented REST API endpoint

#### Parameters

| Name                | Type   | In    | Description                                                                                       |
| ------------------- | ------ | ----- | --------------------------------------------------------------------------------------------------|
| include_ui_settings | bool   | query | If `true`, will include the user's settings in the response. For now, this is a single ui setting.

#### Example

`GET /api/v1/fleet/me?include_ui_settings=true`

##### Default response

`Status: 200`
```json
{
  "user": {...},
  "available_teams": {...}
  "settings": {"hidden_host_columns": ["hostname"]},
}
```
>>>>>>> e9f26fbf
<|MERGE_RESOLUTION|>--- conflicted
+++ resolved
@@ -12,11 +12,8 @@
 - [Setup](#setup)
 - [Scripts](#scripts)
 - [Software](#software)
-<<<<<<< HEAD
+- [Users](#users)
 - [Conditional access](#conditional-access)
-=======
-- [Users](#users)
->>>>>>> e9f26fbf
 
 > These endpoints are used by the Fleet UI, Fleet Desktop, and `fleetctl` clients and frequently change to reflect current functionality.
 
@@ -4452,34 +4449,9 @@
 Content-Length: <length>
 Body: <blob>
 ```
-<<<<<<< HEAD
-
 
 ---
 
-## Conditional access
-
-### Initiate Microsoft Entra conditional access
-
-Kick off authentication with Microsoft Entra to configure conditional access.
-
-`POST /api/v1/conditional-access/microsoft`
-
-#### Parameters
-
-| Name       | Type   | In   | Description                                                                                                                 |
-| ---------- | ------ | ---- | --------------------------------------------------------------------------------------------------------------------------- |
-| microsoft_tenant_id      | string | body | **Required.** The Microsoft Entra tenant ID. |
-
-
-
-##### Request body
-
-```json
-{
-  "fleet_license_key": "<LICENSE KEY>",
-  "microsoft_tenant_id": "<TENANT ID>"
-=======
 ## Users
 
 ### Update user-specific UI settings
@@ -4498,34 +4470,10 @@
 ```json
 {
   "hidden_host_columns": ["hostname"]
->>>>>>> e9f26fbf
-}
-```
-
-##### Default response
-<<<<<<< HEAD
-
-`Status: 200`
-
-```json
-{
-  "microsoft_authentication_url": "https://login.microsoftonline.com/<TENANT ID>/adminconsent?client_id=<CLIENT ID>"
-}
-
-```
-
-
-### Confirm Microsoft Entra conditional access configuration
-
-`POST /api/v1/conditional-access/confirm`
-
-Confirm whether admin consent has been granted in Microsoft Entra.
-
-#### Parameters
-
-None.
-
-=======
+}
+```
+
+##### Default response
 * Note that user settings are *not* included in this response. See below `GET`s for how to get user settings.
 `Status: 200`
 ```json
@@ -4563,31 +4511,10 @@
 #### Example
 
 `GET /api/v1/fleet/users/2/?include_ui_settings=true`
->>>>>>> e9f26fbf
-
-##### Default response
-
-`Status: 200`
-<<<<<<< HEAD
-
-```json
-{
-  "admin_consented": false
-}
-```
-
-### Delete Microsoft Entra conditional access
-
-`DELETE /api/v1/conditional-access/microsoft`
-
-#### Parameters
-
-None.
-
-##### Default response
-
-`Status: 200`
-=======
+
+##### Default response
+
+`Status: 200`
 ```json
 {
   "user": {...},
@@ -4623,4 +4550,73 @@
   "settings": {"hidden_host_columns": ["hostname"]},
 }
 ```
->>>>>>> e9f26fbf
+
+## Conditional access
+
+### Initiate Microsoft Entra conditional access
+
+Kick off authentication with Microsoft Entra to configure conditional access.
+
+`POST /api/v1/conditional-access/microsoft`
+
+#### Parameters
+
+| Name       | Type   | In   | Description                                                                                                                 |
+| ---------- | ------ | ---- | --------------------------------------------------------------------------------------------------------------------------- |
+| microsoft_tenant_id      | string | body | **Required.** The Microsoft Entra tenant ID. |
+
+
+
+##### Request body
+
+```json
+{
+  "fleet_license_key": "<LICENSE KEY>",
+  "microsoft_tenant_id": "<TENANT ID>"
+}
+```
+
+##### Default response
+
+`Status: 200`
+
+```json
+{
+  "microsoft_authentication_url": "https://login.microsoftonline.com/<TENANT ID>/adminconsent?client_id=<CLIENT ID>"
+}
+
+```
+
+
+### Confirm Microsoft Entra conditional access configuration
+
+`POST /api/v1/conditional-access/confirm`
+
+Confirm whether admin consent has been granted in Microsoft Entra.
+
+#### Parameters
+
+None.
+
+
+##### Default response
+
+`Status: 200`
+
+```json
+{
+  "admin_consented": false
+}
+```
+
+### Delete Microsoft Entra conditional access
+
+`DELETE /api/v1/conditional-access/microsoft`
+
+#### Parameters
+
+None.
+
+##### Default response
+
+`Status: 200`