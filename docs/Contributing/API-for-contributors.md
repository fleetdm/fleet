# API for contributors

- [Authentication](#authentication)
- [Packs](#packs)
- [Mobile device management (MDM)](#mobile-device-management-mdm)
- [Get or apply configuration files](#get-or-apply-configuration-files)
- [Live query](#live-query)
- [Trigger cron schedule](#trigger-cron-schedule)
- [Device-authenticated routes](#device-authenticated-routes)
- [Orbit-authenticated routes](#orbit-authenticated-routes)
- [Downloadable installers](#downloadable-installers)
- [Setup](#setup)
- [Scripts](#scripts)
- [Software](#software)

> These endpoints are used by the Fleet UI, Fleet Desktop, and `fleetctl` clients and frequently change to reflect current functionality.

This document includes the internal Fleet API routes that are helpful when developing or contributing to Fleet.

If you are interested in gathering information from Fleet in a production environment, please see the [public Fleet REST API documentation](https://fleetdm.com/docs/using-fleet/rest-api).

## Authentication

### Create session

`POST /api/v1/fleet/sessions`

#### Parameters

| Name | Type | In | Description |
| token | string | body | **Required**. The token retrieved from the magic link email. |

#### Response

See [the Log in endpoint](https://fleetdm.com/docs/rest-api/rest-api#log-in) for the current
successful response format.

## Packs

Scheduling queries in Fleet is the best practice for collecting data from hosts. To learn how to schedule queries, [check out the docs here](https://fleetdm.com/docs/using-fleet/fleet-ui#schedule-a-query).

The API routes to control packs are supported for backwards compatibility.

- [Create pack](#create-pack)
- [Modify pack](#modify-pack)
- [Get pack](#get-pack)
- [List packs](#list-packs)
- [Delete pack](#delete-pack)
- [Delete pack by ID](#delete-pack-by-id)
- [Get scheduled queries in a pack](#get-scheduled-queries-in-a-pack)
- [Add scheduled query to a pack](#add-scheduled-query-to-a-pack)
- [Get scheduled query](#get-scheduled-query)
- [Modify scheduled query](#modify-scheduled-query)
- [Delete scheduled query](#delete-scheduled-query)

### Create pack

`POST /api/v1/fleet/packs`

#### Parameters

| Name        | Type   | In   | Description                                                             |
| ----------- | ------ | ---- | ----------------------------------------------------------------------- |
| name        | string | body | **Required**. The pack's name.                                          |
| description | string | body | The pack's description.                                                 |
| host_ids    | list   | body | A list containing the targeted host IDs.                                |
| label_ids   | list   | body | A list containing the targeted label's IDs.                             |
| team_ids    | list   | body | _Available in Fleet Premium_ A list containing the targeted teams' IDs. |

#### Example

`POST /api/v1/fleet/packs`

##### Request query parameters

```json
{
  "description": "Collects osquery data.",
  "host_ids": [],
  "label_ids": [6],
  "name": "query_pack_1"
}
```

##### Default response

`Status: 200`

```json
{
  "pack": {
    "created_at": "0001-01-01T00:00:00Z",
    "updated_at": "0001-01-01T00:00:00Z",
    "id": 17,
    "name": "query_pack_1",
    "description": "Collects osquery data.",
    "query_count": 0,
    "total_hosts_count": 223,
    "host_ids": [],
    "label_ids": [
      6
    ],
    "team_ids": []
  }
}
```

### Modify pack

`PATCH /api/v1/fleet/packs/{id}`

#### Parameters

| Name        | Type    | In   | Description                                                             |
| ----------- | ------- | ---- | ----------------------------------------------------------------------- |
| id          | integer | path | **Required.** The pack's id.                                            |
| name        | string  | body | The pack's name.                                                        |
| description | string  | body | The pack's description.                                                 |
| host_ids    | list    | body | A list containing the targeted host IDs.                                |
| label_ids   | list    | body | A list containing the targeted label's IDs.                             |
| team_ids    | list    | body | _Available in Fleet Premium_ A list containing the targeted teams' IDs. |

#### Example

`PATCH /api/v1/fleet/packs/{id}`

##### Request query parameters

```json
{
  "description": "MacOS hosts are targeted",
  "host_ids": [],
  "label_ids": [7]
}
```

##### Default response

`Status: 200`

```json
{
  "pack": {
    "created_at": "2021-01-25T22:32:45Z",
    "updated_at": "2021-01-25T22:32:45Z",
    "id": 17,
    "name": "Title2",
    "description": "MacOS hosts are targeted",
    "query_count": 0,
    "total_hosts_count": 110,
    "host_ids": [],
    "label_ids": [
      7
    ],
    "team_ids": []
  }
}
```

### Get pack

`GET /api/v1/fleet/packs/{id}`

#### Parameters

| Name | Type    | In   | Description                  |
| ---- | ------- | ---- | ---------------------------- |
| id   | integer | path | **Required.** The pack's id. |

#### Example

`GET /api/v1/fleet/packs/17`

##### Default response

`Status: 200`

```json
{
  "pack": {
    "created_at": "2021-01-25T22:32:45Z",
    "updated_at": "2021-01-25T22:32:45Z",
    "id": 17,
    "name": "Title2",
    "description": "MacOS hosts are targeted",
    "disabled": false,
    "type": null,
    "query_count": 0,
    "total_hosts_count": 110,
    "host_ids": [],
    "label_ids": [
      7
    ],
    "team_ids": []
  }
}
```

### List packs

`GET /api/v1/fleet/packs`

#### Parameters

| Name            | Type   | In    | Description                                                                                                                   |
| --------------- | ------ | ----- | ----------------------------------------------------------------------------------------------------------------------------- |
| order_key       | string | query | What to order results by. Can be any column in the packs table.                                                               |
| order_direction | string | query | **Requires `order_key`**. The direction of the order given the order key. Options include `asc` and `desc`. Default is `asc`. |

#### Example

`GET /api/v1/fleet/packs`

##### Default response

`Status: 200`

```json
{
  "packs": [
    {
      "created_at": "2021-01-05T21:13:04Z",
      "updated_at": "2021-01-07T19:12:54Z",
      "id": 1,
      "name": "pack_number_one",
      "description": "This pack has a description",
      "disabled": true,
      "query_count": 1,
      "total_hosts_count": 53,
      "host_ids": [],
      "label_ids": [
        8
      ],
      "team_ids": []
    },
    {
      "created_at": "2021-01-19T17:08:31Z",
      "updated_at": "2021-01-19T17:08:31Z",
      "id": 2,
      "name": "query_pack_2",
      "query_count": 5,
      "total_hosts_count": 223,
      "host_ids": [],
      "label_ids": [
        6
      ],
      "team_ids": []
    }
  ]
}
```

### Delete pack

Delete pack by name.

`DELETE /api/v1/fleet/packs/{name}`

#### Parameters

| Name | Type   | In   | Description                    |
| ---- | ------ | ---- | ------------------------------ |
| name | string | path | **Required.** The pack's name. |

#### Example

`DELETE /api/v1/fleet/packs/pack_number_one`

##### Default response

`Status: 200`


### Delete pack by ID

`DELETE /api/v1/fleet/packs/id/{id}`

#### Parameters

| Name | Type    | In   | Description                  |
| ---- | ------- | ---- | ---------------------------- |
| id   | integer | path | **Required.** The pack's ID. |

#### Example

`DELETE /api/v1/fleet/packs/id/1`

##### Default response

`Status: 200`


### Get scheduled queries in a pack

`GET /api/v1/fleet/packs/{id}/scheduled`

#### Parameters

| Name | Type    | In   | Description                  |
| ---- | ------- | ---- | ---------------------------- |
| id   | integer | path | **Required.** The pack's ID. |

#### Example

`GET /api/v1/fleet/packs/1/scheduled`

##### Default response

`Status: 200`

```json
{
  "scheduled": [
    {
      "created_at": "0001-01-01T00:00:00Z",
      "updated_at": "0001-01-01T00:00:00Z",
      "id": 49,
      "pack_id": 15,
      "name": "new_query",
      "query_id": 289,
      "query_name": "new_query",
      "query": "SELECT * FROM osquery_info",
      "interval": 456,
      "snapshot": false,
      "removed": true,
      "platform": "windows",
      "version": "4.6.0",
      "shard": null,
      "denylist": null
    },
    {
      "created_at": "0001-01-01T00:00:00Z",
      "updated_at": "0001-01-01T00:00:00Z",
      "id": 50,
      "pack_id": 15,
      "name": "new_title_for_my_query",
      "query_id": 288,
      "query_name": "new_title_for_my_query",
      "query": "SELECT * FROM osquery_info",
      "interval": 677,
      "snapshot": true,
      "removed": false,
      "platform": "windows",
      "version": "4.6.0",
      "shard": null,
      "denylist": null
    },
    {
      "created_at": "0001-01-01T00:00:00Z",
      "updated_at": "0001-01-01T00:00:00Z",
      "id": 51,
      "pack_id": 15,
      "name": "osquery_info",
      "query_id": 22,
      "query_name": "osquery_info",
      "query": "SELECT i.*, p.resident_size, p.user_time, p.system_time, time.minutes AS counter FROM osquery_info i, processes p, time WHERE p.pid = i.pid;",
      "interval": 6667,
      "snapshot": true,
      "removed": false,
      "platform": "windows",
      "version": "4.6.0",
      "shard": null,
      "denylist": null
    }
  ]
}
```

### Add scheduled query to a pack

`POST /api/v1/fleet/schedule`

#### Parameters

| Name     | Type    | In   | Description                                                                                                   |
| -------- | ------- | ---- | ------------------------------------------------------------------------------------------------------------- |
| pack_id  | integer | body | **Required.** The pack's ID.                                                                                  |
| query_id | integer | body | **Required.** The query's ID.                                                                                 |
| interval | integer | body | **Required.** The amount of time, in seconds, the query waits before running.                                 |
| snapshot | boolean | body | **Required.** Whether the queries logs show everything in its current state.                                  |
| removed  | boolean | body | **Required.** Whether "removed" actions should be logged.                                                     |
| platform | string  | body | The computer platform where this query will run (other platforms ignored). Empty value runs on all platforms. |
| shard    | integer | body | Restrict this query to a percentage (1-100) of target hosts.                                                  |
| version  | string  | body | The minimum required osqueryd version installed on a host.                                                    |

#### Example

`POST /api/v1/fleet/schedule`

#### Request body

```json
{
  "interval": 120,
  "pack_id": 15,
  "query_id": 23,
  "removed": true,
  "shard": null,
  "snapshot": false,
  "version": "4.5.0",
  "platform": "windows"
}
```

##### Default response

`Status: 200`

```json
{
  "scheduled": {
    "created_at": "0001-01-01T00:00:00Z",
    "updated_at": "0001-01-01T00:00:00Z",
    "id": 56,
    "pack_id": 17,
    "name": "osquery_events",
    "query_id": 23,
    "query_name": "osquery_events",
    "query": "SELECT name, publisher, type, subscriptions, events, active FROM osquery_events;",
    "interval": 120,
    "snapshot": false,
    "removed": true,
    "platform": "windows",
    "version": "4.5.0",
    "shard": 10
  }
}
```

### Get scheduled query

`GET /api/v1/fleet/schedule/{id}`

#### Parameters

| Name | Type    | In   | Description                             |
| ---- | ------- | ---- | --------------------------------------- |
| id   | integer | path | **Required.** The scheduled query's ID. |

#### Example

`GET /api/v1/fleet/schedule/56`

##### Default response

`Status: 200`

```json
{
  "scheduled": {
    "created_at": "0001-01-01T00:00:00Z",
    "updated_at": "0001-01-01T00:00:00Z",
    "id": 56,
    "pack_id": 17,
    "name": "osquery_events",
    "query_id": 23,
    "query_name": "osquery_events",
    "query": "SELECT name, publisher, type, subscriptions, events, active FROM osquery_events;",
    "interval": 120,
    "snapshot": false,
    "removed": true,
    "platform": "windows",
    "version": "4.5.0",
    "shard": 10,
    "denylist": null
  }
}
```

### Modify scheduled query

`PATCH /api/v1/fleet/schedule/{id}`

#### Parameters

| Name     | Type    | In   | Description                                                                                                   |
| -------- | ------- | ---- | ------------------------------------------------------------------------------------------------------------- |
| id       | integer | path | **Required.** The scheduled query's ID.                                                                       |
| interval | integer | body | The amount of time, in seconds, the query waits before running.                                               |
| snapshot | boolean | body | Whether the queries logs show everything in its current state.                                                |
| removed  | boolean | body | Whether "removed" actions should be logged.                                                                   |
| platform | string  | body | The computer platform where this query will run (other platforms ignored). Empty value runs on all platforms. |
| shard    | integer | body | Restrict this query to a percentage (1-100) of target hosts.                                                  |
| version  | string  | body | The minimum required osqueryd version installed on a host.                                                    |

#### Example

`PATCH /api/v1/fleet/schedule/56`

#### Request body

```json
{
  "platform": ""
}
```

##### Default response

`Status: 200`

```json
{
  "scheduled": {
    "created_at": "2021-01-28T19:40:04Z",
    "updated_at": "2021-01-28T19:40:04Z",
    "id": 56,
    "pack_id": 17,
    "name": "osquery_events",
    "query_id": 23,
    "query_name": "osquery_events",
    "query": "SELECT name, publisher, type, subscriptions, events, active FROM osquery_events;",
    "interval": 120,
    "snapshot": false,
    "removed": true,
    "platform": "",
    "version": "4.5.0",
    "shard": 10
  }
}
```

### Delete scheduled query

`DELETE /api/v1/fleet/schedule/{id}`

#### Parameters

| Name | Type    | In   | Description                             |
| ---- | ------- | ---- | --------------------------------------- |
| id   | integer | path | **Required.** The scheduled query's ID. |

#### Example

`DELETE /api/v1/fleet/schedule/56`

##### Default response

`Status: 200`

---

## Mobile device management (MDM)

> Only Fleet MDM specific endpoints are located within the root /mdm/ path.

The MDM endpoints exist to support the related command-line interface sub-commands of `fleetctl`, such as `fleetctl generate mdm-apple` and `fleetctl get mdm-apple`, as well as the Fleet UI.

- [Generate Apple Business Manager public key (ADE)](#generate-apple-business-manager-public-key-ade)
- [Request Certificate Signing Request (CSR)](#request-certificate-signing-request-csr)
- [Upload APNS certificate](#upload-apns-certificate)
- [Add ABM token](#add-abm-token)
- [Count ABM tokens](#count-abm-tokens)
- [Turn off Apple MDM](#turn-off-apple-mdm)
- [Update ABM token's teams](#update-abm-tokens-teams)
- [Renew ABM token](#renew-abm-token)
- [Delete ABM token](#delete-abm-token)
- [Add VPP token](#add-VPP-token)
- [Update VPP token's teams](#update-vpp-tokens-teams)
- [Renew VPP token](#renew-vpp-token)
- [Delete VPP token](#delete-vpp-token)
- [Batch-apply MDM custom settings](#batch-apply-mdm-custom-settings)
- [Batch-apply packages](#batch-apply-packages)
- [Batch-apply App Store apps](#batch-apply-app-store-apps)
- [Get token to download package](#get-token-to-download-package)
- [Download package using a token](#download-package-using-a-token)
- [Initiate SSO during DEP enrollment](#initiate-sso-during-dep-enrollment)
- [Complete SSO during DEP enrollment](#complete-sso-during-dep-enrollment)
- [Over the air enrollment](#over-the-air-enrollment)
- [Preassign profiles to devices](#preassign-profiles-to-devices)
- [Match preassigned profiles](#match-preassigned-profiles)
- [Get FileVault statistics](#get-filevault-statistics)
- [Upload VPP content token](#upload-vpp-content-token)
- [Disable VPP](#disable-vpp)
- [SCEP proxy](#scep-proxy)


### Generate Apple Business Manager public key (ADE)

`GET /api/v1/fleet/mdm/apple/abm_public_key`

#### Example

`GET /api/v1/fleet/mdm/apple/abm_public_key`

##### Default response

`Status: 200`

```json
{
    "public_key": "23K9LCBGG26gc2AjcmV9Kz="
}
```

### Request Certificate Signing Request (CSR)

`GET /api/v1/fleet/mdm/apple/request_csr`

#### Example

`GET /api/v1/fleet/mdm/apple/request_csr`

##### Default response

```
Status: 200
```

```json
{
    "csr": "lKT5LCBJJ20gc2VjcmV0Cg="
}
```


### Upload APNS certificate

`POST /api/v1/fleet/mdm/apple/apns_certificate`

#### Parameters

| Name | Type | In | Description |
| ---- | ---- | -- | ----------- |
| certificate | file | form | *Required* The file conataining the APNS certificate (.pem) |

#### Example

`POST /api/v1/fleet/mdm/apple/apns_certificate`

##### Request header

```http
Content-Length: 850
Content-Type: multipart/form-data; boundary=------------------------f02md47480und42y
```

##### Request body

```http
--------------------------f02md47480und42y
Content-Disposition: form-data; name="certificate"; filename="apns_cert.pem"
Content-Type: application/octet-stream

<CERTIFICATE_DATA>

--------------------------f02md47480und42y
```

##### Default response

`Status: 200`

### Add ABM token

`POST /api/v1/fleet/abm_tokens`

#### Parameters

| Name | Type | In | Description |
| ---- | ---- | -- | ----------- |
| token | file | form | *Required* The file containing the token (.p7m) from Apple Business Manager |

#### Example

`POST /api/v1/fleet/abm_tokens`

##### Request header

```http
Content-Length: 850
Content-Type: multipart/form-data; boundary=------------------------f02md47480und42y
```

##### Request body

```http
--------------------------f02md47480und42y
Content-Disposition: form-data; name="token"; filename="server_token_abm.p7m"
Content-Type: application/octet-stream

<TOKEN_DATA>

--------------------------f02md47480und42y
```

##### Default response

`Status: 200`

```json
"abm_token": {
  "id": 1,
  "apple_id": "apple@example.com",
  "org_name": "Fleet Device Management Inc.",
  "mdm_server_url": "https://example.com/mdm/apple/mdm",
  "renew_date": "2024-10-20T00:00:00Z",
  "terms_expired": false,
  "macos_team": null,
  "ios_team": null,
  "ipados_team": null
}
```

### Count ABM tokens

`GET /api/v1/fleet/abm_tokens/count`

Get the number of ABM tokens on the Fleet server.

#### Parameters

None.

#### Example

`GET /api/v1/fleet/abm_tokens/count`

##### Default response

`Status: 200`

```json
{
  "count": 1
}
```

### Turn off Apple MDM

`DELETE /api/v1/fleet/mdm/apple/apns_certificate`

#### Example

`DELETE /api/v1/fleet/mdm/apple/apns_certificate`

##### Default response

`Status: 204`

### Update ABM token's teams

`PATCH /api/v1/fleet/abm_tokens/:id/teams`

#### Parameters

| Name | Type | In | Description |
| ---- | ---- | -- | ----------- |
| id | integer | path | *Required* The ABM token's ID |
| macos_team_id | integer | body | macOS hosts are automatically added to this team in Fleet when they appear in Apple Business Manager. If not specified, defaults to "No team" |
| ios_team_id | integer | body | iOS hosts are automatically added to this team in Fleet when they appear in Apple Business Manager. If not specified, defaults to "No team" |
| ipados_team_id | integer | body | iPadOS hosts are automatically added to this team in Fleet when they appear in Apple Business Manager. If not specified, defaults to "No team" |

#### Example

`PATCH /api/v1/fleet/abm_tokens/1/teams`

##### Request body

```json
{
  "macos_team_id": 1,
  "ios_team_id": 2,
  "ipados_team_id": 3
}
```

##### Default response

`Status: 200`

```json
"abm_token": {
  "id": 1,
  "apple_id": "apple@example.com",
  "org_name": "Fleet Device Management Inc.",
  "mdm_server_url": "https://example.com/mdm/apple/mdm",
  "renew_date": "2024-11-29T00:00:00Z",
  "terms_expired": false,
  "macos_team": 1,
  "ios_team": 2,
  "ipados_team": 3
}
```

### Renew ABM token

`PATCH /api/v1/fleet/abm_tokens/:id/renew`

#### Parameters

| Name | Type | In | Description |
| ---- | ---- | -- | ----------- |
| id | integer | path | *Required* The ABM token's ID |

#### Example

`PATCH /api/v1/fleet/abm_tokens/1/renew`

##### Request header

```http
Content-Length: 850
Content-Type: multipart/form-data; boundary=------------------------f02md47480und42y
```

##### Request body

```http
--------------------------f02md47480und42y
Content-Disposition: form-data; name="token"; filename="server_token_abm.p7m"
Content-Type: application/octet-stream

<TOKEN_DATA>

--------------------------f02md47480und42y
```

##### Default response

`Status: 200`

```json
"abm_token": {
  "id": 1,
  "apple_id": "apple@example.com",
  "org_name": "Fleet Device Management Inc.",
  "mdm_server_url": "https://example.com/mdm/apple/mdm",
  "renew_date": "2025-10-20T00:00:00Z",
  "terms_expired": false,
  "macos_team": null,
  "ios_team": null,
  "ipados_team": null
}
```

### Delete ABM token

`DELETE /api/v1/fleet/abm_tokens/:id`

#### Parameters

| Name | Type | In | Description |
| ---- | ---- | -- | ----------- |
| id | integer | path | *Required* The ABM token's ID |

#### Example

`DELETE /api/v1/fleet/abm_tokens/1`

##### Default response

`Status: 204`

### Add VPP token

`POST /api/v1/fleet/vpp_tokens`

#### Parameters

| Name | Type | In | Description |
| ---- | ---- | -- | ----------- |
| token | file | form | *Required* The file containing the content token (.vpptoken) from Apple Business Manager |

#### Example

`POST /api/v1/fleet/vpp_tokens`

##### Request header

```http
Content-Length: 850
Content-Type: multipart/form-data; boundary=------------------------f02md47480und42y
```

##### Request body

```http
--------------------------f02md47480und42y
Content-Disposition: form-data; name="token"; filename="sToken_for_Acme.vpptoken"
Content-Type: application/octet-stream
<TOKEN_DATA>
--------------------------f02md47480und42y
```

##### Default response

`Status: 200`

```json
"vpp_token": {
  "id": 1,
  "org_name": "Fleet Device Management Inc.",
  "location": "https://example.com/mdm/apple/mdm",
  "renew_date": "2024-10-20T00:00:00Z",
  "terms_expired": false,
  "teams": null
}
```

### Update VPP token's teams

`PATCH /api/v1/fleet/vpp_tokens/:id/teams`

#### Parameters

| Name | Type | In | Description |
| ---- | ---- | -- | ----------- |
| id | integer | path | *Required* The ABM token's ID |
| team_ids | list | body | If you choose specific teams, App Store apps in this VPP account will only be available to install on hosts in these teams. If not specified, defaults to all teams. |

#### Example

`PATCH /api/v1/fleet/vpp_tokens/1/teams`

##### Request body

```json
{
  "team_ids": [1, 2, 3]
}
```

##### Default response

`Status: 200`

```json
"vpp_token": {
  "id": 1,
  "org_name": "Fleet Device Management Inc.",
  "location": "https://example.com/mdm/apple/mdm",
  "renew_date": "2024-10-20T00:00:00Z",
  "terms_expired": false,
  "teams": [
    {
      "team_id": 1,
      "name": "Team 1"
    },
    {
      "team_id": 2,
      "name": "Team 2"
    },
    {
      "team_id": 2,
      "name": "Team 3"
    },
  ]
}
```

### Renew VPP token

`PATCH /api/v1/fleet/vpp_tokens/:id/renew`

#### Parameters

| Name | Type | In | Description |
| ---- | ---- | -- | ----------- |
| id | integer | path | *Required* The VPP token's ID |

##### Request header

```http
Content-Length: 850
Content-Type: multipart/form-data; boundary=------------------------f02md47480und42y
```

##### Request body

```http
--------------------------f02md47480und42y
Content-Disposition: form-data; name="token"; filename="sToken_for_Acme.vpptoken"
Content-Type: application/octet-stream

<TOKEN_DATA>

--------------------------f02md47480und42y
```

##### Default response

`Status: 200`

```json
"vpp_token": {
  "id": 1,
  "org_name": "Fleet Device Management Inc.",
  "location": "https://example.com/mdm/apple/mdm",
  "renew_date": "2025-10-20T00:00:00Z",
  "terms_expired": false,
  "teams": [1, 2, 3]
}
```

### Delete VPP token

`DELETE /api/v1/fleet/vpp_token/:id`

#### Parameters

| Name | Type | In | Description |
| ---- | ---- | -- | ----------- |
| id | integer | path | *Required* The VPP token's ID |

#### Example

`DELETE /api/v1/fleet/vpp_tokens/1`

##### Default response

`Status: 204`

### Batch-apply MDM custom settings

`POST /api/v1/fleet/mdm/profiles/batch`

#### Parameters

| Name      | Type   | In    | Description                                                                                                                       |
| --------- | ------ | ----- | --------------------------------------------------------------------------------------------------------------------------------- |
| team_id   | number | query | _Available in Fleet Premium_ The team ID to apply the custom settings to. Only one of `team_name`/`team_id` can be provided.          |
| team_name | string | query | _Available in Fleet Premium_ The name of the team to apply the custom settings to. Only one of `team_name`/`team_id` can be provided. |
| dry_run   | bool   | query | Validate the provided profiles and return any validation errors, but do not apply the changes.                                    |
| profiles  | json   | body  | An array of objects, consisting of a `profile` base64-encoded .mobileconfig or JSON for macOS and XML (Windows) file, `labels_include_all`, `labels_include_any`, or `labels_exclude_any` array of strings (label names), and `name` display name (for Windows configuration profiles and macOS declaration profiles). |


If no team (id or name) is provided, the profiles are applied for all hosts (for _Fleet Free_) or for hosts that are not assigned to any team (for _Fleet Premium_). After the call, the provided list of `profiles` will be the active profiles for that team (or no team) - that is, any existing profile that is not part of that list will be removed, and an existing profile with the same payload identifier (macOS) as a new profile will be edited. If the list of provided `profiles` is empty, all profiles are removed for that team (or no team).

#### Example

`POST /api/v1/fleet/mdm/profiles/batch`

##### Default response

`204`

### Initiate SSO during DEP enrollment

This endpoint initiates the SSO flow, the response contains an URL that the client can use to redirect the user to initiate the SSO flow in the configured IdP.

`POST /api/v1/fleet/mdm/sso`

#### Parameters

None.

#### Example

`POST /api/v1/fleet/mdm/sso`

##### Default response

```json
{
  "url": "https://idp-provider.com/saml?SAMLRequest=...",
}
```

### Complete SSO during DEP enrollment

This is the callback endpoint that the identity provider will use to send security assertions to Fleet. This is where Fleet receives and processes the response from the identify provider.

`POST /api/v1/fleet/mdm/sso/callback`

#### Parameters

| Name         | Type   | In   | Description                                                 |
| ------------ | ------ | ---- | ----------------------------------------------------------- |
| SAMLResponse | string | body | **Required**. The SAML response from the identity provider. |

#### Example

`POST /api/v1/fleet/mdm/sso/callback`

##### Request body

```json
{
  "SAMLResponse": "<SAML response from IdP>"
}
```

##### Default response

`Status: 302`

If the credentials are valid, the server redirects the client to the Fleet UI. The URL contains the following query parameters that can be used to complete the DEP enrollment flow:

- `enrollment_reference` a reference that must be passed along with `profile_token` to the endpoint to download an enrollment profile.
- `profile_token` is a token that can be used to download an enrollment profile (.mobileconfig).
- `eula_token` (optional) if an EULA was uploaded, this contains a token that can be used to view the EULA document.

### Over the air enrollment

This endpoint handles over the air (OTA) MDM enrollments

`POST /api/v1/fleet/ota_enrollment`

#### Parameters

| Name                | Type   | In   | Description                                                                                                                                                                                                                                                                                        |
| ------------------- | ------ | ---- | -------------------------------------------------------------------------------------------------------------------------------------------------------------------------------------------------------------------------------------------------------------------------------------------------- |
| enroll_secret       | string | url  | **Required** Assigns the host to a team with a matching enroll secret                                                                                                                                                                                                                 |
| XML device response | XML    | body | **Required**. The XML response from the device. Fields are documented [here](https://developer.apple.com/library/archive/documentation/NetworkingInternet/Conceptual/iPhoneOTAConfiguration/ConfigurationProfileExamples/ConfigurationProfileExamples.html#//apple_ref/doc/uid/TP40009505-CH4-SW7) |

> Note: enroll secrets can contain special characters. Ensure any special characters are [properly escaped](https://developer.mozilla.org/en-US/docs/Glossary/Percent-encoding).

#### Example

`POST /api/v1/fleet/ota_enrollment?enroll_secret=0Z6IuKpKU4y7xl%2BZcrp2gPcMi1kKNs3p`

##### Default response

`Status: 200`

Per [the spec](https://developer.apple.com/library/archive/documentation/NetworkingInternet/Conceptual/iPhoneOTAConfiguration/Introduction/Introduction.html#//apple_ref/doc/uid/TP40009505-CH1-SW1), the response is different depending on the signature of the XML device response:

- If the body is signed with a certificate that can be validated by our root SCEP certificate, it returns an enrollment profile.
- Otherwise, it returns a SCEP payload.

### Preassign profiles to devices

_Available in Fleet Premium_

This endpoint stores a profile to be assigned to a host at some point in the future. The actual assignment happens when the [Match preassigned profiles](#match-preassigned-profiles) endpoint is called. The reason for this "pre-assign" step is to collect all profiles that are meant to be assigned to a host, and match the list of profiles to an existing team (or create one with that set of profiles if none exist) so that the host can be assigned to that team and inherit its list of profiles.

`POST /api/v1/fleet/mdm/apple/profiles/preassign`

#### Parameters

| Name                     | Type    | In   | Description                                                                                  |
| ------------             | ------- | ---- | -----------------------------------------------------------                                  |
| external_host_identifier | string  | body | **Required**. The identifier of the host as generated by the external service (e.g. Puppet). |
| host_uuid                | string  | body | **Required**. The UUID of the host.                                                          |
| profile                  | string  | body | **Required**. The base64-encoded .mobileconfig content of the MDM profile.                   |
| group                    | string  | body | The group label associated with that profile. This information is used to generate team names if they need to be created. |
| exclude                  | boolean | body | Whether to skip delivering the profile to this host. |

#### Example

`POST /api/v1/fleet/mdm/apple/profiles/preassign`

##### Request body

```json
{
  "external_host_identifier": "id-01234",
  "host_uuid": "c0532a64-bec2-4cf9-aa37-96fe47ead814",
  "profile": "<base64-encoded profile>",
  "group": "Workstations",
  "exclude": false
}
```

##### Default response

`Status: 204`

### Get FileVault statistics

_Available in Fleet Premium_

Get aggregate status counts of disk encryption enforced on macOS hosts.

The summary can optionally be filtered by team id.

`GET /api/v1/fleet/mdm/apple/filevault/summary`

#### Parameters

| Name                      | Type   | In    | Description                                                               |
| ------------------------- | ------ | ----- | ------------------------------------------------------------------------- |
| team_id                   | string | query | _Available in Fleet Premium_ The team id to filter the summary.            |

#### Example

Get aggregate status counts of Apple disk encryption profiles applying to macOS hosts enrolled to Fleet's MDM that are not assigned to any team.

`GET /api/v1/fleet/mdm/apple/filevault/summary`

##### Default response

`Status: 200`

```json
{
  "verified": 123,
  "verifying": 123,
  "action_required": 123,
  "enforcing": 123,
  "failed": 123,
  "removing_enforcement": 123
}
```


### Match preassigned profiles

_Available in Fleet Premium_

This endpoint uses the profiles stored by the [Preassign profiles to devices](#preassign-profiles-to-devices) endpoint to match the set of profiles to an existing team if possible, creating one if none exists. It then assigns the host to that team so that it receives the associated profiles. It is meant to be called only once all desired profiles have been pre-assigned to the host.

`POST /api/v1/fleet/mdm/apple/profiles/match`

#### Parameters

| Name                     | Type   | In   | Description                                                                                  |
| ------------             | ------ | ---- | -----------------------------------------------------------                                  |
| external_host_identifier | string | body | **Required**. The identifier of the host as generated by the external service (e.g. Puppet). |

#### Example

`POST /api/v1/fleet/mdm/apple/profiles/match`

##### Request body

```json
{
  "external_host_identifier": "id-01234"
}
```

##### Default response

`Status: 204`

### Upload VPP content token

`POST /api/v1/fleet/mdm/apple/vpp_token`

#### Parameters

| Name | Type | In | Description |
| ---- | ---- | -- | ----------- |
| token | file | form | *Required* The file containing the content token (.vpptoken) from Apple Business Manager |

#### Example

`POST /api/v1/fleet/mdm/apple/vpp_token`

##### Request header

```http
Content-Length: 850
Content-Type: multipart/form-data; boundary=------------------------f02md47480und42y
```

##### Request body

```http
--------------------------f02md47480und42y
Content-Disposition: form-data; name="token"; filename="sToken_for_Acme.vpptoken"
Content-Type: application/octet-stream
<TOKEN_DATA>
--------------------------f02md47480und42y
```

##### Default response

`Status: 200`


### Disable VPP

`DELETE /api/v1/fleet/mdm/apple/vpp_token`

#### Example

`DELETE /api/v1/fleet/mdm/apple/vpp_token`

##### Default response

`Status: 204`

### SCEP proxy

`/mdm/scep/proxy/{identifier}`

This endpoint is used to proxy SCEP requests to the configured SCEP server. It uses the [SCEP protocol](https://datatracker.ietf.org/doc/html/rfc8894). The `identifier` is in the format `hostUUID,profileUUID`.

## Get or apply configuration files

These API routes are used by the `fleetctl` CLI tool. Users can manage Fleet with `fleetctl` and [configuration files in YAML syntax](https://fleetdm.com/docs/using-fleet/configuration-files/).

- [Get queries](#get-queries)
- [Get query](#get-query)
- [Apply queries](#apply-queries)
- [Apply policies](#apply-policies)
- [Get packs](#get-packs)
- [Apply packs](#apply-packs)
- [Get pack by name](#get-pack-by-name)
- [Apply team](#apply-team)
- [Apply labels](#apply-labels)
- [Get labels](#get-labels)
- [Get label](#get-label)
- [Get enroll secrets](#get-enroll-secrets)
- [Modify enroll secrets](#modify-enroll-secrets)

### Get queries

Returns a list of all queries in the Fleet instance. Each item returned includes the name, description, and SQL of the query.

`GET /api/v1/fleet/spec/queries`

#### Parameters

None.

#### Example

`GET /api/v1/fleet/spec/queries`

##### Default response

`Status: 200`

```json
{
  "specs": [
    {
      "name": "query1",
      "description": "query",
      "query": "SELECT * FROM osquery_info"
    },
    {
      "name": "osquery_schedule",
      "description": "Report performance stats for each file in the query schedule.",
      "query": "SELECT name, interval, executions, output_size, wall_time, (user_time/executions) AS avg_user_time, (system_time/executions) AS avg_system_time, average_memory, last_executed FROM osquery_schedule;"
    }
]
}
```

### Get query

Returns the name, description, and SQL of the query specified by name.

`GET /api/v1/fleet/spec/queries/{name}`

#### Parameters

| Name | Type   | In   | Description                          |
| ---- | ------ | ---- | ------------------------------------ |
| name | string | path | **Required.** The name of the query. |

#### Example

`GET /api/v1/fleet/spec/queries/query1`

##### Default response

`Status: 200`

```json
{
  "specs": {
    "name": "query1",
    "description": "query",
    "query": "SELECT * FROM osquery_info"
  }
}
```

### Apply queries

Creates and/or modifies the queries included in the list. To modify an existing query, the name of the query must already be used by an existing query. If a query with the specified name doesn't exist in Fleet, a new query will be created.

If a query field is not specified in the "spec" then its default value depending on its type will be assumed, e.g. if `interval` is not set then `0` will be assumed, if `discard_data` is omitted then `false` will be assumed, etc.

`POST /api/v1/fleet/spec/queries`

#### Parameters

| Name  | Type | In   | Description                                                      |
| ----- | ---- | ---- | ---------------------------------------------------------------- |
| specs | list | body | **Required.** The list of the queries to be created or modified. |

For more information about the query fields, please refer to the [Create query endpoint](https://fleetdm.com/docs/using-fleet/rest-api#create-query).

#### Example

`POST /api/v1/fleet/spec/queries`

##### Request body

```json
{
  "specs": [
    {
      "name": "new_query",
      "description": "This will be a new query because a query with the name 'new_query' doesn't exist in Fleet.",
      "query": "SELECT * FROM osquery_info"
    },
    {
      "name": "osquery_schedule",
      "description": "This queries description and SQL will be modified because a query with the name 'osquery_schedule' exists in Fleet.",
      "query": "SELECT * FROM osquery_info"
    }
  ]
}
```

##### Default response

`Status: 200`

### Get packs

Returns all packs in the Fleet instance.

`GET /api/v1/fleet/spec/packs`

#### Example

`GET /api/v1/fleet/spec/packs`

##### Default response

`Status: 200`

```json
{
  "specs": [
    {
      "id": 1,
      "name": "pack_1",
      "description": "Description",
      "disabled": false,
      "targets": {
        "labels": ["All Hosts"],
        "teams": null
      },
      "queries": [
        {
          "query": "new_query",
          "name": "new_query",
          "description": "",
          "interval": 456,
          "snapshot": false,
          "removed": true,
          "platform": "windows",
          "version": "4.5.0"
        },
        {
          "query": "new_title_for_my_query",
          "name": "new_title_for_my_query",
          "description": "",
          "interval": 677,
          "snapshot": true,
          "removed": false,
          "platform": "",
          "version": ""
        },
        {
          "query": "osquery_info",
          "name": "osquery_info",
          "description": "",
          "interval": 6667,
          "snapshot": true,
          "removed": false,
          "platform": "",
          "version": ""
        },
        {
          "query": "query1",
          "name": "query1",
          "description": "",
          "interval": 7767,
          "snapshot": false,
          "removed": true,
          "platform": "",
          "version": ""
        },
        {
          "query": "osquery_events",
          "name": "osquery_events",
          "description": "",
          "interval": 454,
          "snapshot": false,
          "removed": true,
          "platform": "",
          "version": ""
        },
        {
          "query": "osquery_events",
          "name": "osquery_events-1",
          "description": "",
          "interval": 120,
          "snapshot": false,
          "removed": true,
          "platform": "",
          "version": ""
        }
      ]
    },
    {
      "id": 2,
      "name": "pack_2",
      "disabled": false,
      "targets": {
        "labels": null,
        "teams": null
      },
      "queries": [
        {
          "query": "new_query",
          "name": "new_query",
          "description": "",
          "interval": 333,
          "snapshot": false,
          "removed": true,
          "platform": "windows",
          "version": "4.5.0",
          "shard": 10,
          "denylist": null
        }
      ]
    }
  ]
}
```

### Apply policies

Creates and/or modifies the policies included in the list. To modify an existing policy, the name of the policy included in the list must already be used by an existing policy. If a policy with the specified name doesn't exist in Fleet, a new policy will be created.

NOTE: when updating a policy, team and platform will be ignored.

`POST /api/v1/fleet/spec/policies`

#### Parameters

| Name  | Type | In   | Description                                                       |
| ----- | ---- | ---- | ----------------------------------------------------------------- |
| specs | list | body | **Required.** The list of the policies to be created or modified. |

#### Example

`POST /api/v1/fleet/spec/policies`

##### Request body

```json
{
  "specs": [
    {
      "name": "new policy",
      "description": "This will be a new policy because a policy with the name 'new policy' doesn't exist in Fleet.",
      "query": "SELECT * FROM osquery_info",
      "team": "No team",
      "resolution": "some resolution steps here",
      "critical": false
    },
    {
      "name": "Is FileVault enabled on macOS devices?",
      "query": "SELECT 1 FROM disk_encryption WHERE user_uuid IS NOT “” AND filevault_status = ‘on’ LIMIT 1;",
      "team": "Workstations",
      "description": "Checks to make sure that the FileVault feature is enabled on macOS devices.",
      "resolution": "Choose Apple menu > System Preferences, then click Security & Privacy. Click the FileVault tab. Click the Lock icon, then enter an administrator name and password. Click Turn On FileVault.",
      "platform": "darwin",
      "critical": true,
      "script_id": 123
    },
    {
      "name": "Is Adobe Acrobat installed and up to date?",
      "query": "SELECT 1 FROM apps WHERE name = 'Adobe Acrobat Reader.app' AND version_compare(bundle_short_version, '23.001.20687') >= 0;",
      "team": "Workstations",
      "description": "Checks to make sure that Adobe Acrobat is installed and up to date.",
      "platform": "darwin",
      "critical": false,
      "software_title_id": 12
    },
  ]
}
```

The fields `critical`, `script_id`, and `software_title_id` are available in Fleet Premium.

##### Default response

`Status: 200`

### Apply packs

Creates and/or modifies the packs included in the list.

`POST /api/v1/fleet/spec/packs`

#### Parameters

| Name  | Type | In   | Description                                                                                   |
| ----- | ---- | ---- | --------------------------------------------------------------------------------------------- |
| specs | list | body | **Required.** A list that includes the specs for each pack to be added to the Fleet instance. |

#### Example

`POST /api/v1/fleet/spec/packs`

##### Request body

```json
{
  "specs": [
    {
      "id": 1,
      "name": "pack_1",
      "description": "Description",
      "disabled": false,
      "targets": {
        "labels": ["All Hosts"],
        "teams": null
      },
      "queries": [
        {
          "query": "new_query",
          "name": "new_query",
          "description": "",
          "interval": 456,
          "snapshot": false,
          "removed": true
        },
        {
          "query": "new_title_for_my_query",
          "name": "new_title_for_my_query",
          "description": "",
          "interval": 677,
          "snapshot": true,
          "removed": false
        },
        {
          "query": "osquery_info",
          "name": "osquery_info",
          "description": "",
          "interval": 6667,
          "snapshot": true,
          "removed": false
        },
        {
          "query": "query1",
          "name": "query1",
          "description": "",
          "interval": 7767,
          "snapshot": false,
          "removed": true
        },
        {
          "query": "osquery_events",
          "name": "osquery_events",
          "description": "",
          "interval": 454,
          "snapshot": false,
          "removed": true
        },
        {
          "query": "osquery_events",
          "name": "osquery_events-1",
          "description": "",
          "interval": 120,
          "snapshot": false,
          "removed": true
        }
      ]
    },
    {
      "id": 2,
      "name": "pack_2",
      "disabled": false,
      "targets": {
        "labels": null,
        "teams": null
      },
      "queries": [
        {
          "query": "new_query",
          "name": "new_query",
          "description": "",
          "interval": 333,
          "snapshot": false,
          "removed": true,
          "platform": "windows"
        }
      ]
    }
  ]
}
```

##### Default response

`Status: 200`

### Get pack by name

Returns a pack.

`GET /api/v1/fleet/spec/packs/{name}`

#### Parameters

| Name | Type   | In   | Description                    |
| ---- | ------ | ---- | ------------------------------ |
| name | string | path | **Required.** The pack's name. |

#### Example

`GET /api/v1/fleet/spec/packs/pack_1`

##### Default response

`Status: 200`

```json
{
  "specs": {
    "id": 15,
    "name": "pack_1",
    "description": "Description",
    "disabled": false,
    "targets": {
      "labels": ["All Hosts"],
      "teams": null
    },
    "queries": [
      {
        "query": "new_title_for_my_query",
        "name": "new_title_for_my_query",
        "description": "",
        "interval": 677,
        "snapshot": true,
        "removed": false,
        "platform": "",
        "version": ""
      },
      {
        "query": "osquery_info",
        "name": "osquery_info",
        "description": "",
        "interval": 6667,
        "snapshot": true,
        "removed": false,
        "platform": "",
        "version": ""
      },
      {
        "query": "query1",
        "name": "query1",
        "description": "",
        "interval": 7767,
        "snapshot": false,
        "removed": true,
        "platform": "",
        "version": ""
      },
      {
        "query": "osquery_events",
        "name": "osquery_events",
        "description": "",
        "interval": 454,
        "snapshot": false,
        "removed": true,
        "platform": "",
        "version": ""
      },
      {
        "query": "osquery_events",
        "name": "osquery_events-1",
        "description": "",
        "interval": 120,
        "snapshot": false,
        "removed": true,
        "platform": "",
        "version": ""
      }
    ]
  }
}
```

### Apply team

_Available in Fleet Premium_

If the `name` specified is associated with an existing team, this API route, completely replaces this team's existing `agent_options` and `secrets` with those that are specified.

If the `name` is not already associated with an existing team, this API route creates a new team with the specified `name`, `agent_options`, and `secrets`.

`POST /api/v1/fleet/spec/teams`

#### Parameters

| Name                                      | Type   | In    | Description                                                                                                                                                                                                                         |
| ----------------------------------------- | ------ | ----- | ----------------------------------------------------------------------------------------------------------------------------------------------------------------------------------------------------------------------------------- |
| name                                      | string | body  | **Required.** The team's name.                                                                                                                                                                                                      |
| agent_options                             | object | body  | The agent options spec that is applied to the hosts assigned to the specified to team. These agent options completely override the global agent options specified in the [`GET /api/v1/fleet/config API route`](#get-configuration) |
| features                                  | object | body  | The features that are applied to the hosts assigned to the specified to team. These features completely override the global features specified in the [`GET /api/v1/fleet/config API route`](#get-configuration)                    |
| secrets                                   | list   | body  | A list of plain text strings is used as the enroll secrets. Existing secrets are replaced with this list, or left unmodified if this list is empty. Note that there is a limit of 50 secrets allowed.                               |
| mdm                                       | object | body  | The team's MDM configuration options.                                                                                                                                                                                               |
| mdm.macos_updates                         | object | body  | The OS updates macOS configuration options for Nudge.                                                                                                                                                                               |
| mdm.macos_updates.minimum_version         | string | body  | The required minimum operating system version.                                                                                                                                                                                      |
| mdm.macos_updates.deadline                | string | body  | The required installation date for Nudge to enforce the operating system version.                                                                                                                                                   |
| mdm.macos_settings                        | object | body  | The macOS-specific MDM settings.                                                                                                                                                                                                    |
| mdm.macos_settings.custom_settings        | list   | body  | The list of objects consists of a `path` to .mobileconfig or JSON file and `labels_include_all`, `labels_include_any`, or `labels_exclude_any` list of label names. |
| mdm.windows_settings                        | object | body  | The Windows-specific MDM settings.                                                                                                                                                                                                    |
| mdm.windows_settings.custom_settings        | list   | body  | The list of objects consists of a `path` to XML files and `labels_include_all`, `labels_include_any`, or `labels_exclude_any` list of label names. |
| scripts                                   | list   | body  | A list of script files to add to this team so they can be executed at a later time.                                                                                                                                                 |
| software                                   | object   | body  | The team's software that will be available for install.  |
| software.packages                          | list   | body  | An array of objects. Each object consists of:`url`- URL to the software package (PKG, MSI, EXE or DEB),`install_script` - command that Fleet runs to install software, `pre_install_query` - condition query that determines if the install will proceed, `post_install_script` - script that runs after software install, and `self_service` boolean.   |
| software.app_store_apps                   | list   | body  | An array of objects. Each object consists of `app_store_id` - ID of the App Store app and `self_service` boolean. |
| mdm.macos_settings.enable_disk_encryption | bool   | body  | Whether disk encryption should be enabled for hosts that belong to this team.                                                                                                                                                       |
| force                                     | bool   | query | Force apply the spec even if there are (ignorable) validation errors. Those are unknown keys and agent options-related validations.                                                                                                 |
| dry_run                                   | bool   | query | Validate the provided JSON for unknown keys and invalid value types and return any validation errors, but do not apply the changes.                                                                                                 |

#### Example

`POST /api/v1/fleet/spec/teams`

##### Request body

```json
{
  "specs": [
    {
      "name": "Client Platform Engineering",
      "features": {
        "enable_host_users": false,
        "enable_software_inventory": true,
        "additional_queries": {
          "foo": "SELECT * FROM bar;"
        }
      },
      "agent_options": {
        "spec": {
          "config": {
            "options": {
              "pack_delimiter": "/",
              "logger_tls_period": 10,
              "distributed_plugin": "tls",
              "disable_distributed": false,
              "logger_tls_endpoint": "/api/v1/osquery/log",
              "distributed_interval": 10,
              "distributed_tls_max_attempts": 3
            },
            "decorators": {
              "load": [
                "SELECT uuid AS host_uuid FROM system_info;",
                "SELECT hostname AS hostname FROM system_info;"
              ]
            }
          },
          "overrides": {}
        }
      },
      "secrets": [
        {
          "secret": "fTp52/twaxBU6gIi0J6PHp8o5Sm1k1kn"
        },
        {
          "secret": "bhD5kiX2J+KBgZSk118qO61ZIdX/v8On"
        }
      ],
      "mdm": {
        "macos_updates": {
          "minimum_version": "12.3.1",
          "deadline": "2023-12-01"
        },
        "macos_settings": {
          "custom_settings": [
            {
              "path": "path/to/profile1.mobileconfig"
              "labels_include_all": ["Label 1", "Label 2"]
            },
            {
              "path": "path/to/profile2.json"
              "labels_exclude_any": ["Label 3", "Label 4"]
            },
          ],
          "enable_disk_encryption": true
        },
        "windows_settings": {
          "custom_settings": [
            {
              "path": "path/to/profile3.xml"
              "labels_include_all": ["Label 1", "Label 2"]
            }
          ]
        }
      },
      "scripts": ["path/to/script.sh"],
      "software": { 
        "packages": [
          {
            "url": "https://cdn.zoom.us/prod/5.16.10.26186/x64/ZoomInstallerFull.msi",
            "pre_install_query": "SELECT 1 FROM macos_profiles WHERE uuid='c9f4f0d5-8426-4eb8-b61b-27c543c9d3db';",
            "post_install_script": "sudo /Applications/Falcon.app/Contents/Resources/falconctl license 0123456789ABCDEFGHIJKLMNOPQRSTUV-WX",
            "self_service": true,
          }
        ],
        "app_store_apps": [
          {
            "app_store_id": "12464567",
            "self_service": true
          }
        ]
      }  
    }
  ]
}
```

#### Default response

`Status: 200`

```json
{
  "team_ids_by_name": {
    "Client Platform Engineering": 123
  }
}
```

### Apply labels

Adds the supplied labels to Fleet. Each label requires the `name`, and `label_membership_type` properties.

If the `label_membership_type` is set to `dynamic`, the `query` property must also be specified with the value set to a query in SQL syntax.

If the `label_membership_type` is set to `manual`, the `hosts` property must also be specified with the value set to a list of hostnames.

`POST /api/v1/fleet/spec/labels`

#### Parameters

| Name  | Type | In   | Description                                                                                                   |
| ----- | ---- | ---- | ------------------------------------------------------------------------------------------------------------- |
| specs | list | path | A list of the label to apply. Each label requires the `name`, `query`, and `label_membership_type` properties |

#### Example

`POST /api/v1/fleet/spec/labels`

##### Request body

```json
{
  "specs": [
    {
      "name": "Ubuntu",
      "description": "Filters Ubuntu hosts",
      "query": "SELECT 1 FROM os_version WHERE platform = 'ubuntu';",
      "label_membership_type": "dynamic"
    },
    {
      "name": "local_machine",
      "description": "Includes only my local machine",
      "label_membership_type": "manual",
      "hosts": ["snacbook-pro.local"]
    }
  ]
}
```

##### Default response

`Status: 200`

### Get labels

`GET /api/v1/fleet/spec/labels`

#### Parameters

None.

#### Example

`GET /api/v1/fleet/spec/labels`

##### Default response

`Status: 200`

```json
{
  "specs": [
    {
      "id": 6,
      "name": "All Hosts",
      "description": "All hosts which have enrolled in Fleet",
      "query": "SELECT 1;",
      "label_type": "builtin",
      "label_membership_type": "dynamic"
    },
    {
      "id": 7,
      "name": "macOS",
      "description": "All macOS hosts",
      "query": "SELECT 1 FROM os_version WHERE platform = 'darwin';",
      "platform": "darwin",
      "label_type": "builtin",
      "label_membership_type": "dynamic"
    },
    {
      "id": 8,
      "name": "Ubuntu Linux",
      "description": "All Ubuntu hosts",
      "query": "SELECT 1 FROM os_version WHERE platform = 'ubuntu';",
      "platform": "ubuntu",
      "label_type": "builtin",
      "label_membership_type": "dynamic"
    },
    {
      "id": 9,
      "name": "CentOS Linux",
      "description": "All CentOS hosts",
      "query": "SELECT 1 FROM os_version WHERE platform = 'centos' OR name LIKE '%centos%'",
      "label_type": "builtin",
      "label_membership_type": "dynamic"
    },
    {
      "id": 10,
      "name": "MS Windows",
      "description": "All Windows hosts",
      "query": "SELECT 1 FROM os_version WHERE platform = 'windows';",
      "platform": "windows",
      "label_type": "builtin",
      "label_membership_type": "dynamic"
    },
    {
      "id": 11,
      "name": "Ubuntu",
      "description": "Filters Ubuntu hosts",
      "query": "SELECT 1 FROM os_version WHERE platform = 'ubuntu';",
      "label_membership_type": "dynamic"
    }
  ]
}
```

### Get label

Returns the label specified by name.

`GET /api/v1/fleet/spec/labels/{name}`

#### Parameters

None.

#### Example

`GET /api/v1/fleet/spec/labels/local_machine`

##### Default response

`Status: 200`

```json
{
  "specs": {
    "id": 12,
    "name": "local_machine",
    "description": "Includes only my local machine",
    "query": "",
    "label_membership_type": "manual"
  }
}
```

### Get enroll secrets

Returns the valid global enroll secrets.

`GET /api/v1/fleet/spec/enroll_secret`

#### Parameters

None.

#### Example

`GET /api/v1/fleet/spec/enroll_secret`

##### Default response

`Status: 200`

```json
{
  "spec": {
    "secrets": [
      {
        "secret": "fTp52/twaxBU6gIi0J6PHp8o5Sm1k1kn",
        "created_at": "2021-01-07T19:40:04Z"
      },
      {
        "secret": "bhD5kiX2J+KBgZSk118qO61ZIdX/v8On",
        "created_at": "2021-01-04T21:18:07Z"
      }
    ]
  }
}
```

### Modify enroll secrets

This replaces the active global enroll secrets with the secrets specified.

`POST /api/v1/fleet/spec/enroll_secret`

#### Parameters

| Name    | Type | In   | Description                                                                                                      |
| ------- | ---- | ---- | ---------------------------------------------------------------------------------------------------------------- |
| secrets | list | body | **Required.** The plain text string used as the enroll secret. Note that there is a limit of 50 secrets allowed. |

#### Example

##### Request body

```json
{
  "spec": {
    "secrets": [
      {
        "secret": "fTp52/twaxBU6gIi0J6PHp8o5Sm1k1kn"
      }
    ]
  }
}
```

`POST /api/v1/fleet/spec/enroll_secret`

##### Default response

`Status: 200`

---

## Live query

These API routes are used by the Fleet UI.

- [Check live query status](#check-live-query-status)
- [Check result store status](#check-result-store-status)
- [Search targets](#search-targets)
- [Count targets](#count-targets)
- [Run live query](#run-live-query)
- [Run live query by name](#run-live-query-by-name)
- [Retrieve live query results (standard WebSocket API)](#retrieve-live-query-results-standard-websocket-api)
- [Retrieve live query results (SockJS)](#retrieve-live-query-results-sockjs)

### Check live query status

This checks the status of Fleet's ability to run a live query. If an error is present in the response, Fleet won't be able to run a live query successfully. The Fleet UI uses this endpoint to make sure that the Fleet instance is correctly configured to run live queries.

`GET /api/v1/fleet/status/live_query`

#### Parameters

None.

#### Example

`GET /api/v1/fleet/status/live_query`

##### Default response

`Status: 200`

### Check result store status

This checks Fleet's result store status. If an error is present in the response, Fleet won't be able to run a live query successfully. The Fleet UI uses this endpoint to make sure that the Fleet instance is correctly configured to run live queries.

`GET /api/v1/fleet/status/result_store`

#### Parameters

None.

#### Example

`GET /api/v1/fleet/status/result_store`

##### Default response

`Status: 200`

### Search targets

Accepts a search query and a list of host IDs to omit and returns a set of up to ten matching hosts. If
a query ID is provided and the referenced query allows observers to run, targets will include hosts
for which the user has an observer role.

`POST /api/latest/fleet/hosts/search`

#### Parameters

| Name              | Type    | In   | Description                                                                                                                                     |
| ----------------- | ------- | ---- | ----------------------------------------------------------------------------------------------------------------------------------------------- |
| query             | string  | body | The query used to identify hosts to target. Searchable items include a `display_name`, `hostname`, `hardware_serial`, `uuid` or `primary_ip`. |
| query_id          | integer | body | The saved query (if any) that will be run. The `observer_can_run` property on the query and the user's roles affect which targets are included. |
| excluded_host_ids | array   | body | The list of host ids to omit from the search results.                                                                                           |

#### Example

`POST /api/v1/fleet/hosts/search`

##### Request body

```json
{
  "query": "foo",
  "query_id": 42,
  "selected": {
    "hosts": [],
    "labels": [],
    "teams": [1]
  }
}
```

##### Default response

```json
{
  "targets": {
    "hosts": [
      {
        "created_at": "2021-02-03T16:11:43Z",
        "updated_at": "2021-02-03T21:58:19Z",
        "id": 1337,
        "detail_updated_at": "2021-02-03T21:58:10Z",
        "label_updated_at": "2021-02-03T21:58:10Z",
        "last_enrolled_at": "2021-02-03T16:11:43Z",
        "seen_time": "2021-02-03T21:58:20Z",
        "hostname": "foof41482833",
        "uuid": "a2064cef-0000-0000-afb9-283e3c1d487e",
        "platform": "rhel",
        "osquery_version": "4.5.1",
        "os_version": "CentOS 6.10.0",
        "build": "",
        "platform_like": "rhel",
        "code_name": "",
        "uptime": 32688000000000,
        "memory": 2086899712,
        "cpu_type": "x86_64",
        "cpu_subtype": "142",
        "cpu_brand": "Intel(R) Core(TM) i5-8279U CPU @ 2.40GHz",
        "cpu_physical_cores": 4,
        "cpu_logical_cores": 4,
        "hardware_vendor": "",
        "hardware_model": "",
        "hardware_version": "",
        "hardware_serial": "",
        "computer_name": "foof41482833",
        "display_name": "foof41482833",
        "primary_ip": "172.20.0.3",
        "primary_mac": "02:42:ac:14:00:03",
        "distributed_interval": 10,
        "config_tls_refresh": 10,
        "logger_tls_period": 10,
        "additional": {},
        "status": "offline",
        "display_text": "foof41482833"
      }
    ]
  }
}
```

### Count targets

Counts the number of online and offline hosts included in a given set of selected targets.

`POST /api/latest/fleet/targets/count`

#### Parameters

| Name     | Type    | In   | Description                                                                                                                                                                                                                                                                                                                                                                                                                                                                                                                                                                                                                                                                                                                                                 |
| -------- | ------- | ---- | ----------------------------------------------------------------------------------------------------------------------------------------------------------------------------------------------------------------------------------------------------------------------------------------------------------------------------------------------------------------------------------------------------------------------------------------------------------------------------------------------------------------------------------------------------------------------------------------------------------------------------------------------------------------------------------------------------------------------------------------------------------- |
| query_id | integer | body | The saved query (if any) that will be run. The `observer_can_run` property on the query and the user's roles determine which targets are included.                                                                                                                                                                                                                                                                                                                                                                                                                                                                                                                                                                                                          |
| selected | object  | body | The object includes lists of selected host IDs (`selected.hosts`), label IDs (`selected.labels`), and team IDs (`selected.teams`). When provided, builtin label IDs, custom label IDs and team IDs become `AND` filters. Within each selector, selecting two or more teams, two or more builtin labels, or two or more custom labels, behave as `OR` filters. There's one special case for the builtin label "All hosts", if such label is selected, then all other label and team selectors are ignored (and all hosts will be selected). If a host ID is explicitly included in `selected.hosts`, then it is assured that the query will be selected to run on it (no matter the contents of `selected.labels` and `selected.teams`). Use `0` team ID to filter by hosts assigned to "No team". See examples below. |

#### Example

`POST /api/latest/fleet/targets/count`

##### Request body

```json
{
  "query_id": 1337,
  "selected": {
    "hosts": [],
    "labels": [42],
    "teams": []
  }
}
```

##### Default response

```json
{
  "targets_count": 813,
  "targets_offline": 813,
  "targets_online": 0
}
```

### Run live query

Runs the specified query as a live query on the specified hosts or group of hosts and returns a new live query campaign. Individual hosts must be specified with the host's ID. Label IDs also specify groups of hosts.

After you initiate the query, [get results via WebSocket](#retrieve-live-query-results-standard-websocket-api).

`POST /api/v1/fleet/queries/run`

#### Parameters

| Name     | Type    | In   | Description                                                                                                                                                                                                                                                                                                                                                                                                                                                                                                                                                                                                                                                                                                                                                               |
| -------- | ------- | ---- | ------------------------------------------------------------------------------------------------------------------------------------------------------------------------------------------------------------------------------------------------------------------------------------------------------------------------------------------------------------------------------------------------------------------------------------------------------------------------------------------------------------------------------------------------------------------------------------------------------------------------------------------------------------------------------------------------------------------------------------------------------------------------- |
| query    | string  | body | The SQL if using a custom query.                                                                                                                                                                                                                                                                                                                                                                                                                                                                                                                                                                                                                                                                                                                                          |
| query_id | integer | body | The saved query (if any) that will be run. Required if running query as an observer. The `observer_can_run` property on the query effects which targets are included.                                                                                                                                                                                                                                                                                                                                                                                                                                                                                                                                                                                                     |
| selected | object  | body | **Required.** The object includes lists of selected host IDs (`selected.hosts`), label IDs (`selected.labels`), and team IDs (`selected.teams`). When provided, builtin label IDs, custom label IDs and team IDs become `AND` filters. Within each selector, selecting two or more teams, two or more builtin labels, or two or more custom labels, behave as `OR` filters. There's one special case for the builtin label "All hosts", if such label is selected, then all other label and team selectors are ignored (and all hosts will be selected). If a host ID is explicitly included in `selected.hosts`, then it is assured that the query will be selected to run on it (no matter the contents of `selected.labels` and `selected.teams`). Use `0` team ID to filter by hosts assigned to "No team". See examples below. |

One of `query` and `query_id` must be specified.

#### Example with one host targeted by ID

`POST /api/v1/fleet/queries/run`

##### Request body

```json
{
  "query": "SELECT instance_id FROM system_info",
  "selected": {
    "hosts": [171]
  }
}
```

##### Default response

`Status: 200`

```json
{
  "campaign": {
    "created_at": "0001-01-01T00:00:00Z",
    "updated_at": "0001-01-01T00:00:00Z",
    "Metrics": {
      "TotalHosts": 1,
      "OnlineHosts": 0,
      "OfflineHosts": 1,
      "MissingInActionHosts": 0,
      "NewHosts": 1
    },
    "id": 1,
    "query_id": 3,
    "status": 0,
    "user_id": 1
  }
}
```

#### Example with multiple hosts targeted by label ID

`POST /api/v1/fleet/queries/run`

##### Request body

```json
{
  "query": "SELECT instance_id FROM system_info;",
  "selected": {
    "labels": [7]
  }
}
```

##### Default response

`Status: 200`

```json
{
  "campaign": {
    "created_at": "0001-01-01T00:00:00Z",
    "updated_at": "0001-01-01T00:00:00Z",
    "Metrics": {
      "TotalHosts": 102,
      "OnlineHosts": 0,
      "OfflineHosts": 24,
      "MissingInActionHosts": 0,
      "NewHosts": 0
    },
    "id": 2,
    "query_id": 3,
    "status": 0,
    "user_id": 1
  }
}
```

### Run live query by name

Runs the specified saved query as a live query on the specified targets. Returns a new live query campaign. Individual hosts must be specified with the host's hostname. Groups of hosts are specified by label name.

After the query has been initiated, [get results via WebSocket](#retrieve-live-query-results-standard-websocket-api).

`POST /api/v1/fleet/queries/run_by_identifiers`

#### Parameters

| Name     | Type    | In   | Description                                                                                                                                                                                                                                                                                                                                                                                                                                                                                                                                                                                                                                                                                    |
| -------- | ------- | ---- | ---------------------------------------------------------------------------------------------------------------------------------------------------------------------------------------------------------------------------------------------------------------------------------------------------------------------------------------------------------------------------------------------------------------------------------------------------------------------------------------------------------------------------------------------------------------------------------------------------------------------------------------------------------------------------------------------- |
| query    | string  | body | The SQL of the query.                                                                                                                                                                                                                                                                                                                                                                                                                                                                                                                                                                                                                                                                          |
| query_id | integer | body | The saved query (if any) that will be run. The `observer_can_run` property on the query effects which targets are included.                                                                                                                                                                                                                                                                                                                                                                                                                                                                                                                                                                    |
| selected | object  | body | **Required.** The object includes lists of selected hostnames (`selected.hosts`), label names (`labels`). When provided, builtin label names and custom label names become `AND` filters. Within each selector, selecting two or more builtin labels, or two or more custom labels, behave as `OR` filters. If a label provided could not be found in the database, a 400 bad request will be returned specifying which label is invalid. There's one special case for the builtin label `"All hosts"`, if such label is selected, then all other label and team selectors are ignored (and all hosts will be selected). If a host's hostname is explicitly included in `selected.hosts`, then it is assured that the query will be selected to run on it (no matter the contents of `selected.labels`). See examples below. |

One of `query` and `query_id` must be specified.

#### Example with one host targeted by hostname

`POST /api/v1/fleet/queries/run_by_identifiers`

##### Request body

```json
{
  "query_id": 1,
  "selected": {
    "hosts": ["macbook-pro.local"]
  }
}
```

##### Default response

`Status: 200`

```json
{
  "campaign": {
    "created_at": "0001-01-01T00:00:00Z",
    "updated_at": "0001-01-01T00:00:00Z",
    "Metrics": {
      "TotalHosts": 1,
      "OnlineHosts": 0,
      "OfflineHosts": 1,
      "MissingInActionHosts": 0,
      "NewHosts": 1
    },
    "id": 1,
    "query_id": 3,
    "status": 0,
    "user_id": 1
  }
}
```

#### Example with multiple hosts targeted by label name

`POST /api/v1/fleet/queries/run_by_identifiers`

##### Request body

```json
{
  "query": "SELECT instance_id FROM system_info",
  "selected": {
    "labels": ["All Hosts"]
  }
}
```

##### Default response

`Status: 200`

```json
{
  "campaign": {
    "created_at": "0001-01-01T00:00:00Z",
    "updated_at": "0001-01-01T00:00:00Z",
    "Metrics": {
      "TotalHosts": 102,
      "OnlineHosts": 0,
      "OfflineHosts": 24,
      "MissingInActionHosts": 0,
      "NewHosts": 1
    },
    "id": 2,
    "query_id": 3,
    "status": 0,
    "user_id": 1
  }
}
```

#### Example with invalid label

<<<<<<< HEAD
`POST /api/v1/fleet/queries/run_by_names`
=======
`POST /api/v1/fleet/queries/run_by_identifiers`
>>>>>>> abeb16c0

##### Request body

```json
{
  "query": "SELECT instance_id FROM system_info",
  "selected": {
    "labels": ["Windows", "Banana", "Apple"]
  }
}
```

##### Default response

`Status: 400`

```json
{
  "message": "Bad request",
  "errors": [
    {
      "name": "base",
      "reason": "Invalid label name(s): Banana, Apple."
    }
  ],
  "uuid": "303649f4-5e45-4379-bae9-64ec0ef56287"
}
```


### Retrieve live query results (standard WebSocket API)

You can retrieve the results of a live query using the [standard WebSocket API](#https://developer.mozilla.org/en-US/docs/Web/API/WebSockets_API/Writing_WebSocket_client_applications).

Before you retrieve the live query results, you must create a live query campaign by running the live query. Use the [Run live query](#run-live-query) or [Run live query by name](#run-live-query-by-name) endpoints to create a live query campaign.

Note that live queries are automatically cancelled if this method is not called to start retrieving the results within 60 seconds of initiating the query.

`/api/v1/fleet/results/websocket`

### Parameters

| Name       | Type    | In  | Description                                                      |
| ---------- | ------- | --- | ---------------------------------------------------------------- |
| token      | string  |     | **Required.** The token used to authenticate with the Fleet API. |
| campaignID | integer |     | **Required.** The ID of the live query campaign.                 |

### Example

#### Example script to handle request and response

```js
const socket = new WebSocket('wss://<your-base-url>/api/v1/fleet/results/websocket');

socket.onopen = () => {
  socket.send(JSON.stringify({ type: 'auth', data: { token: <auth-token> } }));
  socket.send(JSON.stringify({ type: 'select_campaign', data: { campaign_id: <campaign-id> } }));
};

socket.onmessage = ({ data }) => {
  console.log(data);
  const message = JSON.parse(data);
  if (message.type === 'status' && message.data.status === 'finished') {
    socket.close();
  }
}
```

### Detailed request and response walkthrough with example data

#### webSocket.onopen()

##### Response data

```json
o
```

#### webSocket.send()

##### Request data

```json
[
  {
    "type": "auth",
    "data": { "token": <insert_token_here> }
  }
]
```

```json
[
  {
    "type": "select_campaign",
    "data": { "campaign_id": 12 }
  }
]
```

#### webSocket.onmessage()

##### Response data

```json
// Sends the total number of hosts targeted and segments them by status

[
  {
    "type": "totals",
    "data": {
      "count": 24,
      "online": 6,
      "offline": 18,
      "missing_in_action": 0
    }
  }
]
```

```json
// Sends the expected results, actual results so far, and the status of the live query

[
  {
    "type": "status",
    "data": {
      "expected_results": 6,
      "actual_results": 0,
      "status": "pending"
    }
  }
]
```

```json
// Sends the result for a given host

[
  {
    "type": "result",
    "data": {
      "distributed_query_execution_id": 39,
      "host": {
        "id": 42,
        "hostname": "foobar",
        "display_name": "foobar"
      },
      "rows": [
        // query results data for the given host
      ],
      "error": null
    }
  }
]
```

```json
// Sends the status of "finished" when messages with the results for all expected hosts have been sent

[
  {
    "type": "status",
    "data": {
      "expected_results": 6,
      "actual_results": 6,
      "status": "finished"
    }
  }
]
```

### Retrieve live query results (SockJS)

You can also retrieve live query results with a [SockJS client](https://github.com/sockjs/sockjs-client). The script to handle the request and response messages will look similar to the standard WebSocket API script with slight variations. For example, the constructor used for SockJS is `SockJS` while the constructor used for the standard WebSocket API is `WebSocket`.

Note that SockJS has been found to be substantially less reliable than the [standard WebSockets approach](#retrieve-live-query-results-standard-websocket-api).

`/api/v1/fleet/results/`

### Parameters

| Name       | Type    | In  | Description                                                      |
| ---------- | ------- | --- | ---------------------------------------------------------------- |
| token      | string  |     | **Required.** The token used to authenticate with the Fleet API. |
| campaignID | integer |     | **Required.** The ID of the live query campaign.                 |

### Example

#### Example script to handle request and response

```js
const socket = new SockJS(`<your-base-url>/api/v1/fleet/results`, undefined, {});

socket.onopen = () => {
  socket.send(JSON.stringify({ type: 'auth', data: { token: <token> } }));
  socket.send(JSON.stringify({ type: 'select_campaign', data: { campaign_id: <campaignID> } }));
};

socket.onmessage = ({ data }) => {
  console.log(data);
  const message = JSON.parse(data);

  if (message.type === 'status' && message.data.status === 'finished') {
    socket.close();
  }
}
```

##### Detailed request and response walkthrough

#### socket.onopen()

##### Response data

```json
o
```

#### socket.send()

##### Request data

```json
[
  {
    "type": "auth",
    "data": { "token": <insert_token_here> }
  }
]
```

```json
[
  {
    "type": "select_campaign",
    "data": { "campaign_id": 12 }
  }
]
```

#### socket.onmessage()

##### Response data

```json
// Sends the total number of hosts targeted and segments them by status

[
  {
    "type": "totals",
    "data": {
      "count": 24,
      "online": 6,
      "offline": 18,
      "missing_in_action": 0
    }
  }
]
```

```json
// Sends the expected results, actual results so far, and the status of the live query

[
  {
    "type": "status",
    "data": {
      "expected_results": 6,
      "actual_results": 0,
      "status": "pending"
    }
  }
]
```

```json
// Sends the result for a given host

[
  {
    "type": "result",
    "data": {
      "distributed_query_execution_id": 39,
      "host": {
        "id": 42,
        "hostname": "foobar",
        "display_name": "foobar"
      },
      "rows": [
        // query results data for the given host
      ],
      "error": null
    }
  }
]
```

```json
// Sends the status of "finished" when messages with the results for all expected hosts have been sent

[
  {
    "type": "status",
    "data": {
      "expected_results": 6,
      "actual_results": 6,
      "status": "finished"
    }
  }
]
```

---

## Trigger cron schedule

This API is used by the `fleetctl` CLI tool to make requests to trigger an ad hoc run of all jobs in
a specified cron schedule.

### Trigger

This makes a request to trigger the specified cron schedule. Upon receiving the request, the Fleet
server first checks the current status of the schedule, and it returns an error if a run is
currently pending.

`POST /api/latest/fleet/trigger`

#### Parameters

| Name | Type   | In    | Description                               |
| ---- | ------ | ----- | ----------------------------------------- |
| name | string | query | The name of the cron schedule to trigger. Supported trigger names are `apple_mdm_dep_profile_assigner`, `automations`, `cleanups_then_aggregation`, `integrations`, `mdm_apple_profile_manager`, `usage_statistics`, and `vulnerabilities`|


#### Example

`POST /api/latest/fleet/trigger?name=automations`

##### Default response

`Status: 200`

---

## Device-authenticated routes

Device-authenticated routes are routes used by the Fleet Desktop application. Unlike most other routes, Fleet user's API token does not authenticate them. They use a device-specific token.

- [Refetch device's host](#refetch-devices-host)
- [Get device's Google Chrome profiles](#get-devices-google-chrome-profiles)
- [Get device's mobile device management (MDM) and Munki information](#get-devices-mobile-device-management-mdm-and-munki-information)
- [Get Fleet Desktop information](#get-fleet-desktop-information)
- [Get device's software](#get-devices-software)
- [Get device's policies](#get-devices-policies)
- [Get device's API features](#get-devices-api-features)
- [Get device's transparency URL](#get-devices-transparency-url)
- [Download device's MDM manual enrollment profile](#download-devices-mdm-manual-enrollment-profile)
- [Migrate device to Fleet from another MDM solution](#migrate-device-to-fleet-from-another-mdm-solution)
- [Trigger Linux disk encryption escrow](#trigger-linux-disk-encryption-escrow)
- [Report an agent error](#report-an-agent-error)

#### Refetch device's host

Same as [Refetch host route](https://fleetdm.com/docs/using-fleet/rest-api#refetch-host) for the current device.

`POST /api/v1/fleet/device/{token}/refetch`

##### Parameters

| Name  | Type   | In   | Description                        |
| ----- | ------ | ---- | ---------------------------------- |
| token | string | path | The device's authentication token. |

#### Get device's Google Chrome profiles

Same as [Get host's Google Chrome profiles](https://fleetdm.com/docs/using-fleet/rest-api#get-hosts-google-chrome-profiles) for the current device.

`GET /api/v1/fleet/device/{token}/device_mapping`

##### Parameters

| Name  | Type   | In   | Description                        |
| ----- | ------ | ---- | ---------------------------------- |
| token | string | path | The device's authentication token. |

#### Get device's mobile device management (MDM) and Munki information

Same as [Get host's mobile device management and Munki information](https://fleetdm.com/docs/using-fleet/rest-api#get-hosts-mobile-device-management-mdm-and-munki-information) for the current device.

`GET /api/v1/fleet/device/{token}/macadmins`

##### Parameters

| Name  | Type   | In   | Description                        |
| ----- | ------ | ---- | ---------------------------------- |
| token | string | path | The device's authentication token. |

#### Ping Server with Device Token
Ping the server. OK response expected if the device token is still valid.

`HEAD /api/v1/fleet/device/{token}/ping`

##### Parameters

| Name  | Type   | In   | Description                        |
| ----- | ------ | ---- | ---------------------------------- |
| token | string | path | The device's authentication token. |

##### Example

`HEAD /api/v1/fleet/device/abcdef012456789/ping`

##### Default response

`Status: 200`

#### Get Fleet Desktop information
_Available in Fleet Premium_

Gets all information required by Fleet Desktop, this includes things like the number of failed policies or notifications to show/hide menu items.

`GET /api/v1/fleet/device/{token}/desktop`

##### Parameters

| Name  | Type   | In   | Description                        |
| ----- | ------ | ---- | ---------------------------------- |
| token | string | path | The device's authentication token. |

##### Example

`GET /api/v1/fleet/device/abcdef012456789/desktop`

##### Default response

`Status: 200`

```json
{
  "failing_policies_count": 3,
  "self_service": true,
  "notifications": {
    "needs_mdm_migration": true,
    "renew_enrollment_profile": false,
  },
  "config": {
    "org_info": {
      "org_name": "Fleet",
      "org_logo_url": "https://example.com/logo.jpg",
      "org_logo_url_light_background": "https://example.com/logo-light.jpg",
      "contact_url": "https://fleetdm.com/company/contact"
    },
    "mdm": {
      "macos_migration": {
        "mode": "forced"
      }
    }
  }
}
```

In regards to the `notifications` key:

- `needs_mdm_migration` means that the device fits all the requirements to allow the user to initiate an MDM migration to Fleet.
- `renew_enrollment_profile` means that the device is currently unmanaged from MDM but should be DEP enrolled into Fleet.

#### Get device's software

Lists the software installed on the current device.

`GET /api/v1/fleet/device/{token}/software`

##### Parameters

| Name  | Type   | In   | Description                        |
| ----- | ------ | ---- | ---------------------------------- |
| token | string | path | The device's authentication token. |
| self_service | bool | query | Filter `self_service` software. |
| query   | string | query | Search query keywords. Searchable fields include `name`. |
| page | integer | query | Page number of the results to fetch.|
| per_page | integer | query | Results per page.|

##### Example

`GET /api/v1/fleet/device/bbb7cdcc-f1d9-4b39-af9e-daa0f35728e8/software`

##### Default response

`Status: 200`

```json
{
  "count": 2,
  "software": [
    {
      "id": 121,
      "name": "Google Chrome.app",
      "software_package": {
        "name": "GoogleChrome.pkg"
        "version": "125.12.2"
        "self_service": true,
     	"last_install": {
          "install_uuid": "8bbb8ac2-b254-4387-8cba-4d8a0407368b",
      	  "installed_at": "2024-05-15T15:23:57Z"
        },
      },
      "app_store_app": null,
      "source": "apps",
      "status": "failed",
      "installed_versions": [
        {
          "version": "121.0",
          "last_opened_at": "2024-04-01T23:03:07Z",
          "vulnerabilities": ["CVE-2023-1234","CVE-2023-4321","CVE-2023-7654"],
          "installed_paths": ["/Applications/Google Chrome.app"]
        }
      ],
       "software_package": {
        "name": "google-chrome-124-0-6367-207.pkg",
        "version": "121.0",
        "self_service": true,
        "icon_url": null,
        "last_install": null
      },
      "app_store_app": null
    },
    {
      "id": 143,
      "name": "Firefox.app",
      "software_package": null,
      "app_store_app": null,
      "source": "apps",
      "status": null,
      "installed_versions": [
        {
          "version": "125.6",
          "last_opened_at": "2024-04-01T23:03:07Z",
          "vulnerabilities": ["CVE-2023-1234","CVE-2023-4321","CVE-2023-7654"],
          "installed_paths": ["/Applications/Firefox.app"]
        }
      ],
      "software_package": null,
      "app_store_app": {
        "app_store_id": "12345",
        "version": "125.6",
        "self_service": false,
        "icon_url": "https://example.com/logo-light.jpg",
        "last_install": null
      },
    }
  ],
  "meta": {
    "has_next_results": false,
    "has_previous_results": false
  }
}
```

#### Install self-service software

Install self-service software on macOS, Windows, or Linux (Ubuntu) host. The software must have a `self_service` flag `true` to be installed.

`POST /api/v1/fleet/device/{token}/software/install/:software_title_id`

##### Parameters

| Name  | Type   | In   | Description                        |
| ----- | ------ | ---- | ---------------------------------- |
| token | string | path | **Required**. The device's authentication token. |
| software_title_id | string | path | **Required**. The software title's ID. |

##### Example

`POST /api/v1/fleet/device/22aada07-dc73-41f2-8452-c0987543fd29/software/install/123`

##### Default response

`Status: 202`

#### Get device's policies

_Available in Fleet Premium_

Lists the policies applied to the current device.

`GET /api/v1/fleet/device/{token}/policies`

##### Parameters

| Name  | Type   | In   | Description                        |
| ----- | ------ | ---- | ---------------------------------- |
| token | string | path | The device's authentication token. |

##### Example

`GET /api/v1/fleet/device/abcdef012456789/policies`

##### Default response

`Status: 200`

```json
{
  "policies": [
    {
      "id": 1,
      "name": "SomeQuery",
      "query": "SELECT * FROM foo;",
      "description": "this is a query",
      "resolution": "fix with these steps...",
      "platform": "windows,linux",
      "response": "pass"
    },
    {
      "id": 2,
      "name": "SomeQuery2",
      "query": "SELECT * FROM bar;",
      "description": "this is another query",
      "resolution": "fix with these other steps...",
      "platform": "darwin",
      "response": "fail"
    },
    {
      "id": 3,
      "name": "SomeQuery3",
      "query": "SELECT * FROM baz;",
      "description": "",
      "resolution": "",
      "platform": "",
      "response": ""
    }
  ]
}
```

#### Get device's API features

This supports the dynamic discovery of API features supported by the server for device-authenticated routes. This allows supporting different versions of Fleet Desktop and Fleet server instances (older or newer) while supporting the evolution of the API features. With this mechanism, an older Fleet Desktop can ignore features it doesn't know about, and a newer one can avoid requesting features about which the server doesn't know.

`GET /api/v1/fleet/device/{token}/api_features`

##### Parameters

| Name  | Type   | In   | Description                        |
| ----- | ------ | ---- | ---------------------------------- |
| token | string | path | The device's authentication token. |

##### Example

`GET /api/v1/fleet/device/abcdef012456789/api_features`

##### Default response

`Status: 200`

```json
{
  "features": {}
}
```

#### Get device's transparency URL

Returns the URL to open when clicking the "About Fleet" menu item in Fleet Desktop. Note that _Fleet Premium_ is required to configure a custom transparency URL.

`GET /api/v1/fleet/device/{token}/transparency`

##### Parameters

| Name  | Type   | In   | Description                        |
| ----- | ------ | ---- | ---------------------------------- |
| token | string | path | The device's authentication token. |

##### Example

`GET /api/v1/fleet/device/abcdef012456789/transparency`

##### Default response

`Status: 307`

Redirects to the transparency URL.

#### Download device's MDM manual enrollment profile

Downloads the Mobile Device Management (MDM) enrollment profile to install on the device for a manual enrollment into Fleet MDM.

`GET /api/v1/fleet/device/{token}/mdm/apple/manual_enrollment_profile`

##### Parameters

| Name  | Type   | In   | Description                        |
| ----- | ------ | ---- | ---------------------------------- |
| token | string | path | The device's authentication token. |

##### Example

`GET /api/v1/fleet/device/abcdef012456789/mdm/apple/manual_enrollment_profile`

##### Default response

`Status: 200`

```xml
<?xml version="1.0" encoding="UTF-8"?>
<!DOCTYPE plist PUBLIC "-//Apple//DTD PLIST 1.0//EN" "http://www.apple.com/DTDs/PropertyList-1.0.dtd">
<plist version="1.0">
<!-- ... -->
</plist>
```

---

#### Migrate device to Fleet from another MDM solution

Signals the Fleet server to send a webbook request with the device UUID and serial number to the webhook URL configured for MDM migration. **Requires Fleet Premium license**

`POST /api/v1/fleet/device/{token}/migrate_mdm`

##### Parameters

| Name  | Type   | In   | Description                        |
| ----- | ------ | ---- | ---------------------------------- |
| token | string | path | The device's authentication token. |

##### Example

`POST /api/v1/fleet/device/abcdef012456789/migrate_mdm`

##### Default response

`Status: 204`

---

### Trigger Linux disk encryption escrow

_Available in Fleet Premium_

Signals the fleet server to queue up the LUKS disk encryption escrow process (LUKS passphrase and slot key). If validation succeeds (disk encryption must be enforced for the team, the host's platform must be supported, the host's disk must already be encrypted, and the host's Orbit version must be new enough), this adds a notification flag for Orbit that, triggers escrow from the Orbit side.

`POST /api/v1/fleet/device/{token}/mdm/linux/trigger_escrow`

##### Parameters

| Name  | Type   | In   | Description                        |
| ----- | ------ | ---- | ---------------------------------- |
| token | string | path | The device's authentication token. |

##### Example

`POST /api/v1/fleet/device/abcdef012456789/mdm/linux/trigger_escrow`

##### Default response

`Status: 204`

---

### Report an agent error

Notifies the server about an agent error, resulting in two outcomes:

- The error gets saved in Redis and can later be accessed using `fleetctl debug archive`.

> Note: to allow `fleetd` agents to use this endpoint, you need to set a [custom environment variable](./Configuration-for-contributors.md#fleet_enable_post_client_debug_errors). `fleetd` agents will always report vital errors to Fleet.

`POST /api/v1/fleet/device/{token}/debug/errors`

#### Parameters

| Name                  | Type     | Description                                                                                                                               |
|-----------------------|----------|-------------------------------------------------------------------------------------------------------------------------------------------|
| error_source          | string   | Process name that error originated from ex. orbit, fleet-desktop                                                                          |
| error_source_version  | string   | version of error_source                                                                                                                   |
| error_timestamp       | datetime | Time in UTC that error occured                                                                                                            |
| error_message         | string   | error message                                                                                                                             |
| error_additional_info | obj      | Any additional identifiers to assist debugging                                                                                            |
| vital                 | boolean  | Whether the error is vital and should also be reported to Fleet via usage statistics. Do not put sensitive information into vital errors. |

##### Default response

`Status: 200`

---

## Orbit-authenticated routes

- [Escrow LUKS data](#escrow-luks-data)
- [Get the status of a device in the setup experience](#get-the-status-of-a-device-in-the-setup-experience)
- [Set or update device token](#set-or-update-device-token)
- [Get orbit script](#get-orbit-script)
- [Post orbit script result](#post-orbit-script-result)
- [Put orbit device mapping](#put-orbit-device-mapping)
- [Post orbit software install result](#post-orbit-software-install-result)
- [Download software installer](#download-software-installer)
- [Get orbit software install details](#get-orbit-software-install-details)
- [Post disk encryption key](#post-disk-encryption-key)

---

### Escrow LUKS data

`POST /api/fleet/orbit/luks_data`

##### Parameters

| Name  | Type   | In   | Description                        |
| ----- | ------ | ---- | ---------------------------------- |
| orbit_node_key | string | body | The Orbit node key for authentication. |
| client_error | string | body | An error description if the LUKS key escrow process fails client-side. If provided, passphrase/salt/key slot request parameters are ignored and may be omitted. |
| passphrase | string | body | The LUKS passphrase generated for Fleet (the end user's existing passphrase is not transmitted) |
| key_slot | int | body | The LUKS key slot ID corresponding to the provided passphrase |
| salt | string | body | The salt corresponding to the specified LUKS key slot. Provided to track cases where an end user rotates LUKS credentials (at which point we'll no longer be able to decrypt data with the escrowed passphrase). |

##### Example

`POST /api/v1/fleet/orbit/luks_data`

##### Request body

```json
{
  "orbit_node_key":"FbvSsWfTRwXEecUlCBTLmBcjGFAdzqd/",
  "passphrase": "6e657665-7220676f-6e6e6120-67697665-20796f75-207570",
  "salt": "d34db33f",
  "key_slot": 1,
  "client_error": ""
}
```

##### Default response

`Status: 204`

---

### Get the status of a device in the setup experience

`POST /api/fleet/orbit/setup_experience/status`

##### Parameters

| Name  | Type   | In   | Description                        |
| ----- | ------ | ---- | ---------------------------------- |
| orbit_node_key | string | body | The Orbit node key for authentication. |
| force_release | boolean | body | Force a host release from ADE flow, in case the setup is taking too long. |


##### Example

`POST /api/v1/fleet/orbit/setup_experience/status`

##### Request body

```json
{
  "orbit_node_key":"FbvSsWfTRwXEecUlCBTLmBcjGFAdzqd/",
  "force_release":false
}
```

##### Default response

`Status: 200`

```json
{
    "setup_experience_results": {
        "script": {
            "name": "setup_script.sh",
            "status": "success",
            "execution_id": "b16fdd31-71cc-4258-ab27-744490809ebd"
        },
        "software": [
            {
                "name": "Zoom Workplace",
                "status": "success",
                "software_title_id": 957
            },
            {
                "name": "Bear: Markdown Notes",
                "status": "success",
                "software_title_id": 287
            },
            {
                "name": "Evernote",
                "status": "success",
                "software_title_id": 1313
            }
        ],
        "configuration_profiles": [
            {
                "profile_uuid": "ae6a9efd5-9166-11ef-83af-0242ac12000b",
                "name": "Fleetd configuration",
                "status": "verified"
            },
            {
                "profile_uuid": "ae6aa8108-9166-11ef-83af-0242ac12000b",
                "name": "Fleet root certificate authority (CA)",
                "status": "verified"
            }
        ],
        "org_logo_url": ""
    }
}

```

### Set or update device token

`POST /api/fleet/orbit/device_token`

##### Parameters

| Name              | Type   | In   | Description                                 |
| ----------------- | ------ | ---- | ------------------------------------------- |
| orbit_node_key    | string | body | The Orbit node key for authentication.      |
| device_auth_token | string | body | The device auth token to set for this host. |

##### Example

`POST /api/v1/fleet/orbit/device_token`

##### Request body

```json
{
  "orbit_node_key":"FbvSsWfTRwXEecUlCBTLmBcjGFAdzqd/",
  "device_auth_token": "2267a440-4cfb-48af-804b-d52224a05e1b"
}
```

##### Default response

`Status: 200`

### Get Orbit config

`POST /api/fleet/orbit/config`

##### Parameters

| Name           | Type   | In   | Description                            |
| -------------- | ------ | ---- | -------------------------------------- |
| orbit_node_key | string | body | The Orbit node key for authentication. |

##### Example

`POST /api/fleet/orbit/config`

##### Request body

```json
{
  "orbit_node_key":"FbvSsWfTRwXEecUlCBTLmBcjGFAdzqd/"
}
```

##### Default response

`Status: 200`

```json
{
  "script_execution_timeout": 3600,
  "command_line_startup_flags": {
    "--verbose": true
  },
  "extensions": {
    "hello_world_linux": {
      "channel": "stable",
      "platform": "linux"
    }
  },
  "nudge_config": {
    "osVersionRequirements": [
      {
        "requiredInstallationDate": "2024-12-04T20:00:00Z",
        "requiredMinimumOSVersion": "15.1.1",
        "aboutUpdateURLs": [
          {
            "_language": "en",
            "aboutUpdateURL": "https://fleetdm.com/learn-more-about/os-updates"
          }
        ]
      }
    ],
    "userInterface": {
      "simpleMode": true,
      "showDeferralCount": false,
      "updateElements": [
        {
          "_language": "en",
          "actionButtonText": "Update",
          "mainHeader": "Your device requires an update"
        }
      ]
    },
    "userExperience": {
      "initialRefreshCycle": 86400,
      "approachingRefreshCycle": 86400,
      "imminentRefreshCycle": 7200,
      "elapsedRefreshCycle": 3600
    }
  },
  "notifications": {
    "renew_enrollment_profile": true,
    "rotate_disk_encryption_key": true,
    "needs_mdm_migration": true,
    "needs_programmatic_windows_mdm_enrollment": true,
    "windows_mdm_discovery_endpoint": "/some/path/here",
    "needs_programmatic_windows_mdm_unenrollment": true,
    "pending_script_execution_ids": [
      "a129a440-4cfb-48af-804b-d52224a05e1b"
    ],
    "enforce_bitlocker_encryption": true,
    "pending_software_installer_ids": [
      "2267a440-4cfb-48af-804b-d52224a05e1b"
    ],
    "run_setup_experience": true,
    "run_disk_encryption_escrow": true
  },
  "update_channels": {
    "orbit": "stable",
    "osqueryd": "stable",
    "desktop": "stable"
  }
}
```

### Get script execution result by execution ID

`POST /api/fleet/orbit/scripts/request`

##### Parameters

| Name           | Type   | In   | Description                            |
| -------------- | ------ | ---- | -------------------------------------- |
| orbit_node_key | string | body | The Orbit node key for authentication. |
| execution_id   | string | body | The UUID of the script execution.      |

##### Example

`POST /api/fleet/orbit/scripts/request`

##### Request body

```json
{
  "orbit_node_key":"FbvSsWfTRwXEecUlCBTLmBcjGFAdzqd/",
  "execution_id": "006112E7-7383-4F21-999C-8FA74BB3F573"
}
```

##### Default response

`Status: 200`

```json
{
  "host_id": 12,
  "execution_id": "006112E7-7383-4F21-999C-8FA74BB3F573",
  "script_contents": "echo hello",
  "output": "hello",
  "runtime": 1,
  "exit_code": 0,
  "timeout": 30,
  "script_id": 42,
  "policy_id": 10,
  "team_id": 1,
  "message": ""
}
```

### Upload Orbit script result

`POST /api/fleet/orbit/scripts/result`

##### Parameters

| Name           | Type   | In     | Description                                                             |
| -------------- | ------ | ------ | ----------------------------------------------------------------------- |
| orbit_node_key | string | body   | The Orbit node key for authentication.                                  |
| host_id        | number | body   | The ID of the host on which the script ran.                             |
| execution_id   | string | body   | The UUID of the script execution.                                       |
| output         | string | body   | The output of the script.                                               |
| runtime        | string | number | The amount of time the script ran for (in seconds).                     |
| exit_code      | string | number | The exit code of the script.                                            |
| timeout        | string | number | The maximum amount of time this script was allowed to run (in seconds). |

##### Example

`POST /api/fleet/orbit/scripts/result`

##### Request body

```json
{
  "orbit_node_key":"FbvSsWfTRwXEecUlCBTLmBcjGFAdzqd/",
  "host_id": 12,
  "execution_id": "006112E7-7383-4F21-999C-8FA74BB3F573",
  "output": "hello",
  "runtime": 1,
  "exit_code": 0,
  "timeout": 30
}
```

##### Default response

`Status: 200`

### Set Orbit device mapping

`POST /api/fleet/orbit/device_mapping`

##### Parameters

| Name           | Type   | In   | Description                              |
| -------------- | ------ | ---- | ---------------------------------------- |
| orbit_node_key | string | body | The Orbit node key for authentication.   |
| email          | string | body | The email to use for the device mapping. |

##### Example

`POST /api/fleet/orbit/device_mapping`

##### Request body

```json
{
  "orbit_node_key":"FbvSsWfTRwXEecUlCBTLmBcjGFAdzqd/",
  "email": "test@example.com"
}
```

##### Default response

`Status: 200`

### Upload Orbit software install result

`POST /api/fleet/orbit/software_install/result`

##### Parameters

| Name                          | Type   | In   | Description                                             |
| ----------------------------- | ------ | ---- | ------------------------------------------------------- |
| orbit_node_key                | string | body | The Orbit node key for authentication.                  |
| host_id                       | number | body | The ID of the host on which the software was installed. |
| install_uuid                  | string | body | The UUID of the installation attempt.                   |
| pre_install_condition_output  | string | body | The output from the pre-install condition query.        |
| install_script_exit_code      | number | body | The exit code from the install script.                  |
| install_script_output         | string | body | The output from the install script.                     |
| post_install_script_exit_code | number | body | The exit code from the post-install script.             |
| post_install_script_output    | string | body | The output from the post-install script.                |

##### Example

`POST /api/fleet/orbit/software_install/result`

##### Request body

```json
{
  "orbit_node_key":"FbvSsWfTRwXEecUlCBTLmBcjGFAdzqd/",
  "host_id ": 12,
  "install_uuid ": "4D91F9C3-919B-4D5B-ABFC-528D648F27D1",
  "pre_install_condition_output ": "example",
  "install_script_exit_code ": 0,
  "install_script_output ": "software installed",
  "post_install_script_exit_code ": 1,
  "post_install_script_output ": "error: post-install script failed"
}
```

##### Default response

`Status: 204`

### Download software installer

`POST /api/fleet/orbit/software_install/package`

##### Parameters

| Name           | Type   | In    | Description                                                          |
| -------------- | ------ | ----- | -------------------------------------------------------------------- |
| orbit_node_key | string | body  | The Orbit node key for authentication.                               |
| installer_id   | number | body  | The ID of the software installer to download.                        |
| alt            | string | query | Indicates whether to download the package. Must be set to `"media"`. |

##### Example

`POST /api/fleet/orbit/software_install/package`

##### Request body

```json
{
  "orbit_node_key":"FbvSsWfTRwXEecUlCBTLmBcjGFAdzqd/",
  "installer_id": 15
}
```

##### Default response

`Status: 200`

```http
Status: 200
Content-Type: application/octet-stream
Content-Disposition: attachment
Content-Length: <length>
Body: <blob>
```

### Get orbit software install details

`POST /api/fleet/orbit/software_install/details`

##### Parameters

| Name           | Type   | In   | Description                                    |
| -------------- | ------ | ---- | ---------------------------------------------- |
| orbit_node_key | string | body | The Orbit node key for authentication.         |
| install_uuid   | string | body | The UUID of the software installation attempt. |

##### Example

`POST /api/fleet/orbit/software_install/details`

##### Request body

```json
{
  "orbit_node_key":"FbvSsWfTRwXEecUlCBTLmBcjGFAdzqd/",
  "install_uuid": "1652210E-619E-43BA-B3CC-17F4247823F3"
}
```

##### Default response

`Status: 200`

```json
{
  "install_id": "1652210E-619E-43BA-B3CC-17F4247823F3",
  "installer_id": 12,
  "pre_install_condition": "SELECT * FROM osquery_info;",
  "install_script": "sudo run-installer",
  "uninstall_script": "sudo run-uninstaller",
  "post_install_script": "echo done",
  "self_service": true,
}
```

### Upload disk encryption key

`POST /api/fleet/orbit/disk_encryption_key`

##### Parameters

| Name           | Type   | In   | Description                               |
| -------------- | ------ | ---- | ----------------------------------------- |
| orbit_node_key | string | body | The Orbit node key for authentication.    |
| encryption_key | string | body | The encryption key bytes.                 |
| client_error   | string | body | The error reported by the client, if any. |

##### Example

`POST /api/fleet/orbit/disk_encryption_key`

##### Request body

```json
{
  "orbit_node_key":"FbvSsWfTRwXEecUlCBTLmBcjGFAdzqd/",
  "encryption_key": "Zm9vYmFyem9vYmFyZG9vYmFybG9vYmFy",
  "client_error": "example error",
}
```

##### Default response

`Status: 204`

---

## Downloadable installers

These API routes are used by the UI in Fleet Sandbox.

- [Download an installer](#download-an-installer)
- [Check if an installer exists](#check-if-an-installer-exists)

### Download an installer

Downloads a pre-built fleet-osquery installer with the given parameters.

`POST /api/v1/fleet/download_installer/{kind}`

#### Parameters

| Name          | Type    | In                    | Description                                                        |
| ------------- | ------- | --------------------- | ------------------------------------------------------------------ |
| kind          | string  | path                  | The installer kind: pkg, msi, deb or rpm.                          |
| enroll_secret | string  | x-www-form-urlencoded | The global enroll secret.                                          |
| token         | string  | x-www-form-urlencoded | The authentication token.                                          |
| desktop       | boolean | x-www-form-urlencoded | Set to `true` to ask for an installer that includes Fleet Desktop. |

##### Default response

```http
Status: 200
Content-Type: application/octet-stream
Content-Disposition: attachment
Content-Length: <length>
Body: <blob>
```

If an installer with the provided parameters is found, the installer is returned as a binary blob in the body of the response.

##### Installer doesn't exist

`Status: 400`

This error occurs if an installer with the provided parameters doesn't exist.


### Check if an installer exists

Checks if a pre-built fleet-osquery installer with the given parameters exists.

`HEAD /api/v1/fleet/download_installer/{kind}`

#### Parameters

| Name          | Type    | In    | Description                                                        |
| ------------- | ------- | ----- | ------------------------------------------------------------------ |
| kind          | string  | path  | The installer kind: pkg, msi, deb or rpm.                          |
| enroll_secret | string  | query | The global enroll secret.                                          |
| desktop       | boolean | query | Set to `true` to ask for an installer that includes Fleet Desktop. |

##### Default response

`Status: 200`

If an installer with the provided parameters is found.

##### Installer doesn't exist

`Status: 400`

If an installer with the provided parameters doesn't exist.

## Setup

Sets up a new Fleet instance with the given parameters.

`POST /api/v1/setup`

#### Parameters

| Name       | Type   | In   | Description                                                                                                                 |
| ---------- | ------ | ---- | --------------------------------------------------------------------------------------------------------------------------- |
| admin      | object | body | **Required.** Contains the following admin user details: `admin`, `email`, `name`, `password`, and `password_confirmation`. |
| org_info   | object | body | **Required.** Contains the following organizational details: `org_name`.                                                    |
| server_url | string | body | **Required.** The URL of the Fleet instance.                                                                                |


##### Request body

```json
{
	"admin": {
		"admin": true,
		"email": "janedoe@example.com",
		"name": "Jane Doe",
		"password": "password!234",
		"password_confirmation": "password!234"
	},
	"org_info": {
		"org_name": "Fleet Device Management"
	},
	"server_url": "https://localhost:8080"
}
```

##### Default response

`Status: 200`

If the Fleet instance is provided required parameters to complete setup.

```json
{
  "admin": {
    "created_at": "2021-01-07T19:40:04Z",
    "updated_at": "2021-01-07T19:40:04Z",
    "id": 1,
    "name": "Jane Doe",
    "email": "janedoe@example.com",
    "force_password_reset": false,
    "gravatar_url": "",
    "sso_enabled": false,
    "global_role": "admin",
    "api_only": false,
    "teams": []
  },
  "org_info": {
    "org_name": "Fleet Device Management",
    "org_logo_url": "https://fleetdm.com/logo.png"
  },
  "server_url": "https://localhost:8080",
  "osquery_enroll_secret": null,
  "token": "ur4RWGBeiNmNzer/dnGzgUQ+jxrJe19xuHg/LhLkbhuZMQu35scyBHUHs68+RJxZynxQnuTz4WTHXayAJJaGgg=="
}

```

## Scripts

### Batch-apply scripts

_Available in Fleet Premium_

`POST /api/v1/fleet/scripts/batch`

#### Parameters

| Name      | Type   | In    | Description                                                                                                                                                           |
| --------- | ------ | ----- | ----------------------------------------------------------------------------------------------------------------------------------------------------------------------|
| team_id | number | query | The ID of the team to add the scripts to. Only one team identifier (`team_id` or `team_name`) can be included in the request, omit this parameter if using `team_name`.
| team_name | string | query | The name of the team to add the scripts to. Only one team identifier (`team_id` or `team_name`) can be included in the request, omit this parameter if using `team_id`.
| dry_run   | bool   | query | Validate the provided scripts and return any validation errors, but do not apply the changes.                                                                         |
| scripts   | array  | body  | An array of objects with the scripts payloads. Each item must contain `name` with the script name and `script_contents` with the script contents encoded in base64    |

If both `team_id` and `team_name` parameters are included, this endpoint will respond with an error. If no `team_name` or `team_id` is provided, the scripts will be applied for **all hosts**.

> Note that this endpoint replaces all the active scripts for the specified team (or no team). Any existing script that is not included in the list will be removed, and existing scripts with the same name as a new script will be edited. Providing an empty list of scripts will remove existing scripts.

#### Example

`POST /api/v1/fleet/scripts/batch`

##### Default response

`Status: 200`

```json
{
  "scripts": [
    {
      "team_id": 3,
      "id": 6690,
      "name": "Ensure shields are up"
    },
    {
      "team_id": 3,
      "id": 10412,
      "name": "Ensure flux capacitor is charged"
    }
  ]
}
```

### Run live script

Run a live script and get results back (5 minute timeout). Live scripts only runs on the host if it has no other scripts running.

`POST /api/v1/fleet/scripts/run/sync`

#### Parameters

| Name            | Type    | In   | Description                                                                                    |
| ----            | ------- | ---- | --------------------------------------------                                                   |
| host_id         | integer | body | **Required**. The ID of the host to run the script on.                                                |
| script_id       | integer | body | The ID of the existing saved script to run. Only one of either `script_id`, `script_contents`, or `script_name` can be included. |
| script_contents | string  | body | The contents of the script to run. Only one of either `script_id`, `script_contents`, or `script_name` can be included. |
| script_name       | integer | body | The name of the existing saved script to run. If specified, requires `team_id`. Only one of either `script_id`, `script_contents`, or `script_name` can be included.   |
| team_id       | integer | body | The ID of the existing saved script to run. If specified, requires `script_name`. Only one of either `script_id`, `script_contents`, or `script_name` can be included in the request.  |

> Note that if any combination of `script_id`, `script_contents`, and `script_name` are included in the request, this endpoint will respond with an error.

#### Example

`POST /api/v1/fleet/scripts/run/sync`

##### Default response

`Status: 200`

```json
{
  "host_id": 1227,
  "execution_id": "e797d6c6-3aae-11ee-be56-0242ac120002",
  "script_contents": "echo 'hello'",
  "output": "hello",
  "message": "",
  "runtime": 1,
  "host_timeout": false,
  "exit_code": 0
}
```
## Software

### Batch-apply software

_Available in Fleet Premium._

`POST /api/v1/fleet/software/batch`

This endpoint is asynchronous, meaning it will start a background process to download and apply the software and return a `request_uuid` in the JSON response that can be used to query the status of the batch-apply (using the `GET /api/v1/fleet/software/batch/:request_uuid` endpoint defined below).

#### Parameters

| Name      | Type   | In    | Description                                                                                                                                                           |
| --------- | ------ | ----- | ----------------------------------------------------------------------------------------------------------------------------------------------------------------------|
| team_name | string | query | The name of the team to add the software package to. Ommitting these parameters will add software to 'No Team'. |
| dry_run   | bool   | query | If `true`, will validate the provided software packages and return any validation errors, but will not apply the changes.                                                                         |
| software  | object   | body  | The team's software that will be available for install.  |
| software.packages   | list   | body  | An array of objects. Each object consists of:`url`- URL to the software package (PKG, MSI, EXE or DEB),`install_script` - command that Fleet runs to install software, `pre_install_query` - condition query that determines if the install will proceed, `post_install_script` - script that runs after software install, and `uninstall_script` - command that Fleet runs to uninstall software. |

#### Example

`POST /api/v1/fleet/software/batch`

##### Default response

`Status: 202`
```json
{
  "request_uuid": "ec23c7b6-c336-4109-b89d-6afd859659b4",
}
```

### Get status of software batch-apply request

_Available in Fleet Premium._

`GET /api/v1/fleet/software/batch/:request_uuid`

This endpoint allows querying the status of a batch-apply software request (`POST /api/v1/fleet/software/batch`).
Returns `"status"` field that can be one of `"processing"`, `"complete"` or `"failed"`.
If `"status"` is `"completed"` then the `"packages"` field contains the applied packages.
If `"status"` is `"processing"` then the operation is ongoing and the request should be retried.
If `"status"` is `"failed"` then the `"message"` field contains the error message.

#### Parameters

| Name         | Type   | In    | Description                                                                                                                                                           |
| ------------ | ------ | ----- | ----------------------------------------------------------------------------------------------------------------------------------------------------------------------|
| request_uuid | string | query | The request_uuid returned by the `POST /api/v1/fleet/software/batch` endpoint. |
| team_name    | string | query | The name of the team to add the software package to. Ommitting these parameters will add software to 'No Team'. |
| dry_run      | bool   | query | If `true`, will validate the provided software packages and return any validation errors, but will not apply the changes.                                                                         |

##### Default responses

`Status: 200`
```json
{
  "status": "processing",
  "message": "",
  "packages": null
}
```

`Status: 200`
```json
{
  "status": "completed",
  "message": "",
  "packages": [
    {
      "team_id": 1,
      "title_id": 2751,
      "url": "https://ftp.mozilla.org/pub/firefox/releases/129.0.2/win64/en-US/Firefox%20Setup%20129.0.2.msi"
    }
  ]
}
```

`Status: 200`
```json
{
  "status": "failed",
  "message": "validation failed: software.url Couldn't edit software. URL (\"https://foobar.does.not.exist.com\") returned \"Not Found\". Please make sure that URLs are reachable from your Fleet server.",
  "packages": null
}
```

### Batch-apply App Store apps

_Available in Fleet Premium._

`POST /api/latest/fleet/software/app_store_apps/batch`

#### Parameters

| Name      | Type   | In    | Description                                                                                                                                                           |
| --------- | ------ | ----- | ----------------------------------------------------------------------------------------------------------------------------------------------------------------------|
| team_name | string | query | The name of the team to add the software package to. Ommitting this parameter will add software to "No team". |
| dry_run   | bool   | query | If `true`, will validate the provided VPP apps and return any validation errors, but will not apply the changes.                                                                         |
| app_store_apps | list   | body  | An array of objects. Each object contains `app_store_id` and `self_service`. |
| app_store_apps.app_store_id | string   | body  | ID of the App Store app. |
| app_store_apps.self_service | boolean   | body  | Whether the VPP app is "Self-service" or not. |

#### Example

`POST /api/latest/fleet/software/app_store_apps/batch`
```json
{
  "team_name": "Foobar",
  "app_store_apps": {
    {
      "app_store_id": "597799333",
      "self_service": false,
    },
    {
      "app_store_id": "497799835",
      "self_service": true,
    }
  }
}
```

##### Default response

`Status: 204`

### Get token to download package

_Available in Fleet Premium._

`POST /api/v1/fleet/software/titles/:software_title_id/package/token?alt=media`

The returned token is a one-time use token that expires after 10 minutes.

#### Parameters

| Name              | Type    | In    | Description                                                      |
|-------------------|---------|-------|------------------------------------------------------------------|
| software_title_id | integer | path  | **Required**. The ID of the software title for software package. |
| team_id           | integer | query | **Required**. The team ID containing the software package.       |
| alt               | integer | query | **Required**. Must be specified and set to "media".              |

#### Example

`POST /api/v1/fleet/software/titles/123/package/token?alt=media&team_id=2`

##### Default response

`Status: 200`

```json
{
  "token": "e905e33e-07fe-4f82-889c-4848ed7eecb7"
}
```

### Download package using a token

_Available in Fleet Premium._

`GET /api/v1/fleet/software/titles/:software_title_id/package/token/:token?alt=media`

#### Parameters

| Name              | Type    | In   | Description                                                              |
|-------------------|---------|------|--------------------------------------------------------------------------|
| software_title_id | integer | path | **Required**. The ID of the software title to download software package. |
| token             | string  | path | **Required**. The token to download the software package.                |

#### Example

`GET /api/v1/fleet/software/titles/123/package/token/e905e33e-07fe-4f82-889c-4848ed7eecb7`

##### Default response

`Status: 200`

```http
Status: 200
Content-Type: application/octet-stream
Content-Disposition: attachment
Content-Length: <length>
Body: <blob>
```<|MERGE_RESOLUTION|>--- conflicted
+++ resolved
@@ -2505,11 +2505,7 @@
 
 #### Example with invalid label
 
-<<<<<<< HEAD
-`POST /api/v1/fleet/queries/run_by_names`
-=======
 `POST /api/v1/fleet/queries/run_by_identifiers`
->>>>>>> abeb16c0
 
 ##### Request body
 
