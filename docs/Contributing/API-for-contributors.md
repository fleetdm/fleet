--- conflicted
+++ resolved
@@ -3351,7 +3351,6 @@
 ##### Default response
 
 `Status: 200`
-<<<<<<< HEAD
 ```json
 {
   "request_uuid": "ec23c7b6-c336-4109-b89d-6afd859659b4",
@@ -3398,26 +3397,11 @@
     {
       "team_id": 1,
       "title_id": 2751,
-=======
-
-```json
-{
-  "packages": [
-    {
-      "team_id": 3,
-      "software_title_id": 6690,
-      "url": "https://dl.tailscale.com/stable/tailscale-setup-1.72.0.exe"
-    },
-    {
-      "team_id": 3,
-      "software_title_id": 10412,
->>>>>>> 1fdd127f
       "url": "https://ftp.mozilla.org/pub/firefox/releases/129.0.2/win64/en-US/Firefox%20Setup%20129.0.2.msi"
     }
   ]
 }
 ```
-<<<<<<< HEAD
 
 `Status: 200`
 ```json
@@ -3427,8 +3411,6 @@
   "packages": null
 }
 ```
-=======
->>>>>>> 1fdd127f
 
 ### Run live script
 
