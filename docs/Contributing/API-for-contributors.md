--- conflicted
+++ resolved
@@ -3326,40 +3326,7 @@
 
 `Status: 204`
 
-<<<<<<< HEAD
-## Software
-
-### Batch-apply software
-
-_Available in Fleet Premium._
-
-`POST /api/v1/fleet/software/batch`
-
-#### Parameters
-
-| Name      | Type   | In    | Description                                                                                                                                                           |
-| --------- | ------ | ----- | ----------------------------------------------------------------------------------------------------------------------------------------------------------------------|
-| team_id   | number | query | The ID of the team to add the software package to. Only one team identifier (`team_id` or `team_name`) can be included in the request, omit this parameter if using `team_name`. Ommitting these parameters will add software to 'No Team'. |
-| team_name | string | query | The name of the team to add the software package to. Only one team identifier (`team_id` or `team_name`) can be included in the request, omit this parameter if using `team_id`. Ommitting these parameters will add software to 'No Team'. |
-| dry_run   | bool   | query | If `true`, will validate the provided software packages and return any validation errors, but will not apply the changes.                                                                         |
-| software  | object   | body  | The team's software that will be available for install.  |
-| software.packages   | list   | body  | An array of objects. Each object consists of:`url`- URL to the software package (PKG, MSI, EXE or DEB),`install_script` - command that Fleet runs to install software, `pre_install_query` - condition query that determines if the install will proceed, `post_install_script` - script that runs after software install, and `uninstall_script` - command that Fleet runs to uninstall software. |
-| software.app_store_apps | list   | body  | An array of objects. Each object consists of `app_store_id` - ID of the App Store app and `self_service` boolean. |
-
-If both `team_id` and `team_name` parameters are included, this endpoint will respond with an error. If no `team_name` or `team_id` is provided, the scripts will be applied for **all hosts**.
-
-#### Example
-
-`POST /api/v1/fleet/software/batch`
-
-##### Default response
-
-`Status: 204`
-
- ### Run live script
-=======
 ### Run live script
->>>>>>> 111b243f
 
 Run a live script and get results back (5 minute timeout). Live scripts only runs on the host if it has no other scripts running.
 
