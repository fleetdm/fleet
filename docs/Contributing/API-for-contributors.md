# API for contributors

- [Packs](#packs)
- [Mobile device management (MDM)](#mobile-device-management-mdm)
- [Get or apply configuration files](#get-or-apply-configuration-files)
- [Live query](#live-query)
- [Trigger cron schedule](#trigger-cron-schedule)
- [Device-authenticated routes](#device-authenticated-routes)
- [Downloadable installers](#downloadable-installers)
- [Setup](#setup)

This document includes the Fleet API routes that are helpful when developing or contributing to Fleet.

Unlike the [Fleet REST API documentation](https://fleetdm.com/docs/using-fleet/rest-api), only the Fleet UI, Fleet Desktop, and `fleetctl` clients use the API routes in this document:

## Packs

Scheduling queries in Fleet is the best practice for collecting data from hosts. To learn how to schedule queries, [check out the docs here](https://fleetdm.com/docs/using-fleet/fleet-ui#schedule-a-query).

The API routes to control packs are supported for backwards compatibility.

- [Create pack](#create-pack)
- [Modify pack](#modify-pack)
- [Get pack](#get-pack)
- [List packs](#list-packs)
- [Delete pack](#delete-pack)
- [Delete pack by ID](#delete-pack-by-id)
- [Get scheduled queries in a pack](#get-scheduled-queries-in-a-pack)
- [Add scheduled query to a pack](#add-scheduled-query-to-a-pack)
- [Get scheduled query](#get-scheduled-query)
- [Modify scheduled query](#modify-scheduled-query)
- [Delete scheduled query](#delete-scheduled-query)

### Create pack

`POST /api/v1/fleet/packs`

#### Parameters

| Name        | Type   | In   | Description                                                             |
| ----------- | ------ | ---- | ----------------------------------------------------------------------- |
| name        | string | body | **Required**. The pack's name.                                          |
| description | string | body | The pack's description.                                                 |
| host_ids    | list   | body | A list containing the targeted host IDs.                                |
| label_ids   | list   | body | A list containing the targeted label's IDs.                             |
| team_ids    | list   | body | _Available in Fleet Premium_ A list containing the targeted teams' IDs. |

#### Example

`POST /api/v1/fleet/packs`

##### Request query parameters

```json
{
  "description": "Collects osquery data.",
  "host_ids": [],
  "label_ids": [6],
  "name": "query_pack_1"
}
```

##### Default response

`Status: 200`

```json
{
  "pack": {
    "created_at": "0001-01-01T00:00:00Z",
    "updated_at": "0001-01-01T00:00:00Z",
    "id": 17,
    "name": "query_pack_1",
    "description": "Collects osquery data.",
    "query_count": 0,
    "total_hosts_count": 223,
    "host_ids": [],
    "label_ids": [
      6
    ],
    "team_ids": []
  }
}
```

### Modify pack

`PATCH /api/v1/fleet/packs/{id}`

#### Parameters

| Name        | Type    | In   | Description                                                             |
| ----------- | ------- | ---- | ----------------------------------------------------------------------- |
| id          | integer | path | **Required.** The pack's id.                                            |
| name        | string  | body | The pack's name.                                                        |
| description | string  | body | The pack's description.                                                 |
| host_ids    | list    | body | A list containing the targeted host IDs.                                |
| label_ids   | list    | body | A list containing the targeted label's IDs.                             |
| team_ids    | list    | body | _Available in Fleet Premium_ A list containing the targeted teams' IDs. |

#### Example

`PATCH /api/v1/fleet/packs/{id}`

##### Request query parameters

```json
{
  "description": "MacOS hosts are targeted",
  "host_ids": [],
  "label_ids": [7]
}
```

##### Default response

`Status: 200`

```json
{
  "pack": {
    "created_at": "2021-01-25T22:32:45Z",
    "updated_at": "2021-01-25T22:32:45Z",
    "id": 17,
    "name": "Title2",
    "description": "MacOS hosts are targeted",
    "query_count": 0,
    "total_hosts_count": 110,
    "host_ids": [],
    "label_ids": [
      7
    ],
    "team_ids": []
  }
}
```

### Get pack

`GET /api/v1/fleet/packs/{id}`

#### Parameters

| Name | Type    | In   | Description                  |
| ---- | ------- | ---- | ---------------------------- |
| id   | integer | path | **Required.** The pack's id. |

#### Example

`GET /api/v1/fleet/packs/17`

##### Default response

`Status: 200`

```json
{
  "pack": {
    "created_at": "2021-01-25T22:32:45Z",
    "updated_at": "2021-01-25T22:32:45Z",
    "id": 17,
    "name": "Title2",
    "description": "MacOS hosts are targeted",
    "disabled": false,
    "type": null,
    "query_count": 0,
    "total_hosts_count": 110,
    "host_ids": [],
    "label_ids": [
      7
    ],
    "team_ids": []
  }
}
```

### List packs

`GET /api/v1/fleet/packs`

#### Parameters

| Name            | Type   | In    | Description                                                                                                                   |
| --------------- | ------ | ----- | ----------------------------------------------------------------------------------------------------------------------------- |
| order_key       | string | query | What to order results by. Can be any column in the packs table.                                                               |
| order_direction | string | query | **Requires `order_key`**. The direction of the order given the order key. Options include `asc` and `desc`. Default is `asc`. |

#### Example

`GET /api/v1/fleet/packs`

##### Default response

`Status: 200`

```json
{
  "packs": [
    {
      "created_at": "2021-01-05T21:13:04Z",
      "updated_at": "2021-01-07T19:12:54Z",
      "id": 1,
      "name": "pack_number_one",
      "description": "This pack has a description",
      "disabled": true,
      "query_count": 1,
      "total_hosts_count": 53,
      "host_ids": [],
      "label_ids": [
        8
      ],
      "team_ids": []
    },
    {
      "created_at": "2021-01-19T17:08:31Z",
      "updated_at": "2021-01-19T17:08:31Z",
      "id": 2,
      "name": "query_pack_2",
      "query_count": 5,
      "total_hosts_count": 223,
      "host_ids": [],
      "label_ids": [
        6
      ],
      "team_ids": []
    }
  ]
}
```

### Delete pack

Delete pack by name.

`DELETE /api/v1/fleet/packs/{name}`

#### Parameters

| Name | Type   | In   | Description                    |
| ---- | ------ | ---- | ------------------------------ |
| name | string | path | **Required.** The pack's name. |

#### Example

`DELETE /api/v1/fleet/packs/pack_number_one`

##### Default response

`Status: 200`


### Delete pack by ID

`DELETE /api/v1/fleet/packs/id/{id}`

#### Parameters

| Name | Type    | In   | Description                  |
| ---- | ------- | ---- | ---------------------------- |
| id   | integer | path | **Required.** The pack's ID. |

#### Example

`DELETE /api/v1/fleet/packs/id/1`

##### Default response

`Status: 200`


### Get scheduled queries in a pack

`GET /api/v1/fleet/packs/{id}/scheduled`

#### Parameters

| Name | Type    | In   | Description                  |
| ---- | ------- | ---- | ---------------------------- |
| id   | integer | path | **Required.** The pack's ID. |

#### Example

`GET /api/v1/fleet/packs/1/scheduled`

##### Default response

`Status: 200`

```json
{
  "scheduled": [
    {
      "created_at": "0001-01-01T00:00:00Z",
      "updated_at": "0001-01-01T00:00:00Z",
      "id": 49,
      "pack_id": 15,
      "name": "new_query",
      "query_id": 289,
      "query_name": "new_query",
      "query": "SELECT * FROM osquery_info",
      "interval": 456,
      "snapshot": false,
      "removed": true,
      "platform": "windows",
      "version": "4.6.0",
      "shard": null,
      "denylist": null
    },
    {
      "created_at": "0001-01-01T00:00:00Z",
      "updated_at": "0001-01-01T00:00:00Z",
      "id": 50,
      "pack_id": 15,
      "name": "new_title_for_my_query",
      "query_id": 288,
      "query_name": "new_title_for_my_query",
      "query": "SELECT * FROM osquery_info",
      "interval": 677,
      "snapshot": true,
      "removed": false,
      "platform": "windows",
      "version": "4.6.0",
      "shard": null,
      "denylist": null
    },
    {
      "created_at": "0001-01-01T00:00:00Z",
      "updated_at": "0001-01-01T00:00:00Z",
      "id": 51,
      "pack_id": 15,
      "name": "osquery_info",
      "query_id": 22,
      "query_name": "osquery_info",
      "query": "SELECT i.*, p.resident_size, p.user_time, p.system_time, time.minutes AS counter FROM osquery_info i, processes p, time WHERE p.pid = i.pid;",
      "interval": 6667,
      "snapshot": true,
      "removed": false,
      "platform": "windows",
      "version": "4.6.0",
      "shard": null,
      "denylist": null
    }
  ]
}
```

### Add scheduled query to a pack

`POST /api/v1/fleet/schedule`

#### Parameters

| Name     | Type    | In   | Description                                                                                                   |
| -------- | ------- | ---- | ------------------------------------------------------------------------------------------------------------- |
| pack_id  | integer | body | **Required.** The pack's ID.                                                                                  |
| query_id | integer | body | **Required.** The query's ID.                                                                                 |
| interval | integer | body | **Required.** The amount of time, in seconds, the query waits before running.                                 |
| snapshot | boolean | body | **Required.** Whether the queries logs show everything in its current state.                                  |
| removed  | boolean | body | **Required.** Whether "removed" actions should be logged.                                                     |
| platform | string  | body | The computer platform where this query will run (other platforms ignored). Empty value runs on all platforms. |
| shard    | integer | body | Restrict this query to a percentage (1-100) of target hosts.                                                  |
| version  | string  | body | The minimum required osqueryd version installed on a host.                                                    |

#### Example

`POST /api/v1/fleet/schedule`

#### Request body

```json
{
  "interval": 120,
  "pack_id": 15,
  "query_id": 23,
  "removed": true,
  "shard": null,
  "snapshot": false,
  "version": "4.5.0",
  "platform": "windows"
}
```

##### Default response

`Status: 200`

```json
{
  "scheduled": {
    "created_at": "0001-01-01T00:00:00Z",
    "updated_at": "0001-01-01T00:00:00Z",
    "id": 56,
    "pack_id": 17,
    "name": "osquery_events",
    "query_id": 23,
    "query_name": "osquery_events",
    "query": "SELECT name, publisher, type, subscriptions, events, active FROM osquery_events;",
    "interval": 120,
    "snapshot": false,
    "removed": true,
    "platform": "windows",
    "version": "4.5.0",
    "shard": 10
  }
}
```

### Get scheduled query

`GET /api/v1/fleet/schedule/{id}`

#### Parameters

| Name | Type    | In   | Description                             |
| ---- | ------- | ---- | --------------------------------------- |
| id   | integer | path | **Required.** The scheduled query's ID. |

#### Example

`GET /api/v1/fleet/schedule/56`

##### Default response

`Status: 200`

```json
{
  "scheduled": {
    "created_at": "0001-01-01T00:00:00Z",
    "updated_at": "0001-01-01T00:00:00Z",
    "id": 56,
    "pack_id": 17,
    "name": "osquery_events",
    "query_id": 23,
    "query_name": "osquery_events",
    "query": "SELECT name, publisher, type, subscriptions, events, active FROM osquery_events;",
    "interval": 120,
    "snapshot": false,
    "removed": true,
    "platform": "windows",
    "version": "4.5.0",
    "shard": 10,
    "denylist": null
  }
}
```

### Modify scheduled query

`PATCH /api/v1/fleet/schedule/{id}`

#### Parameters

| Name     | Type    | In   | Description                                                                                                   |
| -------- | ------- | ---- | ------------------------------------------------------------------------------------------------------------- |
| id       | integer | path | **Required.** The scheduled query's ID.                                                                       |
| interval | integer | body | The amount of time, in seconds, the query waits before running.                                               |
| snapshot | boolean | body | Whether the queries logs show everything in its current state.                                                |
| removed  | boolean | body | Whether "removed" actions should be logged.                                                                   |
| platform | string  | body | The computer platform where this query will run (other platforms ignored). Empty value runs on all platforms. |
| shard    | integer | body | Restrict this query to a percentage (1-100) of target hosts.                                                  |
| version  | string  | body | The minimum required osqueryd version installed on a host.                                                    |

#### Example

`PATCH /api/v1/fleet/schedule/56`

#### Request body

```json
{
  "platform": ""
}
```

##### Default response

`Status: 200`

```json
{
  "scheduled": {
    "created_at": "2021-01-28T19:40:04Z",
    "updated_at": "2021-01-28T19:40:04Z",
    "id": 56,
    "pack_id": 17,
    "name": "osquery_events",
    "query_id": 23,
    "query_name": "osquery_events",
    "query": "SELECT name, publisher, type, subscriptions, events, active FROM osquery_events;",
    "interval": 120,
    "snapshot": false,
    "removed": true,
    "platform": "",
    "version": "4.5.0",
    "shard": 10
  }
}
```

### Delete scheduled query

`DELETE /api/v1/fleet/schedule/{id}`

#### Parameters

| Name | Type    | In   | Description                             |
| ---- | ------- | ---- | --------------------------------------- |
| id   | integer | path | **Required.** The scheduled query's ID. |

#### Example

`DELETE /api/v1/fleet/schedule/56`

##### Default response

`Status: 200`

---

## Mobile device management (MDM)

> Only Fleet MDM specific endpoints are located within the root /mdm/ path.

The MDM endpoints exist to support the related command-line interface sub-commands of `fleetctl`, such as `fleetctl generate mdm-apple` and `fleetctl get mdm-apple`, as well as the Fleet UI.

- [Generate Apple DEP Key Pair](#generate-apple-dep-key-pair)
- [Request Certificate Signing Request (CSR)](#request-certificate-signing-request-csr)
- [Batch-apply Apple MDM custom settings](#batch-apply-apple-mdm-custom-settings)
- [Download an enrollment profile using IdP authentication](#download-an-enrollment-profile-using-idp-authentication)
<<<<<<< HEAD
- [Get Apple disk encryption summary](#get-apple-disk-encryption-summary)
- [Enqueue MDM command](#enqueue-mdm-command)
- [Get MDM command results](#get-mdm-command-results)
- [List MDM commands](#list-mdm-commands)

### Get Apple MDM

`GET /api/v1/fleet/mdm/apple`

#### Parameters

None.

#### Example

`GET /api/v1/fleet/mdm/apple`

##### Default response

`Status: 200`

```json
{
  "common_name": "APSP:04u52i98aewuh-xxxx-xxxx-xxxx-xxxx",
  "serial_number": "1234567890987654321",
  "issuer": "Apple Application Integration 2 Certification Authority",
  "renew_date": "2023-09-30T00:00:00Z"
}
```

### Get Apple BM

_Available in Fleet Premium_

`GET /api/v1/fleet/mdm/apple_bm`

#### Parameters

None.

#### Example

`GET /api/v1/fleet/mdm/apple_bm`

##### Default response

`Status: 200`

```json
{
  "apple_id": "apple@example.com",
  "org_name": "Fleet Device Management",
  "mdm_server_url": "https://example.com/mdm/apple/mdm",
  "renew_date": "2023-11-29T00:00:00Z",
  "default_team": ""
}
```

### Unenroll host from Fleet MDM

`PATCH /api/v1/fleet/mdm/hosts/{id}/unenroll`

#### Parameters

| Name | Type    | In   | Description                           |
| ---- | ------- | ---- | ------------------------------------- |
| id   | integer | path | **Required.** The host's ID in Fleet. |

#### Example

`PATCH /api/v1/fleet/mdm/hosts/42/unenroll`

##### Default response

`Status: 200`
=======
>>>>>>> 45174aa2

### Generate Apple DEP Key Pair

#### Parameters

None.

#### Example

`POST /api/v1/fleet/mdm/apple/dep/key_pair`

##### Default response

```
{
  "public_key": "LS0tLS1CRUdJTiBDRVJUSUZJQ0FURS0tLS0tCk1JSUNzVENDQVptZ0F3SUJBZ0lCQVRBTkJna3Foa2lHOXcwQkFRc0ZBREFTTVJBd0RnWURWUVFERXdkR2JHVmwKZEVSTk1CNFhEVEl5TVRJeE16RTFNREl6TmxvWERUSXpNREV4TWpFMU1USXpObG93RWpFUU1BNEdBMVVFQXhNSApSbXhsWlhSRVRUQ0NBU0l3RFFZSktvWklodmNOQVFFQkJRQURnZ0VQQURDQ0FRb0NnZ0VCQU1jbXIxOVNiQUhaCnVZNnJBa254dVBCV0tkSFlrSXpJY2JGMHErZ0ZKZVU3cUlwU0FQWFhmeUpFTXpyQXhpZStPSi9QSXhkTHZTZVoKdXA2Qzg5VHM1VEwrWjhKZmR3T2ZLQVFIUWpyQVpGZkxkdUh0SjNRZnk3di9rbmZ3VzNNSU9XZ00zcDQ3a0xzOAowZnJzNmVuTlpXZElsNUMyV1NpOXVGVVVQcFJTbm1Ha1AvK2QydmNCaWdIOHQ0K3RuV3NYdjhpekxqcHhhanV6CjN0Vlp3SFA0cjBQZTdIM0I0eDZINmlKZmxRZzI4Z3owbDZWa0c2NjVKT2NMLzlDSmNtOWpWRmpxb0RmZTVjUFAKMVFNbFpyb1FCaFhOUHN3bEhRWTkzekJFK3VSRUVNL1N1d0dZcGZLYjQwSDM0S1B1U3Y5SXZHTjIzTXdNM01FMwppNEFBWGJQOGZNTUNBd0VBQWFNU01CQXdEZ1lEVlIwUEFRSC9CQVFEQWdXZ01BMEdDU3FHU0liM0RRRUJDd1VBCkE0SUJBUUM5ZFcyRXBxemp1VWhhbk1CSXJpK09VWVhrekR2eVB6bGxTMXd0UVdQQ0s4cFJ5Rk5TM3RkakVXT2kKSTcyOVh2UmtpNjhNZStqRlpxSkxFWHpWUlkwb29aSWhhcG5lNUZoNzlCbkIrWGl6TFQ0TStDNHJ5RVQwOXg4SQpaWHJuY1BKME9ueUdVemlFK0szWEI2dVNLeWN1a3pZci9sRVBBMGlQRTZpM0dNYjljenJFL2NOQURrRXZwcjU2CjN1SFdMU3hwK1U5QmJyaTNDSXBoR1NvSWxnTVBEaUE1RkpiOXc0SnlMK0crZ3Q4c1BlcUZkZDYyRDRpV3U5a0wKMVZBUjRSU2xPcWt1cTVXREZVcUxsVGJFMS9oY1lqcVVUczRrSWhENmN6MkcxQlBnMUU2WVpRZWp6U0ZpeGR1MApYUy9UTTByUFBKNithUC82V1BNRWpJcGVRcmNvCi0tLS0tRU5EIENFUlRJRklDQVRFLS0tLS0K",
  "private_key": "LS0tLS1CRUdJTiBSU0EgUFJJVkFURSBLRVktLS0tLQpNSUlFb3dJQkFBS0NBUUVBeHlhdlgxSnNBZG01anFzQ1NmRzQ4RllwMGRpUWpNaHhzWFNyNkFVbDVUdW9pbElBCjlkZC9Ja1F6T3NER0o3NDRuODhqRjB1OUo1bTZub0x6MU96bE12NW53bDkzQTU4b0JBZENPc0JrVjh0MjRlMG4KZEIvTHUvK1NkL0JiY3dnNWFBemVuanVRdXp6Uit1enA2YzFsWjBpWGtMWlpLTDI0VlJRK2xGS2VZYVEvLzUzYQo5d0dLQWZ5M2o2MmRheGUveUxNdU9uRnFPN1BlMVZuQWMvaXZROTdzZmNIakhvZnFJbCtWQ0RieURQU1hwV1FiCnJya2s1d3YvMElseWIyTlVXT3FnTjk3bHc4L1ZBeVZtdWhBR0ZjMCt6Q1VkQmozZk1FVDY1RVFRejlLN0FaaWwKOHB2alFmZmdvKzVLLzBpOFkzYmN6QXpjd1RlTGdBQmRzL3g4d3dJREFRQUJBb0lCQUZRMUFFeGU3bnB0MUc4RgowZ2J3SlpIQjdSYms2bUlNMHo0RXBqZUtEYmI2M2MzMjFKOGV5b3Z6cUhHOFYwMHd1b0tnTkNkQ2lDMjVhOVpnCmFyZHFuNU5MVFJZOEJYZkxrVUQ2ekw5STRHVGJERjZGUjN4cmdWcnh1cjNxTE5EYjltSVBwd1hqQzlTUDUvMmcKdFZ0OTFOV3lOUndrYmxpeXQ4R0p1TmhBZ3VXbnJLQmw5b3o1QkpCU3JLZTJPUE5ERm5mbUs1NFM1VzRKakZZMApFTUV3Z2ZiL2xQZjluWFZwRG9QeEl3QnJmRU5oU3oxcVI0bzJPbVFyRGNOQUNZU05razRjbXVIMHpxc3J5aFg4CkNhajhCcllOemxaeGNPTmpmK1NxUkdvVndjdzZKbzNKazBEREZHeEVaOHBEUThJTXgzRUQ1SE4rbW1SaGRMQmoKT0pRZVhVRUNnWUVBeWZDaFArSVNzMGNtcEM3WUFrK1UrVHNTTElnY3BTTHdReFF2RGFmRWFtMHJoWDJQdDk1ZgpJN1NCTlM3TmlNR0xCVk4rWHg0RHlsT3RYaGNzTm5YUU5qU3J3ZFNHTGxFbU5wWDJXR0x4Znp4REVVbFFSS3FEClY2RHBDaHdmY2tCTFRUNkVaRDlnV21DOGZIYUNPc0JDUHR1VStLQUpFa1FRaVk1VlRLSjYrMkVDZ1lFQS9IYnQKKzIvWFJzSW84VkE4QmhjMitDYyt4YUNrK3dvTVByZ0d4OWxrMTR2R0hDcCtDY2ZGZThqU2NHMDhzU3RKTnJCVgp0cHgvbm1yYklyMzUxVkxlMFNLQ2R2aHF5ajBXQWlWVDhDL0VjcUxGV0VwNG5mY1ZnVHIxRjBGMUptR0Y4WVNYCk41VEh4Tnc4VjZLUDVmWEM2dVVFMkNpZnR1bkxqSGFSNXZCakxxTUNnWUVBdlNjTE0zYUVRNjlTejVrZE5sVHEKMnVUczZnOTRuV256bVRGdnZaKzJ5R1dIelp0R0lsbEZ6b0VHUWhXYjZndzROdjMxTWcxQVNhVkZrQXV1bXppUgpsaVNSK1pZak5ZRkhoUHZFNnhlSzA3NVRwLzUvRkVLUGttWWp3eGVDa1JjT01jVnNaeVpDRDRYcko3NHR6L0JFClhQSjdRTU5PbS9CcmVSMThZck1TOVNFQ2dZQjhqZnhaV1ZNL1FKbE1mTVl3UnhIQ21qSVk5R21ReE9OSHFpa0cKUGhYSFZkazJtaXcyalEyOFJWYTFTdDl2bFNoNHg4Ung1SUg5MlVBbHdzNVlWWnRDV0tFL0tzNGMyc2haNUtxbAp6QnRDWjFXdmVvWkpnTlptUEgwZ3JSV3NDdDgzU2JBRkp1enNEYS9qbUhzZi9BRGZQSUFJV1BwN0ZwdHF3REM1ClhBM0N1d0tCZ0c0QVVmMUZralNYRFBlL2JoVjhtZG4rZCtzN2g2RjZkRWttNnEya1dyS1B4V2lFdlN3QlZEQWoKQjhIRlNtNW1pcHNTTXhQbFVEZDRPSXRSUzVUM1AwcStRZENZNkwzemhmSFBCUzdhTlZaRUJXdVNlY2lDRk0wSQo3MjFSK081TitMTlFwN1N6VWUxRll1WWdhandFSE9KMW82d1ArZWloMmQyVVQyQ09Ed1NrCi0tLS0tRU5EIFJTQSBQUklWQVRFIEtFWS0tLS0tCg=="
}
```

Note that the `public_key` and `private_key` are base64 encoded and should be decoded before writing them to files.

### Request Certificate Signing Request (CSR)

`POST /api/v1/fleet/mdm/apple/request_csr`

#### Parameters

| Name          | Type   | In   | Description                                                                            |
| ------------- | ------ | ---- | -------------------------------------------------------------------------------------- |
| email_address | string | body | **Required.** The email that will be associated with the Apple APNs certificate.       |
| organization  | string | body | **Required.** The name of the organization associated with the Apple APNs certificate. |

#### Example

`POST /api/v1/fleet/mdm/apple/request_csr`

##### Default response

```
{
  "apns_key": "aGV5LCBJJ20gc2VjcmV0Cg==",
  "scep_cert": "bHR5LCBJJ20gc2VjcmV0Cg=",
  "scep_key": "lKT5LCBJJ20gc2VjcmV0Cg="
}
```

Note that the response fields are base64 encoded and should be decoded before writing them to files.
Once base64-decoded, they are PEM-encoded certificate and keys.


### Batch-apply Apple MDM custom settings

`POST /api/v1/fleet/mdm/apple/profiles/batch`

#### Parameters

| Name          | Type   | In    | Description                                                                                                                       |
| ------------- | ------ | ----  | --------------------------------------------------------------------------------------                                            |
| team_id       | number | query | _Available in Fleet Premium_ The team ID to apply the custom settings to. Only one of team_name/team_id can be provided.          |
| team_name     | string | query | _Available in Fleet Premium_ The name of the team to apply the custom settings to. Only one of team_name/team_id can be provided. |
| dry_run       | bool   | query | Validate the provided profiles and return any validation errors, but do not apply the changes.                                    |
| profiles      | json   | body  | An array of strings, the base64-encoded .mobileconfig files to apply.                                                             |

If no team (id or name) is provided, the profiles are applied for all hosts (for _Fleet Free_) or for hosts that are not part of a team (for _Fleet Premium_). After the call, the provided list of `profiles` will be the active profiles for that team (or no team) - that is, any existing profile that is not part of that list will be removed, and an existing profile with the same payload identifier as a new profile will be edited. If the list of provided `profiles` is empty, all profiles are removed for that team (or no team).

#### Example

`POST /api/v1/fleet/mdm/apple/profiles/batch`

##### Default response

`204`


### Download an enrollment profile using IdP authentication

_Available in Fleet Premium_

This endpoint returns an enrollment profile after validating the provided username/password combination with a configured identity provider.

Currently, the only IdP supported is Okta.

`POST /api/v1/fleet/mdm/apple/dep_login`

#### Parameters

| Name     | Type   | In   | Description                                                  |
| -------- | ------ | ---- | ------------------------------------------------------------ |
| username | string | body | **Required** The username used to authenticate this request. |
| password | string | body | **Required** The password used to authenticate this request. |

#### Example

`POST /api/v1/fleet/mdm/apple/dep_login`

##### Default response

`Status: 200`

##### Example response headers

```
	Content-Length: 542
	Content-Type: application/octet-stream
	Content-Disposition: attachment;filename="2023-03-31 Example profile.mobileconfig"
```

###### Example response body
```
<?xml version="1.0" encoding="UTF-8"?>
<!DOCTYPE plist PUBLIC "-//Apple//DTD PLIST 1.0//EN" "http://www.apple.com/DTDs/PropertyList-1.0.dtd">
<plist version="1.0">
<dict>
	<key>PayloadContent</key>
	<array/>
	<key>PayloadDisplayName</key>
	<string>Example profile</string>
	<key>PayloadIdentifier</key>
	<string>com.example.profile</string>
	<key>PayloadType</key>
	<string>Configuration</string>
	<key>PayloadUUID</key>
	<string>0BBF3E23-7F56-48FC-A2B6-5ACC598A4A69</string>
	<key>PayloadVersion</key>
	<integer>1</integer>
</dict>
</plist>
```

<<<<<<< HEAD
### Get Apple disk encryption summary

_Available in Fleet Premium_

This endpoint returns a summary of the disk encryption profiles aggregate status counts.

The summary can optionally be filtered by team id.

`GET /api/v1/fleet/mdm/apple/filevault/summary`

#### Parameters

| Name                      | Type   | In    | Description                                                               |
| ------------------------- | ------ | ----- | ------------------------------------------------------------------------- |
| team_id                   | string | query | _Available in Fleet Premium_ The team id to filter the summary.            |

#### Example

Get aggregate status counts of Apple disk encryption profiles applying to macOS hosts enrolled to Fleet's MDM that are not assigned to any team.

`GET /api/v1/fleet/mdm/apple/filevault/summary`

##### Default response

`Status: 200`

```json
{
  "applied": 123,
  "action_required": 123,
  "enforcing": 123,
  "failed": 123,
  "removing_enforcement": 123
}
```

### Enqueue MDM command

This endpoint enqueues an MDM command to be executed on a list of hosts identified by their UUID.

`POST /api/v1/fleet/mdm/apple/enqueue`

#### Parameters

| Name                      | Type   | In    | Description                                                               |
| ------------------------- | ------ | ----- | ------------------------------------------------------------------------- |
| command                   | string | json  | A base64-encoded MDM command as described in [Apple's documentation](https://developer.apple.com/documentation/devicemanagement/commands_and_queries) |
| device_ids                | array  | json  | An array of host UUIDs enrolled in Fleet's MDM on which the command should run.                   |

Note that the `EraseDevice` and `DeviceLock` commands are _available in Fleet Premium_ only.

#### Example

`POST /api/v1/fleet/mdm/apple/enqueue`

##### Default response

`Status: 200`

```json
{
  "command_uuid": "a2064cef-0000-1234-afb9-283e3c1d487e",
  "request_type": "ProfileList"
}
```

### Get MDM command results

This endpoint returns the results for an MDM command.

`GET /api/v1/fleet/mdm/apple/commandresults`

#### Parameters

| Name                      | Type   | In    | Description                                                               |
| ------------------------- | ------ | ----- | ------------------------------------------------------------------------- |
| command_uuid              | string | query | The unique identifier of the command.                                     |

#### Example

`GET /api/v1/fleet/mdm/apple/commandresults?command_uuid=a2064cef-0000-1234-afb9-283e3c1d487e`

##### Default response

`Status: 200`

```json
{
  "results": [
    {
      "device_id": "145cafeb-87c7-4869-84d5-e4118a927746",
      "command_uuid": "a2064cef-0000-1234-afb9-283e3c1d487e",
      "status": "Acknowledged",
      "updated_at": "2023-04-04:00:00Z",
      "request_type": "ProfileList",
      "hostname": "mycomputer",
      "result": "PD94bWwgdmVyc2lvbj0iMS4wIiBlbmNvZGluZz0iVVRGLTgiPz4KPCFET0NUWVBFIHBsaXN0IFBVQkxJQyAiLS8vQXBwbGUvL0RURCBQTElTVCAxLjAvL0VOIiAiaHR0cDovL3d3dy5hcHBsZS5jb20vRFREcy9Qcm9wZXJ0eUxpc3QtMS4wLmR0ZCI-CjxwbGlzdCB2ZXJzaW9uPSIxLjAiPgo8ZGljdD4KICAgIDxrZXk-Q29tbWFuZDwva2V5PgogICAgPGRpY3Q-CiAgICAgICAgPGtleT5NYW5hZ2VkT25seTwva2V5PgogICAgICAgIDxmYWxzZS8-CiAgICAgICAgPGtleT5SZXF1ZXN0VHlwZTwva2V5PgogICAgICAgIDxzdHJpbmc-UHJvZmlsZUxpc3Q8L3N0cmluZz4KICAgIDwvZGljdD4KICAgIDxrZXk-Q29tbWFuZFVVSUQ8L2tleT4KICAgIDxzdHJpbmc-MDAwMV9Qcm9maWxlTGlzdDwvc3RyaW5nPgo8L2RpY3Q-CjwvcGxpc3Q-"
    }
  ]
}
```

### List MDM commands

This endpoint returns the list of MDM commands that have been executed.

`GET /api/v1/fleet/mdm/apple/commands`

#### Parameters

| Name                      | Type    | In    | Description                                                               |
| ------------------------- | ------  | ----- | ------------------------------------------------------------------------- |
| page                      | integer | query | Page number of the results to fetch.                                      |
| per_page                  | integer | query | Results per page.                                                         |
| order_key                 | string  | query | What to order results by. Can be any field listed in the `results` array example below. |
| order_direction           | string  | query | **Requires `order_key`**. The direction of the order given the order key. Options include `asc` and `desc`. Default is `asc`. |

#### Example

`GET /api/v1/fleet/mdm/apple/commands?per_page=5

##### Default response

`Status: 200`

```json
{
  "results": [
    {
      "device_id": "145cafeb-87c7-4869-84d5-e4118a927746",
      "command_uuid": "a2064cef-0000-1234-afb9-283e3c1d487e",
      "status": "Acknowledged",
      "updated_at": "2023-04-04:00:00Z",
      "request_type": "ProfileList",
      "hostname": "mycomputer"
    }
  ]
}
```

=======
>>>>>>> 45174aa2
## Get or apply configuration files

These API routes are used by the `fleetctl` CLI tool. Users can manage Fleet with `fleetctl` and [configuration files in YAML syntax](https://fleetdm.com/docs/using-fleet/configuration-files/).

- [Get queries](#get-queries)
- [Get query](#get-query)
- [Apply queries](#apply-queries)
- [Apply policies](#apply-policies)
- [Get packs](#get-packs)
- [Apply packs](#apply-packs)
- [Get pack by name](#get-pack-by-name)
- [Apply team](#apply-team)
- [Apply labels](#apply-labels)
- [Get labels](#get-labels)
- [Get label](#get-label)
- [Get enroll secrets](#get-enroll-secrets)
- [Modify enroll secrets](#modify-enroll-secrets)

### Get queries

Returns a list of all queries in the Fleet instance. Each item returned includes the name, description, and SQL of the query.

`GET /api/v1/fleet/spec/queries`

#### Parameters

None.

#### Example

`GET /api/v1/fleet/spec/queries`

##### Default response

`Status: 200`

```json
{
  "specs": [
    {
      "name": "query1",
      "description": "query",
      "query": "SELECT * FROM osquery_info"
    },
    {
      "name": "osquery_schedule",
      "description": "Report performance stats for each file in the query schedule.",
      "query": "SELECT name, interval, executions, output_size, wall_time, (user_time/executions) AS avg_user_time, (system_time/executions) AS avg_system_time, average_memory, last_executed FROM osquery_schedule;"
    }
]
}
```

### Get query

Returns the name, description, and SQL of the query specified by name.

`GET /api/v1/fleet/spec/queries/{name}`

#### Parameters

| Name | Type   | In   | Description                          |
| ---- | ------ | ---- | ------------------------------------ |
| name | string | path | **Required.** The name of the query. |

#### Example

`GET /api/v1/fleet/spec/queries/query1`

##### Default response

`Status: 200`

```json
{
  "specs": {
    "name": "query1",
    "description": "query",
    "query": "SELECT * FROM osquery_info"
  }
}
```

### Apply queries

Creates and/or modifies the queries included in the list. To modify an existing query, the name of the query must already be used by an existing query. If a query with the specified name doesn't exist in Fleet, a new query will be created.

`POST /api/v1/fleet/spec/queries`

#### Parameters

| Name  | Type | In   | Description                                                      |
| ----- | ---- | ---- | ---------------------------------------------------------------- |
| specs | list | body | **Required.** The list of the queries to be created or modified. |

#### Example

`POST /api/v1/fleet/spec/queries`

##### Request body

```json
{
  "specs": [
    {
      "name": "new_query",
      "description": "This will be a new query because a query with the name 'new_query' doesn't exist in Fleet.",
      "query": "SELECT * FROM osquery_info"
    },
    {
      "name": "osquery_schedule",
      "description": "This queries description and SQL will be modified because a query with the name 'osquery_schedule' exists in Fleet.",
      "query": "SELECT * FROM osquery_info"
    }
  ]
}
```

##### Default response

`Status: 200`

### Get packs

Returns all packs in the Fleet instance.

`GET /api/v1/fleet/spec/packs`

#### Example

`GET /api/v1/fleet/spec/packs`

##### Default response

`Status: 200`

```json
{
  "specs": [
    {
      "id": 1,
      "name": "pack_1",
      "description": "Description",
      "disabled": false,
      "targets": {
        "labels": ["All Hosts"],
        "teams": null
      },
      "queries": [
        {
          "query": "new_query",
          "name": "new_query",
          "description": "",
          "interval": 456,
          "snapshot": false,
          "removed": true,
          "platform": "windows",
          "version": "4.5.0"
        },
        {
          "query": "new_title_for_my_query",
          "name": "new_title_for_my_query",
          "description": "",
          "interval": 677,
          "snapshot": true,
          "removed": false,
          "platform": "",
          "version": ""
        },
        {
          "query": "osquery_info",
          "name": "osquery_info",
          "description": "",
          "interval": 6667,
          "snapshot": true,
          "removed": false,
          "platform": "",
          "version": ""
        },
        {
          "query": "query1",
          "name": "query1",
          "description": "",
          "interval": 7767,
          "snapshot": false,
          "removed": true,
          "platform": "",
          "version": ""
        },
        {
          "query": "osquery_events",
          "name": "osquery_events",
          "description": "",
          "interval": 454,
          "snapshot": false,
          "removed": true,
          "platform": "",
          "version": ""
        },
        {
          "query": "osquery_events",
          "name": "osquery_events-1",
          "description": "",
          "interval": 120,
          "snapshot": false,
          "removed": true,
          "platform": "",
          "version": ""
        }
      ]
    },
    {
      "id": 2,
      "name": "pack_2",
      "disabled": false,
      "targets": {
        "labels": null,
        "teams": null
      },
      "queries": [
        {
          "query": "new_query",
          "name": "new_query",
          "description": "",
          "interval": 333,
          "snapshot": false,
          "removed": true,
          "platform": "windows",
          "version": "4.5.0",
          "shard": 10,
          "denylist": null
        }
      ]
    }
  ]
}
```

### Apply policies

Creates and/or modifies the policies included in the list. To modify an existing policy, the name of the policy included in the list must already be used by an existing policy. If a policy with the specified name doesn't exist in Fleet, a new policy will be created.

NOTE: when updating a policy, team and platform will be ignored.

`POST /api/v1/fleet/spec/policies`

#### Parameters

| Name  | Type | In   | Description                                                       |
| ----- | ---- | ---- | ----------------------------------------------------------------- |
| specs | list | body | **Required.** The list of the policies to be created or modified. |

#### Example

`POST /api/v1/fleet/spec/policies`

##### Request body

```json
{
  "specs": [
    {
      "name": "new policy",
      "description": "This will be a new policy because a policy with the name 'new policy' doesn't exist in Fleet.",
      "query": "SELECT * FROM osquery_info",
      "resolution": "some resolution steps here",
      "critical": false
    },
    {
      "name": "Is FileVault enabled on macOS devices?",
      "query": "SELECT 1 FROM disk_encryption WHERE user_uuid IS NOT “” AND filevault_status = ‘on’ LIMIT 1;",
      "description": "Checks to make sure that the FileVault feature is enabled on macOS devices.",
      "resolution": "Choose Apple menu > System Preferences, then click Security & Privacy. Click the FileVault tab. Click the Lock icon, then enter an administrator name and password. Click Turn On FileVault.",
      "platform": "darwin",
      "critical": true
    }
  ]
}
```

The field `critical` is available in Fleet Premium.

##### Default response

`Status: 200`

### Apply packs

Creates and/or modifies the packs included in the list.

`POST /api/v1/fleet/spec/packs`

#### Parameters

| Name  | Type | In   | Description                                                                                   |
| ----- | ---- | ---- | --------------------------------------------------------------------------------------------- |
| specs | list | body | **Required.** A list that includes the specs for each pack to be added to the Fleet instance. |

#### Example

`POST /api/v1/fleet/spec/packs`

##### Request body

```json
{
  "specs": [
    {
      "id": 1,
      "name": "pack_1",
      "description": "Description",
      "disabled": false,
      "targets": {
        "labels": ["All Hosts"],
        "teams": null
      },
      "queries": [
        {
          "query": "new_query",
          "name": "new_query",
          "description": "",
          "interval": 456,
          "snapshot": false,
          "removed": true
        },
        {
          "query": "new_title_for_my_query",
          "name": "new_title_for_my_query",
          "description": "",
          "interval": 677,
          "snapshot": true,
          "removed": false
        },
        {
          "query": "osquery_info",
          "name": "osquery_info",
          "description": "",
          "interval": 6667,
          "snapshot": true,
          "removed": false
        },
        {
          "query": "query1",
          "name": "query1",
          "description": "",
          "interval": 7767,
          "snapshot": false,
          "removed": true
        },
        {
          "query": "osquery_events",
          "name": "osquery_events",
          "description": "",
          "interval": 454,
          "snapshot": false,
          "removed": true
        },
        {
          "query": "osquery_events",
          "name": "osquery_events-1",
          "description": "",
          "interval": 120,
          "snapshot": false,
          "removed": true
        }
      ]
    },
    {
      "id": 2,
      "name": "pack_2",
      "disabled": false,
      "targets": {
        "labels": null,
        "teams": null
      },
      "queries": [
        {
          "query": "new_query",
          "name": "new_query",
          "description": "",
          "interval": 333,
          "snapshot": false,
          "removed": true,
          "platform": "windows"
        }
      ]
    }
  ]
}
```

##### Default response

`Status: 200`

### Get pack by name

Returns a pack.

`GET /api/v1/fleet/spec/packs/{name}`

#### Parameters

| Name | Type   | In   | Description                    |
| ---- | ------ | ---- | ------------------------------ |
| name | string | path | **Required.** The pack's name. |

#### Example

`GET /api/v1/fleet/spec/packs/pack_1`

##### Default response

`Status: 200`

```json
{
  "specs": {
    "id": 15,
    "name": "pack_1",
    "description": "Description",
    "disabled": false,
    "targets": {
      "labels": ["All Hosts"],
      "teams": null
    },
    "queries": [
      {
        "query": "new_title_for_my_query",
        "name": "new_title_for_my_query",
        "description": "",
        "interval": 677,
        "snapshot": true,
        "removed": false,
        "platform": "",
        "version": ""
      },
      {
        "query": "osquery_info",
        "name": "osquery_info",
        "description": "",
        "interval": 6667,
        "snapshot": true,
        "removed": false,
        "platform": "",
        "version": ""
      },
      {
        "query": "query1",
        "name": "query1",
        "description": "",
        "interval": 7767,
        "snapshot": false,
        "removed": true,
        "platform": "",
        "version": ""
      },
      {
        "query": "osquery_events",
        "name": "osquery_events",
        "description": "",
        "interval": 454,
        "snapshot": false,
        "removed": true,
        "platform": "",
        "version": ""
      },
      {
        "query": "osquery_events",
        "name": "osquery_events-1",
        "description": "",
        "interval": 120,
        "snapshot": false,
        "removed": true,
        "platform": "",
        "version": ""
      }
    ]
  }
}
```

### Apply team

_Available in Fleet Premium_

If the `name` specified is associated with an existing team, this API route, completely replaces this team's existing `agent_options` and `secrets` with those that are specified.

If the `name` is not already associated with an existing team, this API route creates a new team with the specified `name`, `agent_options`, and `secrets`.

`POST /api/v1/fleet/spec/teams`

#### Parameters

| Name                                      | Type   | In    | Description                                                                                                                                                                                                                         |
| -------------                             | ------ | ----- | ----------------------------------------------------------------------------------------------------------------------------------------------------------------------------------------------------------------------------------- |
| name                                      | string | body  | **Required.** The team's name.                                                                                                                                                                                                      |
| agent_options                             | object | body  | The agent options spec that is applied to the hosts assigned to the specified to team. These agent options completely override the global agent options specified in the [`GET /api/v1/fleet/config API route`](#get-configuration) |
| features                                  | object | body  | The features that are applied to the hosts assigned to the specified to team. These features completely override the global features specified in the [`GET /api/v1/fleet/config API route`](#get-configuration)                    |
| secrets                                   | list   | body  | A list of plain text strings is used as the enroll secrets. Existing secrets are replaced with this list, or left unmodified if this list is empty. Note that there is a limit of 50 secrets allowed.                               |
| mdm                                       | object | body  | The team's MDM configuration options.                                                                                                                                                                                               |
| mdm.macos_updates                         | object | body  | The OS updates macOS configuration options for Nudge. |
| mdm.macos_updates.minimum_version         | string | body  | The required minimum operating system version. |
| mdm.macos_updates.deadline                | string | body  | The required installation date for Nudge to enforce the operating system version. |
| mdm.macos_settings                        | object | body  | The macOS-specific MDM settings. |
| mdm.macos_settings.custom_settings        | list   | body  | The list of .mobileconfig files to apply to hosts that belong to this team. |
| mdm.macos_settings.enable_disk_encryption | bool   | body  | Whether disk encryption should be enabled for hosts that belong to this team. |
| force                                     | bool   | query | Force apply the spec even if there are (ignorable) validation errors. Those are unknown keys and agent options-related validations.                                                                                                 |
| dry_run                                   | bool   | query | Validate the provided JSON for unknown keys and invalid value types and return any validation errors, but do not apply the changes.                                                                                                 |

#### Example

`POST /api/v1/fleet/spec/teams`

##### Request body

```json
{
  "specs": [
    {
      "name": "Client Platform Engineering",
      "features": {
        "enable_host_users": false,
        "enable_software_inventory": true,
        "additional_queries": {
          "foo": "SELECT * FROM bar;"
        }
      },
      "agent_options": {
        "spec": {
          "config": {
            "options": {
              "pack_delimiter": "/",
              "logger_tls_period": 10,
              "distributed_plugin": "tls",
              "disable_distributed": false,
              "logger_tls_endpoint": "/api/v1/osquery/log",
              "distributed_interval": 10,
              "distributed_tls_max_attempts": 3
            },
            "decorators": {
              "load": [
                "SELECT uuid AS host_uuid FROM system_info;",
                "SELECT hostname AS hostname FROM system_info;"
              ]
            }
          },
          "overrides": {}
        }
      },
      "secrets": [
        {
          "secret": "fTp52/twaxBU6gIi0J6PHp8o5Sm1k1kn"
        },
        {
          "secret": "bhD5kiX2J+KBgZSk118qO61ZIdX/v8On"
        }
      ],
      "mdm": {
        "macos_updates": {
          "minimum_version": "12.3.1",
          "deadline": "2023-12-01"
        },
        "macos_settings": {
          "custom_settings": ["path/to/profile1.mobileconfig"],
          "enable_disk_encryption": true
        }
      }
    }
  ]
}
```

#### Default response

`Status: 200`

### Apply labels

Adds the supplied labels to Fleet. Each label requires the `name`, and `label_membership_type` properties.

If the `label_membership_type` is set to `dynamic`, the `query` property must also be specified with the value set to a query in SQL syntax.

If the `label_membership_type` is set to `manual`, the `hosts` property must also be specified with the value set to a list of hostnames.

`POST /api/v1/fleet/spec/labels`

#### Parameters

| Name  | Type | In   | Description                                                                                                   |
| ----- | ---- | ---- | ------------------------------------------------------------------------------------------------------------- |
| specs | list | path | A list of the label to apply. Each label requires the `name`, `query`, and `label_membership_type` properties |

#### Example

`POST /api/v1/fleet/spec/labels`

##### Request body

```json
{
  "specs": [
    {
      "name": "Ubuntu",
      "description": "Filters Ubuntu hosts",
      "query": "SELECT 1 FROM os_version WHERE platform = 'ubuntu';",
      "label_membership_type": "dynamic"
    },
    {
      "name": "local_machine",
      "description": "Includes only my local machine",
      "label_membership_type": "manual",
      "hosts": ["snacbook-pro.local"]
    }
  ]
}
```

##### Default response

`Status: 200`

### Get labels

`GET /api/v1/fleet/spec/labels`

#### Parameters

None.

#### Example

`GET /api/v1/fleet/spec/labels`

##### Default response

`Status: 200`

```json
{
  "specs": [
    {
      "id": 6,
      "name": "All Hosts",
      "description": "All hosts which have enrolled in Fleet",
      "query": "SELECT 1;",
      "label_type": "builtin",
      "label_membership_type": "dynamic"
    },
    {
      "id": 7,
      "name": "macOS",
      "description": "All macOS hosts",
      "query": "SELECT 1 FROM os_version WHERE platform = 'darwin';",
      "platform": "darwin",
      "label_type": "builtin",
      "label_membership_type": "dynamic"
    },
    {
      "id": 8,
      "name": "Ubuntu Linux",
      "description": "All Ubuntu hosts",
      "query": "SELECT 1 FROM os_version WHERE platform = 'ubuntu';",
      "platform": "ubuntu",
      "label_type": "builtin",
      "label_membership_type": "dynamic"
    },
    {
      "id": 9,
      "name": "CentOS Linux",
      "description": "All CentOS hosts",
      "query": "SELECT 1 FROM os_version WHERE platform = 'centos' OR name LIKE '%centos%'",
      "label_type": "builtin",
      "label_membership_type": "dynamic"
    },
    {
      "id": 10,
      "name": "MS Windows",
      "description": "All Windows hosts",
      "query": "SELECT 1 FROM os_version WHERE platform = 'windows';",
      "platform": "windows",
      "label_type": "builtin",
      "label_membership_type": "dynamic"
    },
    {
      "id": 11,
      "name": "Ubuntu",
      "description": "Filters Ubuntu hosts",
      "query": "SELECT 1 FROM os_version WHERE platform = 'ubuntu';",
      "label_membership_type": "dynamic"
    }
  ]
}
```

### Get label

Returns the label specified by name.

`GET /api/v1/fleet/spec/labels/{name}`

#### Parameters

None.

#### Example

`GET /api/v1/fleet/spec/labels/local_machine`

##### Default response

`Status: 200`

```json
{
  "specs": {
    "id": 12,
    "name": "local_machine",
    "description": "Includes only my local machine",
    "query": "",
    "label_membership_type": "manual"
  }
}
```

### Get enroll secrets

Returns the valid global enroll secrets.

`GET /api/v1/fleet/spec/enroll_secret`

#### Parameters

None.

#### Example

`GET /api/v1/fleet/spec/enroll_secret`

##### Default response

`Status: 200`

```json
{
  "spec": {
    "secrets": [
      {
        "secret": "fTp52/twaxBU6gIi0J6PHp8o5Sm1k1kn",
        "created_at": "2021-01-07T19:40:04Z"
      },
      {
        "secret": "bhD5kiX2J+KBgZSk118qO61ZIdX/v8On",
        "created_at": "2021-01-04T21:18:07Z"
      }
    ]
  }
}
```

### Modify enroll secrets

This replaces the active global enroll secrets with the secrets specified.

`POST /api/v1/fleet/spec/enroll_secret`

#### Parameters

| Name    | Type | In   | Description                                                                                                      |
| ------- | ---- | ---- | ---------------------------------------------------------------------------------------------------------------- |
| secrets | list | body | **Required.** The plain text string used as the enroll secret. Note that there is a limit of 50 secrets allowed. |

#### Example

##### Request body

```json
{
  "spec": {
    "secrets": [
      {
        "secret": "fTp52/twaxBU6gIi0J6PHp8o5Sm1k1kn"
      }
    ]
  }
}
```

`POST /api/v1/fleet/spec/enroll_secret`

##### Default response

`Status: 200`

---

## Live query

These API routes are used by the Fleet UI.

- [Check live query status](#check-live-query-status)
- [Check result store status](#check-result-store-status)
- [Search targets](#search-targets)
- [Count targets](#count-targets)
- [Run live query](#run-live-query)
- [Run live query by name](#run-live-query-by-name)
- [Retrieve live query results (standard WebSocket API)](#retrieve-live-query-results-standard-websocket-api)
- [Retrieve live query results (SockJS)](#retrieve-live-query-results-sockjs)

### Check live query status

This checks the status of Fleet's ability to run a live query. If an error is present in the response, Fleet won't be able to run a live query successfully. The Fleet UI uses this endpoint to make sure that the Fleet instance is correctly configured to run live queries.

`GET /api/v1/fleet/status/live_query`

#### Parameters

None.

#### Example

`GET /api/v1/fleet/status/live_query`

##### Default response

`Status: 200`

### Check result store status

This checks Fleet's result store status. If an error is present in the response, Fleet won't be able to run a live query successfully. The Fleet UI uses this endpoint to make sure that the Fleet instance is correctly configured to run live queries.

`GET /api/v1/fleet/status/result_store`

#### Parameters

None.

#### Example

`GET /api/v1/fleet/status/result_store`

##### Default response

`Status: 200`

### Search targets

Accepts a search query and a list of host IDs to omit and returns a set of up to ten matching hosts. If
a query ID is provided and the referenced query allows observers to run, targets will include hosts
for which the user has an observer role.

`POST /api/latest/fleet/hosts/search`

#### Parameters

| Name              | Type    | In   | Description                                                                                                                                     |
| ----------------- | ------- | ---- | ----------------------------------------------------------------------------------------------------------------------------------------------- |
| query             | string  | body | The query used to identify hosts to target. Searchable items include a host's hostname or IPv4 address.                                         |
| query_id          | integer | body | The saved query (if any) that will be run. The `observer_can_run` property on the query and the user's roles affect which targets are included. |
| excluded_host_ids | array   | body | The list of host ids to omit from the search results.                                                                                           |

#### Example

`POST /api/v1/fleet/hosts/search`

##### Request body

```json
{
  "query": "foo",
  "query_id": 42,
  "selected": {
    "hosts": [],
    "labels": [],
    "teams": [1]
  }
}
```

##### Default response

```json
{
  "targets": {
    "hosts": [
      {
        "created_at": "2021-02-03T16:11:43Z",
        "updated_at": "2021-02-03T21:58:19Z",
        "id": 1337,
        "detail_updated_at": "2021-02-03T21:58:10Z",
        "label_updated_at": "2021-02-03T21:58:10Z",
        "last_enrolled_at": "2021-02-03T16:11:43Z",
        "seen_time": "2021-02-03T21:58:20Z",
        "hostname": "foof41482833",
        "uuid": "a2064cef-0000-0000-afb9-283e3c1d487e",
        "platform": "rhel",
        "osquery_version": "4.5.1",
        "os_version": "CentOS 6.10.0",
        "build": "",
        "platform_like": "rhel",
        "code_name": "",
        "uptime": 32688000000000,
        "memory": 2086899712,
        "cpu_type": "x86_64",
        "cpu_subtype": "142",
        "cpu_brand": "Intel(R) Core(TM) i5-8279U CPU @ 2.40GHz",
        "cpu_physical_cores": 4,
        "cpu_logical_cores": 4,
        "hardware_vendor": "",
        "hardware_model": "",
        "hardware_version": "",
        "hardware_serial": "",
        "computer_name": "foof41482833",
        "display_name": "foof41482833",
        "primary_ip": "172.20.0.3",
        "primary_mac": "02:42:ac:14:00:03",
        "distributed_interval": 10,
        "config_tls_refresh": 10,
        "logger_tls_period": 10,
        "additional": {},
        "status": "offline",
        "display_text": "foof41482833"
      }
    ]
  }
}
```

### Count targets

Counts the number of online and offline hosts included in a given set of selected targets.

`POST /api/latest/fleet/targets/count`

#### Parameters

| Name     | Type    | In   | Description                                                                                                                                                                                                                                                                                                                                                                                                                                                                                                                                                                                                                                                                                                                                                 |
| -------- | ------- | ---- | ----------------------------------------------------------------------------------------------------------------------------------------------------------------------------------------------------------------------------------------------------------------------------------------------------------------------------------------------------------------------------------------------------------------------------------------------------------------------------------------------------------------------------------------------------------------------------------------------------------------------------------------------------------------------------------------------------------------------------------------------------------- |
| query_id | integer | body | The saved query (if any) that will be run. The `observer_can_run` property on the query and the user's roles determine which targets are included.                                                                                                                                                                                                                                                                                                                                                                                                                                                                                                                                                                                                          |
| selected | object  | body | The object includes lists of selected host IDs (`selected.hosts`), label IDs (`selected.labels`), and team IDs (`selected.teams`). When provided, builtin label IDs, custom label IDs and team IDs become `AND` filters. Within each selector, selecting two or more teams, two or more builtin labels, or two or more custom labels, behave as `OR` filters. There's one special case for the builtin label "All hosts", if such label is selected, then all other label and team selectors are ignored (and all hosts will be selected). If a host ID is explicitly included in `selected.hosts`, then it is assured that the query will be selected to run on it (no matter the contents of `selected.labels` and `selected.teams`). See examples below. |

#### Example

`POST /api/latest/fleet/targets/count`

##### Request body

```json
{
  "query_id": 1337,
  "selected": {
    "hosts": [],
    "labels": [42],
    "teams": []
  }
}
```

##### Default response

```json
{
  "targets_count": 813,
  "targets_offline": 813,
  "targets_online": 0
}
```

### Run live query

Runs the specified query as a live query on the specified hosts or group of hosts and returns a new live query campaign. Individual hosts must be specified with the host's ID. Label IDs also specify groups of hosts.

After you initiate the query, [get results via WebSocket](#retrieve-live-query-results-standard-websocket-api).

`POST /api/v1/fleet/queries/run`

#### Parameters

| Name     | Type    | In   | Description                                                                                                                                                                                                                                                                                                                                                                                                                                                                                                                                                                                                                                                                                                                                                               |
| -------- | ------- | ---- | ------------------------------------------------------------------------------------------------------------------------------------------------------------------------------------------------------------------------------------------------------------------------------------------------------------------------------------------------------------------------------------------------------------------------------------------------------------------------------------------------------------------------------------------------------------------------------------------------------------------------------------------------------------------------------------------------------------------------------------------------------------------------- |
| query    | string  | body | The SQL if using a custom query.                                                                                                                                                                                                                                                                                                                                                                                                                                                                                                                                                                                                                                                                                                                                          |
| query_id | integer | body | The saved query (if any) that will be run. Required if running query as an observer. The `observer_can_run` property on the query effects which targets are included.                                                                                                                                                                                                                                                                                                                                                                                                                                                                                                                                                                                                     |
| selected | object  | body | **Required.** The object includes lists of selected host IDs (`selected.hosts`), label IDs (`selected.labels`), and team IDs (`selected.teams`). When provided, builtin label IDs, custom label IDs and team IDs become `AND` filters. Within each selector, selecting two or more teams, two or more builtin labels, or two or more custom labels, behave as `OR` filters. There's one special case for the builtin label "All hosts", if such label is selected, then all other label and team selectors are ignored (and all hosts will be selected). If a host ID is explicitly included in `selected.hosts`, then it is assured that the query will be selected to run on it (no matter the contents of `selected.labels` and `selected.teams`). See examples below. |

One of `query` and `query_id` must be specified.

#### Example with one host targeted by ID

`POST /api/v1/fleet/queries/run`

##### Request body

```json
{
  "query": "SELECT instance_id FROM system_info",
  "selected": {
    "hosts": [171]
  }
}
```

##### Default response

`Status: 200`

```json
{
  "campaign": {
    "created_at": "0001-01-01T00:00:00Z",
    "updated_at": "0001-01-01T00:00:00Z",
    "Metrics": {
      "TotalHosts": 1,
      "OnlineHosts": 0,
      "OfflineHosts": 1,
      "MissingInActionHosts": 0,
      "NewHosts": 1
    },
    "id": 1,
    "query_id": 3,
    "status": 0,
    "user_id": 1
  }
}
```

#### Example with multiple hosts targeted by label ID

`POST /api/v1/fleet/queries/run`

##### Request body

```json
{
  "query": "SELECT instance_id FROM system_info;",
  "selected": {
    "labels": [7]
  }
}
```

##### Default response

`Status: 200`

```json
{
  "campaign": {
    "created_at": "0001-01-01T00:00:00Z",
    "updated_at": "0001-01-01T00:00:00Z",
    "Metrics": {
      "TotalHosts": 102,
      "OnlineHosts": 0,
      "OfflineHosts": 24,
      "MissingInActionHosts": 0,
      "NewHosts": 0
    },
    "id": 2,
    "query_id": 3,
    "status": 0,
    "user_id": 1
  }
}
```

### Run live query by name

Runs the specified saved query as a live query on the specified targets. Returns a new live query campaign. Individual hosts must be specified with the host's hostname. Groups of hosts are specified by label name.

After the query has been initiated, [get results via WebSocket](#retrieve-live-query-results-standard-websocket-api).

`POST /api/v1/fleet/queries/run_by_names`

#### Parameters

| Name     | Type    | In   | Description                                                                                                                                                                                                                                                                                                                                                                                                                                                                                                                                                                                                                                                                                    |
| -------- | ------- | ---- | ---------------------------------------------------------------------------------------------------------------------------------------------------------------------------------------------------------------------------------------------------------------------------------------------------------------------------------------------------------------------------------------------------------------------------------------------------------------------------------------------------------------------------------------------------------------------------------------------------------------------------------------------------------------------------------------------- |
| query    | string  | body | The SQL of the query.                                                                                                                                                                                                                                                                                                                                                                                                                                                                                                                                                                                                                                                                          |
| query_id | integer | body | The saved query (if any) that will be run. The `observer_can_run` property on the query effects which targets are included.                                                                                                                                                                                                                                                                                                                                                                                                                                                                                                                                                                    |
| selected | object  | body | **Required.** The object includes lists of selected hostnames (`selected.hosts`), label names (`labels`). When provided, builtin label names and custom label names become `AND` filters. Within each selector, selecting two or more builtin labels, or two or more custom labels, behave as `OR` filters. There's one special case for the builtin label `"All hosts"`, if such label is selected, then all other label and team selectors are ignored (and all hosts will be selected). If a host's hostname is explicitly included in `selected.hosts`, then it is assured that the query will be selected to run on it (no matter the contents of `selected.labels`). See examples below. |

One of `query` and `query_id` must be specified.

#### Example with one host targeted by hostname

`POST /api/v1/fleet/queries/run_by_names`

##### Request body

```json
{
  "query_id": 1,
  "selected": {
    "hosts": ["macbook-pro.local"]
  }
}
```

##### Default response

`Status: 200`

```json
{
  "campaign": {
    "created_at": "0001-01-01T00:00:00Z",
    "updated_at": "0001-01-01T00:00:00Z",
    "Metrics": {
      "TotalHosts": 1,
      "OnlineHosts": 0,
      "OfflineHosts": 1,
      "MissingInActionHosts": 0,
      "NewHosts": 1
    },
    "id": 1,
    "query_id": 3,
    "status": 0,
    "user_id": 1
  }
}
```

#### Example with multiple hosts targeted by label name

`POST /api/v1/fleet/queries/run_by_names`

##### Request body

```json
{
  "query": "SELECT instance_id FROM system_info",
  "selected": {
    "labels": ["All Hosts"]
  }
}
```

##### Default response

`Status: 200`

```json
{
  "campaign": {
    "created_at": "0001-01-01T00:00:00Z",
    "updated_at": "0001-01-01T00:00:00Z",
    "Metrics": {
      "TotalHosts": 102,
      "OnlineHosts": 0,
      "OfflineHosts": 24,
      "MissingInActionHosts": 0,
      "NewHosts": 1
    },
    "id": 2,
    "query_id": 3,
    "status": 0,
    "user_id": 1
  }
}
```

### Retrieve live query results (standard WebSocket API)

You can retrieve the results of a live query using the [standard WebSocket API](#https://developer.mozilla.org/en-US/docs/Web/API/WebSockets_API/Writing_WebSocket_client_applications).

Before you retrieve the live query results, you must create a live query campaign by running the live query. Use the [Run live query](#run-live-query) or [Run live query by name](#run-live-query-by-name) endpoints to create a live query campaign.

Note that live queries are automatically cancelled if this method is not called to start retrieving the results within 60 seconds of initiating the query.

`/api/v1/fleet/results/websocket`

### Parameters

| Name       | Type    | In  | Description                                                      |
| ---------- | ------- | --- | ---------------------------------------------------------------- |
| token      | string  |     | **Required.** The token used to authenticate with the Fleet API. |
| campaignID | integer |     | **Required.** The ID of the live query campaign.                 |

### Example

#### Example script to handle request and response

```
const socket = new WebSocket('wss://<your-base-url>/api/v1/fleet/results/websocket');

socket.onopen = () => {
  socket.send(JSON.stringify({ type: 'auth', data: { token: <auth-token> } }));
  socket.send(JSON.stringify({ type: 'select_campaign', data: { campaign_id: <campaign-id> } }));
};

socket.onmessage = ({ data }) => {
  console.log(data);
  const message = JSON.parse(data);
  if (message.type === 'status' && message.data.status === 'finished') {
    socket.close();
  }
}
```

### Detailed request and response walkthrough with example data

#### webSocket.onopen()

##### Response data

```json
o
```

#### webSocket.send()

##### Request data

```json
[
  {
    "type": "auth",
    "data": { "token": <insert_token_here> }
  }
]
```

```json
[
  {
    "type": "select_campaign",
    "data": { "campaign_id": 12 }
  }
]
```

#### webSocket.onmessage()

##### Response data

```json
// Sends the total number of hosts targeted and segments them by status

[
  {
    "type": "totals",
    "data": {
      "count": 24,
      "online": 6,
      "offline": 18,
      "missing_in_action": 0
    }
  }
]
```

```json
// Sends the expected results, actual results so far, and the status of the live query

[
  {
    "type": "status",
    "data": {
      "expected_results": 6,
      "actual_results": 0,
      "status": "pending"
    }
  }
]
```

```json
// Sends the result for a given host

[
  {
    "type": "result",
    "data": {
      "distributed_query_execution_id": 39,
      "host": {
        // host data
      },
      "rows": [
        // query results data for the given host
      ],
      "error": null
    }
  }
]
```

```json
// Sends the status of "finished" when messages with the results for all expected hosts have been sent

[
  {
    "type": "status",
    "data": {
      "expected_results": 6,
      "actual_results": 6,
      "status": "finished"
    }
  }
]
```

### Retrieve live query results (SockJS)

You can also retrieve live query results with a [SockJS client](https://github.com/sockjs/sockjs-client). The script to handle the request and response messages will look similar to the standard WebSocket API script with slight variations. For example, the constructor used for SockJS is `SockJS` while the constructor used for the standard WebSocket API is `WebSocket`.

Note that SockJS has been found to be substantially less reliable than the [standard WebSockets approach](#retrieve-live-query-results-standard-websocket-api).

`/api/v1/fleet/results/`

### Parameters

| Name       | Type    | In  | Description                                                      |
| ---------- | ------- | --- | ---------------------------------------------------------------- |
| token      | string  |     | **Required.** The token used to authenticate with the Fleet API. |
| campaignID | integer |     | **Required.** The ID of the live query campaign.                 |

### Example

#### Example script to handle request and response

```
const socket = new SockJS(`<your-base-url>/api/v1/fleet/results`, undefined, {});

socket.onopen = () => {
  socket.send(JSON.stringify({ type: 'auth', data: { token: <token> } }));
  socket.send(JSON.stringify({ type: 'select_campaign', data: { campaign_id: <campaignID> } }));
};

socket.onmessage = ({ data }) => {
  console.log(data);
  const message = JSON.parse(data);

  if (message.type === 'status' && message.data.status === 'finished') {
    socket.close();
  }
}
```

##### Detailed request and response walkthrough

#### socket.onopen()

##### Response data

```json
o
```

#### socket.send()

##### Request data

```json
[
  {
    "type": "auth",
    "data": { "token": <insert_token_here> }
  }
]
```

```json
[
  {
    "type": "select_campaign",
    "data": { "campaign_id": 12 }
  }
]
```

#### socket.onmessage()

##### Response data

```json
// Sends the total number of hosts targeted and segments them by status

[
  {
    "type": "totals",
    "data": {
      "count": 24,
      "online": 6,
      "offline": 18,
      "missing_in_action": 0
    }
  }
]
```

```json
// Sends the expected results, actual results so far, and the status of the live query

[
  {
    "type": "status",
    "data": {
      "expected_results": 6,
      "actual_results": 0,
      "status": "pending"
    }
  }
]
```

```json
// Sends the result for a given host

[
  {
    "type": "result",
    "data": {
      "distributed_query_execution_id": 39,
      "host": {
        // host data
      },
      "rows": [
        // query results data for the given host
      ],
      "error": null
    }
  }
]
```

```json
// Sends the status of "finished" when messages with the results for all expected hosts have been sent

[
  {
    "type": "status",
    "data": {
      "expected_results": 6,
      "actual_results": 6,
      "status": "finished"
    }
  }
]
```

---

## Trigger cron schedule

This API is used by the `fleetctl` CLI tool to make requests to trigger an ad hoc run of all jobs in
a specified cron schedule.

### Trigger

This makes a request to trigger the specified cron schedule. Upon receiving the request, the Fleet
server first checks the current status of the schedule, and it returns an error if a run is
currently pending.

`POST /api/latest/fleet/trigger`

#### Parameters

| Name | Type   | In    | Description                               |
| ---- | ------ | ----- | ----------------------------------------- |
| name | string | query | The name of the cron schedule to trigger. |

#### Example

`POST /api/latest/fleet/trigger?name=automations`

##### Default response

`Status: 200`

---

## Device-authenticated routes

Device-authenticated routes are routes used by the Fleet Desktop application. Unlike most other routes, Fleet user's API token does not authenticate them. They use a device-specific token.

- [Get device's host](#get-devices-host)
- [Refetch device's host](#refetch-devices-host)
- [Get device's Google Chrome profiles](#get-devices-google-chrome-profiles)
- [Get device's mobile device management (MDM) and Munki information](#get-devices-mobile-device-management-mdm-and-munki-information)
- [Get device's policies](#get-devices-policies)
- [Get device's API features](#get-devices-api-features)
- [Get device's transparency URL](#get-devices-transparency-url)
- [Download device's MDM manual enrollment profile](#download-devices-mdm-manual-enrollment-profile)

#### Get device's host

Returns the host information about the device that makes the request.

`GET /api/v1/fleet/device/{token}`

##### Parameters

| Name  | Type   | In   | Description                        |
| ----- | ------ | ---- | ---------------------------------- |
| token | string | path | The device's authentication token. |

##### Example

`GET /api/v1/fleet/device/abcdef012456789`

##### Default response

`Status: 200`

```json
{
  "host": {
    "created_at": "2021-08-19T02:02:22Z",
    "updated_at": "2021-08-19T21:14:58Z",
    "software": [
      {
        "id": 408,
        "name": "osquery",
        "version": "4.5.1",
        "source": "rpm_packages",
        "generated_cpe": "",
        "vulnerabilities": null
      },
      {
        "id": 1146,
        "name": "tar",
        "version": "1.30",
        "source": "rpm_packages",
        "generated_cpe": "",
        "vulnerabilities": null
      },
      {
        "id": 321,
        "name": "SomeApp.app",
        "version": "1.0",
        "source": "apps",
        "bundle_identifier": "com.some.app",
        "last_opened_at": "2021-08-18T21:14:00Z",
        "generated_cpe": "",
        "vulnerabilities": null
      }
    ],
    "id": 1,
    "detail_updated_at": "2021-08-19T21:07:53Z",
    "label_updated_at": "2021-08-19T21:07:53Z",
    "last_enrolled_at": "2021-08-19T02:02:22Z",
    "seen_time": "2021-08-19T21:14:58Z",
    "refetch_requested": false,
    "hostname": "23cfc9caacf0",
    "uuid": "309a4b7d-0000-0000-8e7f-26ae0815ede8",
    "platform": "rhel",
    "osquery_version": "4.5.1",
    "os_version": "CentOS Linux 8.3.2011",
    "build": "",
    "platform_like": "rhel",
    "code_name": "",
    "uptime": 210671000000000,
    "memory": 16788398080,
    "cpu_type": "x86_64",
    "cpu_subtype": "158",
    "cpu_brand": "Intel(R) Core(TM) i9-9980HK CPU @ 2.40GHz",
    "cpu_physical_cores": 12,
    "cpu_logical_cores": 12,
    "hardware_vendor": "",
    "hardware_model": "",
    "hardware_version": "",
    "hardware_serial": "",
    "computer_name": "23cfc9caacf0",
    "display_name": "23cfc9caacf0",
    "public_ip": "",
    "primary_ip": "172.27.0.6",
    "primary_mac": "02:42:ac:1b:00:06",
    "distributed_interval": 10,
    "config_tls_refresh": 10,
    "logger_tls_period": 10,
    "team_id": null,
    "pack_stats": null,
    "team_name": null,
    "additional": {},
    "gigs_disk_space_available": 46.1,
    "percent_disk_space_available": 73,
    "disk_encryption_enabled": true,
    "users": [
      {
        "uid": 0,
        "username": "root",
        "type": "",
        "groupname": "root",
        "shell": "/bin/bash"
      },
      {
        "uid": 1,
        "username": "bin",
        "type": "",
        "groupname": "bin",
        "shell": "/sbin/nologin"
      }
    ],
    "labels": [
      {
        "created_at": "2021-08-19T02:02:17Z",
        "updated_at": "2021-08-19T02:02:17Z",
        "id": 6,
        "name": "All Hosts",
        "description": "All hosts which have enrolled in Fleet",
        "query": "SELECT 1;",
        "platform": "",
        "label_type": "builtin",
        "label_membership_type": "dynamic"
      },
      {
        "created_at": "2021-08-19T02:02:17Z",
        "updated_at": "2021-08-19T02:02:17Z",
        "id": 9,
        "name": "CentOS Linux",
        "description": "All CentOS hosts",
        "query": "SELECT 1 FROM os_version WHERE platform = 'centos' OR name LIKE '%centos%'",
        "platform": "",
        "label_type": "builtin",
        "label_membership_type": "dynamic"
      },
      {
        "created_at": "2021-08-19T02:02:17Z",
        "updated_at": "2021-08-19T02:02:17Z",
        "id": 12,
        "name": "All Linux",
        "description": "All Linux distributions",
        "query": "SELECT 1 FROM osquery_info WHERE build_platform LIKE '%ubuntu%' OR build_distro LIKE '%centos%';",
        "platform": "",
        "label_type": "builtin",
        "label_membership_type": "dynamic"
      }
    ],
    "packs": [],
    "status": "online",
    "display_text": "23cfc9caacf0",
    "batteries": [
      {
        "cycle_count": 999,
        "health": "Good"
      }
    ],
    "mdm": {
      "encryption_key_available": false,
      "enrollment_status": null,
      "name": "",
      "server_url": null,
      "macos_settings": {
        "disk_encryption": null,
        "action_required": null
      },
      "profiles": [
        {
          "profile_id": 999,
          "name": "profile1",
          "status": "applied",
          "operation_type": "install",
          "detail": ""
        }
      ]
    }
  },
  "org_logo_url": "https://example.com/logo.jpg",
  "license": {
    "tier": "free",
    "expiration": "2031-01-01T00:00:00Z"
  },
  "global_config": {
    "mdm": {
      "enabled_and_configured": false
    }
  }
}
```

#### Refetch device's host

Same as [Refetch host route](https://fleetdm.com/docs/using-fleet/rest-api#refetch-host) for the current device.

`POST /api/v1/fleet/device/{token}/refetch`

##### Parameters

| Name  | Type   | In   | Description                        |
| ----- | ------ | ---- | ---------------------------------- |
| token | string | path | The device's authentication token. |

#### Get device's Google Chrome profiles

Same as [Get host's Google Chrome profiles](https://fleetdm.com/docs/using-fleet/rest-api#get-hosts-google-chrome-profiles) for the current device.

`GET /api/v1/fleet/device/{token}/device_mapping`

##### Parameters

| Name  | Type   | In   | Description                        |
| ----- | ------ | ---- | ---------------------------------- |
| token | string | path | The device's authentication token. |

#### Get device's mobile device management (MDM) and Munki information

Same as [Get host's mobile device management and Munki information](https://fleetdm.com/docs/using-fleet/rest-api#get-hosts-mobile-device-management-mdm-and-munki-information) for the current device.

`GET /api/v1/fleet/device/{token}/macadmins`

##### Parameters

| Name  | Type   | In   | Description                        |
| ----- | ------ | ---- | ---------------------------------- |
| token | string | path | The device's authentication token. |


#### Get Fleet Desktop information
_Available in Fleet Premium_

Gets all information required by Fleet Desktop to notify the user if there are any failing policies.

`GET /api/v1/fleet/device/{token}/desktop`

##### Parameters

| Name  | Type   | In   | Description                        |
| ----- | ------ | ---- | ---------------------------------- |
| token | string | path | The device's authentication token. |

##### Example

`GET /api/v1/fleet/device/abcdef012456789/desktop`

##### Default response

`Status: 200`

```json
{
  "failing_policies_count": 3
}
```



#### Get device's policies

_Available in Fleet Premium_

Lists the policies applied to the current device.

`GET /api/v1/fleet/device/{token}/policies`

##### Parameters

| Name  | Type   | In   | Description                        |
| ----- | ------ | ---- | ---------------------------------- |
| token | string | path | The device's authentication token. |

##### Example

`GET /api/v1/fleet/device/abcdef012456789/policies`

##### Default response

`Status: 200`

```json
{
  "policies": [
    {
      "id": 1,
      "name": "SomeQuery",
      "query": "SELECT * FROM foo;",
      "description": "this is a query",
      "resolution": "fix with these steps...",
      "platform": "windows,linux",
      "response": "pass"
    },
    {
      "id": 2,
      "name": "SomeQuery2",
      "query": "SELECT * FROM bar;",
      "description": "this is another query",
      "resolution": "fix with these other steps...",
      "platform": "darwin",
      "response": "fail"
    },
    {
      "id": 3,
      "name": "SomeQuery3",
      "query": "SELECT * FROM baz;",
      "description": "",
      "resolution": "",
      "platform": "",
      "response": ""
    }
  ]
}
```

#### Get device's API features

This supports the dynamic discovery of API features supported by the server for device-authenticated routes. This allows supporting different versions of Fleet Desktop and Fleet server instances (older or newer) while supporting the evolution of the API features. With this mechanism, an older Fleet Desktop can ignore features it doesn't know about, and a newer one can avoid requesting features about which the server doesn't know.

`GET /api/v1/fleet/device/{token}/api_features`

##### Parameters

| Name  | Type   | In   | Description                        |
| ----- | ------ | ---- | ---------------------------------- |
| token | string | path | The device's authentication token. |

##### Example

`GET /api/v1/fleet/device/abcdef012456789/api_features`

##### Default response

`Status: 200`

```json
{
  "features": {}
}
```

#### Get device's transparency URL

Returns the URL to open when clicking the "Transparency" menu item in Fleet Desktop. Note that _Fleet Premium_ is required to configure a custom transparency URL.

`GET /api/v1/fleet/device/{token}/transparency`

##### Parameters

| Name  | Type   | In   | Description                        |
| ----- | ------ | ---- | ---------------------------------- |
| token | string | path | The device's authentication token. |

##### Example

`GET /api/v1/fleet/device/abcdef012456789/transparency`

##### Default response

`Status: 307`

Redirects to the transparency URL.

#### Download device's MDM manual enrollment profile

Downloads the Mobile Device Management (MDM) enrollment profile to install on the device for a manual enrollment into Fleet MDM.

`GET /api/v1/fleet/device/{token}/mdm/apple/manual_enrollment_profile`

##### Parameters

| Name  | Type   | In   | Description                        |
| ----- | ------ | ---- | ---------------------------------- |
| token | string | path | The device's authentication token. |

##### Example

`GET /api/v1/fleet/device/abcdef012456789/mdm/apple/manual_enrollment_profile`

##### Default response

`Status: 200`

```xml
<?xml version="1.0" encoding="UTF-8"?>
<!DOCTYPE plist PUBLIC "-//Apple//DTD PLIST 1.0//EN" "http://www.apple.com/DTDs/PropertyList-1.0.dtd">
<plist version="1.0">
<!-- ... -->
</plist>
```

---

## Downloadable installers

These API routes are used by the UI in Fleet Sandbox.

- [Download an installer](#download-an-installer)
- [Check if an installer exists](#check-if-an-installer-exists)

### Download an installer

Downloads a pre-built fleet-osquery installer with the given parameters.

`POST /api/v1/fleet/download_installer/{kind}`

#### Parameters

| Name          | Type    | In                    | Description                                                        |
| ------------- | ------- | --------------------- | ------------------------------------------------------------------ |
| kind          | string  | path                  | The installer kind: pkg, msi, deb or rpm.                          |
| enroll_secret | string  | x-www-form-urlencoded | The global enroll secret.                                          |
| token         | string  | x-www-form-urlencoded | The authentication token.                                          |
| desktop       | boolean | x-www-form-urlencoded | Set to `true` to ask for an installer that includes Fleet Desktop. |

##### Default response

```
Status: 200
Content-Type: application/octet-stream
Content-Disposition: attachment
Content-Length: <length>
Body: <blob>
```

If an installer with the provided parameters is found, the installer is returned as a binary blob in the body of the response.

##### Installer doesn't exist

`Status: 400`

This error occurs if an installer with the provided parameters doesn't exist.


### Check if an installer exists

Checks if a pre-built fleet-osquery installer with the given parameters exists.

`HEAD /api/v1/fleet/download_installer/{kind}`

#### Parameters

| Name          | Type    | In    | Description                                                        |
| ------------- | ------- | ----- | ------------------------------------------------------------------ |
| kind          | string  | path  | The installer kind: pkg, msi, deb or rpm.                          |
| enroll_secret | string  | query | The global enroll secret.                                          |
| desktop       | boolean | query | Set to `true` to ask for an installer that includes Fleet Desktop. |

##### Default response

`Status: 200`

If an installer with the provided parameters is found.

##### Installer doesn't exist

`Status: 400`

If an installer with the provided parameters doesn't exist.

## Setup

Sets up a new Fleet instance with the given parameters.

`POST /api/v1/setup`

#### Parameters

| Name       | Type   | In   | Description                                                                                                                 |
| ---------- | ------ | ---- | --------------------------------------------------------------------------------------------------------------------------- |
| admin      | object | body | **Required.** Contains the following admin user details: `admin`, `email`, `name`, `password`, and `password_confirmation`. |
| org_info   | object | body | **Required.** Contains the following organizational details: `org_name`.                                                    |
| server_url | string | body | **Required.** The URL of the Fleet instance.                                                                                |


##### Request body

```json
{
	"admin": {
		"admin": true,
		"email": "janedoe@example.com",
		"name": "Jane Doe",
		"password": "password!234",
		"password_confirmation": "password!234"
	},
	"org_info": {
		"org_name": "Fleet Device Management"
	},
	"server_url": "https://localhost:8080"
}
```

##### Default response

`Status: 200`

If the Fleet instance is provided required parameters to complete setup.

```json
{
  "admin": {
    "created_at": "2021-01-07T19:40:04Z",
    "updated_at": "2021-01-07T19:40:04Z",
    "id": 1,
    "name": "Jane Doe",
    "email": "janedoe@example.com",
    "force_password_reset": false,
    "gravatar_url": "",
    "sso_enabled": false,
    "global_role": "admin",
    "api_only": false,
    "teams": []
  },
  "org_info": {
    "org_name": "Fleet Device Management",
    "org_logo_url": "https://fleetdm.com/logo.png"
  },
  "server_url": "https://localhost:8080",
  "osquery_enroll_secret": null,
  "token": "ur4RWGBeiNmNzer/dnGzgUQ+jxrJe19xuHg/LhLkbhuZMQu35scyBHUHs68+RJxZynxQnuTz4WTHXayAJJaGgg=="
}

```

<meta name="pageOrderInSection" value="800"><|MERGE_RESOLUTION|>--- conflicted
+++ resolved
@@ -528,84 +528,6 @@
 - [Request Certificate Signing Request (CSR)](#request-certificate-signing-request-csr)
 - [Batch-apply Apple MDM custom settings](#batch-apply-apple-mdm-custom-settings)
 - [Download an enrollment profile using IdP authentication](#download-an-enrollment-profile-using-idp-authentication)
-<<<<<<< HEAD
-- [Get Apple disk encryption summary](#get-apple-disk-encryption-summary)
-- [Enqueue MDM command](#enqueue-mdm-command)
-- [Get MDM command results](#get-mdm-command-results)
-- [List MDM commands](#list-mdm-commands)
-
-### Get Apple MDM
-
-`GET /api/v1/fleet/mdm/apple`
-
-#### Parameters
-
-None.
-
-#### Example
-
-`GET /api/v1/fleet/mdm/apple`
-
-##### Default response
-
-`Status: 200`
-
-```json
-{
-  "common_name": "APSP:04u52i98aewuh-xxxx-xxxx-xxxx-xxxx",
-  "serial_number": "1234567890987654321",
-  "issuer": "Apple Application Integration 2 Certification Authority",
-  "renew_date": "2023-09-30T00:00:00Z"
-}
-```
-
-### Get Apple BM
-
-_Available in Fleet Premium_
-
-`GET /api/v1/fleet/mdm/apple_bm`
-
-#### Parameters
-
-None.
-
-#### Example
-
-`GET /api/v1/fleet/mdm/apple_bm`
-
-##### Default response
-
-`Status: 200`
-
-```json
-{
-  "apple_id": "apple@example.com",
-  "org_name": "Fleet Device Management",
-  "mdm_server_url": "https://example.com/mdm/apple/mdm",
-  "renew_date": "2023-11-29T00:00:00Z",
-  "default_team": ""
-}
-```
-
-### Unenroll host from Fleet MDM
-
-`PATCH /api/v1/fleet/mdm/hosts/{id}/unenroll`
-
-#### Parameters
-
-| Name | Type    | In   | Description                           |
-| ---- | ------- | ---- | ------------------------------------- |
-| id   | integer | path | **Required.** The host's ID in Fleet. |
-
-#### Example
-
-`PATCH /api/v1/fleet/mdm/hosts/42/unenroll`
-
-##### Default response
-
-`Status: 200`
-=======
->>>>>>> 45174aa2
 
 ### Generate Apple DEP Key Pair
 
@@ -736,149 +658,6 @@
 </plist>
 ```
 
-<<<<<<< HEAD
-### Get Apple disk encryption summary
-
-_Available in Fleet Premium_
-
-This endpoint returns a summary of the disk encryption profiles aggregate status counts.
-
-The summary can optionally be filtered by team id.
-
-`GET /api/v1/fleet/mdm/apple/filevault/summary`
-
-#### Parameters
-
-| Name                      | Type   | In    | Description                                                               |
-| ------------------------- | ------ | ----- | ------------------------------------------------------------------------- |
-| team_id                   | string | query | _Available in Fleet Premium_ The team id to filter the summary.            |
-
-#### Example
-
-Get aggregate status counts of Apple disk encryption profiles applying to macOS hosts enrolled to Fleet's MDM that are not assigned to any team.
-
-`GET /api/v1/fleet/mdm/apple/filevault/summary`
-
-##### Default response
-
-`Status: 200`
-
-```json
-{
-  "applied": 123,
-  "action_required": 123,
-  "enforcing": 123,
-  "failed": 123,
-  "removing_enforcement": 123
-}
-```
-
-### Enqueue MDM command
-
-This endpoint enqueues an MDM command to be executed on a list of hosts identified by their UUID.
-
-`POST /api/v1/fleet/mdm/apple/enqueue`
-
-#### Parameters
-
-| Name                      | Type   | In    | Description                                                               |
-| ------------------------- | ------ | ----- | ------------------------------------------------------------------------- |
-| command                   | string | json  | A base64-encoded MDM command as described in [Apple's documentation](https://developer.apple.com/documentation/devicemanagement/commands_and_queries) |
-| device_ids                | array  | json  | An array of host UUIDs enrolled in Fleet's MDM on which the command should run.                   |
-
-Note that the `EraseDevice` and `DeviceLock` commands are _available in Fleet Premium_ only.
-
-#### Example
-
-`POST /api/v1/fleet/mdm/apple/enqueue`
-
-##### Default response
-
-`Status: 200`
-
-```json
-{
-  "command_uuid": "a2064cef-0000-1234-afb9-283e3c1d487e",
-  "request_type": "ProfileList"
-}
-```
-
-### Get MDM command results
-
-This endpoint returns the results for an MDM command.
-
-`GET /api/v1/fleet/mdm/apple/commandresults`
-
-#### Parameters
-
-| Name                      | Type   | In    | Description                                                               |
-| ------------------------- | ------ | ----- | ------------------------------------------------------------------------- |
-| command_uuid              | string | query | The unique identifier of the command.                                     |
-
-#### Example
-
-`GET /api/v1/fleet/mdm/apple/commandresults?command_uuid=a2064cef-0000-1234-afb9-283e3c1d487e`
-
-##### Default response
-
-`Status: 200`
-
-```json
-{
-  "results": [
-    {
-      "device_id": "145cafeb-87c7-4869-84d5-e4118a927746",
-      "command_uuid": "a2064cef-0000-1234-afb9-283e3c1d487e",
-      "status": "Acknowledged",
-      "updated_at": "2023-04-04:00:00Z",
-      "request_type": "ProfileList",
-      "hostname": "mycomputer",
-      "result": "PD94bWwgdmVyc2lvbj0iMS4wIiBlbmNvZGluZz0iVVRGLTgiPz4KPCFET0NUWVBFIHBsaXN0IFBVQkxJQyAiLS8vQXBwbGUvL0RURCBQTElTVCAxLjAvL0VOIiAiaHR0cDovL3d3dy5hcHBsZS5jb20vRFREcy9Qcm9wZXJ0eUxpc3QtMS4wLmR0ZCI-CjxwbGlzdCB2ZXJzaW9uPSIxLjAiPgo8ZGljdD4KICAgIDxrZXk-Q29tbWFuZDwva2V5PgogICAgPGRpY3Q-CiAgICAgICAgPGtleT5NYW5hZ2VkT25seTwva2V5PgogICAgICAgIDxmYWxzZS8-CiAgICAgICAgPGtleT5SZXF1ZXN0VHlwZTwva2V5PgogICAgICAgIDxzdHJpbmc-UHJvZmlsZUxpc3Q8L3N0cmluZz4KICAgIDwvZGljdD4KICAgIDxrZXk-Q29tbWFuZFVVSUQ8L2tleT4KICAgIDxzdHJpbmc-MDAwMV9Qcm9maWxlTGlzdDwvc3RyaW5nPgo8L2RpY3Q-CjwvcGxpc3Q-"
-    }
-  ]
-}
-```
-
-### List MDM commands
-
-This endpoint returns the list of MDM commands that have been executed.
-
-`GET /api/v1/fleet/mdm/apple/commands`
-
-#### Parameters
-
-| Name                      | Type    | In    | Description                                                               |
-| ------------------------- | ------  | ----- | ------------------------------------------------------------------------- |
-| page                      | integer | query | Page number of the results to fetch.                                      |
-| per_page                  | integer | query | Results per page.                                                         |
-| order_key                 | string  | query | What to order results by. Can be any field listed in the `results` array example below. |
-| order_direction           | string  | query | **Requires `order_key`**. The direction of the order given the order key. Options include `asc` and `desc`. Default is `asc`. |
-
-#### Example
-
-`GET /api/v1/fleet/mdm/apple/commands?per_page=5
-
-##### Default response
-
-`Status: 200`
-
-```json
-{
-  "results": [
-    {
-      "device_id": "145cafeb-87c7-4869-84d5-e4118a927746",
-      "command_uuid": "a2064cef-0000-1234-afb9-283e3c1d487e",
-      "status": "Acknowledged",
-      "updated_at": "2023-04-04:00:00Z",
-      "request_type": "ProfileList",
-      "hostname": "mycomputer"
-    }
-  ]
-}
-```
-
-=======
->>>>>>> 45174aa2
 ## Get or apply configuration files
 
 These API routes are used by the `fleetctl` CLI tool. Users can manage Fleet with `fleetctl` and [configuration files in YAML syntax](https://fleetdm.com/docs/using-fleet/configuration-files/).
