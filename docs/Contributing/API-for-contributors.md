# API for contributors

- [Packs](#packs)
- [Mobile device management (MDM)](#mobile-device-management-mdm)
- [Get or apply configuration files](#get-or-apply-configuration-files)
- [Live query](#live-query)
- [Trigger cron schedule](#trigger-cron-schedule)
- [Device-authenticated routes](#device-authenticated-routes)
- [Downloadable installers](#downloadable-installers)
- [Setup](#setup)
- [Scripts](#scripts)
- [Software](#software)

This document includes the internal Fleet API routes that are helpful when developing or contributing to Fleet.

These endpoints are used by the Fleet UI, Fleet Desktop, and `fleetctl` clients and will frequently change to reflect current functionality.

If you are interested in gathering information from Fleet in a production environment, please see the [public Fleet REST API documentation](https://fleetdm.com/docs/using-fleet/rest-api).

## Packs

Scheduling queries in Fleet is the best practice for collecting data from hosts. To learn how to schedule queries, [check out the docs here](https://fleetdm.com/docs/using-fleet/fleet-ui#schedule-a-query).

The API routes to control packs are supported for backwards compatibility.

- [Create pack](#create-pack)
- [Modify pack](#modify-pack)
- [Get pack](#get-pack)
- [List packs](#list-packs)
- [Delete pack](#delete-pack)
- [Delete pack by ID](#delete-pack-by-id)
- [Get scheduled queries in a pack](#get-scheduled-queries-in-a-pack)
- [Add scheduled query to a pack](#add-scheduled-query-to-a-pack)
- [Get scheduled query](#get-scheduled-query)
- [Modify scheduled query](#modify-scheduled-query)
- [Delete scheduled query](#delete-scheduled-query)

### Create pack

`POST /api/v1/fleet/packs`

#### Parameters

| Name        | Type   | In   | Description                                                             |
| ----------- | ------ | ---- | ----------------------------------------------------------------------- |
| name        | string | body | **Required**. The pack's name.                                          |
| description | string | body | The pack's description.                                                 |
| host_ids    | list   | body | A list containing the targeted host IDs.                                |
| label_ids   | list   | body | A list containing the targeted label's IDs.                             |
| team_ids    | list   | body | _Available in Fleet Premium_ A list containing the targeted teams' IDs. |

#### Example

`POST /api/v1/fleet/packs`

##### Request query parameters

```json
{
  "description": "Collects osquery data.",
  "host_ids": [],
  "label_ids": [6],
  "name": "query_pack_1"
}
```

##### Default response

`Status: 200`

```json
{
  "pack": {
    "created_at": "0001-01-01T00:00:00Z",
    "updated_at": "0001-01-01T00:00:00Z",
    "id": 17,
    "name": "query_pack_1",
    "description": "Collects osquery data.",
    "query_count": 0,
    "total_hosts_count": 223,
    "host_ids": [],
    "label_ids": [
      6
    ],
    "team_ids": []
  }
}
```

### Modify pack

`PATCH /api/v1/fleet/packs/{id}`

#### Parameters

| Name        | Type    | In   | Description                                                             |
| ----------- | ------- | ---- | ----------------------------------------------------------------------- |
| id          | integer | path | **Required.** The pack's id.                                            |
| name        | string  | body | The pack's name.                                                        |
| description | string  | body | The pack's description.                                                 |
| host_ids    | list    | body | A list containing the targeted host IDs.                                |
| label_ids   | list    | body | A list containing the targeted label's IDs.                             |
| team_ids    | list    | body | _Available in Fleet Premium_ A list containing the targeted teams' IDs. |

#### Example

`PATCH /api/v1/fleet/packs/{id}`

##### Request query parameters

```json
{
  "description": "MacOS hosts are targeted",
  "host_ids": [],
  "label_ids": [7]
}
```

##### Default response

`Status: 200`

```json
{
  "pack": {
    "created_at": "2021-01-25T22:32:45Z",
    "updated_at": "2021-01-25T22:32:45Z",
    "id": 17,
    "name": "Title2",
    "description": "MacOS hosts are targeted",
    "query_count": 0,
    "total_hosts_count": 110,
    "host_ids": [],
    "label_ids": [
      7
    ],
    "team_ids": []
  }
}
```

### Get pack

`GET /api/v1/fleet/packs/{id}`

#### Parameters

| Name | Type    | In   | Description                  |
| ---- | ------- | ---- | ---------------------------- |
| id   | integer | path | **Required.** The pack's id. |

#### Example

`GET /api/v1/fleet/packs/17`

##### Default response

`Status: 200`

```json
{
  "pack": {
    "created_at": "2021-01-25T22:32:45Z",
    "updated_at": "2021-01-25T22:32:45Z",
    "id": 17,
    "name": "Title2",
    "description": "MacOS hosts are targeted",
    "disabled": false,
    "type": null,
    "query_count": 0,
    "total_hosts_count": 110,
    "host_ids": [],
    "label_ids": [
      7
    ],
    "team_ids": []
  }
}
```

### List packs

`GET /api/v1/fleet/packs`

#### Parameters

| Name            | Type   | In    | Description                                                                                                                   |
| --------------- | ------ | ----- | ----------------------------------------------------------------------------------------------------------------------------- |
| order_key       | string | query | What to order results by. Can be any column in the packs table.                                                               |
| order_direction | string | query | **Requires `order_key`**. The direction of the order given the order key. Options include `asc` and `desc`. Default is `asc`. |

#### Example

`GET /api/v1/fleet/packs`

##### Default response

`Status: 200`

```json
{
  "packs": [
    {
      "created_at": "2021-01-05T21:13:04Z",
      "updated_at": "2021-01-07T19:12:54Z",
      "id": 1,
      "name": "pack_number_one",
      "description": "This pack has a description",
      "disabled": true,
      "query_count": 1,
      "total_hosts_count": 53,
      "host_ids": [],
      "label_ids": [
        8
      ],
      "team_ids": []
    },
    {
      "created_at": "2021-01-19T17:08:31Z",
      "updated_at": "2021-01-19T17:08:31Z",
      "id": 2,
      "name": "query_pack_2",
      "query_count": 5,
      "total_hosts_count": 223,
      "host_ids": [],
      "label_ids": [
        6
      ],
      "team_ids": []
    }
  ]
}
```

### Delete pack

Delete pack by name.

`DELETE /api/v1/fleet/packs/{name}`

#### Parameters

| Name | Type   | In   | Description                    |
| ---- | ------ | ---- | ------------------------------ |
| name | string | path | **Required.** The pack's name. |

#### Example

`DELETE /api/v1/fleet/packs/pack_number_one`

##### Default response

`Status: 200`


### Delete pack by ID

`DELETE /api/v1/fleet/packs/id/{id}`

#### Parameters

| Name | Type    | In   | Description                  |
| ---- | ------- | ---- | ---------------------------- |
| id   | integer | path | **Required.** The pack's ID. |

#### Example

`DELETE /api/v1/fleet/packs/id/1`

##### Default response

`Status: 200`


### Get scheduled queries in a pack

`GET /api/v1/fleet/packs/{id}/scheduled`

#### Parameters

| Name | Type    | In   | Description                  |
| ---- | ------- | ---- | ---------------------------- |
| id   | integer | path | **Required.** The pack's ID. |

#### Example

`GET /api/v1/fleet/packs/1/scheduled`

##### Default response

`Status: 200`

```json
{
  "scheduled": [
    {
      "created_at": "0001-01-01T00:00:00Z",
      "updated_at": "0001-01-01T00:00:00Z",
      "id": 49,
      "pack_id": 15,
      "name": "new_query",
      "query_id": 289,
      "query_name": "new_query",
      "query": "SELECT * FROM osquery_info",
      "interval": 456,
      "snapshot": false,
      "removed": true,
      "platform": "windows",
      "version": "4.6.0",
      "shard": null,
      "denylist": null
    },
    {
      "created_at": "0001-01-01T00:00:00Z",
      "updated_at": "0001-01-01T00:00:00Z",
      "id": 50,
      "pack_id": 15,
      "name": "new_title_for_my_query",
      "query_id": 288,
      "query_name": "new_title_for_my_query",
      "query": "SELECT * FROM osquery_info",
      "interval": 677,
      "snapshot": true,
      "removed": false,
      "platform": "windows",
      "version": "4.6.0",
      "shard": null,
      "denylist": null
    },
    {
      "created_at": "0001-01-01T00:00:00Z",
      "updated_at": "0001-01-01T00:00:00Z",
      "id": 51,
      "pack_id": 15,
      "name": "osquery_info",
      "query_id": 22,
      "query_name": "osquery_info",
      "query": "SELECT i.*, p.resident_size, p.user_time, p.system_time, time.minutes AS counter FROM osquery_info i, processes p, time WHERE p.pid = i.pid;",
      "interval": 6667,
      "snapshot": true,
      "removed": false,
      "platform": "windows",
      "version": "4.6.0",
      "shard": null,
      "denylist": null
    }
  ]
}
```

### Add scheduled query to a pack

`POST /api/v1/fleet/schedule`

#### Parameters

| Name     | Type    | In   | Description                                                                                                   |
| -------- | ------- | ---- | ------------------------------------------------------------------------------------------------------------- |
| pack_id  | integer | body | **Required.** The pack's ID.                                                                                  |
| query_id | integer | body | **Required.** The query's ID.                                                                                 |
| interval | integer | body | **Required.** The amount of time, in seconds, the query waits before running.                                 |
| snapshot | boolean | body | **Required.** Whether the queries logs show everything in its current state.                                  |
| removed  | boolean | body | **Required.** Whether "removed" actions should be logged.                                                     |
| platform | string  | body | The computer platform where this query will run (other platforms ignored). Empty value runs on all platforms. |
| shard    | integer | body | Restrict this query to a percentage (1-100) of target hosts.                                                  |
| version  | string  | body | The minimum required osqueryd version installed on a host.                                                    |

#### Example

`POST /api/v1/fleet/schedule`

#### Request body

```json
{
  "interval": 120,
  "pack_id": 15,
  "query_id": 23,
  "removed": true,
  "shard": null,
  "snapshot": false,
  "version": "4.5.0",
  "platform": "windows"
}
```

##### Default response

`Status: 200`

```json
{
  "scheduled": {
    "created_at": "0001-01-01T00:00:00Z",
    "updated_at": "0001-01-01T00:00:00Z",
    "id": 56,
    "pack_id": 17,
    "name": "osquery_events",
    "query_id": 23,
    "query_name": "osquery_events",
    "query": "SELECT name, publisher, type, subscriptions, events, active FROM osquery_events;",
    "interval": 120,
    "snapshot": false,
    "removed": true,
    "platform": "windows",
    "version": "4.5.0",
    "shard": 10
  }
}
```

### Get scheduled query

`GET /api/v1/fleet/schedule/{id}`

#### Parameters

| Name | Type    | In   | Description                             |
| ---- | ------- | ---- | --------------------------------------- |
| id   | integer | path | **Required.** The scheduled query's ID. |

#### Example

`GET /api/v1/fleet/schedule/56`

##### Default response

`Status: 200`

```json
{
  "scheduled": {
    "created_at": "0001-01-01T00:00:00Z",
    "updated_at": "0001-01-01T00:00:00Z",
    "id": 56,
    "pack_id": 17,
    "name": "osquery_events",
    "query_id": 23,
    "query_name": "osquery_events",
    "query": "SELECT name, publisher, type, subscriptions, events, active FROM osquery_events;",
    "interval": 120,
    "snapshot": false,
    "removed": true,
    "platform": "windows",
    "version": "4.5.0",
    "shard": 10,
    "denylist": null
  }
}
```

### Modify scheduled query

`PATCH /api/v1/fleet/schedule/{id}`

#### Parameters

| Name     | Type    | In   | Description                                                                                                   |
| -------- | ------- | ---- | ------------------------------------------------------------------------------------------------------------- |
| id       | integer | path | **Required.** The scheduled query's ID.                                                                       |
| interval | integer | body | The amount of time, in seconds, the query waits before running.                                               |
| snapshot | boolean | body | Whether the queries logs show everything in its current state.                                                |
| removed  | boolean | body | Whether "removed" actions should be logged.                                                                   |
| platform | string  | body | The computer platform where this query will run (other platforms ignored). Empty value runs on all platforms. |
| shard    | integer | body | Restrict this query to a percentage (1-100) of target hosts.                                                  |
| version  | string  | body | The minimum required osqueryd version installed on a host.                                                    |

#### Example

`PATCH /api/v1/fleet/schedule/56`

#### Request body

```json
{
  "platform": ""
}
```

##### Default response

`Status: 200`

```json
{
  "scheduled": {
    "created_at": "2021-01-28T19:40:04Z",
    "updated_at": "2021-01-28T19:40:04Z",
    "id": 56,
    "pack_id": 17,
    "name": "osquery_events",
    "query_id": 23,
    "query_name": "osquery_events",
    "query": "SELECT name, publisher, type, subscriptions, events, active FROM osquery_events;",
    "interval": 120,
    "snapshot": false,
    "removed": true,
    "platform": "",
    "version": "4.5.0",
    "shard": 10
  }
}
```

### Delete scheduled query

`DELETE /api/v1/fleet/schedule/{id}`

#### Parameters

| Name | Type    | In   | Description                             |
| ---- | ------- | ---- | --------------------------------------- |
| id   | integer | path | **Required.** The scheduled query's ID. |

#### Example

`DELETE /api/v1/fleet/schedule/56`

##### Default response

`Status: 200`

---

## Mobile device management (MDM)

> Only Fleet MDM specific endpoints are located within the root /mdm/ path.

The MDM endpoints exist to support the related command-line interface sub-commands of `fleetctl`, such as `fleetctl generate mdm-apple` and `fleetctl get mdm-apple`, as well as the Fleet UI.

- [Generate Apple Business Manager public key (ADE)](#generate-apple-business-manager-public-key-ade)
- [Request Certificate Signing Request (CSR)](#request-certificate-signing-request-csr)
- [Upload APNS certificate](#upload-apns-certificate)
- [Upload ABM Token](#upload-abm-token)
- [Turn off Apple MDM](#turn-off-apple-mdm)
- [Disable automatic enrollment (ADE)](#disable-automatic-enrollment-ade)
- [Batch-apply MDM custom settings](#batch-apply-mdm-custom-settings)
- [Initiate SSO during DEP enrollment](#initiate-sso-during-dep-enrollment)
- [Complete SSO during DEP enrollment](#complete-sso-during-dep-enrollment)
- [Preassign profiles to devices](#preassign-profiles-to-devices)
- [Match preassigned profiles](#match-preassigned-profiles)
- [Get FileVault statistics](#get-filevault-statistics)

### Generate Apple Business Manager public key (ADE)

`GET /api/v1/fleet/mdm/apple/abm_public_key`

#### Example

`GET /api/v1/fleet/mdm/apple/abm_public_key`

##### Default response

`Status: 200`

```json
{
    "public_key": "23K9LCBGG26gc2AjcmV9Kz="
}
```

### Request Certificate Signing Request (CSR)

`GET /api/v1/fleet/mdm/apple/request_csr`

#### Example

`GET /api/v1/fleet/mdm/apple/request_csr`

##### Default response

```
Status: 200
```

```json
{
    "csr": "lKT5LCBJJ20gc2VjcmV0Cg="
}
```


### Upload APNS certificate

`POST /api/v1/fleet/mdm/apple/apns_certificate`

#### Parameters

| Name | Type | In | Description |
| ---- | ---- | -- | ----------- |
| certificate | file | form | *Required* The file conataining the APNS certificate (.pem) |

#### Example

`POST /api/v1/fleet/mdm/apple/apns_certificate`

##### Request header

```http
Content-Length: 850
Content-Type: multipart/form-data; boundary=------------------------f02md47480und42y
```

##### Request body

```http
--------------------------f02md47480und42y
Content-Disposition: form-data; name="certificate"; filename="apns_cert.pem"
Content-Type: application/octet-stream

<CERTIFICATE_DATA>

--------------------------f02md47480und42y
```

##### Default response

`Status: 200`

### Upload ABM Token

`POST /api/v1/fleet/mdm/apple/abm_token`

#### Parameters

| Name | Type | In | Description |
| ---- | ---- | -- | ----------- |
| token | file | form | *Required* The file containing the token (.p7m) from Apple Business Manager |

#### Example

`POST /api/v1/fleet/mdm/apple/abm_token`

##### Request header

```http
Content-Length: 850
Content-Type: multipart/form-data; boundary=------------------------f02md47480und42y
```

##### Request body

```http
--------------------------f02md47480und42y
Content-Disposition: form-data; name="token"; filename="server_token_abm.p7m"
Content-Type: application/octet-stream

<TOKEN_DATA>

--------------------------f02md47480und42y
```


##### Default response

`Status: 200`


### Turn off Apple MDM

`DELETE /api/v1/fleet/mdm/apple/apns_certificate`

#### Example

`DELETE /api/v1/fleet/mdm/apple/apns_certificate`

##### Default response

`Status: 204`


### Disable automatic enrollment (ADE)

`DELETE /api/v1/fleet/mdm/apple/abm_token`

#### Example

`DELETE /api/v1/fleet/mdm/apple/abm_token`

##### Default response

`Status: 204`


### Batch-apply MDM custom settings

`POST /api/v1/fleet/mdm/profiles/batch`

#### Parameters

| Name      | Type   | In    | Description                                                                                                                       |
| --------- | ------ | ----- | --------------------------------------------------------------------------------------------------------------------------------- |
| team_id   | number | query | _Available in Fleet Premium_ The team ID to apply the custom settings to. Only one of `team_name`/`team_id` can be provided.          |
| team_name | string | query | _Available in Fleet Premium_ The name of the team to apply the custom settings to. Only one of `team_name`/`team_id` can be provided. |
| dry_run   | bool   | query | Validate the provided profiles and return any validation errors, but do not apply the changes.                                    |
| profiles  | json   | body  | An array of objects, consisting of a `profile` base64-encoded .mobileconfig or JSON for macOS and XML (Windows) file, `labels` array of strings (label names), and `name` display name (for Windows configuration profiles and macOS declaration profiles).                                        |


If no team (id or name) is provided, the profiles are applied for all hosts (for _Fleet Free_) or for hosts that are not assigned to any team (for _Fleet Premium_). After the call, the provided list of `profiles` will be the active profiles for that team (or no team) - that is, any existing profile that is not part of that list will be removed, and an existing profile with the same payload identifier (macOS) as a new profile will be edited. If the list of provided `profiles` is empty, all profiles are removed for that team (or no team).

#### Example

`POST /api/v1/fleet/mdm/profiles/batch`

##### Default response

`204`

### Initiate SSO during DEP enrollment

This endpoint initiates the SSO flow, the response contains an URL that the client can use to redirect the user to initiate the SSO flow in the configured IdP.

`POST /api/v1/fleet/mdm/sso`

#### Parameters

None.

#### Example

`POST /api/v1/fleet/mdm/sso`

##### Default response

```json
{
  "url": "https://idp-provider.com/saml?SAMLRequest=...",
}
```

### Complete SSO during DEP enrollment

This is the callback endpoint that the identity provider will use to send security assertions to Fleet. This is where Fleet receives and processes the response from the identify provider.

`POST /api/v1/fleet/mdm/sso/callback`

#### Parameters

| Name         | Type   | In   | Description                                                 |
| ------------ | ------ | ---- | ----------------------------------------------------------- |
| SAMLResponse | string | body | **Required**. The SAML response from the identity provider. |

#### Example

`POST /api/v1/fleet/mdm/sso/callback`

##### Request body

```json
{
  "SAMLResponse": "<SAML response from IdP>"
}
```

##### Default response

`Status: 302`

If the credentials are valid, the server redirects the client to the Fleet UI. The URL contains the following query parameters that can be used to complete the DEP enrollment flow:

- `enrollment_reference` a reference that must be passed along with `profile_token` to the endpoint to download an enrollment profile.
- `profile_token` is a token that can be used to download an enrollment profile (.mobileconfig).
- `eula_token` (optional) if an EULA was uploaded, this contains a token that can be used to view the EULA document.

### Preassign profiles to devices

_Available in Fleet Premium_

This endpoint stores a profile to be assigned to a host at some point in the future. The actual assignment happens when the [Match preassigned profiles](#match-preassigned-profiles) endpoint is called. The reason for this "pre-assign" step is to collect all profiles that are meant to be assigned to a host, and match the list of profiles to an existing team (or create one with that set of profiles if none exist) so that the host can be assigned to that team and inherit its list of profiles.

`POST /api/v1/fleet/mdm/apple/profiles/preassign`

#### Parameters

| Name                     | Type    | In   | Description                                                                                  |
| ------------             | ------- | ---- | -----------------------------------------------------------                                  |
| external_host_identifier | string  | body | **Required**. The identifier of the host as generated by the external service (e.g. Puppet). |
| host_uuid                | string  | body | **Required**. The UUID of the host.                                                          |
| profile                  | string  | body | **Required**. The base64-encoded .mobileconfig content of the MDM profile.                   |
| group                    | string  | body | The group label associated with that profile. This information is used to generate team names if they need to be created. |
| exclude                  | boolean | body | Whether to skip delivering the profile to this host. |

#### Example

`POST /api/v1/fleet/mdm/apple/profiles/preassign`

##### Request body

```json
{
  "external_host_identifier": "id-01234",
  "host_uuid": "c0532a64-bec2-4cf9-aa37-96fe47ead814",
  "profile": "<base64-encoded profile>",
  "group": "Workstations",
  "exclude": false
}
```

##### Default response

`Status: 204`

### Get FileVault statistics

_Available in Fleet Premium_

Get aggregate status counts of disk encryption enforced on macOS hosts.

The summary can optionally be filtered by team id.

`GET /api/v1/fleet/mdm/apple/filevault/summary`

#### Parameters

| Name                      | Type   | In    | Description                                                               |
| ------------------------- | ------ | ----- | ------------------------------------------------------------------------- |
| team_id                   | string | query | _Available in Fleet Premium_ The team id to filter the summary.            |

#### Example

Get aggregate status counts of Apple disk encryption profiles applying to macOS hosts enrolled to Fleet's MDM that are not assigned to any team.

`GET /api/v1/fleet/mdm/apple/filevault/summary`

##### Default response

`Status: 200`

```json
{
  "verified": 123,
  "verifying": 123,
  "action_required": 123,
  "enforcing": 123,
  "failed": 123,
  "removing_enforcement": 123
}
```


### Match preassigned profiles

_Available in Fleet Premium_

This endpoint uses the profiles stored by the [Preassign profiles to devices](#preassign-profiles-to-devices) endpoint to match the set of profiles to an existing team if possible, creating one if none exists. It then assigns the host to that team so that it receives the associated profiles. It is meant to be called only once all desired profiles have been pre-assigned to the host.

`POST /api/v1/fleet/mdm/apple/profiles/match`

#### Parameters

| Name                     | Type   | In   | Description                                                                                  |
| ------------             | ------ | ---- | -----------------------------------------------------------                                  |
| external_host_identifier | string | body | **Required**. The identifier of the host as generated by the external service (e.g. Puppet). |

#### Example

`POST /api/v1/fleet/mdm/apple/profiles/match`

##### Request body

```json
{
  "external_host_identifier": "id-01234"
}
```

##### Default response

`Status: 204`

## Get or apply configuration files

These API routes are used by the `fleetctl` CLI tool. Users can manage Fleet with `fleetctl` and [configuration files in YAML syntax](https://fleetdm.com/docs/using-fleet/configuration-files/).

- [Get queries](#get-queries)
- [Get query](#get-query)
- [Apply queries](#apply-queries)
- [Apply policies](#apply-policies)
- [Get packs](#get-packs)
- [Apply packs](#apply-packs)
- [Get pack by name](#get-pack-by-name)
- [Apply team](#apply-team)
- [Apply labels](#apply-labels)
- [Get labels](#get-labels)
- [Get label](#get-label)
- [Get enroll secrets](#get-enroll-secrets)
- [Modify enroll secrets](#modify-enroll-secrets)

### Get queries

Returns a list of all queries in the Fleet instance. Each item returned includes the name, description, and SQL of the query.

`GET /api/v1/fleet/spec/queries`

#### Parameters

None.

#### Example

`GET /api/v1/fleet/spec/queries`

##### Default response

`Status: 200`

```json
{
  "specs": [
    {
      "name": "query1",
      "description": "query",
      "query": "SELECT * FROM osquery_info"
    },
    {
      "name": "osquery_schedule",
      "description": "Report performance stats for each file in the query schedule.",
      "query": "SELECT name, interval, executions, output_size, wall_time, (user_time/executions) AS avg_user_time, (system_time/executions) AS avg_system_time, average_memory, last_executed FROM osquery_schedule;"
    }
]
}
```

### Get query

Returns the name, description, and SQL of the query specified by name.

`GET /api/v1/fleet/spec/queries/{name}`

#### Parameters

| Name | Type   | In   | Description                          |
| ---- | ------ | ---- | ------------------------------------ |
| name | string | path | **Required.** The name of the query. |

#### Example

`GET /api/v1/fleet/spec/queries/query1`

##### Default response

`Status: 200`

```json
{
  "specs": {
    "name": "query1",
    "description": "query",
    "query": "SELECT * FROM osquery_info"
  }
}
```

### Apply queries

Creates and/or modifies the queries included in the list. To modify an existing query, the name of the query must already be used by an existing query. If a query with the specified name doesn't exist in Fleet, a new query will be created.

If a query field is not specified in the "spec" then its default value depending on its type will be assumed, e.g. if `interval` is not set then `0` will be assumed, if `discard_data` is omitted then `false` will be assumed, etc.

`POST /api/v1/fleet/spec/queries`

#### Parameters

| Name  | Type | In   | Description                                                      |
| ----- | ---- | ---- | ---------------------------------------------------------------- |
| specs | list | body | **Required.** The list of the queries to be created or modified. |

For more information about the query fields, please refer to the [Create query endpoint](https://fleetdm.com/docs/using-fleet/rest-api#create-query).

#### Example

`POST /api/v1/fleet/spec/queries`

##### Request body

```json
{
  "specs": [
    {
      "name": "new_query",
      "description": "This will be a new query because a query with the name 'new_query' doesn't exist in Fleet.",
      "query": "SELECT * FROM osquery_info"
    },
    {
      "name": "osquery_schedule",
      "description": "This queries description and SQL will be modified because a query with the name 'osquery_schedule' exists in Fleet.",
      "query": "SELECT * FROM osquery_info"
    }
  ]
}
```

##### Default response

`Status: 200`

### Get packs

Returns all packs in the Fleet instance.

`GET /api/v1/fleet/spec/packs`

#### Example

`GET /api/v1/fleet/spec/packs`

##### Default response

`Status: 200`

```json
{
  "specs": [
    {
      "id": 1,
      "name": "pack_1",
      "description": "Description",
      "disabled": false,
      "targets": {
        "labels": ["All Hosts"],
        "teams": null
      },
      "queries": [
        {
          "query": "new_query",
          "name": "new_query",
          "description": "",
          "interval": 456,
          "snapshot": false,
          "removed": true,
          "platform": "windows",
          "version": "4.5.0"
        },
        {
          "query": "new_title_for_my_query",
          "name": "new_title_for_my_query",
          "description": "",
          "interval": 677,
          "snapshot": true,
          "removed": false,
          "platform": "",
          "version": ""
        },
        {
          "query": "osquery_info",
          "name": "osquery_info",
          "description": "",
          "interval": 6667,
          "snapshot": true,
          "removed": false,
          "platform": "",
          "version": ""
        },
        {
          "query": "query1",
          "name": "query1",
          "description": "",
          "interval": 7767,
          "snapshot": false,
          "removed": true,
          "platform": "",
          "version": ""
        },
        {
          "query": "osquery_events",
          "name": "osquery_events",
          "description": "",
          "interval": 454,
          "snapshot": false,
          "removed": true,
          "platform": "",
          "version": ""
        },
        {
          "query": "osquery_events",
          "name": "osquery_events-1",
          "description": "",
          "interval": 120,
          "snapshot": false,
          "removed": true,
          "platform": "",
          "version": ""
        }
      ]
    },
    {
      "id": 2,
      "name": "pack_2",
      "disabled": false,
      "targets": {
        "labels": null,
        "teams": null
      },
      "queries": [
        {
          "query": "new_query",
          "name": "new_query",
          "description": "",
          "interval": 333,
          "snapshot": false,
          "removed": true,
          "platform": "windows",
          "version": "4.5.0",
          "shard": 10,
          "denylist": null
        }
      ]
    }
  ]
}
```

### Apply policies

Creates and/or modifies the policies included in the list. To modify an existing policy, the name of the policy included in the list must already be used by an existing policy. If a policy with the specified name doesn't exist in Fleet, a new policy will be created.

NOTE: when updating a policy, team and platform will be ignored.

`POST /api/v1/fleet/spec/policies`

#### Parameters

| Name  | Type | In   | Description                                                       |
| ----- | ---- | ---- | ----------------------------------------------------------------- |
| specs | list | body | **Required.** The list of the policies to be created or modified. |

#### Example

`POST /api/v1/fleet/spec/policies`

##### Request body

```json
{
  "specs": [
    {
      "name": "new policy",
      "description": "This will be a new policy because a policy with the name 'new policy' doesn't exist in Fleet.",
      "query": "SELECT * FROM osquery_info",
      "resolution": "some resolution steps here",
      "critical": false
    },
    {
      "name": "Is FileVault enabled on macOS devices?",
      "query": "SELECT 1 FROM disk_encryption WHERE user_uuid IS NOT “” AND filevault_status = ‘on’ LIMIT 1;",
      "description": "Checks to make sure that the FileVault feature is enabled on macOS devices.",
      "resolution": "Choose Apple menu > System Preferences, then click Security & Privacy. Click the FileVault tab. Click the Lock icon, then enter an administrator name and password. Click Turn On FileVault.",
      "platform": "darwin",
      "critical": true
    }
  ]
}
```

The field `critical` is available in Fleet Premium.

##### Default response

`Status: 200`

### Apply packs

Creates and/or modifies the packs included in the list.

`POST /api/v1/fleet/spec/packs`

#### Parameters

| Name  | Type | In   | Description                                                                                   |
| ----- | ---- | ---- | --------------------------------------------------------------------------------------------- |
| specs | list | body | **Required.** A list that includes the specs for each pack to be added to the Fleet instance. |

#### Example

`POST /api/v1/fleet/spec/packs`

##### Request body

```json
{
  "specs": [
    {
      "id": 1,
      "name": "pack_1",
      "description": "Description",
      "disabled": false,
      "targets": {
        "labels": ["All Hosts"],
        "teams": null
      },
      "queries": [
        {
          "query": "new_query",
          "name": "new_query",
          "description": "",
          "interval": 456,
          "snapshot": false,
          "removed": true
        },
        {
          "query": "new_title_for_my_query",
          "name": "new_title_for_my_query",
          "description": "",
          "interval": 677,
          "snapshot": true,
          "removed": false
        },
        {
          "query": "osquery_info",
          "name": "osquery_info",
          "description": "",
          "interval": 6667,
          "snapshot": true,
          "removed": false
        },
        {
          "query": "query1",
          "name": "query1",
          "description": "",
          "interval": 7767,
          "snapshot": false,
          "removed": true
        },
        {
          "query": "osquery_events",
          "name": "osquery_events",
          "description": "",
          "interval": 454,
          "snapshot": false,
          "removed": true
        },
        {
          "query": "osquery_events",
          "name": "osquery_events-1",
          "description": "",
          "interval": 120,
          "snapshot": false,
          "removed": true
        }
      ]
    },
    {
      "id": 2,
      "name": "pack_2",
      "disabled": false,
      "targets": {
        "labels": null,
        "teams": null
      },
      "queries": [
        {
          "query": "new_query",
          "name": "new_query",
          "description": "",
          "interval": 333,
          "snapshot": false,
          "removed": true,
          "platform": "windows"
        }
      ]
    }
  ]
}
```

##### Default response

`Status: 200`

### Get pack by name

Returns a pack.

`GET /api/v1/fleet/spec/packs/{name}`

#### Parameters

| Name | Type   | In   | Description                    |
| ---- | ------ | ---- | ------------------------------ |
| name | string | path | **Required.** The pack's name. |

#### Example

`GET /api/v1/fleet/spec/packs/pack_1`

##### Default response

`Status: 200`

```json
{
  "specs": {
    "id": 15,
    "name": "pack_1",
    "description": "Description",
    "disabled": false,
    "targets": {
      "labels": ["All Hosts"],
      "teams": null
    },
    "queries": [
      {
        "query": "new_title_for_my_query",
        "name": "new_title_for_my_query",
        "description": "",
        "interval": 677,
        "snapshot": true,
        "removed": false,
        "platform": "",
        "version": ""
      },
      {
        "query": "osquery_info",
        "name": "osquery_info",
        "description": "",
        "interval": 6667,
        "snapshot": true,
        "removed": false,
        "platform": "",
        "version": ""
      },
      {
        "query": "query1",
        "name": "query1",
        "description": "",
        "interval": 7767,
        "snapshot": false,
        "removed": true,
        "platform": "",
        "version": ""
      },
      {
        "query": "osquery_events",
        "name": "osquery_events",
        "description": "",
        "interval": 454,
        "snapshot": false,
        "removed": true,
        "platform": "",
        "version": ""
      },
      {
        "query": "osquery_events",
        "name": "osquery_events-1",
        "description": "",
        "interval": 120,
        "snapshot": false,
        "removed": true,
        "platform": "",
        "version": ""
      }
    ]
  }
}
```

### Apply team

_Available in Fleet Premium_

If the `name` specified is associated with an existing team, this API route, completely replaces this team's existing `agent_options` and `secrets` with those that are specified.

If the `name` is not already associated with an existing team, this API route creates a new team with the specified `name`, `agent_options`, and `secrets`.

`POST /api/v1/fleet/spec/teams`

#### Parameters

| Name                                      | Type   | In    | Description                                                                                                                                                                                                                         |
| ----------------------------------------- | ------ | ----- | ----------------------------------------------------------------------------------------------------------------------------------------------------------------------------------------------------------------------------------- |
| name                                      | string | body  | **Required.** The team's name.                                                                                                                                                                                                      |
| agent_options                             | object | body  | The agent options spec that is applied to the hosts assigned to the specified to team. These agent options completely override the global agent options specified in the [`GET /api/v1/fleet/config API route`](#get-configuration) |
| features                                  | object | body  | The features that are applied to the hosts assigned to the specified to team. These features completely override the global features specified in the [`GET /api/v1/fleet/config API route`](#get-configuration)                    |
| secrets                                   | list   | body  | A list of plain text strings is used as the enroll secrets. Existing secrets are replaced with this list, or left unmodified if this list is empty. Note that there is a limit of 50 secrets allowed.                               |
| mdm                                       | object | body  | The team's MDM configuration options.                                                                                                                                                                                               |
| mdm.macos_updates                         | object | body  | The OS updates macOS configuration options for Nudge.                                                                                                                                                                               |
| mdm.macos_updates.minimum_version         | string | body  | The required minimum operating system version.                                                                                                                                                                                      |
| mdm.macos_updates.deadline                | string | body  | The required installation date for Nudge to enforce the operating system version.                                                                                                                                                   |
| mdm.macos_settings                        | object | body  | The macOS-specific MDM settings.                                                                                                                                                                                                    |
| mdm.macos_settings.custom_settings        | list   | body  | The list of objects consists of a `path` to .mobileconfig or JSON file and `labels` list of label names.                                                                                                                                                         |
| mdm.windows_settings                        | object | body  | The Windows-specific MDM settings.                                                                                                                                                                                                    |
| mdm.windows_settings.custom_settings        | list   | body  | The list of objects consists of a `path` to XML files and `labels` list of label names.                                                                                                                                                         |
| scripts                                   | list   | body  | A list of script files to add to this team so they can be executed at a later time.                                                                                                                                                 |
<<<<<<< HEAD
| software                                   | list   | body  | The list of objects consists of `url` to the software package (PKG, MSI, EXE or DEB), `pre_install_query` - condition query that determines if the install will proceed, `post_install_script` that runs after software install, and `self_service` boolean.  |
=======
| software                                   | list   | body  | An array of software objects. Each object consists of:`url`- URL to the software package (PKG, MSI, EXE or DEB),`install_script` - command that Fleet runs to install software, `pre_install_query` - condition query that determines if the install will proceed, and `post_install_script` - script that runs after software install.   |
>>>>>>> f71a1f18
| mdm.macos_settings.enable_disk_encryption | bool   | body  | Whether disk encryption should be enabled for hosts that belong to this team.                                                                                                                                                       |
| force                                     | bool   | query | Force apply the spec even if there are (ignorable) validation errors. Those are unknown keys and agent options-related validations.                                                                                                 |
| dry_run                                   | bool   | query | Validate the provided JSON for unknown keys and invalid value types and return any validation errors, but do not apply the changes.                                                                                                 |

#### Example

`POST /api/v1/fleet/spec/teams`

##### Request body

```json
{
  "specs": [
    {
      "name": "Client Platform Engineering",
      "features": {
        "enable_host_users": false,
        "enable_software_inventory": true,
        "additional_queries": {
          "foo": "SELECT * FROM bar;"
        }
      },
      "agent_options": {
        "spec": {
          "config": {
            "options": {
              "pack_delimiter": "/",
              "logger_tls_period": 10,
              "distributed_plugin": "tls",
              "disable_distributed": false,
              "logger_tls_endpoint": "/api/v1/osquery/log",
              "distributed_interval": 10,
              "distributed_tls_max_attempts": 3
            },
            "decorators": {
              "load": [
                "SELECT uuid AS host_uuid FROM system_info;",
                "SELECT hostname AS hostname FROM system_info;"
              ]
            }
          },
          "overrides": {}
        }
      },
      "secrets": [
        {
          "secret": "fTp52/twaxBU6gIi0J6PHp8o5Sm1k1kn"
        },
        {
          "secret": "bhD5kiX2J+KBgZSk118qO61ZIdX/v8On"
        }
      ],
      "mdm": {
        "macos_updates": {
          "minimum_version": "12.3.1",
          "deadline": "2023-12-01"
        },
        "macos_settings": {
          "custom_settings": {
            "path": "path/to/profile1.mobileconfig"
            "labels": ["Label 1", "Label 2"]
          },
          {
            "path": "path/to/profile2.json"
            "labels": ["Label 3", "Label 4"]
          },
          "enable_disk_encryption": true
        },
        "windows_settings": {
          "custom_settings": {
            "path": "path/to/profile3.xml"
            "labels": ["Label 1", "Label 2"]
          },
        }
      },
      "scripts": ["path/to/script.sh"],
      "software": [
        {
          "url": "https://cdn.zoom.us/prod/5.16.10.26186/x64/ZoomInstallerFull.msi",
          "pre_install_query": "SELECT 1 FROM macos_profiles WHERE uuid='c9f4f0d5-8426-4eb8-b61b-27c543c9d3db';",
          "post_install_script": "sudo /Applications/Falcon.app/Contents/Resources/falconctl license 0123456789ABCDEFGHIJKLMNOPQRSTUV-WX",
<<<<<<< HEAD
          "self_service": true
=======
>>>>>>> f71a1f18
        }
      ]
    }
  ]
}
```

#### Default response

`Status: 200`

```json
{
  "team_ids_by_name": {
    "Client Platform Engineering": 123
  }
}
```

### Apply labels

Adds the supplied labels to Fleet. Each label requires the `name`, and `label_membership_type` properties.

If the `label_membership_type` is set to `dynamic`, the `query` property must also be specified with the value set to a query in SQL syntax.

If the `label_membership_type` is set to `manual`, the `hosts` property must also be specified with the value set to a list of hostnames.

`POST /api/v1/fleet/spec/labels`

#### Parameters

| Name  | Type | In   | Description                                                                                                   |
| ----- | ---- | ---- | ------------------------------------------------------------------------------------------------------------- |
| specs | list | path | A list of the label to apply. Each label requires the `name`, `query`, and `label_membership_type` properties |

#### Example

`POST /api/v1/fleet/spec/labels`

##### Request body

```json
{
  "specs": [
    {
      "name": "Ubuntu",
      "description": "Filters Ubuntu hosts",
      "query": "SELECT 1 FROM os_version WHERE platform = 'ubuntu';",
      "label_membership_type": "dynamic"
    },
    {
      "name": "local_machine",
      "description": "Includes only my local machine",
      "label_membership_type": "manual",
      "hosts": ["snacbook-pro.local"]
    }
  ]
}
```

##### Default response

`Status: 200`

### Get labels

`GET /api/v1/fleet/spec/labels`

#### Parameters

None.

#### Example

`GET /api/v1/fleet/spec/labels`

##### Default response

`Status: 200`

```json
{
  "specs": [
    {
      "id": 6,
      "name": "All Hosts",
      "description": "All hosts which have enrolled in Fleet",
      "query": "SELECT 1;",
      "label_type": "builtin",
      "label_membership_type": "dynamic"
    },
    {
      "id": 7,
      "name": "macOS",
      "description": "All macOS hosts",
      "query": "SELECT 1 FROM os_version WHERE platform = 'darwin';",
      "platform": "darwin",
      "label_type": "builtin",
      "label_membership_type": "dynamic"
    },
    {
      "id": 8,
      "name": "Ubuntu Linux",
      "description": "All Ubuntu hosts",
      "query": "SELECT 1 FROM os_version WHERE platform = 'ubuntu';",
      "platform": "ubuntu",
      "label_type": "builtin",
      "label_membership_type": "dynamic"
    },
    {
      "id": 9,
      "name": "CentOS Linux",
      "description": "All CentOS hosts",
      "query": "SELECT 1 FROM os_version WHERE platform = 'centos' OR name LIKE '%centos%'",
      "label_type": "builtin",
      "label_membership_type": "dynamic"
    },
    {
      "id": 10,
      "name": "MS Windows",
      "description": "All Windows hosts",
      "query": "SELECT 1 FROM os_version WHERE platform = 'windows';",
      "platform": "windows",
      "label_type": "builtin",
      "label_membership_type": "dynamic"
    },
    {
      "id": 11,
      "name": "Ubuntu",
      "description": "Filters Ubuntu hosts",
      "query": "SELECT 1 FROM os_version WHERE platform = 'ubuntu';",
      "label_membership_type": "dynamic"
    }
  ]
}
```

### Get label

Returns the label specified by name.

`GET /api/v1/fleet/spec/labels/{name}`

#### Parameters

None.

#### Example

`GET /api/v1/fleet/spec/labels/local_machine`

##### Default response

`Status: 200`

```json
{
  "specs": {
    "id": 12,
    "name": "local_machine",
    "description": "Includes only my local machine",
    "query": "",
    "label_membership_type": "manual"
  }
}
```

### Get enroll secrets

Returns the valid global enroll secrets.

`GET /api/v1/fleet/spec/enroll_secret`

#### Parameters

None.

#### Example

`GET /api/v1/fleet/spec/enroll_secret`

##### Default response

`Status: 200`

```json
{
  "spec": {
    "secrets": [
      {
        "secret": "fTp52/twaxBU6gIi0J6PHp8o5Sm1k1kn",
        "created_at": "2021-01-07T19:40:04Z"
      },
      {
        "secret": "bhD5kiX2J+KBgZSk118qO61ZIdX/v8On",
        "created_at": "2021-01-04T21:18:07Z"
      }
    ]
  }
}
```

### Modify enroll secrets

This replaces the active global enroll secrets with the secrets specified.

`POST /api/v1/fleet/spec/enroll_secret`

#### Parameters

| Name    | Type | In   | Description                                                                                                      |
| ------- | ---- | ---- | ---------------------------------------------------------------------------------------------------------------- |
| secrets | list | body | **Required.** The plain text string used as the enroll secret. Note that there is a limit of 50 secrets allowed. |

#### Example

##### Request body

```json
{
  "spec": {
    "secrets": [
      {
        "secret": "fTp52/twaxBU6gIi0J6PHp8o5Sm1k1kn"
      }
    ]
  }
}
```

`POST /api/v1/fleet/spec/enroll_secret`

##### Default response

`Status: 200`

---

## Live query

These API routes are used by the Fleet UI.

- [Check live query status](#check-live-query-status)
- [Check result store status](#check-result-store-status)
- [Search targets](#search-targets)
- [Count targets](#count-targets)
- [Run live query](#run-live-query)
- [Run live query by name](#run-live-query-by-name)
- [Retrieve live query results (standard WebSocket API)](#retrieve-live-query-results-standard-websocket-api)
- [Retrieve live query results (SockJS)](#retrieve-live-query-results-sockjs)

### Check live query status

This checks the status of Fleet's ability to run a live query. If an error is present in the response, Fleet won't be able to run a live query successfully. The Fleet UI uses this endpoint to make sure that the Fleet instance is correctly configured to run live queries.

`GET /api/v1/fleet/status/live_query`

#### Parameters

None.

#### Example

`GET /api/v1/fleet/status/live_query`

##### Default response

`Status: 200`

### Check result store status

This checks Fleet's result store status. If an error is present in the response, Fleet won't be able to run a live query successfully. The Fleet UI uses this endpoint to make sure that the Fleet instance is correctly configured to run live queries.

`GET /api/v1/fleet/status/result_store`

#### Parameters

None.

#### Example

`GET /api/v1/fleet/status/result_store`

##### Default response

`Status: 200`

### Search targets

Accepts a search query and a list of host IDs to omit and returns a set of up to ten matching hosts. If
a query ID is provided and the referenced query allows observers to run, targets will include hosts
for which the user has an observer role.

`POST /api/latest/fleet/hosts/search`

#### Parameters

| Name              | Type    | In   | Description                                                                                                                                     |
| ----------------- | ------- | ---- | ----------------------------------------------------------------------------------------------------------------------------------------------- |
| query             | string  | body | The query used to identify hosts to target. Searchable items include a `display_name`, `hostname`, `hardware_serial`, `uuid` or `primary_ip`. |
| query_id          | integer | body | The saved query (if any) that will be run. The `observer_can_run` property on the query and the user's roles affect which targets are included. |
| excluded_host_ids | array   | body | The list of host ids to omit from the search results.                                                                                           |

#### Example

`POST /api/v1/fleet/hosts/search`

##### Request body

```json
{
  "query": "foo",
  "query_id": 42,
  "selected": {
    "hosts": [],
    "labels": [],
    "teams": [1]
  }
}
```

##### Default response

```json
{
  "targets": {
    "hosts": [
      {
        "created_at": "2021-02-03T16:11:43Z",
        "updated_at": "2021-02-03T21:58:19Z",
        "id": 1337,
        "detail_updated_at": "2021-02-03T21:58:10Z",
        "label_updated_at": "2021-02-03T21:58:10Z",
        "last_enrolled_at": "2021-02-03T16:11:43Z",
        "seen_time": "2021-02-03T21:58:20Z",
        "hostname": "foof41482833",
        "uuid": "a2064cef-0000-0000-afb9-283e3c1d487e",
        "platform": "rhel",
        "osquery_version": "4.5.1",
        "os_version": "CentOS 6.10.0",
        "build": "",
        "platform_like": "rhel",
        "code_name": "",
        "uptime": 32688000000000,
        "memory": 2086899712,
        "cpu_type": "x86_64",
        "cpu_subtype": "142",
        "cpu_brand": "Intel(R) Core(TM) i5-8279U CPU @ 2.40GHz",
        "cpu_physical_cores": 4,
        "cpu_logical_cores": 4,
        "hardware_vendor": "",
        "hardware_model": "",
        "hardware_version": "",
        "hardware_serial": "",
        "computer_name": "foof41482833",
        "display_name": "foof41482833",
        "primary_ip": "172.20.0.3",
        "primary_mac": "02:42:ac:14:00:03",
        "distributed_interval": 10,
        "config_tls_refresh": 10,
        "logger_tls_period": 10,
        "additional": {},
        "status": "offline",
        "display_text": "foof41482833"
      }
    ]
  }
}
```

### Count targets

Counts the number of online and offline hosts included in a given set of selected targets.

`POST /api/latest/fleet/targets/count`

#### Parameters

| Name     | Type    | In   | Description                                                                                                                                                                                                                                                                                                                                                                                                                                                                                                                                                                                                                                                                                                                                                 |
| -------- | ------- | ---- | ----------------------------------------------------------------------------------------------------------------------------------------------------------------------------------------------------------------------------------------------------------------------------------------------------------------------------------------------------------------------------------------------------------------------------------------------------------------------------------------------------------------------------------------------------------------------------------------------------------------------------------------------------------------------------------------------------------------------------------------------------------- |
| query_id | integer | body | The saved query (if any) that will be run. The `observer_can_run` property on the query and the user's roles determine which targets are included.                                                                                                                                                                                                                                                                                                                                                                                                                                                                                                                                                                                                          |
| selected | object  | body | The object includes lists of selected host IDs (`selected.hosts`), label IDs (`selected.labels`), and team IDs (`selected.teams`). When provided, builtin label IDs, custom label IDs and team IDs become `AND` filters. Within each selector, selecting two or more teams, two or more builtin labels, or two or more custom labels, behave as `OR` filters. There's one special case for the builtin label "All hosts", if such label is selected, then all other label and team selectors are ignored (and all hosts will be selected). If a host ID is explicitly included in `selected.hosts`, then it is assured that the query will be selected to run on it (no matter the contents of `selected.labels` and `selected.teams`). Use `0` team ID to filter by hosts assigned to "No team". See examples below. |

#### Example

`POST /api/latest/fleet/targets/count`

##### Request body

```json
{
  "query_id": 1337,
  "selected": {
    "hosts": [],
    "labels": [42],
    "teams": []
  }
}
```

##### Default response

```json
{
  "targets_count": 813,
  "targets_offline": 813,
  "targets_online": 0
}
```

### Run live query

Runs the specified query as a live query on the specified hosts or group of hosts and returns a new live query campaign. Individual hosts must be specified with the host's ID. Label IDs also specify groups of hosts.

After you initiate the query, [get results via WebSocket](#retrieve-live-query-results-standard-websocket-api).

`POST /api/v1/fleet/queries/run`

#### Parameters

| Name     | Type    | In   | Description                                                                                                                                                                                                                                                                                                                                                                                                                                                                                                                                                                                                                                                                                                                                                               |
| -------- | ------- | ---- | ------------------------------------------------------------------------------------------------------------------------------------------------------------------------------------------------------------------------------------------------------------------------------------------------------------------------------------------------------------------------------------------------------------------------------------------------------------------------------------------------------------------------------------------------------------------------------------------------------------------------------------------------------------------------------------------------------------------------------------------------------------------------- |
| query    | string  | body | The SQL if using a custom query.                                                                                                                                                                                                                                                                                                                                                                                                                                                                                                                                                                                                                                                                                                                                          |
| query_id | integer | body | The saved query (if any) that will be run. Required if running query as an observer. The `observer_can_run` property on the query effects which targets are included.                                                                                                                                                                                                                                                                                                                                                                                                                                                                                                                                                                                                     |
| selected | object  | body | **Required.** The object includes lists of selected host IDs (`selected.hosts`), label IDs (`selected.labels`), and team IDs (`selected.teams`). When provided, builtin label IDs, custom label IDs and team IDs become `AND` filters. Within each selector, selecting two or more teams, two or more builtin labels, or two or more custom labels, behave as `OR` filters. There's one special case for the builtin label "All hosts", if such label is selected, then all other label and team selectors are ignored (and all hosts will be selected). If a host ID is explicitly included in `selected.hosts`, then it is assured that the query will be selected to run on it (no matter the contents of `selected.labels` and `selected.teams`). Use `0` team ID to filter by hosts assigned to "No team". See examples below. |

One of `query` and `query_id` must be specified.

#### Example with one host targeted by ID

`POST /api/v1/fleet/queries/run`

##### Request body

```json
{
  "query": "SELECT instance_id FROM system_info",
  "selected": {
    "hosts": [171]
  }
}
```

##### Default response

`Status: 200`

```json
{
  "campaign": {
    "created_at": "0001-01-01T00:00:00Z",
    "updated_at": "0001-01-01T00:00:00Z",
    "Metrics": {
      "TotalHosts": 1,
      "OnlineHosts": 0,
      "OfflineHosts": 1,
      "MissingInActionHosts": 0,
      "NewHosts": 1
    },
    "id": 1,
    "query_id": 3,
    "status": 0,
    "user_id": 1
  }
}
```

#### Example with multiple hosts targeted by label ID

`POST /api/v1/fleet/queries/run`

##### Request body

```json
{
  "query": "SELECT instance_id FROM system_info;",
  "selected": {
    "labels": [7]
  }
}
```

##### Default response

`Status: 200`

```json
{
  "campaign": {
    "created_at": "0001-01-01T00:00:00Z",
    "updated_at": "0001-01-01T00:00:00Z",
    "Metrics": {
      "TotalHosts": 102,
      "OnlineHosts": 0,
      "OfflineHosts": 24,
      "MissingInActionHosts": 0,
      "NewHosts": 0
    },
    "id": 2,
    "query_id": 3,
    "status": 0,
    "user_id": 1
  }
}
```

### Run live query by name

Runs the specified saved query as a live query on the specified targets. Returns a new live query campaign. Individual hosts must be specified with the host's hostname. Groups of hosts are specified by label name.

After the query has been initiated, [get results via WebSocket](#retrieve-live-query-results-standard-websocket-api).

`POST /api/v1/fleet/queries/run_by_names`

#### Parameters

| Name     | Type    | In   | Description                                                                                                                                                                                                                                                                                                                                                                                                                                                                                                                                                                                                                                                                                    |
| -------- | ------- | ---- | ---------------------------------------------------------------------------------------------------------------------------------------------------------------------------------------------------------------------------------------------------------------------------------------------------------------------------------------------------------------------------------------------------------------------------------------------------------------------------------------------------------------------------------------------------------------------------------------------------------------------------------------------------------------------------------------------- |
| query    | string  | body | The SQL of the query.                                                                                                                                                                                                                                                                                                                                                                                                                                                                                                                                                                                                                                                                          |
| query_id | integer | body | The saved query (if any) that will be run. The `observer_can_run` property on the query effects which targets are included.                                                                                                                                                                                                                                                                                                                                                                                                                                                                                                                                                                    |
| selected | object  | body | **Required.** The object includes lists of selected hostnames (`selected.hosts`), label names (`labels`). When provided, builtin label names and custom label names become `AND` filters. Within each selector, selecting two or more builtin labels, or two or more custom labels, behave as `OR` filters. There's one special case for the builtin label `"All hosts"`, if such label is selected, then all other label and team selectors are ignored (and all hosts will be selected). If a host's hostname is explicitly included in `selected.hosts`, then it is assured that the query will be selected to run on it (no matter the contents of `selected.labels`). See examples below. |

One of `query` and `query_id` must be specified.

#### Example with one host targeted by hostname

`POST /api/v1/fleet/queries/run_by_names`

##### Request body

```json
{
  "query_id": 1,
  "selected": {
    "hosts": ["macbook-pro.local"]
  }
}
```

##### Default response

`Status: 200`

```json
{
  "campaign": {
    "created_at": "0001-01-01T00:00:00Z",
    "updated_at": "0001-01-01T00:00:00Z",
    "Metrics": {
      "TotalHosts": 1,
      "OnlineHosts": 0,
      "OfflineHosts": 1,
      "MissingInActionHosts": 0,
      "NewHosts": 1
    },
    "id": 1,
    "query_id": 3,
    "status": 0,
    "user_id": 1
  }
}
```

#### Example with multiple hosts targeted by label name

`POST /api/v1/fleet/queries/run_by_names`

##### Request body

```json
{
  "query": "SELECT instance_id FROM system_info",
  "selected": {
    "labels": ["All Hosts"]
  }
}
```

##### Default response

`Status: 200`

```json
{
  "campaign": {
    "created_at": "0001-01-01T00:00:00Z",
    "updated_at": "0001-01-01T00:00:00Z",
    "Metrics": {
      "TotalHosts": 102,
      "OnlineHosts": 0,
      "OfflineHosts": 24,
      "MissingInActionHosts": 0,
      "NewHosts": 1
    },
    "id": 2,
    "query_id": 3,
    "status": 0,
    "user_id": 1
  }
}
```

### Retrieve live query results (standard WebSocket API)

You can retrieve the results of a live query using the [standard WebSocket API](#https://developer.mozilla.org/en-US/docs/Web/API/WebSockets_API/Writing_WebSocket_client_applications).

Before you retrieve the live query results, you must create a live query campaign by running the live query. Use the [Run live query](#run-live-query) or [Run live query by name](#run-live-query-by-name) endpoints to create a live query campaign.

Note that live queries are automatically cancelled if this method is not called to start retrieving the results within 60 seconds of initiating the query.

`/api/v1/fleet/results/websocket`

### Parameters

| Name       | Type    | In  | Description                                                      |
| ---------- | ------- | --- | ---------------------------------------------------------------- |
| token      | string  |     | **Required.** The token used to authenticate with the Fleet API. |
| campaignID | integer |     | **Required.** The ID of the live query campaign.                 |

### Example

#### Example script to handle request and response

```js
const socket = new WebSocket('wss://<your-base-url>/api/v1/fleet/results/websocket');

socket.onopen = () => {
  socket.send(JSON.stringify({ type: 'auth', data: { token: <auth-token> } }));
  socket.send(JSON.stringify({ type: 'select_campaign', data: { campaign_id: <campaign-id> } }));
};

socket.onmessage = ({ data }) => {
  console.log(data);
  const message = JSON.parse(data);
  if (message.type === 'status' && message.data.status === 'finished') {
    socket.close();
  }
}
```

### Detailed request and response walkthrough with example data

#### webSocket.onopen()

##### Response data

```json
o
```

#### webSocket.send()

##### Request data

```json
[
  {
    "type": "auth",
    "data": { "token": <insert_token_here> }
  }
]
```

```json
[
  {
    "type": "select_campaign",
    "data": { "campaign_id": 12 }
  }
]
```

#### webSocket.onmessage()

##### Response data

```json
// Sends the total number of hosts targeted and segments them by status

[
  {
    "type": "totals",
    "data": {
      "count": 24,
      "online": 6,
      "offline": 18,
      "missing_in_action": 0
    }
  }
]
```

```json
// Sends the expected results, actual results so far, and the status of the live query

[
  {
    "type": "status",
    "data": {
      "expected_results": 6,
      "actual_results": 0,
      "status": "pending"
    }
  }
]
```

```json
// Sends the result for a given host

[
  {
    "type": "result",
    "data": {
      "distributed_query_execution_id": 39,
      "host": {
        "id": 42,
        "hostname": "foobar",
        "display_name": "foobar"
      },
      "rows": [
        // query results data for the given host
      ],
      "error": null
    }
  }
]
```

```json
// Sends the status of "finished" when messages with the results for all expected hosts have been sent

[
  {
    "type": "status",
    "data": {
      "expected_results": 6,
      "actual_results": 6,
      "status": "finished"
    }
  }
]
```

### Retrieve live query results (SockJS)

You can also retrieve live query results with a [SockJS client](https://github.com/sockjs/sockjs-client). The script to handle the request and response messages will look similar to the standard WebSocket API script with slight variations. For example, the constructor used for SockJS is `SockJS` while the constructor used for the standard WebSocket API is `WebSocket`.

Note that SockJS has been found to be substantially less reliable than the [standard WebSockets approach](#retrieve-live-query-results-standard-websocket-api).

`/api/v1/fleet/results/`

### Parameters

| Name       | Type    | In  | Description                                                      |
| ---------- | ------- | --- | ---------------------------------------------------------------- |
| token      | string  |     | **Required.** The token used to authenticate with the Fleet API. |
| campaignID | integer |     | **Required.** The ID of the live query campaign.                 |

### Example

#### Example script to handle request and response

```js
const socket = new SockJS(`<your-base-url>/api/v1/fleet/results`, undefined, {});

socket.onopen = () => {
  socket.send(JSON.stringify({ type: 'auth', data: { token: <token> } }));
  socket.send(JSON.stringify({ type: 'select_campaign', data: { campaign_id: <campaignID> } }));
};

socket.onmessage = ({ data }) => {
  console.log(data);
  const message = JSON.parse(data);

  if (message.type === 'status' && message.data.status === 'finished') {
    socket.close();
  }
}
```

##### Detailed request and response walkthrough

#### socket.onopen()

##### Response data

```json
o
```

#### socket.send()

##### Request data

```json
[
  {
    "type": "auth",
    "data": { "token": <insert_token_here> }
  }
]
```

```json
[
  {
    "type": "select_campaign",
    "data": { "campaign_id": 12 }
  }
]
```

#### socket.onmessage()

##### Response data

```json
// Sends the total number of hosts targeted and segments them by status

[
  {
    "type": "totals",
    "data": {
      "count": 24,
      "online": 6,
      "offline": 18,
      "missing_in_action": 0
    }
  }
]
```

```json
// Sends the expected results, actual results so far, and the status of the live query

[
  {
    "type": "status",
    "data": {
      "expected_results": 6,
      "actual_results": 0,
      "status": "pending"
    }
  }
]
```

```json
// Sends the result for a given host

[
  {
    "type": "result",
    "data": {
      "distributed_query_execution_id": 39,
      "host": {
        "id": 42,
        "hostname": "foobar",
        "display_name": "foobar"
      },
      "rows": [
        // query results data for the given host
      ],
      "error": null
    }
  }
]
```

```json
// Sends the status of "finished" when messages with the results for all expected hosts have been sent

[
  {
    "type": "status",
    "data": {
      "expected_results": 6,
      "actual_results": 6,
      "status": "finished"
    }
  }
]
```

---

## Trigger cron schedule

This API is used by the `fleetctl` CLI tool to make requests to trigger an ad hoc run of all jobs in
a specified cron schedule.

### Trigger

This makes a request to trigger the specified cron schedule. Upon receiving the request, the Fleet
server first checks the current status of the schedule, and it returns an error if a run is
currently pending.

`POST /api/latest/fleet/trigger`

#### Parameters

| Name | Type   | In    | Description                               |
| ---- | ------ | ----- | ----------------------------------------- |
| name | string | query | The name of the cron schedule to trigger. Supported trigger names are `apple_mdm_dep_profile_assigner`, `automations`, `cleanups_then_aggregation`, `integrations`, `mdm_apple_profile_manager`, `usage_statistics`, and `vulnerabilities`|


#### Example

`POST /api/latest/fleet/trigger?name=automations`

##### Default response

`Status: 200`

---

## Device-authenticated routes

Device-authenticated routes are routes used by the Fleet Desktop application. Unlike most other routes, Fleet user's API token does not authenticate them. They use a device-specific token.

- [Refetch device's host](#refetch-devices-host)
- [Get device's Google Chrome profiles](#get-devices-google-chrome-profiles)
- [Get device's mobile device management (MDM) and Munki information](#get-devices-mobile-device-management-mdm-and-munki-information)
- [Get Fleet Desktop information](#get-fleet-desktop-information)
- [Get device's software](#get-devices-software)
- [Get device's policies](#get-devices-policies)
- [Get device's API features](#get-devices-api-features)
- [Get device's transparency URL](#get-devices-transparency-url)
- [Download device's MDM manual enrollment profile](#download-devices-mdm-manual-enrollment-profile)
- [Migrate device to Fleet from another MDM solution](#migrate-device-to-fleet-from-another-mdm-solution)
- [Trigger FileVault key escrow](#trigger-filevault-key-escrow)
- [Report an agent error](#report-an-agent-error)

#### Refetch device's host

Same as [Refetch host route](https://fleetdm.com/docs/using-fleet/rest-api#refetch-host) for the current device.

`POST /api/v1/fleet/device/{token}/refetch`

##### Parameters

| Name  | Type   | In   | Description                        |
| ----- | ------ | ---- | ---------------------------------- |
| token | string | path | The device's authentication token. |

#### Get device's Google Chrome profiles

Same as [Get host's Google Chrome profiles](https://fleetdm.com/docs/using-fleet/rest-api#get-hosts-google-chrome-profiles) for the current device.

`GET /api/v1/fleet/device/{token}/device_mapping`

##### Parameters

| Name  | Type   | In   | Description                        |
| ----- | ------ | ---- | ---------------------------------- |
| token | string | path | The device's authentication token. |

#### Get device's mobile device management (MDM) and Munki information

Same as [Get host's mobile device management and Munki information](https://fleetdm.com/docs/using-fleet/rest-api#get-hosts-mobile-device-management-mdm-and-munki-information) for the current device.

`GET /api/v1/fleet/device/{token}/macadmins`

##### Parameters

| Name  | Type   | In   | Description                        |
| ----- | ------ | ---- | ---------------------------------- |
| token | string | path | The device's authentication token. |

#### Ping Server with Device Token
Ping the server. OK response expected if the device token is still valid.

`HEAD /api/v1/fleet/device/{token}/ping`

##### Parameters

| Name  | Type   | In   | Description                        |
| ----- | ------ | ---- | ---------------------------------- |
| token | string | path | The device's authentication token. |

##### Example

`HEAD /api/v1/fleet/device/abcdef012456789/ping`

##### Default response

`Status: 200`

#### Get Fleet Desktop information
_Available in Fleet Premium_

Gets all information required by Fleet Desktop, this includes things like the number of failed policies or notifications to show/hide menu items.

`GET /api/v1/fleet/device/{token}/desktop`

##### Parameters

| Name  | Type   | In   | Description                        |
| ----- | ------ | ---- | ---------------------------------- |
| token | string | path | The device's authentication token. |

##### Example

`GET /api/v1/fleet/device/abcdef012456789/desktop`

##### Default response

`Status: 200`

```json
{
  "failing_policies_count": 3,
  "notifications": {
    "needs_mdm_migration": true,
    "renew_enrollment_profile": false,
    "enforce_bitlocker_encryption": false,
  },
  "config": {
    "org_info": {
      "org_name": "Fleet",
      "org_logo_url": "https://example.com/logo.jpg",
      "org_logo_url_light_background": "https://example.com/logo-light.jpg",
      "contact_url": "https://fleetdm.com/company/contact"
    },
    "mdm": {
      "macos_migration": {
        "mode": "forced"
      }
    }
  }
}
```

In regards to the `notifications` key:

- `needs_mdm_migration` means that the device fits all the requirements to allow the user to initiate an MDM migration to Fleet.
- `renew_enrollment_profile` means that the device is currently unmanaged from MDM but should be DEP enrolled into Fleet.
- `enforce_bitlocker_encryption` applies only to Windows devices and means that it should encrypt the disk and report the encryption key back to Fleet.


#### Get device's software

Lists the software installed on the current device.

`GET /api/v1/fleet/device/{token}/software`

##### Parameters

| Name  | Type   | In   | Description                        |
| ----- | ------ | ---- | ---------------------------------- |
| token | string | path | The device's authentication token. |
<<<<<<< HEAD
| self_service | bool | query | Filter `self_service` software. |
=======
| query   | string | query | Search query keywords. Searchable fields include `name`. |
| page | integer | query | Page number of the results to fetch.|
| per_page | integer | query | Results per page.|
>>>>>>> f71a1f18

##### Example

`GET /api/v1/fleet/device/bbb7cdcc-f1d9-4b39-af9e-daa0f35728e8/software`

##### Default response

`Status: 200`

```json
{
<<<<<<< HEAD
=======
  "count": 2,
>>>>>>> f71a1f18
  "software": [
    {
      "id": 121,
      "name": "Google Chrome.app",
<<<<<<< HEAD
      "self_service": true,
      "package": {
        "name": "GoogleChromeInstall.pkg",
        "version": "122.0",
      },
      "source": "apps",
=======
      "source": "apps",
      "bundle_identifier": "com.google.Chrome",
>>>>>>> f71a1f18
      "status": "failed",
      "last_install": {
        "install_uuid": "8bbb8ac2-b254-4387-8cba-4d8a0407368b",
        "installed_at": "2024-05-15T15:23:57Z"
      },
      "installed_versions": [
        { 
          "version": "121.0",
          "last_opened_at": "2024-04-01T23:03:07Z",
          "vulnerabilities": ["CVE-2023-1234","CVE-2023-4321","CVE-2023-7654"],
          "installed_paths": ["/Applications/Google Chrome.app"]
        }
      ]
    },
    {
      "id": 143,
      "name": "Firefox.app",
      "source": "apps",
<<<<<<< HEAD
=======
      "bundle_identifier": "com.google.Chrome",
>>>>>>> f71a1f18
      "status": null,
      "last_install": null,
      "installed_versions": [
        { 
          "version": "125.6",
          "last_opened_at": "2024-04-01T23:03:07Z",
          "vulnerabilities": ["CVE-2023-1234","CVE-2023-4321","CVE-2023-7654"],
          "installed_paths": ["/Applications/Firefox.app"]
        }
      ]
    }
  ],
  "meta": {
    "has_next_results": false,
    "has_previous_results": false
  }
}
```

<<<<<<< HEAD
#### Install self-service software

Install self-service software on macOS, Windows, or Linux (Ubuntu) host. The software must have a `self_service` flag `true` to be installed.

`POST /api/v1/fleet/device/{token}/software/install/:software_title_id`

##### Parameters

| Name  | Type   | In   | Description                        |
| ----- | ------ | ---- | ---------------------------------- |
| token | string | path | **Required**. The device's authentication token. |
| software_title_id | string | path | **Required**. The software title's ID. |

##### Example

`POST /api/v1/fleet/device/22aada07-dc73-41f2-8452-c0987543fd29/software/install/123`

##### Default response

`Status: 202`
=======
>>>>>>> f71a1f18

#### Get device's policies

_Available in Fleet Premium_

Lists the policies applied to the current device.

`GET /api/v1/fleet/device/{token}/policies`

##### Parameters

| Name  | Type   | In   | Description                        |
| ----- | ------ | ---- | ---------------------------------- |
| token | string | path | The device's authentication token. |

##### Example

`GET /api/v1/fleet/device/abcdef012456789/policies`

##### Default response

`Status: 200`

```json
{
  "policies": [
    {
      "id": 1,
      "name": "SomeQuery",
      "query": "SELECT * FROM foo;",
      "description": "this is a query",
      "resolution": "fix with these steps...",
      "platform": "windows,linux",
      "response": "pass"
    },
    {
      "id": 2,
      "name": "SomeQuery2",
      "query": "SELECT * FROM bar;",
      "description": "this is another query",
      "resolution": "fix with these other steps...",
      "platform": "darwin",
      "response": "fail"
    },
    {
      "id": 3,
      "name": "SomeQuery3",
      "query": "SELECT * FROM baz;",
      "description": "",
      "resolution": "",
      "platform": "",
      "response": ""
    }
  ]
}
```

#### Get device's API features

This supports the dynamic discovery of API features supported by the server for device-authenticated routes. This allows supporting different versions of Fleet Desktop and Fleet server instances (older or newer) while supporting the evolution of the API features. With this mechanism, an older Fleet Desktop can ignore features it doesn't know about, and a newer one can avoid requesting features about which the server doesn't know.

`GET /api/v1/fleet/device/{token}/api_features`

##### Parameters

| Name  | Type   | In   | Description                        |
| ----- | ------ | ---- | ---------------------------------- |
| token | string | path | The device's authentication token. |

##### Example

`GET /api/v1/fleet/device/abcdef012456789/api_features`

##### Default response

`Status: 200`

```json
{
  "features": {}
}
```

#### Get device's transparency URL

Returns the URL to open when clicking the "Transparency" menu item in Fleet Desktop. Note that _Fleet Premium_ is required to configure a custom transparency URL.

`GET /api/v1/fleet/device/{token}/transparency`

##### Parameters

| Name  | Type   | In   | Description                        |
| ----- | ------ | ---- | ---------------------------------- |
| token | string | path | The device's authentication token. |

##### Example

`GET /api/v1/fleet/device/abcdef012456789/transparency`

##### Default response

`Status: 307`

Redirects to the transparency URL.

#### Download device's MDM manual enrollment profile

Downloads the Mobile Device Management (MDM) enrollment profile to install on the device for a manual enrollment into Fleet MDM.

`GET /api/v1/fleet/device/{token}/mdm/apple/manual_enrollment_profile`

##### Parameters

| Name  | Type   | In   | Description                        |
| ----- | ------ | ---- | ---------------------------------- |
| token | string | path | The device's authentication token. |

##### Example

`GET /api/v1/fleet/device/abcdef012456789/mdm/apple/manual_enrollment_profile`

##### Default response

`Status: 200`

```xml
<?xml version="1.0" encoding="UTF-8"?>
<!DOCTYPE plist PUBLIC "-//Apple//DTD PLIST 1.0//EN" "http://www.apple.com/DTDs/PropertyList-1.0.dtd">
<plist version="1.0">
<!-- ... -->
</plist>
```

---

#### Migrate device to Fleet from another MDM solution

Signals the Fleet server to send a webbook request with the device UUID and serial number to the webhook URL configured for MDM migration. **Requires Fleet Premium license**

`POST /api/v1/fleet/device/{token}/migrate_mdm`

##### Parameters

| Name  | Type   | In   | Description                        |
| ----- | ------ | ---- | ---------------------------------- |
| token | string | path | The device's authentication token. |

##### Example

`POST /api/v1/fleet/device/abcdef012456789/migrate_mdm`

##### Default response

`Status: 204`

---

#### Trigger FileVault key escrow

Sends a signal to Fleet Desktop to initiate a FileVault key escrow. This is useful for setting the escrow key initially as well as in scenarios where a token rotation is required. **Requires Fleet Premium license**

`POST /api/v1/fleet/device/{token}/rotate_encryption_key`

##### Parameters

| Name  | Type   | In   | Description                        |
| ----- | ------ | ---- | ---------------------------------- |
| token | string | path | The device's authentication token. |

##### Example

`POST /api/v1/fleet/device/abcdef012456789/rotate_encryption_key`

##### Default response

`Status: 204`


### Report an agent error

Notifies the server about an agent error, resulting in two outcomes:

- The error gets saved in Redis and can later be accessed using `fleetctl debug archive`.
- The server consistently replies with a `500` status code, which can serve as a signal to activate an alarm through a monitoring tool.

> Note: to allow `fleetd` agents to use this endpoint, you need to set a [custom environment variable](./Configuration-for-contributors.md#fleet_enable_post_client_debug_errors)

`POST /api/v1/fleet/device/{token}/debug/errors`

#### Parameters

| Name                  | Type     | Description                                                      |
| --------------------- | -------- | ---------------------------------------------------------------- |
| error_source          | string   | Process name that error originated from ex. orbit, fleet-desktop |
| error_source_version  | string   | version of error_source                                          |
| error_timestamp       | datetime | Time in UTC that error occured                                   |
| error_message         | string   | error message                                                    |
| error_additional_info | obj      | Any additional identifiers to assist debugging                   |

##### Default response

`Status: 500`

---


## Downloadable installers

These API routes are used by the UI in Fleet Sandbox.

- [Download an installer](#download-an-installer)
- [Check if an installer exists](#check-if-an-installer-exists)

### Download an installer

Downloads a pre-built fleet-osquery installer with the given parameters.

`POST /api/v1/fleet/download_installer/{kind}`

#### Parameters

| Name          | Type    | In                    | Description                                                        |
| ------------- | ------- | --------------------- | ------------------------------------------------------------------ |
| kind          | string  | path                  | The installer kind: pkg, msi, deb or rpm.                          |
| enroll_secret | string  | x-www-form-urlencoded | The global enroll secret.                                          |
| token         | string  | x-www-form-urlencoded | The authentication token.                                          |
| desktop       | boolean | x-www-form-urlencoded | Set to `true` to ask for an installer that includes Fleet Desktop. |

##### Default response

```http
Status: 200
Content-Type: application/octet-stream
Content-Disposition: attachment
Content-Length: <length>
Body: <blob>
```

If an installer with the provided parameters is found, the installer is returned as a binary blob in the body of the response.

##### Installer doesn't exist

`Status: 400`

This error occurs if an installer with the provided parameters doesn't exist.


### Check if an installer exists

Checks if a pre-built fleet-osquery installer with the given parameters exists.

`HEAD /api/v1/fleet/download_installer/{kind}`

#### Parameters

| Name          | Type    | In    | Description                                                        |
| ------------- | ------- | ----- | ------------------------------------------------------------------ |
| kind          | string  | path  | The installer kind: pkg, msi, deb or rpm.                          |
| enroll_secret | string  | query | The global enroll secret.                                          |
| desktop       | boolean | query | Set to `true` to ask for an installer that includes Fleet Desktop. |

##### Default response

`Status: 200`

If an installer with the provided parameters is found.

##### Installer doesn't exist

`Status: 400`

If an installer with the provided parameters doesn't exist.

## Setup

Sets up a new Fleet instance with the given parameters.

`POST /api/v1/setup`

#### Parameters

| Name       | Type   | In   | Description                                                                                                                 |
| ---------- | ------ | ---- | --------------------------------------------------------------------------------------------------------------------------- |
| admin      | object | body | **Required.** Contains the following admin user details: `admin`, `email`, `name`, `password`, and `password_confirmation`. |
| org_info   | object | body | **Required.** Contains the following organizational details: `org_name`.                                                    |
| server_url | string | body | **Required.** The URL of the Fleet instance.                                                                                |


##### Request body

```json
{
	"admin": {
		"admin": true,
		"email": "janedoe@example.com",
		"name": "Jane Doe",
		"password": "password!234",
		"password_confirmation": "password!234"
	},
	"org_info": {
		"org_name": "Fleet Device Management"
	},
	"server_url": "https://localhost:8080"
}
```

##### Default response

`Status: 200`

If the Fleet instance is provided required parameters to complete setup.

```json
{
  "admin": {
    "created_at": "2021-01-07T19:40:04Z",
    "updated_at": "2021-01-07T19:40:04Z",
    "id": 1,
    "name": "Jane Doe",
    "email": "janedoe@example.com",
    "force_password_reset": false,
    "gravatar_url": "",
    "sso_enabled": false,
    "global_role": "admin",
    "api_only": false,
    "teams": []
  },
  "org_info": {
    "org_name": "Fleet Device Management",
    "org_logo_url": "https://fleetdm.com/logo.png"
  },
  "server_url": "https://localhost:8080",
  "osquery_enroll_secret": null,
  "token": "ur4RWGBeiNmNzer/dnGzgUQ+jxrJe19xuHg/LhLkbhuZMQu35scyBHUHs68+RJxZynxQnuTz4WTHXayAJJaGgg=="
}

```

## Scripts

### Batch-apply scripts 

_Available in Fleet Premium_

`POST /api/v1/fleet/scripts/batch`

#### Parameters

| Name      | Type   | In    | Description                                                                                                                                                           |
| --------- | ------ | ----- | ----------------------------------------------------------------------------------------------------------------------------------------------------------------------|
| team_id | number | query | The ID of the team to add the scripts to. Only one team identifier (`team_id` or `team_name`) can be included in the request, omit this parameter if using `team_name`.
| team_name | string | query | The name of the team to add the scripts to. Only one team identifier (`team_id` or `team_name`) can be included in the request, omit this parameter if using `team_id`.
| dry_run   | bool   | query | Validate the provided scripts and return any validation errors, but do not apply the changes.                                                                         |
| scripts   | array  | body  | An array of objects with the scripts payloads. Each item must contain `name` with the script name and `script_contents` with the script contents encoded in base64    |

If both `team_id` and `team_name` parameters are included, this endpoint will respond with an error. If no `team_name` or `team_id` is provided, the scripts will be applied for **all hosts**.

> Note that this endpoint replaces all the active scripts for the specified team (or no team). Any existing script that is not included in the list will be removed, and existing scripts with the same name as a new script will be edited. Providing an empty list of scripts will remove existing scripts.

#### Example

`POST /api/v1/fleet/scripts/batch`

##### Default response

`Status: 204`

## Software

### Batch-apply software 

_Available in Fleet Premium._

`POST /api/v1/fleet/software/batch`

#### Parameters

| Name      | Type   | In    | Description                                                                                                                                                           |
| --------- | ------ | ----- | ----------------------------------------------------------------------------------------------------------------------------------------------------------------------|
| team_id   | number | query | The ID of the team to add the software package to. Only one team identifier (`team_id` or `team_name`) can be included in the request, omit this parameter if using `team_name`. |
| team_name | string | query | The name of the team to add the software package to. Only one team identifier (`team_id` or `team_name`) can be included in the request, omit this parameter if using `team_id`. |
| dry_run   | bool   | query | If `true`, will validate the provided software packages and return any validation errors, but will not apply the changes.                                                                         |
| software  | list   | body  | An array of software objects. Each object consists of:`url`- URL to the software package (PKG, MSI, EXE or DEB),`install_script` - command that Fleet runs to install software, `pre_install_query` - condition query that determines if the install will proceed, and `post_install_script` - script that runs after software install.   |

If both `team_id` and `team_name` parameters are included, this endpoint will respond with an error. If no `team_name` or `team_id` is provided, the scripts will be applied for **all hosts**.

#### Example

`POST /api/v1/fleet/software/batch`

##### Default response

`Status: 204`<|MERGE_RESOLUTION|>--- conflicted
+++ resolved
@@ -1381,11 +1381,7 @@
 | mdm.windows_settings                        | object | body  | The Windows-specific MDM settings.                                                                                                                                                                                                    |
 | mdm.windows_settings.custom_settings        | list   | body  | The list of objects consists of a `path` to XML files and `labels` list of label names.                                                                                                                                                         |
 | scripts                                   | list   | body  | A list of script files to add to this team so they can be executed at a later time.                                                                                                                                                 |
-<<<<<<< HEAD
-| software                                   | list   | body  | The list of objects consists of `url` to the software package (PKG, MSI, EXE or DEB), `pre_install_query` - condition query that determines if the install will proceed, `post_install_script` that runs after software install, and `self_service` boolean.  |
-=======
-| software                                   | list   | body  | An array of software objects. Each object consists of:`url`- URL to the software package (PKG, MSI, EXE or DEB),`install_script` - command that Fleet runs to install software, `pre_install_query` - condition query that determines if the install will proceed, and `post_install_script` - script that runs after software install.   |
->>>>>>> f71a1f18
+| software                                   | list   | body  | An array of software objects. Each object consists of:`url`- URL to the software package (PKG, MSI, EXE or DEB),`install_script` - command that Fleet runs to install software, `pre_install_query` - condition query that determines if the install will proceed, `post_install_script` - script that runs after software install, and `self_service` boolean.   |
 | mdm.macos_settings.enable_disk_encryption | bool   | body  | Whether disk encryption should be enabled for hosts that belong to this team.                                                                                                                                                       |
 | force                                     | bool   | query | Force apply the spec even if there are (ignorable) validation errors. Those are unknown keys and agent options-related validations.                                                                                                 |
 | dry_run                                   | bool   | query | Validate the provided JSON for unknown keys and invalid value types and return any validation errors, but do not apply the changes.                                                                                                 |
@@ -1467,10 +1463,7 @@
           "url": "https://cdn.zoom.us/prod/5.16.10.26186/x64/ZoomInstallerFull.msi",
           "pre_install_query": "SELECT 1 FROM macos_profiles WHERE uuid='c9f4f0d5-8426-4eb8-b61b-27c543c9d3db';",
           "post_install_script": "sudo /Applications/Falcon.app/Contents/Resources/falconctl license 0123456789ABCDEFGHIJKLMNOPQRSTUV-WX",
-<<<<<<< HEAD
           "self_service": true
-=======
->>>>>>> f71a1f18
         }
       ]
     }
@@ -2523,13 +2516,10 @@
 | Name  | Type   | In   | Description                        |
 | ----- | ------ | ---- | ---------------------------------- |
 | token | string | path | The device's authentication token. |
-<<<<<<< HEAD
 | self_service | bool | query | Filter `self_service` software. |
-=======
 | query   | string | query | Search query keywords. Searchable fields include `name`. |
 | page | integer | query | Page number of the results to fetch.|
 | per_page | integer | query | Results per page.|
->>>>>>> f71a1f18
 
 ##### Example
 
@@ -2541,25 +2531,12 @@
 
 ```json
 {
-<<<<<<< HEAD
-=======
   "count": 2,
->>>>>>> f71a1f18
   "software": [
     {
       "id": 121,
       "name": "Google Chrome.app",
-<<<<<<< HEAD
-      "self_service": true,
-      "package": {
-        "name": "GoogleChromeInstall.pkg",
-        "version": "122.0",
-      },
       "source": "apps",
-=======
-      "source": "apps",
-      "bundle_identifier": "com.google.Chrome",
->>>>>>> f71a1f18
       "status": "failed",
       "last_install": {
         "install_uuid": "8bbb8ac2-b254-4387-8cba-4d8a0407368b",
@@ -2578,10 +2555,6 @@
       "id": 143,
       "name": "Firefox.app",
       "source": "apps",
-<<<<<<< HEAD
-=======
-      "bundle_identifier": "com.google.Chrome",
->>>>>>> f71a1f18
       "status": null,
       "last_install": null,
       "installed_versions": [
@@ -2601,7 +2574,6 @@
 }
 ```
 
-<<<<<<< HEAD
 #### Install self-service software
 
 Install self-service software on macOS, Windows, or Linux (Ubuntu) host. The software must have a `self_service` flag `true` to be installed.
@@ -2622,8 +2594,6 @@
 ##### Default response
 
 `Status: 202`
-=======
->>>>>>> f71a1f18
 
 #### Get device's policies
 
