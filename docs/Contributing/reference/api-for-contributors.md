--- conflicted
+++ resolved
@@ -3940,15 +3940,9 @@
     }
 }
 ```
-<<<<<<< HEAD
 
 ### Start the setup experience
 
-=======
-
-### Start the setup experience
-
->>>>>>> 23d95c3f
 `POST /api/fleet/orbit/setup_experience/init`
 
 ##### Parameters
