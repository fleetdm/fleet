# API for contributors

Don't use these API endpoints. Please use the [public Fleet REST API documentation](https://fleetdm.com/docs/using-fleet/rest-api) instead.

These API endpoints in this document are only used when contributing to Fleet. They're for the Fleet UI, Fleet Desktop, and `fleetctl` clients and frequently change to reflect current functionality. 

- [Authentication](#authentication)
- [Packs](#packs)
- [Mobile device management (MDM)](#mobile-device-management-mdm)
- [Get or apply configuration files](#get-or-apply-configuration-files)
- [Live query](#live-query)
- [Trigger cron schedule](#trigger-cron-schedule)
- [Device-authenticated routes](#device-authenticated-routes)
- [Orbit-authenticated routes](#orbit-authenticated-routes)
- [Downloadable installers](#downloadable-installers)
- [Setup](#setup)
- [Scripts](#scripts)
- [Software](#software)
- [Users](#users)
- [Conditional access](#conditional-access)
- [Host identity](#host-identity)

## Authentication

### Create session

`POST /api/v1/fleet/sessions`

#### Parameters

| Name | Type | In | Description |
| token | string | body | **Required**. The token retrieved from the magic link email. |

#### Response

See [the Log in endpoint](https://fleetdm.com/docs/rest-api/rest-api#log-in) for the current
successful response format.

## Packs

Scheduling queries in Fleet is the best practice for collecting data from hosts. To learn how to schedule queries, [check out the docs here](https://fleetdm.com/docs/using-fleet/fleet-ui#schedule-a-query).

The API routes to control packs are supported for backwards compatibility.

- [Create pack](#create-pack)
- [Modify pack](#modify-pack)
- [Get pack](#get-pack)
- [List packs](#list-packs)
- [Delete pack](#delete-pack)
- [Delete pack by ID](#delete-pack-by-id)
- [Get scheduled queries in a pack](#get-scheduled-queries-in-a-pack)
- [Add scheduled query to a pack](#add-scheduled-query-to-a-pack)
- [Get scheduled query](#get-scheduled-query)
- [Modify scheduled query](#modify-scheduled-query)
- [Delete scheduled query](#delete-scheduled-query)

### Create pack

`POST /api/v1/fleet/packs`

#### Parameters

| Name        | Type   | In   | Description                                                             |
| ----------- | ------ | ---- | ----------------------------------------------------------------------- |
| name        | string | body | **Required**. The pack's name.                                          |
| description | string | body | The pack's description.                                                 |
| host_ids    | list   | body | A list containing the targeted host IDs.                                |
| label_ids   | list   | body | A list containing the targeted label's IDs.                             |
| team_ids    | list   | body | _Available in Fleet Premium_ A list containing the targeted teams' IDs. |

#### Example

`POST /api/v1/fleet/packs`

##### Request query parameters

```json
{
  "description": "Collects osquery data.",
  "host_ids": [],
  "label_ids": [6],
  "name": "query_pack_1"
}
```

##### Default response

`Status: 200`

```json
{
  "pack": {
    "created_at": "0001-01-01T00:00:00Z",
    "updated_at": "0001-01-01T00:00:00Z",
    "id": 17,
    "name": "query_pack_1",
    "description": "Collects osquery data.",
    "query_count": 0,
    "total_hosts_count": 223,
    "host_ids": [],
    "label_ids": [
      6
    ],
    "team_ids": []
  }
}
```

### Modify pack

`PATCH /api/v1/fleet/packs/{id}`

#### Parameters

| Name        | Type    | In   | Description                                                             |
| ----------- | ------- | ---- | ----------------------------------------------------------------------- |
| id          | integer | path | **Required.** The pack's id.                                            |
| name        | string  | body | The pack's name.                                                        |
| description | string  | body | The pack's description.                                                 |
| host_ids    | list    | body | A list containing the targeted host IDs.                                |
| label_ids   | list    | body | A list containing the targeted label's IDs.                             |
| team_ids    | list    | body | _Available in Fleet Premium_ A list containing the targeted teams' IDs. |

#### Example

`PATCH /api/v1/fleet/packs/{id}`

##### Request query parameters

```json
{
  "description": "MacOS hosts are targeted",
  "host_ids": [],
  "label_ids": [7]
}
```

##### Default response

`Status: 200`

```json
{
  "pack": {
    "created_at": "2021-01-25T22:32:45Z",
    "updated_at": "2021-01-25T22:32:45Z",
    "id": 17,
    "name": "Title2",
    "description": "MacOS hosts are targeted",
    "query_count": 0,
    "total_hosts_count": 110,
    "host_ids": [],
    "label_ids": [
      7
    ],
    "team_ids": []
  }
}
```

### Get pack

`GET /api/v1/fleet/packs/{id}`

#### Parameters

| Name | Type    | In   | Description                  |
| ---- | ------- | ---- | ---------------------------- |
| id   | integer | path | **Required.** The pack's id. |

#### Example

`GET /api/v1/fleet/packs/17`

##### Default response

`Status: 200`

```json
{
  "pack": {
    "created_at": "2021-01-25T22:32:45Z",
    "updated_at": "2021-01-25T22:32:45Z",
    "id": 17,
    "name": "Title2",
    "description": "MacOS hosts are targeted",
    "disabled": false,
    "type": null,
    "query_count": 0,
    "total_hosts_count": 110,
    "host_ids": [],
    "label_ids": [
      7
    ],
    "team_ids": []
  }
}
```

### List packs

`GET /api/v1/fleet/packs`

#### Parameters

| Name            | Type   | In    | Description                                                                                                                   |
| --------------- | ------ | ----- | ----------------------------------------------------------------------------------------------------------------------------- |
| order_key       | string | query | What to order results by. Can be any column in the packs table.                                                               |
| order_direction | string | query | **Requires `order_key`**. The direction of the order given the order key. Options include `asc` and `desc`. Default is `asc`. |

#### Example

`GET /api/v1/fleet/packs`

##### Default response

`Status: 200`

```json
{
  "packs": [
    {
      "created_at": "2021-01-05T21:13:04Z",
      "updated_at": "2021-01-07T19:12:54Z",
      "id": 1,
      "name": "pack_number_one",
      "description": "This pack has a description",
      "disabled": true,
      "query_count": 1,
      "total_hosts_count": 53,
      "host_ids": [],
      "label_ids": [
        8
      ],
      "team_ids": []
    },
    {
      "created_at": "2021-01-19T17:08:31Z",
      "updated_at": "2021-01-19T17:08:31Z",
      "id": 2,
      "name": "query_pack_2",
      "query_count": 5,
      "total_hosts_count": 223,
      "host_ids": [],
      "label_ids": [
        6
      ],
      "team_ids": []
    }
  ]
}
```

### Delete pack

Delete pack by name.

`DELETE /api/v1/fleet/packs/{name}`

#### Parameters

| Name | Type   | In   | Description                    |
| ---- | ------ | ---- | ------------------------------ |
| name | string | path | **Required.** The pack's name. |

#### Example

`DELETE /api/v1/fleet/packs/pack_number_one`

##### Default response

`Status: 200`


### Delete pack by ID

`DELETE /api/v1/fleet/packs/id/{id}`

#### Parameters

| Name | Type    | In   | Description                  |
| ---- | ------- | ---- | ---------------------------- |
| id   | integer | path | **Required.** The pack's ID. |

#### Example

`DELETE /api/v1/fleet/packs/id/1`

##### Default response

`Status: 200`


### Get scheduled queries in a pack

`GET /api/v1/fleet/packs/{id}/scheduled`

#### Parameters

| Name | Type    | In   | Description                  |
| ---- | ------- | ---- | ---------------------------- |
| id   | integer | path | **Required.** The pack's ID. |

#### Example

`GET /api/v1/fleet/packs/1/scheduled`

##### Default response

`Status: 200`

```json
{
  "scheduled": [
    {
      "created_at": "0001-01-01T00:00:00Z",
      "updated_at": "0001-01-01T00:00:00Z",
      "id": 49,
      "pack_id": 15,
      "name": "new_query",
      "query_id": 289,
      "query_name": "new_query",
      "query": "SELECT * FROM osquery_info",
      "interval": 456,
      "snapshot": false,
      "removed": true,
      "platform": "windows",
      "version": "4.6.0",
      "shard": null,
      "denylist": null
    },
    {
      "created_at": "0001-01-01T00:00:00Z",
      "updated_at": "0001-01-01T00:00:00Z",
      "id": 50,
      "pack_id": 15,
      "name": "new_title_for_my_query",
      "query_id": 288,
      "query_name": "new_title_for_my_query",
      "query": "SELECT * FROM osquery_info",
      "interval": 677,
      "snapshot": true,
      "removed": false,
      "platform": "windows",
      "version": "4.6.0",
      "shard": null,
      "denylist": null
    },
    {
      "created_at": "0001-01-01T00:00:00Z",
      "updated_at": "0001-01-01T00:00:00Z",
      "id": 51,
      "pack_id": 15,
      "name": "osquery_info",
      "query_id": 22,
      "query_name": "osquery_info",
      "query": "SELECT i.*, p.resident_size, p.user_time, p.system_time, time.minutes AS counter FROM osquery_info i, processes p, time WHERE p.pid = i.pid;",
      "interval": 6667,
      "snapshot": true,
      "removed": false,
      "platform": "windows",
      "version": "4.6.0",
      "shard": null,
      "denylist": null
    }
  ]
}
```

### Add scheduled query to a pack

`POST /api/v1/fleet/schedule`

#### Parameters

| Name     | Type    | In   | Description                                                                                                   |
| -------- | ------- | ---- | ------------------------------------------------------------------------------------------------------------- |
| pack_id  | integer | body | **Required.** The pack's ID.                                                                                  |
| query_id | integer | body | **Required.** The query's ID.                                                                                 |
| interval | integer | body | **Required.** The amount of time, in seconds, the query waits before running.                                 |
| snapshot | boolean | body | **Required.** Whether the queries logs show everything in its current state.                                  |
| removed  | boolean | body | **Required.** Whether "removed" actions should be logged.                                                     |
| platform | string  | body | The computer platform where this query will run (other platforms ignored). Empty value runs on all platforms. |
| shard    | integer | body | Restrict this query to a percentage (1-100) of target hosts.                                                  |
| version  | string  | body | The minimum required osqueryd version installed on a host.                                                    |

#### Example

`POST /api/v1/fleet/schedule`

#### Request body

```json
{
  "interval": 120,
  "pack_id": 15,
  "query_id": 23,
  "removed": true,
  "shard": null,
  "snapshot": false,
  "version": "4.5.0",
  "platform": "windows"
}
```

##### Default response

`Status: 200`

```json
{
  "scheduled": {
    "created_at": "0001-01-01T00:00:00Z",
    "updated_at": "0001-01-01T00:00:00Z",
    "id": 56,
    "pack_id": 17,
    "name": "osquery_events",
    "query_id": 23,
    "query_name": "osquery_events",
    "query": "SELECT name, publisher, type, subscriptions, events, active FROM osquery_events;",
    "interval": 120,
    "snapshot": false,
    "removed": true,
    "platform": "windows",
    "version": "4.5.0",
    "shard": 10
  }
}
```

### Get scheduled query

`GET /api/v1/fleet/schedule/{id}`

#### Parameters

| Name | Type    | In   | Description                             |
| ---- | ------- | ---- | --------------------------------------- |
| id   | integer | path | **Required.** The scheduled query's ID. |

#### Example

`GET /api/v1/fleet/schedule/56`

##### Default response

`Status: 200`

```json
{
  "scheduled": {
    "created_at": "0001-01-01T00:00:00Z",
    "updated_at": "0001-01-01T00:00:00Z",
    "id": 56,
    "pack_id": 17,
    "name": "osquery_events",
    "query_id": 23,
    "query_name": "osquery_events",
    "query": "SELECT name, publisher, type, subscriptions, events, active FROM osquery_events;",
    "interval": 120,
    "snapshot": false,
    "removed": true,
    "platform": "windows",
    "version": "4.5.0",
    "shard": 10,
    "denylist": null
  }
}
```

### Modify scheduled query

`PATCH /api/v1/fleet/schedule/{id}`

#### Parameters

| Name     | Type    | In   | Description                                                                                                   |
| -------- | ------- | ---- | ------------------------------------------------------------------------------------------------------------- |
| id       | integer | path | **Required.** The scheduled query's ID.                                                                       |
| interval | integer | body | The amount of time, in seconds, the query waits before running.                                               |
| snapshot | boolean | body | Whether the queries logs show everything in its current state.                                                |
| removed  | boolean | body | Whether "removed" actions should be logged.                                                                   |
| platform | string  | body | The computer platform where this query will run (other platforms ignored). Empty value runs on all platforms. |
| shard    | integer | body | Restrict this query to a percentage (1-100) of target hosts.                                                  |
| version  | string  | body | The minimum required osqueryd version installed on a host.                                                    |

#### Example

`PATCH /api/v1/fleet/schedule/56`

#### Request body

```json
{
  "platform": ""
}
```

##### Default response

`Status: 200`

```json
{
  "scheduled": {
    "created_at": "2021-01-28T19:40:04Z",
    "updated_at": "2021-01-28T19:40:04Z",
    "id": 56,
    "pack_id": 17,
    "name": "osquery_events",
    "query_id": 23,
    "query_name": "osquery_events",
    "query": "SELECT name, publisher, type, subscriptions, events, active FROM osquery_events;",
    "interval": 120,
    "snapshot": false,
    "removed": true,
    "platform": "",
    "version": "4.5.0",
    "shard": 10
  }
}
```

### Delete scheduled query

`DELETE /api/v1/fleet/schedule/{id}`

#### Parameters

| Name | Type    | In   | Description                             |
| ---- | ------- | ---- | --------------------------------------- |
| id   | integer | path | **Required.** The scheduled query's ID. |

#### Example

`DELETE /api/v1/fleet/schedule/56`

##### Default response

`Status: 200`

---

## Mobile device management (MDM)

> Only Fleet MDM specific endpoints are located within the root /mdm/ path.

The MDM endpoints exist to support the related command-line interface sub-commands of `fleetctl`, such as `fleetctl generate mdm-apple` and `fleetctl get mdm-apple`, as well as the Fleet UI.

- [Generate Apple Business Manager public key (ADE)](#generate-apple-business-manager-public-key-ade)
- [Request Certificate Signing Request (CSR)](#request-certificate-signing-request-csr)
- [Upload APNS certificate](#upload-apns-certificate)
- [Add ABM token](#add-abm-token)
- [Count ABM tokens](#count-abm-tokens)
- [Turn off Apple MDM](#turn-off-apple-mdm)
- [Update ABM token's teams](#update-abm-tokens-teams)
- [Renew ABM token](#renew-abm-token)
- [Delete ABM token](#delete-abm-token)
- [Add VPP token](#add-VPP-token)
- [Update VPP token's teams](#update-vpp-tokens-teams)
- [Renew VPP token](#renew-vpp-token)
- [Delete VPP token](#delete-vpp-token)
- [Batch-apply MDM custom settings](#batch-apply-mdm-custom-settings)
- [Batch-apply packages](#batch-apply-packages)
- [Batch-apply App Store apps](#batch-apply-app-store-apps)
- [Get token to download package](#get-token-to-download-package)
- [Download package using a token](#download-package-using-a-token)
- [Initiate SSO during DEP enrollment](#initiate-sso-during-dep-enrollment)
- [Complete SSO during DEP enrollment](#complete-sso-during-dep-enrollment)
- [Over the air enrollment](#over-the-air-enrollment)
- [Preassign profiles to devices](#preassign-profiles-to-devices)
- [Match preassigned profiles](#match-preassigned-profiles)
- [Get FileVault statistics](#get-filevault-statistics)
- [Upload VPP content token](#upload-vpp-content-token)
- [Disable VPP](#disable-vpp)
- [SCEP proxy](#scep-proxy)
- [Get Android Enterprise signup URL](#get-android-enterprise-signup-url)
- [Connect Android Enterprise](#connect-android-enterprise)
- [Delete Android Enterprise](#delete-android-enterprise)
- [Get Android enrollment token](#get-android-enrollment-token)
- [Create Android enrollment token](#create-android-enrollment-token)
- [Get Android Enterprise server-sent event](#get-android-enterprise-server-sent-event)
- [Android Enterprise PubSub push endpoint](#android-enterprise-pubsub-push-endpoint)


### Generate Apple Business Manager public key (ADE)

`GET /api/v1/fleet/mdm/apple/abm_public_key`

#### Example

`GET /api/v1/fleet/mdm/apple/abm_public_key`

##### Default response

`Status: 200`

```json
{
    "public_key": "23K9LCBGG26gc2AjcmV9Kz="
}
```

### Request Certificate Signing Request (CSR)

`GET /api/v1/fleet/mdm/apple/request_csr`

#### Example

`GET /api/v1/fleet/mdm/apple/request_csr`

##### Default response

```
Status: 200
```

```json
{
    "csr": "lKT5LCBJJ20gc2VjcmV0Cg="
}
```


### Upload APNS certificate

`POST /api/v1/fleet/mdm/apple/apns_certificate`

#### Parameters

| Name | Type | In | Description |
| ---- | ---- | -- | ----------- |
| certificate | file | form | *Required* The file containing the APNS certificate (.pem) |

#### Example

`POST /api/v1/fleet/mdm/apple/apns_certificate`

##### Request header

```http
Content-Length: 850
Content-Type: multipart/form-data; boundary=------------------------f02md47480und42y
```

##### Request body

```http
--------------------------f02md47480und42y
Content-Disposition: form-data; name="certificate"; filename="apns_cert.pem"
Content-Type: application/octet-stream

<CERTIFICATE_DATA>

--------------------------f02md47480und42y
```

##### Default response

`Status: 200`

### Add ABM token

`POST /api/v1/fleet/abm_tokens`

#### Parameters

| Name | Type | In | Description |
| ---- | ---- | -- | ----------- |
| token | file | form | *Required* The file containing the token (.p7m) from Apple Business Manager |

#### Example

`POST /api/v1/fleet/abm_tokens`

##### Request header

```http
Content-Length: 850
Content-Type: multipart/form-data; boundary=------------------------f02md47480und42y
```

##### Request body

```http
--------------------------f02md47480und42y
Content-Disposition: form-data; name="token"; filename="server_token_abm.p7m"
Content-Type: application/octet-stream

<TOKEN_DATA>

--------------------------f02md47480und42y
```

##### Default response

`Status: 200`

```json
"abm_token": {
  "id": 1,
  "apple_id": "apple@example.com",
  "org_name": "Fleet Device Management Inc.",
  "mdm_server_url": "https://example.com/mdm/apple/mdm",
  "renew_date": "2024-10-20T00:00:00Z",
  "terms_expired": false,
  "macos_team": null,
  "ios_team": null,
  "ipados_team": null
}
```

### Count ABM tokens

`GET /api/v1/fleet/abm_tokens/count`

Get the number of ABM tokens on the Fleet server.

#### Parameters

None.

#### Example

`GET /api/v1/fleet/abm_tokens/count`

##### Default response

`Status: 200`

```json
{
  "count": 1
}
```

### Turn off Apple MDM

`DELETE /api/v1/fleet/mdm/apple/apns_certificate`

#### Example

`DELETE /api/v1/fleet/mdm/apple/apns_certificate`

##### Default response

`Status: 204`

### Update ABM token's teams

`PATCH /api/v1/fleet/abm_tokens/:id/teams`

#### Parameters

| Name | Type | In | Description |
| ---- | ---- | -- | ----------- |
| id | integer | path | *Required* The ABM token's ID |
| macos_team_id | integer | body | macOS hosts are automatically added to this team in Fleet when they appear in Apple Business Manager. If not specified, defaults to "No team". |
| ios_team_id | integer | body | iOS hosts are automatically added to this team in Fleet when they appear in Apple Business Manager. If not specified, defaults to "No team". |
| ipados_team_id | integer | body | iPadOS hosts are automatically added to this team in Fleet when they appear in Apple Business Manager. If not specified, defaults to "No team". |

#### Example

`PATCH /api/v1/fleet/abm_tokens/1/teams`

##### Request body

```json
{
  "macos_team_id": 1,
  "ios_team_id": 2,
  "ipados_team_id": 3
}
```

##### Default response

`Status: 200`

```json
"abm_token": {
  "id": 1,
  "apple_id": "apple@example.com",
  "org_name": "Fleet Device Management Inc.",
  "mdm_server_url": "https://example.com/mdm/apple/mdm",
  "renew_date": "2024-11-29T00:00:00Z",
  "terms_expired": false,
  "macos_team": 1,
  "ios_team": 2,
  "ipados_team": 3
}
```

### Renew ABM token

`PATCH /api/v1/fleet/abm_tokens/:id/renew`

#### Parameters

| Name | Type | In | Description |
| ---- | ---- | -- | ----------- |
| id | integer | path | *Required* The ABM token's ID |

#### Example

`PATCH /api/v1/fleet/abm_tokens/1/renew`

##### Request header

```http
Content-Length: 850
Content-Type: multipart/form-data; boundary=------------------------f02md47480und42y
```

##### Request body

```http
--------------------------f02md47480und42y
Content-Disposition: form-data; name="token"; filename="server_token_abm.p7m"
Content-Type: application/octet-stream

<TOKEN_DATA>

--------------------------f02md47480und42y
```

##### Default response

`Status: 200`

```json
"abm_token": {
  "id": 1,
  "apple_id": "apple@example.com",
  "org_name": "Fleet Device Management Inc.",
  "mdm_server_url": "https://example.com/mdm/apple/mdm",
  "renew_date": "2025-10-20T00:00:00Z",
  "terms_expired": false,
  "macos_team": null,
  "ios_team": null,
  "ipados_team": null
}
```

### Delete ABM token

`DELETE /api/v1/fleet/abm_tokens/:id`

#### Parameters

| Name | Type | In | Description |
| ---- | ---- | -- | ----------- |
| id | integer | path | *Required* The ABM token's ID |

#### Example

`DELETE /api/v1/fleet/abm_tokens/1`

##### Default response

`Status: 204`

### Add VPP token

`POST /api/v1/fleet/vpp_tokens`

#### Parameters

| Name | Type | In | Description |
| ---- | ---- | -- | ----------- |
| token | file | form | *Required* The file containing the content token (.vpptoken) from Apple Business Manager |

#### Example

`POST /api/v1/fleet/vpp_tokens`

##### Request header

```http
Content-Length: 850
Content-Type: multipart/form-data; boundary=------------------------f02md47480und42y
```

##### Request body

```http
--------------------------f02md47480und42y
Content-Disposition: form-data; name="token"; filename="sToken_for_Acme.vpptoken"
Content-Type: application/octet-stream
<TOKEN_DATA>
--------------------------f02md47480und42y
```

##### Default response

`Status: 200`

```json
"vpp_token": {
  "id": 1,
  "org_name": "Fleet Device Management Inc.",
  "location": "https://example.com/mdm/apple/mdm",
  "renew_date": "2024-10-20T00:00:00Z",
  "terms_expired": false,
  "teams": null
}
```

### Update VPP token's teams

`PATCH /api/v1/fleet/vpp_tokens/:id/teams`

#### Parameters

| Name | Type | In | Description |
| ---- | ---- | -- | ----------- |
| id | integer | path | *Required* The ABM token's ID |
| team_ids | list | body | If you choose specific teams, App Store apps in this VPP account will only be available to install on hosts in these teams. If not specified, defaults to all teams. |

#### Example

`PATCH /api/v1/fleet/vpp_tokens/1/teams`

##### Request body

```json
{
  "team_ids": [1, 2, 3]
}
```

##### Default response

`Status: 200`

```json
"vpp_token": {
  "id": 1,
  "org_name": "Fleet Device Management Inc.",
  "location": "https://example.com/mdm/apple/mdm",
  "renew_date": "2024-10-20T00:00:00Z",
  "terms_expired": false,
  "teams": [
    {
      "team_id": 1,
      "name": "Team 1"
    },
    {
      "team_id": 2,
      "name": "Team 2"
    },
    {
      "team_id": 2,
      "name": "Team 3"
    },
  ]
}
```

### Renew VPP token

`PATCH /api/v1/fleet/vpp_tokens/:id/renew`

#### Parameters

| Name | Type | In | Description |
| ---- | ---- | -- | ----------- |
| id | integer | path | *Required* The VPP token's ID |

##### Request header

```http
Content-Length: 850
Content-Type: multipart/form-data; boundary=------------------------f02md47480und42y
```

##### Request body

```http
--------------------------f02md47480und42y
Content-Disposition: form-data; name="token"; filename="sToken_for_Acme.vpptoken"
Content-Type: application/octet-stream

<TOKEN_DATA>

--------------------------f02md47480und42y
```

##### Default response

`Status: 200`

```json
"vpp_token": {
  "id": 1,
  "org_name": "Fleet Device Management Inc.",
  "location": "https://example.com/mdm/apple/mdm",
  "renew_date": "2025-10-20T00:00:00Z",
  "terms_expired": false,
  "teams": [1, 2, 3]
}
```

### Delete VPP token

`DELETE /api/v1/fleet/vpp_token/:id`

#### Parameters

| Name | Type | In | Description |
| ---- | ---- | -- | ----------- |
| id | integer | path | *Required* The VPP token's ID |

#### Example

`DELETE /api/v1/fleet/vpp_tokens/1`

##### Default response

`Status: 204`

### Batch-apply MDM custom settings

`POST /api/v1/fleet/mdm/profiles/batch`

#### Parameters

| Name      | Type   | In    | Description                                                                                                                       |
| --------- | ------ | ----- | --------------------------------------------------------------------------------------------------------------------------------- |
| team_id   | number | query | _Available in Fleet Premium_ The team ID to apply the custom settings to. Only one of `team_name`/`team_id` can be provided.          |
| team_name | string | query | _Available in Fleet Premium_ The name of the team to apply the custom settings to. Only one of `team_name`/`team_id` can be provided. |
| dry_run   | bool   | query | Validate the provided profiles and return any validation errors, but do not apply the changes.                                    |
| no_cache  | bool   | query | Do not use the cached version of Fleet's configuration. This parameter should only be used when the configuration was updated less than 1 second ago. |
| profiles  | json   | body  | An array of objects, consisting of a `profile` base64-encoded .mobileconfig or JSON for macOS and XML (Windows) file, `labels_include_all`, `labels_include_any`, or `labels_exclude_any` array of strings (label names), and `name` display name (for Windows configuration profiles and macOS declaration profiles). |


If no team (id or name) is provided, the profiles are applied for all hosts (for _Fleet Free_) or for hosts that are not assigned to any team (for _Fleet Premium_). After the call, the provided list of `profiles` will be the active profiles for that team (or no team) - that is, any existing profile that is not part of that list will be removed, and an existing profile with the same payload identifier (macOS) as a new profile will be edited. If the list of provided `profiles` is empty, all profiles are removed for that team (or no team).

#### Example

`POST /api/v1/fleet/mdm/profiles/batch`

##### Default response

`204`

### Initiate SSO during DEP or Account Driven MDM enrollment

This endpoint initiates the SSO flow, the response contains an URL that the client can use to redirect the user to initiate the SSO flow in the configured IdP.

`POST /api/v1/fleet/mdm/sso`

A successful response contains an HTTP cookie `__Host-FLEETSSOSESSIONID` that needs to be sent on the `POST /api/v1/fleet/mdm/sso/callback` request (this HTTP cookie is used to identify the SSO login session).

#### Parameters

| Name | Type | In | Description |
| ---- | ---- | -- | ----------- |
| initiator | string | body | Used to differentiate between account driven enrollment and DEP or other flows for SSO callback purposes. The callback will use the Account Driven Enrollment behavior if `account_driven_enroll` is passed as the value of this parameter |

#### Example

`POST /api/v1/fleet/mdm/sso`

##### Default response

```json
{
  "url": "https://idp-provider.com/saml?SAMLRequest=...",
}
```

Example response cookie in the HTTP `Set-Cookie` header:
```
Set-Cookie: __Host-FLEETSSOSESSIONID=slI727JZ+j0FvyBRLyD/gri1rxtwpaZT; Path=/; Max-Age=300; HttpOnly; Secure
```

### Complete SSO during DEP or Account Driven enrollment

This is the callback endpoint that the identity provider will use to send security assertions to Fleet. This is where Fleet receives and processes the response from the identify provider.

`POST /api/v1/fleet/mdm/sso/callback`

The `__Host-FLEETSSOSESSIONID` HTTP cookie must be set for MDM SSO login requests. The value for this cookie is returned in the `POST /api/v1/fleet/mdm/sso` request.

#### Parameters

| Name                     | Type   | In     | Description                                                                                                         |
| ------------------------ | ------ | ------ | ------------------------------------------------------------------------------------------------------------------- |
| SAMLResponse             | string | body   | **Required**. The SAML response from the identity provider.                                                         |
| __Host-FLEETSSOSESSIONID | string | cookie | **Required**. HTTP Cookie returned in the `POST /api/v1/fleet/mdm/sso` request.                                     |

#### Example

`POST /api/v1/fleet/mdm/sso/callback`

##### Request body

```json
{
  "SAMLResponse": "<SAML response from IdP>"
}
```

Example session cookie set in the `Cookie` request header:
```
Cookie: __Host-FLEETSSOSESSIONID=slI727JZ+j0FvyBRLyD/gri1rxtwpaZT
```

##### Default response

`Status: 302`

If the credentials are valid and no value was passed for the `initiator` parameter during initiation
of SSO, the server redirects the client to the Fleet UI. The URL contains the
following query parameters that can be used to complete the DEP enrollment flow:

- `enrollment_reference` a reference that must be passed along with `profile_token` to the endpoint to download an enrollment profile.
- `profile_token` is a token that can be used to download an enrollment profile (.mobileconfig).
- `eula_token` (optional) if an EULA was uploaded, this contains a token that can be used to view the EULA document.

If the credentials are valid and `account_driven_enroll` was passed for the `initiator` parameter
during initiation of SSO, the server redirects the client to
apple-remotemanagement-user-login://authentication-results . The URL contains the following query
parameter which is used by the Apple MDM client on the device to complete the account driven
enrollment flow:

 - `access-token` a token that is passed by the device in the Authorization header on the second call to the Account Driven
   Enrollment endpoint to download an enrollment profile.

### Over the air enrollment

This endpoint handles over the air (OTA) MDM enrollments

`POST /api/v1/fleet/ota_enrollment`

#### Parameters

| Name                | Type   | In   | Description                                                                                                                                                                                                                                                                                        |
| ------------------- | ------ | ---- | -------------------------------------------------------------------------------------------------------------------------------------------------------------------------------------------------------------------------------------------------------------------------------------------------- |
| enroll_secret       | string | url  | **Required** Assigns the host to a team with a matching enroll secret                                                                                                                                                                                                                 |
| XML device response | XML    | body | **Required**. The XML response from the device. See [Apple configuration profile documentation](https://developer.apple.com/library/archive/documentation/NetworkingInternet/Conceptual/iPhoneOTAConfiguration/ConfigurationProfileExamples/ConfigurationProfileExamples.html#//apple_ref/doc/uid/TP40009505-CH4-SW7) for examples. |

> Note: enroll secrets can contain special characters. Ensure any special characters are [properly escaped](https://developer.mozilla.org/en-US/docs/Glossary/Percent-encoding).

#### Example

`POST /api/v1/fleet/ota_enrollment?enroll_secret=0Z6IuKpKU4y7xl%2BZcrp2gPcMi1kKNs3p`

##### Default response

`Status: 200`

Per [the spec](https://developer.apple.com/library/archive/documentation/NetworkingInternet/Conceptual/iPhoneOTAConfiguration/Introduction/Introduction.html#//apple_ref/doc/uid/TP40009505-CH1-SW1), the response is different depending on the signature of the XML device response:

- If the body is signed with a certificate that can be validated by our root SCEP certificate, it returns an enrollment profile.
- Otherwise, it returns a SCEP payload.

### Preassign profiles to devices

> The Puppet module API endpoints are deprecated as of Fleet 4.66. They are maintained for backwards compatibility.

_Available in Fleet Premium_

This endpoint stores a profile to be assigned to a host at some point in the future. The actual assignment happens when the [Match preassigned profiles](#match-preassigned-profiles) endpoint is called. The reason for this "pre-assign" step is to collect all profiles that are meant to be assigned to a host, and match the list of profiles to an existing team (or create one with that set of profiles if none exist) so that the host can be assigned to that team and inherit its list of profiles.

`POST /api/v1/fleet/mdm/apple/profiles/preassign`

#### Parameters

| Name                     | Type    | In   | Description                                                                                  |
| ------------             | ------- | ---- | -----------------------------------------------------------                                  |
| external_host_identifier | string  | body | **Required**. The identifier of the host as generated by the external service (e.g. Puppet). |
| host_uuid                | string  | body | **Required**. The UUID of the host.                                                          |
| profile                  | string  | body | **Required**. The base64-encoded .mobileconfig content of the MDM profile.                   |
| group                    | string  | body | The group label associated with that profile. This information is used to generate team names if they need to be created. |
| exclude                  | boolean | body | Whether to skip delivering the profile to this host. |

#### Example

`POST /api/v1/fleet/mdm/apple/profiles/preassign`

##### Request body

```json
{
  "external_host_identifier": "id-01234",
  "host_uuid": "c0532a64-bec2-4cf9-aa37-96fe47ead814",
  "profile": "<base64-encoded profile>",
  "group": "Workstations",
  "exclude": false
}
```

##### Default response

`Status: 204`

### Get FileVault statistics

_Available in Fleet Premium_

Get aggregate status counts of disk encryption enforced on macOS hosts.

The summary can optionally be filtered by team id.

`GET /api/v1/fleet/mdm/apple/filevault/summary`

#### Parameters

| Name                      | Type   | In    | Description                                                               |
| ------------------------- | ------ | ----- | ------------------------------------------------------------------------- |
| team_id                   | string | query | _Available in Fleet Premium_ The team id to filter the summary.            |

#### Example

Get aggregate status counts of Apple disk encryption profiles applying to macOS hosts enrolled to Fleet's MDM that are not assigned to any team.

`GET /api/v1/fleet/mdm/apple/filevault/summary`

##### Default response

`Status: 200`

```json
{
  "verified": 123,
  "verifying": 123,
  "action_required": 123,
  "enforcing": 123,
  "failed": 123,
  "removing_enforcement": 123
}
```


### Match preassigned profiles

> The Puppet module API endpoints are deprecated as of Fleet 4.66. They are maintained for backwards compatibility.

_Available in Fleet Premium_

This endpoint uses the profiles stored by the [Preassign profiles to devices](#preassign-profiles-to-devices) endpoint to match the set of profiles to an existing team if possible, creating one if none exists. It then assigns the host to that team so that it receives the associated profiles. It is meant to be called only once all desired profiles have been pre-assigned to the host.

`POST /api/v1/fleet/mdm/apple/profiles/match`

#### Parameters

| Name                     | Type   | In   | Description                                                                                  |
| ------------             | ------ | ---- | -----------------------------------------------------------                                  |
| external_host_identifier | string | body | **Required**. The identifier of the host as generated by the external service (e.g. Puppet). |

#### Example

`POST /api/v1/fleet/mdm/apple/profiles/match`

##### Request body

```json
{
  "external_host_identifier": "id-01234"
}
```

##### Default response

`Status: 204`

### Upload VPP content token

`POST /api/v1/fleet/mdm/apple/vpp_token`

#### Parameters

| Name | Type | In | Description |
| ---- | ---- | -- | ----------- |
| token | file | form | *Required* The file containing the content token (.vpptoken) from Apple Business Manager |

#### Example

`POST /api/v1/fleet/mdm/apple/vpp_token`

##### Request header

```http
Content-Length: 850
Content-Type: multipart/form-data; boundary=------------------------f02md47480und42y
```

##### Request body

```http
--------------------------f02md47480und42y
Content-Disposition: form-data; name="token"; filename="sToken_for_Acme.vpptoken"
Content-Type: application/octet-stream
<TOKEN_DATA>
--------------------------f02md47480und42y
```

##### Default response

`Status: 200`


### Disable VPP

`DELETE /api/v1/fleet/mdm/apple/vpp_token`

#### Example

`DELETE /api/v1/fleet/mdm/apple/vpp_token`

##### Default response

`Status: 204`

### SCEP proxy

`/mdm/scep/proxy/{identifier}`

This endpoint is used to proxy SCEP requests to the configured SCEP server. It uses the [SCEP protocol](https://datatracker.ietf.org/doc/html/rfc8894). The `identifier` is in the format `hostUUID,profileUUID,caName` (URL escaped).

### Get Android Enterprise signup URL

> **Experimental feature.** This feature is undergoing rapid improvement, which may result in breaking changes to the API or configuration surface. It is not recommended for use in automated workflows.

This endpoint is used to generate a URL, which opens Google's wizard to create Android Enterprise.

`GET /api/v1/fleet/android_enterprise/signup_url`

#### Example

`GET /api/v1/fleet/android_enterprise/signup_url`

##### Default response

`Status: 200`

```json
{
  "android_enterprise_signup_url": "https://enterprise.google.com/signup/android/email?origin=android&thirdPartyToken=S7512150D1D59A3BK"
}
```

### Connect Android Enterprise

> **Experimental feature.** This feature is undergoing rapid improvement, which may result in breaking changes to the API or configuration surface. It is not recommended for use in automated workflows.
This endpoint is used to connect (bind) Android Enterprise to Fleet and to turn on Android MDM features.

`GET /api/v1/fleet/android_enterprise/connect/:token`

This is callback URL that will be open after user completes Google's signup flow. It will self-close and return user to settings page.

#### Parameters

| Name | Type   | In   | Description                          |
| ---- | ------ | ---- | ------------------------------------ |
| token | string | path | **Required.** The signup token associated with Android Enterprise in Fleet. |
| enterpriseToken | string | query | **Required.** The enterprise token that's returned from Google API. |


#### Example

`GET /api/v1/fleet/android_enterprise/connect/6177a9cb410ff61f20015ad?enterpriseToken=FEKXFy427_jz9Nfhq19SGDOKR2nZ4ZqhSAuYqOQw1B1G2OdBkQ5IDfSkLiO0rUqL8ptAXoa5_cZdh5GBRdyLj29m5A8DcZ1dptSp6YMNY6MQv0UiqcQqRC8D`

##### Default response

`Status: 200`

```
<html><!-- self-closing page --></html>
```

### Delete Android Enterprise

> **Experimental feature.** This feature is undergoing rapid improvement, which may result in breaking changes to the API or configuration surface. It is not recommended for use in automated workflows.
This endpoint is used to delete Android Enterprise. Once deleted, hosts that belong to Android Enterprise will be un-enrolled and Android MDM features will be turned off.

`DELETE /api/v1/fleet/android_enterprise/`

#### Example

`DELETE /api/v1/fleet/android_enterprise`

##### Default response

`Status: 200`

### Create Android enrollment token

> **Experimental feature.** This feature is undergoing rapid improvement, which may result in breaking changes to the API or configuration surface. It is not recommended for use in automated workflows.
This endpoint is used to generate enrollment token and enrollment URL which opens wizard (settings app) to enroll Android host.

`POST /api/v1/fleet/android_enterprise/enrollment_token`

#### Parameters

| Name          | Type   | In    | Description                                         |
|---------------|--------|-------|-----------------------------------------------------|
| enroll_secret | string | query | **Required.** The enroll secret of a team in Fleet. |

#### Example

`POST /api/v1/fleet/android/enterprise/enrollment_token?enroll_secret=0Z6IuKpKU4y7xl%2BZcrp2gPcMi1kKNs3p`

##### Default response

`Status: 200`

```json
{
  "android_enrollment_token": "OJDDNCYSEZPAUZZOXHDF",
  "android_enrollment_url": "https://enterprise.google.com/android/enroll?et=OJDDNCYSEZPAUZZOXHDF"
}
```

### Get Android Enterprise server-sent event

> **Experimental feature.** This feature is undergoing rapid improvement, which may result in breaking changes to the API or configuration surface. It is not recommended for use in automated workflows.

This endpoint is used to get server-sent events (SSE) messages, so that UI know if Android Enterprise is created and bound to Fleet.

`GET /api/v1/fleet/android_enterprise/signup_sse`

#### Example

`GET /api/v1/fleet/android_enterprise/signup_sse`

##### Default response

`Status: 200`

```
Android Enterprise successfully connected
```

### Android Enterprise PubSub push endpoint

> **Experimental feature.** This feature is undergoing rapid improvement, which may result in breaking changes to the API or configuration surface. It is not recommended for use in automated workflows.

This endpoint is used by Google Pub/Sub subscription to push messages to Fleet.

`POST /api/v1/fleet/android_enterprise/pubsub`

### Get Apple Account Driven User Enrollment Profile

This endpoint initiates Account Driven User Enrollment on iOS and iPadOS devices and is used by the
Apple. Devices are directed to this endpoint via Apple Account Driven Enrollment service discovery.
The first request made to this endpoint is unauthenticated and will return a 401 Unauthorized
including a Www-Authenticate header with a URL redirecting them to /mdm/sso. After authentication,
the client will return to this endpoint and make a second request including the returned token in
the Authorization header and an enrollment profile will be returned. Devices that fail to identify
via plist or that identify as other than iPhone or iPad will return a 400 Bad Request.

`POST /api/mdm/apple/account_driven_enroll`

#### Parameters

A plist including LANGUAGE, VERSION, PRODUCT, SOFTWARE_UPDATE_DEVICE_ID, SUPPLEMENTAL_BUILD_VERSION
and VERSION

### Get Apple Account Driven User Enrollment service discovery payload

This endpoint will be used by devices to get the data needed to initiate an account driven user
enrollment into MDM. The devices will get the URL for the mdm server and will call that endpoint
while passing the `mdm-byod` enrollment type.

`GET /api/mdm/apple/service_discovery`

#### Example

`GET /api/mdm/apple/service_discovery`

##### Response

`Status 200`

```json
{
  "Servers": [
    {
      "Version": "mdm-byod",
      "BaseURL": "<fleet_server_url>/api/mdm/apple/account_driven_enroll"
    }
  ]
}

```

## Get or apply configuration files

These API routes are used by the `fleetctl` CLI tool. Users can manage Fleet with `fleetctl` and [configuration files in YAML syntax](https://fleetdm.com/docs/using-fleet/configuration-files/).

- [Get queries](#get-queries)
- [Get query](#get-query)
- [Apply queries](#apply-queries)
- [Apply policies](#apply-policies)
- [Get packs](#get-packs)
- [Apply packs](#apply-packs)
- [Get pack by name](#get-pack-by-name)
- [Apply team](#apply-team)
- [Apply labels](#apply-labels)
- [Get labels](#get-labels)
- [Get label](#get-label)
- [Get enroll secrets](#get-enroll-secrets)
- [Modify enroll secrets](#modify-enroll-secrets)
- [Store secret variables](#store-secret-variables)

### Get queries

Returns a list of all queries in the Fleet instance. Each item returned includes the name, description, and SQL of the query.

`GET /api/v1/fleet/spec/queries`

#### Parameters

None.

#### Example

`GET /api/v1/fleet/spec/queries`

##### Default response

`Status: 200`

```json
{
  "specs": [
    {
      "name": "query1",
      "description": "query",
      "query": "SELECT * FROM osquery_info"
    },
    {
      "name": "osquery_schedule",
      "description": "Report performance stats for each file in the query schedule.",
      "query": "SELECT name, interval, executions, output_size, wall_time, (user_time/executions) AS avg_user_time, (system_time/executions) AS avg_system_time, average_memory, last_executed FROM osquery_schedule;"
    }
]
}
```

### Get query

Returns the name, description, and SQL of the query specified by name.

`GET /api/v1/fleet/spec/queries/{name}`

#### Parameters

| Name | Type   | In   | Description                          |
| ---- | ------ | ---- | ------------------------------------ |
| name | string | path | **Required.** The name of the query. |

#### Example

`GET /api/v1/fleet/spec/queries/query1`

##### Default response

`Status: 200`

```json
{
  "specs": {
    "name": "query1",
    "description": "query",
    "query": "SELECT * FROM osquery_info"
  }
}
```

### Apply queries

Creates and/or modifies the queries included in the list. To modify an existing query, the name of the query must already be used by an existing query. If a query with the specified name doesn't exist in Fleet, a new query will be created.

If a query field is not specified in the "spec" then its default value depending on its type will be assumed, e.g. if `interval` is not set then `0` will be assumed, if `discard_data` is omitted then `false` will be assumed, etc.

`POST /api/v1/fleet/spec/queries`

#### Parameters

| Name  | Type | In   | Description                                                      |
| ----- | ---- | ---- | ---------------------------------------------------------------- |
| specs | list | body | **Required.** The list of the queries to be created or modified. |

For more information about the query fields, please refer to the [Create query endpoint](https://fleetdm.com/docs/using-fleet/rest-api#create-query).

#### Example

`POST /api/v1/fleet/spec/queries`

##### Request body

```json
{
  "specs": [
    {
      "name": "new_query",
      "description": "This will be a new query because a query with the name 'new_query' doesn't exist in Fleet.",
      "query": "SELECT * FROM osquery_info"
    },
    {
      "name": "osquery_schedule",
      "description": "This queries description and SQL will be modified because a query with the name 'osquery_schedule' exists in Fleet.",
      "query": "SELECT * FROM osquery_info"
    }
  ]
}
```

##### Default response

`Status: 200`

### Get packs

Returns all packs in the Fleet instance.

`GET /api/v1/fleet/spec/packs`

#### Example

`GET /api/v1/fleet/spec/packs`

##### Default response

`Status: 200`

```json
{
  "specs": [
    {
      "id": 1,
      "name": "pack_1",
      "description": "Description",
      "disabled": false,
      "targets": {
        "labels": ["All Hosts"],
        "teams": null
      },
      "queries": [
        {
          "query": "new_query",
          "name": "new_query",
          "description": "",
          "interval": 456,
          "snapshot": false,
          "removed": true,
          "platform": "windows",
          "version": "4.5.0"
        },
        {
          "query": "new_title_for_my_query",
          "name": "new_title_for_my_query",
          "description": "",
          "interval": 677,
          "snapshot": true,
          "removed": false,
          "platform": "",
          "version": ""
        },
        {
          "query": "osquery_info",
          "name": "osquery_info",
          "description": "",
          "interval": 6667,
          "snapshot": true,
          "removed": false,
          "platform": "",
          "version": ""
        },
        {
          "query": "query1",
          "name": "query1",
          "description": "",
          "interval": 7767,
          "snapshot": false,
          "removed": true,
          "platform": "",
          "version": ""
        },
        {
          "query": "osquery_events",
          "name": "osquery_events",
          "description": "",
          "interval": 454,
          "snapshot": false,
          "removed": true,
          "platform": "",
          "version": ""
        },
        {
          "query": "osquery_events",
          "name": "osquery_events-1",
          "description": "",
          "interval": 120,
          "snapshot": false,
          "removed": true,
          "platform": "",
          "version": ""
        }
      ]
    },
    {
      "id": 2,
      "name": "pack_2",
      "disabled": false,
      "targets": {
        "labels": null,
        "teams": null
      },
      "queries": [
        {
          "query": "new_query",
          "name": "new_query",
          "description": "",
          "interval": 333,
          "snapshot": false,
          "removed": true,
          "platform": "windows",
          "version": "4.5.0",
          "shard": 10,
          "denylist": null
        }
      ]
    }
  ]
}
```

### Apply policies

Creates and/or modifies the policies included in the list. To modify an existing policy, the name of the policy included in the list must already be used by an existing policy. If a policy with the specified name doesn't exist in Fleet, a new policy will be created.

NOTE: when updating a policy, team and platform will be ignored.

`POST /api/v1/fleet/spec/policies`

#### Parameters

| Name  | Type | In   | Description                                                       |
| ----- | ---- | ---- | ----------------------------------------------------------------- |
| specs | list | body | **Required.** The list of the policies to be created or modified. |

#### Example

`POST /api/v1/fleet/spec/policies`

##### Request body

```json
{
  "specs": [
    {
      "name": "new policy",
      "description": "This will be a new policy because a policy with the name 'new policy' doesn't exist in Fleet.",
      "query": "SELECT * FROM osquery_info",
      "team": "No team",
      "resolution": "some resolution steps here",
      "critical": false
    },
    {
      "name": "Is FileVault enabled on macOS devices?",
      "query": "SELECT 1 FROM disk_encryption WHERE user_uuid IS NOT “” AND filevault_status = ‘on’ LIMIT 1;",
      "team": "Workstations",
      "description": "Checks to make sure that the FileVault feature is enabled on macOS devices.",
      "resolution": "Choose Apple menu > System Preferences, then click Security & Privacy. Click the FileVault tab. Click the Lock icon, then enter an administrator name and password. Click Turn On FileVault.",
      "platform": "darwin",
      "critical": true,
      "script_id": 123
    },
    {
      "name": "Is Adobe Acrobat installed and up to date?",
      "query": "SELECT 1 FROM apps WHERE name = 'Adobe Acrobat Reader.app' AND version_compare(bundle_short_version, '23.001.20687') >= 0;",
      "team": "Workstations",
      "description": "Checks to make sure that Adobe Acrobat is installed and up to date.",
      "platform": "darwin",
      "critical": false,
      "software_title_id": 12
    },
  ]
}
```

The fields `critical`, `script_id`, and `software_title_id` are available in Fleet Premium.

##### Default response

`Status: 200`

### Apply packs

Creates and/or modifies the packs included in the list.

`POST /api/v1/fleet/spec/packs`

#### Parameters

| Name  | Type | In   | Description                                                                                   |
| ----- | ---- | ---- | --------------------------------------------------------------------------------------------- |
| specs | list | body | **Required.** A list that includes the specs for each pack to be added to the Fleet instance. |

#### Example

`POST /api/v1/fleet/spec/packs`

##### Request body

```json
{
  "specs": [
    {
      "id": 1,
      "name": "pack_1",
      "description": "Description",
      "disabled": false,
      "targets": {
        "labels": ["All Hosts"],
        "teams": null
      },
      "queries": [
        {
          "query": "new_query",
          "name": "new_query",
          "description": "",
          "interval": 456,
          "snapshot": false,
          "removed": true
        },
        {
          "query": "new_title_for_my_query",
          "name": "new_title_for_my_query",
          "description": "",
          "interval": 677,
          "snapshot": true,
          "removed": false
        },
        {
          "query": "osquery_info",
          "name": "osquery_info",
          "description": "",
          "interval": 6667,
          "snapshot": true,
          "removed": false
        },
        {
          "query": "query1",
          "name": "query1",
          "description": "",
          "interval": 7767,
          "snapshot": false,
          "removed": true
        },
        {
          "query": "osquery_events",
          "name": "osquery_events",
          "description": "",
          "interval": 454,
          "snapshot": false,
          "removed": true
        },
        {
          "query": "osquery_events",
          "name": "osquery_events-1",
          "description": "",
          "interval": 120,
          "snapshot": false,
          "removed": true
        }
      ]
    },
    {
      "id": 2,
      "name": "pack_2",
      "disabled": false,
      "targets": {
        "labels": null,
        "teams": null
      },
      "queries": [
        {
          "query": "new_query",
          "name": "new_query",
          "description": "",
          "interval": 333,
          "snapshot": false,
          "removed": true,
          "platform": "windows"
        }
      ]
    }
  ]
}
```

##### Default response

`Status: 200`

### Get pack by name

Returns a pack.

`GET /api/v1/fleet/spec/packs/{name}`

#### Parameters

| Name | Type   | In   | Description                    |
| ---- | ------ | ---- | ------------------------------ |
| name | string | path | **Required.** The pack's name. |

#### Example

`GET /api/v1/fleet/spec/packs/pack_1`

##### Default response

`Status: 200`

```json
{
  "specs": {
    "id": 15,
    "name": "pack_1",
    "description": "Description",
    "disabled": false,
    "targets": {
      "labels": ["All Hosts"],
      "teams": null
    },
    "queries": [
      {
        "query": "new_title_for_my_query",
        "name": "new_title_for_my_query",
        "description": "",
        "interval": 677,
        "snapshot": true,
        "removed": false,
        "platform": "",
        "version": ""
      },
      {
        "query": "osquery_info",
        "name": "osquery_info",
        "description": "",
        "interval": 6667,
        "snapshot": true,
        "removed": false,
        "platform": "",
        "version": ""
      },
      {
        "query": "query1",
        "name": "query1",
        "description": "",
        "interval": 7767,
        "snapshot": false,
        "removed": true,
        "platform": "",
        "version": ""
      },
      {
        "query": "osquery_events",
        "name": "osquery_events",
        "description": "",
        "interval": 454,
        "snapshot": false,
        "removed": true,
        "platform": "",
        "version": ""
      },
      {
        "query": "osquery_events",
        "name": "osquery_events-1",
        "description": "",
        "interval": 120,
        "snapshot": false,
        "removed": true,
        "platform": "",
        "version": ""
      }
    ]
  }
}
```

### Apply team

_Available in Fleet Premium_

If the `name` specified is associated with an existing team, this API route, completely replaces this team's existing `agent_options` and `secrets` with those that are specified.

If the `name` is not already associated with an existing team, this API route creates a new team with the specified `name`, `agent_options`, and `secrets`.

`POST /api/v1/fleet/spec/teams`

#### Parameters

| Name                                      | Type   | In    | Description                                                                                                                                                                                                                         |
| ----------------------------------------- | ------ | ----- | ----------------------------------------------------------------------------------------------------------------------------------------------------------------------------------------------------------------------------------- |
| name                                      | string | body  | **Required.** The team's name.                                                                                                                                                                                                      |
| agent_options                             | object | body  | The agent options spec that is applied to the hosts assigned to the specified to team. These agent options completely override the global agent options specified in the [`GET /api/v1/fleet/config API route`](#get-configuration) |
| features                                  | object | body  | The features that are applied to the hosts assigned to the specified to team. These features completely override the global features specified in the [`GET /api/v1/fleet/config API route`](#get-configuration)                    |
| secrets                                   | array   | body  | A list of plain text strings is used as the enroll secrets. Existing secrets are replaced with this list, or left unmodified if this list is empty. Note that there is a limit of 50 secrets allowed.                               |
| mdm                                       | object | body  | The team's MDM configuration options.                                                                                                                                                                                               |
| mdm.macos_updates                         | object | body  | The OS updates macOS configuration options for Nudge.                                                                                                                                                                               |
| mdm.macos_updates.minimum_version         | string | body  | The required minimum operating system version.                                                                                                                                                                                      |
| mdm.macos_updates.deadline                | string | body  | The required installation date for Nudge to enforce the operating system version.                                                                                                                                                   |
| mdm.macos_settings                        | object | body  | The macOS-specific MDM settings.                                                                                                                                                                                                    |
| mdm.macos_settings.custom_settings        | array   | body  | The list of objects consists of a `path` to .mobileconfig or JSON file and `labels_include_all`, `labels_include_any`, or `labels_exclude_any` list of label names.                                                                                                                                                         |
| mdm.windows_settings                        | object | body  | The Windows-specific MDM settings.                                                                                                                                                                                                    |
| mdm.windows_settings.custom_settings        | array   | body  | The list of objects consists of a `path` to XML files and `labels_include_all`, `labels_include_any`, or `labels_exclude_any` list of label names.                                                                                                                                                         |
| scripts                                   | array   | body  | A list of script files to add to this team so they can be executed at a later time.                                                                                                                                                 |
| software                                   | object   | body  | The team's software that will be available for install.  |
| software.app_store_apps                   | array   | body  | An array of objects with values below. |
| software.app_store_apps.app_store_id      | string   | body  | ID of the App Store app. |
| software.app_store_apps.self_service      | boolean   | body  | Specifies whether or not end users can install self-service. |
| software.app_store_apps.labels_include_any     | array   | body  | Specifies whether the app will only be available for install on hosts that **have any** of these labels. Only one of either `labels_include_any` or `labels_exclude_any` can be specified. |
| software.app_store_apps.labels_exclude_any     | array   | body  | Specifies whether the app will only be available for install on hosts that **don't have any** of these labels. Only one of either `labels_include_any` or `labels_exclude_any` can be specified. |
| software.packages                          | array   | body  | An array of objects with values below. |
| software.packages.url                      | string   | body  | URL to the software package (PKG, MSI, EXE or DEB). |
| software.packages.install_script           | string   | body  | Command that Fleet runs to install software. |
| software.packages.pre_install_query        | string   | body  | Condition query that determines if the install will proceed. |
| software.packages.post_install_script      | string   | body  | Script that runs after software install. |
| software.packages.uninstall_script       | string   | body  | Command that Fleet runs to uninstall software. |
| software.packages.self_service           | boolean   | body  | If `true` lists software in the self-service. |
| software.packages.labels_include_any     | array   | body  | Target hosts that have any label in the array. Only one of `labels_include_any` or `labels_exclude_any` can be included. If neither are included, all hosts are targeted. |
| software.packages.labels_exclude_any     | array   | body  | Target hosts that don't have any label in the array. Only one of `labels_include_any` or `labels_exclude_any` can be included. If neither are included, all hosts are targeted. |
| mdm.macos_settings.enable_disk_encryption | bool   | body  | Whether disk encryption should be enabled for hosts that belong to this team.                                                                                                                                                       |
| force                                     | bool   | query | Force apply the spec even if there are (ignorable) validation errors. Those are unknown keys and agent options-related validations.                                                                                                 |
| dry_run                                   | bool   | query | Validate the provided JSON for unknown keys and invalid value types and return any validation errors, but do not apply the changes.                                                                                                 |

#### Example

`POST /api/v1/fleet/spec/teams`

##### Request body

```json
{
  "specs": [
    {
      "name": "Client Platform Engineering",
      "features": {
        "enable_host_users": false,
        "enable_software_inventory": true,
        "additional_queries": {
          "foo": "SELECT * FROM bar;"
        }
      },
      "agent_options": {
        "spec": {
          "config": {
            "options": {
              "pack_delimiter": "/",
              "logger_tls_period": 10,
              "distributed_plugin": "tls",
              "disable_distributed": false,
              "logger_tls_endpoint": "/api/v1/osquery/log",
              "distributed_interval": 10,
              "distributed_tls_max_attempts": 3
            },
            "decorators": {
              "load": [
                "SELECT uuid AS host_uuid FROM system_info;",
                "SELECT hostname AS hostname FROM system_info;"
              ]
            }
          },
          "overrides": {}
        }
      },
      "secrets": [
        {
          "secret": "fTp52/twaxBU6gIi0J6PHp8o5Sm1k1kn"
        },
        {
          "secret": "bhD5kiX2J+KBgZSk118qO61ZIdX/v8On"
        }
      ],
      "mdm": {
        "macos_updates": {
          "minimum_version": "12.3.1",
          "deadline": "2023-12-01"
        },
        "macos_settings": {
          "custom_settings": [
            {
              "path": "path/to/profile1.mobileconfig"
              "labels_include_all": ["Label 1", "Label 2"]
            },
            {
              "path": "path/to/profile2.json"
              "labels_exclude_any": ["Label 3", "Label 4"]
            },
          ],
          "enable_disk_encryption": true
        },
        "windows_settings": {
          "custom_settings": [
            {
              "path": "path/to/profile3.xml"
              "labels_include_all": ["Label 1", "Label 2"]
            }
          ]
        }
      },
      "scripts": ["path/to/script.sh"],
      "software": {
        "packages": [
          {
            "url": "https://cdn.zoom.us/prod/5.16.10.26186/x64/ZoomInstallerFull.msi",
            "pre_install_query": "SELECT 1 FROM macos_profiles WHERE uuid='c9f4f0d5-8426-4eb8-b61b-27c543c9d3db';",
            "post_install_script": "sudo /Applications/Falcon.app/Contents/Resources/falconctl license 0123456789ABCDEFGHIJKLMNOPQRSTUV-WX",
            "self_service": true,
          }
        ],
        "app_store_apps": [
          {
            "app_store_id": "12464567",
            "self_service": true
          }
        ]
      }
    }
  ]
}
```

#### Default response

`Status: 200`

```json
{
  "team_ids_by_name": {
    "Client Platform Engineering": 123
  }
}
```

### Apply labels

Adds the supplied labels to Fleet. Each label requires the `name`, and `label_membership_type` properties.

If the `label_membership_type` is set to `dynamic`, the `query` property must also be specified with the value set to a query in SQL syntax.

If the `label_membership_type` is set to `manual`, the `hosts` property must also be specified with the value set to a list of hostnames.

`POST /api/v1/fleet/spec/labels`

#### Parameters

| Name  | Type | In   | Description                                                                                                   |
| ----- | ---- | ---- | ------------------------------------------------------------------------------------------------------------- |
| specs | list | path | A list of the label to apply. Each label requires the `name`, `query`, and `label_membership_type` properties |

#### Example

`POST /api/v1/fleet/spec/labels`

##### Request body

```json
{
  "specs": [
    {
      "name": "Ubuntu",
      "description": "Filters Ubuntu hosts",
      "query": "SELECT 1 FROM os_version WHERE platform = 'ubuntu';",
      "label_membership_type": "dynamic"
    },
    {
      "name": "local_machine",
      "description": "Includes only my local machine",
      "label_membership_type": "manual",
      "hosts": ["snacbook-pro.local"]
    }
  ]
}
```

##### Default response

`Status: 200`

### Get labels

`GET /api/v1/fleet/spec/labels`

#### Parameters

None.

#### Example

`GET /api/v1/fleet/spec/labels`

##### Default response

`Status: 200`

```json
{
  "specs": [
    {
      "id": 6,
      "name": "All Hosts",
      "description": "All hosts which have enrolled in Fleet",
      "query": "SELECT 1;",
      "label_type": "builtin",
      "label_membership_type": "dynamic"
    },
    {
      "id": 7,
      "name": "macOS",
      "description": "All macOS hosts",
      "query": "SELECT 1 FROM os_version WHERE platform = 'darwin';",
      "platform": "darwin",
      "label_type": "builtin",
      "label_membership_type": "dynamic"
    },
    {
      "id": 8,
      "name": "Ubuntu Linux",
      "description": "All Ubuntu hosts",
      "query": "SELECT 1 FROM os_version WHERE platform = 'ubuntu';",
      "platform": "ubuntu",
      "label_type": "builtin",
      "label_membership_type": "dynamic"
    },
    {
      "id": 9,
      "name": "CentOS Linux",
      "description": "All CentOS hosts",
      "query": "SELECT 1 FROM os_version WHERE platform = 'centos' OR name LIKE '%centos%'",
      "label_type": "builtin",
      "label_membership_type": "dynamic"
    },
    {
      "id": 10,
      "name": "MS Windows",
      "description": "All Windows hosts",
      "query": "SELECT 1 FROM os_version WHERE platform = 'windows';",
      "platform": "windows",
      "label_type": "builtin",
      "label_membership_type": "dynamic"
    },
    {
      "id": 11,
      "name": "Ubuntu",
      "description": "Filters Ubuntu hosts",
      "query": "SELECT 1 FROM os_version WHERE platform = 'ubuntu';",
      "label_membership_type": "dynamic"
    }
  ]
}
```

### Get label

Returns the label specified by name.

`GET /api/v1/fleet/spec/labels/{name}`

#### Parameters

None.

#### Example

`GET /api/v1/fleet/spec/labels/local_machine`

##### Default response

`Status: 200`

```json
{
  "specs": {
    "id": 12,
    "name": "local_machine",
    "description": "Includes only my local machine",
    "query": "",
    "label_membership_type": "manual"
  }
}
```

### Get enroll secrets

Returns the valid global enroll secrets.

`GET /api/v1/fleet/spec/enroll_secret`

#### Parameters

None.

#### Example

`GET /api/v1/fleet/spec/enroll_secret`

##### Default response

`Status: 200`

```json
{
  "spec": {
    "secrets": [
      {
        "secret": "fTp52/twaxBU6gIi0J6PHp8o5Sm1k1kn",
        "created_at": "2021-01-07T19:40:04Z"
      },
      {
        "secret": "bhD5kiX2J+KBgZSk118qO61ZIdX/v8On",
        "created_at": "2021-01-04T21:18:07Z"
      }
    ]
  }
}
```

### Modify enroll secrets

This replaces the active global enroll secrets with the secrets specified.

`POST /api/v1/fleet/spec/enroll_secret`

#### Parameters

| Name    | Type | In   | Description                                                                                                      |
| ------- | ---- | ---- | ---------------------------------------------------------------------------------------------------------------- |
| secrets | list | body | **Required.** The plain text string used as the enroll secret. Note that there is a limit of 50 secrets allowed. |

#### Example

##### Request body

```json
{
  "spec": {
    "secrets": [
      {
        "secret": "fTp52/twaxBU6gIi0J6PHp8o5Sm1k1kn"
      }
    ]
  }
}
```

`POST /api/v1/fleet/spec/enroll_secret`

##### Default response

`Status: 200`

### Store secret variables

Stores secret variables prefixed with `$FLEET_SECRET_` to Fleet.

`PUT /api/v1/fleet/spec/secret_variables`

#### Parameters

| Name    | Type | In   | Description                                                                                                      |
| ------- | ---- | ---- | ---------------------------------------------------------------------------------------------------------------- |
| secrets | list | body | **Required.** List of objects consisting of fields: `name` and `value`
| dry_run | boolean | body | **Optional.** If true, validates the provided secrets and returns any validation errors, but does not apply the changes.

#### Example

`PUT /api/v1/fleet/spec/secret_variables`

##### Request body

```json
{
  "secrets": [
    {
      "name": "FLEET_SECRET_SOME_API_TOKEN",
      "value": "971ef02b93c74ca9b22b694a9251f1d6"
    }
  ]
}

```

##### Default response

`Status: 200`

---

## Live query

These API routes are used by the Fleet UI.

- [Check live query status](#check-live-query-status)
- [Check result store status](#check-result-store-status)
- [Search targets](#search-targets)
- [Count targets](#count-targets)
- [Run live query](#run-live-query)
- [Run live query by name](#run-live-query-by-name)
- [Retrieve live query results (standard WebSocket API)](#retrieve-live-query-results-standard-websocket-api)
- [Retrieve live query results (SockJS)](#retrieve-live-query-results-sockjs)

### Check live query status

This checks the status of Fleet's ability to run a live query. If an error is present in the response, Fleet won't be able to run a live query successfully. The Fleet UI uses this endpoint to make sure that the Fleet instance is correctly configured to run live queries.

`GET /api/v1/fleet/status/live_query`

#### Parameters

None.

#### Example

`GET /api/v1/fleet/status/live_query`

##### Default response

`Status: 200`

### Check result store status

This checks Fleet's result store status. If an error is present in the response, Fleet won't be able to run a live query successfully. The Fleet UI uses this endpoint to make sure that the Fleet instance is correctly configured to run live queries.

`GET /api/v1/fleet/status/result_store`

#### Parameters

None.

#### Example

`GET /api/v1/fleet/status/result_store`

##### Default response

`Status: 200`

### Search targets

Accepts a search query and a list of host IDs to omit and returns a set of up to ten matching hosts. If
a query ID is provided and the referenced query allows observers to run, targets will include hosts
for which the user has an observer role.

`POST /api/latest/fleet/hosts/search`

#### Parameters

| Name              | Type    | In   | Description                                                                                                                                     |
| ----------------- | ------- | ---- | ----------------------------------------------------------------------------------------------------------------------------------------------- |
| query             | string  | body | The query used to identify hosts to target. Searchable items include a `display_name`, `hostname`, `hardware_serial`, `uuid` or `primary_ip`. |
| query_id          | integer | body | The saved query (if any) that will be run. The `observer_can_run` property on the query and the user's roles affect which targets are included. |
| excluded_host_ids | array   | body | The list of host ids to omit from the search results.                                                                                           |

#### Example

`POST /api/v1/fleet/hosts/search`

##### Request body

```json
{
  "query": "foo",
  "query_id": 42,
  "selected": {
    "hosts": [],
    "labels": [],
    "teams": [1]
  }
}
```

##### Default response

```json
{
  "targets": {
    "hosts": [
      {
        "created_at": "2021-02-03T16:11:43Z",
        "updated_at": "2021-02-03T21:58:19Z",
        "id": 1337,
        "detail_updated_at": "2021-02-03T21:58:10Z",
        "label_updated_at": "2021-02-03T21:58:10Z",
        "last_enrolled_at": "2021-02-03T16:11:43Z",
        "seen_time": "2021-02-03T21:58:20Z",
        "hostname": "foof41482833",
        "uuid": "a2064cef-0000-0000-afb9-283e3c1d487e",
        "platform": "rhel",
        "osquery_version": "4.5.1",
        "os_version": "CentOS 6.10.0",
        "build": "",
        "platform_like": "rhel",
        "code_name": "",
        "uptime": 32688000000000,
        "memory": 2086899712,
        "cpu_type": "x86_64",
        "cpu_subtype": "142",
        "cpu_brand": "Intel(R) Core(TM) i5-8279U CPU @ 2.40GHz",
        "cpu_physical_cores": 4,
        "cpu_logical_cores": 4,
        "hardware_vendor": "",
        "hardware_model": "",
        "hardware_version": "",
        "hardware_serial": "",
        "computer_name": "foof41482833",
        "display_name": "foof41482833",
        "primary_ip": "172.20.0.3",
        "primary_mac": "02:42:ac:14:00:03",
        "distributed_interval": 10,
        "config_tls_refresh": 10,
        "logger_tls_period": 10,
        "additional": {},
        "status": "offline",
        "display_text": "foof41482833"
      }
    ]
  }
}
```

### Count targets

Counts the number of online and offline hosts included in a given set of selected targets.

`POST /api/latest/fleet/targets/count`

#### Parameters

| Name     | Type    | In   | Description                                                                                                                                                                                                                                                                                                                                                                                                                                                                                                                                                                                                                                                                                                                                                 |
| -------- | ------- | ---- | ----------------------------------------------------------------------------------------------------------------------------------------------------------------------------------------------------------------------------------------------------------------------------------------------------------------------------------------------------------------------------------------------------------------------------------------------------------------------------------------------------------------------------------------------------------------------------------------------------------------------------------------------------------------------------------------------------------------------------------------------------------- |
| query_id | integer | body | The saved query (if any) that will be run. The `observer_can_run` property on the query and the user's roles determine which targets are included.                                                                                                                                                                                                                                                                                                                                                                                                                                                                                                                                                                                                          |
| selected | object  | body | The object includes lists of selected host IDs (`selected.hosts`), label IDs (`selected.labels`), and team IDs (`selected.teams`). When provided, builtin label IDs, custom label IDs and team IDs become `AND` filters. Within each selector, selecting two or more teams, two or more builtin labels, or two or more custom labels, behave as `OR` filters. There's one special case for the builtin label "All hosts", if such label is selected, then all other label and team selectors are ignored (and all hosts will be selected). If a host ID is explicitly included in `selected.hosts`, then it is assured that the query will be selected to run on it (no matter the contents of `selected.labels` and `selected.teams`). Use `0` team ID to filter by hosts assigned to "No team". See examples below. |

#### Example

`POST /api/latest/fleet/targets/count`

##### Request body

```json
{
  "query_id": 1337,
  "selected": {
    "hosts": [],
    "labels": [42],
    "teams": []
  }
}
```

##### Default response

```json
{
  "targets_count": 813,
  "targets_offline": 813,
  "targets_online": 0
}
```

### Run live query

Runs the specified query as a live query on the specified hosts or group of hosts and returns a new live query campaign. Individual hosts must be specified with the host's ID. Label IDs also specify groups of hosts.

After you initiate the query, [get results via WebSocket](#retrieve-live-query-results-standard-websocket-api).

`POST /api/v1/fleet/queries/run`

#### Parameters

| Name     | Type    | In   | Description                                                                                                                                                                                                                                                                                                                                                                                                                                                                                                                                                                                                                                                                                                                                                               |
| -------- | ------- | ---- | ------------------------------------------------------------------------------------------------------------------------------------------------------------------------------------------------------------------------------------------------------------------------------------------------------------------------------------------------------------------------------------------------------------------------------------------------------------------------------------------------------------------------------------------------------------------------------------------------------------------------------------------------------------------------------------------------------------------------------------------------------------------------- |
| query    | string  | body | The SQL if using a custom query.                                                                                                                                                                                                                                                                                                                                                                                                                                                                                                                                                                                                                                                                                                                                          |
| query_id | integer | body | The saved query (if any) that will be run. Required if running query as an observer. The `observer_can_run` property on the query effects which targets are included.                                                                                                                                                                                                                                                                                                                                                                                                                                                                                                                                                                                                     |
| selected | object  | body | **Required.** The object includes lists of selected host IDs (`selected.hosts`), label IDs (`selected.labels`), and team IDs (`selected.teams`). When provided, builtin label IDs, custom label IDs and team IDs become `AND` filters. Within each selector, selecting two or more teams, two or more builtin labels, or two or more custom labels, behave as `OR` filters. There's one special case for the builtin label "All hosts", if such label is selected, then all other label and team selectors are ignored (and all hosts will be selected). If a host ID is explicitly included in `selected.hosts`, then it is assured that the query will be selected to run on it (no matter the contents of `selected.labels` and `selected.teams`). Use `0` team ID to filter by hosts assigned to "No team". See examples below. |

One of `query` and `query_id` must be specified.

#### Example with one host targeted by ID

`POST /api/v1/fleet/queries/run`

##### Request body

```json
{
  "query": "SELECT instance_id FROM system_info",
  "selected": {
    "hosts": [171]
  }
}
```

##### Default response

`Status: 200`

```json
{
  "campaign": {
    "created_at": "0001-01-01T00:00:00Z",
    "updated_at": "0001-01-01T00:00:00Z",
    "Metrics": {
      "TotalHosts": 1,
      "OnlineHosts": 0,
      "OfflineHosts": 1,
      "MissingInActionHosts": 0,
      "NewHosts": 1
    },
    "id": 1,
    "query_id": 3,
    "status": 0,
    "user_id": 1
  }
}
```

#### Example with multiple hosts targeted by label ID

`POST /api/v1/fleet/queries/run`

##### Request body

```json
{
  "query": "SELECT instance_id FROM system_info;",
  "selected": {
    "labels": [7]
  }
}
```

##### Default response

`Status: 200`

```json
{
  "campaign": {
    "created_at": "0001-01-01T00:00:00Z",
    "updated_at": "0001-01-01T00:00:00Z",
    "Metrics": {
      "TotalHosts": 102,
      "OnlineHosts": 0,
      "OfflineHosts": 24,
      "MissingInActionHosts": 0,
      "NewHosts": 0
    },
    "id": 2,
    "query_id": 3,
    "status": 0,
    "user_id": 1
  }
}
```

### Run live query by name

Runs the specified saved query as a live query on the specified targets. Returns a new live query campaign. Individual hosts must be specified with the host's hostname. Groups of hosts are specified by label name.

After the query has been initiated, [get results via WebSocket](#retrieve-live-query-results-standard-websocket-api).

`POST /api/v1/fleet/queries/run_by_identifiers`

#### Parameters

| Name     | Type    | In   | Description                                                                                                                                                                                                                                                                                                                                                                                                                                                                                                                                                                                                                                                                                    |
| -------- | ------- | ---- | ---------------------------------------------------------------------------------------------------------------------------------------------------------------------------------------------------------------------------------------------------------------------------------------------------------------------------------------------------------------------------------------------------------------------------------------------------------------------------------------------------------------------------------------------------------------------------------------------------------------------------------------------------------------------------------------------- |
| query    | string  | body | The SQL of the query.                                                                                                                                                                                                                                                                                                                                                                                                                                                                                                                                                                                                                                                                          |
| query_id | integer | body | The saved query (if any) that will be run. The `observer_can_run` property on the query effects which targets are included.                                                                                                                                                                                                                                                                                                                                                                                                                                                                                                                                                                    |
| selected | object  | body | **Required.** The object includes lists of selected hostnames (`selected.hosts`), label names (`labels`). When provided, builtin label names and custom label names become `AND` filters. Within each selector, selecting two or more builtin labels, or two or more custom labels, behave as `OR` filters. If a label provided could not be found in the database, a 400 bad request will be returned specifying which label is invalid. There's one special case for the builtin label `"All hosts"`, if such label is selected, then all other label and team selectors are ignored (and all hosts will be selected). If a host's hostname is explicitly included in `selected.hosts`, then it is assured that the query will be selected to run on it (no matter the contents of `selected.labels`). See examples below. |

One of `query` and `query_id` must be specified.

#### Example with one host targeted by hostname

`POST /api/v1/fleet/queries/run_by_identifiers`

##### Request body

```json
{
  "query_id": 1,
  "selected": {
    "hosts": ["macbook-pro.local"]
  }
}
```

##### Default response

`Status: 200`

```json
{
  "campaign": {
    "created_at": "0001-01-01T00:00:00Z",
    "updated_at": "0001-01-01T00:00:00Z",
    "Metrics": {
      "TotalHosts": 1,
      "OnlineHosts": 0,
      "OfflineHosts": 1,
      "MissingInActionHosts": 0,
      "NewHosts": 1
    },
    "id": 1,
    "query_id": 3,
    "status": 0,
    "user_id": 1
  }
}
```

#### Example with multiple hosts targeted by label name

`POST /api/v1/fleet/queries/run_by_identifiers`

##### Request body

```json
{
  "query": "SELECT instance_id FROM system_info",
  "selected": {
    "labels": ["All Hosts"]
  }
}
```

##### Default response

`Status: 200`

```json
{
  "campaign": {
    "created_at": "0001-01-01T00:00:00Z",
    "updated_at": "0001-01-01T00:00:00Z",
    "Metrics": {
      "TotalHosts": 102,
      "OnlineHosts": 0,
      "OfflineHosts": 24,
      "MissingInActionHosts": 0,
      "NewHosts": 1
    },
    "id": 2,
    "query_id": 3,
    "status": 0,
    "user_id": 1
  }
}
```

#### Example with invalid label

`POST /api/v1/fleet/queries/run_by_identifiers`

##### Request body

```json
{
  "query": "SELECT instance_id FROM system_info",
  "selected": {
    "labels": ["Windows", "Banana", "Apple"]
  }
}
```

##### Default response

`Status: 400`

```json
{
  "message": "Bad request",
  "errors": [
    {
      "name": "base",
      "reason": "Invalid label name(s): Banana, Apple."
    }
  ],
  "uuid": "303649f4-5e45-4379-bae9-64ec0ef56287"
}
```


### Retrieve live query results (standard WebSocket API)

You can retrieve the results of a live query using the [standard WebSocket API](#https://developer.mozilla.org/en-US/docs/Web/API/WebSockets_API/Writing_WebSocket_client_applications).

Before you retrieve the live query results, you must create a live query campaign by running the live query. Use the [Run live query](#run-live-query) or [Run live query by name](#run-live-query-by-name) endpoints to create a live query campaign.

Note that live queries are automatically cancelled if this method is not called to start retrieving the results within 60 seconds of initiating the query.

`/api/v1/fleet/results/websocket`

### Parameters

| Name       | Type    | In  | Description                                                      |
| ---------- | ------- | --- | ---------------------------------------------------------------- |
| token      | string  |     | **Required.** The token used to authenticate with the Fleet API. |
| campaignID | integer |     | **Required.** The ID of the live query campaign.                 |

### Example

#### Example script to handle request and response

```js
const socket = new WebSocket('wss://<your-base-url>/api/v1/fleet/results/websocket');

socket.onopen = () => {
  socket.send(JSON.stringify({ type: 'auth', data: { token: <auth-token> } }));
  socket.send(JSON.stringify({ type: 'select_campaign', data: { campaign_id: <campaign-id> } }));
};

socket.onmessage = ({ data }) => {
  console.log(data);
  const message = JSON.parse(data);
  if (message.type === 'status' && message.data.status === 'finished') {
    socket.close();
  }
}
```

### Detailed request and response walkthrough with example data

#### webSocket.onopen()

##### Response data

```json
o
```

#### webSocket.send()

##### Request data

```json
[
  {
    "type": "auth",
    "data": { "token": <insert_token_here> }
  }
]
```

```json
[
  {
    "type": "select_campaign",
    "data": { "campaign_id": 12 }
  }
]
```

#### webSocket.onmessage()

##### Response data

```json
// Sends the total number of hosts targeted and segments them by status

[
  {
    "type": "totals",
    "data": {
      "count": 24,
      "online": 6,
      "offline": 18,
      "missing_in_action": 0
    }
  }
]
```

```json
// Sends the expected results, actual results so far, and the status of the live query

[
  {
    "type": "status",
    "data": {
      "expected_results": 6,
      "actual_results": 0,
      "status": "pending"
    }
  }
]
```

```json
// Sends the result for a given host

[
  {
    "type": "result",
    "data": {
      "distributed_query_execution_id": 39,
      "host": {
        "id": 42,
        "hostname": "foobar",
        "display_name": "foobar"
      },
      "rows": [
        // query results data for the given host
      ],
      "error": null
    }
  }
]
```

```json
// Sends the status of "finished" when messages with the results for all expected hosts have been sent

[
  {
    "type": "status",
    "data": {
      "expected_results": 6,
      "actual_results": 6,
      "status": "finished"
    }
  }
]
```

### Retrieve live query results (SockJS)

You can also retrieve live query results with a [SockJS client](https://github.com/sockjs/sockjs-client). The script to handle the request and response messages will look similar to the standard WebSocket API script with slight variations. For example, the constructor used for SockJS is `SockJS` while the constructor used for the standard WebSocket API is `WebSocket`.

Note that SockJS has been found to be substantially less reliable than the [standard WebSockets approach](#retrieve-live-query-results-standard-websocket-api).

`/api/v1/fleet/results/`

### Parameters

| Name       | Type    | In  | Description                                                      |
| ---------- | ------- | --- | ---------------------------------------------------------------- |
| token      | string  |     | **Required.** The token used to authenticate with the Fleet API. |
| campaignID | integer |     | **Required.** The ID of the live query campaign.                 |

### Example

#### Example script to handle request and response

```js
const socket = new SockJS(`<your-base-url>/api/v1/fleet/results`, undefined, {});

socket.onopen = () => {
  socket.send(JSON.stringify({ type: 'auth', data: { token: <token> } }));
  socket.send(JSON.stringify({ type: 'select_campaign', data: { campaign_id: <campaignID> } }));
};

socket.onmessage = ({ data }) => {
  console.log(data);
  const message = JSON.parse(data);

  if (message.type === 'status' && message.data.status === 'finished') {
    socket.close();
  }
}
```

##### Detailed request and response walkthrough

#### socket.onopen()

##### Response data

```json
o
```

#### socket.send()

##### Request data

```json
[
  {
    "type": "auth",
    "data": { "token": <insert_token_here> }
  }
]
```

```json
[
  {
    "type": "select_campaign",
    "data": { "campaign_id": 12 }
  }
]
```

#### socket.onmessage()

##### Response data

```json
// Sends the total number of hosts targeted and segments them by status

[
  {
    "type": "totals",
    "data": {
      "count": 24,
      "online": 6,
      "offline": 18,
      "missing_in_action": 0
    }
  }
]
```

```json
// Sends the expected results, actual results so far, and the status of the live query

[
  {
    "type": "status",
    "data": {
      "expected_results": 6,
      "actual_results": 0,
      "status": "pending"
    }
  }
]
```

```json
// Sends the result for a given host

[
  {
    "type": "result",
    "data": {
      "distributed_query_execution_id": 39,
      "host": {
        "id": 42,
        "hostname": "foobar",
        "display_name": "foobar"
      },
      "rows": [
        // query results data for the given host
      ],
      "error": null
    }
  }
]
```

```json
// Sends the status of "finished" when messages with the results for all expected hosts have been sent

[
  {
    "type": "status",
    "data": {
      "expected_results": 6,
      "actual_results": 6,
      "status": "finished"
    }
  }
]
```

---

## Trigger cron schedule

This API is used by the `fleetctl` CLI tool to make requests to trigger an ad hoc run of all jobs in
a specified cron schedule.

### Trigger

This makes a request to trigger the specified cron schedule. Upon receiving the request, the Fleet
server first checks the current status of the schedule, and it returns an error if a run is
currently pending.

`POST /api/latest/fleet/trigger`

#### Parameters

| Name | Type   | In    | Description                               |
| ---- | ------ | ----- | ----------------------------------------- |
| name | string | query | The name of the cron schedule to trigger. Supported trigger names are `apple_mdm_dep_profile_assigner`, `automations`, `cleanups_then_aggregation`, `integrations`, `mdm_apple_profile_manager`, `usage_statistics`, and `vulnerabilities`|


#### Example

`POST /api/latest/fleet/trigger?name=automations`

##### Default response

`Status: 200`

---

## Device-authenticated routes

Device-authenticated routes are routes used by the Fleet Desktop application. Unlike most other routes, Fleet user's API token does not authenticate them. They use a device-specific token.

- [Refetch device's host](#refetch-devices-host)
- [Get device's Google Chrome profiles](#get-devices-google-chrome-profiles)
- [Get device's mobile device management (MDM) and Munki information](#get-devices-mobile-device-management-mdm-and-munki-information)
- [Get Fleet Desktop information](#get-fleet-desktop-information)
- [Get device's software](#get-devices-software)
- [Get device's software install results](#get-devices-software-install-results)
- [Get device's software MDM command results](#get-devices-software-mdm-command-results)
- [Install self-service software](#install-self-service-software)
- [Uninstall software via self-service](#uninstall-software-via-self-service)
- [Get uninstall results via self-service](#get-uninstall-results-via-self-service)
- [Get device's policies](#get-devices-policies)
- [Get device's certificate](#get-devices-certificate)
- [Get device's API features](#get-devices-api-features)
- [Get device's transparency URL](#get-devices-transparency-url)
- [Download device's MDM manual enrollment profile](#download-devices-mdm-manual-enrollment-profile)
- [Migrate device to Fleet from another MDM solution](#migrate-device-to-fleet-from-another-mdm-solution)
- [Trigger Linux disk encryption escrow](#trigger-linux-disk-encryption-escrow)
- [Report an agent error](#report-an-agent-error)

#### Refetch device's host

Same as [Refetch host route](https://fleetdm.com/docs/using-fleet/rest-api#refetch-host) for the current device.

`POST /api/v1/fleet/device/{token}/refetch`

##### Parameters

| Name  | Type   | In   | Description                        |
| ----- | ------ | ---- | ---------------------------------- |
| token | string | path | The device's authentication token. |

#### Get device's Google Chrome profiles

Same as [Get host's Google Chrome profiles](https://fleetdm.com/docs/using-fleet/rest-api#get-hosts-google-chrome-profiles) for the current device.

`GET /api/v1/fleet/device/{token}/device_mapping`

##### Parameters

| Name  | Type   | In   | Description                        |
| ----- | ------ | ---- | ---------------------------------- |
| token | string | path | The device's authentication token. |

#### Get device's mobile device management (MDM) and Munki information

Same as [Get host's mobile device management and Munki information](https://fleetdm.com/docs/using-fleet/rest-api#get-hosts-mobile-device-management-mdm-and-munki-information) for the current device.

`GET /api/v1/fleet/device/{token}/macadmins`

##### Parameters

| Name  | Type   | In   | Description                        |
| ----- | ------ | ---- | ---------------------------------- |
| token | string | path | The device's authentication token. |

#### Ping Server with Device Token
Ping the server. OK response expected if the device token is still valid.

`HEAD /api/v1/fleet/device/{token}/ping`

##### Parameters

| Name  | Type   | In   | Description                        |
| ----- | ------ | ---- | ---------------------------------- |
| token | string | path | The device's authentication token. |

##### Example

`HEAD /api/v1/fleet/device/abcdef012456789/ping`

##### Default response

`Status: 200`

#### Get Fleet Desktop information
_Available in Fleet Premium_

Gets all information required by Fleet Desktop, this includes things like the number of failed policies or notifications to show/hide menu items.

`GET /api/v1/fleet/device/{token}/desktop`

##### Parameters

| Name  | Type   | In   | Description                        |
| ----- | ------ | ---- | ---------------------------------- |
| token | string | path | The device's authentication token. |

##### Example

`GET /api/v1/fleet/device/abcdef012456789/desktop`

##### Default response

`Status: 200`

```json
{
  "failing_policies_count": 3,
  "self_service": true,
  "notifications": {
    "needs_mdm_migration": true,
    "renew_enrollment_profile": false,
  },
  "config": {
    "org_info": {
      "org_name": "Fleet",
      "org_logo_url": "https://example.com/logo.jpg",
      "org_logo_url_light_background": "https://example.com/logo-light.jpg",
      "contact_url": "https://fleetdm.com/company/contact"
    },
    "mdm": {
      "macos_migration": {
        "mode": "forced"
      }
    }
  }
}
```

In regards to the `notifications` key:

- `needs_mdm_migration` means that the device fits all the requirements to allow the user to initiate an MDM migration to Fleet.
- `renew_enrollment_profile` means that the device is currently unmanaged from MDM but should be DEP enrolled into Fleet.

#### Get device's software

Lists the software installed on the current device.

`GET /api/v1/fleet/device/{token}/software`

##### Parameters

| Name  | Type   | In   | Description                        |
| ----- | ------ | ---- | ---------------------------------- |
| token | string | path | The device's authentication token. |
| self_service | bool | query | Filter `self_service` software. |
| query   | string | query | Search query keywords. Searchable fields include `name`. |
| page | integer | query | Page number of the results to fetch.|
| per_page | integer | query | Results per page.|

##### Example

`GET /api/v1/fleet/device/bbb7cdcc-f1d9-4b39-af9e-daa0f35728e8/software`

##### Default response

`Status: 200`

```json
{
  "count": 3,
  "software": [
    {
      "id": 121,
      "name": "Google Chrome.app",
<<<<<<< HEAD
      "display_name": "Chrome",
=======
      "icon_url": "/api/v1/fleet/device/bbb7cdcc-f1d9-4b39-af9e-daa0f35728e8/software/titles/121/icon",
>>>>>>> 95c559fb
      "software_package": {
        "name": "GoogleChrome.pkg",
        "version": "125.12.2",
        "self_service": true,
        "categories": ["Browsers"],
     	"last_install": {
          "install_uuid": "8bbb8ac2-b254-4387-8cba-4d8a0407368b",
      	  "installed_at": "2024-05-15T15:23:57Z"
        },
      },
      "app_store_app": null,
      "source": "apps",
      "status": "failed",
      "installed_versions": [
        {
          "version": "121.0",
          "last_opened_at": "2024-04-01T23:03:07Z",
          "vulnerabilities": ["CVE-2023-1234","CVE-2023-4321","CVE-2023-7654"],
          "installed_paths": ["/Applications/Google Chrome.app"]
        }
      ],
       "software_package": {
        "name": "google-chrome-124-0-6367-207.pkg",
        "version": "121.0",
        "self_service": true,
        "icon_url": null,
        "last_install": null
      },
      "app_store_app": null
    },
    {
      "id": 143,
<<<<<<< HEAD
      "name": "Firefox.app",
      "display_name": "Firefox",
=======
      "name": "Slack.app",
      "icon_url": "https://is1-ssl.mzstatic.com/image/thumb/Purple221/v4/d1/2f/ff/d12fff5b-fe7b-a41b-e55a-96606c7193b1/electron.png/512x512bb.png",
>>>>>>> 95c559fb
      "software_package": null,
      "app_store_app": null,
      "source": "apps",
      "status": null,
      "installed_versions": [
        {
          "version": "125.6",
          "last_opened_at": "2024-04-01T23:03:07Z",
          "vulnerabilities": [],
          "installed_paths": ["/Applications/Slack.app"]
        }
      ],
      "software_package": null,
      "app_store_app": {
        "app_store_id": "618783545",
        "categories": ["Communication"],
        "version": "25.08.10",
        "self_service": false,
        "last_install": null
      },
    },
    {
      "id": 144,
      "name": "Prettier",
      "software_package": null,
      "app_store_app": null,
      "source": "vscode_extensions",
      "extesnion_for": "cursor",
      "status": null,
      "installed_versions": [
        {
          "version": "1.2.6",
          "last_opened_at": "2024-04-01T23:03:07Z",
          "vulnerabilities": ["CVE-2023-1234","CVE-2023-4321","CVE-2023-7654"],
          "installed_paths": ["/Users/admin/.cursor/extensions/prettier"]
        }
      ],
    }
  ],
  "meta": {
    "has_next_results": false,
    "has_previous_results": false
  }
}
```

### Download device software icon

_Available in Fleet Premium._

Retrieve the icon added via Fleet or icon from App Store (VPP).

`GET /api/v1/fleet/device/:token/software/titles/121/icon`

#### Parameters

| Name            | Type    | In   | Description                               |
| ----            | ------- | ---- | ----------------------------------------- |
| id              | integer | path | ID of the software title to get icon for. |

This endpoint will redirect (302) to the Apple-hosted URL of an icon if an icon override isn't set and a VPP app is added for the title on the host's team.

#### Example

`GET /api/v1/fleet/device/22aada07-dc73-41f2-8452-c0987543fd29/software/titles/121/icon`

##### Default response

`Status: 200`

```http
Status: 200
Content-Type: image/png
Content-Disposition: inline; filename="zoom-icon-512x512.png"
Content-Length: 124567

<BINARY_IMAGE_DATA>
```

### Get device's software install results

_Available in Fleet Premium._

`GET /api/v1/fleet/device/{token}/software/install/{install_uuid}/results`

Get the results of a Fleet-maintained app or custom package install if it was performed on the authenticated host.

| Name            | Type    | In   | Description                                      |
| ----            | ------- | ---- | --------------------------------------------     |
| token | string | path | **Required**. The device's authentication token. |
| install_uuid | string | path | **Required**. The software installation UUID. |

#### Example

`GET /api/v1/fleet/device/22aada07-dc73-41f2-8452-c0987543fd29/software/install/b15ce221-e22e-4c6a-afe7-5b3400a017da/results`

##### Default response

`Status: 200`

```json
 {
   "install_uuid": "b15ce221-e22e-4c6a-afe7-5b3400a017da",
   "software_title": "Falcon.app",
   "software_title_id": 8353,
   "software_package": "FalconSensor-6.44.pkg",
   "host_id": 123,
   "host_display_name": "Marko's MacBook Pro",
   "status": "failed_install",
   "output": "Installing software...\nError: The operation can’t be completed because the item “Falcon” is in use.",
   "pre_install_query_output": "Query returned result\nSuccess",
   "post_install_script_output": "Running script...\nExit code: 1 (Failed)\nRolling back software install...\nSuccess"
 }
```

### Get device's software MDM command results

This endpoint returns the results for a specific MDM command associated with a software (un)install.

`GET /api/v1/fleet/device/{token}/software/commands/{command_uuid}/results`

#### Parameters

| Name                      | Type   | In    | Description                                                               |
| ------------------------- | ------ | ----- | ------------------------------------------------------------------------- |
| token | string | path | **Required**. The device's authentication token. |
| command_uuid  | string | path | The unique identifier of the command.  |

#### Example

`GET /api/v1/fleet/device/22aada07-dc73-41f2-8452-c0987543fd29/software/commands/a2064cef-0000-1234-afb9-283e3c1d487e/results`

##### Default response

`Status: 200`

```json
{
  "results": [
    {
      "host_uuid": "145cafeb-87c7-4869-84d5-e4118a927746",
      "command_uuid": "a2064cef-0000-1234-afb9-283e3c1d487e",
      "status": "Acknowledged",
      "updated_at": "2023-04-04:00:00Z",
      "request_type": "InstallApplication",
      "hostname": "mycomputer",
      "payload": "[base64]",
      "result": "[base64]"
    }
  ]
}
```

> Note: If the server has not yet received a result for a command, it will return an empty object (`{}`).

#### Install self-service software

Install self-service software on macOS, Windows, or Linux (Ubuntu) host. The software must have a `self_service` flag `true` to be installed.

`POST /api/v1/fleet/device/{token}/software/install/{software_title_id}`

##### Parameters

| Name  | Type   | In   | Description                        |
| ----- | ------ | ---- | ---------------------------------- |
| token | string | path | **Required**. The device's authentication token. |
| software_title_id | string | path | **Required**. The software title's ID. |

##### Example

`POST /api/v1/fleet/device/22aada07-dc73-41f2-8452-c0987543fd29/software/install/123`

##### Default response

`Status: 202`

### Uninstall software via self-service

Uninstalls software from a host via the My device page.

`POST /api/v1/fleet/device/{token}/software/uninstall/:software_title_id`

#### Parameters

| Name              | Type       | In   | Description                                      |
| ---------         | ---------- | ---- | --------------------------------------------     |
| token | string | path | **Required**. The device's authentication token. |
| software_title_id | integer    | path | **Required**. The software title's ID.           |

#### Example

`POST /api/v1/fleet/device/22aada07-dc73-41f2-8452-c0987543fd29/software/uninstall/123`

##### Default response

`Status: 202`

#### Get uninstall results via self-service

Gets the result of a uninstall performed on a host, viewed from the My device page.

`GET /api/v1/fleet/device/{token}/software/uninstall/{execution_id}/results`

#### Parameters

| Name         | Type   | In   | Description                                   |
| ----         | ------ | ---- | --------------------------------------------  |
| execution_id | string | path | **Required**. The execution id of the script. |

#### Example

`GET /api/v1/fleet/device/22aada07-dc73-41f2-8452-c0987543fd29/software/uninstall/22aada07-dc73-41f2-8452-c0987543fd29/results`

##### Default response

`Status: 200`

```json
{
  "script_contents": "echo 'hello'",
  "exit_code": 0,
  "output": "hello",
  "message": "",
  "hostname": "Test Host",
  "host_timeout": false,
  "host_id": 1,
  "execution_id": "e797d6c6-3aae-11ee-be56-0242ac120002",
  "runtime": 20,
  "created_at": "2024-09-11T20:30:24Z"
}
```

#### Get device's policies

_Available in Fleet Premium_

Lists the policies applied to the current device.

`GET /api/v1/fleet/device/{token}/policies`

##### Parameters

| Name  | Type   | In   | Description                        |
| ----- | ------ | ---- | ---------------------------------- |
| token | string | path | The device's authentication token. |

##### Example

`GET /api/v1/fleet/device/abcdef012456789/policies`

##### Default response

`Status: 200`

```json
{
  "policies": [
    {
      "id": 1,
      "name": "SomeQuery",
      "query": "SELECT * FROM foo;",
      "description": "this is a query",
      "resolution": "fix with these steps...",
      "platform": "windows,linux",
      "response": "pass"
    },
    {
      "id": 2,
      "name": "SomeQuery2",
      "query": "SELECT * FROM bar;",
      "description": "this is another query",
      "resolution": "fix with these other steps...",
      "platform": "darwin",
      "response": "fail"
    },
    {
      "id": 3,
      "name": "SomeQuery3",
      "query": "SELECT * FROM baz;",
      "description": "",
      "resolution": "",
      "platform": "",
      "response": ""
    }
  ]
}
```

#### Get device's certificates

Available for macOS, iOS, and iPadOS hosts only. Requires Fleet's MDM properly [enabled and configured](https://fleetdm.com/docs/using-fleet/mdm-setup).


Lists the certificates installed on the current device.

`GET /api/v1/fleet/device/{token}/certificates`

##### Parameters

| Name  | Type   | In   | Description                        |
| ----- | ------ | ---- | ---------------------------------- |
| token | string | path | The device's authentication token. |
| page | integer | query | Page number of the results to fetch.|
| per_page | integer | query | Results per page.|
| order_key | string | query | What to order results by. Options include `common_name` and `not_valid_after`. Default is `common_name`. |
| order_direction | string | query | **Requires `order_key`**. The direction of the order given the order key. Options include `asc` and `desc`. Default is `asc`. |

##### Example

`GET /api/v1/fleet/device/bbb7cdcc-f1d9-4b39-af9e-daa0f35728e8/certificates`

#### Default response

`Status: 200`

```json
{
  "certificates": [
    {
      "id": 3,
      "not_valid_after": "2021-08-19T02:02:17Z",
      "not_valid_before": "2021-08-19T02:02:17Z",
      "certificate_authority": true,
      "common_name": "FleetDM",
      "key_algorithm": "rsaEncryption",
      "key_strength": 2048,
      "key_usage": "CRL Sign, Key Cert Sign",
      "serial": 1,
      "signing_algorithm": "sha256WithRSAEncryption",
      "subject": {
        "country": "US",
        "organization": "Fleet Device Management Inc.",
        "organizational_unit": "Fleet Device Management Inc.",
        "common_name": "FleetDM"
      },
      "issuer": {
        "country": "US",
        "organization": "Fleet Device Management Inc.",
        "organizational_unit": "Fleet Device Management Inc.",
        "common_name": "FleetDM"
      },
      "source": "user",
      "username": "alice"
    }
  ],
  "meta": {
    "has_next_results": false,
    "has_previous_results": false
  }
}
```

#### Get device's transparency URL

Returns the URL to open when clicking the "About Fleet" menu item in Fleet Desktop. Note that _Fleet Premium_ is required to configure a custom transparency URL.

`GET /api/v1/fleet/device/{token}/transparency`

##### Parameters

| Name  | Type   | In   | Description                        |
| ----- | ------ | ---- | ---------------------------------- |
| token | string | path | The device's authentication token. |

##### Example

`GET /api/v1/fleet/device/abcdef012456789/transparency`

##### Default response

`Status: 307`

Redirects to the transparency URL.

#### Download device's MDM manual enrollment profile

Downloads the Mobile Device Management (MDM) enrollment profile to install on the device for a manual enrollment into Fleet MDM.

`GET /api/v1/fleet/device/{token}/mdm/apple/manual_enrollment_profile`

##### Parameters

| Name  | Type   | In   | Description                        |
| ----- | ------ | ---- | ---------------------------------- |
| token | string | path | The device's authentication token. |

##### Example

`GET /api/v1/fleet/device/abcdef012456789/mdm/apple/manual_enrollment_profile`

##### Default response

`Status: 200`

```xml
<?xml version="1.0" encoding="UTF-8"?>
<!DOCTYPE plist PUBLIC "-//Apple//DTD PLIST 1.0//EN" "http://www.apple.com/DTDs/PropertyList-1.0.dtd">
<plist version="1.0">
<!-- ... -->
</plist>
```

---

#### Migrate device to Fleet from another MDM solution

Signals the Fleet server to send a webbook request with the device UUID and serial number to the webhook URL configured for MDM migration. **Requires Fleet Premium license**

`POST /api/v1/fleet/device/{token}/migrate_mdm`

##### Parameters

| Name  | Type   | In   | Description                        |
| ----- | ------ | ---- | ---------------------------------- |
| token | string | path | The device's authentication token. |

##### Example

`POST /api/v1/fleet/device/abcdef012456789/migrate_mdm`

##### Default response

`Status: 204`

---

### Trigger Linux disk encryption escrow

_Available in Fleet Premium_

Signals the Fleet server to queue up the LUKS disk encryption escrow process (LUKS passphrase and slot key). If validation succeeds (disk encryption must be enforced for the team, the host's platform must be supported, the host's disk must already be encrypted, and the host's Orbit version must be new enough), this adds a notification flag for Orbit that, triggers escrow from the Orbit side.

`POST /api/v1/fleet/device/{token}/mdm/linux/trigger_escrow`

##### Parameters

| Name  | Type   | In   | Description                        |
| ----- | ------ | ---- | ---------------------------------- |
| token | string | path | The device's authentication token. |

##### Example

`POST /api/v1/fleet/device/abcdef012456789/mdm/linux/trigger_escrow`

##### Default response

`Status: 204`

---

### Get the setup experience status for the device

_Available in Fleet Premium_

`POST /api/v1/fleet/device/{token}/setup_experience/status`

##### Parameters

| Name  | Type   | In   | Description                        |
| ----- | ------ | ---- | ---------------------------------- |
| token | string | path | The device's authentication token. |

##### Example

`POST /api/v1/fleet/device/7d940b6e-130a-493b-b58a-2b6e9f9f8bfc/setup_experience/status`

##### Default response

`Status: 200`

```json
{
  "setup_experience_results": {
    "software": [
      {
        "name": "1password-latest.tar.gz",
        "status": "running",
        "software_title_id": 3007
      },
      {
        "name": "slack.deb",
        "status": "pending",
        "software_title_id": 3008
      }
    ]
  }
}
```

---

### Report an agent error

Notifies the server about an agent error, resulting in two outcomes:

- The error gets saved in Redis and can later be accessed using `fleetctl debug archive`.

> Note: to allow `fleetd` agents to use this endpoint, you need to set a [custom environment variable](./Configuration-for-contributors.md#fleet_enable_post_client_debug_errors). `fleetd` agents will always report vital errors to Fleet.

`POST /api/v1/fleet/device/{token}/debug/errors`

#### Parameters

| Name                  | Type     | Description                                                                                                                               |
|-----------------------|----------|-------------------------------------------------------------------------------------------------------------------------------------------|
| error_source          | string   | Process name that error originated from ex. orbit, fleet-desktop                                                                          |
| error_source_version  | string   | version of error_source                                                                                                                   |
| error_timestamp       | datetime | Time in UTC that error occurred                                                                                                            |
| error_message         | string   | error message                                                                                                                             |
| error_additional_info | obj      | Any additional identifiers to assist debugging                                                                                            |
| vital                 | boolean  | Whether the error is vital and should also be reported to Fleet via usage statistics. Do not put sensitive information into vital errors. |

##### Default response

`Status: 200`

---

## Orbit-authenticated routes

- [Escrow LUKS data](#escrow-luks-data)
- [Get the status of a device in the setup experience](#get-the-status-of-a-device-in-the-setup-experience)
- [Set or update device token](#set-or-update-device-token)
- [Get orbit script](#get-orbit-script)
- [Post orbit script result](#post-orbit-script-result)
- [Put orbit device mapping](#put-orbit-device-mapping)
- [Post orbit software install result](#post-orbit-software-install-result)
- [Download software installer](#download-software-installer)
- [Get orbit software install details](#get-orbit-software-install-details)
- [Post disk encryption key](#post-disk-encryption-key)

---

### Escrow LUKS data

`POST /api/fleet/orbit/luks_data`

##### Parameters

| Name  | Type   | In   | Description                        |
| ----- | ------ | ---- | ---------------------------------- |
| orbit_node_key | string | body | The Orbit node key for authentication. |
| client_error | string | body | An error description if the LUKS key escrow process fails client-side. If provided, passphrase/salt/key slot request parameters are ignored and may be omitted. |
| passphrase | string | body | The LUKS passphrase generated for Fleet (the end user's existing passphrase is not transmitted) |
| key_slot | int | body | The LUKS key slot ID corresponding to the provided passphrase |
| salt | string | body | The salt corresponding to the specified LUKS key slot. Provided to track cases where an end user rotates LUKS credentials (at which point we'll no longer be able to decrypt data with the escrowed passphrase). |

##### Example

`POST /api/v1/fleet/orbit/luks_data`

##### Request body

```json
{
  "orbit_node_key":"FbvSsWfTRwXEecUlCBTLmBcjGFAdzqd/",
  "passphrase": "6e657665-7220676f-6e6e6120-67697665-20796f75-207570",
  "salt": "d34db33f",
  "key_slot": 1,
  "client_error": ""
}
```

##### Default response

`Status: 204`

---

### Get the status of a device in the setup experience

`POST /api/fleet/orbit/setup_experience/status`

##### Parameters

| Name  | Type   | In   | Description                        |
| ----- | ------ | ---- | ---------------------------------- |
| orbit_node_key | string | body | The Orbit node key for authentication. |
| force_release | boolean | body | Force a host release from ADE flow, in case the setup is taking too long. |


##### Example

`POST /api/v1/fleet/orbit/setup_experience/status`

##### Request body

```json
{
  "orbit_node_key":"FbvSsWfTRwXEecUlCBTLmBcjGFAdzqd/",
  "force_release":false
}
```

##### Default response

`Status: 200`

```json
{
    "setup_experience_results": {
        "script": {
            "name": "setup_script.sh",
            "status": "success",
            "execution_id": "b16fdd31-71cc-4258-ab27-744490809ebd"
        },
        "software": [
            {
                "name": "Zoom Workplace",
                "status": "success",
                "software_title_id": 957
            },
            {
                "name": "Bear: Markdown Notes",
                "status": "success",
                "software_title_id": 287
            },
            {
                "name": "Evernote",
                "status": "success",
                "software_title_id": 1313
            }
        ],
        "configuration_profiles": [
            {
                "profile_uuid": "ae6a9efd5-9166-11ef-83af-0242ac12000b",
                "name": "Fleetd configuration",
                "status": "verified"
            },
            {
                "profile_uuid": "ae6aa8108-9166-11ef-83af-0242ac12000b",
                "name": "Fleet root certificate authority (CA)",
                "status": "verified"
            }
        ],
        "org_logo_url": ""
    }
}
```
<<<<<<< HEAD

### Start the setup experience

=======

### Start the setup experience

>>>>>>> 95c559fb
`POST /api/fleet/orbit/setup_experience/init`

##### Parameters

| Name  | Type   | In   | Description                        |
| ----- | ------ | ---- | ---------------------------------- |
| orbit_node_key | string | body | The Orbit node key for authentication. |

##### Example

`POST /api/fleet/orbit/setup_experience/init`

##### Request body

```json
{
  "orbit_node_key":"TuvSsWf0RwBEecUlNBTLmBcjGFAdzqt/"
}
```

##### Default response

`Status: 200`

Returns `enabled` set to `true` if items (e.g. software) for the setup experience were queued for the host.

```json
{
  "result": {
    "enabled": true
  }
}
```

### Set or update device token

`POST /api/fleet/orbit/device_token`

##### Parameters

| Name              | Type   | In   | Description                                 |
| ----------------- | ------ | ---- | ------------------------------------------- |
| orbit_node_key    | string | body | The Orbit node key for authentication.      |
| device_auth_token | string | body | The device auth token to set for this host. |

##### Example

`POST /api/v1/fleet/orbit/device_token`

##### Request body

```json
{
  "orbit_node_key":"FbvSsWfTRwXEecUlCBTLmBcjGFAdzqd/",
  "device_auth_token": "2267a440-4cfb-48af-804b-d52224a05e1b"
}
```

##### Default response

`Status: 200`

### Get Orbit config

`POST /api/fleet/orbit/config`

##### Parameters

| Name           | Type   | In   | Description                            |
| -------------- | ------ | ---- | -------------------------------------- |
| orbit_node_key | string | body | The Orbit node key for authentication. |

##### Example

`POST /api/fleet/orbit/config`

##### Request body

```json
{
  "orbit_node_key":"FbvSsWfTRwXEecUlCBTLmBcjGFAdzqd/"
}
```

##### Default response

`Status: 200`

```json
{
  "script_execution_timeout": 3600,
  "command_line_startup_flags": {
    "--verbose": true
  },
  "extensions": {
    "hello_world_linux": {
      "channel": "stable",
      "platform": "linux"
    }
  },
  "nudge_config": {
    "osVersionRequirements": [
      {
        "requiredInstallationDate": "2024-12-04T20:00:00Z",
        "requiredMinimumOSVersion": "15.1.1",
        "aboutUpdateURLs": [
          {
            "_language": "en",
            "aboutUpdateURL": "https://fleetdm.com/learn-more-about/os-updates"
          }
        ]
      }
    ],
    "userInterface": {
      "simpleMode": true,
      "showDeferralCount": false,
      "updateElements": [
        {
          "_language": "en",
          "actionButtonText": "Update",
          "mainHeader": "Your device requires an update"
        }
      ]
    },
    "userExperience": {
      "initialRefreshCycle": 86400,
      "approachingRefreshCycle": 86400,
      "imminentRefreshCycle": 7200,
      "elapsedRefreshCycle": 3600
    }
  },
  "notifications": {
    "renew_enrollment_profile": true,
    "rotate_disk_encryption_key": true,
    "needs_mdm_migration": true,
    "needs_programmatic_windows_mdm_enrollment": true,
    "windows_mdm_discovery_endpoint": "/some/path/here",
    "needs_programmatic_windows_mdm_unenrollment": true,
    "pending_script_execution_ids": [
      "a129a440-4cfb-48af-804b-d52224a05e1b"
    ],
    "enforce_bitlocker_encryption": true,
    "pending_software_installer_ids": [
      "2267a440-4cfb-48af-804b-d52224a05e1b"
    ],
    "run_setup_experience": true,
    "run_disk_encryption_escrow": true
  },
  "update_channels": {
    "orbit": "stable",
    "osqueryd": "stable",
    "desktop": "stable"
  }
}
```

### Get script execution result by execution ID

`POST /api/fleet/orbit/scripts/request`

##### Parameters

| Name           | Type   | In   | Description                            |
| -------------- | ------ | ---- | -------------------------------------- |
| orbit_node_key | string | body | The Orbit node key for authentication. |
| execution_id   | string | body | The UUID of the script execution.      |

##### Example

`POST /api/fleet/orbit/scripts/request`

##### Request body

```json
{
  "orbit_node_key":"FbvSsWfTRwXEecUlCBTLmBcjGFAdzqd/",
  "execution_id": "006112E7-7383-4F21-999C-8FA74BB3F573"
}
```

##### Default response

`Status: 200`

```json
{
  "host_id": 12,
  "execution_id": "006112E7-7383-4F21-999C-8FA74BB3F573",
  "script_contents": "echo hello",
  "output": "hello",
  "runtime": 1,
  "exit_code": 0,
  "timeout": 30,
  "script_id": 42,
  "policy_id": 10,
  "team_id": 1,
  "message": ""
}
```

### Upload Orbit script result

`POST /api/fleet/orbit/scripts/result`

##### Parameters

| Name           | Type   | In     | Description                                                             |
| -------------- | ------ | ------ | ----------------------------------------------------------------------- |
| orbit_node_key | string | body   | The Orbit node key for authentication.                                  |
| host_id        | number | body   | The ID of the host on which the script ran.                             |
| execution_id   | string | body   | The UUID of the script execution.                                       |
| output         | string | body   | The output of the script.                                               |
| runtime        | string | number | The amount of time the script ran for (in seconds).                     |
| exit_code      | string | number | The exit code of the script.                                            |
| timeout        | string | number | The maximum amount of time this script was allowed to run (in seconds). |

##### Example

`POST /api/fleet/orbit/scripts/result`

##### Request body

```json
{
  "orbit_node_key":"FbvSsWfTRwXEecUlCBTLmBcjGFAdzqd/",
  "host_id": 12,
  "execution_id": "006112E7-7383-4F21-999C-8FA74BB3F573",
  "output": "hello",
  "runtime": 1,
  "exit_code": 0,
  "timeout": 30
}
```

##### Default response

`Status: 200`

### Set Orbit device mapping

`PUT /api/fleet/orbit/device_mapping`

##### Parameters

| Name           | Type   | In   | Description                              |
| -------------- | ------ | ---- | ---------------------------------------- |
| orbit_node_key | string | body | The Orbit node key for authentication.   |
| email          | string | body | The email to use for the device mapping. |

##### Example

`PUT /api/fleet/orbit/device_mapping`

##### Request body

```json
{
  "orbit_node_key":"FbvSsWfTRwXEecUlCBTLmBcjGFAdzqd/",
  "email": "test@example.com"
}
```

##### Default response

`Status: 200`

### Upload Orbit software install result

`POST /api/fleet/orbit/software_install/result`

##### Parameters

| Name                          | Type   | In   | Description                                             |
| ----------------------------- | ------ | ---- | ------------------------------------------------------- |
| orbit_node_key                | string | body | The Orbit node key for authentication.                  |
| host_id                       | number | body | The ID of the host on which the software was installed. |
| install_uuid                  | string | body | The UUID of the installation attempt.                   |
| pre_install_condition_output  | string | body | The output from the pre-install condition query.        |
| install_script_exit_code      | number | body | The exit code from the install script.                  |
| install_script_output         | string | body | The output from the install script.                     |
| post_install_script_exit_code | number | body | The exit code from the post-install script.             |
| post_install_script_output    | string | body | The output from the post-install script.                |
| retries_remaining             | number | body | The number of retries remaining for this installation. When > 0, the server treats this as an intermediate failure. |

##### Example

`POST /api/fleet/orbit/software_install/result`

##### Request body

```json
{
  "orbit_node_key":"FbvSsWfTRwXEecUlCBTLmBcjGFAdzqd/",
  "host_id ": 12,
  "install_uuid ": "4D91F9C3-919B-4D5B-ABFC-528D648F27D1",
  "pre_install_condition_output ": "example",
  "install_script_exit_code ": 0,
  "install_script_output ": "software installed",
  "post_install_script_exit_code ": 1,
  "post_install_script_output ": "error: post-install script failed",
  "retries_remaining": 0
}
```

##### Default response

`Status: 204`

### Download software installer

`POST /api/fleet/orbit/software_install/package`

##### Parameters

| Name           | Type   | In    | Description                                                          |
| -------------- | ------ | ----- | -------------------------------------------------------------------- |
| orbit_node_key | string | body  | The Orbit node key for authentication.                               |
| installer_id   | number | body  | The ID of the software installer to download.                        |
| alt            | string | query | Indicates whether to download the package. Must be set to `"media"`. |

##### Example

`POST /api/fleet/orbit/software_install/package`

##### Request body

```json
{
  "orbit_node_key":"FbvSsWfTRwXEecUlCBTLmBcjGFAdzqd/",
  "installer_id": 15
}
```

##### Default response

`Status: 200`

```http
Status: 200
Content-Type: application/octet-stream
Content-Disposition: attachment
Content-Length: <length>
Body: <blob>
```

### Get orbit software install details

`POST /api/fleet/orbit/software_install/details`

> Note: The `installer_url` in the response will only be populated if AWS S3 and CloudFront URL signing are configured.

##### Parameters

| Name           | Type   | In   | Description                                    |
| -------------- | ------ | ---- | ---------------------------------------------- |
| orbit_node_key | string | body | The Orbit node key for authentication.         |
| install_uuid   | string | body | The UUID of the software installation attempt. |

##### Example

`POST /api/fleet/orbit/software_install/details`

##### Request body

```json
{
  "orbit_node_key":"FbvSsWfTRwXEecUlCBTLmBcjGFAdzqd/",
  "install_uuid": "1652210E-619E-43BA-B3CC-17F4247823F3"
}
```

##### Default response

`Status: 200`

```json
{
  "install_id": "1652210E-619E-43BA-B3CC-17F4247823F3",
  "installer_id": 12,
  "pre_install_condition": "SELECT * FROM osquery_info;",
  "install_script": "sudo run-installer",
  "uninstall_script": "sudo run-uninstaller",
  "post_install_script": "echo done",
  "self_service": true,
  "max_retries": 2,
  "installer_url": {
    "url": "https://d1nsa5964r3p4i.cloudfront.net/software-installers/98330e7e6db3507b444d576dc437a9ac4d82333a88a6bb6ef36a91fe3d85fa92?Expires=1736178766&Signature=HpcpyniNSBkS695mZhkZRjXo6UQ5JtXQ2sk0poLEMDMeF063IjsBj2O56rruzk3lomYFjqoxc3BdnFqEjrEXQSieSALiCufZ2LjTfWffs7f7qnNVZwlkg-upZd5KBfrCHSIyzMYSPhgWFPOpNRVqOc4NFXx8fxRLagK7NBKFAEfCAwo0~KMCSJiof0zWOdY0a8p0NNAbBn0uLqK7vZLwSttVpoK6ytWRaJlnemofWNvLaa~Et3p5wJJRfYGv73AK-pe4FMb8dc9vqGNSZaDAqw2SOdXrLhrpvSMjNmMO3OvTcGS9hVHMtJvBmgqvCMAWmHBK6v5C9BobSh4TCNLIuA__&Key-Pair-Id=K1HFGXOMBB6TFF",
    "filename": "my-installer.pkg"
  }
}
```

### Upload disk encryption key

`POST /api/fleet/orbit/disk_encryption_key`

##### Parameters

| Name           | Type   | In   | Description                               |
| -------------- | ------ | ---- | ----------------------------------------- |
| orbit_node_key | string | body | The Orbit node key for authentication.    |
| encryption_key | string | body | The encryption key bytes.                 |
| client_error   | string | body | The error reported by the client, if any. |

##### Example

`POST /api/fleet/orbit/disk_encryption_key`

##### Request body

```json
{
  "orbit_node_key":"FbvSsWfTRwXEecUlCBTLmBcjGFAdzqd/",
  "encryption_key": "Zm9vYmFyem9vYmFyZG9vYmFybG9vYmFy",
  "client_error": "example error",
}
```

##### Default response

`Status: 204`

---

## Setup

Sets up a new Fleet instance with the given parameters.

`POST /api/v1/setup`

#### Parameters

| Name       | Type   | In   | Description                                                                                                                 |
| ---------- | ------ | ---- | --------------------------------------------------------------------------------------------------------------------------- |
| admin      | object | body | **Required.** Contains the following admin user details: `admin`, `email`, `name`, `password`, and `password_confirmation`. |
| org_info   | object | body | **Required.** Contains the following organizational details: `org_name`.                                                    |
| server_url | string | body | **Required.** The URL of the Fleet instance.                                                                                |


##### Request body

```json
{
	"admin": {
		"admin": true,
		"email": "janedoe@example.com",
		"name": "Jane Doe",
		"password": "password!234",
		"password_confirmation": "password!234"
	},
	"org_info": {
		"org_name": "Fleet Device Management"
	},
	"server_url": "https://localhost:8080"
}
```

##### Default response

`Status: 200`

If the Fleet instance is provided required parameters to complete setup.

```json
{
  "admin": {
    "created_at": "2021-01-07T19:40:04Z",
    "updated_at": "2021-01-07T19:40:04Z",
    "id": 1,
    "name": "Jane Doe",
    "email": "janedoe@example.com",
    "force_password_reset": false,
    "gravatar_url": "",
    "sso_enabled": false,
    "global_role": "admin",
    "api_only": false,
    "teams": []
  },
  "org_info": {
    "org_name": "Fleet Device Management",
    "org_logo_url": "https://fleetdm.com/logo.png"
  },
  "server_url": "https://localhost:8080",
  "osquery_enroll_secret": null,
  "token": "ur4RWGBeiNmNzer/dnGzgUQ+jxrJe19xuHg/LhLkbhuZMQu35scyBHUHs68+RJxZynxQnuTz4WTHXayAJJaGgg=="
}

```

## Scripts

### Batch-apply scripts

_Available in Fleet Premium_

`POST /api/v1/fleet/scripts/batch`

#### Parameters

| Name      | Type   | In    | Description                                                                                                                                                           |
| --------- | ------ | ----- | ----------------------------------------------------------------------------------------------------------------------------------------------------------------------|
| team_id | number | query | The ID of the team to add the scripts to. Only one team identifier (`team_id` or `team_name`) can be included in the request, omit this parameter if using `team_name`.
| team_name | string | query | The name of the team to add the scripts to. Only one team identifier (`team_id` or `team_name`) can be included in the request, omit this parameter if using `team_id`.
| dry_run   | bool   | query | Validate the provided scripts and return any validation errors, but do not apply the changes.                                                                         |
| scripts   | array  | body  | An array of objects with the scripts payloads. Each item must contain `name` with the script name and `script_contents` with the script contents encoded in base64    |

If both `team_id` and `team_name` parameters are included, this endpoint will respond with an error.
If no `team_name` or `team_id` is provided, the scripts will be applied for **all hosts**.

Script contents are uploaded verbatim, without CRLF -> LF conversion.

> Note that this endpoint replaces all the active scripts for the specified team (or no team). Any existing script that is not included in the list will be removed, and existing scripts with the same name as a new script will be edited. Providing an empty list of scripts will remove existing scripts.

#### Example

`POST /api/v1/fleet/scripts/batch`

##### Default response

`Status: 200`

```json
{
  "scripts": [
    {
      "team_id": 3,
      "id": 6690,
      "name": "Ensure shields are up"
    },
    {
      "team_id": 3,
      "id": 10412,
      "name": "Ensure flux capacitor is charged"
    }
  ]
}
```

### Run live script

Run a live script and get results back (5 minute timeout). Live scripts only runs on the host if it has no other scripts running.

`POST /api/v1/fleet/scripts/run/sync`

#### Parameters

| Name            | Type    | In   | Description                                                                                    |
| ----            | ------- | ---- | --------------------------------------------                                                   |
| host_id         | integer | body | **Required**. The ID of the host to run the script on.                                                |
| script_id       | integer | body | The ID of the existing saved script to run. Only one of either `script_id`, `script_contents`, or `script_name` can be included. |
| script_contents | string  | body | The contents of the script to run. Only one of either `script_id`, `script_contents`, or `script_name` can be included. |
| script_name       | integer | body | The name of the existing saved script to run. If specified, requires `team_id`. Only one of either `script_id`, `script_contents`, or `script_name` can be included.   |
| team_id       | integer | body | The ID of the existing saved script to run. If specified, requires `script_name`. Only one of either `script_id`, `script_contents`, or `script_name` can be included in the request.  |

> Note that if any combination of `script_id`, `script_contents`, and `script_name` are included in the request, this endpoint will respond with an error.

#### Example

`POST /api/v1/fleet/scripts/run/sync`

##### Default response

`Status: 200`

```json
{
  "host_id": 1227,
  "execution_id": "e797d6c6-3aae-11ee-be56-0242ac120002",
  "script_contents": "echo 'hello'",
  "output": "hello",
  "message": "",
  "runtime": 1,
  "host_timeout": false,
  "exit_code": 0
}
```
## Software

### Confirm installer hashes exist

`GET /api/v1/fleet/software/package_hashes`

| Name              | Type    | In   | Description                                        |
|-------------------|---------|------|----------------------------------------------------|
| team_name | string | query | The name of the team to filter the check to. If not supplied, the user must have global access, and hashes are checked across the entire instance. |
| sha256              | string  | query | **Required**. A comma-separated list of SHA256 hashes, (64 hex characters apiece) to check. Endpoint returns 200 if all specified hashes exist, 404 otherwise. |

#### Example

`GET /api/v1/fleet/software/package_hashes?sha256=0123456789abcdef0123456789abcdef0123456789abcdef0123456789abcdef`

##### Default response

`200 OK`

### Update software title name

`PATCH /api/v1/fleet/software/titles/:software_title_id/name`

Only available for software titles that have a non-empty bundle ID, as titles without a bundle
ID will be added back as new rows on the next software ingest with the same name. Endpoint authorization limited
to global admins as this changes the software title's name across all teams.

> **Experimental endpoint**. This endpoint is not guaranteed to continue to exist on future minor releases of Fleet.

#### Parameters

| Name              | Type    | In   | Description                                        |
|-------------------|---------|------|----------------------------------------------------|
| software_title_id | integer | path | **Required**. The ID of the software title to modify. |
| name              | string  | body | **Required**. The new name of the title.           |

#### Example

`PATCH /api/v1/fleet/software/titles/1/name`

```json
{
  "name": "2 Chrome 2 Furious.app"
}
```

##### Default response

`Status: 205`

### Batch-apply software

_Available in Fleet Premium._

`POST /api/v1/fleet/software/batch`

This endpoint is asynchronous, meaning it will start a background process to download and apply the software and return a `request_uuid` in the JSON response that can be used to query the status of the batch-apply (using the `GET /api/v1/fleet/software/batch/:request_uuid` endpoint defined below).

#### Parameters

| Name                                  | Type     | In    | Description                                                                                                                                                                                                                 |
|---------------------------------------|----------|-------|-----------------------------------------------------------------------------------------------------------------------------------------------------------------------------------------------------------------------------|
| team_name                             | string   | query | The name of the team to add the software package to. Omitting these parameters will add software to 'No Team'.                                                                                                             |
| dry_run                               | bool     | query | If `true`, will validate the provided software packages and return any validation errors, but will not apply the changes.                                                                                                   |
| software                              | object   | body  | The team's software that will be available for install.                                                                                                                                                                     |
| software.packages                     | array    | body  | An array of objects with values below.                                                                                                                                                                                      |
| software.packages.slug                | string   | body  | The slug for a Fleet-maintained app                                                                                                                                                                                         |
| software.packages.hash_sha256         | string   | body  | SHA256 hash of the package. If provided, must be 64 lower-case hex characters. One or both of sha256 or url must be provided.                                                                                               |
| software.packages.url                 | string   | body  | URL to the software package (PKG, MSI, EXE or DEB). If sha256 is also provided and the installer isn't already uploaded with the same hash for that URL, call will fail if the downloaded installer doesn't match the hash. |
| software.packages.categories          | string[] | body  | An array of categories, as they are displayed in the UI, to assign to the package.                                                                                                                                          |
| software.packages.install_script      | string   | body  | Command that Fleet runs to install software.                                                                                                                                                                                |
| software.packages.pre_install_query   | string   | body  | Condition query that determines if the install will proceed.                                                                                                                                                                |
| software.packages.post_install_script | string   | body  | Script that runs after software install.                                                                                                                                                                                    |
| software.packages.uninstall_script    | string   | body  | Command that Fleet runs to uninstall software.                                                                                                                                                                              |
| software.packages.self_service        | boolean  | body  | Specifies whether end users can install self-service.                                                                                                                                                                |
| software.packages.install_during_setup | boolean  | body  | Specifies whether the package is included in Setup experience.                                                                                                                                                                |
| software.packages.labels_include_any  | array    | body  | Target hosts that have any label in the array. Only one of `labels_include_any` or `labels_exclude_any` can be included. If neither are included, all hosts are targeted.                                                   |
| software.packages.labels_exclude_any  | array    | body  | Target hosts that don't have any labels in the array. Only one of `labels_include_any` or `labels_exclude_any` can be included. If neither are included, all hosts are targeted.                                            |

`hash_sha256` can be provided alongside or as a replacement for `url`. If provided alongside `url`, adding software only succeeds if the software downloaded matches the specified hash. If provided without a URL, software with that hash must exist (either on that team or globally, depending on what level of access the API client is authorized at) prior to the GitOps run, whether from a previous GitOps run or an upload at the [Add package](https://fleetdm.com/docs/rest-api/rest-api#add-package) endpoint, at which point Fleet will ensure the software package exists on the selected team with the specified configuration without needing to retrieve it again.

#### Example

`POST /api/v1/fleet/software/batch`

##### Default response

`Status: 202`
```json
{
  "request_uuid": "ec23c7b6-c336-4109-b89d-6afd859659b4",
}
```

### Get status of software batch-apply request

_Available in Fleet Premium._

`GET /api/v1/fleet/software/batch/:request_uuid`

This endpoint allows querying the status of a batch-apply software request (`POST /api/v1/fleet/software/batch`).
Returns `"status"` field that can be one of `"processing"`, `"complete"` or `"failed"`.
If `"status"` is `"completed"` then the `"packages"` field contains the applied packages.
If `"status"` is `"processing"` then the operation is ongoing and the request should be retried.
If `"status"` is `"failed"` then the `"message"` field contains the error message.

#### Parameters

| Name         | Type   | In    | Description                                                                                                                                                           |
| ------------ | ------ | ----- | ----------------------------------------------------------------------------------------------------------------------------------------------------------------------|
| request_uuid | string | query | The request_uuid returned by the `POST /api/v1/fleet/software/batch` endpoint. |
| team_name    | string | query | The name of the team to add the software package to. Omitting these parameters will add software to 'No Team'. |
| dry_run      | bool   | query | If `true`, will validate the provided software packages and return any validation errors, but will not apply the changes.                                                                         |

##### Default responses

`Status: 200`
```json
{
  "status": "processing",
  "message": "",
  "packages": null
}
```

`Status: 200`
```json
{
  "status": "completed",
  "message": "",
  "packages": [
    {
      "team_id": 1,
      "title_id": 2751,
      "url": "https://ftp.mozilla.org/pub/firefox/releases/129.0.2/win64/en-US/Firefox%20Setup%20129.0.2.msi",
      "hash_sha256": "0123456789abcdef0123456789abcdef0123456789abcdef0123456789abcdef",
      "icon_hash_sha256": "0123456789abcdef0123456789abcdef0123456789abcdef0123456789abcdef",
      "icon_filename": "firefox-custom-icon.png"
    }
  ]
}
```

`Status: 200`
```json
{
  "status": "failed",
  "message": "validation failed: software.url Couldn't edit software. URL (\"https://foobar.does.not.exist.com\") returned \"Not Found\". Please make sure that URLs are reachable from your Fleet server.",
  "packages": null
}
```

### Batch-apply App Store apps

_Available in Fleet Premium._

`POST /api/latest/fleet/software/app_store_apps/batch`

#### Parameters

| Name      | Type   | In    | Description                                                                                                                                                           |
| --------- | ------ | ----- | ----------------------------------------------------------------------------------------------------------------------------------------------------------------------|
| team_name | string | query | The name of the team to add the software package to. Omitting this parameter will add software to "No team". |
| dry_run   | bool   | query | If `true`, will validate the provided VPP apps and return any validation errors, but will not apply the changes.                                                                         |
| app_store_apps | list   | body  | An array of objects. Each object contains `app_store_id` and `self_service`. |
| app_store_apps | list   | body  | An array of objects with . Each object contains `app_store_id` and `self_service`. |
| app_store_apps.categories | string[] | body | An array of categories, as they are displayed in the UI, to assign to the app. |
| app_store_apps.app_store_id | string   | body  | ID of the App Store app. |
| app_store_apps.self_service | boolean   | body  | Whether the VPP app is available for install via the My device UI on macOS hosts. |
| app_store_apps.install_during_setup | boolean  | body  | Specifies whether the VPP app is included in Setup experience.                                                                                                                                                                |
| app_store_apps.labels_include_any | array   | body  | App will only be available for install on hosts that **have any** of these labels. Only one of either `labels_include_any` or `labels_exclude_any` can be included in the request. |
| app_store_apps.labels_exclude_any | array   | body  | App will only be available for install on hosts that **don't have any** of these labels. Only one of either `labels_include_any` or `labels_exclude_any` can be included in the request. |

#### Example

`POST /api/latest/fleet/software/app_store_apps/batch`

```json
{
  "team_name": "Foobar",
  "app_store_apps": [
    {
      "app_store_id": "597799333",
      "categories": ["Browsers"],
      "self_service": false,
      "install_during_setup": false,
      "labels_include_any": [
        "Engineering",
        "Customer Support"
      ]
    },
    {
      "app_store_id": "497799835",
      "self_service": true
    }
  ]
}
```

##### Default response

`Status: 200`

```json
{
  "app_store_apps": [
    {
      "team_id": 1,
      "title_id": 123,
      "app_store_id": "597799333",
      "platform": "darwin",
      "icon_hash_sha256": "0123456789abcdef0123456789abcdef0123456789abcdef0123456789abcdef",
      "icon_filename": "browser-custom-icon.png"
    },
    {
      "team_id": 1,
      "title_id": 124,
      "app_store_id": "597799333",
      "platform": "ios",
      "icon_hash_sha256": "0123456789abcdef0123456789abcdef0123456789abcdef0123456789abcdef",
      "icon_filename": "browser-custom-icon.png"
    },
    {
      "team_id": 1,
      "title_id": 125,
      "app_store_id": "597799333",
      "platform": "ipados",
      "icon_hash_sha256": "0123456789abcdef0123456789abcdef0123456789abcdef0123456789abcdef",
      "icon_filename": "browser-custom-icon.png"
    }
  ]
}
```

### Get token to download package

_Available in Fleet Premium._

`POST /api/v1/fleet/software/titles/:software_title_id/package/token?alt=media`

The returned token is a one-time use token that expires after 10 minutes.

#### Parameters

| Name              | Type    | In    | Description                                                      |
|-------------------|---------|-------|------------------------------------------------------------------|
| software_title_id | integer | path  | **Required**. The ID of the software title for software package. |
| team_id           | integer | query | **Required**. The team ID containing the software package.       |
| alt               | integer | query | **Required**. Must be specified and set to "media".              |

#### Example

`POST /api/v1/fleet/software/titles/123/package/token?alt=media&team_id=2`

##### Default response

`Status: 200`

```json
{
  "token": "e905e33e-07fe-4f82-889c-4848ed7eecb7"
}
```

### Download package using a token

_Available in Fleet Premium._

`GET /api/v1/fleet/software/titles/:software_title_id/package/token/:token?alt=media`

#### Parameters

| Name              | Type    | In   | Description                                                              |
|-------------------|---------|------|--------------------------------------------------------------------------|
| software_title_id | integer | path | **Required**. The ID of the software title to download software package. |
| token             | string  | path | **Required**. The token to download the software package.                |

#### Example

`GET /api/v1/fleet/software/titles/123/package/token/e905e33e-07fe-4f82-889c-4848ed7eecb7`

##### Default response

`Status: 200`

```http
Status: 200
Content-Type: application/octet-stream
Content-Disposition: attachment
Content-Length: <length>
Body: <blob>
```

---

## Users

### Update user-specific UI settings

`PATCH /api/v1/fleet/users/:id`

#### Parameters

| Name      | Type   | In    | Description                                                                                                                                                           |
| --------- | ------ | ----- | ----------------------------------------------------------------------------------------------------------------------------------------------------------------------|
| settings  | object   | body  | The updated user settings. |

#### Example

`PATCH /api/v1/fleet/users/1`
```json
{
  "hidden_host_columns": ["hostname"]
}
```

##### Default response
* Note that user settings are *not* included in this response. See below `GET`s for how to get user settings.
`Status: 200`
```json
{
    "user": {
        "created_at": "2025-01-08T01:04:23Z",
        "updated_at": "2025-01-09T00:08:19Z",
        "id": 1,
        "name": "Sum Bahdee",
        "email": "sum@org.com",
        "force_password_reset": false,
        "gravatar_url": "",
        "sso_enabled": false,
        "mfa_enabled": false,
        "global_role": "admin",
        "api_only": false,
        "teams": []
    }
}
```

### Include settings when getting a user

`GET /api/v1/fleet/users/:id?include_ui_settings=true`

Use of `include_ui_settings=true` is considered the contributor API functionality – without that
param, this endpoint is considered a documented REST API endpoint

#### Parameters

| Name                | Type   | In    | Description                                                                                       |
| ------------------- | ------ | ----- | --------------------------------------------------------------------------------------------------|
| include_ui_settings | bool   | query | If `true`, will include the user's settings in the response. For now, this is a single ui setting.

#### Example

`GET /api/v1/fleet/users/2/?include_ui_settings=true`

##### Default response

`Status: 200`
```json
{
  "user": {...},
  "available_teams": {...}
  "settings": {"hidden_host_columns": ["hostname"]},
}
```

### Include settings when getting current user

`GET /api/v1/fleet/me/?include_ui_settings=true`

Use of `include_ui_settings=true` is considered the contributor API functionality – without that
param, this endpoint is considered a documented REST API endpoint

#### Parameters

| Name                | Type   | In    | Description                                                                                       |
| ------------------- | ------ | ----- | --------------------------------------------------------------------------------------------------|
| include_ui_settings | bool   | query | If `true`, will include the user's settings in the response. For now, this is a single ui setting.

#### Example

`GET /api/v1/fleet/me?include_ui_settings=true`

##### Default response

`Status: 200`
```json
{
  "user": {...},
  "available_teams": {...}
  "settings": {"hidden_host_columns": ["hostname"]},
}
```

---

## Conditional access

### Initiate Microsoft Entra conditional access

Kick off authentication with Microsoft Entra to configure conditional access.

`POST /api/v1/conditional-access/microsoft`

#### Parameters

| Name       | Type   | In   | Description                                                                                                                 |
| ---------- | ------ | ---- | --------------------------------------------------------------------------------------------------------------------------- |
| microsoft_tenant_id      | string | body | **Required.** The Microsoft Entra tenant ID. |



##### Request body

```json
{
  "fleet_license_key": "<LICENSE KEY>",
  "microsoft_tenant_id": "<TENANT ID>"
}
```

##### Default response

`Status: 200`

```json
{
  "microsoft_authentication_url": "https://login.microsoftonline.com/<TENANT ID>/adminconsent?client_id=<CLIENT ID>"
}

```


### Confirm Microsoft Entra conditional access configuration

`POST /api/v1/conditional-access/confirm`

Confirm whether admin consent has been granted in Microsoft Entra.

#### Parameters

None.


##### Default response

`Status: 200`

```json
{
  "configuration_completed": false
}
```

### Delete Microsoft Entra conditional access

`DELETE /api/v1/conditional-access/microsoft`

#### Parameters

None.

##### Default response

`Status: 200`

## Android fleetdm.com proxy

The following endpoints are exposed on fleetdm.com to proxy Google Android Management API.

### Create Android signup URL

`POST https://fleetdm.com/api/android/v1/signupUrls`

This endpoint is a proxy for the Google Android Management API to create a signup URL for Android Enterprise. The `Origin` header with the Fleet server URL is required.

See the [Google documentation for signupUrls.create](https://developers.google.com/android/management/reference/rest/v1/signupUrls/create) for more details.

#### Parameters

Refer to the Google Android Management API documentation for the request parameters.

#### Example

`POST https://fleetdm.com/api/android/v1/signupUrls?alt=json&callbackUrl=https%3A%2F%2Fexample.com%2Fapi%2Fv1%2Ffleet%2Fandroid_enterprise%2Fconnect%2FLBe-7b1loXPyj-FAIa7dWQEAML4_oaW9d1glwMkaY_Q%3D&prettyPrint=false`

##### Default response

`Status: 200`
```json
{
  "url": "https://enterprise.google.com/signup/android/email?origin=android&thirdPartyToken=B194BDC81C6B0DCDB",
  "name": "signupUrls/C42b24423ab5589b"
}
```

### Create Android enterprise

`POST https://fleetdm.com/api/android/v1/enterprises`

This endpoint is a proxy for the Google Android Management API to create an Android enterprise. In addition, it creates the PubSub topic and subscription for the enterprise.
The `Origin` header with the Fleet server URL is required.

See the [Google documentation for enterprises.create](https://developers.google.com/android/management/reference/rest/v1/enterprises/create) for more details.

#### Parameters

| Name            | Type   | In   | Description                                                                    |
|-----------------|--------|------|--------------------------------------------------------------------------------|
| enterpriseToken | string | body | **Required.** The enterprise token from signup.                                |
| signupUrlName   | string | body | **Required.** The signup URL.                                                  |
| pubsubPushUrl   | string | body | **Required.** The URL that will receive pubsub push notifications from Google. |
| fleetLicenseKey | string | body | The Fleet license key.                                                         |
| enterprise      | json   | body | **Required.** The enterprise to create.                                        |

Unlike other proxy endpoints, this endpoint requires additional parameters in the body. Refer to the Google Android Management API documentation for the enterprise-specific parameters.

#### Example

`POST https://fleetdm.com/api/android/v1/enterprises`

```json
{
  "fleetLicenseKey": "",
  "pubsubPushUrl": "https://example.com/api/v1/fleet/android_enterprise/pubsub?token=NjoLUtP7WWP6-UUr-7wlO1AaHbOpvPlodyaItT5SdDVy9vwF2DvwgOao8UcqHAlpefYeZ7MutERDAuBN0Hpr1w==",
  "enterpriseToken": "EAEFb-jU8o9IssnEGGaXb1krM_qjWdYI1rieiWreqNd7nxaSM0R-YimMOriTFI5yJm2qk2sixijmdkCyDz6A6XdQxNHLdYraNk5dvzPb9H4o3bQEtRontGeI",
  "signupUrlName": "signupUrls/Cd777504276d345a8",
  "Enterprise": {
    "enabledNotificationTypes": [
      "ENROLLMENT",
      "STATUS_REPORT",
      "COMMAND",
      "USAGE_LOGS"
    ]
  }
}
```

##### Default response

`Status: 200`
```json
{
  "name": "enterprises/LC0487pz4e",
  "fleetServerSecret": "9b37a4e5efa314b76199987994ba02"
}
```

### Create Android enrollment token

`POST https://fleetdm.com/api/android/v1/enterprises/:androidEnterpriseId/enrollmentTokens`

This endpoint is a proxy for the Google Android Management API to create enrollment tokens for Android devices. Requires `Authorization` header with Bearer token.

See the [Google documentation for enterprises.enrollmentTokens.create](https://developers.google.com/android/management/reference/rest/v1/enterprises.enrollmentTokens/create) for more details.

#### Parameters

| Name                | Type   | In   | Description                                     |
|---------------------|--------|------|-------------------------------------------------|
| androidEnterpriseId | string | path | **Required.** The ID of the Android enterprise. |

Additional parameters should be provided in the request body as per the Google Android Management API documentation.

#### Example

`POST https://fleetdm.com/api/android/v1/enterprises/LC01234567/enrollmentTokens`

##### Default response

`Status: 200`
```json
{
  "name": "enterprises/LC0487pz4e/enrollmentTokens/eqkHZKfK3Vk3vrXKGWPmBaM1UseRDVRO2g0dMuz8noc",
  "value": "KMQBSJSRUFHIQTAELHXP",
  "expirationTimestamp": "2025-06-09T17:47:12.430901Z",
  "additionalData": "ZnISqWWWZLcn2mjYHfOzbsz1YjYglf17",
  "policyName": "enterprises/LC0487pz4e/policies/1",
  "qrCode": "{\"android.app.extra.PROVISIONING_DEVICE_ADMIN_COMPONENT_NAME\":\"com.google.android.apps.work.clouddpc/.receivers.CloudDeviceAdminReceiver\",\"android.app.extra.PROVISIONING_DEVICE_ADMIN_SIGNATURE_CHECKSUM\":\"I5YvS0O5hXY46mb01BlRjq4oJJGs2kuUcHvVkAPEXlg\",\"android.app.extra.PROVISIONING_DEVICE_ADMIN_PACKAGE_DOWNLOAD_LOCATION\":\"https://play.google.com/managed/downloadManagingApp?identifier=setup\",\"android.app.extra.PROVISIONING_ADMIN_EXTRAS_BUNDLE\":{\"com.google.android.apps.work.clouddpc.EXTRA_ENROLLMENT_TOKEN\":\"KMQBSJSRUFHIQTAELHXP\"}}",
  "oneTimeOnly": true,
  "allowPersonalUsage": "PERSONAL_USAGE_ALLOWED"
}
```

### Modify Android policies

`PATCH https://fleetdm.com/api/android/v1/enterprises/:androidEnterpriseId/policies/:policyId`

This endpoint is a proxy for the Google Android Management API to modify Android device policies. Requires `Authorization` header with Bearer token.

See the [Google documentation for enterprises.policies.patch](https://developers.google.com/android/management/reference/rest/v1/enterprises.policies/patch) for more details.

#### Parameters

| Name                | Type   | In   | Description                                          |
|---------------------|--------|------|------------------------------------------------------|
| androidEnterpriseId | string | path | **Required.** The ID of the Android enterprise.      |
| policyId            | string | path | **Required.** The ID of the policy to create/modify. |

Additional parameters should be provided in the request body as per the Google Android Management API documentation.

#### Example

`PATCH https://fleetdm.com/api/android/v1/enterprises/LC01234567/policies/policy1`

```json
{
  "statusReportingSettings": {
    "commonCriteriaModeEnabled": true,
    "deviceSettingsEnabled": true,
    "displayInfoEnabled": true,
    "hardwareStatusEnabled": true,
    "memoryInfoEnabled": true,
    "networkInfoEnabled": true,
    "powerManagementEventsEnabled": true,
    "softwareInfoEnabled": true,
    "systemPropertiesEnabled": true
  }
}
```

##### Default response

`Status: 200`
```json
{
  "name": "enterprises/LC012iajk0/policies/1",
  "version": "1"
}
```

### Delete Android enterprise

`DELETE https://fleetdm.com/api/android/v1/enterprises/:androidEnterpriseId`

This endpoint is a proxy for the Google Android Management API to delete an Android enterprise. Requires `Authorization` header with Bearer token.

See the [Google documentation for enterprises.delete](https://developers.google.com/android/management/reference/rest/v1/enterprises/delete) for more details.

#### Parameters

| Name                | Type   | In   | Description                                               |
|---------------------|--------|------|-----------------------------------------------------------|
| androidEnterpriseId | string | path | **Required.** The ID of the Android enterprise to delete. |

#### Example

`DELETE https://fleetdm.com/api/android/v1/enterprises/LC01234567`

##### Default response

`Status: 200`
```json
{}
```

---

## Host identity

### SCEP

`/api/fleet/orbit/host_identity/scep`

This endpoint is used to retrieve a host identity certificate. It uses the [SCEP protocol](https://datatracker.ietf.org/doc/html/rfc8894).

Supported certificate algorithms are:
- ECC NIST P-384
- ECC NIST P-256

The common name (CN) of the certificate must be either the hardware UUID or osquery identity. Only one valid certificate can exist matching the host identifier.

The SCEP challenge password must be the enrollment secret.<|MERGE_RESOLUTION|>--- conflicted
+++ resolved
@@ -3266,11 +3266,8 @@
     {
       "id": 121,
       "name": "Google Chrome.app",
-<<<<<<< HEAD
       "display_name": "Chrome",
-=======
       "icon_url": "/api/v1/fleet/device/bbb7cdcc-f1d9-4b39-af9e-daa0f35728e8/software/titles/121/icon",
->>>>>>> 95c559fb
       "software_package": {
         "name": "GoogleChrome.pkg",
         "version": "125.12.2",
@@ -3303,13 +3300,9 @@
     },
     {
       "id": 143,
-<<<<<<< HEAD
       "name": "Firefox.app",
       "display_name": "Firefox",
-=======
-      "name": "Slack.app",
       "icon_url": "https://is1-ssl.mzstatic.com/image/thumb/Purple221/v4/d1/2f/ff/d12fff5b-fe7b-a41b-e55a-96606c7193b1/electron.png/512x512bb.png",
->>>>>>> 95c559fb
       "software_package": null,
       "app_store_app": null,
       "source": "apps",
@@ -3949,15 +3942,9 @@
     }
 }
 ```
-<<<<<<< HEAD
 
 ### Start the setup experience
 
-=======
-
-### Start the setup experience
-
->>>>>>> 95c559fb
 `POST /api/fleet/orbit/setup_experience/init`
 
 ##### Parameters
