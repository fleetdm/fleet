--- conflicted
+++ resolved
@@ -3940,15 +3940,9 @@
     }
 }
 ```
-<<<<<<< HEAD
 
 ### Start the setup experience
 
-=======
-
-### Start the setup experience
-
->>>>>>> 9e5c632c
 `POST /api/fleet/orbit/setup_experience/init`
 
 ##### Parameters
