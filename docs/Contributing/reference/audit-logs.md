<!-- DO NOT EDIT. This document is automatically generated. -->
# Audit logs

Fleet logs activities.

To see activities in Fleet, select the Fleet icon in the top navigation and see the **Activity** section.

This page includes a list of activities.

## created_pack

Generated when creating scheduled query packs.

This activity contains the following fields:
- "pack_id": the id of the created pack.
- "pack_name": the name of the created pack.

#### Example

```json
{
	"pack_id": 123,
	"pack_name": "foo"
}
```

## edited_pack

Generated when editing scheduled query packs.

This activity contains the following fields:
- "pack_id": the id of the edited pack.
- "pack_name": the name of the edited pack.

#### Example

```json
{
	"pack_id": 123,
	"pack_name": "foo"
}
```

## deleted_pack

Generated when deleting scheduled query packs.

This activity contains the following fields:
- "pack_name": the name of the created pack.

#### Example

```json
{
	"pack_name": "foo"
}
```

## applied_spec_pack

Generated when applying a scheduled query pack spec.

This activity does not contain any detail fields.

## created_policy

Generated when creating policies.

This activity contains the following fields:
- "policy_id": the ID of the created policy.
- "policy_name": the name of the created policy.
- "team_id": the ID of the team the policy belongs to.
- "team_name": the name of the team the policy belongs to.

#### Example

```json
{
	"policy_id": 123,
	"policy_name": "foo",
	"team_id": 1,
	"team_name": "Workstations"
}
```

## edited_policy

Generated when editing policies.

This activity contains the following fields:
- "policy_id": the ID of the edited policy.
- "policy_name": the name of the edited policy.
- "team_id": the ID of the team the policy belongs to.
- "team_name": the name of the team the policy belongs to.

#### Example

```json
{
	"policy_id": 123,
	"policy_name": "foo",
	"team_id": 1,
	"team_name": "Workstations"
}
```

## deleted_policy

Generated when deleting policies.

This activity contains the following fields:
- "policy_id": the ID of the deleted policy.
- "policy_name": the name of the deleted policy.
- "team_id": the ID of the team the policy belonged to.
- "team_name": the name of the team the policy belonged to.

#### Example

```json
{
	"policy_id": 123,
	"policy_name": "foo",
	"team_id": 1,
	"team_name": "Workstations"
}
```

## applied_spec_policy

Generated when applying policy specs.

This activity contains a field "policies" where each item is a policy spec with the following fields:
- "name": Name of the applied policy.
- "query": SQL query of the policy.
- "description": Description of the policy.
- "critical": Marks the policy as high impact.
- "resolution": Describes how to solve a failing policy.
- "team": Name of the team this policy belongs to.
- "platform": Comma-separated string to indicate the target platforms.


#### Example

```json
{
	"policies": [
		{
			"name":"Gatekeeper enabled (macOS)",
			"query":"SELECT 1 FROM gatekeeper WHERE assessments_enabled = 1;",
			"critical":false,
			"platform":"darwin",
			"resolution":"To enable Gatekeeper, on the failing device [...]",
			"description":"Checks to make sure that the Gatekeeper feature is [...]"
		},
		{
			"name":"Full disk encryption enabled (Windows)",
			"query":"SELECT 1 FROM bitlocker_info WHERE drive_letter='C:' AND protection_status=1;",
			"critical":false,
			"platform":"windows",
			"resolution":"To get additional information, run the following osquery [...]",
			"description":"Checks to make sure that full disk encryption is enabled on Windows devices."
		}
	]
}
```

## created_saved_query

Generated when creating a new query.

This activity contains the following fields:
- "query_id": the ID of the created query.
- "query_name": the name of the created query.
- "team_id": the ID of the team the query belongs to.
- "team_name": the name of the team the query belongs to.

#### Example

```json
{
	"query_id": 123,
	"query_name": "foo",
	"team_id": 1,
	"team_name": "Workstations"
}
```

## edited_saved_query

Generated when editing a saved query.

This activity contains the following fields:
- "query_id": the ID of the query being edited.
- "query_name": the name of the query being edited.
- "team_id": the ID of the team the query belongs to.
- "team_name": the name of the team the query belongs to.

#### Example

```json
{
	"query_id": 123,
	"query_name": "foo",
	"team_id": 1,
	"team_name": "Workstations"
}
```

## deleted_saved_query

Generated when deleting a saved query.

This activity contains the following fields:
- "query_name": the name of the query being deleted.
- "team_id": the ID of the team the query belongs to.
- "team_name": the name of the team the query belongs to.

#### Example

```json
{
	"query_name": "foo",
	"team_id": 1,
	"team_name": "Workstations"
}
```

## deleted_multiple_saved_query

Generated when deleting multiple saved queries.

This activity contains the following fields:
- "query_ids": list of IDs of the deleted saved queries.
- "team_id": the ID of the team the queries belonged to. -1 for global queries, null for no team.
- "team_name": the name of the team the queries belonged to. null for global or no team queries.

#### Example

```json
{
	"query_ids": [1, 42, 100],
	"team_id": 123,
	"team_name": "Workstations"
}
```

## applied_spec_saved_query

Generated when applying a query spec.

This activity contains a field "specs" where each item is a query spec with the following fields:
- "name": Name of the query.
- "description": Description of the query.
- "query": SQL query.

#### Example

```json
{
	"specs": [
		{
			"name":"Get OpenSSL versions",
			"query":"SELECT name AS name, version AS version, 'deb_packages' AS source FROM [...]",
			"description":"Retrieves the OpenSSL version."
		}
	]
}
```

## created_team

Generated when creating teams.

This activity contains the following fields:
- "team_id": unique ID of the created team.
- "team_name": the name of the created team.

#### Example

```json
{
	"team_id": 123,
	"team_name": "Workstations"
}
```

## deleted_team

Generated when deleting teams.

This activity contains the following fields:
- "team_id": unique ID of the deleted team.
- "team_name": the name of the deleted team.

#### Example

```json
{
	"team_id": 123,
	"team_name": "Workstations"
}
```

## applied_spec_team

Generated when applying team specs.

This activity contains a field "teams" where each item contains the team details with the following fields:
- "id": Unique ID of the team.
- "name": Name of the team.

#### Example

```json
{
	"teams": [
		{
			"id": 123,
			"name": "foo"
		}
	]
}
```

## transferred_hosts

Generated when a user transfers a host (or multiple hosts) to a team (or no team).

This activity contains the following fields:
- "team_id": The ID of the team that the hosts were transferred to, `null` if transferred to no team.
- "team_name": The name of the team that the hosts were transferred to, `null` if transferred to no team.
- "host_ids": The list of identifiers of the hosts that were transferred.
- "host_display_names": The list of display names of the hosts that were transferred (in the same order as the "host_ids").

#### Example

```json
{
  "team_id": 123,
  "team_name": "Workstations",
  "host_ids": [1, 2, 3],
  "host_display_names": ["alice-macbook-air", "bob-macbook-pro", "linux-server"]
}
```

## edited_agent_options

Generated when agent options are edited (either globally or for a team).

This activity contains the following fields:
- "global": "true" if the user updated the global agent options, "false" if the agent options of a team were updated.
- "team_id": unique ID of the team for which the agent options were updated (`null` if global is true).
- "team_name": the name of the team for which the agent options were updated (`null` if global is true).

#### Example

```json
{
	"team_id": 123,
	"team_name": "Workstations",
	"global": false
}
```

## live_query

Generated when running live queries.

This activity contains the following fields:
- "targets_count": Number of hosts where the live query was targeted to run.
- "query_sql": The SQL query to run on hosts.
- "query_name": Name of the query (this field is not set if this was not a saved query).

#### Example

```json
{
	"targets_count": 5000,
	"query_sql": "SELECT * from osquery_info;",
	"query_name": "foo"
}
```

## user_added_by_sso

Generated when new users are added via SSO JIT provisioning

This activity does not contain any detail fields.

## user_logged_in

Generated when users successfully log in to Fleet.

This activity contains the following fields:
- "public_ip": Public IP of the login request.

#### Example

```json
{
	"public_ip": "168.226.215.82"
}
```

## user_failed_login

Generated when users try to log in to Fleet and fail.

This activity contains the following fields:
- "email": The email used in the login request.
- "public_ip": Public IP of the login request.

#### Example

```json
{
	"email": "foo@example.com",
	"public_ip": "168.226.215.82"
}
```

## created_user

Generated when a user is created.

This activity contains the following fields:
- "user_id": Unique ID of the created user in Fleet.
- "user_name": Name of the created user.
- "user_email": E-mail of the created user.

#### Example

```json
{
	"user_id": 42,
	"user_name": "Foo",
	"user_email": "foo@example.com"
}
```

## deleted_user

Generated when a user is deleted.

This activity contains the following fields:
- "user_id": Unique ID of the deleted user in Fleet.
- "user_name": Name of the deleted user.
- "user_email": E-mail of the deleted user.

#### Example

```json
{
	"user_id": 42,
	"user_name": "Foo",
	"user_email": "foo@example.com"
}
```

## changed_user_global_role

Generated when user global roles are changed.

This activity contains the following fields:
- "user_id": Unique ID of the edited user in Fleet.
- "user_name": Name of the edited user.
- "user_email": E-mail of the edited user.
- "role": New global role of the edited user.

#### Example

```json
{
	"user_id": 42,
	"user_name": "Foo",
	"user_email": "foo@example.com",
	"role": "Observer"
}
```

## deleted_user_global_role

Generated when user global roles are deleted.

This activity contains the following fields:
- "user_id": Unique ID of the edited user in Fleet.
- "user_name": Name of the edited user.
- "user_email": E-mail of the edited user.
- "role": Deleted global role of the edited user.

#### Example

```json
{
	"user_id": 43,
	"user_name": "Foo",
	"user_email": "foo@example.com",
	"role": "Maintainer"
}
```

## changed_user_team_role

Generated when user team roles are changed.

This activity contains the following fields:
- "user_id": Unique ID of the edited user in Fleet.
- "user_name": Name of the edited user.
- "user_email": E-mail of the edited user.
- "role": Team role set to the edited user.
- "team_id": Unique ID of the team of the changed role.
- "team_name": Name of the team of the changed role.

#### Example

```json
{
	"user_id": 43,
	"user_name": "Foo",
	"user_email": "foo@example.com",
	"role": "Maintainer",
	"team_id": 5,
	"team_name": "Bar"
}
```

## deleted_user_team_role

Generated when user team roles are deleted.

This activity contains the following fields:
- "user_id": Unique ID of the edited user in Fleet.
- "user_name": Name of the edited user.
- "user_email": E-mail of the edited user.
- "role": Team role deleted from the edited user.
- "team_id": Unique ID of the team of the deleted role.
- "team_name": Name of the team of the deleted role.

#### Example

```json
{
	"user_id": 44,
	"user_name": "Foo",
	"user_email": "foo@example.com",
	"role": "Observer",
	"team_id": 2,
	"team_name": "Zoo"
}
```

## fleet_enrolled

Generated when a host is enrolled to Fleet (Fleet's agent fleetd is installed).

This activity contains the following fields:
- "host_id": ID of the host.
- "host_serial": Serial number of the host.
- "host_display_name": Display name of the host.

#### Example

```json
{
	"host_id": "123",
	"host_serial": "B04FL3ALPT21",
	"host_display_name": "WIN-DESKTOP-JGS78KJ7C"
}
```

## mdm_enrolled

Generated when a host is enrolled in Fleet's MDM.

This activity contains the following fields:
- "host_serial": Serial number of the host (Apple enrollments only, always empty for Microsoft).
- "host_display_name": Display name of the host.
- "installed_from_dep": Whether the host was enrolled via DEP (Apple enrollments only, always false for Microsoft).
- "mdm_platform": Used to distinguish between Apple and Microsoft enrollments. Can be "apple", "microsoft" or not present. If missing, this value is treated as "apple" for backwards compatibility.
- "enrollment_id": The unique identifier for MDM BYOD enrollments; null for other enrollments.

#### Example

```json
{
  "host_serial": "C08VQ2AXHT96",
  "host_display_name": "MacBookPro16,1 (C08VQ2AXHT96)",
  "installed_from_dep": true,
  "mdm_platform": "apple"
  "enrollment_id": null
}
```

## mdm_unenrolled

Generated when a host is unenrolled from Fleet's MDM.

This activity contains the following fields:
- "host_serial": Serial number of the host.
- "host_display_name": Display name of the host.
- "installed_from_dep": Whether the host was enrolled via DEP.

#### Example

```json
{
  "host_serial": "C08VQ2AXHT96",
  "host_display_name": "MacBookPro16,1 (C08VQ2AXHT96)",
  "installed_from_dep": true
}
```

## edited_macos_min_version

Generated when the minimum required macOS version or deadline is modified.

This activity contains the following fields:
- "team_id": The ID of the team that the minimum macOS version applies to, `null` if it applies to devices that are not in a team.
- "team_name": The name of the team that the minimum macOS version applies to, `null` if it applies to devices that are not in a team.
- "minimum_version": The minimum macOS version required, empty if the requirement was removed.
- "deadline": The deadline by which the minimum version requirement must be applied, empty if the requirement was removed.

#### Example

```json
{
  "team_id": 3,
  "team_name": "Workstations",
  "minimum_version": "13.0.1",
  "deadline": "2023-06-01"
}
```

## edited_ios_min_version

Generated when the minimum required iOS version or deadline is modified.

This activity contains the following fields:
- "team_id": The ID of the team that the minimum iOS version applies to, `null` if it applies to devices that are not in a team.
- "team_name": The name of the team that the minimum iOS version applies to, `null` if it applies to devices that are not in a team.
- "minimum_version": The minimum iOS version required, empty if the requirement was removed.
- "deadline": The deadline by which the minimum version requirement must be applied, empty if the requirement was removed.

#### Example

```json
{
  "team_id": 3,
  "team_name": "iPhones",
  "minimum_version": "17.5.1",
  "deadline": "2023-06-01"
}
```

## edited_ipados_min_version

Generated when the minimum required iPadOS version or deadline is modified.

This activity contains the following fields:
- "team_id": The ID of the team that the minimum iPadOS version applies to, `null` if it applies to devices that are not in a team.
- "team_name": The name of the team that the minimum iPadOS version applies to, `null` if it applies to devices that are not in a team.
- "minimum_version": The minimum iPadOS version required, empty if the requirement was removed.
- "deadline": The deadline by which the minimum version requirement must be applied, empty if the requirement was removed.

#### Example

```json
{
  "team_id": 3,
  "team_name": "iPads",
  "minimum_version": "17.5.1",
  "deadline": "2023-06-01"
}
```

## edited_windows_updates

Generated when the Windows OS updates deadline or grace period is modified.

This activity contains the following fields:
- "team_id": The ID of the team that the Windows OS updates settings applies to, `null` if it applies to devices that are not in a team.
- "team_name": The name of the team that the Windows OS updates settings applies to, `null` if it applies to devices that are not in a team.
- "deadline_days": The number of days before updates are installed, `null` if the requirement was removed.
- "grace_period_days": The number of days after the deadline before the host is forced to restart, `null` if the requirement was removed.

#### Example

```json
{
  "team_id": 3,
  "team_name": "Workstations",
  "deadline_days": 5,
  "grace_period_days": 2
}
```

## read_host_disk_encryption_key

Generated when a user reads the disk encryption key for a host.

This activity contains the following fields:
- "host_id": ID of the host.
- "host_display_name": Display name of the host.

#### Example

```json
{
  "host_id": 1,
  "host_display_name": "Anna's MacBook Pro"
}
```

## created_macos_profile

Generated when a user adds a new macOS profile to a team (or no team).

This activity contains the following fields:
- "profile_name": Name of the profile.
- "profile_identifier": Identifier of the profile.
- "team_id": The ID of the team that the profile applies to, `null` if it applies to devices that are not in a team.
- "team_name": The name of the team that the profile applies to, `null` if it applies to devices that are not in a team.

#### Example

```json
{
  "profile_name": "Custom settings 1",
  "profile_identifier": "com.my.profile",
  "team_id": 123,
  "team_name": "Workstations"
}
```

## deleted_macos_profile

Generated when a user deletes a macOS profile from a team (or no team).

This activity contains the following fields:
- "profile_name": Name of the deleted profile.
- "profile_identifier": Identifier of deleted the profile.
- "team_id": The ID of the team that the profile applied to, `null` if it applied to devices that are not in a team.
- "team_name": The name of the team that the profile applied to, `null` if it applied to devices that are not in a team.

#### Example

```json
{
  "profile_name": "Custom settings 1",
  "profile_identifier": "com.my.profile",
  "team_id": 123,
  "team_name": "Workstations"
}
```

## edited_macos_profile

Generated when a user edits the macOS profiles of a team (or no team) via the fleetctl CLI.

This activity contains the following fields:
- "team_id": The ID of the team that the profiles apply to, `null` if they apply to devices that are not in a team.
- "team_name": The name of the team that the profiles apply to, `null` if they apply to devices that are not in a team.

#### Example

```json
{
  "team_id": 123,
  "team_name": "Workstations"
}
```

## changed_macos_setup_assistant

Generated when a user sets the macOS setup assistant for a team (or no team).

This activity contains the following fields:
- "name": Name of the macOS setup assistant file.
- "team_id": The ID of the team that the setup assistant applies to, `null` if it applies to devices that are not in a team.
- "team_name": The name of the team that the setup assistant applies to, `null` if it applies to devices that are not in a team.

#### Example

```json
{
  "name": "dep_profile.json",
  "team_id": 123,
  "team_name": "Workstations"
}
```

## deleted_macos_setup_assistant

Generated when a user deletes the macOS setup assistant for a team (or no team).

This activity contains the following fields:
- "name": Name of the deleted macOS setup assistant file.
- "team_id": The ID of the team that the setup assistant applied to, `null` if it applied to devices that are not in a team.
- "team_name": The name of the team that the setup assistant applied to, `null` if it applied to devices that are not in a team.

#### Example

```json
{
  "name": "dep_profile.json",
  "team_id": 123,
  "team_name": "Workstations"
}
```

## enabled_macos_disk_encryption

Generated when a user turns on macOS disk encryption for a team (or no team).

This activity contains the following fields:
- "team_id": The ID of the team that disk encryption applies to, `null` if it applies to devices that are not in a team.
- "team_name": The name of the team that disk encryption applies to, `null` if it applies to devices that are not in a team.

#### Example

```json
{
  "team_id": 123,
  "team_name": "Workstations"
}
```

## disabled_macos_disk_encryption

Generated when a user turns off macOS disk encryption for a team (or no team).

This activity contains the following fields:
- "team_id": The ID of the team that disk encryption applies to, `null` if it applies to devices that are not in a team.
- "team_name": The name of the team that disk encryption applies to, `null` if it applies to devices that are not in a team.

#### Example

```json
{
  "team_id": 123,
  "team_name": "Workstations"
}
```

## enabled_gitops_mode

Generated when a user enables GitOps mode.

This activity does not contain any detail fields.

## disabled_gitops_mode

Generated when a user disables GitOps mode.

This activity does not contain any detail fields.

## added_bootstrap_package

Generated when a user adds a new bootstrap package to a team (or no team).

This activity contains the following fields:
- "package_name": Name of the package.
- "team_id": The ID of the team that the package applies to, `null` if it applies to devices that are not in a team.
- "team_name": The name of the team that the package applies to, `null` if it applies to devices that are not in a team.

#### Example

```json
{
  "bootstrap_package_name": "bootstrap-package.pkg",
  "team_id": 123,
  "team_name": "Workstations"
}
```

## deleted_bootstrap_package

Generated when a user deletes a bootstrap package from a team (or no team).

This activity contains the following fields:
- "package_name": Name of the package.
- "team_id": The ID of the team that the package applies to, `null` if it applies to devices that are not in a team.
- "team_name": The name of the team that the package applies to, `null` if it applies to devices that are not in a team.

#### Example

```json
{
  "package_name": "bootstrap-package.pkg",
  "team_id": 123,
  "team_name": "Workstations"
}
```

## enabled_macos_setup_end_user_auth

Generated when a user turns on end user authentication for macOS hosts that automatically enroll to a team (or no team).

This activity contains the following fields:
- "team_id": The ID of the team that end user authentication applies to, `null` if it applies to devices that are not in a team.
- "team_name": The name of the team that end user authentication applies to, `null` if it applies to devices that are not in a team.

#### Example

```json
{
  "team_id": 123,
  "team_name": "Workstations"
}
```

## disabled_macos_setup_end_user_auth

Generated when a user turns off end user authentication for macOS hosts that automatically enroll to a team (or no team).

This activity contains the following fields:
- "team_id": The ID of the team that end user authentication applies to, `null` if it applies to devices that are not in a team.
- "team_name": The name of the team that end user authentication applies to, `null` if it applies to devices that are not in a team.

#### Example

```json
{
  "team_id": 123,
  "team_name": "Workstations"
}
```

## enabled_windows_mdm

Generated when a user turns on MDM features for all Windows hosts (servers excluded).

This activity does not contain any detail fields.

## disabled_windows_mdm

Generated when a user turns off MDM features for all Windows hosts.

This activity does not contain any detail fields.

## enabled_android_mdm

Generated when a user turns on MDM features for all Android hosts.

This activity does not contain any detail fields.

## disabled_android_mdm

Generated when a user turns off MDM features for all Android hosts.

This activity does not contain any detail fields.

## enabled_windows_mdm_migration

Generated when a user enables automatic MDM migration for Windows hosts, if Windows MDM is turned on.

This activity does not contain any detail fields.

## disabled_windows_mdm_migration

Generated when a user disables automatic MDM migration for Windows hosts, if Windows MDM is turned on.

This activity does not contain any detail fields.

## ran_script

Generated when a script is sent to be run for a host.

This activity contains the following fields:
- "host_id": ID of the host.
- "host_display_name": Display name of the host.
- "script_execution_id": Execution ID of the script run.
- "batch_execution_id": Batch execution ID of the script run.
- "script_name": Name of the script (empty if it was an anonymous script).
- "async": Whether the script was executed asynchronously.
- "policy_id": ID of the policy whose failure triggered the script run. Null if no associated policy.
- "policy_name": Name of the policy whose failure triggered the script run. Null if no associated policy.

#### Example

```json
{
  "host_id": 1,
  "host_display_name": "Anna's MacBook Pro",
  "script_name": "set-timezones.sh",
  "script_execution_id": "d6cffa75-b5b5-41ef-9230-15073c8a88cf",
  "batch_execution_id": "3274d95a-c140-4b17-b185-fb33c93b84e3",
  "async": false,
  "policy_id": 123,
  "policy_name": "Ensure photon torpedoes are primed"
}
```

## added_script

Generated when a script is added to a team (or no team).

This activity contains the following fields:
- "script_name": Name of the script.
- "team_id": The ID of the team that the script applies to, `null` if it applies to devices that are not in a team.
- "team_name": The name of the team that the script applies to, `null` if it applies to devices that are not in a team.

#### Example

```json
{
  "script_name": "set-timezones.sh",
  "team_id": 123,
  "team_name": "Workstations"
}
```

## deleted_script

Generated when a script is deleted from a team (or no team).

This activity contains the following fields:
- "script_name": Name of the script.
- "team_id": The ID of the team that the script applies to, `null` if it applies to devices that are not in a team.
- "team_name": The name of the team that the script applies to, `null` if it applies to devices that are not in a team.

#### Example

```json
{
  "script_name": "set-timezones.sh",
  "team_id": 123,
  "team_name": "Workstations"
}
```

## edited_script

Generated when a user edits the scripts of a team (or no team) via the fleetctl CLI.

This activity contains the following fields:
- "team_id": The ID of the team that the scripts apply to, `null` if they apply to devices that are not in a team.
- "team_name": The name of the team that the scripts apply to, `null` if they apply to devices that are not in a team.

#### Example

```json
{
  "team_id": 123,
  "team_name": "Workstations"
}
```

## updated_script

Generated when a script is updated.

This activity contains the following fields:
- "script_name": Name of the script.
- "team_id": The ID of the team that the script applies to, `null` if it applies to devices that are not in a team.
- "team_name": The name of the team that the script applies to, `null` if it applies to devices that are not in a team.

#### Example

```json
{
  "script_name": "set-timezones.sh",
  "team_id": 123,
  "team_name": "Workstations"
}
```

## created_windows_profile

Generated when a user adds a new Windows profile to a team (or no team).

This activity contains the following fields:
- "profile_name": Name of the profile.
- "team_id": The ID of the team that the profile applies to, `null` if it applies to devices that are not in a team.
- "team_name": The name of the team that the profile applies to, `null` if it applies to devices that are not in a team.

#### Example

```json
{
  "profile_name": "Custom settings 1",
  "team_id": 123,
  "team_name": "Workstations"
}
```

## deleted_windows_profile

Generated when a user deletes a Windows profile from a team (or no team).

This activity contains the following fields:
- "profile_name": Name of the deleted profile.
- "team_id": The ID of the team that the profile applied to, `null` if it applied to devices that are not in a team.
- "team_name": The name of the team that the profile applied to, `null` if it applied to devices that are not in a team.

#### Example

```json
{
  "profile_name": "Custom settings 1",
  "team_id": 123,
  "team_name": "Workstations"
}
```

## edited_windows_profile

Generated when a user edits the Windows profiles of a team (or no team) via the fleetctl CLI.

This activity contains the following fields:
- "team_id": The ID of the team that the profiles apply to, `null` if they apply to devices that are not in a team.
- "team_name": The name of the team that the profiles apply to, `null` if they apply to devices that are not in a team.

#### Example

```json
{
  "team_id": 123,
  "team_name": "Workstations"
}
```

## locked_host

Generated when a user sends a request to lock a host.

This activity contains the following fields:
- "host_id": ID of the host.
- "host_display_name": Display name of the host.
- "view_pin": Whether lock PIN was viewed (for Apple devices).

#### Example

```json
{
  "host_id": 1,
  "host_display_name": "Anna's MacBook Pro",
  "view_pin": true
}
```

## unlocked_host

Generated when a user sends a request to unlock a host.

This activity contains the following fields:
- "host_id": ID of the host.
- "host_display_name": Display name of the host.
- "host_platform": Platform of the host.

#### Example

```json
{
  "host_id": 1,
  "host_display_name": "Anna's MacBook Pro",
  "host_platform": "darwin"
}
```

## wiped_host

Generated when a user sends a request to wipe a host.

This activity contains the following fields:
- "host_id": ID of the host.
- "host_display_name": Display name of the host.

#### Example

```json
{
  "host_id": 1,
  "host_display_name": "Anna's MacBook Pro"
}
```

## created_declaration_profile

Generated when a user adds a new macOS declaration to a team (or no team).

This activity contains the following fields:
- "profile_name": Name of the declaration.
- "identifier": Identifier of the declaration.
- "team_id": The ID of the team that the declaration applies to, `null` if it applies to devices that are not in a team.
- "team_name": The name of the team that the declaration applies to, `null` if it applies to devices that are not in a team.

#### Example

```json
{
  "profile_name": "Passcode requirements",
  "profile_identifier": "com.my.declaration",
  "team_id": 123,
  "team_name": "Workstations"
}
```

## deleted_declaration_profile

Generated when a user removes a macOS declaration from a team (or no team).

This activity contains the following fields:
- "profile_name": Name of the declaration.
- "identifier": Identifier of the declaration.
- "team_id": The ID of the team that the declaration applies to, `null` if it applies to devices that are not in a team.
- "team_name": The name of the team that the declaration applies to, `null` if it applies to devices that are not in a team.

#### Example

```json
{
  "profile_name": "Passcode requirements",
  "profile_identifier": "com.my.declaration",
  "team_id": 123,
  "team_name": "Workstations"
}
```

## edited_declaration_profile

Generated when a user edits the macOS declarations of a team (or no team) via the fleetctl CLI.

This activity contains the following fields:
- "team_id": The ID of the team that the declarations apply to, `null` if they apply to devices that are not in a team.
- "team_name": The name of the team that the declarations apply to, `null` if they apply to devices that are not in a team.

#### Example

```json
{
  "team_id": 123,
  "team_name": "Workstations"
}
```

## resent_configuration_profile

Generated when a user resends a configuration profile to a host.

This activity contains the following fields:
- "host_id": The ID of the host.
- "host_display_name": The display name of the host.
- "profile_name": The name of the configuration profile.

#### Example

```json
{
  "host_id": 1,
  "host_display_name": "Anna's MacBook Pro",
  "profile_name": "Passcode requirements"
}
```

## resent_configuration_profile_batch

Generated when a user resends a configuration profile to a batch of hosts.

This activity contains the following fields:
- "profile_name": The name of the configuration profile.
- "host_count": Number of hosts in the batch.

#### Example

```json
{
  "profile_name": "Passcode requirements",
  "host_count": 3
}
```

## installed_software

Generated when a Fleet-maintained app or custom package is installed on a host.

This activity contains the following fields:
- "host_id": ID of the host.
- "host_display_name": Display name of the host.
- "install_uuid": ID of the software installation.
- "self_service": Whether the installation was initiated by the end user.
- "software_title": Name of the software.
- "software_package": Filename of the installer.
- "status": Status of the software installation.
- "policy_id": ID of the policy whose failure triggered the installation. Null if no associated policy.
- "policy_name": Name of the policy whose failure triggered installation. Null if no associated policy.


#### Example

```json
{
  "host_id": 1,
  "host_display_name": "Anna's MacBook Pro",
  "software_title": "Falcon.app",
  "software_package": "FalconSensor-6.44.pkg",
  "self_service": true,
  "install_uuid": "d6cffa75-b5b5-41ef-9230-15073c8a88cf",
  "status": "pending",
  "policy_id": 1337,
  "policy_name": "Ensure 1Password is installed and up to date"
}
```

## uninstalled_software

Generated when a Fleet-maintained app or custom package is uninstalled on a host.

This activity contains the following fields:
- "host_id": ID of the host.
- "host_display_name": Display name of the host.
- "software_title": Name of the software.
- "script_execution_id": ID of the software uninstall script.
- "self_service": Whether the uninstallation was initiated by the end user from the My device UI.
- "status": Status of the software uninstallation.

#### Example

```json
{
  "host_id": 1,
  "host_display_name": "Anna's MacBook Pro",
  "software_title": "Falcon.app",
  "script_execution_id": "ece8d99d-4313-446a-9af2-e152cd1bad1e",
  "self_service": false,
  "status": "uninstalled"
}
```

## added_software

Generated when a Fleet-maintained app or custom package is added to Fleet.

This activity contains the following fields:
- "software_title": Name of the software.
- "software_package": Filename of the installer.
- "team_name": Name of the team to which this software was added. `null` if it was added to no team." +
- "team_id": The ID of the team to which this software was added. `null` if it was added to no team.
- "self_service": Whether the software is available for installation by the end user.
- "software_title_id": ID of the added software title.
- "labels_include_any": Target hosts that have any label in the array.
- "labels_exclude_any": Target hosts that don't have any label in the array.

#### Example

```json
{
  "software_title": "Falcon.app",
  "software_package": "FalconSensor-6.44.pkg",
  "team_name": "Workstations",
  "team_id": 123,
  "self_service": true,
  "software_title_id": 2234,
  "labels_include_any": [
    {
      "name": "Engineering",
      "id": 12
    },
    {
      "name": "Product",
      "id": 17
    }
  ]
}
```

## edited_software

Generated when a Fleet-maintained app or custom package is edited in Fleet.

This activity contains the following fields:
- "software_title": Name of the software.
- "software_package": Filename of the installer as of this update (including if unchanged).
- "team_name": Name of the team on which this software was updated. `null` if it was updated on no team.
- "team_id": The ID of the team on which this software was updated. `null` if it was updated on no team.
- "self_service": Whether the software is available for installation by the end user.
- "software_title_id": ID of the added software title.
- "labels_include_any": Target hosts that have any label in the array.
- "labels_exclude_any": Target hosts that don't have any label in the array.

#### Example

```json
{
  "software_title": "Falcon.app",
  "software_package": "FalconSensor-6.44.pkg",
  "team_name": "Workstations",
  "team_id": 123,
  "self_service": true,
  "software_title_id": 2234,
  "labels_include_any": [
    {
      "name": "Engineering",
      "id": 12
    },
    {
      "name": "Product",
      "id": 17
    }
  ]
}
```

## deleted_software

Generated when a Fleet maintained app or custom package is deleted from Fleet.

This activity contains the following fields:
- "software_title": Name of the software.
- "software_package": Filename of the installer.
- "team_name": Name of the team to which this software was added. `null` if it was added to no team.
- "team_id": The ID of the team to which this software was added. `null` if it was added to no team.
- "self_service": Whether the software was available for installation by the end user.
- "labels_include_any": Target hosts that have any label in the array.
- "labels_exclude_any": Target hosts that don't have any label in the array.

#### Example

```json
{
  "software_title": "Falcon.app",
  "software_package": "FalconSensor-6.44.pkg",
  "team_name": "Workstations",
  "team_id": 123,
  "self_service": true,
  "labels_include_any": [
    {
      "name": "Engineering",
      "id": 12
    },
    {
      "name": "Product",
      "id": 17
    }
  ]
}
```

## enabled_vpp

Generated when VPP features are enabled in Fleet.

This activity contains the following fields:
- "location": Location associated with the VPP content token for the enabled VPP features.

#### Example

```json
{
  "location": "Acme Inc."
}
```

## disabled_vpp

Generated when VPP features are disabled in Fleet.

This activity contains the following fields:
- "location": Location associated with the VPP content token for the disabled VPP features.

#### Example

```json
{
  "location": "Acme Inc."
}
```

## added_app_store_app

Generated when an App Store app is added to Fleet.

This activity contains the following fields:
- "software_title": Name of the App Store app.
- "software_title_id": ID of the added software title.
- "app_store_id": ID of the app on the Apple App Store.
- "platform": Platform of the app (`darwin`, `ios`, or `ipados`).
- "self_service": App installation can be initiated by device owner.
- "team_name": Name of the team to which this App Store app was added, or `null` if it was added to no team.
- "team_id": ID of the team to which this App Store app was added, or `null`if it was added to no team.
- "labels_include_any": Target hosts that have any label in the array.
- "labels_exclude_any": Target hosts that don't have any label in the array.

#### Example

```json
{
  "software_title": "Logic Pro",
  "software_title_id": 123,
  "app_store_id": "1234567",
  "platform": "darwin",
  "self_service": false,
  "team_name": "Workstations",
  "team_id": 1,
  "labels_include_any": [
    {
      "name": "Engineering",
      "id": 12
    },
    {
      "name": "Product",
      "id": 17
    }
  ]
}
```

## deleted_app_store_app

Generated when an App Store app is deleted from Fleet.

This activity contains the following fields:
- "software_title": Name of the App Store app.
- "app_store_id": ID of the app on the Apple App Store.
- "platform": Platform of the app (`darwin`, `ios`, or `ipados`).
- "team_name": Name of the team from which this App Store app was deleted, or `null` if it was deleted from no team.
- "team_id": ID of the team from which this App Store app was deleted, or `null`if it was deleted from no team.
- "labels_include_any": Target hosts that have any label in the array.
- "labels_exclude_any": Target hosts that don't have any label in the array

#### Example

```json
{
  "software_title": "Logic Pro",
  "app_store_id": "1234567",
  "platform": "darwin",
  "team_name": "Workstations",
  "team_id": 1,
  "labels_include_any": [
    {
      "name": "Engineering",
      "id": 12
    },
    {
      "name": "Product",
      "id": 17
    }
  ]
}
```

## installed_app_store_app

Generated when an App Store app is installed on a device.

This activity contains the following fields:
- "host_id": ID of the host on which the app was installed.
- "self_service": App installation was initiated by device owner.
- "host_display_name": Display name of the host.
- "software_title": Name of the App Store app.
- "app_store_id": ID of the app on the Apple App Store.
- "status": Status of the App Store app installation.
- "command_uuid": UUID of the MDM command used to install the app.
- "policy_id": ID of the policy whose failure triggered the install. Null if no associated policy.
- "policy_name": Name of the policy whose failure triggered the install. Null if no associated policy.

#### Example

```json
{
  "host_id": 42,
  "self_service": true,
  "host_display_name": "Anna's MacBook Pro",
  "software_title": "Logic Pro",
  "app_store_id": "1234567",
  "command_uuid": "98765432-1234-1234-1234-1234567890ab",
  "policy_id": 123,
  "policy_name": "[Install Software] Logic Pro"
}
```

## edited_app_store_app

Generated when an App Store app is updated in Fleet.

This activity contains the following fields:
- "software_title": Name of the App Store app.
- "software_title_id": ID of the updated app's software title.
- "app_store_id": ID of the app on the Apple App Store.
- "platform": Platform of the app (`darwin`, `ios`, or `ipados`).
- "self_service": App installation can be initiated by device owner.
- "team_name": Name of the team on which this App Store app was updated, or `null` if it was updated on no team.
- "team_id": ID of the team on which this App Store app was updated, or `null`if it was updated on no team.
- "labels_include_any": Target hosts that have any label in the array.
- "labels_exclude_any": Target hosts that don't have any label in the array.

#### Example

```json
{
  "software_title": "Logic Pro",
  "software_title_id": 123,
  "app_store_id": "1234567",
  "platform": "darwin",
  "self_service": true,
  "team_name": "Workstations",
  "team_id": 1,
  "labels_include_any": [
    {
      "name": "Engineering",
      "id": 12
    },
    {
      "name": "Product",
      "id": 17
    }
  ]
}
```

## added_ndes_scep_proxy

Generated when NDES SCEP proxy is configured in Fleet.

This activity does not contain any detail fields.

## deleted_ndes_scep_proxy

Generated when NDES SCEP proxy configuration is deleted in Fleet.

This activity does not contain any detail fields.

## edited_ndes_scep_proxy

Generated when NDES SCEP proxy configuration is edited in Fleet.

This activity does not contain any detail fields.

## added_custom_scep_proxy

Generated when SCEP certificate authority configuration is added in Fleet.

This activity contains the following fields:
- "name": Name of the certificate authority.

#### Example

```json
{
  "name": "SCEP_WIFI"
}
```

## deleted_custom_scep_proxy

Generated when SCEP certificate authority configuration is deleted in Fleet.

This activity contains the following fields:
- "name": Name of the certificate authority.

#### Example

```json
{
  "name": "SCEP_WIFI"
}
```

## edited_custom_scep_proxy

Generated when SCEP certificate authority configuration is edited in Fleet.

This activity contains the following fields:
- "name": Name of the certificate authority.

#### Example

```json
{
  "name": "SCEP_WIFI"
}
```

## added_digicert

Generated when DigiCert certificate authority configuration is added in Fleet.

This activity contains the following fields:
- "name": Name of the certificate authority.

#### Example

```json
{
  "name": "DIGICERT_WIFI"
}
```

## deleted_digicert

Generated when DigiCert certificate authority configuration is deleted in Fleet.

This activity contains the following fields:
- "name": Name of the certificate authority.

#### Example

```json
{
  "name": "DIGICERT_WIFI"
}
```

## edited_digicert

Generated when DigiCert certificate authority configuration is edited in Fleet.

This activity contains the following fields:
- "name": Name of the certificate authority.

#### Example

```json
{
  "name": "DIGICERT_WIFI"
}
```

## enabled_activity_automations

Generated when activity automations are enabled

This activity contains the following field:
- "webhook_url": the URL to broadcast activities to.

#### Example

```json
{
	"webhook_url": "https://example.com/notify"
}
```

## edited_activity_automations

Generated when activity automations are edited while enabled

This activity contains the following field:
- "webhook_url": the URL to broadcast activities to, post-edit.

#### Example

```json
{
	"webhook_url": "https://example.com/notify"
}
```

## disabled_activity_automations

Generated when activity automations are disabled

This activity does not contain any detail fields.

## canceled_run_script

Generated when upcoming activity `ran_script` is canceled.

This activity contains the following fields:
- "host_id": ID of the host.
- "host_display_name": Display name of the host.
- "script_name": Name of the script (empty if it was an anonymous script).

#### Example

```json
{
  "host_id": 1,
  "host_display_name": "Anna's MacBook Pro",
  "script_name": "set-timezones.sh"
}
```

## canceled_install_software

Generated when upcoming activity `installed_software` is canceled.

This activity contains the following fields:
- "host_id": ID of the host.
- "host_display_name": Display name of the host.
- "software_title": Name of the software.
- "software_title_id": ID of the software title.

#### Example

```json
{
  "host_id": 1,
  "host_display_name": "Anna's MacBook Pro",
  "software_title": "Adobe Acrobat.app",
  "software_title_id": 12334
}
```

## canceled_uninstall_software

Generated when upcoming activity `uninstalled_software` is canceled.

This activity contains the following fields:
- "host_id": ID of the host.
- "host_display_name": Display name of the host.
- "software_title": Name of the software.
- "software_title_id": ID of the software title.

#### Example

```json
{
  "host_id": 1,
  "host_display_name": "Anna's MacBook Pro",
  "software_title": "Adobe Acrobat.app",
  "software_title_id": 12334
}
```

## canceled_install_app_store_app

Generated when upcoming activity `installed_app_store_app` is canceled.

This activity contains the following fields:
- "host_id": ID of the host.
- "host_display_name": Display name of the host.
- "software_title": Name of the software.
- "software_title_id": ID of the software title.

#### Example

```json
{
  "host_id": 123,
  "host_display_name": "Anna's MacBook Pro",
  "software_title": "Adobe Acrobat.app",
  "software_title_id": 12334
}
```

<<<<<<< HEAD
## ran_script_batch

Generated when a script is run on a batch of hosts.

This activity contains the following fields:
- "script_name": Name of the script.
- "batch_execution_id": Execution ID of the batch script run.
- "host_count": Number of hosts in the batch.
=======
## batch_script_scheduled

Generated when a batch script is scheduled.

This activity contains the following fields:
- "batch_execution_id": Execution ID of the batch script run.
- "script_name": Name of the script.
- "host_count": Number of hosts in the batch.
- "not_before": Time that the batch activity is scheduled to launch.
>>>>>>> 0aeb035d

#### Example

```json
{
<<<<<<< HEAD
  "script_name": "set-timezones.sh",
  "batch_execution_id": "d6cffa75-b5b5-41ef-9230-15073c8a88cf",
  "host_count": 12
=======
  "batch_execution_id": "d6cffa75-b5b5-41ef-9230-15073c8a88cf",
  "script_name": "set-timezones.sh",
  "host_count": 12,
  "not_before": "2025-08-06T17:49:21.810204Z"
>>>>>>> 0aeb035d
}
```

## added_conditional_access_integration_microsoft

Generated when Microsoft Entra is connected for conditonal access.

This activity does not contain any detail fields.

## deleted_conditional_access_integration_microsoft

Generated when Microsoft Entra is integration is disconnected.

This activity does not contain any detail fields.

## enabled_conditional_access_automations

Generated when conditional access automations are enabled for a team.

This activity contains the following field:
- "team_id": The ID of the team  ("null" for "No team").
- "team_name": The name of the team (empty for "No team").

#### Example

```json
{
  "team_id": 5,
  "team_name": "Workstations"
}
```

## disabled_conditional_access_automations

Generated when conditional access automations are disabled for a team.

This activity contains the following field:
- "team_id": The ID of the team (`null` for "No team").
- "team_name": The name of the team (empty for "No team").

#### Example

```json
{
  "team_id": 5,
  "team_name": "Workstations"
}
```

## escrowed_disk_encryption_key

Generated when a disk encryption key is escrowed.

This activity contains the following fields:
- "host_id": ID of the host.
- "host_display_name": Display name of the host.

#### Example

```json
{
	"host_id": "123",
	"host_display_name": "PWNED-VM-123"
}
```


<meta name="title" value="Audit logs">
<meta name="pageOrderInSection" value="1400">
<meta name="description" value="Learn how Fleet logs administrative actions in JSON format.">
<meta name="navSection" value="Dig deeper"><|MERGE_RESOLUTION|>--- conflicted
+++ resolved
@@ -1835,7 +1835,6 @@
 }
 ```
 
-<<<<<<< HEAD
 ## ran_script_batch
 
 Generated when a script is run on a batch of hosts.
@@ -1844,7 +1843,17 @@
 - "script_name": Name of the script.
 - "batch_execution_id": Execution ID of the batch script run.
 - "host_count": Number of hosts in the batch.
-=======
+
+#### Example
+
+```json
+{
+  "script_name": "set-timezones.sh",
+  "batch_execution_id": "d6cffa75-b5b5-41ef-9230-15073c8a88cf",
+  "host_count": 12
+}
+```
+
 ## batch_script_scheduled
 
 Generated when a batch script is scheduled.
@@ -1854,22 +1863,15 @@
 - "script_name": Name of the script.
 - "host_count": Number of hosts in the batch.
 - "not_before": Time that the batch activity is scheduled to launch.
->>>>>>> 0aeb035d
-
-#### Example
-
-```json
-{
-<<<<<<< HEAD
-  "script_name": "set-timezones.sh",
-  "batch_execution_id": "d6cffa75-b5b5-41ef-9230-15073c8a88cf",
-  "host_count": 12
-=======
+
+#### Example
+
+```json
+{
   "batch_execution_id": "d6cffa75-b5b5-41ef-9230-15073c8a88cf",
   "script_name": "set-timezones.sh",
   "host_count": 12,
   "not_before": "2025-08-06T17:49:21.810204Z"
->>>>>>> 0aeb035d
 }
 ```
 
