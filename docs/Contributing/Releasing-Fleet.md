# Releasing Fleet

## Release process

This section outlines the release process at Fleet.

The current release cadence is once every three weeks and concentrates around Wednesdays.

### Release freeze period

To make sure we build quality releases, Fleet has a freeze period for testing prior to each release. Effective at the start of the freeze period, we will not merge new feature work.

Release blocking bugs are exempt from the freeze period and are defined by the same rules as patch releases, which include:
1. Regressions
2. Security concerns
3. Issues with features targeted for the current release

Non-release blocking bugs may include known issues that were not targeted for the current release or newly documented behaviors that reproduce in older stable versions. These may be addressed during a release period by mutual agreement between the [Product](./product.md) and Engineering teams.

### What to do?

Note: Please prefix versions with `fleet-v` (e.g., `fleet-v4.0.0`) in git tags, Helm charts, and NPM configs.

1. Update the [CHANGELOG](https://github.com/fleetdm/fleet/blob/main/CHANGELOG.md) with the changes you made since the last
   Fleet release. Use `make changelog` to pull the changes files into `CHANGELOG.md`, then manually
   edit. When editing, order the most relevant/important changes at the time and try to make the
   tone and syntax of the written language match throughout the document. `make changelog` will stage all changes
   file entries for deletion with the commit.

   Add a "Performance" section below the list of changes. This section should summarize the number of
   hosts that the Fleet server can handle, call out if this number has
   changed since the last release, and list the infrastructure used in the load testing environment.

   Update version numbers in the relevant files:

   - [fleetctl package.json](https://github.com/fleetdm/fleet/blob/main/tools/fleetctl-npm/package.json) (do not yet `npm publish`)
   - [Helm chart.yaml](https://github.com/fleetdm/fleet/blob/main/charts/fleet/Chart.yaml) and [values file](https://github.com/fleetdm/fleet/blob/main/charts/fleet/values.yaml)
   - Terraform variables ([AWS](https://github.com/fleetdm/fleet/blob/main/infrastructure/dogfood/terraform/aws/variables.tf)/[GCP](https://github.com/fleetdm/fleet/blob/main/infrastructure/dogfood/terraform/gcp/variables.tf))
   - [Kubernetes `deployment.yml` example file](https://github.com/fleetdm/fleet/blob/main/docs/Deploying/Server-Installation.md#deploying-fleet-on-kubernetes)

   Commit these changes via Pull Request and pull the changes on the `main` branch locally. Check that
   `HEAD` of the `main` branch points to the commit with these changes.

2. Tag and push the new release in Git:
   ```sh
   git tag fleet-v<VERSION>
   git push origin fleet-v<VERSION>
   ```

   Note that `origin` may be `upstream` depending on your `git remote` configuration. The intent here
   is to push the new tag to the `github.com/fleetdm/fleet` repository.

   Afte the tag is pushed, GitHub Actions will automatically begin building the new release.

   ***

   Wait while GitHub Actions creates and uploads the artifacts.

   ***

   When the Actions Workflow has been completed:

3. Edit the draft release on the [GitHub releases page](https://github.com/fleetdm/fleet/releases).
   Use the version number as the release title. Use the below template for the release description
   (replace items in <> with the appropriate values):
   ```
   ### Changes

   <COPY FROM CHANGELOG>

   ### Upgrading

   Please visit our [update guide](https://fleetdm.com/docs/deploying/upgrading-fleet) for upgrade instructions.

   ### Documentation

   Documentation for Fleet is available at [fleetdm.com/docs](https://fleetdm.com/docs).

   ### Binary Checksum

   **SHA256**

   <COPY FROM checksums.txt>
   ```

   When editing is complete, publish the release.

4. Publish the new version of `fleetctl` on NPM. Run `npm publish` in the
   [fleetctl-npm](https://github.com/fleetdm/fleet/tree/main/tools/fleetctl-npm) directory. Note that NPM does not allow replacing a
   package without creating a new version number. Take care to get things correct before running
   `npm publish`!

> If releasing a "prerelease" of Fleet, run `npm publish --tag prerelease`. This way, you can
> publish a prerelease of fleetctl while the most recent fleetctl npm package, available for public
> download, is still the latest _official_ release.

5. Announce the release in the #fleet channel of [osquery
   Slack](https://fleetdm.com/slack) and
   update the channel's topic with the link to this release. Using `@here` requires admin
   permissions, so typically this announcement will be done by `@zwass`.

   Announce the release via blog post (on Medium) and Twitter (linking to blog post).

### Patch releases

A patch is released when an issue with the current stable release falls under the following criteria:
- Security concerns
- Previously stable features are unusable/broken
- New features are unusable/broken

Any issue that meets the patch release criteria is sent to the [DRI for release testing/QA](https://fleetdm.com/handbook/product#rituals).

#### Process

<<<<<<< HEAD
1. The DRI for release testing/QA notifies the [directly responsible individual (DRI) for creating the patch release branch](https://fleetdm.com/handbook/engineering#rituals) to create the new branch, starting from the git tag of the prior release. Patch branches should be prefixed with `patch-`. In this example we are creating `4.3.1`:

=======
1. Create the new branch, starting from the git tag of the prior release. Patch branches should be
   prefixed with `patch-`. In this example we are creating `4.3.1`:
>>>>>>> 5d2455d6
   ```
   git checkout fleet-v4.3.0
   git checkout --branch patch-fleet-v4.3.1
   ```

<<<<<<< HEAD
2. The DRI for creating the patch release branch cherry picks the necessary commits into the new branch:

=======
2. Cherry pick the necessary commits into the new branch:
>>>>>>> 5d2455d6
   ```
   git cherry-pick d34db33f
   ```

<<<<<<< HEAD
3. The DRI for creating the patch release branch cherry pushes the branch to github.com/fleetdm/fleet:

=======
3. Push the branch to github.com/fleetdm/fleet:
>>>>>>> 5d2455d6
   ```
   git push origin patch-fleet-v4.3.1
   ```

   When a `patch-*` branch is pushed, the [Docker publish
   Action](https://github.com/fleetdm/fleet/actions/workflows/goreleaser-snapshot-fleet.yaml) will
   be invoked to push a container image for QA with `fleetctl preview` (eg. `fleetctl preview --tag patch-fleet-v4.3.1`).

4. The DRI for creating the patch release branch cherry checks in the GitHub UI that Actions ran successfully for this branch.

5. The DRI for creating the patch release branch notifies the [DRI for release testing/QA](https://fleetdm.com/handbook/product#rituals) that the branch is available for completing [smoke tests](https://github.com/fleetdm/fleet/blob/main/.github/ISSUE_TEMPLATE/smoke-tests.md).

6. The DRI for release testing/QA makes sure the standard release instructions at the top of this document are followed. Be sure that modifications to the changelog and config files are commited _on the `patch-*` branch_.

7. The DRI for release testing/QA notifies the [DRI for the release ritual](https://fleetdm.com/handbook/engineering#rituals) that the patch release is ready. The DRI for the release ritual releases the patch.

8. The DRI for creating patch the release branch cherry-picks the commit containing the changelog updates into a new branch, and merge that commit into `main` through a Pull Request.

9. **Important!** The DRI for creating patch the release branch manually checks the database migrations. Any migrations that are not cherry-picked in a patch must have a _higher_ timestamp than migrations that were cherry-picked. If there are new migrations that were not cherry-picked, verify that those migrations have higher timestamps. If they do not, submit a new Pull Request to increase the timestamps and ensure that migrations are run in the appropriate order.

   TODO [#2850](https://github.com/fleetdm/fleet/issues/2850): Improve docs/tooling for this.

<meta name="pageOrderInSection" value="500"><|MERGE_RESOLUTION|>--- conflicted
+++ resolved
@@ -112,34 +112,21 @@
 
 #### Process
 
-<<<<<<< HEAD
 1. The DRI for release testing/QA notifies the [directly responsible individual (DRI) for creating the patch release branch](https://fleetdm.com/handbook/engineering#rituals) to create the new branch, starting from the git tag of the prior release. Patch branches should be prefixed with `patch-`. In this example we are creating `4.3.1`:
 
-=======
-1. Create the new branch, starting from the git tag of the prior release. Patch branches should be
-   prefixed with `patch-`. In this example we are creating `4.3.1`:
->>>>>>> 5d2455d6
    ```
    git checkout fleet-v4.3.0
    git checkout --branch patch-fleet-v4.3.1
    ```
 
-<<<<<<< HEAD
 2. The DRI for creating the patch release branch cherry picks the necessary commits into the new branch:
 
-=======
-2. Cherry pick the necessary commits into the new branch:
->>>>>>> 5d2455d6
    ```
    git cherry-pick d34db33f
    ```
 
-<<<<<<< HEAD
 3. The DRI for creating the patch release branch cherry pushes the branch to github.com/fleetdm/fleet:
 
-=======
-3. Push the branch to github.com/fleetdm/fleet:
->>>>>>> 5d2455d6
    ```
    git push origin patch-fleet-v4.3.1
    ```
