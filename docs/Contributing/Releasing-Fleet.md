# Releasing Fleet

## Release process

This section outlines the release process at Fleet after all EMs have certified that they are ready for release. 

The current release cadence is once every three weeks. Patch versions are released as needed.
#### Release candidate process

Major, minor, and patch releases go through the same release candidate and smoke testing process prior to release. 

1. The release ritual or patch release DRI creates a release candidate branch. If this is a major or minor version, they prepend the branch name with `prepare-v`. If it is a patch version, they prepend the branch name with `patch-v`. For example, `prepare-v4.0.0` or `patch-v4.0.1`.

> When a `prepare-*` or `patch-*` branch is pushed, the [Docker publish Action](https://github.com/fleetdm/fleet/actions/workflows/goreleaser-snapshot-fleet.yaml) will be invoked to push a container image for smoke testing with `fleetctl preview` (eg. `fleetctl preview --tag patch-fleet-v4.3.1`).

2. The release DRI pushes the branch to github.com/fleetdm/fleet:
   ```
   git push origin prepare-fleet-v4.0.0
   ```

3. The release DRI checks in the GitHub UI that Actions ran successfully for this branch.

4. The release DRI adds a comment to the related smoke testing issue [created during the freeze ritual](https://fleetdm.com/handbook/engineering#create-release-qa-issue) confirming that the release candidate is ready for testing. 

5. QA is conducted on the release candidate following the steps in the smoke testing issue. If smoke testing passes successfully, the EM for each relevant product group adds a comment to the issue certifying that their product group has completed smoke testing. 

6. When the smoke testing issue has been certified, the release DRI publishes the release. 



### Preparing a minor or major release

Note: Please prefix versions with `fleet-v` (e.g., `fleet-v4.0.0`) in git tags, Helm charts, and NPM configs.

1. Update the [CHANGELOG](https://github.com/fleetdm/fleet/blob/main/CHANGELOG.md) with the changes you made since the last
   Fleet release. Use `make changelog` to pull the changes files into `CHANGELOG.md`, then manually
   edit. When editing, order the most relevant/important changes at the time and try to make the
   tone and syntax of the written language match throughout the document. `make changelog` will stage all changes
   file entries for deletion with the commit.

   Add a "Performance" section below the list of changes. This section should summarize the number of
   hosts that the Fleet server can handle, call out if this number has
   changed since the last release, and list the infrastructure used in the load testing environment.

   Update version numbers in the relevant files:

   - [fleetctl package.json](https://github.com/fleetdm/fleet/blob/main/tools/fleetctl-npm/package.json) (do not yet `npm publish`)
   - [Helm chart.yaml](https://github.com/fleetdm/fleet/blob/main/charts/fleet/Chart.yaml) and [values file](https://github.com/fleetdm/fleet/blob/main/charts/fleet/values.yaml)
   - Terraform variables ([AWS](https://github.com/fleetdm/fleet/blob/main/infrastructure/dogfood/terraform/aws/variables.tf)/[GCP](https://github.com/fleetdm/fleet/blob/main/infrastructure/dogfood/terraform/gcp/variables.tf))
   - [Kubernetes `deployment.yml` example file](https://github.com/fleetdm/fleet/blob/main/docs/Deploy/Deploying-Fleet-on-Kubernetes.md)

   Commit these changes via Pull Request and pull the changes on the `main` branch locally. Check that
   `HEAD` of the `main` branch points to the commit with these changes.

2. Create release candidate branch and conduct smoke testing as documented above. 

3. Tag and push the new release in Git:
   ```sh
   git tag fleet-v<VERSION>
   git push origin fleet-v<VERSION>
   ```

   Note that `origin` may be `upstream` depending on your `git remote` configuration. The intent here
   is to push the new tag to the `github.com/fleetdm/fleet` repository.

   After the tag is pushed, GitHub Actions will automatically begin building the new release.

   ***

   Wait while GitHub Actions creates and uploads the artifacts.

   ***

   When the Actions Workflow has been completed:

4. Edit the draft release on the [GitHub releases page](https://github.com/fleetdm/fleet/releases).
   Use the version number as the release title. Use the below template for the release description
   (replace items in <> with the appropriate values):
   ```md
   ### Changes

   <COPY FROM CHANGELOG>

   ### Upgrading

   Please visit our [update guide](https://fleetdm.com/docs/deploying/upgrading-fleet) for upgrade instructions.

   ### Documentation

   Documentation for Fleet is available at [fleetdm.com/docs](https://fleetdm.com/docs).

   ### Binary Checksum

   **SHA256**

   <COPY FROM checksums.txt>
   ```

   When editing is complete, publish the release.

5. Publish the new version of `fleetctl` on NPM. Run `npm publish` in the
   [fleetctl-npm](https://github.com/fleetdm/fleet/tree/main/tools/fleetctl-npm) directory. Note that NPM does not allow replacing a
   package without creating a new version number. Take care to get things correct before running
   `npm publish`!

> If releasing a "prerelease" of Fleet, run `npm publish --tag prerelease`. This way, you can
> publish a prerelease of fleetctl while the most recent fleetctl npm package, available for public
> download, is still the latest _official_ release.

6. Deploy the new version to Fleet's internal dogfood instance: https://fleetdm.com/handbook/engineering#deploying-to-dogfood.

7. In the #g-infra Slack channel, notify the @infrastructure-oncall of the release. This way, the @infrastructure-oncall individual can deploy the new version.

8. Announce the release in the #general channel. 

9. Announce the release in the #fleet channel of [osquery
   Slack](https://fleetdm.com/slack) and
   update the channel's topic with the link to this release. Using `@here` requires admin
   permissions, so typically this announcement will be done by `@zwass`.

   Announce the release via blog post (on Medium) and Twitter (linking to blog post).

### Preparing a patch release

A patch release is required when a critical bug is found. Critical bugs are defined in [our handbook](https://fleetdm.com/handbook/quality#critical-bugs).

#### Process

1. The DRI for release testing/QA notifies the [directly responsible individual (DRI) for creating the patch release branch](https://fleetdm.com/handbook/engineering#rituals) to create the new branch, starting from the git tag of the prior release. Patch branches should be prefixed with `patch-`. In this example we are creating `4.3.1`:
   ```sh
   git checkout fleet-v4.3.0
   git checkout --branch patch-fleet-v4.3.1
   ```

2. The DRI for creating the patch release branch cherry picks the necessary commits into the new branch:
   ```sh
   git cherry-pick d34db33f
   ```

<<<<<<< HEAD
3. The patch release DRI creates release candidate branch and conducts smoke testing as documented above. 
=======
3. The DRI for creating the patch release branch pushes the branch to github.com/fleetdm/fleet:
   ```sh
   git push origin patch-fleet-v4.3.1
   ```

   When a `patch-*` branch is pushed, the [Docker publish
   Action](https://github.com/fleetdm/fleet/actions/workflows/goreleaser-snapshot-fleet.yaml) will
   be invoked to push a container image for QA with `fleetctl preview` (eg. `fleetctl preview --tag patch-fleet-v4.3.1`).
>>>>>>> bb8a85c9

4. The patch release DRI checks in the GitHub UI that Actions ran successfully for this branch.

5. The patch release DRI notifies the [DRI for release testing/QA](https://fleetdm.com/handbook/product#rituals) that the branch is available for completing [smoke tests](https://github.com/fleetdm/fleet/blob/main/.github/ISSUE_TEMPLATE/smoke-tests.md).

6. The DRI for release testing/QA makes sure the standard release instructions at the top of this document are followed. Be sure that modifications to the changelog and config files are commited _on the `patch-*` branch_.

7. The DRI for release testing/QA notifies the [DRI for the release ritual](https://fleetdm.com/handbook/engineering#rituals) that the patch release is ready. The DRI for the release ritual releases the patch.

8. The DRI for creating the patch release branch cherry-picks the commit containing the changelog updates into a new branch, and merges that commit into `main` through a Pull Request.

9. **Important!** The DRI for creating the patch release branch manually checks the database migrations. Any migrations that are not cherry-picked in a patch must have a _later_ timestamp than migrations that were cherry-picked. If there are new migrations that were not cherry-picked, verify that those migrations have later timestamps. If they do not, submit a new Pull Request to increase the timestamps and ensure that migrations are run in the appropriate order.

<meta name="pageOrderInSection" value="500">
<meta name="description" value="Learn how new versions of Fleet are tested and released."><|MERGE_RESOLUTION|>--- conflicted
+++ resolved
@@ -137,9 +137,6 @@
    git cherry-pick d34db33f
    ```
 
-<<<<<<< HEAD
-3. The patch release DRI creates release candidate branch and conducts smoke testing as documented above. 
-=======
 3. The DRI for creating the patch release branch pushes the branch to github.com/fleetdm/fleet:
    ```sh
    git push origin patch-fleet-v4.3.1
@@ -148,7 +145,6 @@
    When a `patch-*` branch is pushed, the [Docker publish
    Action](https://github.com/fleetdm/fleet/actions/workflows/goreleaser-snapshot-fleet.yaml) will
    be invoked to push a container image for QA with `fleetctl preview` (eg. `fleetctl preview --tag patch-fleet-v4.3.1`).
->>>>>>> bb8a85c9
 
 4. The patch release DRI checks in the GitHub UI that Actions ran successfully for this branch.
 
