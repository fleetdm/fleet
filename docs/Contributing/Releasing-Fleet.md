--- conflicted
+++ resolved
@@ -123,15 +123,7 @@
    git cherry-pick d34db33f
    ```
 
-<<<<<<< HEAD
-3. The DRI for creating the patch release branch cherry pushes the branch to github.com/fleetdm/fleet:
-=======
 3. The DRI for creating the patch release branch pushes the branch to github.com/fleetdm/fleet:
-<<<<<<< HEAD
->>>>>>> 752445a15e47b7a3b65679829839ca3933ecdd01
-
-=======
->>>>>>> 7950fa07
    ```
    git push origin patch-fleet-v4.3.1
    ```
@@ -140,11 +132,7 @@
    Action](https://github.com/fleetdm/fleet/actions/workflows/goreleaser-snapshot-fleet.yaml) will
    be invoked to push a container image for QA with `fleetctl preview` (eg. `fleetctl preview --tag patch-fleet-v4.3.1`).
 
-<<<<<<< HEAD
-4. The DRI for creating the patch release branch cherry checks in the GitHub UI that Actions ran successfully for this branch.
-=======
 4. The DRI for creating the patch release branch checks in the GitHub UI that Actions ran successfully for this branch.
->>>>>>> 752445a15e47b7a3b65679829839ca3933ecdd01
 
 5. The DRI for creating the patch release branch notifies the [DRI for release testing/QA](https://fleetdm.com/handbook/product#rituals) that the branch is available for completing [smoke tests](https://github.com/fleetdm/fleet/blob/main/.github/ISSUE_TEMPLATE/smoke-tests.md).
 
@@ -152,15 +140,9 @@
 
 7. The DRI for release testing/QA notifies the [DRI for the release ritual](https://fleetdm.com/handbook/engineering#rituals) that the patch release is ready. The DRI for the release ritual releases the patch.
 
-<<<<<<< HEAD
-8. The DRI for creating patch the release branch cherry-picks the commit containing the changelog updates into a new branch, and merge that commit into `main` through a Pull Request.
-
-9. **Important!** The DRI for creating patch the release branch manually checks the database migrations. Any migrations that are not cherry-picked in a patch must have a _higher_ timestamp than migrations that were cherry-picked. If there are new migrations that were not cherry-picked, verify that those migrations have higher timestamps. If they do not, submit a new Pull Request to increase the timestamps and ensure that migrations are run in the appropriate order.
-=======
 8. The DRI for creating the patch release branch cherry-picks the commit containing the changelog updates into a new branch, and merges that commit into `main` through a Pull Request.
 
 9. **Important!** The DRI for creating the patch release branch manually checks the database migrations. Any migrations that are not cherry-picked in a patch must have a _later_ timestamp than migrations that were cherry-picked. If there are new migrations that were not cherry-picked, verify that those migrations have later timestamps. If they do not, submit a new Pull Request to increase the timestamps and ensure that migrations are run in the appropriate order.
->>>>>>> 752445a15e47b7a3b65679829839ca3933ecdd01
 
    TODO [#2850](https://github.com/fleetdm/fleet/issues/2850): Improve docs/tooling for this.
 
