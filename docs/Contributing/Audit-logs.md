--- conflicted
+++ resolved
@@ -1278,12 +1278,9 @@
 - "team_name": Name of the team on which this software was updated. `null` if it was updated on no team.
 - "team_id": The ID of the team on which this software was updated. `null` if it was updated on no team.
 - "self_service": Whether the software is available for installation by the end user.
-<<<<<<< HEAD
 - "software_title_id": ID of the added software title.
-=======
 - "labels_include_any": Target hosts that have any label in the array.
 - "labels_exclude_any": Target hosts that don't have any label in the array.
->>>>>>> 38fcc30b
 
 #### Example
 
@@ -1294,9 +1291,7 @@
   "team_name": "Workstations",
   "team_id": 123,
   "self_service": true,
-<<<<<<< HEAD
-  "software_title_id": 2234
-=======
+  "software_title_id": 2234,
   "labels_include_any": [
     {
       "name": "Engineering",
@@ -1307,7 +1302,6 @@
       "id": 17
     }
   ]
->>>>>>> 38fcc30b
 }
 ```
 
