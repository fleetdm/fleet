--- conflicted
+++ resolved
@@ -93,9 +93,4 @@
 * `/api/fleet/orbit/ping`
 * `/api/osquery/log`
 
-<<<<<<< HEAD
-<meta name="pageOrderInSection" value="1700">
-=======
-
-<meta name="description" value="Find commonly asked questions and answers about contributing to Fleet as part of our community.">
->>>>>>> 9c2cc92d
+<meta name="description" value="Find commonly asked questions and answers about contributing to Fleet as part of our community.">