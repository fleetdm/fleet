--- conflicted
+++ resolved
@@ -707,66 +707,7 @@
 }
 ```
 
-<<<<<<< HEAD
-### Type `created_windows_profile`
-
-Generated when a user adds a new Windows profile to a team (or no team).
-
-This activity contains the following fields:
-- "profile_name": Name of the profile.
-- "team_id": The ID of the team that the profile applies to, `null` if it applies to devices that are not in a team.
-- "team_name": The name of the team that the profile applies to, `null` if it applies to devices that are not in a team.
-
-#### Example
-
-```json
-{
-  "profile_name": "Custom settings 1",
-  "team_id": 123,
-  "team_name": "Workstations"
-}
-```
-
-### Type `deleted_windows_profile`
-
-Generated when a user deletes a Windows profile from a team (or no team).
-
-This activity contains the following fields:
-- "profile_name": Name of the deleted profile.
-- "team_id": The ID of the team that the profile applied to, `null` if it applied to devices that are not in a team.
-- "team_name": The name of the team that the profile applied to, `null` if it applied to devices that are not in a team.
-
-#### Example
-
-```json
-{
-  "profile_name": "Custom settings 1",
-  "team_id": 123,
-  "team_name": "Workstations"
-}
-```
-
-### Type `edited_windows_profile`
-
-Generated when a user edits the Windows profiles of a team (or no team) via the fleetctl CLI.
-
-This activity contains the following fields:
-- "team_id": The ID of the team that the profiles apply to, `null` if they apply to devices that are not in a team.
-- "team_name": The name of the team that the profiles apply to, `null` if they apply to devices that are not in a team.
-
-#### Example
-
-```json
-{
-  "team_id": 123,
-  "team_name": "Workstations"
-}
-```
-
-### Type `changed_macos_setup_assistant`
-=======
 ## changed_macos_setup_assistant
->>>>>>> 11b5488b
 
 Generated when a user sets the macOS setup assistant for a team (or no team).
 
