<!-- DO NOT EDIT. This document is automatically generated. -->
# Audit logs

Fleet logs the following information for administrative activities (in JSON):

- `created_at`: Timestamp of the event.
- `id`: Unique ID of the generated event in Fleet.
- `actor_full_name`: Author user name (missing if the user was deleted).
- `actor_id`: Unique ID of the author in Fleet (missing if the user was deleted).
- `actor_gravatar`: Gravatar URL of the author (missing if the user was deleted).
- `actor_email`: E-mail of the author (missing if the user was deleted).
- `type`: Type of the activity (see all types below).
- `details`: Specific details depending on the type of activity (see details for each activity type below).

Example:
```json
{
	"created_at": "2022-12-20T14:54:17Z",
	"id": 6,
	"actor_full_name": "Gandalf",
	"actor_id": 2,
	"actor_gravatar": "foo@example.com",
	"actor_email": "foo@example.com",
	"type": "edited_saved_query",
	"details":{
		"query_id": 42,
		"query_name": "Some query name"
	}
}
```

You can automatically send these logs to your log destination. Learn how to configure this [here](https://fleetdm.com/docs/configuration/fleet-server-configuration#external-activity-audit-logging).

To view activities in the UI, click the Fleet icon in the top navigation bar and locate the **Activity** section.

Following is a summary of the types of administrative activities logged by Fleet:

## created_pack

Generated when creating scheduled query packs.

This activity contains the following fields:
- "pack_id": the id of the created pack.
- "pack_name": the name of the created pack.

#### Example

```json
{
	"pack_id": 123,
	"pack_name": "foo"
}
```

## edited_pack

Generated when editing scheduled query packs.

This activity contains the following fields:
- "pack_id": the id of the edited pack.
- "pack_name": the name of the edited pack.

#### Example

```json
{
	"pack_id": 123,
	"pack_name": "foo"
}
```

## deleted_pack

Generated when deleting scheduled query packs.

This activity contains the following fields:
- "pack_name": the name of the created pack.

#### Example

```json
{
	"pack_name": "foo"
}
```

## applied_spec_pack

Generated when applying a scheduled query pack spec.

This activity does not contain any detail fields.

## created_policy

Generated when creating policies.

This activity contains the following fields:
- "policy_id": the ID of the created policy.
- "policy_name": the name of the created policy.

#### Example

```json
{
	"policy_id": 123,
	"policy_name": "foo"
}
```

## edited_policy

Generated when editing policies.

This activity contains the following fields:
- "policy_id": the ID of the edited policy.
- "policy_name": the name of the edited policy.

#### Example

```json
{
	"policy_id": 123,
	"policy_name": "foo"
}
```

## deleted_policy

Generated when deleting policies.

This activity contains the following fields:
- "policy_id": the ID of the deleted policy.
- "policy_name": the name of the deleted policy.

#### Example

```json
{
	"policy_id": 123,
	"policy_name": "foo"
}
```

## applied_spec_policy

Generated when applying policy specs.

This activity contains a field "policies" where each item is a policy spec with the following fields:
- "name": Name of the applied policy.
- "query": SQL query of the policy.
- "description": Description of the policy.
- "critical": Marks the policy as high impact.
- "resolution": Describes how to solve a failing policy.
- "team": Name of the team this policy belongs to.
- "platform": Comma-separated string to indicate the target platforms.


#### Example

```json
{
	"policies": [
		{
			"name":"Gatekeeper enabled (macOS)",
			"query":"SELECT 1 FROM gatekeeper WHERE assessments_enabled = 1;",
			"critical":false,
			"platform":"darwin",
			"resolution":"To enable Gatekeeper, on the failing device [...]",
			"description":"Checks to make sure that the Gatekeeper feature is [...]"
		},
		{
			"name":"Full disk encryption enabled (Windows)",
			"query":"SELECT 1 FROM bitlocker_info WHERE drive_letter='C:' AND protection_status=1;",
			"critical":false,
			"platform":"windows",
			"resolution":"To get additional information, run the following osquery [...]",
			"description":"Checks to make sure that full disk encryption is enabled on Windows devices."
		}
	]
}
```

## created_saved_query

Generated when creating a new query.

This activity contains the following fields:
- "query_id": the ID of the created query.
- "query_name": the name of the created query.

#### Example

```json
{
	"query_id": 123,
	"query_name": "foo"
}
```

## edited_saved_query

Generated when editing a saved query.

This activity contains the following fields:
- "query_id": the ID of the query being edited.
- "query_name": the name of the query being edited.

#### Example

```json
{
	"query_id": 123,
	"query_name": "foo"
}
```

## deleted_saved_query

Generated when deleting a saved query.

This activity contains the following fields:
- "query_name": the name of the query being deleted.

#### Example

```json
{
	"query_name": "foo"
}
```

## deleted_multiple_saved_query

Generated when deleting multiple saved queries.

This activity contains the following fields:
- "query_ids": list of IDs of the deleted saved queries.

#### Example

```json
{
	"query_ids": [1, 42, 100]
}
```

## applied_spec_saved_query

Generated when applying a query spec.

This activity contains a field "specs" where each item is a query spec with the following fields:
- "name": Name of the query.
- "description": Description of the query.
- "query": SQL query.

#### Example

```json
{
	"specs": [
		{
			"name":"Get OpenSSL versions",
			"query":"SELECT name AS name, version AS version, 'deb_packages' AS source FROM [...]",
			"description":"Retrieves the OpenSSL version."
		}
	]
}
```

## created_team

Generated when creating teams.

This activity contains the following fields:
- "team_id": unique ID of the created team.
- "team_name": the name of the created team.

#### Example

```json
{
	"team_id": 123,
	"team_name": "foo"
}
```

## deleted_team

Generated when deleting teams.

This activity contains the following fields:
- "team_id": unique ID of the deleted team.
- "team_name": the name of the deleted team.

#### Example

```json
{
	"team_id": 123,
	"team_name": "foo"
}
```

## applied_spec_team

Generated when applying team specs.

This activity contains a field "teams" where each item contains the team details with the following fields:
- "id": Unique ID of the team.
- "name": Name of the team.

#### Example

```json
{
	"teams": [
		{
			"id": 123,
			"name": "foo"
		}
	]
}
```

## transferred_hosts

Generated when a user transfers a host (or multiple hosts) to a team (or no team).

This activity contains the following fields:
- "team_id": The ID of the team that the hosts were transferred to, `null` if transferred to no team.
- "team_name": The name of the team that the hosts were transferred to, `null` if transferred to no team.
- "host_ids": The list of identifiers of the hosts that were transferred.
- "host_display_names": The list of display names of the hosts that were transferred (in the same order as the "host_ids").

#### Example

```json
{
  "team_id": 123,
  "team_name": "Workstations",
  "host_ids": [1, 2, 3],
  "host_display_names": ["alice-macbook-air", "bob-macbook-pro", "linux-server"]
}
```

## edited_agent_options

Generated when agent options are edited (either globally or for a team).

This activity contains the following fields:
- "global": "true" if the user updated the global agent options, "false" if the agent options of a team were updated.
- "team_id": unique ID of the team for which the agent options were updated (`null` if global is true).
- "team_name": the name of the team for which the agent options were updated (`null` if global is true).

#### Example

```json
{
	"team_id": 123,
	"team_name": "foo",
	"global": false
}
```

## live_query

Generated when running live queries.

This activity contains the following fields:
- "targets_count": Number of hosts where the live query was targeted to run.
- "query_sql": The SQL query to run on hosts.
- "query_name": Name of the query (this field is not set if this was not a saved query).

#### Example

```json
{
	"targets_count": 5000,
	"query_sql": "SELECT * from osquery_info;",
	"query_name": "foo"
}
```

## user_added_by_sso

Generated when new users are added via SSO JIT provisioning

This activity does not contain any detail fields.

## user_logged_in

Generated when users successfully log in to Fleet.

This activity contains the following fields:
- "public_ip": Public IP of the login request.

#### Example

```json
{
	"public_ip": "168.226.215.82"
}
```

## user_failed_login

Generated when users try to log in to Fleet and fail.

This activity contains the following fields:
- "email": The email used in the login request.
- "public_ip": Public IP of the login request.

#### Example

```json
{
	"email": "foo@example.com",
	"public_ip": "168.226.215.82"
}
```

## created_user

Generated when a user is created.

This activity contains the following fields:
- "user_id": Unique ID of the created user in Fleet.
- "user_name": Name of the created user.
- "user_email": E-mail of the created user.

#### Example

```json
{
	"user_id": 42,
	"user_name": "Foo",
	"user_email": "foo@example.com"
}
```

## deleted_user

Generated when a user is deleted.

This activity contains the following fields:
- "user_id": Unique ID of the deleted user in Fleet.
- "user_name": Name of the deleted user.
- "user_email": E-mail of the deleted user.

#### Example

```json
{
	"user_id": 42,
	"user_name": "Foo",
	"user_email": "foo@example.com"
}
```

## changed_user_global_role

Generated when user global roles are changed.

This activity contains the following fields:
- "user_id": Unique ID of the edited user in Fleet.
- "user_name": Name of the edited user.
- "user_email": E-mail of the edited user.
- "role": New global role of the edited user.

#### Example

```json
{
	"user_id": 42,
	"user_name": "Foo",
	"user_email": "foo@example.com",
	"role": "Observer"
}
```

## deleted_user_global_role

Generated when user global roles are deleted.

This activity contains the following fields:
- "user_id": Unique ID of the edited user in Fleet.
- "user_name": Name of the edited user.
- "user_email": E-mail of the edited user.
- "role": Deleted global role of the edited user.

#### Example

```json
{
	"user_id": 43,
	"user_name": "Foo",
	"user_email": "foo@example.com",
	"role": "Maintainer"
}
```

## changed_user_team_role

Generated when user team roles are changed.

This activity contains the following fields:
- "user_id": Unique ID of the edited user in Fleet.
- "user_name": Name of the edited user.
- "user_email": E-mail of the edited user.
- "role": Team role set to the edited user.
- "team_id": Unique ID of the team of the changed role.
- "team_name": Name of the team of the changed role.

#### Example

```json
{
	"user_id": 43,
	"user_name": "Foo",
	"user_email": "foo@example.com",
	"role": "Maintainer",
	"team_id": 5,
	"team_name": "Bar"
}
```

## deleted_user_team_role

Generated when user team roles are deleted.

This activity contains the following fields:
- "user_id": Unique ID of the edited user in Fleet.
- "user_name": Name of the edited user.
- "user_email": E-mail of the edited user.
- "role": Team role deleted from the edited user.
- "team_id": Unique ID of the team of the deleted role.
- "team_name": Name of the team of the deleted role.

#### Example

```json
{
	"user_id": 44,
	"user_name": "Foo",
	"user_email": "foo@example.com",
	"role": "Observer",
	"team_id": 2,
	"team_name": "Zoo"
}
```

## mdm_enrolled

Generated when a host is enrolled in Fleet's MDM.

This activity contains the following fields:
- "host_serial": Serial number of the host.
- "host_display_name": Display name of the host.
- "installed_from_dep": Whether the host was enrolled via DEP.
- "mdm_platform": Used to distinguish between Apple and Microsoft enrollments. Can be "apple", "microsoft" or not present. If missing, this value is treated as "apple" for backwards compatibility.

#### Example

```json
{
  "host_serial": "C08VQ2AXHT96",
  "host_display_name": "MacBookPro16,1 (C08VQ2AXHT96)",
  "installed_from_dep": true,
  "mdm_platform": "apple"
}
```

## mdm_unenrolled

Generated when a host is unenrolled from Fleet's MDM.

This activity contains the following fields:
- "host_serial": Serial number of the host.
- "host_display_name": Display name of the host.
- "installed_from_dep": Whether the host was enrolled via DEP.

#### Example

```json
{
  "host_serial": "C08VQ2AXHT96",
  "host_display_name": "MacBookPro16,1 (C08VQ2AXHT96)",
  "installed_from_dep": true
}
```

## edited_macos_min_version

Generated when the minimum required macOS version or deadline is modified.

This activity contains the following fields:
- "team_id": The ID of the team that the minimum macOS version applies to, `null` if it applies to devices that are not in a team.
- "team_name": The name of the team that the minimum macOS version applies to, `null` if it applies to devices that are not in a team.
- "minimum_version": The minimum macOS version required, empty if the requirement was removed.
- "deadline": The deadline by which the minimum version requirement must be applied, empty if the requirement was removed.

#### Example

```json
{
  "team_id": 3,
  "team_name": "Workstations",
  "minimum_version": "13.0.1",
  "deadline": "2023-06-01"
}
```

<<<<<<< HEAD
### Type `edited_windows_updates`

Generated when the Windows OS updates deadline or grace period is modified.

This activity contains the following fields:
- "team_id": The ID of the team that the Windows OS updates settings applies to, `null` if it applies to devices that are not in a team.
- "team_name": The name of the team that the Windows OS updates settings applies to, `null` if it applies to devices that are not in a team.
- "deadline_days": The number of days before updates are installed, `null` if the requirement was removed.
- "grace_period_days": The number of days after the deadline before the host is forced to restart, `null` if the requirement was removed.

#### Example

```json
{
  "team_id": 3,
  "team_name": "Workstations",
  "deadline_days": 5,
  "grace_period_days": 2
}
```

### Type `read_host_disk_encryption_key`
=======
## read_host_disk_encryption_key
>>>>>>> 2f618871

Generated when a user reads the disk encryption key for a host.

This activity contains the following fields:
- "host_id": ID of the host.
- "host_display_name": Display name of the host.

#### Example

```json
{
  "host_id": 1,
  "host_display_name": "Anna's MacBook Pro",
}
```

## created_macos_profile

Generated when a user adds a new macOS profile to a team (or no team).

This activity contains the following fields:
- "profile_name": Name of the profile.
- "profile_identifier": Identifier of the profile.
- "team_id": The ID of the team that the profile applies to, `null` if it applies to devices that are not in a team.
- "team_name": The name of the team that the profile applies to, `null` if it applies to devices that are not in a team.

#### Example

```json
{
  "profile_name": "Custom settings 1",
  "profile_identifier": "com.my.profile",
  "team_id": 123,
  "team_name": "Workstations"
}
```

## deleted_macos_profile

Generated when a user deletes a macOS profile from a team (or no team).

This activity contains the following fields:
- "profile_name": Name of the deleted profile.
- "profile_identifier": Identifier of deleted the profile.
- "team_id": The ID of the team that the profile applied to, `null` if it applied to devices that are not in a team.
- "team_name": The name of the team that the profile applied to, `null` if it applied to devices that are not in a team.

#### Example

```json
{
  "profile_name": "Custom settings 1",
  "profile_identifier": "com.my.profile",
  "team_id": 123,
  "team_name": "Workstations"
}
```

## edited_macos_profile

Generated when a user edits the macOS profiles of a team (or no team) via the fleetctl CLI.

This activity contains the following fields:
- "team_id": The ID of the team that the profiles apply to, `null` if they apply to devices that are not in a team.
- "team_name": The name of the team that the profiles apply to, `null` if they apply to devices that are not in a team.

#### Example

```json
{
  "team_id": 123,
  "team_name": "Workstations"
}
```

## changed_macos_setup_assistant

Generated when a user sets the macOS setup assistant for a team (or no team).

This activity contains the following fields:
- "name": Name of the macOS setup assistant file.
- "team_id": The ID of the team that the setup assistant applies to, `null` if it applies to devices that are not in a team.
- "team_name": The name of the team that the setup assistant applies to, `null` if it applies to devices that are not in a team.

#### Example

```json
{
  "name": "dep_profile.json",
  "team_id": 123,
  "team_name": "Workstations"
}
```

## deleted_macos_setup_assistant

Generated when a user deletes the macOS setup assistant for a team (or no team).

This activity contains the following fields:
- "name": Name of the deleted macOS setup assistant file.
- "team_id": The ID of the team that the setup assistant applied to, `null` if it applied to devices that are not in a team.
- "team_name": The name of the team that the setup assistant applied to, `null` if it applied to devices that are not in a team.

#### Example

```json
{
  "name": "dep_profile.json",
  "team_id": 123,
  "team_name": "Workstations"
}
```

## enabled_macos_disk_encryption

Generated when a user turns on macOS disk encryption for a team (or no team).

This activity contains the following fields:
- "team_id": The ID of the team that disk encryption applies to, `null` if it applies to devices that are not in a team.
- "team_name": The name of the team that disk encryption applies to, `null` if it applies to devices that are not in a team.

#### Example

```json
{
  "team_id": 123,
  "team_name": "Workstations"
}
```

## disabled_macos_disk_encryption

Generated when a user turns off macOS disk encryption for a team (or no team).

This activity contains the following fields:
- "team_id": The ID of the team that disk encryption applies to, `null` if it applies to devices that are not in a team.
- "team_name": The name of the team that disk encryption applies to, `null` if it applies to devices that are not in a team.

#### Example

```json
{
  "team_id": 123,
  "team_name": "Workstations"
}
```

## added_bootstrap_package

Generated when a user adds a new bootstrap package to a team (or no team).

This activity contains the following fields:
- "package_name": Name of the package.
- "team_id": The ID of the team that the package applies to, `null` if it applies to devices that are not in a team.
- "team_name": The name of the team that the package applies to, `null` if it applies to devices that are not in a team.

#### Example

```json
{
  "bootstrap_package_name": "bootstrap-package.pkg",
  "team_id": 123,
  "team_name": "Workstations"
}
```

## deleted_bootstrap_package

Generated when a user deletes a bootstrap package from a team (or no team).

This activity contains the following fields:
- "package_name": Name of the package.
- "team_id": The ID of the team that the package applies to, `null` if it applies to devices that are not in a team.
- "team_name": The name of the team that the package applies to, `null` if it applies to devices that are not in a team.

#### Example

```json
{
  "package_name": "bootstrap-package.pkg",
  "team_id": 123,
  "team_name": "Workstations"
}
```

## enabled_macos_setup_end_user_auth

Generated when a user turns on end user authentication for macOS hosts that automatically enroll to a team (or no team).

This activity contains the following fields:
- "team_id": The ID of the team that end user authentication applies to, `null` if it applies to devices that are not in a team.
- "team_name": The name of the team that end user authentication applies to, `null` if it applies to devices that are not in a team.

#### Example

```json
{
  "team_id": 123,
  "team_name": "Workstations"
}
```

## disabled_macos_setup_end_user_auth

Generated when a user turns off end user authentication for macOS hosts that automatically enroll to a team (or no team).

This activity contains the following fields:
- "team_id": The ID of the team that end user authentication applies to, `null` if it applies to devices that are not in a team.
- "team_name": The name of the team that end user authentication applies to, `null` if it applies to devices that are not in a team.

#### Example

```json
{
  "team_id": 123,
  "team_name": "Workstations"
}
```

## enabled_windows_mdm

Windows MDM features are not ready for production and are currently in development. These features are disabled by default. Generated when a user turns on MDM features for all Windows hosts (servers excluded).

This activity does not contain any detail fields.

## disabled_windows_mdm

Windows MDM features are not ready for production and are currently in development. These features are disabled by default. Generated when a user turns off MDM features for all Windows hosts.

This activity does not contain any detail fields.

## ran_script

Generated when a script is sent to be run for a host.

This activity contains the following fields:
- "host_id": ID of the host.
- "host_display_name": Display name of the host.
- "script_execution_id": Execution ID of the script run.
- "async": Whether the script was executed asynchronously.

#### Example

```json
{
  "host_id": 1,
  "host_display_name": "Anna's MacBook Pro",
  "script_execution_id": "d6cffa75-b5b5-41ef-9230-15073c8a88cf",
  "async": false
}
```

## added_script

Generated when a script is added to a team (or no team).

This activity contains the following fields:
- "script_name": Name of the script.
- "team_id": The ID of the team that the script applies to, `null` if it applies to devices that are not in a team.
- "team_name": The name of the team that the script applies to, `null` if it applies to devices that are not in a team.

#### Example

```json
{
  "script_name": "set-timezones.sh",
  "team_id": 123,
  "team_name": "Workstations"
}
```

## deleted_script

Generated when a script is deleted from a team (or no team).

This activity contains the following fields:
- "script_name": Name of the script.
- "team_id": The ID of the team that the script applies to, `null` if it applies to devices that are not in a team.
- "team_name": The name of the team that the script applies to, `null` if it applies to devices that are not in a team.

#### Example

```json
{
  "script_name": "set-timezones.sh",
  "team_id": 123,
  "team_name": "Workstations"
}
```

## edited_script

Generated when a user edits the scripts of a team (or no team) via the fleetctl CLI.

This activity contains the following fields:
- "team_id": The ID of the team that the scripts apply to, `null` if they apply to devices that are not in a team.
- "team_name": The name of the team that the scripts apply to, `null` if they apply to devices that are not in a team.

#### Example

```json
{
  "team_id": 123,
  "team_name": "Workstations"
}
```

### Type `created_windows_profile`

Generated when a user adds a new Windows profile to a team (or no team).

This activity contains the following fields:
- "profile_name": Name of the profile.
- "team_id": The ID of the team that the profile applies to, `null` if it applies to devices that are not in a team.
- "team_name": The name of the team that the profile applies to, `null` if it applies to devices that are not in a team.

#### Example

```json
{
  "profile_name": "Custom settings 1",
  "team_id": 123,
  "team_name": "Workstations"
}
```

### Type `deleted_windows_profile`

Generated when a user deletes a Windows profile from a team (or no team).

This activity contains the following fields:
- "profile_name": Name of the deleted profile.
- "team_id": The ID of the team that the profile applied to, `null` if it applied to devices that are not in a team.
- "team_name": The name of the team that the profile applied to, `null` if it applied to devices that are not in a team.

#### Example

```json
{
  "profile_name": "Custom settings 1",
  "team_id": 123,
  "team_name": "Workstations"
}
```

### Type `edited_windows_profile`

Generated when a user edits the Windows profiles of a team (or no team) via the fleetctl CLI.

This activity contains the following fields:
- "team_id": The ID of the team that the profiles apply to, `null` if they apply to devices that are not in a team.
- "team_name": The name of the team that the profiles apply to, `null` if they apply to devices that are not in a team.

#### Example

```json
{
  "team_id": 123,
  "team_name": "Workstations"
}
```


<meta name="title" value="Audit logs">
<meta name="pageOrderInSection" value="1400">
<meta name="description" value="Learn how Fleet logs administrative actions in JSON format.">
<meta name="navSection" value="Dig deeper"><|MERGE_RESOLUTION|>--- conflicted
+++ resolved
@@ -610,8 +610,7 @@
 }
 ```
 
-<<<<<<< HEAD
-### Type `edited_windows_updates`
+## edited_windows_updates
 
 Generated when the Windows OS updates deadline or grace period is modified.
 
@@ -632,10 +631,7 @@
 }
 ```
 
-### Type `read_host_disk_encryption_key`
-=======
 ## read_host_disk_encryption_key
->>>>>>> 2f618871
 
 Generated when a user reads the disk encryption key for a host.
 
@@ -943,7 +939,7 @@
 }
 ```
 
-### Type `created_windows_profile`
+## created_windows_profile
 
 Generated when a user adds a new Windows profile to a team (or no team).
 
@@ -962,7 +958,7 @@
 }
 ```
 
-### Type `deleted_windows_profile`
+## deleted_windows_profile
 
 Generated when a user deletes a Windows profile from a team (or no team).
 
@@ -981,7 +977,7 @@
 }
 ```
 
-### Type `edited_windows_profile`
+## edited_windows_profile
 
 Generated when a user edits the Windows profiles of a team (or no team) via the fleetctl CLI.
 
