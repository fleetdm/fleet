# Manage access

Users have different abilities depending on the access level they have.

## Roles

### Admin

Users with the admin role receive all permissions.

### Maintainer

Maintainers can manage most entities in Fleet, like queries, policies, and labels.
Unlike admins, maintainers cannot edit higher level settings like application configuration, teams or users.

### Observer

The observer role is a read-only role. It can access most entities in Fleet, like queries, policies, labels, application configuration, teams, etc.
They can also run queries configured with the `observer_can_run` flag set to `true`.

### Observer+

`Applies only to Fleet Premium`

Observer+ is an observer with the added ability to run *any* query.

### GitOps

`Applies only to Fleet Premium`

GitOps is a modern approach to Continuous Deployment (CD) that uses Git as the single source of truth for declarative infrastructure and application configurations.
GitOps is an API-only and write-only role that can be used on CI/CD pipelines.

## User permissions

| **Action**                                                                                                                                 | Observer | Observer+* | Maintainer | Admin | GitOps* |
| ------------------------------------------------------------------------------------------------------------------------------------------ | -------- | ---------- | ---------- | ----- | ------- |
| View all [activity](https://fleetdm.com/docs/using-fleet/rest-api#activities)                                                              | ✅       | ✅         | ✅         | ✅    |         |
| View all hosts                                                                                                                             | ✅       | ✅         | ✅         | ✅    |         |
| View a host by identifier                                                                                                                  | ✅       | ✅         | ✅         | ✅    | ✅      |
| Filter hosts using [labels](https://fleetdm.com/docs/using-fleet/rest-api#labels)                                                          | ✅       | ✅         | ✅         | ✅    |         |
| Target hosts using labels                                                                                                                  | ✅       | ✅         | ✅         | ✅    |         |
| Add and delete hosts                                                                                                                       |          |            | ✅         | ✅    |         |
| Transfer hosts between teams\*                                                                                                             |          |            | ✅         | ✅    | ✅      |
| Create, edit, and delete labels                                                                                                            |          |            | ✅         | ✅    | ✅      |
| View all software                                                                                                                          | ✅       | ✅         | ✅         | ✅    |         |
| Filter software by [vulnerabilities](https://fleetdm.com/docs/using-fleet/vulnerability-processing#vulnerability-processing)               | ✅       | ✅         | ✅         | ✅    |         |
| Filter hosts by software                                                                                                                   | ✅       | ✅         | ✅         | ✅    |         |
| Filter software by team\*                                                                                                                  | ✅       | ✅         | ✅         | ✅    |         |
| Manage [vulnerability automations](https://fleetdm.com/docs/using-fleet/automations#vulnerability-automations)                             |          |            |            | ✅    | ✅      |
| Run queries designated "**observer can run**" as live queries against all hosts                                                            | ✅       | ✅         | ✅         | ✅    |         |
| Run any query as [live query](https://fleetdm.com/docs/using-fleet/fleet-ui#run-a-query) against all hosts                                 |          | ✅         | ✅         | ✅    |         |
| Create, edit, and delete queries                                                                                                           |          |            | ✅         | ✅    | ✅      |
| View all queries and their reports                                                                                                         | ✅       | ✅         | ✅         | ✅    | ✅      |
| Manage [query automations](https://fleetdm.com/docs/using-fleet/fleet-ui#schedule-a-query)                                                 |          |            | ✅         | ✅    | ✅      |
| Create, edit, view, and delete packs                                                                                                       |          |            | ✅         | ✅    | ✅      |
| View all policies                                                                                                                          | ✅       | ✅         | ✅         | ✅    | ✅      |
| Run all policies                                                                                                                           |          | ✅         | ✅         | ✅    |         |
| Filter hosts using policies                                                                                                                | ✅       | ✅         | ✅         | ✅    |         |
| Create, edit, and delete policies for all hosts                                                                                            |          |            | ✅         | ✅    | ✅      |
| Create, edit, and delete policies for all hosts assigned to team\*                                                                         |          |            | ✅         | ✅    | ✅      |
| Manage [policy automations](https://fleetdm.com/docs/using-fleet/automations#policy-automations)                                           |          |            |            | ✅    | ✅      |
| Create, edit, view, and delete users                                                                                                       |          |            |            | ✅    |         |
| Add and remove team users\*                                                                                                                |          |            |            | ✅    | ✅      |
| Create, edit, and delete teams\*                                                                                                           |          |            |            | ✅    | ✅      |
| Create, edit, and delete [enroll secrets](https://fleetdm.com/docs/deploying/faq#when-do-i-need-to-deploy-a-new-enroll-secret-to-my-hosts) |          |            | ✅         | ✅    | ✅      |
| Create, edit, and delete [enroll secrets for teams](https://fleetdm.com/docs/using-fleet/rest-api#get-enroll-secrets-for-a-team)\*         |          |            | ✅         | ✅    |         |
| Read organization settings\**                                                                                                              | ✅       | ✅         | ✅         | ✅   | ✅      |
| Read Single Sign-On settings\**                                                                                                            |          |            |            | ✅    |         |
| Read SMTP settings\**                                                                                                                      |          |            |            | ✅    |         |
| Read osquery agent options\**                                                                                                              |          |            |            | ✅    |         |
| Edit [organization settings](https://fleetdm.com/docs/using-fleet/configuration-files#organization-settings)                               |          |            |            | ✅    | ✅      |
| Edit [agent options](https://fleetdm.com/docs/using-fleet/configuration-files#agent-options)                                               |          |            |            | ✅    | ✅      |
| Edit [agent options for hosts assigned to teams](https://fleetdm.com/docs/using-fleet/configuration-files#team-agent-options)\*            |          |            |            | ✅    | ✅      |
| Initiate [file carving](https://fleetdm.com/docs/using-fleet/rest-api#file-carving)                                                        |          |            | ✅         | ✅    |         |
| Retrieve contents from file carving                                                                                                        |          |            |            | ✅    |         |
| View Apple mobile device management (MDM) certificate information                                                                          |          |            |            | ✅    |         |
| View Apple business manager (BM) information                                                                                               |          |            |            | ✅    |         |
| Generate Apple mobile device management (MDM) certificate signing request (CSR)                                                            |          |            |            | ✅    |         |
| View disk encryption key for macOS and Windows hosts                                                                                       | ✅       | ✅         | ✅         | ✅    |         |
<<<<<<< HEAD
=======
| Edit OS updates for macOS and Windows hosts                                                                                                |          |            | ✅         | ✅    | ✅      |
>>>>>>> 4a0c6261
| Create edit and delete configuration profiles for macOS and Windows hosts                                                                  |          |            | ✅         | ✅    | ✅      |
| Execute MDM commands on macOS and Windows hosts\**                                                                                         |          |            | ✅         | ✅    |         |
| View results of MDM commands executed on macOS and Windows hosts\**                                                                        | ✅       | ✅         | ✅         | ✅    |         |
| Edit [MDM settings](https://fleetdm.com/docs/using-fleet/mdm-macos-settings)                                                               |          |            |            | ✅    | ✅      |
| Edit [MDM settings for teams](https://fleetdm.com/docs/using-fleet/mdm-macos-settings)                                                     |          |            |            | ✅    | ✅      |
| View all [MDM settings](https://fleetdm.com/docs/using-fleet/mdm-macos-settings)                                                           |          |            |            | ✅    | ✅      |
| Upload an EULA file for MDM automatic enrollment\*                                                                                         |          |            |            | ✅    |         |
| View/download MDM macOS setup assistant\*                                                                                                  |          |            | ✅         | ✅    |         |
| Edit/upload MDM macOS setup assistant\*                                                                                                    |          |            | ✅         | ✅    | ✅      |
| View metadata of MDM macOS bootstrap packages\*                                                                                            |          |            | ✅         | ✅    |         |
| Edit/upload MDM macOS bootstrap packages\*                                                                                                 |          |            | ✅         | ✅    | ✅      |
| Enable/disable MDM macOS setup end user authentication\*                                                                                   |          |            | ✅         | ✅    | ✅      |
| Run arbitrary scripts on hosts\*                                                                                                           |          |            | ✅         | ✅    |         |
| View saved scripts\*                                                                                                                       | ✅       | ✅         | ✅         | ✅    |         |
| Edit/upload saved scripts\*                                                                                                                |          |            | ✅         | ✅    | ✅      |
| Run saved scripts on hosts\*                                                                                                               | ✅       | ✅         | ✅         | ✅    |         |
| Lock, unlock, and wipe hosts\*                                                                                                             |          |            | ✅         | ✅    |         |

\* Applies only to Fleet Premium

\** Applies only to [Fleet REST API](https://fleetdm.com/docs/using-fleet/rest-api)

## Team user permissions

`Applies only to Fleet Premium`

Users in Fleet either have team access or global access.

Users with team access only have access to the [hosts](https://fleetdm.com/docs/using-fleet/rest-api#hosts), [software](https://fleetdm.com/docs/using-fleet/rest-api#software), and [policies](https://fleetdm.com/docs/using-fleet/rest-api#policies) assigned to
their team.

Users with global access have access to all
[hosts](https://fleetdm.com/docs/using-fleet/rest-api#hosts), [software](https://fleetdm.com/docs/using-fleet/rest-api#software), [queries](https://fleetdm.com/docs/using-fleet/rest-api#queries), and [policies](https://fleetdm.com/docs/using-fleet/rest-api#policies). Check out [the user permissions
table](#user-permissions) above for global user permissions.

Users can be assigned to multiple teams in Fleet.

Users with access to multiple teams can be assigned different roles for each team. For example, a user can be given access to the "Workstations" team and assigned the "Observer" role. This same user can be given access to the "Servers" team and assigned the "Maintainer" role.

| **Action**                                                                                                                       | Team observer | Team observer+ | Team maintainer | Team admin | Team GitOps |
| -------------------------------------------------------------------------------------------------------------------------------- | ------------- | -------------- | --------------- | ---------- | ----------- |
| View hosts                                                                                                                       | ✅            | ✅             | ✅              | ✅         |             |
| View a host by identifier                                                                                                        | ✅            | ✅             | ✅              | ✅         | ✅          |
| Filter hosts using [labels](https://fleetdm.com/docs/using-fleet/rest-api#labels)                                                | ✅            | ✅             | ✅              | ✅         |             |
| Target hosts using labels                                                                                                        | ✅            | ✅             | ✅              | ✅         |             |
| Add and delete hosts                                                                                                             |               |                | ✅              | ✅         |             |
| Filter software by [vulnerabilities](https://fleetdm.com/docs/using-fleet/vulnerability-processing#vulnerability-processing)     | ✅            | ✅             | ✅              | ✅         |             |
| Filter hosts by software                                                                                                         | ✅            | ✅             | ✅              | ✅         |             |
| Filter software                                                                                                                  | ✅            | ✅             | ✅              | ✅         |             |
| Run queries designated "**observer can run**" as live queries against hosts                                                      | ✅            | ✅             | ✅              | ✅         |             |
| Run any query as [live query](https://fleetdm.com/docs/using-fleet/fleet-ui#run-a-query)                                         |               | ✅             | ✅              | ✅         |             |
| Create, edit, and delete only **self authored** queries                                                                          |               |                | ✅              | ✅         | ✅          |
| View team queries and their reports                                                                                              | ✅            | ✅             | ✅              | ✅         |             |
| View global (inherited) queries and their reports\**                                                                             | ✅            | ✅             | ✅              | ✅         |             |
| Manage [query automations](https://fleetdm.com/docs/using-fleet/fleet-ui#schedule-a-query)                                       |               |                | ✅              | ✅         | ✅          |
| View team policies                                                                                                               | ✅            | ✅             | ✅              | ✅         |             |
| Run team policies as a live policy                                                                                               |               | ✅             | ✅              | ✅         |             |
| View global (inherited) policies                                                                                                 | ✅            | ✅             | ✅              | ✅         |             |
| Run global (inherited) policies as a live policy                                                                                 |               | ✅             | ✅              | ✅         |             |
| Filter hosts using policies                                                                                                      | ✅            | ✅             | ✅              | ✅         |             |
| Create, edit, and delete team policies                                                                                           |               |                | ✅              | ✅         | ✅          |
| Manage [policy automations](https://fleetdm.com/docs/using-fleet/automations#policy-automations)                                 |               |                |                 | ✅         | ✅          |
| Add and remove team users                                                                                                        |               |                |                 | ✅         | ✅          |
| Edit team name                                                                                                                   |               |                |                 | ✅         | ✅          |
| Create, edit, and delete [team enroll secrets](https://fleetdm.com/docs/using-fleet/rest-api#get-enroll-secrets-for-a-team)      |               |                | ✅              | ✅         |             |
| Read organization settings\*                                                                                                     | ✅            | ✅             | ✅              | ✅         |             |
| Read agent options\*                                                                                                             | ✅            | ✅             | ✅              | ✅         |             |
| Edit [agent options](https://fleetdm.com/docs/using-fleet/configuration-files#agent-options)                                     |               |                |                 | ✅         | ✅          |
| Initiate [file carving](https://fleetdm.com/docs/using-fleet/rest-api#file-carving)                                              |               |                | ✅              | ✅         |             |
| View disk encryption key for macOS hosts                                                                                         | ✅            | ✅             | ✅              | ✅         |             |
| Edit OS updates for macOS and Windows hosts                                                                                                |          |            | ✅         | ✅    | ✅      |
| Create edit and delete configuration profiles for macOS and Windows hosts                                                        |               |                | ✅              | ✅         | ✅          |
| Execute MDM commands on macOS and Windows hosts*                                                                                 |               |                | ✅              | ✅         |             |
| View results of MDM commands executed on macOS and Windows hosts*                                                                | ✅            | ✅             | ✅              | ✅         |             |
| Edit [team MDM settings](https://fleetdm.com/docs/using-fleet/mdm-macos-settings)                                                |               |                |                 | ✅         | ✅          |
| View/download MDM macOS setup assistant                                                                                          |               |                | ✅              | ✅         |             |
| Edit/upload MDM macOS setup assistant                                                                                            |               |                | ✅              | ✅         | ✅          |
| View metadata of MDM macOS bootstrap packages                                                                                    |               |                | ✅              | ✅         |             |
| Edit/upload MDM macOS bootstrap packages                                                                                         |               |                | ✅              | ✅         | ✅          |
| Enable/disable MDM macOS setup end user authentication                                                                           |               |                | ✅              | ✅         | ✅          |
| Run arbitrary scripts on hosts                                                                                                   |               |                | ✅              | ✅         |             |
| View saved scripts                                                                                                               | ✅            | ✅             | ✅              | ✅         |             |
| Edit/upload saved scripts                                                                                                        |               |                | ✅              | ✅         |             |
| Run saved scripts on hosts                                                                                                       | ✅            | ✅             | ✅              | ✅         |             |
| View script details by host                                                                                                      | ✅            | ✅             | ✅              | ✅         |             |
| Lock, unlock, and wipe hosts                                                                                                     |               |                | ✅              | ✅         |             |


\* Applies only to [Fleet REST API](https://fleetdm.com/docs/using-fleet/rest-api)

\** Team-level users only see global query results for hosts on teams where they have access.

<meta name="pageOrderInSection" value="900">
<meta name="description" value="Learn about the different roles and permissions in Fleet.">
<meta name="navSection" value="The basics"><|MERGE_RESOLUTION|>--- conflicted
+++ resolved
@@ -78,10 +78,7 @@
 | View Apple business manager (BM) information                                                                                               |          |            |            | ✅    |         |
 | Generate Apple mobile device management (MDM) certificate signing request (CSR)                                                            |          |            |            | ✅    |         |
 | View disk encryption key for macOS and Windows hosts                                                                                       | ✅       | ✅         | ✅         | ✅    |         |
-<<<<<<< HEAD
-=======
 | Edit OS updates for macOS and Windows hosts                                                                                                |          |            | ✅         | ✅    | ✅      |
->>>>>>> 4a0c6261
 | Create edit and delete configuration profiles for macOS and Windows hosts                                                                  |          |            | ✅         | ✅    | ✅      |
 | Execute MDM commands on macOS and Windows hosts\**                                                                                         |          |            | ✅         | ✅    |         |
 | View results of MDM commands executed on macOS and Windows hosts\**                                                                        | ✅       | ✅         | ✅         | ✅    |         |
