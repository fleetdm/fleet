# Manage access

Users have different abilities depending on the access level they have.

## Roles

### Admin

Users with the admin role receive all permissions.

### Maintainer

Maintainers can manage most entities in Fleet, like queries, policies, and labels.
Unlike admins, maintainers cannot edit higher level settings like application configuration, teams or users.

### Observer

The observer role is a read-only role. It can access most entities in Fleet, like queries, policies, labels, application configuration, teams, etc.
They can also run queries configured with the `observer_can_run` flag set to `true`.

### Observer+

`Applies only to Fleet Premium`

Observer+ is an observer with the added ability to run *any* query.

### GitOps

`Applies only to Fleet Premium`

GitOps is a modern approach to Continuous Deployment (CD) that uses Git as the single source of truth for declarative infrastructure and application configurations.
GitOps is an API-only and write-only role that can be used on CI/CD pipelines.

## User permissions

| **Action**                                                                                                                                 | Observer | Observer+* | Maintainer | Admin | GitOps* |
| ------------------------------------------------------------------------------------------------------------------------------------------ | -------- | ---------- | ---------- | ----- | ------- |
| View all [activity](https://fleetdm.com/docs/using-fleet/rest-api#activities)                                                              | ✅       | ✅         | ✅         | ✅    |         |
| Manage [activity automations](https://fleetdm.com/docs/using-fleet/audit-logs)                                 |               |                |                 | ✅         | ✅          |
| View all hosts                                                                                                                             | ✅       | ✅         | ✅         | ✅    |         |
| View a host by identifier                                                                                                                  | ✅       | ✅         | ✅         | ✅    | ✅      |
| Filter hosts using [labels](https://fleetdm.com/docs/using-fleet/rest-api#labels)                                                          | ✅       | ✅         | ✅         | ✅    |         |
| Target hosts using labels                                                                                                                  | ✅       | ✅         | ✅         | ✅    |         |
| Add/remove manual labels to/from hosts                                                                                                     |          |            | ✅         | ✅    | ✅      |
| Add and delete hosts                                                                                                                       |          |            | ✅         | ✅    |         |
| Transfer hosts between teams\*                                                                                                             |          |            | ✅         | ✅    | ✅      |
| Create, edit, and delete labels                                                                                                            |          |            | ✅         | ✅    | ✅      |
| View all software                                                                                                                          | ✅       | ✅         | ✅         | ✅    |         |
| Add and delete software                                                                                                                    |          |           | ✅         | ✅    | ✅       |
| Download added software                                                                                                                    |          |           | ✅         | ✅    |         |
| Install software on hosts                                                                                                                  |          |           | ✅         | ✅    |         |
| Filter software by [vulnerabilities](https://fleetdm.com/docs/using-fleet/vulnerability-processing#vulnerability-processing)               | ✅       | ✅         | ✅         | ✅    |         |
| Filter hosts by software                                                                                                                   | ✅       | ✅         | ✅         | ✅    |         |
| Filter software by team\*                                                                                                                  | ✅       | ✅         | ✅         | ✅    |         |
| Manage [vulnerability automations](https://fleetdm.com/docs/using-fleet/automations#vulnerability-automations)                             |          |            |            | ✅    | ✅      |
| Run queries designated "**observer can run**" as live queries against all hosts                                                            | ✅       | ✅         | ✅         | ✅    |         |
| Run any query as [live query](https://fleetdm.com/docs/using-fleet/fleet-ui#run-a-query) against all hosts                                 |          | ✅         | ✅         | ✅    |         |
| Create, edit, and delete queries                                                                                                           |          |            | ✅         | ✅    | ✅      |
| View all queries and their reports                                                                                                         | ✅       | ✅         | ✅         | ✅    | ✅      |
| Manage [query automations](https://fleetdm.com/docs/using-fleet/fleet-ui#schedule-a-query)                                                 |          |            | ✅         | ✅    | ✅      |
| Create, edit, view, and delete packs                                                                                                       |          |            | ✅         | ✅    | ✅      |
| View all policies                                                                                                                          | ✅       | ✅         | ✅         | ✅    | ✅      |
| Run all policies                                                                                                                           |          | ✅         | ✅         | ✅    |         |
| Filter hosts using policies                                                                                                                | ✅       | ✅         | ✅         | ✅    |         |
| Create, edit, and delete policies for all hosts                                                                                            |          |            | ✅         | ✅    | ✅      |
| Create, edit, and delete policies for all hosts assigned to team\*                                                                         |          |            | ✅         | ✅    | ✅      |
| Manage [policy automations](https://fleetdm.com/docs/using-fleet/automations#policy-automations)                                           |          |            |            | ✅    | ✅      |
| Create, edit, view, and delete users                                                                                                       |          |            |            | ✅    |         |
| Add and remove team users\*                                                                                                                |          |            |            | ✅    | ✅      |
| Create, edit, and delete teams\*                                                                                                           |          |            |            | ✅    | ✅      |
| Create, edit, and delete [enroll secrets](https://fleetdm.com/docs/deploying/faq#when-do-i-need-to-deploy-a-new-enroll-secret-to-my-hosts) |          |            | ✅         | ✅    | ✅      |
| Create, edit, and delete [enroll secrets for teams](https://fleetdm.com/docs/using-fleet/rest-api#get-enroll-secrets-for-a-team)\*         |          |            | ✅         | ✅    |         |
| Read organization settings\**                                                                                                              | ✅       | ✅         | ✅         | ✅   | ✅      |
| Read Single Sign-On settings\**                                                                                                            |          |            |            | ✅    |         |
| Read SMTP settings\**                                                                                                                      |          |            |            | ✅    |         |
| Read osquery agent options\**                                                                                                              |          |            |            | ✅    |         |
| Edit organization settings                            |          |            |            | ✅    | ✅      |
| Edit agent options                                              |          |            |            | ✅    | ✅      |
| Edit agent options for hosts assigned to teams\*            |          |            |            | ✅    | ✅      |
| Initiate [file carving](https://fleetdm.com/docs/using-fleet/rest-api#file-carving)                                                        |          |            | ✅         | ✅    |         |
| Retrieve contents from file carving                                                                                                        |          |            |            | ✅    |         |
| View Apple mobile device management (MDM) certificate information                                                                          |          |            |            | ✅    |         |
| View Apple business manager (BM) information                                                                                               |          |            |            | ✅    |         |
| Generate Apple mobile device management (MDM) certificate signing request (CSR)                                                            |          |            |            | ✅    |         |
| View disk encryption key for macOS and Windows hosts                                                                                       | ✅       | ✅         | ✅         | ✅    |         |
| Edit OS updates for macOS and Windows hosts                                                                                                |          |            | ✅         | ✅    | ✅      |
| Create, edit, resend and delete configuration profiles for macOS and Windows hosts                                                                  |          |            | ✅         | ✅    | ✅      |
| Execute MDM commands on macOS and Windows hosts\**                                                                                         |          |            | ✅         | ✅    |         |
| View results of MDM commands executed on macOS and Windows hosts\**                                                                        | ✅       | ✅         | ✅         | ✅    |         |
| Edit [MDM settings](https://fleetdm.com/docs/using-fleet/mdm-macos-settings)                                                               |          |            |            | ✅    | ✅      |
| Edit [MDM settings for teams](https://fleetdm.com/docs/using-fleet/mdm-macos-settings)                                                     |          |            |            | ✅    | ✅      |
| View all [MDM settings](https://fleetdm.com/docs/using-fleet/mdm-macos-settings)                                                           |          |            |            | ✅    | ✅      |
| Edit setup experience (end user authentication, bootstrap package, Setup Assistant)\*                                                                                         |          |            | ✅             | ✅    | ✅          |
| Edit end user license agreement (EULA)\*                                                                                         |          |            |              | ✅    |         |
<<<<<<< HEAD
| Run scripts on hosts                                                                                                                       |          |            | ✅         | ✅    |         |
| View saved scripts\*                                                                                                                       | ✅       | ✅         | ✅         | ✅    |         |
| Edit/upload saved scripts\*                                                                                                                |          |            | ✅         | ✅    | ✅      |
=======
| Run arbitrary scripts on hosts                                                                                                             |          |            | ✅         | ✅    |         |
| View saved scripts                                                                                                                         | ✅       | ✅         | ✅         | ✅    |         |
| Edit/upload saved scripts                                                                                                                  |          |            | ✅         | ✅    | ✅      |
| Run saved scripts on hosts                                                                                                                 | ✅       | ✅         | ✅         | ✅    |         |
>>>>>>> 13aafaf4
| Lock, unlock, and wipe hosts\*                                                                                                             |          |            | ✅         | ✅    |         |

\* Applies only to Fleet Premium

\** Applies only to [Fleet REST API](https://fleetdm.com/docs/using-fleet/rest-api)

## Team user permissions

`Applies only to Fleet Premium`

Users in Fleet either have team access or global access.

Users with team access only have access to the [hosts](https://fleetdm.com/docs/using-fleet/rest-api#hosts), [software](https://fleetdm.com/docs/using-fleet/rest-api#software), and [policies](https://fleetdm.com/docs/using-fleet/rest-api#policies) assigned to
their team.

Users with global access have access to all
[hosts](https://fleetdm.com/docs/using-fleet/rest-api#hosts), [software](https://fleetdm.com/docs/using-fleet/rest-api#software), [queries](https://fleetdm.com/docs/using-fleet/rest-api#queries), and [policies](https://fleetdm.com/docs/using-fleet/rest-api#policies). Check out [the user permissions
table](#user-permissions) above for global user permissions.

Users can be assigned to multiple teams in Fleet.

Users with access to multiple teams can be assigned different roles for each team. For example, a user can be given access to the "Workstations" team and assigned the "Observer" role. This same user can be given access to the "Servers" team and assigned the "Maintainer" role.

| **Action**                                                                                                                       | Team observer | Team observer+ | Team maintainer | Team admin | Team GitOps |
| -------------------------------------------------------------------------------------------------------------------------------- | ------------- | -------------- | --------------- | ---------- | ----------- |
| View hosts                                                                                                                       | ✅            | ✅             | ✅              | ✅         |             |
| View a host by identifier                                                                                                        | ✅            | ✅             | ✅              | ✅         | ✅          |
| Filter hosts using [labels](https://fleetdm.com/docs/using-fleet/rest-api#labels)                                                | ✅            | ✅             | ✅              | ✅         |             |
| Target hosts using labels                                                                                                        | ✅            | ✅             | ✅              | ✅         |             |
| Add/remove manual labels to/from hosts                                                                                           |               |                | ✅              | ✅         | ✅          |
| Add and delete hosts                                                                                                             |               |                | ✅              | ✅         |             |
| View software                                                                                                                    | ✅            | ✅               | ✅              | ✅        |             |
| Add and delete software                                                                                                          |               |                | ✅              | ✅         | ✅            |
| Download added software                                                                                                          |               |                | ✅              | ✅         |              |
| Install software on hosts                                                                                                        |               |                | ✅              | ✅         |              |
| Filter software by [vulnerabilities](https://fleetdm.com/docs/using-fleet/vulnerability-processing#vulnerability-processing)     | ✅            | ✅             | ✅              | ✅         |             |
| Filter hosts by software                                                                                                         | ✅            | ✅             | ✅              | ✅         |             |
| Filter software                                                                                                                  | ✅            | ✅             | ✅              | ✅         |             |
| Run queries designated "**observer can run**" as live queries against hosts                                                      | ✅            | ✅             | ✅              | ✅         |             |
| Run any query as [live query](https://fleetdm.com/docs/using-fleet/fleet-ui#run-a-query)                                         |               | ✅             | ✅              | ✅         |             |
| Create, edit, and delete only **self authored** queries                                                                          |               |                | ✅              | ✅         | ✅          |
| View team queries and their reports                                                                                              | ✅            | ✅             | ✅              | ✅         |             |
| View global (inherited) queries and their reports\**                                                                             | ✅            | ✅             | ✅              | ✅         |             |
| Manage [query automations](https://fleetdm.com/docs/using-fleet/fleet-ui#schedule-a-query)                                       |               |                | ✅              | ✅         | ✅          |
| View team policies                                                                                                               | ✅            | ✅             | ✅              | ✅         |             |
| Run team policies as a live policy                                                                                               |               | ✅             | ✅              | ✅         |             |
| View global (inherited) policies                                                                                                 | ✅            | ✅             | ✅              | ✅         |             |
| Run global (inherited) policies as a live policy                                                                                 |               | ✅             | ✅              | ✅         |             |
| Filter hosts using policies                                                                                                      | ✅            | ✅             | ✅              | ✅         |             |
| Create, edit, and delete team policies                                                                                           |               |                | ✅              | ✅         | ✅          |
| Manage [policy automations](https://fleetdm.com/docs/using-fleet/automations#policy-automations)                                 |               |                |                 | ✅         | ✅          |
| Add and remove team users                                                                                                        |               |                |                 | ✅         | ✅          |
| Edit team name                                                                                                                   |               |                |                 | ✅         | ✅          |
| Create, edit, and delete [team enroll secrets](https://fleetdm.com/docs/using-fleet/rest-api#get-enroll-secrets-for-a-team)      |               |                | ✅              | ✅         |             |
| Read organization settings\*                                                                                                     | ✅            | ✅             | ✅              | ✅         |             |
| Read agent options\*                                                                                                             | ✅            | ✅             | ✅              | ✅         |             |
| Edit agent options                                    |               |                |                 | ✅         | ✅          |
| Initiate [file carving](https://fleetdm.com/docs/using-fleet/rest-api#file-carving)                                              |               |                | ✅              | ✅         |             |
| View disk encryption key for macOS hosts                                                                                         | ✅            | ✅             | ✅              | ✅         |             |
| Edit OS updates for macOS and Windows hosts                                                                                                |          |            | ✅         | ✅    | ✅      |
| Create, edit, resend and delete configuration profiles for macOS and Windows hosts                                                        |               |                | ✅              | ✅         | ✅          |
| Execute MDM commands on macOS and Windows hosts*                                                                                 |               |                | ✅              | ✅         |             |
| View results of MDM commands executed on macOS and Windows hosts*                                                                | ✅            | ✅             | ✅              | ✅         |             |
| Edit [team MDM settings](https://fleetdm.com/docs/using-fleet/mdm-macos-settings)                                                |               |                |                 | ✅         | ✅          |
| View/download MDM macOS setup assistant                                                                                          |               |                | ✅              | ✅         |             |
| Edit/upload MDM macOS setup assistant                                                                                            |               |                | ✅              | ✅         | ✅          |
| View metadata of MDM macOS bootstrap packages                                                                                    |               |                | ✅              | ✅         |             |
| Edit/upload MDM macOS bootstrap packages                                                                                         |               |                | ✅              | ✅         | ✅          |
| Enable/disable MDM macOS setup end user authentication                                                                           |               |                | ✅              | ✅         | ✅          |
| Run scripts on hosts                                                                                                             |               |                | ✅              | ✅         |             |
| View saved scripts                                                                                                               | ✅            | ✅             | ✅              | ✅         |             |
| Edit/upload saved scripts                                                                                                        |               |                | ✅              | ✅         |             |
| View script details by host                                                                                                      | ✅            | ✅             | ✅              | ✅         |             |
| Lock, unlock, and wipe hosts                                                                                                     |               |                | ✅              | ✅         |             |


\* Applies only to [Fleet REST API](https://fleetdm.com/docs/using-fleet/rest-api)

\** Team-level users only see global query results for hosts on teams where they have access.

<meta name="pageOrderInSection" value="900">
<meta name="description" value="Learn about the different roles and permissions in Fleet.">
<meta name="navSection" value="The basics"><|MERGE_RESOLUTION|>--- conflicted
+++ resolved
@@ -92,16 +92,9 @@
 | View all [MDM settings](https://fleetdm.com/docs/using-fleet/mdm-macos-settings)                                                           |          |            |            | ✅    | ✅      |
 | Edit setup experience (end user authentication, bootstrap package, Setup Assistant)\*                                                                                         |          |            | ✅             | ✅    | ✅          |
 | Edit end user license agreement (EULA)\*                                                                                         |          |            |              | ✅    |         |
-<<<<<<< HEAD
 | Run scripts on hosts                                                                                                                       |          |            | ✅         | ✅    |         |
 | View saved scripts\*                                                                                                                       | ✅       | ✅         | ✅         | ✅    |         |
 | Edit/upload saved scripts\*                                                                                                                |          |            | ✅         | ✅    | ✅      |
-=======
-| Run arbitrary scripts on hosts                                                                                                             |          |            | ✅         | ✅    |         |
-| View saved scripts                                                                                                                         | ✅       | ✅         | ✅         | ✅    |         |
-| Edit/upload saved scripts                                                                                                                  |          |            | ✅         | ✅    | ✅      |
-| Run saved scripts on hosts                                                                                                                 | ✅       | ✅         | ✅         | ✅    |         |
->>>>>>> 13aafaf4
 | Lock, unlock, and wipe hosts\*                                                                                                             |          |            | ✅         | ✅    |         |
 
 \* Applies only to Fleet Premium
