--- conflicted
+++ resolved
@@ -3,12 +3,9 @@
 
 - [Enroll hosts](#enroll-hosts)
   - [Introduction](#introduction)
-<<<<<<< HEAD
-  - [Enroll hosts with Fleetd](#enroll-hosts-with-fleetd)
-=======
   - [Supported osquery versions](#supported-osquery-versions)
   - [Add hosts with Fleetd](#add-hosts-with-fleetd)
->>>>>>> 1993c02b
+
     - [Signing installers](#signing-installers)
     - [Including Fleet Desktop](#including-fleet-desktop)
     - [Adding multiple hosts](#adding-multiple-hosts)
