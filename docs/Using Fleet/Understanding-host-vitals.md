--- conflicted
+++ resolved
@@ -437,11 +437,7 @@
 
 ## osquery_flags
 
-<<<<<<< HEAD
-- Platforms: linux, ubuntu, debian, rhel, centos, sles, kali, gentoo, amzn, pop, arch, linuxmint, void, nixos, endeavouros, manjaro, opensuse-leap, opensuse-tumbleweed, darwin, windows
-=======
 - Platforms: linux, ubuntu, debian, rhel, centos, sles, kali, gentoo, amzn, pop, arch, linuxmint, void, nixos, endeavouros, manjaro, opensuse-leap, opensuse-tumbleweed, tuxedo, darwin, windows
->>>>>>> 08c54d23
 
 - Query:
 ```sql
@@ -459,11 +455,7 @@
 
 ## scheduled_query_stats
 
-<<<<<<< HEAD
-- Platforms: linux, ubuntu, debian, rhel, centos, sles, kali, gentoo, amzn, pop, arch, linuxmint, void, nixos, endeavouros, manjaro, opensuse-leap, opensuse-tumbleweed, darwin, windows
-=======
 - Platforms: linux, ubuntu, debian, rhel, centos, sles, kali, gentoo, amzn, pop, arch, linuxmint, void, nixos, endeavouros, manjaro, opensuse-leap, opensuse-tumbleweed, tuxedo, darwin, windows
->>>>>>> 08c54d23
 
 - Query:
 ```sql
@@ -799,11 +791,7 @@
 
 ## uptime
 
-<<<<<<< HEAD
-- Platforms: linux, ubuntu, debian, rhel, centos, sles, kali, gentoo, amzn, pop, arch, linuxmint, void, nixos, endeavouros, manjaro, opensuse-leap, opensuse-tumbleweed, darwin, windows
-=======
 - Platforms: linux, ubuntu, debian, rhel, centos, sles, kali, gentoo, amzn, pop, arch, linuxmint, void, nixos, endeavouros, manjaro, opensuse-leap, opensuse-tumbleweed, tuxedo, darwin, windows
->>>>>>> 08c54d23
 
 - Query:
 ```sql
