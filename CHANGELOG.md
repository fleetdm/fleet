--- conflicted
+++ resolved
@@ -1,4 +1,3 @@
-<<<<<<< HEAD
 ## Fleet 4.13.0 (Apr 18, 2022)
 
 ### This is a security release.
@@ -57,11 +56,9 @@
 * Fix a bug in which tables in the Fleet UI would present misaligned buttons.
 
 * Fix a bug in which Fleet failed to connect to Redis in standalone mode.
-=======
 ## Fleet 4.12.1 (Apr 4, 2022)
 
 * Fix a bug in which a user could not log in with basic authentication. This only affects Fleet deployments that use a [MySQL read replica](https://fleetdm.com/docs/deploying/configuration#my-sql).
->>>>>>> 61a4d03f
 
 ## Fleet 4.12.0 (Mar 24, 2022)
 
