
<<<<<<< HEAD
* Fleet Premium and Fleet Free: Fleet desktop is officially out of beta. This application shows users exactly what's going on with their device and gives them the tools they need to make sure it is secure and aligned with policies. They just need to click an icon in their menu bar. 
=======
## Fleet 4.17.0 (July 8, 2022)

* Fleet Premium and Fleet Free: Fleet desktop is officially out of beta. Fleet Desktop shows users exactly what's going on with their device and gives them the tools they need to make sure that their it is secure and aligned with policies. They just need to click an icon in their menu bar. 
>>>>>>> 3f61503e

* Fleet Premium and Fleet Free: Fleet's osquery installer is officially out of beta. Orbit is a lightweight wrapper for osquery that allows you to easily deploy, configure and keep osquery up-to-date across your organization. 

* Added native support for M1 Macs.

* Added battery health tracking to **Host details** page.

* Improved reporting of error states on the health dashboard and added separate health checks for MySQL and Redis with `/healthz?check=mysql` and `/healthz?check=redis`.

* Improved SSO login failure messaging.

* Fixed osquery tables that report incorrect platforms.

* Added `docker_container_envs` table to the osquery table schema on the **Query* page.

* Updated Fleet host detail query so that the `os_version` for Ubuntu hosts reflects the accurate patch number.

* Improved accuracy of `software_host_counts` by removing hosts from the count if any software has been uninstalled.

* Improved accuracy of the `last_restarted` date. 

* Fixed `/api/_version_/fleet/hosts/identifier/{identifier}` to return the correct value for `host.status`.

* Improved logging when fleetctl encounters permissions errors.

* Added support for scanning RHEL-based and Fedora hosts for vulnerable software using OVAL definitions.

* Fixed SQL generated for operating system version policies to reduce false negatives

* Added the number of hosts enrolled by Operating System (OS) and its version to anonymous usage statistics.

* Added the weekly active users count to anonymous usage statistics.

## Fleet 4.16.0 (Jun 20, 2022)

* Fleet Premium: Added the ability to set a Custom URL for the "Transparency" link included in Fleet Desktop. This allows you to use custom branding, as well as gives you control over what information you want to share with your end-users. 

* Fleet Premium: Added scoring to vulnerability detection, including EPSS probability score, CVSS base score, and known exploits. This helps you to quickly categorize which threats need attention today, next week, next month, or "someday."

* Added a ticket-workflow for policy automations. Configured Fleet to automatically create a Jira issue or Zendesk ticket when one or more hosts fail a specific policy.

* Added [Open Vulnerability and Assement Language](https://access.redhat.com/solutions/4161) (`OVAL`) processing for Ubuntu hosts. This increases the accuracy of detected vulnerabilities. 

* Added software details page to the Fleet UI.

* Improved live query experience by saving the state of selected targets and adding count of visible results when filtering columns.

* Fixed an issue where the **Device user** page redirected to login if an expired session token was present. 

* Fixed an issue that caused a delay in availability of **My device** in Fleet Desktop.

* Added support for custom headers for requests made to `fleet` instances by the `fleetctl` command.

* Updated to an improved `users` query in every query we send to osquery.

* Fixed `no such table` errors for `mdm` and `munki_info` for vanilla osquery MacOS hosts.

* Fixed data inconsistencies in policy counts caused when a host was re-enrolled without a team or in a different one.

* Fixed a bug affecting `fleetctl debug` `archive` and `errors` commands on Windows.

* Added `/api/_version_/fleet/device/{token}/policies` to retrieve policies for a specific device. This endpoint can only be accessed with a premium license.

* Added `POST /targets/search` and `POST /targets/count` API endpoints.

* Updated `GET /software`, `GET /software/{:id}`, and `GET /software/count` endpoints to no include software that has been removed from hosts, but not cleaned up yet (orphaned).

## Fleet 4.15.0 (May 26, 2022)

* Expanded beta support for vulnerability reporting to include both Zendesk and Jira integration. This allows users to configure Fleet to automatically create a Zendesk ticket or Jira issue when a new vulnerability (CVE) is detected on your hosts.

* Expanded beta support for Fleet Desktop to Mac and Windows hosts. Fleet Desktop allows the device user to see
information about their device. To add Fleet Desktop to a host, generate a Fleet-osquery installer with `fleetctl package` and include the `--fleet-desktop` flag. Then, open this installer on the device.

* Added the ability to see when software was last used on Mac hosts in the **Host Details** view in the Fleet UI. Allows you to know how recently an application was accessed and is especially useful when making decisions about whether to continue subscriptions for paid software and distributing licensces. 

* Improved security by increasing the minimum password length requirement for Fleet users to 12 characters.

* Added Policies tab to **Host Details** page for Fleet Premium users.

* Added `device_mapping` to host information in UI and API responses.

* Deprecated "MIA" host status in UI and API responses.

* Added CVE scores to `/software` API endpoint responses when available.

* Added `all_linux_count` and `builtin_labels` to `GET /host_summary` response.

* Added "Bundle identifier" information as tooltip for macOS applications on Software page.

* Fixed an issue with detecting root directory when using `orbit shell`.

* Fixed an issue with duplicated hosts being sent in the vulnerability webhook payload.

* Added the ability to select columns when exporting hosts to CSV.

* Improved the output of `fleetclt debug errors` and added the ability to print the errors to stdout via the `-stdout` flag.

* Added support for Docker Compose V2 to `fleetctl preview`.

* Added experimental option to save responses to `host_last_seen` queries to the database in batches as well as the ability to configure `enable_async_host_processing` settings for `host_last_seen`, `label_membership` and `policy_membership` independently. 
* Expanded `wifi_networks` table to include more data on macOS and fixed compatibility issues with newer MacOS releases.

* Improved precision in unseen hosts reports sent by the host status webhook.

* Increased MySQL `group_concat_max_len` setting from default 1024 to 4194304.

* Added validation for pack scheduled query interval.

* Fixed instructions for enrolling hosts using osqueryd.

## Fleet 4.14.0 (May 9, 2022)

* Added beta support for Jira integration. This allows users to configure Fleet to
  automatically create a Jira issue when a new vulnerability (CVE) is detected on
  your hosts.

* Added a "Show query" button on the live query results page. This allows users to double-check the
  syntax used and compare this to their results without leaving the current view.

* Added a [Postman
  Collection](https://www.postman.com/fleetdm/workspace/fleet/collection/18010889-c5604fe6-7f6c-44bf-a60c-46650d358dde?ctx=documentation)
  for the Fleet API. This allows users to easily interact with Fleet's API routes so that they can
  build and test integrations.

* Added beta support for Fleet Desktop on Linux. Fleet Desktop allows the device user to see
information about their device. To add Fleet Desktop to a Linux device, first add the
`--fleet-desktop` flag to the `fleectl package` command to generate a Fleet-osquery installer that
includes Fleet Desktop. Then, open this installer on the device.

* Added `last_opened_at` property, for macOS software, to the **Host details** API route (`GET /hosts/{id}`).

* Improved the **Settings** pages in the the Fleet UI.

* Improved error message retuned when running `fleetctl query` command with missing or misspelled hosts.

* Improved the empty states and forms on the **Policies** page, **Queries** page, and **Host details** page in the Fleet UI.

* All duration settings returned by `fleetctl get config --include-server-config` were changed from
nanoseconds to an easy to read format.

* Fixed a bug in which the "Bundle identifier" tooltips displayed on **Host details > Software** did not
  render correctly.

* Fixed a bug in which the Fleet UI would render an empty Google Chrome profiles on the **Host details** page.

* Fixed a bug in which the Fleet UI would error when entering the "@" characters in the **Search targets** field.

* Fixed a bug in which a scheduled query would display the incorrect name when editing the query on
  the **Schedule** page.

* Fixed a bug in which a deprecation warning would be displayed when generating a `deb` or `rpm`
  Fleet-osquery package when running the `fleetctl package` command.

* Fixed a bug that caused panic errors when running the `fleet serve --debug` command.

## Fleet 4.13.2 (Apr 25, 2022)

* Fixed a bug with os versions not being updated. Affected deployments using MySQL < 5.7.22 or equivalent AWS RDS Aurora < 2.10.1.

## Fleet 4.13.1 (Apr 20, 2022)

* Fixed an SSO login issue introduced in 4.13.0.

* Fixed authorization errors encountered on the frontend login and live query pages.

## Fleet 4.13.0 (Apr 18, 2022)

### This is a security release.

* **Security**: Fixed several post-authentication authorization issues. Only Fleet Premium users that
  have team users are affected. Fleet Free users do not have access to the teams feature and are
  unaffected. See the following security advisory for details: https://github.com/fleetdm/fleet/security/advisories/GHSA-pr2g-j78h-84cr

* Improved performance of software inventory on Windows hosts.

* Added `basic​_auth.username` and `basic_auth.password` [Prometheus configuration options](https://fleetdm.com/docs/deploying/configuration#prometheus). The `GET
/metrics` API route is now disabled if these configuration options are left unspecified. 

* Fleet Premium: Add ability to specify a team specific "Destination URL" for policy automations.
This allows the user to configure Fleet to send a webhook request to a unique location for
policies that belong to a specific team. Documentation on what data is included the webhook
request and when the webhook request is sent can be found here on [fleedm.com/docs](https://fleetdm.com/docs/using-fleet/automations#vulnerability-automations)

* Added the ability to see the total number of hosts with a specific macOS version (ex. 12.3.1) on the
**Home > macOS** page. This information is also available via the [`GET /os_versions` API route](https://fleetdm.com/docs/using-fleet/rest-api#get-host-os-versions).

* Added the ability to sort live query results in the Fleet UI.

* Added a "Vulnerabilities" column to **Host details > Software** page. This allows the user see and search for specific vulnerabilities (CVEs) detected on a specific host.

* Updated vulnerability automations to fire anytime a vulnerability (CVE), that is detected on a
  host, was published to the
  National Vulnerability Database (NVD) in the last 30 days, is detected on a host. In previous
  versions of Fleet, vulnerability automations would fire anytime a CVE was published to NVD in the
  last 2 days.

* Updated the **Policies** page to ask the user to wait to see accurate passing and failing counts for new and recently edited policies.

* Improved API-only (integration) users by removing the requirement to reset these users' passwords
  before use. Documentation on how to use API-only users can be found here on [fleetdm.com/docs](https://fleetdm.com/docs/using-fleet/fleetctl-cli#using-fleetctl-with-an-api-only-user).

* Improved the responsiveness of the Fleet UI by adding tablet screen width support for the **Software**,
  **Queries**, **Schedule**, **Policies**, **Host details**, **Settings > Teams**, and **Settings > Users** pages.

* Added Beta support for integrating with Jira to automatically create a Jira issue when a
  new vulnerability (CVE) is detected on a host in Fleet. 

* Added Beta support for Fleet Desktop on Windows. Fleet Desktop allows the device user to see
information about their device. To add Fleet Desktop to a Windows device, first add the
`--fleet-desktop` flag to the `fleectl package` command to generate a Fleet-osquery installer that
includes Fleet Desktop. Then, open this installer on the device.

* Fixed a bug in which downloading [Fleet's vulnerability database](https://github.com/fleetdm/nvd) failed if the destination directory specified
was not in the `tmp/` directory.

* Fixed a bug in which the "Updated at" time was not being updated for the "Mobile device management
(MDM) enrollment" and "Munki versions" information on the **Home > macOS** page.

* Fixed a bug in which Fleet would consider Docker network interfaces to be a host's primary IP address.

* Fixed a bug in which tables in the Fleet UI would present misaligned buttons.

* Fixed a bug in which Fleet failed to connect to Redis in standalone mode.
## Fleet 4.12.1 (Apr 4, 2022)

* Fixed a bug in which a user could not log in with basic authentication. This only affects Fleet deployments that use a [MySQL read replica](https://fleetdm.com/docs/deploying/configuration#my-sql).

## Fleet 4.12.0 (Mar 24, 2022)

* Added ability to update which platform (macOS, Windows, Linux) a policy is checked on.

* Added ability to detect compatibility for custom policies.

* Increased the default session duration to 5 days. Session duration can be updated using the
  [`session_duration` configuration option](https://fleetdm.com/docs/deploying/configuration#session-duration).

* Added ability to see the percentage of hosts that responded to a live query.

* Added ability for user's with [admin permissions](https://fleetdm.com/docs/using-fleet/permissions#user-permissions) to update any user's password.

* Added [`content_type_value` Kafka REST Proxy configuration
  option](https://fleetdm.com/docs/deploying/configuration#kafkarest-content-type-value) to allow
  the use of different versions of the Kafka REST Proxy.

* Added [`database_path` GeoIP configuration option](https://fleetdm.com/docs/deploying/configuration#database-path) to specify a GeoIP database. When configured,
  geolocation information is presented on the **Host details** page and in the `GET /hosts/{id}` API route.

* Added ability to retrieve a host's public IP address. This information is available on the **Host
  details** page and `GET /hosts/{id}` API route.

* Added instructions and materials needed to add hosts to Fleet using [plain osquery](https://fleetdm.com/docs/using-fleet/adding-hosts#plain-osquery). These instructions
can be found in **Hosts > Add hosts > Advanced** in the Fleet UI.

* Added Beta support for Fleet Desktop on macOS. Fleet Desktop allows the device user to see
  information about their device. To add Fleet Desktop to a macOS device, first add the
  `--fleet-desktop` flag to the `fleectl package` command to generate a Fleet-osquery installer that
  includes Fleet Desktop. Then, open this installer on the device.

* Reduced the noise of osquery status logs by only running a host vital query, which populate the
**Host details** page, when the query includes tables that are compatible with a specific host.

* Fixed a bug on the **Edit pack** page in which the "Select targets" element would display the hover effect for the wrong target.

* Fixed a bug on the **Software** page in which software items from deleted hosts were not removed.

* Fixed a bug in which the platform for Amazon Linux 2 hosts would be displayed incorrectly.

## Fleet 4.11.0 (Mar 7, 2022)

* Improved vulnerability processing to reduce the number of false positives for RPM packages on Linux hosts.

* Fleet Premium: Added a `teams` key to the `packs` yaml document to allow adding teams as targets when using CI/CD to manage query packs.

* Fleet premium: Added the ability to retrieve configuration for a specific team with the `fleetctl get team --name
<team-name-here>` command.

* Removed the expiration for API tokens for API-only users. API-only users can be created using the
  `fleetctl user create --api-only` command.

* Improved performance of the osquery query used to collect software inventory for Linux hosts.

* Updated the activity feed on the **Home page** to include add, edit, and delete policy activities.
  Activity information is also available in the `GET /activities` API route.

* Updated Kinesis logging plugin to append newline character to raw message bytes to properly format NDJSON for downstream consumers.

* Clarified why the "Performance impact" for some queries is displayed as "Undetermined" in the Fleet
  UI.

* Added instructions for using plain osquery to add hosts to Fleet in the Fleet View these instructions by heading to **Hosts > Add hosts > Advanced**.

* Fixed a bug in which uninstalling Munki from one or more hosts would result in inaccurate Munki
  versions displayed on the **Home > macOS** page.

* Fixed a bug in which a user, with access limited to one or more teams, was able to run a live query
against hosts in any team. This bug is not exposed in the Fleet UI and is limited to users of the
`POST run` API route. 

* Fixed a bug in the Fleet UI in which the "Select targets" search bar would not return the expected hosts.

* Fixed a bug in which global agent options were not updated correctly when editing these options in
the Fleet UI.

* Fixed a bug in which the Fleet UI would incorrectly tag some URLs as invalid.

* Fixed a bug in which the Fleet UI would attempt to connect to an SMTP server when SMTP was disabled.

* Fixed a bug on the Software page in which the "Hosts" column was not filtered by team.

* Fixed a bug in which global maintainers were unable to add and edit policies that belonged to a
  specific team.

* Fixed a bug in which the operating system version for some Linux distributions would not be
displayed properly.

* Fixed a bug in which configuring an identity provider name to a value shorter than 4 characters was
not allowed.

* Fixed a bug in which the avatar would not appear in the top navigation.


## Fleet 4.10.0 (Feb 13, 2022)

* Upgraded Go to 1.17.7 with security fixes for crypto/elliptic (CVE-2022-23806), math/big (CVE-2022-23772), and cmd/go (CVE-2022-23773). These are not likely to be high impact in Fleet deployments, but we are upgrading in an abundance of caution.

* Added aggregate software and vulnerability information on the new **Software** page.

* Added ability to see how many hosts have a specific vulnerable software installed on the
  **Software** page. This information is also available in the `GET /api/v1/fleet/software` API route.

* Added ability to send a webhook request if a new vulnerability (CVE) is
found on at least one host. Documentation on what data is included the webhook
request and when the webhook request is sent can be found here on [fleedm.com/docs](https://fleetdm.com/docs/using-fleet/automations#vulnerability-automations).

* Added aggregate Mobile Device Management and Munki data on the **Home** page.

* Added email and URL validation across the entire Fleet UI.

* Added ability to filter software by "Vulnerable" on the **Host details** page.

* Updated standard policy templates to use new naming convention. For example, "Is FileVault enabled on macOS
devices?" is now "Full disk encryption enabled (macOS)."

* Added db-innodb-status and db-process-list to `fleetctl debug` command.

* Fleet Premium: Added the ability to generate a Fleet installer and manage enroll secrets on the **Team details**
  page. 

* Added the ability for users with the observer role to view which platforms (macOS, Windows, Linux) a query
  is compatible with.

* Improved the experience for editing queries and policies in the Fleet UI.

* Improved vulnerability processing for NPM packages.

* Added supports triggering a webhook for newly detected vulnerabilities with a list of affected hosts.

* Added filter software by CVE.

* Added the ability to disable scheduled query performance statistics.

* Added the ability to filter the host summary information by platform (macOS, Windows, Linux) on the **Home** page.

* Fixed a bug in Fleet installers for Linux in which a computer restart would stop the host from
  reporting to Fleet.

* Made sure ApplyTeamSpec only works with premium deployments.

* Disabled MDM, Munki, and Chrome profile queries on unsupported platforms to reduce log noise.

* Properly handled paths in CVE URL prefix.

## Fleet 4.9.1 (Feb 2, 2022)

### This is a security release.

* **Security**: Fixed a vulnerability in Fleet's SSO implementation that could allow a malicious or compromised SAML Service Provider (SP) to log into Fleet as an existing Fleet user. See https://github.com/fleetdm/fleet/security/advisories/GHSA-ch68-7cf4-35vr for details.

* Allowed MSI packages generated by `fleetctl package` to reinstall on Windows without uninstall.

* Fixed a bug in which a team's scheduled queries didn't render correctly on the **Schedule** page.

* Fixed a bug in which a new policy would always get added to "All teams" rather than the selected team.

## Fleet 4.9.0 (Jan 21, 2022)

* Added ability to apply a `policy` yaml document so that GitOps workflows can be used to create and
  modify policies.

* Added ability to run a live query that returns 1,000+ results in the Fleet UI by adding
  client-side pagination to the results table.

* Improved the accuracy of query platform compatibility detection by adding recognition for queries
  with the `WITH` expression.

* Added ability to open a page in the Fleet UI in a new tab by "right-clicking" an item in the navigation.

* Improved the [live query API route (`GET /api/v1/queries/run`)](https://fleetdm.com/docs/using-fleet/rest-api#run-live-query) so that it successfully return results for Fleet
  instances using a load balancer by reducing the wait period to 25 seconds.

* Improved performance of the Fleet UI by updating loading states and reducing the number of requests
  made to the Fleet API.

* Improved performance of the MySQL database by updating the queries used to populate host vitals and
  caching the results.

* Added [`read_timeout` Redis configuration
  option](https://fleetdm.com/docs/deploying/configuration#redis-read-timeout) to customize the
  maximum amount of time Fleet should wait to receive a response from a Redis server.

* Added [`write_timeout` Redis configuration
  option](https://fleetdm.com/docs/deploying/configuration#redis-write-timeout) to customize the
  maximum amount of time Fleet should wait to send a command to a Redis server.

* Fixed a bug in which browser extensions (Google Chrome, Firefox, and Safari) were not included in
  software inventory.

* Improved the security of the **Organization settings** page by preventing the browser from requesting
  to save SMTP credentials.

* Fixed a bug in which an existing pack's targets were not cleaned up after deleting hosts, labels, and teams.

* Fixed a bug in which non-existent queries and policies would not return a 404 not found response.

### Performance

* Our testing demonstrated an increase in max devices served in our load test infrastructure to 70,000 from 60,000 in v4.8.0.

#### Load Test Infrastructure

* Fleet server
  * AWS Fargate
  * 2 tasks with 1024 CPU units and 2048 MiB of RAM.

* MySQL
  * Amazon RDS
  * db.r5.2xlarge

* Redis
  * Amazon ElastiCache 
  * cache.m5.large with 2 replicas (no cluster mode)

#### What was changed to accomplish these improvements?

* Optimized the updating and fetching of host data to only send and receive the bare minimum data
  needed. 

* Reduced the number of times host information is updated by caching more data.

* Updated cleanup jobs and deletion logic.

#### Future improvements

* At maximum DB utilization, we found that some hosts fail to respond to live queries. Future releases of Fleet will improve upon this.

## Fleet 4.8.0 (Dec 31, 2021)

* Added ability to configure Fleet to send a webhook request with all hosts that failed a
  policy. Documentation on what data is included the webhook
  request and when the webhook request is sent can be found here on [fleedm.com/docs](https://fleetdm.com/docs/using-fleet/automations).

* Added ability to find a user's device in Fleet by filtering hosts by email associated with a Google Chrome
  profile. Requires the [macadmins osquery
  extension](https://github.com/macadmins/osquery-extension) which comes bundled in [Fleet's osquery
  installers](https://fleetdm.com/docs/using-fleet/adding-hosts#osquery-installer). 
  
* Added ability to see a host's Google Chrome profile information using the [`GET
  api/v1/fleet/hosts/{id}/device_mapping` API
  route](https://fleetdm.com/docs/using-fleet/rest-api#get-host-device-mapping).

* Added ability to see a host's mobile device management (MDM) enrollment status, MDM server URL,
  and Munki version on a host's **Host details** page. Requires the [macadmins osquery
  extension](https://github.com/macadmins/osquery-extension) which comes bundled in [Fleet's osquery
  installers](https://fleetdm.com/docs/using-fleet/adding-hosts#osquery-installer). 

* Added ability to see a host's MDM and Munki information with the [`GET
  api/v1/fleet/hosts/{id}/macadmins` API
  route](https://fleetdm.com/docs/using-fleet/rest-api#list-mdm-and-munki-information-if-available).

* Improved the handling of certificates in the `fleetctl package` command by adding a check for a
  valid PEM file.

* Updated [Prometheus Go client library](https://github.com/prometheus/client_golang) which
  results in the following breaking changes to the [`GET /metrics` API
  route](https://fleetdm.com/docs/using-fleet/monitoring-fleet#metrics):
  `http_request_duration_microseconds` is now `http_request_duration_seconds_bucket`,
  `http_request_duration_microseconds_sum` is now `http_request_duration_seconds_sum`,
  `http_request_duration_microseconds_count` is now `http_request_duration_seconds_count`,
  `http_request_size_bytes` is now `http_request_size_bytes_bucket`, and `http_response_size_bytes`
  is now `http_response_size_bytes_bucket`

* Improved performance when searching and sorting hosts in the Fleet UI.

* Improved performance when running a live query feature by reducing the load on Redis.

* Improved performance when viewing software installed across all hosts in the Fleet
  UI.

* Fixed a bug in which the Fleet UI presented the option to download an undefined certificate in the "Generate installer" instructions.

* Fixed a bug in which database migrations failed when using MariaDB due to a migration introduced in Fleet 4.7.0.

* Fixed a bug that prevented hosts from checking in to Fleet when Redis was down.

## Fleet 4.7.0 (Dec 14, 2021)

* Added ability to create, modify, or delete policies in Fleet without modifying saved queries. Fleet
  4.7.0 introduces breaking changes to the `/policies` API routes to separate policies from saved
  queries in Fleet. These changes will not affect any policies previously created or modified in the
  Fleet UI.

* Turned on vulnerability processing for all Fleet instances with software inventory enabled.
  [Vulnerability processing in Fleet](https://fleetdm.com/docs/using-fleet/vulnerability-processing)
  provides the ability to see all hosts with specific vulnerable software installed. 

* Improved the performance of the "Software" table on the **Home** page.

* Improved performance of the MySQL database by changing the way a host's users information   is saved.

* Added ability to select from a library of standard policy templates on the **Policies** page. These
  pre-made policies ask specific "yes" or "no" questions about your hosts. For example, one of
  these policy templates asks "Is Gatekeeper enabled on macOS devices?"

* Added ability to ask whether or not your hosts have a specific operating system installed by
  selecting an operating system policy on the **Host details** page. For example, a host that is
  running macOS 12.0.1 will present a policy that asks "Is macOS 12.0.1 installed on macOS devices?"

* Added ability to specify which platform(s) (macOS, Windows, and/or Linux) a policy is checked on.

* Added ability to generate a report that includes which hosts are answering "Yes" or "No" to a 
  specific policy by running a policy's query as a live query.

* Added ability to see the total number of installed software software items across all your hosts.

* Added ability to see an example scheduled query result that is sent to your configured log
  destination. Select "Schedule a query" > "Preview data" on the **Schedule** page to see the 
  example scheduled query result.

* Improved the host's users information by removing users without login shells and adding users 
  that are not associated with a system group.

* Added ability to see a Fleet instance's missing migrations with the `fleetctl debug migrations`
  command. The `fleet serve` and `fleet prepare db` commands will now fail if any unknown migrations
  are detected.

* Added ability to see syntax errors as your write a query in the Fleet UI.

* Added ability to record a policy's resolution steps that can be referenced when a host answers "No" 
  to this policy.

* Added server request errors to the Fleet server logs to allow for troubleshooting issues with the 
Fleet server in non-debug mode.

* Increased default login session length to 24 hours.

* Fixed a bug in which software inventory and disk space information was not retrieved for Debian hosts.

* Fixed a bug in which searching for targets on the **Edit pack** page negatively impacted performance of 
  the MySQL database.

* Fixed a bug in which some Fleet migrations were incompatible with MySQL 8.

* Fixed a bug that prevented the creation of osquery installers for Windows (.msi) when a non-default 
  update channel is specified.

* Fixed a bug in which the "Software" table on the home page did not correctly filtering when a
  specific team was selected on the **Home** page.

* Fixed a bug in which users with "No access" in Fleet were presented with a perpetual 
  loading state in the Fleet UI.

## Fleet 4.6.2 (Nov 30, 2021)

* Improved performance of the **Home** page by removing total hosts count from the "Software" table.

* Improved performance of the **Queries** page by adding pagination to the list of queries.

* Fixed a bug in which the "Shell" column of the "Users" table on the **Host details** page would sometimes fail to update.

* Fixed a bug in which a host's status could quickly alternate between "Online" and "Offline" by increasing the grace period for host status.

* Fixed a bug in which some hosts would have a missing `host_seen_times` entry.

* Added an `after` parameter to the [`GET /hosts` API route](https://fleetdm.com/docs/using-fleet/rest-api#list-hosts) to allow for cursor pagination.

* Added a `disable_failing_policies` parameter to the [`GET /hosts` API route](https://fleetdm.com/docs/using-fleet/rest-api#list-hosts) to allow the API request to respond faster if failing policies count information is not needed.

## Fleet 4.6.1 (Nov 21, 2021)

* Fixed a bug (introduced in 4.6.0) in which Fleet used progressively more CPU on Redis, resulting in API and UI slowdowns and inconsistency.

* Made `fleetctl apply` fail when the configuration contains invalid fields.

## Fleet 4.6.0 (Nov 18, 2021)

* Fleet Premium: Added ability to filter aggregate host data such as platforms (macOS, Windows, and Linux) and status (online, offline, and new) the **Home** page. The aggregate host data is also available in the [`GET /host_summary API route`](https://fleetdm.com/docs/using-fleet/rest-api#get-hosts-summary).

* Fleet Premium: Added ability to move pending invited users between teams.

* Fleet Premium: Added `fleetctl updates rotate` command for rotation of keys in the updates system. The `fleetctl updates` command provides the ability to [self-manage an agent update server](https://fleetdm.com/docs/deploying/fleetctl-agent-updates).

* Enabled the software inventory by default for new Fleet instances. The software inventory feature can be turned on or off using the [`enable_software_inventory` configuration option](https://fleetdm.com/docs/using-fleet/vulnerability-processing#setup).

* Updated the JSON payload for the host status webhook by renaming the `"message"` property to `"text"` so that the payload can be received and displayed in Slack.

* Removed the deprecated `app_configs` table from Fleet's MySQL database. The `app_config_json` table has replaced it.

* Improved performance of the policies feature for Fleet instances with over 100,000 hosts.

* Added instructions in the Fleet UI for generating an osquery installer for macOS, Linux, or Windows. Documentation for generating an osquery installer and distributing the installer to your hosts to add them to Fleet can be found here on [fleetdm.com/docs](https://fleetdm.com/docs/using-fleet/adding-hosts)

* Added ability to see all the software, and filter by vulnerable software, installed across all your hosts on the **Home** page. Each software's `name`, `version`, `hosts_count`, `vulnerabilities`, and more is also available in the [`GET /software` API route](https://fleetdm.com/docs/using-fleet/rest-api#software) and `fleetctl get software` command.

* Added ability to add, edit, and delete enroll secrets on the **Hosts** page.

* Added ability to see aggregate host data such as platforms (macOS, Windows, and Linux) and status (online, offline, and new) the **Home** page.

* Added ability to see all of the queries scheduled to run on a specific host on the **Host details** page immediately after a query is added to a schedule or pack.

* Added a "Shell" column to the "Users" table on the **Host details** page so users can now be filtered to see only those who have logged in.

* Packaged osquery's `certs.pem` in `fleetctl package` to improve TLS compatibility.

* Added support for packaging an osquery flagfile with `fleetctl package --osquery-flagfile`.

* Used "Fleet osquery" rather than "Orbit osquery" in packages generated by `fleetctl package`.

* Clarified that a policy in Fleet is a yes or no question you can ask about your hosts by replacing "Passing" and "Failing" text with "Yes" and "No" respectively on the **Policies** page and **Host details** page.

* Added ability to see the original author of a query on the **Query** page.

* Improved the UI for the "Software" table and "Policies" table on the **Host details** page so that it's easier to pivot to see all hosts with a specific software installed or answering "No" to a specific policy.

* Fixed a bug in which modifying a specific target for a live query, in target selector UI, would deselect a different target.

* Fixed a bug in which the user was navigated to a non existent page, in the Fleet UI, after saving a pack.

* Fixed a bug in which long software names in the "Software" table caused the bundle identifier tooltip to be inaccessible.

## Fleet 4.5.1 (Nov 10, 2021)

* Fixed performance issues with search filtering on manage queries page.

* Improved correctness and UX for query platform compatibility.

* Fleet Premium: Shows correct hosts when a team is selected.

* Fixed a bug preventing login for new SSO users.

* Added always return the `disabled` value in the `GET /api/v1/fleet/packs/{id}` API (previously it was
  sometimes left out).

## Fleet 4.5.0 (Nov 1, 2021)

* Fleet Premium: Added a Team admin user role. This allows users to delegate the responsibility of managing team members in Fleet. Documentation for the permissions associated with the Team admin and other user roles can be found [here on fleetdm.com/docs](https://fleetdm.com/docs/using-fleet/permissions).

* Added Apache Kafka logging plugin. Documentation for configuring Kafka as a logging plugin can be found [here on fleetdm.com/docs](https://fleetdm.com/docs/deploying/configuration#kafka-rest-proxy-logging). Thank you to Joseph Macaulay for adding this capability.

* Added support for [MinIO](https://min.io/) as a file carving backend. Documentation for configuring MinIO as a file carving backend can be found [here on fleetdm.com/docs](https://fleetdm.com/docs/using-fleet/fleetctl-cli#minio). Thank you to Chandra Majumdar and Ben Edwards for adding this capability.

* Added support for generating a `.pkg` osquery installer on Linux without dependencies (beyond Docker) with the `fleetctl package` command.

* Improved the performance of vulnerability processing by making the process consume less RAM. Documentation for the vulnerability processing feature can be found [here on fleetdm.com/docs](https://fleetdm.com/docs/using-fleet/vulnerability-processing).

* Added the ability to run a live query and receive results using only the Fleet REST API with a `GET /api/v1/fleet/queries/run` API route. Documentation for this new API route can be found [here on fleetdm.com/docs](https://fleetdm.com/docs/using-fleet/rest-api#run-live-query).

* Added ability to see whether a specific host is "Passing" or "Failing" a policy on the **Host details** page. This information is also exposed in the `GET api/v1/fleet/hosts/{id}` API route. In Fleet, a policy is a "yes" or "no" question you can ask of all your hosts.

* Added the ability to quickly see the total number of "Failing" policies for a particular host on the **Hosts** page with a new "Issues" column. Total "Issues" are also revealed on a specific host's **Host details** page.

* Added the ability to see which platforms (macOS, Windows, Linux) a specific query is compatible with. The compatibility detected by Fleet is estimated based on the osquery tables used in the query.

* Added the ability to see whether your queries have a "Minimal," "Considerable," or "Excessive" performance impact on your hosts. Query performance information is only collected when a query runs as a scheduled query.

  * Running a "Minimal" query, very frequently, has little to no impact on your host's performance.

  * Running a "Considerable" query, frequently, can have a noticeable impact on your host's performance.

  * Running an "Excessive" query, even infrequently, can have a significant impact on your host’s performance.

* Added the ability to see a list of hosts that have a specific software version installed by selecting a software version on a specific host's **Host details** page. Software inventory is currently under a feature flag. To enable this feature flag, check out the [feature flag documentation](https://fleetdm.com/docs/deploying/configuration#feature-flags).

* Added the ability to see all vulnerable software detected across all your hosts with the `GET /api/v1/fleet/software` API route. Documentation for this new API route can be found [here on fleetdm.com/docs](https://fleetdm.com/docs/using-fleet/rest-api#software).

* Added the ability to see the exact number of hosts that selected filters on the **Hosts** page. This ability is also available when using the `GET api/v1/fleet/hosts/count` API route.

* Added ability to automatically "Refetch" host vitals for a particular host without manually reloading the page.

* Added ability to connect to Redis with TLS. Documentation for configuring Fleet to use a TLS connection to the Redis server can be found [here on fleetdm.com/docs](https://fleetdm.com/docs/deploying/configuration#redis-use-tls).

* Added `cluster_read_from_replica` Redis to specify whether or not to prefer readying from a replica when possible. Documentation for this configuration option can be found [here on fleetdm.com/docs](https://fleetdm.com/docs/deploying/configuration#redis-cluster-read-from-replica).

* Improved experience of the Fleet UI by preventing autocomplete in forms.

* Fixed a bug in which generating an `.msi` osquery installer on Windows would fail with a permission error.

* Fixed a bug in which turning on the host expiry setting did not remove expired hosts from Fleet.

* Fixed a bug in which the Software inventory for some host's was missing `bundle_identifier` information.

## Fleet 4.4.3 (Oct 21, 2021)

* Cached AppConfig in redis to speed up requests and reduce MySQL load.

* Fixed migration compatibility with MySQL GTID replication.

* Improved performance of software listing query.

* Improved MSI generation compatibility (for macOS M1 and some Virtualization configurations) in `fleetctl package`.

## Fleet 4.4.2 (Oct 14, 2021)

* Fixed migration errors under some MySQL configurations due to use of temporary tables.

* Fixed pagination of hosts on host dashboard.

* Optimized HTTP requests on host search.

## Fleet 4.4.1 (Oct 8, 2021)

* Fixed database migrations error when updating from 4.3.2 to 4.4.0. This did not effect upgrades
  between other versions and 4.4.0.

* Improved logging of errors in fleet serve.

## Fleet 4.4.0 (Oct 6, 2021)

* Fleet Premium: Teams Schedules show inherited queries from All teams (global) Schedule.

* Fleet Premium: Team Maintainers can modify and delete queries, and modify the Team Schedule.

* Fleet Premium: Team Maintainers can delete hosts from their teams.

* `fleetctl get hosts` now shows host additional queries if there are any.

* Update default homepage to new dashboard.

* Added ability to bulk delete hosts based on manual selection and applied filters.

* Added display macOS bundle identifiers on software table if available.

* Fixed scroll position when navigating to different pages.

* Fleet Premium: When transferring a host from team to team, clear the Policy results for that host.

* Improved stability of host vitals (fix cases of dropping users table, disk space).

* Improved performance and reliability of Policy database migrations.

* Provided a more clear error when a user tries to delete a query that is set in a Policy.

* Fixed query editor Delete key and horizontal scroll issues.

* Added cleaner buttons and icons on Manage Hosts Page.

## Fleet 4.3.2 (Sept 29, 2021)

* Improved database performance by reducing the amount of MySQL database queries when a host checks in.

* Fixed a bug in which users with the global maintainer role could not edit or save queries. In, Fleet 4.0.0, the Admin, Maintainer, and Observer user roles were introduced. Documentation for the permissions associated with each role can be found [here on fleetdm.com/docs](https://fleetdm.com/docs/using-fleet/permissions). 

* Fixed a bug in which policies were checked about every second and add a `policy_update_interval` osquery configuration option. Documentation for this configuration option can be found [here on fleetdm.com/docs](https://fleetdm.com/docs/deploying/configuration#osquery-policy-update-interval).

* Fixed a bug in which edits to a query’s name, description, SQL did not appear until the user refreshed the Edit query page.

* Fixed a bug in which the hosts count for a label returned 0 after modifying a label’s name or description.

* Improved error message when attempting to create or edit a user with an email that already exists.

## Fleet 4.3.1 (Sept 21, 2021)

* Added `fleetctl get software` command to list all software and the detected vulnerabilities. The Vulnerable software feature is currently in Beta. For information on how to configure the Vulnerable software feature and how exactly Fleet processes vulnerabilities, check out the [Vulnerability processing documentation](https://fleetdm.com/docs/using-fleet/vulnerability-processing).

* Added `fleetctl vulnerability-data-stream` command to sync the vulnerabilities processing data streams by hand.

* Added `disable_data_sync` vulnerabilities configuration option to avoid downloading the data streams. Documentation for this configuration option can be found [here on fleetdm.com/docs](https://fleetdm.com/docs/deploying/configuration#disable-data-sync).

* Only shows observers the queries they have permissions to run on the **Queries** page. In, Fleet 4.0.0, the Admin, Maintainer, and Observer user roles were introduced. Documentation for the permissions associated with each role can be found [here on fleetdm.com/docs](https://fleetdm.com/docs/using-fleet/permissions). 

* Added `connect_retry_attempts` Redis configuration option to retry failed connections. Documentation for this configuration option can be found [here on fleetdm.com/docs](https://fleetdm.com/docs/deploying/configuration#redis-connect-retry-attempts).

* Added `cluster_follow_redirections` Redis configuration option to follow cluster redirections. Documentation for this configuration option can be found [here on fleetdm.com/docs](https://fleetdm.com/docs/deploying/configuration#redis-cluster-follow-redirections).

* Added `max_jitter_percent` osquery configuration option to prevent all hosts from returning data at roughly the same time. Note that this improves the Fleet server performance, but it will now take longer for new labels to populate. Documentation for this configuration option can be found [here on fleetdm.com/docs](https://fleetdm.com/docs/deploying/configuration#osquery-max-jitter-percent).

* Improved the performance of database migrations.

* Reduced database load for label membership recording.

* Added fail early if the process does not have permissions to write to the logging file.

* Added completely skip trying to save a host's users and software inventory if it's disabled to reduce database load. 

* Fixed a bug in which team maintainers were unable to run live queries against the hosts assigned to their team(s).

* Fixed a bug in which a blank screen would intermittently appear on the **Hosts** page.

* Fixed a bug detecting disk space for hosts.

## Fleet 4.3.0 (Sept 13, 2021)

* Added Policies feature for detecting device compliance with organizational policies.

* Run/edit query experience has been completely redesigned.

* Added support for MySQL read replicas. This allows the Fleet server to scale to more hosts.

* Added configurable webhook to notify when a specified percentage of hosts have been offline for over the specified amount of days.

* Added `fleetctl package` command for building Orbit packages.

* Added enroll secret dialog on host dashboard.

* Exposed free disk space in gigs and percentage for hosts.

* Added 15-minute interval option on Schedule page.

* Cleaned up advanced options UI.

* 404 and 500 page now include buttons for Osquery community Slack and to file an issue

* Updated all empty and error states for cleaner UI.

* Added warning banners in Fleet UI and `fleetctl` for license expiration.

* Rendered query performance information on host vitals page pack section.

* Improved performance for app loading.

* Made team schedule names more user friendly and hide the stats for global and team schedules when showing host pack stats.

* Displayed `query_name` in when referencing scheduled queries for more consistent UI/UX.

* Query action added for observers on host vitals page.

* Added `server_settings.debug_host_ids` to gather more detailed information about what the specified hosts are sending to fleet.

* Allowed deeper linking into the Fleet application by saving filters in URL parameters.

* Renamed Basic Tier to Premium Tier, and Core Tier to Free Tier.

* Improved vulnerability detection compatibility with database configurations.

* MariaDB compatibility fixes: add explicit foreign key constraint and on cascade delete for host_software to allow for hosts with software to be deleted.

* Fixed migration that was incompatible with MySQL primary key requirements (default on DigitalOcean MySQL 5.8).

* Added 30 second SMTP timeout for mail configuration.

* Fixed display of platform Labels on manage hosts page

* Fixed a bug recording scheduled query statistics.

* When a label is removed, ignore query executions for that label.

* Added fleet serve config to change the redis connection timeout and keep alive interval.

* Removed hardcoded limits in label searches when targeting queries.

* Allow host users to be readded.

* Moved email template images from github to fleetdm.com.

* Fixed bug rendering CPU in host vitals.

* Updated the schema for host_users to allow for bulk inserts without locking, and allow for users without unique uid.

* When using dynamic vulnerability processing node, try to create the vulnerability.databases-path.

* Fixed `fleetctl get host <hostname>` to properly output JSON when the command line flag is supplied i.e `fleetctl get host --json foobar`

## Fleet 4.2.4 (Sept 2, 2021)

* Fixed a bug in which live queries would fail for deployments that use Redis Cluster.

* Fixed a bug in which some new Fleet deployments don't include the default global agent options. Documentation for global and team agent options can be found [here](https://fleetdm.com/docs/using-fleet/configuration-files#agent-options).

* Improved how a host's `users` are stored in MySQL to prevent deadlocks. This information is available in the "Users" table on each host's **Host details** page and in the `GET /api/v1/fleet/hosts/{id}` API route.

## Fleet 4.2.3 (Aug 23, 2021)

* Added ability to troubleshoot connection issues with the `fleetctl debug connection` command.

* Improved compatibility with MySQL variants (MariaDB, Aurora, etc.) by removing usage of JSON_ARRAYAGG.

* Fixed bug in which live queries would stop returning results if more than 5 seconds goes by without a result. This bug was introduced in 4.2.1.

* Eliminated double-logging of IP addresses in osquery endpoints.

* Update host details after transferring a host on the details page.

* Logged errors in osquery endpoints to improve debugging.

## Fleet 4.2.2 (Aug 18, 2021)

* Added a new built in label "All Linux" to target all hosts that run any linux flavor.

* Allowed finer grained configuration of the vulnerability processing capabilities.

* Fixed performance issues when updating pack contents.

* Fixed a build issue that caused external network access to panic in certain Linux distros (Ubuntu).

* Fixed rendering of checkboxes in UI when modals appear.

* Orbit: synced critical file writes to disk.

* Added "-o" flag to fleetctl convert command to ensure consistent output rather than relying on shell redirection (this was causing issues with file encodings).

* Fixed table column wrapping for manage queries page.

* Fixed wrapping in Label pills.

* Side panels in UI have a fresher look, Teams/Roles UI greyed out conditionally.

* Improved sorting in UI tables.

* Improved detection of CentOS in label membership.

## Fleet 4.2.1 (Aug 14, 2021)

* Fixed a database issue with MariaDB 10.5.4.

* Displayed updated team name after edit.

* When a connection from a live query websocket is closed, Fleet now timeouts the receive and handles the different cases correctly to not hold the connection to Redis.

* Added read live query results from Redis in a thread safe manner.

* Allows observers and maintainers to refetch a host in a team they belong to.

## Fleet 4.2.0 (Aug 11, 2021)

* Added the ability to simultaneously filter hosts by status (`online`, `offline`, `new`, `mia`) and by label on the **Hosts** page.

* Added the ability to filter hosts by team in the Fleet UI, fleetctl CLI tool, and Fleet API. *Available for Fleet Basic customers*.

* Added the ability to create a Team schedule in Fleet. The Schedule feature was released in Fleet 4.1.0. For more information on the new Schedule feature, check out the [Fleet 4.1.0 release blog post](https://blog.fleetdm.com/fleet-4-1-0-57dfa25e89c1). *Available for Fleet Basic customers*.

* Added Beta Vulnerable software feature which surfaces vulnerable software on the **Host details** page and the `GET /api/v1/fleet/hosts/{id}` API route. For information on how to configure the Vulnerable software feature and how exactly Fleet processes vulnerabilities, check out the [Vulnerability processing documentation](https://fleetdm.com/docs/using-fleet/vulnerability-processing#vulnerability-processing).

* Added the ability to see which logging destination is configured for Fleet in the Fleet UI. To see this information, head to the **Schedule** page and then select "Schedule a query." Configured logging destination information is also available in the `GET api/v1/fleet/config` API route.

* Improved the `fleetctl preview` experience by downloading Fleet's standard query library and loading the queries into the Fleet UI.

* Improved the user interface for the **Packs** page and **Queries** page in the Fleet UI.

* Added the ability to modify scheduled queries in your Schedule in Fleet. The Schedule feature was released in Fleet 4.1.0. For more information on the new Schedule feature, check out the [Fleet 4.1.0 release blog post](https://blog.fleetdm.com/fleet-4-1-0-57dfa25e89c1).

* Added the ability to disable the Users feature in Fleet by setting the new `enable_host_users` key to `true` in the `config` yaml, configuration file. For documentation on using configuration files in yaml syntax, check out the [Using yaml files in Fleet](https://fleetdm.com/docs/using-fleet/configuration-files#using-yaml-files-in-fleet) documentation.

* Improved performance of the Software inventory feature. Software inventory is currently under a feature flag. To enable this feature flag, check out the [feature flag documentation](https://fleetdm.com/docs/deploying/configuration#feature-flags).

* Improved performance of inserting `pack_stats` in the database. The `pack_stats` information is used to display "Frequency" and "Last run" information for a specific host's scheduled queries. You can find this information on the **Host details** page.

* Improved Fleet server logging so that it is more uniform.

* Fixed a bug in which a user with the Observer role was unable to run a live query.

* Fixed a bug that prevented the new **Home** page from being displayed in some Fleet instances.

* Fixed a bug that prevented accurate sorting issues across multiple pages on the **Hosts** page.

## Fleet 4.1.0 (Jul 26, 2021)

The primary additions in Fleet 4.1.0 are the new Schedule and Activity feed features.

Scheduled lets you add queries which are executed on your devices at regular intervals without having to understand or configure osquery query packs. For experienced Fleet and osquery users, the ability to create new, and modify existing, query packs is still available in the Fleet UI and fleetctl command-line tool. To reach the **Packs** page in the Fleet UI, head to **Schedule > Advanced**.

Activity feed adds the ability to observe when, and by whom, queries are changes, packs are created, live queries are run, and more. The Activity feed feature is located on the new Home page in the Fleet UI. Select the logo in the top right corner of the Fleet UI to navigate to the new **Home** page.

### New features breakdown

* Added ability to create teams and update their respective agent options and enroll secrets using the new `teams` yaml document and fleetctl. Available in Fleet Basic.

* Added a new **Home** page to the Fleet UI. The **Home** page presents a breakdown of the enrolled hosts by operating system.

* Added a "Users" table on the **Host details** page. The `username` information displayed in the "Users" table, as well as the `uid`, `type`, and `groupname` are available in the Fleet REST API via the `/api/v1/fleet/hosts/{id}` API route.

* Added ability to create a user without an invitation. You can now create a new user by heading to **Settings > Users**, selecting "Create user," and then choosing the "Create user" option.

* Added ability to search and sort installed software items in the "Software" table on the **Host details** page. 

* Added ability to delete a user from Fleet using a new `fleetctl user delete` command.

* Added ability to retrieve hosts' `status`, `display_text`, and `labels` using the `fleetctl get hosts` command.

* Added a new `user_roles` yaml document that allows users to manage user roles via fleetctl. Available in Fleet Basic.

* Changed default ordering of the "Hosts" table in the Fleet UI to ascending order (A-Z).

* Improved performance of the Software inventory feature by reducing the amount of inserts and deletes are done in the database when updating each host's
software inventory.

* Removed YUM and APT sources from Software inventory.

* Fixed an issue in which disabling SSO at the organization level would not disable SSO for all users.

* Fixed an issue with data migrations in which enroll secrets are duplicated after the `name` column was removed from the `enroll_secrets` table.

* Fixed an issue in which it was not possible to clear host settings by applying the `config` yaml document. This allows users to successfully remove the `additional_queries` property after adding it.

* Fixed printing of failed record count in AWS Kinesis/Firehose logging plugins.

* Fixed compatibility with GCP Memorystore Redis due to missing CLUSTER command.


## Fleet 4.0.1 (Jul 01, 2021)

* Fixed an issue in which migrations failed on MariaDB MySQL.

* Allowed `http` to be used when configuring `fleetctl` for `localhost`.

* Fixed a bug in which Team information was missing for hosts looked up by Label. 

## Fleet 4.0.0 (Jun 29, 2021)

The primary additions in Fleet 4.0.0 are the new Role-based access control (RBAC) and Teams features. 

RBAC adds the ability to define a user's access to features in Fleet. This way, more individuals in an organization can utilize Fleet with appropriate levels of access.

* Check out the [permissions documentation](https://github.com/fleetdm/fleet/blob/2f42c281f98e39a72ab4a5125ecd26d303a16a6b/docs/1-Using-Fleet/9-Permissions.md) for a breakdown of the new user roles.

Teams adds the ability to separate hosts into exclusive groups. This way, users can easily act on consistent groups of hosts. 

* Read more about the Teams feature in [the documentation here](https://github.com/fleetdm/fleet/blob/2f42c281f98e39a72ab4a5125ecd26d303a16a6b/docs/1-Using-Fleet/10-Teams.md).

### New features breakdown

* Added the ability to define a user's access to features in Fleet by introducing the Admin, Maintainer, and Observer roles. Available in Fleet Core.

* Added the ability to separate hosts into exclusive groups with the Teams feature. The Teams feature is available for Fleet Basic customers. Check out the list below for the new functionality included with Teams:

* Teams: Added the ability to enroll hosts to one team using team specific enroll secrets.

* Teams: Added the ability to manually transfer hosts to a different team in the Fleet UI.

* Teams: Added the ability to apply unique agent options to each team. Note that "osquery options" have been renamed to "agent options."

* Teams: Added the ability to grant users access to one or more teams. This allows you to define a user's access to specific groups of hosts in Fleet.

* Added the ability to create an API-only user. API-only users cannot access the Fleet UI. These users can access all Fleet API endpoints and `fleetctl` features. Available in Fleet Core.

* Added Redis cluster support. Available in Fleet Core.

* Fixed a bug that prevented the columns chosen for the "Hosts" table from persisting after logging out of Fleet.

### Upgrade plan

Fleet 4.0.0 is a major release and introduces several breaking changes and database migrations. The following sections call out changes to consider when upgrading to Fleet 4.0.0:

* The structure of Fleet's `.tar.gz` and `.zip` release archives have changed slightly. Deployments that use the binary artifacts may need to update scripts or tooling. The `fleetdm/fleet` Docker container maintains the same API.

* Use strictly `fleet` in Fleet's configuration, API routes, and environment variables. Users must update all usage of `kolide` in these items (deprecated since Fleet 3.8.0).

* Changeed your SAML SSO URI to use fleet instead of kolide . This is due to the changes to Fleet's API routes outlined in the section above.

* Changeed configuration option `server_tlsprofile` to `server_tls_compatibility`. This options previously had an inconsistent key name.

* Replaced the use of the `api/v1/fleet/spec/osquery/options` with `api/v1/fleet/config`. In Fleet 4.0.0, "osquery options" are now called "agent options." The new agent options are moved to the Fleet application config spec file and the `api/v1/fleet/config` API endpoint.

* Enrolled secrets no longer have "names" and are now either global or for a specific team. Hosts no longer store the “name” of the enroll secret that was used. Users that want to be able to segment hosts (for configuration, queries, etc.) based on the enrollment secret should use the Teams feature in Fleet Basic.

* JWT encoding is no longer used for session keys. Sessions now default to expiring in 4 hours of inactivity. `auth_jwt_key` and `auth_jwt_key_file` are no longer accepted as configuration.

* The `username` artifact has been removed in favor of the more recognizable `name` (Full name). As a result the `email` artifact is now used for uniqueness in Fleet. Upon upgrading to Fleet 4.0.0, existing users will have the `name` field populated with `username`. SAML users may need to update their username mapping to match user emails.

* As of Fleet 4.0.0, Fleet Device Management Inc. periodically collects anonymous information about your instance. Sending usage statistics is turned off by default for users upgrading from a previous version of Fleet. Read more about the exact information collected [here](https://github.com/fleetdm/fleet/blob/2f42c281f98e39a72ab4a5125ecd26d303a16a6b/docs/1-Using-Fleet/11-Usage-statistics.md).

## Fleet 4.0.0 RC3 (Jun 25, 2021)

Primarily teste the new release workflows. Relevant changelog will be updated for Fleet 4.0. 

## Fleet 4.0.0 RC2 (Jun 18, 2021)

The primary additions in Fleet 4.0.0 are the new Role-based access control (RBAC) and Teams features. 

RBAC adds the ability to define a user's access to features in Fleet. This way, more individuals in an organization can utilize Fleet with appropriate levels of access.

* Check out the [permissions documentation](https://github.com/fleetdm/fleet/blob/5e40afa8ba28fc5cdee813dfca53b84ee0ee65cd/docs/1-Using-Fleet/8-Permissions.md) for a breakdown of the new user roles.

Teams adds the ability to separate hosts into exclusive groups. This way, users can easily act on consistent groups of hosts. 

* Read more about the Teams feature in [the documentation here](https://github.com/fleetdm/fleet/blob/5e40afa8ba28fc5cdee813dfca53b84ee0ee65cd/docs/1-Using-Fleet/9-Teams.md).

### New features breakdown

* Added the ability to define a user's access to features in Fleet by introducing the Admin, Maintainer, and Observer roles. Available in Fleet Core.

* Added the ability to separate hosts into exclusive groups with the Teams feature. The Teams feature is available for Fleet Basic customers. Check out the list below for the new functionality included with Teams:

* Teams: Added the ability to enroll hosts to one team using team specific enroll secrets.

* Teams: Added the ability to manually transfer hosts to a different team in the Fleet UI.

* Teams: Added the ability to apply unique agent options to each team. Note that "osquery options" have been renamed to "agent options."

* Teams: Added the ability to grant users access to one or more teams. This allows you to define a user's access to specific groups of hosts in Fleet.

* Added the ability to create an API-only user. API-only users cannot access the Fleet UI. These users can access all Fleet API endpoints and `fleetctl` features. Available in Fleet Core.

* Added Redis cluster support. Available in Fleet Core.

* Fixed a bug that prevented the columns chosen for the "Hosts" table from persisting after logging out of Fleet.

### Upgrade plan

Fleet 4.0.0 is a major release and introduces several breaking changes and database migrations. 

* Use strictly `fleet` in Fleet's configuration, API routes, and environment variables. Users must update all usage of `kolide` in these items (deprecated since Fleet 3.8.0).

* Changed configuration option `server_tlsprofile` to `server_tls_compatability`. This option previously had an inconsistent key name.

* Replaced the use of the `api/v1/fleet/spec/osquery/options` with `api/v1/fleet/config`. In Fleet 4.0.0, "osquery options" are now called "agent options." The new agent options are moved to the Fleet application config spec file and the `api/v1/fleet/config` API endpoint.

* Enrolled secrets no longer have "names" and are now either global or for a specific team. Hosts no longer store the “name” of the enroll secret that was used. Users that want to be able to segment hosts (for configuration, queries, etc.) based on the enrollment secret should use the Teams feature in Fleet Basic.

* `auth_jwt_key` and `auth_jwt_key_file` are no longer accepted as configuration. 

* JWT encoding is no longer used for session keys. Sessions now default to expiring in 4 hours of inactivity.

### Known issues


There are currently no known issues in this release. However, we recommend only upgrading to Fleet 4.0.0-rc2 for testing purposes. Please file a GitHub issue for any issues discovered when testing Fleet 4.0.0!

## Fleet 4.0.0 RC1 (Jun 10, 2021)

The primary additions in Fleet 4.0.0 are the new Role-based access control (RBAC) and Teams features. 

RBAC adds the ability to define a user's access to information and features in Fleet. This way, more individuals in an organization can utilize Fleet with appropriate levels of access. Check out the [permissions documentation](https://fleetdm.com/docs/using-fleet/permissions) for a breakdown of the new user roles and their respective capabilities.

Teams adds the ability to separate hosts into exclusive groups. This way, users can easily observe and apply operations to consistent groups of hosts. Read more about the Teams feature in [the documentation here](https://fleetdm.com/docs/using-fleet/teams).

There are several known issues that will be fixed for the stable release of Fleet 4.0.0. Therefore, we recommend only upgrading to Fleet 4.0.0 RC1 for testing purposes. Please file a GitHub issue for any issues discovered when testing Fleet 4.0.0!

### New features breakdown

* Added the ability to define a user's access to information and features in Fleet by introducing the Admin, Maintainer, and Observer roles.

* Added the ability to separate hosts into exclusive groups with the Teams feature. The Teams feature is available for Fleet Basic customers. Check out the list below for the new functionality included with Teams:

* Added the ability to enroll hosts to one team using team specific enroll secrets.

* Added the ability to manually transfer hosts to a different team in the Fleet UI.

* Added the ability to apply unique agent options to each team. Note that "osquery options" have been renamed to "agent options."

* Added the ability to grant users access to one or more teams. This allows you to define a user's access to specific groups of hosts in Fleet.

### Upgrade plan

Fleet 4.0.0 is a major release and introduces several breaking changes and database migrations. 

* Used strictly `fleet` in Fleet's configuration, API routes, and environment variables. This means that you must update all usage of `kolide` in these items. The backwards compatibility introduced in Fleet 3.8.0 is no longer valid in Fleet 4.0.0.

* Changed configuration option `server_tlsprofile` to `server_tls_compatability`. This options previously had an inconsistent key name.

* Replaced the use of the `api/v1/fleet/spec/osquery/options` with `api/v1/fleet/config`. In Fleet 4.0.0, "osquery options" are now called "agent options." The new agent options are moved to the Fleet application config spec file and the `api/v1/fleet/config` API endpoint.

* Enrolled secrets no longer have "names" and are now either global or for a specific team. Hosts no longer store the “name” of the enroll secret that was used. Users that want to be able to segment hosts (for configuration, queries, etc.) based on the enrollment secret should use the Teams feature in Fleet Basic.

* `auth_jwt_key` and `auth_jwt_key_file` are no longer accepted as configuration. 

* JWT encoding is no longer used for session keys. Sessions now default to expiring in 4 hours of inactivity.

### Known issues

* Query packs cannot be targeted to teams.

## Fleet 3.13.0 (Jun 3, 2021)

* Improved performance of the `additional_queries` feature by moving `additional` query results into a separate table in the MySQL database. Please note that the `/api/v1/fleet/hosts` API endpoint now return only the requested `additional` columns. See documentation on the changes to the hosts API endpoint [here](https://github.com/fleetdm/fleet/blob/06b2e564e657492bfbc647e07eb49fd4efca5a03/docs/1-Using-Fleet/3-REST-API.md#list-hosts).

* Fixed a bug in which running a live query in the Fleet UI would return no results and the query would seem "hung" on a small number of devices.

* Improved viewing live query errors in the Fleet UI by including the “Errors” table in the full screen view.

* Improved `fleetctl preview` experience by adding the `fleetctl preview reset` and `fleetctl preview stop` commands to reset and stop simulated hosts running in Docker.

* Added several improvements to the Fleet UI including additional contrast on checkboxes and dropdown pills.

## Fleet 3.12.0 (May 19, 2021)

* Added scheduled queries to the _Host details_ page. Surface the "Name", "Description", "Frequency", and "Last run" information for each query in a pack that apply to a specific host.

* Improved the freshness of host vitals by adding the ability to "refetch" the data on the _Host details_ page.

* Added ability to copy log fields into Google Cloud Pub/Sub attributes. This allows users to use these values for subscription filters.

* Added ability to duplicate live query results in Redis. When the `redis_duplicate_results` configuration option is set to `true`, all live query results will be copied to an additional Redis Pub/Sub channel named LQDuplicate.

* Added ability to controls the server-side HTTP keepalive property. Turning off keepalives has helped reduce outstanding TCP connections in some deployments.

* Fixed an issue on the _Packs_ page in which Fleet would incorrectly handle the configured `server_url_prefix`.

## Fleet 3.11.0 (Apr 28, 2021)

* Improved Fleet performance by batch updating host seen time instead of updating synchronously. This improvement reduces MySQL CPU usage by ~33% with 4,000 simulated hosts and MySQL running in Docker.

* Added support for software inventory, introducing a list of installed software items on each host's respective _Host details_ page. This feature is flagged off by default (for now). Check out [the feature flag documentation for instructions on how to turn this feature on](https://fleetdm.com/docs/deploying/configuration#software-inventory).

* Added Windows support for `fleetctl` agent autoupdates. The `fleetctl updates` command provides the ability to self-manage an agent update server. Available for Fleet Basic customers.

* Made running common queries more convenient by adding the ability to select a saved query directly from a host's respective _Host details_ page.

* Fixed an issue on the _Query_ page in which Fleet would override the CMD + L browser hotkey.

* Fixed an issue in which a host would display an unreasonable time in the "Last fetched" column.

## Fleet 3.10.1 (Apr 6, 2021)

* Fixed a frontend bug that prevented the "Pack" page and "Edit pack" page from rendering in the Fleet UI. This issue occurred when the `platform` key, in the requested pack's configuration, was set to any value other than `darwin`, `linux`, `windows`, or `all`.

## Fleet 3.10.0 (Mar 31, 2021)

* Added `fleetctl` agent auto-updates beta which introduces the ability to self-manage an agent update server. Available for Fleet Basic customers.

* Added option for Identity Provider-Initiated (IdP-initiated) Single Sign-On (SSO).

* Improved logging. All errors are logged regardless of log level, some non-errors are logged regardless of log level (agent enrollments, runs of live queries etc.), and all other non-errors are logged on debug level.

* Improved login resilience by adding rate-limiting to login and password reset attempts and preventing user enumeration.

* Added Fleet version and Go version in the My Account page of the Fleet UI.

* Improved `fleetctl preview` to ensure the latest version of Fleet is fired up on every run. In addition, the Fleet UI is now accessible without having to click through browser security warning messages.

* Added prefer storing IPv4 addresses for host details.

## Fleet 3.9.0 (Mar 9, 2021)

* Added configurable host identifier to help with duplicate host enrollment scenarios. By default, Fleet's behavior does not change (it uses the identifier configured in osquery's `--host_identifier` flag), but for users with overlapping host UUIDs changing `--osquery_host_identifier` to `instance` may be helpful. 

* Made cool-down period for host enrollment configurable to control load on the database in scenarios in which hosts are using the same identifier. By default, the cooldown is off, reverting to the behavior of Fleet <=3.4.0. The cooldown can be enabled with `--osquery_enroll_cooldown`.

* Refreshed the Fleet UI with a new layout and horizontal navigation bar.

* Trimmed down the size of Fleet binaries.

* Improved handling of config_refresh values from osquery clients.

* Fixed an issue with IP addresses and host additional info dropping.

## Fleet 3.8.0 (Feb 25, 2021)

* Added search, sort, and column selection in the hosts dashboard.

* Added AWS Lambda logging plugin.

* Improved messaging about number of hosts responding to live query.

* Updated host listing API endpoints to support search.

* Added fixes to the `fleetctl preview` experience.

* Fixed `denylist` parameter in scheduled queries.

* Fixed an issue with errors table rendering on live query page.

* Deprecated `KOLIDE_` environment variable prefixes in favor of `FLEET_` prefixes. Deprecated prefixes continue to work and the Fleet server will log warnings if the deprecated variable names are used. 

* Deprecated `/api/v1/kolide` routes in favor of `/api/v1/fleet`. Deprecated routes continue to work and the Fleet server will log warnings if the deprecated routes are used. 

* Added Javascript source maps for development.

## Fleet 3.7.1 (Feb 3, 2021)

* Changed the default `--server_tls_compatibility` to `intermediate`. The new settings caused TLS connectivity issues for users in some environments. This new default is a more appropriate balance of security and compatibility, as recommended by Mozilla.

## Fleet 3.7.0 (Feb 3, 2021)

### This is a security release.

* **Security**: Fixed a vulnerability in which a malicious actor with a valid node key can send a badly formatted request that causes the Fleet server to exit, resulting in denial of service. See https://github.com/fleetdm/fleet/security/advisories/GHSA-xwh8-9p3f-3x45 and the linked content within that advisory.

* Added new Host details page which includes a rich view of a specific host’s attributes.

* Revealed live query errors in the Fleet UI and `fleetctl` to help target and diagnose hosts that fail.

* Added Helm chart to make it easier for users to deploy to Kubernetes.

* Added support for `denylist` parameter in scheduled queries.

* Added debug flag to `fleetctl` that enables logging of HTTP requests and responses to stderr.

* Improved the `fleetctl preview` experience to include adding containerized osquery agents, displaying login information, creating a default directory, and checking for Docker daemon status.

* Added improved error handling in host enrollment to make debugging issues with the enrollment process easier.

* Upgraded TLS compatibility settings to match Mozilla.

* Added comments in generated flagfile to add clarity to different features being configured.

* Fixed a bug in Fleet UI that allowed user to edit a scheduled query after it had been deleted from a pack.


## Fleet 3.6.0 (Jan 7, 2021)

* Added the option to set up an S3 bucket as the storage backend for file carving.

* Built Docker container with Fleet running as non-root user.

* Added support to read in the MySQL password and JWT key from a file.

* Improved the `fleetctl preview` experience by automatically completing the setup process and configuring fleetctl for users.

* Restructured the documentation into three top-level sections titled "Using Fleet," "Deployment," and "Contribution."

* Fixed a bug that allowed hosts to enroll with an empty enroll secret in new installations before setup was completed.

* Fixed a bug that made the query editor render strangely in Safari.

## Fleet 3.5.1 (Dec 14, 2020)

### This is a security release.

* **Security**: Introduced XML validation library to mitigate Go stdlib XML parsing vulnerability effecting SSO login. See https://github.com/fleetdm/fleet/security/advisories/GHSA-w3wf-cfx3-6gcx and the linked content within that advisory.

Follow up: Rotated `--auth_jwt_key` to invalidate existing sessions. Audit for suspicious activity in the Fleet server.

* **Security**: Prevents new queries from using the SQLite `ATTACH` command. This is a mitigation for the osquery vulnerability https://github.com/osquery/osquery/security/advisories/GHSA-4g56-2482-x7q8.

Follow up: Audit existing saved queries and logs of live query executions for possible malicious use of `ATTACH`. Upgrade osquery to 4.6.0 to prevent `ATTACH` queries from executing.

* Update icons and fix hosts dashboard for wide screen sizes.

## Fleet 3.5.0 (Dec 10, 2020)

* Refresh the Fleet UI with new colors, fonts, and Fleet logos.

* All releases going forward will have the fleectl.exe.zip on the release page.

* Added documentation for the authentication Fleet REST API endpoints.

* Added FAQ answers about the stress test results for Fleet, configuring labels, and resetting auth tokens.

* Fixed a performance issue users encountered when multiple hosts shared the same UUID by adding a one minute cooldown.

* Improved the `fleetctl preview` startup experience.

* Fixed a bug preventing the same query from being added to a scheduled pack more than once in the Fleet UI.


## Fleet 3.4.0 (Nov 18, 2020)

* Added NPM installer for `fleetctl`. Install via `npm install -g osquery-fleetctl`.

* Added `fleetctl preview` command to start a local test instance of the Fleet server with Docker.

* Added `fleetctl debug` commands and API endpoints for debugging server performance.

* Added additional_info_filters parameter to get hosts API endpoint for filtering returned additional_info.

* Updated package import paths from github.com/kolide/fleet to github.com/fleetdm/fleet.

* Added first of the Fleet REST API documentation.

* Added documentation on monitoring with Prometheus.

* Added documentation to FAQ for debugging database connection errors.

* Fixed fleetctl Windows compatibility issues.

* Fixed a bug preventing usernames from containing the @ symbol.

* Fixed a bug in 3.3.0 in which there was an unexpected database migration warning.

## Fleet 3.3.0 (Nov 05, 2020)

With this release, Fleet has moved to the new github.com/fleetdm/fleet
repository. Please follow changes and releases there.

* Added file carving functionality.

* Added `fleetctl user create` command.

* Added osquery options editor to admin pages in UI.

* Added `fleetctl query --pretty` option for pretty-printing query results. 

* Added ability to disable packs with `fleetctl apply`.

* Improved "Add New Host" dialog to walk the user step-by-step through host enrollment.

* Improved 500 error page by allowing display of the error.

* Added partial transition of branding away from "Kolide Fleet".

* Fixed an issue with case insensitive enroll secret and node key authentication.

* Fixed an issue with `fleetctl query --quiet` flag not actually suppressing output.


## Fleet 3.2.0 (Aug 08, 2020)

* Added `stdout` logging plugin.

* Added AWS `kinesis` logging plugin.

* Added compression option for `filesystem` logging plugin.

* Added support for Redis TLS connections.

* Added osquery host identifier to EnrollAgent logs.

* Added osquery version information to output of `fleetctl get hosts`.

* Added hostname to UI delete host confirmation modal.

* Updated osquery schema to 4.5.0.

* Updated osquery versions available in schedule query UI.

* Updated MySQL driver.

* Removed support for (previously deprecated) `old` TLS profile.

* Fixed cleanup of queries in bad state. This should resolve issues in which users experienced old live queries repeatedly returned to hosts. 

* Fixed output kind of `fleetctl get options`.

## Fleet 3.1.0 (Aug 06, 2020)

* Added configuration option to set Redis database (`--redis_database`).

* Added configuration option to set MySQL connection max lifetime (`--mysql_conn_max_lifetime`).

* Added support for printing a single enroll secret by name.

* Fixed bug with label_type in older fleetctl yaml syntax.

* Fixed bug with URL prefix and Edit Pack button. 

## Kolide Fleet 3.0.0 (Jul 23, 2020)

* Backend performance overhaul. The Fleet server can now handle hundreds of thousands of connected hosts.

* Pagination implemented in the web UI. This makes the UI usable for any host count supported by the backend.

* Added capability to collect "additional" information from hosts. Additional queries can be set to be updated along with the host detail queries. This additional information is returned by the API.

* Removed extraneous network interface information to optimize server performance. Users that require this information can use the additional queries functionality to retrieve it.

* Added "manual" labels implementation. Static labels can be set by providing a list of hostnames with `fleetctl`.

* Added JSON output for `fleetctl get` commands.

* Added `fleetctl get host` to retrieve details for a single host.

* Updated table schema for osquery 4.4.0.

* Added support for multiple enroll secrets.

* Logging verbosity reduced by default. Logs are now much less noisy.

* Fixed import of github.com/kolide/fleet Go packages for consumers outside of this repository.

## Kolide Fleet 2.6.0 (Mar 24, 2020)

* Added server logging for X-Forwarded-For header.

* Added `--osquery_detail_update_interval` to set interval of host detail updates.
  Set this (along with `--osquery_label_update_interval`) to a longer interval
  to reduce server load in large deployments.

* Fixed MySQL deadlock errors by adding retries and backoff to transactions.

## Kolide Fleet 2.5.0 (Jan 26, 2020)

* Added `fleetctl goquery` command to bring up the github.com/AbGuthrie/goquery CLI.

* Added ability to disable live queries in web UI and `fleetctl`.

* Added `--query-name` option to `fleetctl query`. This allows using the SQL from a saved query.

* Added `--mysql-protocol` flag to allow connection to MySQL by domain socket.

* Improved server logging. Add logging for creation of live queries. Add username information to logging for other endpoints.

* Allows CREATE queries in the web UI.

* Fixed a bug in which `fleetctl query` would exit before any results were returned when latency to the Fleet server was high.

* Fixed an error initializing the Fleet database when MySQL does not have event permissions.

* Deprecated "old" TLS profile.

## Kolide Fleet 2.4.0 (Nov 12, 2019)

* Added `--server_url_prefix` flag to configure a URL prefix to prepend on all Fleet URLs. This can be useful to run fleet behind a reverse-proxy on a hostname shared with other services.

* Added option to automatically expire hosts that have not checked in within a certain number of days. Configure this in the "Advanced Options" of "App Settings" in the browser UI.

* Added ability to search for hosts by UUID when targeting queries.

* Allows SAML IdP name to be as short as 4 characters.

## Kolide Fleet 2.3.0 (Aug 14, 2019)

### This is a security release.

* Security: Upgraded Go to 1.12.8 to fix CVE-2019-9512, CVE-2019-9514, and CVE-2019-14809.

* Added capability to export packs, labels, and queries as yaml in `fleetctl get` with the `--yaml` flag. Include queries with a pack using `--with-queries`.

* Modified email templates to load image assets from Github CDN rather than Fleet server (fixes broken images in emails when Fleet server is not accessible from email clients).

* Added warning in query UI when Redis is not functioning.

* Fixed minor bugs in frontend handling of scheduled queries.

* Minor styling changes to frontend.


## Kolide Fleet 2.2.0 (Jul 16, 2019)

* Added GCP PubSub logging plugin. Thanks to Michael Samuel for adding this capability.

* Improved escaping for target search in live query interface. It is now easier to target hosts with + and * characters in the name.

* Server and browser performance improved to reduced loading of hosts in frontend. Host status will only update on page load when over 100 hosts are present.

* Utilized details sent by osquery in enrollment request to more quickly display details of new hosts. Also fixes a bug in which hosts could not complete enrollment if certain platform-dependent options were used.

* Fixed a bug in which the default query runs after targets are edited.

## Kolide Fleet 2.1.2 (May 30, 2019)

* Prevented sending of SMTP credentials over insecure connection

* Added prefix generated SAML IDs with 'id' (improves compatibility with some IdPs)

## Kolide Fleet 2.1.1 (Apr 25, 2019)

* Automatically pulls AWS STS credentials for Firehose logging if they are not specified in config.

* Fixed bug in which log output did not include newlines separating characters.

* Fixed bug in which the default live query was run when navigating to a query by URL.

* Updated logic for setting primary NIC to ignore link-local or loopback interfaces.

* Disabled editing of logged in user email in admin panel (instead, use the "Account Settings" menu in top left).

* Fixed a panic resulting from an invalid config file path.

## Kolide Fleet 2.1.0 (Apr 9, 2019)

* Added capability to log osquery status and results to AWS Firehose. Note that this deprecated some existing logging configuration (`--osquery_status_log_file` and `--osquery_result_log_file`). Existing configurations will continue to work, but will be removed at some point.

* Automatically cleans up "incoming hosts" that do not complete enrollment.

* Fixed bug with SSO requests that caused issues with some IdPs.

* Hid built-in platform labels that have no hosts.

* Fixed references to Fleet documentation in emails.

* Minor improvements to UI in places where editing objects is disabled.

## Kolide Fleet 2.0.2 (Jan 17, 2019)

* Improved performance of `fleetctl query` with high host counts.

* Added `fleetctl get hosts` command to retrieve a list of enrolled hosts.

* Added support for Login SMTP authentication method (Used by Office365).

* Added `--timeout` flag to `fleetctl query`.

* Added query editor support for control-return shortcut to run query.

* Allowed preselection of hosts by UUID in query page URL parameters.

* Allowed username to be specified in `fleetctl setup`. Default behavior remains to use email as username.

* Fixed conversion of integers in `fleetctl convert`.

* Upgraded major Javascript dependencies.

* Fixed a bug in which query name had to be specified in pack yaml.

## Kolide Fleet 2.0.1 (Nov 26, 2018)

* Fixed a bug in which deleted queries appeared in pack specs returned by fleetctl.

* Fixed a bug getting entities with spaces in the name.

## Kolide Fleet 2.0.0 (Oct 16, 2018)

* Stable release of Fleet 2.0.

* Supports custom certificate authorities in fleetctl client.

* Added support for MySQL 8 authentication methods.

* Allows INSERT queries in editor.

* Updated UI styles.

* Fixed a bug causing migration errors in certain environments.

See changelogs for release candidates below to get full differences from 1.0.9
to 2.0.0.

## Kolide Fleet 2.0.0 RC5 (Sep 18, 2018)

* Fixed a security vulnerability that would allow a non-admin user to elevate privileges to admin level.

* Fixed a security vulnerability that would allow a non-admin user to modify other user's details.

* Reduced the information that could be gained by an admin user trying to port scan the network through the SMTP configuration.

* Refactored and add testing to authorization code.

## Kolide Fleet 2.0.0 RC4 (August 14, 2018)

* Exposed the API token (to be used with fleetctl) in the UI.

* Updated autocompletion values in the query editor.

* Fixed a longstanding bug that caused pack targets to sometimes update incorrectly in the UI.

* Fixed a bug that prevented deletion of labels in the UI.

* Fixed error some users encountered when migrating packs (due to deleted scheduled queries).

* Updated favicon and UI styles.

* Handled newlines in pack JSON with `fleetctl convert`.

* Improved UX of fleetctl tool.

* Fixed a bug in which the UI displayed the incorrect logging type for scheduled queries.

* Added support for SAML providers with whitespace in the X509 certificate.

* Fixed targeting of packs to individual hosts in the UI.

## Kolide Fleet 2.0.0 RC3 (June 21, 2018)

* Fixed a bug where duplicate queries were being created in the same pack but only one was ever delivered to osquery. A migration was added to delete duplicate queries in packs created by the UI.
  * It is possible to schedule the same query with different options in one pack, but only via the CLI.
  * If you thought you were relying on this functionality via the UI, note that duplicate queries will be deleted when you run migrations as apart of a cleanup fix. Please check your configurations and make sure to create any double-scheduled queries via the CLI moving forward.

* Fixed a bug in which packs created in UI could not be loaded by fleetctl.

* Fixed a bug where deleting a query would not delete it from the packs that the query was scheduled in.

## Kolide Fleet 2.0.0 RC2 (June 18, 2018)

* Fixed errors when creating and modifying packs, queries and labels in UI.

* Fixed an issue with the schema of returned config JSON.

* Handled newlines when converting query packs with fleetctl convert.

* Added last seen time hover tooltip in Fleet UI.

* Fixed a null pointer error when live querying via fleetctl.

* Explicitly set timezone in MySQL connection (improves timestamp consistency).

* Allowed native password auth for MySQL (improves compatibility with Amazon RDS).

## Kolide Fleet 2.0.0 (currently preparing for release)

The primary new addition in Fleet 2 is the new `fleetctl` CLI and file-format, which dramatically increases the flexibility and control that administrators have over their osquery deployment. The CLI and the file format are documented [in the Fleet documentation](https://fleetdm.com/docs/using-fleet/fleetctl-cli).

### New Features

* New `fleetctl` CLI for managing your entire osquery workflow via CLI, API, and source controlled files!
  * You can use `fleetctl` to manage osquery packs, queries, labels, and configuration.

* In addition to the CLI, Fleet 2.0.0 introduces a new file format for articulating labels, queries, packs, options, etc. This format is designed for composability, enabling more effective sharing and re-use of intelligence.

```yaml
apiVersion: v1
kind: query
spec:
  name: pending_updates
  query: >
    select value
    from plist
    where
      path = "/Library/Preferences/ManagedInstalls.plist" and
      key = "PendingUpdateCount" and
      value > "0";
```

* Run live osquery queries against arbitrary subsets of your infrastructure via the `fleetctl query` command.

* Use `fleetctl setup`, `fleetctl login`, and `fleetctl logout` to manage the authentication life-cycle via the CLI.

* Use `fleetctl get`, `fleetctl apply`, and `fleetctl delete` to manage the state of your Fleet data.

* Manage any osquery option you want and set platform-specific overrides with the `fleetctl` CLI and file format.

### Upgrade Plan

* Managing osquery options via the UI has been removed in favor of the more flexible solution provided by the CLI. If you have customized your osquery options with Fleet, there is [a database migration](./server/datastore/mysql/migrations/data/20171212182458_MigrateOsqueryOptions.go) which will port your existing data into the new format when you run `fleet prepare db`. To download your osquery options after migrating your database, run `fleetctl get options > options.yaml`. Further modifications to your options should occur in this file and it should be applied with `fleetctl apply -f ./options.yaml`.

## Kolide Fleet 1.0.8 (May 3, 2018)

* Osquery 3.0+ compatibility!

* Included RFC822 From header in emails (for email authentication)

## Kolide Fleet 1.0.7 (Mar 30, 2018)

* Now supports FileAccesses in FIM configuration.

* Now populates network interfaces on windows hosts in host view.

* Added flags for configuring MySQL connection pooling limits.

* Fixed bug in which shard and removed keys are dropped in query packs returned to osquery clients.

* Fixed handling of status logs with unexpected fields.

## Kolide Fleet 1.0.6 (Dec 4, 2017)

* Added remote IP in the logs for all osqueryd/launcher requests. (#1653)

* Fixed bugs that caused logs to sometimes be omitted from the logwriter. (#1636, #1617)

* Fixed a bug where request bodies were not being explicitly closed. (#1613)

* Fixed a bug where SAML client would create too many HTTP connections. (#1587)

* Fixed bug in which default query was run instead of entered query. (#1611)

* Added pagination to the Host browser pages for increased performance. (#1594)

* Fixed bug rendering hosts when clock speed cannot be parsed. (#1604)

## Kolide Fleet 1.0.5 (Oct 17, 2017)

* Renamed the binary from kolide to fleet.

* Added support for Kolide Launcher managed osquery nodes.

* Removed license requirements.

* Updated documentation link in the sidebar to point to public GitHub documentation.

* Added FIM support.

* Title on query page correctly reflects new or edit mode.

* Fixed issue on new query page where last query would be submitted instead of current.

* Fixed issue where user menu did not work on Firefox browser.

* Fixed issue cause SSO to fail for ADFS.

* Fixed issue validating signatures in nested SAML assertions..

## Kolide 1.0.4 (Jun 1, 2017)

* Added feature that allows users to import existing Osquery configuration files using the [configimporter](https://github.com/kolide/configimporter) utility.

* Added support for Osquery decorators.

* Added SAML single sign on support.

* Improved online status detection.

  The Kolide server now tracks the `distributed_interval` and `config_tls_refresh` values for each individual host (these can be different if they are set via flagfile and not through Kolide), to ensure that online status is represented as accurately as possible.

* Kolide server now requires `--auth_jwt_key` to be specified at startup.

  If no JWT key is provided by the user, the server will print a new suggested random JWT key for use.

* Fixed bug in which deleted packs were still displayed on the query sidebar.

* Fixed rounding error when showing % of online hosts.

* Removed --app_token_key flag.

* Fixed issue where heavily loaded database caused host authentication failures.

* Fixed issue where osquery sends empty strings for integer values in log results.

## Kolide 1.0.3 (April 3, 2017)

* Log rotation is no longer the default setting for Osquery status and results logs. To enable log rotation use the `--osquery_enable_log_rotation` flag.

* Added a debug endpoint for collecting performance statistics and profiles.

  When `kolide serve --debug` is used, additional handlers will be started to provide access to profiling tools. These endpoints are authenticated with a randomly generated token that is printed to the Kolide logs at startup. These profiling tools are not intended for general use, but they may be useful when providing performance-related bug reports to the Kolide developers.

* Added a workaround for CentOS6 detection.

  Osquery 2.3.2 incorrectly reports an empty value for `platform` on CentOS6 hosts. We added a workaround to properly detect platform in Kolide, and also [submitted a fix](https://github.com/facebook/osquery/pull/3071) to upstream osquery.

* Ensured hosts enroll in labels immediately even when `distributed_interval` is set to a long interval.

* Optimizations reduce the CPU and DB usage of the manage hosts page.

* Managed packs page now loads much quicker when a large number of hosts are enrolled.

* Fixed bug with the "Reset Options" button.

* Fixed 500 error resulting from saving unchanged options.

* Improved validation for SMTP settings.

* Added command line support for `modern`, `intermediate`, and `old` TLS configuration
profiles. The profile is set using the following command line argument.
```
--server_tls_compatibility=modern
```
See https://wiki.mozilla.org/Security/Server_Side_TLS for more information on the different profile options.

* The Options Configuration item in the sidebar is now only available to admin users.

  Previously this item was visible to non-admin users and if selected, a blank options page would be displayed since server side authorization constraints prevent regular users from viewing or changing options.

* Improved validation for the Kolide server URL supplied in setup and configuration.

* Fixed an issue importing osquery configurations with numeric values represented as strings in JSON.

## Kolide 1.0.2 (March 14, 2017)

* Fixed an issue adding additional targets when querying a host

* Shows loading spinner while newly added Host Details are saved

* Shows a generic computer icon when when referring to hosts with an unknown platform instead of the text "All"

* Kolide will now warn on startup if there are database migrations not yet completed.

* Kolide will prompt for confirmation before running database migrations.

  To disable this, use `kolide prepare db --no-prompt`.

* Kolide now supports emoji, so you can 🔥 to your heart's content.

* When setting the platform for a scheduled query, selecting "All" now clears individually selected platforms.

* Updated Host details cards UI

* Lowered HTTP timeout settings.

  In an effort to provide a more resilient web server, timeouts are more strictly enforced by the Kolide HTTP server (regardless of whether or not you're using the built-in TLS termination).

* Hardened TLS server settings.

  For customers using Kolide's built-in TLS server (if the `server.tls` configuration is `true`), the server was hardened to only accept modern cipher suites as recommended by [Mozilla](https://wiki.mozilla.org/Security/Server_Side_TLS#Modern_compatibility).

* Improve the mechanism used to calculate whether or not hosts are online.

  Previously, hosts were categorized as "online" if they had been seen within the past 30 minutes. To make the "online" status more representative of reality, hosts are marked "online" if the Kolide server has heard from them within two times the lowest polling interval as described by the Kolide-managed osquery configuration. For example, if you've configured osqueryd to check-in with Kolide every 10 seconds, only hosts that Kolide has heard from within the last 20 seconds will be marked "online".

* Updated Host details cards UI

* Added support for rotating the osquery status and result log files by sending a SIGHUP signal to the kolide process.

* Fixed Distributed Query compatibility with load balancers and Safari.

  Customers running Kolide behind a web balancer lacking support for websockets were unable to use the distributed query feature. Also, in certain circumstances, Safari users with a self-signed cert for Kolide would receive an error. This release add a fallback mechanism from websockets using SockJS for improved compatibility.

* Fixed issue with Distributed Query Pack results full screen feature that broke the browser scrolling abilities.

* Fixed bug in which host counts in the sidebar did not match up with displayed hosts.

## Kolide 1.0.1 (February 27, 2017)

* Fixed an issue that prevented users from replacing deleted labels with a new label of the same name.

* Improved the reliability of IP and MAC address data in the host cards and table.

* Added full screen support for distributed query results.

* Enabled users to double click on queries and packs in a table to see their details.

* Reprompted for a password when a user attempts to change their email address.

* Automatically decorates the status and result logs with the host's UUID and hostname.

* Fixed an issue where Kolide users on Safari were unable to delete queries or packs.

* Improved platform detection accuracy.

  Previously Kolide was determining platform based on the OS of the system osquery was built on instead of the OS it was running on. Please note: Offline hosts may continue to report an erroneous platform until they check-in with Kolide.

* Fixed bugs where query links in the pack sidebar pointed to the wrong queries.

* Improved MySQL compatibility with stricter configurations.

* Allows users to edit the name and description of host labels.

* Added basic table autocompletion when typing in the query composer.

* Now support MySQL client certificate authentication. More details can be found in the [Configuring the Fleet binary docs](./docs/infrastructure/configuring-the-fleet-binary.md).

* Improved security for user-initiated email address changes.

  This improvement ensures that only users who own an email address and are logged in as the user who initiated the change can confirm the new email.

  Previously it was possible for Administrators to also confirm these changes by clicking the confirmation link.

* Fixed an issue where the setup form rejects passwords with certain characters.

  This change resolves an issue where certain special characters like "." where rejected by the client-side JS that controls the setup form.

* Now automatically logs in the user once initial setup is completed.<|MERGE_RESOLUTION|>--- conflicted
+++ resolved
@@ -1,11 +1,6 @@
 
-<<<<<<< HEAD
+
 * Fleet Premium and Fleet Free: Fleet desktop is officially out of beta. This application shows users exactly what's going on with their device and gives them the tools they need to make sure it is secure and aligned with policies. They just need to click an icon in their menu bar. 
-=======
-## Fleet 4.17.0 (July 8, 2022)
-
-* Fleet Premium and Fleet Free: Fleet desktop is officially out of beta. Fleet Desktop shows users exactly what's going on with their device and gives them the tools they need to make sure that their it is secure and aligned with policies. They just need to click an icon in their menu bar. 
->>>>>>> 3f61503e
 
 * Fleet Premium and Fleet Free: Fleet's osquery installer is officially out of beta. Orbit is a lightweight wrapper for osquery that allows you to easily deploy, configure and keep osquery up-to-date across your organization. 
 
