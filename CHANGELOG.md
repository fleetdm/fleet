--- conflicted
+++ resolved
@@ -1,15 +1,15 @@
-<<<<<<< HEAD
-## Fleet 4.68.0 (May 05, 2025)
-
-### Bug fixes
-
-null
-=======
+## Fleet 4.68.0 (May 21, 2025)
+
+### Security Engineers
+
+### IT Admins
+
+### Other improvements and bug fixes
+
 ## Fleet 4.67.3 (May 6, 2025)
 
 - Removed error caused by macOS electron helper apps during ingestion.
 - Added a temporary index during macOS software names migration to speed up host software installed paths cleanup introduced in 4.67.2. This change only affects upgrades from pre-4.67.0 versions.
->>>>>>> 211ebef9
 
 ## Fleet 4.67.2 (Apr 27, 2025)
 
