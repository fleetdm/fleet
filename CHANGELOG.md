--- conflicted
+++ resolved
@@ -1,4 +1,3 @@
-<<<<<<< HEAD
 ## Fleet 4.63.0 (Feb 03, 2025)
 
 ## Device management (MDM)
@@ -50,7 +49,7 @@
 - Fixed an issue where deleted Apple config profiles were installed on devices because the devices were offline when the profile was added.
 - Fixed a CVE-2024-10327 false positive on Fleet-supported platforms (the vulnerability was iOS-only and iOS vulnerability checking was not supported).
 - Fixed missing capabilities in the UI for team admins when creating or editing a user by exposing more information from the API for team admins.
-=======
+
 ## Fleet 4.62.3 (Jan 28, 2025)
 
 ### Bug fixes
@@ -68,7 +67,6 @@
 
 * Removed request timeout on bootstrap package uploads for consistency with software package upload endpoints.
 * Fixed bug where iOS devices were being removed prematurely by expiration policy.
->>>>>>> 4d303123
 
 ## Fleet 4.62.1 (Jan 14, 2025)
 
