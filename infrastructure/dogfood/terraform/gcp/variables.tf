variable "region" {
  description = "gcp region"
  default     = "us-central1"
}

variable "db_zone" {
  default = "us-central1-c"
}

variable "db_user" {
  default = "default"
}

variable "db_name" {
  default = "fleet"
}

variable "db_tier" {
  default = "db-custom-1-3840"
}

variable "db_version" {
  default = "MYSQL_8_0"
}

variable "fleet_cpu" {
  default = "1000m"
}

variable "fleet_memory" {
  default = "1024Mi"
}

variable "dns_zone" {
  default = ""
}

variable "dns_name" {
  default = ""
}

variable "serverless_connector_min_instances" {
  default = 2
}
variable "serverless_connector_max_instances" {
  default = 3
}

variable "serverless_connector_instance_type" {
  default = "f1-micro"
}

variable "vpc_subnet" {
  default = "10.10.10.0/28"
}

variable "project_id" {
  description = "gcp project id"
}

variable "prefix" {
  default     = "fleet"
  description = "prefix resources with this string"
}

variable "redis_mem" {
  default = 1
}

variable "image" {
<<<<<<< HEAD
  default = "fleetdm/fleet:v4.68.0"
=======
  default = "fleetdm/fleet:v4.67.3"
>>>>>>> 211ebef9
}

variable "software_installers_bucket_name" {
  default = "fleet-software-installers"
}

variable "license_key" {
  default = ""
  description = "Fleet license key"
}

variable "debug_logging" {
  default = "false"
}<|MERGE_RESOLUTION|>--- conflicted
+++ resolved
@@ -68,12 +68,7 @@
 }
 
 variable "image" {
-<<<<<<< HEAD
   default = "fleetdm/fleet:v4.68.0"
-=======
-  default = "fleetdm/fleet:v4.67.3"
->>>>>>> 211ebef9
-}
 
 variable "software_installers_bucket_name" {
   default = "fleet-software-installers"
