apiVersion: v1
description: A Helm chart for Fleet
name: fleet
keywords:
  - fleet
  - osquery
version: v6.0.1
home: https://github.com/fleetdm/fleet
sources:
  - https://github.com/fleetdm/fleet.git
<<<<<<< HEAD
appVersion: v4.39.0
dependencies:
- name: mysql
  condition: mysql.enabled
  version: 9.12.5
  repository: https://charts.bitnami.com/bitnami
- name: redis
  condition: redis.enabled
  version: 18.1.6
  repository: https://charts.bitnami.com/bitnami
=======
appVersion: v4.40.0
>>>>>>> 91063d83
<|MERGE_RESOLUTION|>--- conflicted
+++ resolved
@@ -8,8 +8,7 @@
 home: https://github.com/fleetdm/fleet
 sources:
   - https://github.com/fleetdm/fleet.git
-<<<<<<< HEAD
-appVersion: v4.39.0
+appVersion: v4.40.0
 dependencies:
 - name: mysql
   condition: mysql.enabled
@@ -18,7 +17,4 @@
 - name: redis
   condition: redis.enabled
   version: 18.1.6
-  repository: https://charts.bitnami.com/bitnami
-=======
-appVersion: v4.40.0
->>>>>>> 91063d83
+  repository: https://charts.bitnami.com/bitnami