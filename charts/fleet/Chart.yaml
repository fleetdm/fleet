apiVersion: v1
description: A Helm chart for Fleet
name: fleet
keywords:
  - fleet
  - osquery
version: v5.0.1
home: https://github.com/fleetdm/fleet
sources:
  - https://github.com/fleetdm/fleet.git
<<<<<<< HEAD
appVersion: v4.38.1
dependencies:
- name: mysql
  condition: mysql.enabled
  version: 9.12.5
  repository: https://charts.bitnami.com/bitnami
- name: redis
  condition: redis.enabled
  version: 18.1.6
  repository: https://charts.bitnami.com/bitnami
=======
appVersion: v4.39.0
>>>>>>> 4d7410d7
<|MERGE_RESOLUTION|>--- conflicted
+++ resolved
@@ -8,8 +8,7 @@
 home: https://github.com/fleetdm/fleet
 sources:
   - https://github.com/fleetdm/fleet.git
-<<<<<<< HEAD
-appVersion: v4.38.1
+appVersion: v4.39.0
 dependencies:
 - name: mysql
   condition: mysql.enabled
@@ -18,7 +17,4 @@
 - name: redis
   condition: redis.enabled
   version: 18.1.6
-  repository: https://charts.bitnami.com/bitnami
-=======
-appVersion: v4.39.0
->>>>>>> 4d7410d7
+  repository: https://charts.bitnami.com/bitnami