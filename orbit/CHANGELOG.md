--- conflicted
+++ resolved
@@ -1,28 +1,16 @@
-<<<<<<< HEAD
 ## Orbit 1.47.1 (Sep 03, 2025)
-
-* Fixed bug where "Self-service" was still shown in Fleet Desktop menu when device was offline.
-
-* Orbit now sets `DEBIAN_FRONTEND=noninteractive` by default when installing Debian packages. This prevents package installation from hanging for debconf questions. Administrators may override this in install scripts if desired.
-  - Note that installs can still hang when a configuration file differs from the version originally installed by the package. You'll need to include `--force-confdef` (or `confnew` or `confold`) in the `dpkg` command (wrap with `-o Dpkg::Options='...'` if installing using `apt`) to prevent dpkg from hanging in these cases.
-=======
-## Orbit 1.47.0 (Sep 02, 2025)
 
 * Fixed bug where "Self-service" was still shown in Fleet Desktop menu when the host was offline.
 
 * Orbit now sets `DEBIAN_FRONTEND=noninteractive` by default when installing Debian packages. This prevents package installation from hanging for debconf questions. Administrators may override this in install scripts if desired.
   * Note that installs can still hang when a configuration file differs from the version originally installed by the package. You'll need to include `--force-confdef` (or `confnew` or `confold`) in the `dpkg` command (wrap with `-o Dpkg::Options='...'` if installing using `apt`) to prevent dpkg from hanging in these cases.
->>>>>>> ee655a69
 
 * Added automatic host identity certificate renewal for TPM-backed certificates. When a certificate is within 180 days of expiration, orbit will automatically renew it using proof-of-possession with the existing certificate's private key.
 
 * Updated go to 1.24.6
 
-<<<<<<< HEAD
 * Fixed issues with attestations: https://github.com/fleetdm/fleet/attestations
 
-=======
->>>>>>> ee655a69
 ## Orbit 1.46.0 (Aug 15, 2025)
 
 * Added support for fleetd TUF extensions on Linux arm64 and Windows arm64 devices.
