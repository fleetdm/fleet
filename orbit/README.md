--- conflicted
+++ resolved
@@ -232,11 +232,7 @@
 
 ### How does orbit update osquery? And how do the stable and edge channels get triggered to update osquery on a self hosted Fleet instance?
 
-<<<<<<< HEAD
-Orbit uses a configurable update server. We expect that many folks will just use the update server we manage (similar to what Kolide does with Launcher's update server). We are also offering [tooling for self-managing an update server](https://github.com/fleetdm/fleet/blob/main/docs/Deploying/fleetctl-agent-updates.md) as part of Fleet Premium (the subscription offering).
-=======
 Orbit uses a configurable update server. We expect that many folks will just use the update server we manage (similar to what Kolide does with Launcher's update server). We are also offering [tooling for self-managing an update server](https://fleetdm.com/docs/deploying/fleetctl-agent-updates) as part of Fleet Premium (the subscription offering).
->>>>>>> d1675565
 
 ## Community
 
