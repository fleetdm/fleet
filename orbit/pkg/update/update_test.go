--- conflicted
+++ resolved
@@ -51,22 +51,15 @@
 
 	for _, tt := range testCases {
 		tt := tt
-		var opt Options
-		err := copier.CopyWithOption(&opt, DefaultOptions, copier.Option{DeepCopy: true})
-		require.NoError(t, err)
-
 		t.Run(tt.expected, func(t *testing.T) {
 			t.Parallel()
 
-<<<<<<< HEAD
-=======
 			var opt Options
 			// Must deep copy DefaultOptions, otherwise there is a race condition when modifying the
 			// opt.Targets map in parallel tests below.
 			err := copier.CopyWithOption(&opt, DefaultOptions, copier.Option{DeepCopy: true})
 			require.NoError(t, err)
 
->>>>>>> 54a17b9e
 			osqueryd := opt.Targets[tt.name]
 			osqueryd.Platform = tt.platform
 			osqueryd.Channel = tt.version
