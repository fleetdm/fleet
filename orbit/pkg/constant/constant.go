package constant

import "time"

const (
	// DefaultDirMode is the default file mode to apply to created directories.
	DefaultDirMode = 0o755
	// DefaultFileMode is the default file mode to apply to created files.
	DefaultFileMode = 0o600
	// DefaultWorldReadableFileMode is the default file mode to apply to files
	// that can be read by other processes.
	DefaultWorldReadableFileMode = 0o644
	// DefaultSystemdUnitMode is the required file mode to systemd unit files.
	DefaultSystemdUnitMode = DefaultWorldReadableFileMode
	// DesktopAppExecName is the name of Fleet's Desktop executable.
	//
	// We use fleet-desktop as name to properly identify the process when listing
	// running processes/tasks.
	DesktopAppExecName = "fleet-desktop"
	// OrbitNodeKeyFileName is the filename on disk where we write the orbit node key to
	OrbitNodeKeyFileName = "secret-orbit-node-key.txt"
	// OrbitEnrollMaxRetries is the max number of retries when doing an enroll request.
	// We set it to 6 to allow the retry backoff to take effect.
	OrbitEnrollMaxRetries = 6
	// OrbitEnrollBackoffMultiplier is the multiplier to use for backing off between enroll retries.
	OrbitEnrollBackoffMultiplier = 2
	// OrbitEnrollRetrySleep is the duration to sleep between enroll retries.
	OrbitEnrollRetrySleep = 10 * time.Second
	// OsquerydName is the name of osqueryd binary
	// We use osqueryd as name to properly identify the process when listing
	// running processes/tasks.
	OsquerydName = "osqueryd"
	// OsqueryPidfile is the file containing the PID of the running osqueryd process
	OsqueryPidfile = "osquery.pid"
	// OsqueryEnrollSecretFileName is the filename on disk where we write
	// the orbit enroll secret.
	OsqueryEnrollSecretFileName = "secret.txt"
	// SystemServiceName is the name of Orbit system service
	// The service name is used by the OS service management framework
	SystemServiceName = "Fleet osquery"
	// FleetTLSClientCertificateFileName is the name of the TLS client certificate file
	// used when connecting to the Fleet server.
	FleetTLSClientCertificateFileName = "fleet_client.crt"
	// FleetTLSClientKeyFileName is the name of the TLS client private key file
	// used when connecting to the Fleet server.
	FleetTLSClientKeyFileName = "fleet_client.key"
	// UpdateTLSClientCertificateFileName is the name of the TLS client certificate file
	// used when connecting to the update server.
	UpdateTLSClientCertificateFileName = "update_client.crt"
	// UpdateTLSClientKeyFileName is the name of the TLS client private key file
	// used when connecting to the update server.
	UpdateTLSClientKeyFileName = "update_client.key"
	// SilenceEnrollLogErrorEnvVer is an environment variable name for disabling enroll log errors
	SilenceEnrollLogErrorEnvVar = "FLEETD_SILENCE_ENROLL_ERROR"
	// ServerOverridesFileName is the name of the file in the root directory
	// that specifies the override configuration fetched from the server.
	ServerOverridesFileName = "server-overrides.json"
	// MigrationFileName is the name of the file used by fleetd to determine if the host is
	// partially through an MDM migration.
	MigrationFileName = "mdm_migration.txt"
	// MDMMigrationTypeManual indicates that the MDM migration is for a manually enrolled host.
	MDMMigrationTypeManual = "manual"
	// MDMMigrationTypeADE indicates that the MDM migration is for an ADE enrolled host.
	MDMMigrationTypeADE = "ade"
<<<<<<< HEAD
	// MDMMigrationTypePreSonoma indicates that the MDM migration is for a host on a macOS version < 14.
	MDMMigrationTypePreSonoma = "pre-sonoma"
=======
	// MDMMigrationOfflineWatcherInterval is the interval at which the offline watcher checks for
	// the presence of the migration file.
	MDMMigrationOfflineWatcherInterval = 3 * time.Minute
>>>>>>> 73658dde
)<|MERGE_RESOLUTION|>--- conflicted
+++ resolved
@@ -62,12 +62,9 @@
 	MDMMigrationTypeManual = "manual"
 	// MDMMigrationTypeADE indicates that the MDM migration is for an ADE enrolled host.
 	MDMMigrationTypeADE = "ade"
-<<<<<<< HEAD
 	// MDMMigrationTypePreSonoma indicates that the MDM migration is for a host on a macOS version < 14.
 	MDMMigrationTypePreSonoma = "pre-sonoma"
-=======
 	// MDMMigrationOfflineWatcherInterval is the interval at which the offline watcher checks for
 	// the presence of the migration file.
 	MDMMigrationOfflineWatcherInterval = 3 * time.Minute
->>>>>>> 73658dde
 )