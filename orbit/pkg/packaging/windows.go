--- conflicted
+++ resolved
@@ -94,13 +94,8 @@
 	}
 
 	filename := fmt.Sprintf("orbit-osquery_%s.msi", opt.Version)
-<<<<<<< HEAD
 	if err := file.Copy(filepath.Join(tmpDir, "orbit.msi"), filename, constant.DefaultFileMode); err != nil {
-		return errors.Wrap(err, "rename msi")
-=======
-	if err := copyFile(filepath.Join(tmpDir, "orbit.msi"), filename, constant.DefaultFileMode); err != nil {
 		return "", errors.Wrap(err, "rename msi")
->>>>>>> 93764ec3
 	}
 	log.Info().Str("path", filename).Msg("wrote msi package")
 
