--- conflicted
+++ resolved
@@ -18,24 +18,18 @@
 
 func buildNFPM(opt Options, pkger nfpm.Packager) error {
 	// Initialize directories
-	dir, err := os.UserHomeDir()
+	tmpDir, err := ioutil.TempDir("", "orbit-package")
 	if err != nil {
-		return errors.Wrap(err, "user home directory")
-	}
-<<<<<<< HEAD
-	packageDir := filepath.Join(dir, ".fleet", "orbit-package")
-	defer os.RemoveAll(packageDir)
-=======
+		return errors.Wrap(err, "failed to create temp dir")
+	}
 	os.Chmod(tmpDir, 0755)
 	defer os.RemoveAll(tmpDir)
 	log.Debug().Str("path", tmpDir).Msg("created temp dir")
->>>>>>> 0e503228
-
-	filesystemRoot := filepath.Join(packageDir, "root")
+
+	filesystemRoot := filepath.Join(tmpDir, "root")
 	if err := secure.MkdirAll(filesystemRoot, constant.DefaultDirMode); err != nil {
 		return errors.Wrap(err, "create root dir")
 	}
-	log.Debug().Str("path", packageDir).Msg("created temp dir")
 	orbitRoot := filepath.Join(filesystemRoot, "var", "lib", "orbit")
 	if err := secure.MkdirAll(orbitRoot, constant.DefaultDirMode); err != nil {
 		return errors.Wrap(err, "create orbit dir")
@@ -67,7 +61,7 @@
 		return errors.Wrap(err, "write env file")
 	}
 
-	postInstallPath := filepath.Join(packageDir, "postinstall.sh")
+	postInstallPath := filepath.Join(tmpDir, "postinstall.sh")
 	if err := writePostInstall(opt, postInstallPath); err != nil {
 		return errors.Wrap(err, "write postinstall script")
 	}
