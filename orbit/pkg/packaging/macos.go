--- conflicted
+++ resolved
@@ -22,24 +22,18 @@
 // Linux.
 func BuildPkg(opt Options) error {
 	// Initialize directories
-	dir, err := os.UserHomeDir()
-	if err != nil {
-		return errors.Wrap(err, "user home directory")
-	}
-<<<<<<< HEAD
-	packageDir := filepath.Join(dir, ".fleet", "orbit-package")
-	defer os.RemoveAll(packageDir)
-=======
+	tmpDir, err := ioutil.TempDir("", "orbit-package")
+	if err != nil {
+		return errors.Wrap(err, "failed to create temp dir")
+	}
 	os.Chmod(tmpDir, 0755)
 	defer os.RemoveAll(tmpDir)
 	log.Debug().Str("path", tmpDir).Msg("created temp dir")
->>>>>>> 0e503228
-
-	filesystemRoot := filepath.Join(packageDir, "root")
+
+	filesystemRoot := filepath.Join(tmpDir, "root")
 	if err := secure.MkdirAll(filesystemRoot, constant.DefaultDirMode); err != nil {
 		return errors.Wrap(err, "create root dir")
 	}
-	log.Debug().Str("path", packageDir).Msg("created temp dir")
 	orbitRoot := filepath.Join(filesystemRoot, "var", "lib", "orbit")
 	if err := secure.MkdirAll(orbitRoot, constant.DefaultDirMode); err != nil {
 		return errors.Wrap(err, "create orbit dir")
@@ -63,13 +57,13 @@
 
 	// Write files
 
-	if err := writePackageInfo(opt, packageDir); err != nil {
+	if err := writePackageInfo(opt, tmpDir); err != nil {
 		return errors.Wrap(err, "write PackageInfo")
 	}
-	if err := writeDistribution(opt, packageDir); err != nil {
+	if err := writeDistribution(opt, tmpDir); err != nil {
 		return errors.Wrap(err, "write Distribution")
 	}
-	if err := writeScripts(opt, packageDir); err != nil {
+	if err := writeScripts(opt, tmpDir); err != nil {
 		return errors.Wrap(err, "write postinstall")
 	}
 	if err := writeSecret(opt, orbitRoot); err != nil {
@@ -97,11 +91,11 @@
 
 	// Build package
 
-	if err := xarBom(opt, packageDir); err != nil {
+	if err := xarBom(opt, tmpDir); err != nil {
 		return errors.Wrap(err, "build pkg")
 	}
 
-	generatedPath := filepath.Join(packageDir, "orbit.pkg")
+	generatedPath := filepath.Join(tmpDir, "orbit.pkg")
 
 	if len(opt.SignIdentity) != 0 {
 		log.Info().Str("identity", opt.SignIdentity).Msg("productsign package")
