--- conflicted
+++ resolved
@@ -18,12 +18,8 @@
 
 // Runner wraps the osquery extension manager with okglog/run Execute and Interrupt functions.
 type Runner struct {
-<<<<<<< HEAD
-	socket string
-=======
 	socket          string
 	tableExtensions []Extension
->>>>>>> d2ba34c8
 
 	// mu protects access to srv and cancel in Execute and Interrupt.
 	mu     sync.Mutex
