package table

import (
	"context"
	"errors"
	"fmt"
	"os"
	"sync"
	"time"

	"github.com/kolide/osquery-go"
	"github.com/kolide/osquery-go/plugin/table"
	"github.com/macadmins/osquery-extension/tables/chromeuserprofiles"
	"github.com/macadmins/osquery-extension/tables/fileline"
	"github.com/macadmins/osquery-extension/tables/puppet"
	"github.com/rs/zerolog/log"
)

// Runner wraps the osquery extension manager with okglog/run Execute and Interrupt functions.
type Runner struct {
<<<<<<< HEAD
	socket string

	// mu protects access to srv and cancel in Execute and Interrupt.
	mu     sync.Mutex
	srv    *osquery.ExtensionManagerServer
	cancel func()
=======
	socket          string
	tableExtensions []Extension
	srv             *osquery.ExtensionManagerServer
	cancel          func()
}

// Extension implements a osquery-go table extension.
type Extension interface {
	// Name returns the name of the table.
	Name() string
	// Column returns the definition of the table columns.
	Columns() []table.ColumnDefinition
	// GenerateFunc generates results for a query.
	GenerateFunc(ctx context.Context, queryContext table.QueryContext) ([]map[string]string, error)
}

// Opt allows configuring a Runner.
type Opt func(*Runner)

// WithExtension registers the given Extension on the Runner.
func WithExtension(t Extension) Opt {
	return func(r *Runner) {
		r.tableExtensions = append(r.tableExtensions, t)
	}
>>>>>>> ab9c2307
}

// NewRunner creates an extension runner.
func NewRunner(socket string, opts ...Opt) *Runner {
	r := &Runner{socket: socket}
	for _, fn := range opts {
		fn(r)
	}
	return r
}

// Execute creates an osquery extension manager server and registers osquery plugins.
func (r *Runner) Execute() error {
	log.Debug().Msg("start osquery extension")

	if err := waitExtensionSocket(r.socket, 1*time.Minute); err != nil {
		return err
	}

	ctx, cancel := context.WithCancel(context.Background())
	r.setCancel(cancel)

	ticker := time.NewTicker(200 * time.Millisecond)
	for {
		srv, err := osquery.NewExtensionManagerServer(
			"com.fleetdm.orbit.osquery_extension.v1",
			r.socket,
			// This timeout is only used for registering the extension tables
			// and for the heartbeat ping requests in r.srv.Run().
			//
			// On some systems, registering tables takes more than a couple
			// of seconds, thus set timeout to minutes instead (see #3878).
			osquery.ServerTimeout(5*time.Minute))
		if err == nil {
			r.setSrv(srv)
			ticker.Stop()
			break
		}

		select {
		case <-ticker.C:
		case <-ctx.Done():
			ticker.Stop()
			return ctx.Err()
		}
	}

	plugins := []osquery.OsqueryPlugin{
		table.NewPlugin("puppet_info", puppet.PuppetInfoColumns(), puppet.PuppetInfoGenerate),
		table.NewPlugin("puppet_logs", puppet.PuppetLogsColumns(), puppet.PuppetLogsGenerate),
		table.NewPlugin("puppet_state", puppet.PuppetStateColumns(), puppet.PuppetStateGenerate),
		table.NewPlugin("google_chrome_profiles", chromeuserprofiles.GoogleChromeProfilesColumns(), chromeuserprofiles.GoogleChromeProfilesGenerate),
		table.NewPlugin("file_lines", fileline.FileLineColumns(), fileline.FileLineGenerate),
	}
	plugins = append(plugins, platformTables()...)
	for _, t := range r.tableExtensions {
		plugins = append(plugins, table.NewPlugin(
			t.Name(),
			t.Columns(),
			t.GenerateFunc,
		))
	}
	r.srv.RegisterPlugin(plugins...)

	if err := r.srv.Run(); err != nil {
		return err
	}

	return nil
}

// Interrupt shuts down the osquery manager server.
func (r *Runner) Interrupt(err error) {
	log.Debug().Err(err).Msg("interrupt osquery extension")
	if cancel := r.getCancel(); cancel != nil {
		cancel()
	}
	if srv := r.getSrv(); srv != nil {
		srv.Shutdown(context.Background())
	}
}

// waitExtensionSocket waits until the osquery extension manager socket is ready.
// First, it waits for the unix socket/Windows pipe to be available.
// Then, it tries connecting as a client and sending a ping to ensure that osquery
// is ready for extensions.
//
// This method is a workaround for https://github.com/osquery/osquery-go/issues/80.
func waitExtensionSocket(sockPath string, timeout time.Duration) error {
	ctx, cancel := context.WithTimeout(context.Background(), timeout)
	defer cancel()

	if err := waitSocketExists(ctx, sockPath); err != nil {
		return err
	}
	if err := waitSocketReady(ctx, sockPath); err != nil {
		return err
	}
	return nil
}

func waitSocketExists(ctx context.Context, sockPath string) error {
	ticker := time.NewTicker(200 * time.Millisecond)
	defer ticker.Stop()

	for {
		select {
		case <-ctx.Done():
			return errors.New("extension socket stat timeout")
		case <-ticker.C:
			switch _, err := os.Stat(sockPath); {
			case err == nil:
				return nil
			case os.IsNotExist(err):
				continue
			default:
				return fmt.Errorf("stat socket %s failed: %w", sockPath, err)
			}
		}
	}
}

func waitSocketReady(ctx context.Context, sockPath string) error {
	serverClient, err := osquery.NewClient(sockPath, 3*time.Second)
	if err != nil {
		return err
	}
	defer serverClient.Close()

	ticker := time.NewTicker(200 * time.Millisecond)
	defer ticker.Stop()

	for {
		select {
		case <-ctx.Done():
			return errors.New("extension socket ping timeout")
		case <-ticker.C:
			status, err := serverClient.Ping()
			if err != nil {
				log.Debug().Err(err).Msgf(
					"failed to ping extension socket, retrying...",
				)
				continue
			}
			if status.Code == 0 {
				log.Debug().Msg("extension manager checked")
				return nil
			}
			log.Debug().Int32("status_code", status.Code).Str("status_message", status.Message).Msgf(
				"extension socket not ready, retrying...",
			)
		}
	}
}

func (r *Runner) setSrv(s *osquery.ExtensionManagerServer) {
	r.mu.Lock()
	defer r.mu.Unlock()

	r.srv = s
}

func (r *Runner) setCancel(c func()) {
	r.mu.Lock()
	defer r.mu.Unlock()

	r.cancel = c
}

func (r *Runner) getSrv() *osquery.ExtensionManagerServer {
	r.mu.Lock()
	defer r.mu.Unlock()

	return r.srv
}

func (r *Runner) getCancel() func() {
	r.mu.Lock()
	defer r.mu.Unlock()

	return r.cancel
}<|MERGE_RESOLUTION|>--- conflicted
+++ resolved
@@ -18,18 +18,13 @@
 
 // Runner wraps the osquery extension manager with okglog/run Execute and Interrupt functions.
 type Runner struct {
-<<<<<<< HEAD
-	socket string
+	socket          string
+	tableExtensions []Extension
 
 	// mu protects access to srv and cancel in Execute and Interrupt.
 	mu     sync.Mutex
 	srv    *osquery.ExtensionManagerServer
 	cancel func()
-=======
-	socket          string
-	tableExtensions []Extension
-	srv             *osquery.ExtensionManagerServer
-	cancel          func()
 }
 
 // Extension implements a osquery-go table extension.
@@ -50,7 +45,6 @@
 	return func(r *Runner) {
 		r.tableExtensions = append(r.tableExtensions, t)
 	}
->>>>>>> ab9c2307
 }
 
 // NewRunner creates an extension runner.
