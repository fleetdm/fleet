--- conflicted
+++ resolved
@@ -86,15 +86,14 @@
 Please contact your IT admin [here]({{ .ContactURL }}).
 `))
 
-<<<<<<< HEAD
-var unenrollPreSonoma = "## Migrate to Fleet\nUnenrolling you from your old MDM. This could take 90 seconds...\n\n![Image showing MDM migration notification](https://jve-images-snicket.ngrok.app/pre-sonoma.png)"
-=======
-var mdmMigrationTemplateOffline = template.Must(template.New("").Parse(`
+var (
+	unenrollPreSonoma           = "## Migrate to Fleet\nUnenrolling you from your old MDM. This could take 90 seconds...\n\n![Image showing MDM migration notification](https://jve-images-snicket.ngrok.app/pre-sonoma.png)"
+	mdmMigrationTemplateOffline = template.Must(template.New("").Parse(`
 ## Migrate to Fleet
 
 🛜🚫 No internet connection. Please connect to internet to continue.`,
-))
->>>>>>> 73658dde
+	))
+)
 
 // baseDialog implements the basic building blocks to render dialogs using
 // swiftDialog.
