--- conflicted
+++ resolved
@@ -20,7 +20,7 @@
 
 // run uses sudo to run the given path as login user.
 func run(path string, opts eopts) (lastLogs string, err error) {
-	args, env, err := getUserAndDisplayArgs(path, opts)
+	args, env, err := getUserAndDisplayArgs(path)
 	if err != nil {
 		return "", fmt.Errorf("get args: %w", err)
 	}
@@ -61,7 +61,7 @@
 
 // run uses sudo to run the given path as login user and waits for the process to finish.
 func runWithOutput(path string, opts eopts) (output []byte, exitCode int, err error) {
-	args, env, err := getUserAndDisplayArgs(path, opts)
+	args, env, err := getUserAndDisplayArgs(path)
 	if err != nil {
 		return nil, -1, fmt.Errorf("get args: %w", err)
 	}
@@ -101,7 +101,7 @@
 }
 
 func runWithStdin(path string, opts eopts) (io.WriteCloser, error) {
-	args, _, err := getUserAndDisplayArgs(path, opts)
+	args, _, err := getUserAndDisplayArgs(path)
 	if err != nil {
 		return nil, fmt.Errorf("get args: %w", err)
 	}
@@ -129,13 +129,8 @@
 	return stdin, nil
 }
 
-<<<<<<< HEAD
-func getUserAndDisplayArgs(path string, opts eopts) ([]string, []string, error) {
-	user, err := getLoginUID()
-=======
-func getUserAndDisplayArgs(path string, opts eopts) ([]string, error) {
+func getUserAndDisplayArgs(path string) ([]string, []string, error) {
 	user, err := userpkg.GetLoginUser()
->>>>>>> 77f2a25f
 	if err != nil {
 		return nil, nil, fmt.Errorf("get user: %w", err)
 	}
@@ -146,7 +141,7 @@
 	uid := strconv.FormatInt(user.ID, 10)
 	userDisplaySessionType, err := userpkg.GetUserDisplaySessionType(uid)
 	if userDisplaySessionType == userpkg.GuiSessionTypeTty {
-		return nil, fmt.Errorf("user %q (%d) is not running a GUI session", user.Name, user.ID)
+		return nil, nil, fmt.Errorf("user %q (%d) is not running a GUI session", user.Name, user.ID)
 	}
 	if err != nil {
 		// Wayland is the default for most distributions, thus we assume
@@ -190,16 +185,11 @@
 		Str("session_type", userDisplaySessionType.String()).
 		Msg("running sudo")
 
-	args := []string{"-l", user.name}
+	args := []string{"-l", user.Name}
 	env := make([]string, 0)
 
-<<<<<<< HEAD
-	if userDisplaySessionType == guiSessionTypeWayland {
-		env = append(env, "WAYLAND_DISPLAY="+display)
-=======
 	if userDisplaySessionType == userpkg.GuiSessionTypeWayland {
 		args = append(args, "WAYLAND_DISPLAY="+display)
->>>>>>> 77f2a25f
 		// For xdg-open to work on a Wayland session we still need to set the DISPLAY variable.
 		x11Display := ":" + strings.TrimPrefix(display, "wayland-")
 		env = append(env, "DISPLAY="+x11Display)
@@ -220,78 +210,6 @@
 	return args, env, nil
 }
 
-func argsForSudo(u *userpkg.User, opts eopts) []string {
-	// -H: "[...] to set HOME environment to what's specified in the target's user password database entry."
-	// -i: needed to run the command with the user's context, from `man sudo`:
-	// "The command is run with an environment similar to the one a user would receive at log in"
-	// -u: "[..]Run the command as a user other than the default target user (usually root)."
-	args := []string{"-i", "-u", u.Name, "-H"}
-	for _, nv := range opts.env {
-		args = append(args, fmt.Sprintf("%s=%s", nv[0], nv[1]))
-	}
-	return args
-}
-
-<<<<<<< HEAD
-// getLoginUID returns the name and uid of the first login user
-// as reported by the `users' command.
-//
-// NOTE(lucas): It is always picking first login user as returned
-// by `users', revisit when working on multi-user/multi-session support.
-func getLoginUID() (*user, error) {
-	out, err := exec.Command("users").CombinedOutput()
-	if err != nil {
-		return nil, fmt.Errorf("users exec failed: %w", err)
-	}
-	usernames := parseUsersOutput(string(out))
-	username := usernames[0]
-	if username == "" {
-		return nil, errors.New("no user session found")
-	}
-	out, err = exec.Command("id", "-u", username).CombinedOutput()
-	if err != nil {
-		return nil, fmt.Errorf("id exec failed: %w", err)
-	}
-	uid, err := parseIDOutput(string(out))
-	if err != nil {
-		return nil, err
-	}
-	username = "scott"
-	uid = 1000
-	return &user{
-		name: username,
-		id:   uid,
-	}, nil
-}
-
-// parseUsersOutput parses the output of the `users' command.
-//
-//	`users' command prints on a single line a blank-separated list of user names of
-//	users currently logged in to the current host. Each user name
-//	corresponds to a login session, so if a user has more than one login
-//	session, that user's name will appear the same number of times in the
-//	output.
-//
-// Returns the list of usernames.
-func parseUsersOutput(s string) []string {
-	var users []string
-	users = append(users, strings.Split(strings.TrimSpace(s), " ")...)
-	return users
-}
-
-// parseIDOutput parses the output of the `id' command.
-//
-// Returns the parsed uid.
-func parseIDOutput(s string) (int64, error) {
-	uid, err := strconv.ParseInt(strings.TrimSpace(s), 10, 0)
-	if err != nil {
-		return 0, fmt.Errorf("failed to parse uid: %w", err)
-	}
-	return uid, nil
-}
-
-=======
->>>>>>> 77f2a25f
 var whoLineRegexp = regexp.MustCompile(`(\w+)\s+(:\d+)\s+`)
 
 // getUserWaylandDisplay returns the value to set on WAYLAND_DISPLAY for the given user.
