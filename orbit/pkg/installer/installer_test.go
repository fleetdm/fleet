package installer

import (
	"context"
	"errors"
	"fmt"
	"os"
	"os/exec"
	"path/filepath"
	"runtime"
	"strings"
	"testing"
	"time"

	"github.com/fleetdm/fleet/v4/pkg/retry"
	"github.com/fleetdm/fleet/v4/server/fleet"
	"github.com/fleetdm/fleet/v4/server/ptr"
	osquery_gen "github.com/osquery/osquery-go/gen/osquery"
	"github.com/stretchr/testify/assert"
	"github.com/stretchr/testify/require"
)

type TestOrbitClient struct {
	downloadInstallerFn        func(uint, string) (string, error)
	downloadInstallerFromURLFn func(url string, filename string, downloadDir string) (string, error)
	getInstallerDetailsFn      func(string) (*fleet.SoftwareInstallDetails, error)
	saveInstallerResultFn      func(*fleet.HostSoftwareInstallResultPayload) error
}

func (oc *TestOrbitClient) DownloadSoftwareInstallerFromURL(url string, filename string, downloadDir string) (string, error) {
	return oc.downloadInstallerFromURLFn(url, filename, downloadDir)
}

func (oc *TestOrbitClient) DownloadSoftwareInstaller(installerID uint, downloadDir string) (string, error) {
	return oc.downloadInstallerFn(installerID, downloadDir)
}

func (oc *TestOrbitClient) GetInstallerDetails(installId string) (*fleet.SoftwareInstallDetails, error) {
	return oc.getInstallerDetailsFn(installId)
}

func (oc *TestOrbitClient) SaveInstallerResult(payload *fleet.HostSoftwareInstallResultPayload) error {
	return oc.saveInstallerResultFn(payload)
}

type TestQueryClient struct {
	queryFn func(context.Context, string) (*QueryResponse, error)
}

func (qc *TestQueryClient) QueryContext(ctx context.Context, query string) (*QueryResponse, error) {
	return qc.queryFn(ctx, query)
}

func TestRunInstallScript(t *testing.T) {
	oc := &TestOrbitClient{}
	r := Runner{OrbitClient: oc, scriptsEnabled: func() bool { return true }}

	var executedScriptPath string
	var executed bool
	var executedEnv []string
	execCmd := func(ctx context.Context, spath string, env []string) ([]byte, int, error) {
		executed = true
		executedScriptPath = spath
		executedEnv = env
		return []byte("bye"), 2, nil
	}
	r.execCmdFn = execCmd

	installerDir := t.TempDir()
	installerPath := filepath.Join(installerDir, "installer.pkg")

	output, exitCode, err := r.runInstallerScript(context.Background(), "hello", installerPath, "foo")

	require.Equal(t, executedScriptPath, filepath.Join(installerDir, "foo"))
	require.Contains(t, executedScriptPath, installerDir)
	require.True(t, executed)

	require.Nil(t, err)
	require.Equal(t, "bye", output)
	require.Equal(t, 2, exitCode)
	require.Contains(t, executedEnv, "INSTALLER_PATH="+installerPath)
}

func TestPreconditionCheck(t *testing.T) {
	qc := &TestQueryClient{}
	r := &Runner{OsqueryClient: qc, scriptsEnabled: func() bool { return true }}

	qc.queryFn = func(ctx context.Context, s string) (*QueryResponse, error) {
		qr := &QueryResponse{
			Status: &osquery_gen.ExtensionStatus{},
		}

		switch s {
		case "empty":
		case "error":
			return nil, errors.New("something bad")
		case "badstatus":
			qr.Status.Code = 1
			qr.Status.Message = "something bad"
		case "nostatus":
			qr.Status = nil
		case "response":
			row := make(map[string]string)
			row["key"] = "value"
			qr.Response = append(qr.Response, row)
		default:
			t.Error("invalid query test case")
		}

		return qr, nil
	}

	ctx := context.Background()

	// empty query response
	success, output, err := r.preConditionCheck(ctx, "empty")
	require.False(t, success)
	require.Nil(t, err)
	require.Equal(t, "", output)

	success, output, err = r.preConditionCheck(ctx, "response")
	require.True(t, success)
	require.Nil(t, err)
	require.Equal(t, "[{\"key\":\"value\"}]", output)

	success, output, err = r.preConditionCheck(ctx, "error")
	require.False(t, success)
	require.Error(t, err)
	require.Equal(t, "", output)

	success, output, err = r.preConditionCheck(ctx, "badstatus")
	require.False(t, success)
	require.Error(t, err)
	require.Equal(t, "", output)

	success, output, err = r.preConditionCheck(ctx, "nostatus")
	require.False(t, success)
	require.Error(t, err)
	require.Equal(t, "", output)
}

type mockOrbitClient struct {
	getInstallerDetails       func(installID string) (*fleet.SoftwareInstallDetails, error)
	downloadSoftwareInstaller func(installerID uint, downloadDir string) (string, error)
	saveInstallerResult       func(payload *fleet.HostSoftwareInstallResultPayload) error
}

func (f *mockOrbitClient) GetInstallerDetails(installID string) (*fleet.SoftwareInstallDetails, error) {
	return f.getInstallerDetails(installID)
}

func (f *mockOrbitClient) DownloadSoftwareInstaller(installerID uint, downloadDir string) (string, error) {
	return f.downloadSoftwareInstaller(installerID, downloadDir)
}

func (f *mockOrbitClient) SaveInstallerResult(payload *fleet.HostSoftwareInstallResultPayload) error {
	return f.saveInstallerResult(payload)
}

func TestInstallerRun(t *testing.T) {
	oc := &TestOrbitClient{}

	var getInstallerDetailsFnCalled bool
	var installIdRequested string
	installDetails := &fleet.SoftwareInstallDetails{
		ExecutionID:         "exec1",
		InstallerID:         1337,
		PreInstallCondition: "SELECT 1",
		InstallScript:       "script1",
		PostInstallScript:   "script2",
	}
	getInstallerDetailsDefaultFn := func(installID string) (*fleet.SoftwareInstallDetails, error) {
		getInstallerDetailsFnCalled = true
		installIdRequested = installID
		return installDetails, nil
	}
	oc.getInstallerDetailsFn = getInstallerDetailsDefaultFn

	var downloadInstallerFnCalled bool
	downloadInstallerDefaultFn := func(installerID uint, downloadDir string) (string, error) {
		downloadInstallerFnCalled = true
		return filepath.Join(downloadDir, fmt.Sprint(installerID)+".pkg"), nil
	}
	oc.downloadInstallerFn = downloadInstallerDefaultFn

	var savedInstallerResult *fleet.HostSoftwareInstallResultPayload
	oc.saveInstallerResultFn = func(hsirp *fleet.HostSoftwareInstallResultPayload) error {
		savedInstallerResult = hsirp
		return nil
	}

	resetTestOrbitClient := func() {
		getInstallerDetailsFnCalled = false
		installIdRequested = ""
		oc.getInstallerDetailsFn = getInstallerDetailsDefaultFn
		installDetails = &fleet.SoftwareInstallDetails{
			ExecutionID:         "exec1",
			InstallerID:         1337,
			PreInstallCondition: "SELECT 1",
			InstallScript:       "script1",
			PostInstallScript:   "script2",
		}
		downloadInstallerFnCalled = false
		oc.downloadInstallerFn = downloadInstallerDefaultFn
		savedInstallerResult = nil
	}

	q := &TestQueryClient{}

	var queryFnCalled bool
	var queryFnQuery string
	queryFnResMap := make(map[string]string, 0)
	queryFnResMap["col"] = "true"
	queryFnResArr := []map[string]string{queryFnResMap}
	queryFnResStatus := &QueryResponseStatus{}
	queryFnResponse := &QueryResponse{
		Response: queryFnResArr,
		Status:   queryFnResStatus,
	}
	queryDefaultFn := func(ctx context.Context, query string) (*QueryResponse, error) {
		queryFnQuery = query
		queryFnCalled = true
		return queryFnResponse, nil
	}
	q.queryFn = queryDefaultFn

	resetTestQueryClient := func() {
		queryFnCalled = false
		queryFnQuery = ""
		queryFnResMap = make(map[string]string, 0)
		queryFnResMap["col"] = "true"
		queryFnResArr = []map[string]string{queryFnResMap}
		queryFnResStatus = &QueryResponseStatus{}
		queryFnResponse = &QueryResponse{
			Response: queryFnResArr,
			Status:   queryFnResStatus,
		}
		q.queryFn = queryDefaultFn
	}

	r := &Runner{
		OrbitClient:    oc,
		OsqueryClient:  q,
		scriptsEnabled: func() bool { return true },
	}

	var execCalled bool
	var executedScripts []string
	var execEnv []string
	var execErr error
	execOutput := []byte("execOutput")
	execExitCode := 0
	execCmdDefaultFn := func(ctx context.Context, scriptPath string, env []string) ([]byte, int, error) {
		execCalled = true
		execEnv = env
		executedScripts = append(executedScripts, scriptPath)
		return execOutput, execExitCode, execErr
	}
	r.execCmdFn = execCmdDefaultFn

	var tmpDirFnCalled bool
	var tmpDir string
	r.tempDirFn = func(dir, pattern string) (string, error) {
		tmpDirFnCalled = true
		tmpDir = os.TempDir()
		return tmpDir, nil
	}

	var removeAllFnCalled bool
	var removedDir string
	r.removeAllFn = func(s string) error {
		removedDir = s
		removeAllFnCalled = true
		return nil
	}

	resetRunner := func() {
		execCalled = false
		executedScripts = nil
		execEnv = nil
		execOutput = []byte("execOutput")
		execExitCode = 0
		execErr = nil
		r.execCmdFn = execCmdDefaultFn

		tmpDirFnCalled = false
		tmpDir = ""
	}

	var config fleet.OrbitConfig
	config.Notifications.PendingSoftwareInstallerIDs = []string{installDetails.ExecutionID}

	resetConfig := func() {
		config.Notifications.PendingSoftwareInstallerIDs = []string{installDetails.ExecutionID}
	}

	resetAll := func() {
		resetTestOrbitClient()
		resetTestQueryClient()
		resetRunner()
		resetConfig()
	}

	t.Run("everything good", func(t *testing.T) {
		resetAll()

		err := r.run(context.Background(), &config)
		require.NoError(t, err)

		require.True(t, removeAllFnCalled)
		require.Equal(t, tmpDir, removedDir)

		require.True(t, tmpDirFnCalled)

		require.True(t, execCalled)
		scriptExtension := ".sh"
		if runtime.GOOS == "windows" {
			scriptExtension = ".ps1"
		}
		require.Contains(t, executedScripts, filepath.Join(tmpDir, "install-script"+scriptExtension))
		require.Contains(t, executedScripts, filepath.Join(tmpDir, "post-install-script"+scriptExtension))
		require.Contains(t, execEnv, "INSTALLER_PATH="+filepath.Join(tmpDir, fmt.Sprint(installDetails.InstallerID)+".pkg"))

		require.True(t, queryFnCalled)
		require.Equal(t, installDetails.PreInstallCondition, queryFnQuery)

		require.NotNil(t, savedInstallerResult)
		require.Equal(t, execExitCode, *savedInstallerResult.InstallScriptExitCode)
		require.Equal(t, string(execOutput), *savedInstallerResult.InstallScriptOutput)
		require.Equal(t, execExitCode, *savedInstallerResult.PostInstallScriptExitCode)
		require.Equal(t, string(execOutput), *savedInstallerResult.PostInstallScriptOutput)
		require.Equal(t, installDetails.ExecutionID, savedInstallerResult.InstallUUID)

		require.True(t, downloadInstallerFnCalled)

		require.True(t, getInstallerDetailsFnCalled)
		require.Equal(t, installDetails.ExecutionID, installIdRequested)
	})

	t.Run("precondition negative", func(t *testing.T) {
		resetAll()

		queryFnResponse.Response = []map[string]string{}

		err := r.run(context.Background(), &config)
		require.NoError(t, err)

		require.False(t, downloadInstallerFnCalled)
		require.False(t, execCalled)
		require.True(t, removeAllFnCalled)
		require.NotNil(t, savedInstallerResult)
		require.Equal(t, installDetails.ExecutionID, savedInstallerResult.InstallUUID)
		require.Nil(t, savedInstallerResult.InstallScriptExitCode)
		require.Nil(t, savedInstallerResult.InstallScriptOutput)
		require.Nil(t, savedInstallerResult.PostInstallScriptExitCode)
		require.Nil(t, savedInstallerResult.PostInstallScriptOutput)
	})

	t.Run("failed install script", func(t *testing.T) {
		resetAll()

		execErr = &exec.ExitError{}
		execExitCode = 2

		err := r.run(context.Background(), &config)
		require.Error(t, err)

		require.True(t, downloadInstallerFnCalled)
		require.True(t, execCalled)
		require.True(t, removeAllFnCalled)
		require.NotNil(t, savedInstallerResult)
		require.Equal(t, installDetails.ExecutionID, savedInstallerResult.InstallUUID)
		require.Equal(t, 2, *savedInstallerResult.InstallScriptExitCode)
		require.Equal(t, string(execOutput), *savedInstallerResult.InstallScriptOutput)
		require.Nil(t, savedInstallerResult.PostInstallScriptExitCode)
		require.Nil(t, savedInstallerResult.PostInstallScriptOutput)
	})

	t.Run("failed post install script", func(t *testing.T) {
		resetAll()

		r.execCmdFn = func(ctx context.Context, scriptPath string, env []string) ([]byte, int, error) {
			execCalled = true
			execEnv = env
			executedScripts = append(executedScripts, scriptPath)
			// bad exit on the post-install script
			if len(executedScripts) == 2 {
				return execOutput, 1, &exec.ExitError{}
			}
			// good exit on rollback uninstall script
			if len(executedScripts) == 3 {
				return []byte("all good"), 0, nil
			}
			return execOutput, execExitCode, execErr
		}

		err := r.run(context.Background(), &config)
		require.NoError(t, err)

		require.True(t, downloadInstallerFnCalled)
		require.True(t, execCalled)
		require.True(t, removeAllFnCalled)
		require.NotNil(t, savedInstallerResult)
		require.Equal(t, installDetails.ExecutionID, savedInstallerResult.InstallUUID)
		require.Equal(t, 0, *savedInstallerResult.InstallScriptExitCode)
		require.Equal(t, string(execOutput), *savedInstallerResult.InstallScriptOutput)
		require.Equal(t, 1, *savedInstallerResult.PostInstallScriptExitCode)
		require.NotNil(t, savedInstallerResult.PostInstallScriptOutput)
		numPostInstallMatches := strings.Count(*savedInstallerResult.PostInstallScriptOutput, string(execOutput))
		assert.Equal(t, 1, numPostInstallMatches, *savedInstallerResult.PostInstallScriptOutput)
	})

	t.Run("failed rollback script", func(t *testing.T) {
		resetAll()

		r.execCmdFn = func(ctx context.Context, scriptPath string, env []string) ([]byte, int, error) {
			execCalled = true
			execEnv = env
			executedScripts = append(executedScripts, scriptPath)
			// bad exit on the post-install and rollback script
			if len(executedScripts) >= 2 {
				return execOutput, 1, &exec.ExitError{}
			}
			return execOutput, execExitCode, execErr
		}

		err := r.run(context.Background(), &config)
		require.Error(t, err)

		require.True(t, downloadInstallerFnCalled)
		require.True(t, execCalled)
		require.True(t, removeAllFnCalled)
		require.NotNil(t, savedInstallerResult)
		require.Equal(t, installDetails.ExecutionID, savedInstallerResult.InstallUUID)
		require.Equal(t, 0, *savedInstallerResult.InstallScriptExitCode)
		require.Equal(t, string(execOutput), *savedInstallerResult.InstallScriptOutput)
		require.Equal(t, 1, *savedInstallerResult.PostInstallScriptExitCode)
		numPostInstallMatches := strings.Count(*savedInstallerResult.PostInstallScriptOutput, string(execOutput))
		assert.Equal(t, 2, numPostInstallMatches)
	})

<<<<<<< HEAD
	t.Run("failed installer download", func(t *testing.T) {
		resetAll()

		oc := &mockOrbitClient{
			getInstallerDetails: func(installID string) (*fleet.SoftwareInstallDetails, error) {
				return &fleet.SoftwareInstallDetails{}, nil
			},
			downloadSoftwareInstaller: func(installerID uint, downloadDir string) (string, error) {
				return "", errors.New("failed to download installer")
			},
			saveInstallerResult: func(payload *fleet.HostSoftwareInstallResultPayload) error { return nil },
		}
		r.OrbitClient = oc

		err := r.run(context.Background(), &config)
		require.Error(t, err)

		require.True(t, removeAllFnCalled)
		require.True(t, tmpDirFnCalled)
		require.Equal(t, tmpDir, removedDir)
	})
=======
	t.Run("failed results upload", func(t *testing.T) {
		var retries int
		// set a shorter interval to speed up tests
		r.retryOpts = []retry.Option{retry.WithInterval(250 * time.Millisecond), retry.WithMaxAttempts(5)}

		testCases := []struct {
			desc                    string
			expectedRetries         int
			expectedErr             string
			saveInstallerResultFunc func(payload *fleet.HostSoftwareInstallResultPayload) error
		}{
			{
				desc:            "multiple retries, eventual success",
				expectedRetries: 4,
				saveInstallerResultFunc: func(payload *fleet.HostSoftwareInstallResultPayload) error {
					retries++
					if retries != 4 {
						return errors.New("save results error")
					}

					return nil
				},
			},

			{
				desc:            "multiple retries, eventual failure",
				expectedRetries: 5,
				saveInstallerResultFunc: func(payload *fleet.HostSoftwareInstallResultPayload) error {
					retries++
					return errors.New("save results error")
				},
				expectedErr: "save results error",
			},
		}
		for _, tc := range testCases {
			t.Run(tc.desc, func(t *testing.T) {
				resetAll()
				t.Cleanup(func() { retries = 0 })
				oc.saveInstallerResultFn = tc.saveInstallerResultFunc
				err := r.run(context.Background(), &config)
				if tc.expectedErr != "" {
					require.ErrorContains(t, err, tc.expectedErr)
				} else {
					require.NoError(t, err)
				}
				require.Equal(t, tc.expectedRetries, retries)
			})
		}
	})
}

func TestInstallerRunWithInstallerFromURL(t *testing.T) {
	oc := &TestOrbitClient{}

	var getInstallerDetailsFnCalled bool
	var installIdRequested string
	installDetails := &fleet.SoftwareInstallDetails{
		ExecutionID:       "exec1",
		InstallerID:       1337,
		InstallScript:     "script1",
		PostInstallScript: "script2",
		SoftwareInstallerURL: &fleet.SoftwareInstallerURL{
			URL:      "https://example.com/ABC",
			Filename: "installer.pkg",
		},
	}
	getInstallerDetailsDefaultFn := func(installID string) (*fleet.SoftwareInstallDetails, error) {
		getInstallerDetailsFnCalled = true
		installIdRequested = installID
		return installDetails, nil
	}
	oc.getInstallerDetailsFn = getInstallerDetailsDefaultFn

	var downloadInstallerFromURLFnCalled bool
	downloadInstallerFromURLDefaultFn := func(url string, filename string, downloadDir string) (string, error) {
		assert.Equal(t, installDetails.SoftwareInstallerURL.URL, url)
		downloadInstallerFromURLFnCalled = true
		return filepath.Join(downloadDir, filename), nil
	}
	oc.downloadInstallerFromURLFn = downloadInstallerFromURLDefaultFn

	var downloadInstallerFnCalled bool
	downloadInstallerDefaultFn := func(installerID uint, downloadDir string) (string, error) {
		downloadInstallerFnCalled = true
		return filepath.Join(downloadDir, fmt.Sprint(installerID)+".pkg"), nil
	}
	oc.downloadInstallerFn = downloadInstallerDefaultFn

	var savedInstallerResult *fleet.HostSoftwareInstallResultPayload
	oc.saveInstallerResultFn = func(hsirp *fleet.HostSoftwareInstallResultPayload) error {
		savedInstallerResult = hsirp
		return nil
	}

	resetTestOrbitClient := func() {
		getInstallerDetailsFnCalled = false
		installIdRequested = ""
		oc.getInstallerDetailsFn = getInstallerDetailsDefaultFn
		installDetails = &fleet.SoftwareInstallDetails{
			ExecutionID:       "exec1",
			InstallerID:       1337,
			InstallScript:     "script1",
			PostInstallScript: "script2",
			SoftwareInstallerURL: &fleet.SoftwareInstallerURL{
				URL:      "https://example.com/ABC",
				Filename: "installer.pkg",
			},
		}
		downloadInstallerFnCalled = false
		downloadInstallerFromURLFnCalled = false
		oc.downloadInstallerFromURLFn = downloadInstallerFromURLDefaultFn
		savedInstallerResult = nil
	}

	r := &Runner{
		OrbitClient:    oc,
		scriptsEnabled: func() bool { return true },
	}

	var execCalled bool
	var executedScripts []string
	var execEnv []string
	var execErr error
	execOutput := []byte("execOutput")
	execExitCode := 0
	execCmdDefaultFn := func(ctx context.Context, scriptPath string, env []string) ([]byte, int, error) {
		execCalled = true
		execEnv = env
		executedScripts = append(executedScripts, scriptPath)
		return execOutput, execExitCode, execErr
	}
	r.execCmdFn = execCmdDefaultFn

	var tmpDirFnCalled bool
	var tmpDir string
	r.tempDirFn = func(dir, pattern string) (string, error) {
		tmpDirFnCalled = true
		tmpDir = os.TempDir()
		return tmpDir, nil
	}

	var removeAllFnCalled bool
	var removedDir string
	r.removeAllFn = func(s string) error {
		removedDir = s
		removeAllFnCalled = true
		return nil
	}

	resetRunner := func() {
		execCalled = false
		executedScripts = nil
		execEnv = nil
		execOutput = []byte("execOutput")
		execExitCode = 0
		execErr = nil
		r.execCmdFn = execCmdDefaultFn

		tmpDirFnCalled = false
		tmpDir = ""
	}

	var config fleet.OrbitConfig
	config.Notifications.PendingSoftwareInstallerIDs = []string{installDetails.ExecutionID}

	resetConfig := func() {
		config.Notifications.PendingSoftwareInstallerIDs = []string{installDetails.ExecutionID}
	}

	resetAll := func() {
		resetTestOrbitClient()
		resetRunner()
		resetConfig()
	}

	t.Run("everything good", func(t *testing.T) {
		resetAll()

		err := r.run(context.Background(), &config)
		require.NoError(t, err)

		assert.True(t, removeAllFnCalled)
		assert.Equal(t, tmpDir, removedDir)

		assert.True(t, tmpDirFnCalled)

		assert.True(t, execCalled)
		scriptExtension := ".sh"
		if runtime.GOOS == "windows" {
			scriptExtension = ".ps1"
		}
		assert.Contains(t, executedScripts, filepath.Join(tmpDir, "install-script"+scriptExtension))
		assert.Contains(t, executedScripts, filepath.Join(tmpDir, "post-install-script"+scriptExtension))
		assert.Contains(t, execEnv, "INSTALLER_PATH="+filepath.Join(tmpDir, installDetails.SoftwareInstallerURL.Filename))

		assert.NotNil(t, savedInstallerResult)
		assert.Equal(t, execExitCode, *savedInstallerResult.InstallScriptExitCode)
		assert.Equal(t, string(execOutput), *savedInstallerResult.InstallScriptOutput)
		assert.Equal(t, execExitCode, *savedInstallerResult.PostInstallScriptExitCode)
		assert.Equal(t, string(execOutput), *savedInstallerResult.PostInstallScriptOutput)
		assert.Equal(t, installDetails.ExecutionID, savedInstallerResult.InstallUUID)

		assert.True(t, downloadInstallerFromURLFnCalled)
		assert.False(t, downloadInstallerFnCalled)

		assert.True(t, getInstallerDetailsFnCalled)
		assert.Equal(t, installDetails.ExecutionID, installIdRequested)
	})

	t.Run("CDN fails and we fall back to Fleet download", func(t *testing.T) {
		resetAll()

		oc.downloadInstallerFromURLFn = func(url string, filename string, downloadDir string) (string, error) {
			assert.Equal(t, installDetails.SoftwareInstallerURL.URL, url)
			downloadInstallerFromURLFnCalled = true
			return "bozo", errors.New("test error")
		}

		err := r.run(context.Background(), &config)
		require.NoError(t, err)

		assert.True(t, removeAllFnCalled)
		assert.Equal(t, tmpDir, removedDir)

		assert.True(t, tmpDirFnCalled)

		assert.True(t, execCalled)
		scriptExtension := ".sh"
		if runtime.GOOS == "windows" {
			scriptExtension = ".ps1"
		}
		assert.Contains(t, executedScripts, filepath.Join(tmpDir, "install-script"+scriptExtension))
		assert.Contains(t, executedScripts, filepath.Join(tmpDir, "post-install-script"+scriptExtension))
		require.Contains(t, execEnv, "INSTALLER_PATH="+filepath.Join(tmpDir, fmt.Sprint(installDetails.InstallerID)+".pkg"))

		assert.NotNil(t, savedInstallerResult)
		assert.Equal(t, execExitCode, *savedInstallerResult.InstallScriptExitCode)
		assert.Equal(t, string(execOutput), *savedInstallerResult.InstallScriptOutput)
		assert.Equal(t, execExitCode, *savedInstallerResult.PostInstallScriptExitCode)
		assert.Equal(t, string(execOutput), *savedInstallerResult.PostInstallScriptOutput)
		assert.Equal(t, installDetails.ExecutionID, savedInstallerResult.InstallUUID)

		assert.True(t, downloadInstallerFromURLFnCalled)
		assert.True(t, downloadInstallerFnCalled)

		assert.True(t, getInstallerDetailsFnCalled)
		assert.Equal(t, installDetails.ExecutionID, installIdRequested)
	})

>>>>>>> 6235642d
}

func TestScriptsDisabled(t *testing.T) {
	oc := &TestOrbitClient{}
	qc := &TestQueryClient{}
	r := &Runner{
		OrbitClient:    oc,
		OsqueryClient:  qc,
		scriptsEnabled: func() bool { return false },
	}

	qc.queryFn = func(ctx context.Context, s string) (*QueryResponse, error) {
		queryFnResMap := make(map[string]string, 0)
		queryFnResMap["col"] = "true"
		queryFnResArr := []map[string]string{queryFnResMap}
		queryFnResStatus := &QueryResponseStatus{}
		return &QueryResponse{
			Response: queryFnResArr,
			Status:   queryFnResStatus,
		}, nil
	}

	var getInstallerDetailsFnCalled bool
	var installIdRequested string
	installDetails := &fleet.SoftwareInstallDetails{
		ExecutionID:         "exec1",
		InstallerID:         1337,
		PreInstallCondition: "SELECT 1",
		InstallScript:       "script1",
		PostInstallScript:   "script2",
	}
	getInstallerDetailsDefaultFn := func(installID string) (*fleet.SoftwareInstallDetails, error) {
		getInstallerDetailsFnCalled = true
		installIdRequested = installID
		return installDetails, nil
	}
	oc.getInstallerDetailsFn = getInstallerDetailsDefaultFn

	out, err := r.installSoftware(context.Background(), "1")
	require.NoError(t, err)
	require.EqualValues(t, &fleet.HostSoftwareInstallResultPayload{
		InstallUUID:               "1",
		InstallScriptExitCode:     ptr.Int(-2),
		InstallScriptOutput:       ptr.String("Scripts are disabled"),
		PreInstallConditionOutput: ptr.String(`[{"col":"true"}]`),
	}, out)
	require.True(t, getInstallerDetailsFnCalled)
	require.Equal(t, "1", installIdRequested)
}<|MERGE_RESOLUTION|>--- conflicted
+++ resolved
@@ -139,24 +139,6 @@
 	require.Equal(t, "", output)
 }
 
-type mockOrbitClient struct {
-	getInstallerDetails       func(installID string) (*fleet.SoftwareInstallDetails, error)
-	downloadSoftwareInstaller func(installerID uint, downloadDir string) (string, error)
-	saveInstallerResult       func(payload *fleet.HostSoftwareInstallResultPayload) error
-}
-
-func (f *mockOrbitClient) GetInstallerDetails(installID string) (*fleet.SoftwareInstallDetails, error) {
-	return f.getInstallerDetails(installID)
-}
-
-func (f *mockOrbitClient) DownloadSoftwareInstaller(installerID uint, downloadDir string) (string, error) {
-	return f.downloadSoftwareInstaller(installerID, downloadDir)
-}
-
-func (f *mockOrbitClient) SaveInstallerResult(payload *fleet.HostSoftwareInstallResultPayload) error {
-	return f.saveInstallerResult(payload)
-}
-
 func TestInstallerRun(t *testing.T) {
 	oc := &TestOrbitClient{}
 
@@ -439,20 +421,12 @@
 		assert.Equal(t, 2, numPostInstallMatches)
 	})
 
-<<<<<<< HEAD
 	t.Run("failed installer download", func(t *testing.T) {
 		resetAll()
 
-		oc := &mockOrbitClient{
-			getInstallerDetails: func(installID string) (*fleet.SoftwareInstallDetails, error) {
-				return &fleet.SoftwareInstallDetails{}, nil
-			},
-			downloadSoftwareInstaller: func(installerID uint, downloadDir string) (string, error) {
-				return "", errors.New("failed to download installer")
-			},
-			saveInstallerResult: func(payload *fleet.HostSoftwareInstallResultPayload) error { return nil },
-		}
-		r.OrbitClient = oc
+		oc.downloadInstallerFn = func(installerID uint, downloadDir string) (string, error) {
+			return "", errors.New("failed to download installer")
+		}
 
 		err := r.run(context.Background(), &config)
 		require.Error(t, err)
@@ -461,7 +435,6 @@
 		require.True(t, tmpDirFnCalled)
 		require.Equal(t, tmpDir, removedDir)
 	})
-=======
 	t.Run("failed results upload", func(t *testing.T) {
 		var retries int
 		// set a shorter interval to speed up tests
@@ -710,8 +683,6 @@
 		assert.True(t, getInstallerDetailsFnCalled)
 		assert.Equal(t, installDetails.ExecutionID, installIdRequested)
 	})
-
->>>>>>> 6235642d
 }
 
 func TestScriptsDisabled(t *testing.T) {
