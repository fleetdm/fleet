package installer

import (
	"context"
	"encoding/json"
	"errors"
	"fmt"
	"os"
	"path/filepath"
	"runtime"
	"strings"
	"sync"
	"time"

	"github.com/docker/go-units"
	"github.com/fleetdm/fleet/v4/orbit/pkg/constant"
	"github.com/fleetdm/fleet/v4/orbit/pkg/scripts"
	"github.com/fleetdm/fleet/v4/orbit/pkg/update"
	"github.com/fleetdm/fleet/v4/pkg/file"
	"github.com/fleetdm/fleet/v4/pkg/retry"
	pkgscripts "github.com/fleetdm/fleet/v4/pkg/scripts"
	"github.com/fleetdm/fleet/v4/server/fleet"
	"github.com/fleetdm/fleet/v4/server/ptr"
	"github.com/osquery/osquery-go"
	osquery_gen "github.com/osquery/osquery-go/gen/osquery"
	"github.com/rs/zerolog"
	"github.com/rs/zerolog/log"
)

type (
	QueryResponse       = osquery_gen.ExtensionResponse
	QueryResponseStatus = osquery_gen.ExtensionStatus
)

// Client defines the methods required for the API requests to the server. The
// fleet.OrbitClient type satisfies this interface.
type Client interface {
	GetInstallerDetails(installID string) (*fleet.SoftwareInstallDetails, error)
	DownloadSoftwareInstaller(installerID uint, downloadDir string, progressFunc func(int)) (string, error)
	DownloadSoftwareInstallerFromURL(url string, filename string, downloadDir string, progressFunc func(int)) (string, error)
	SaveInstallerResult(payload *fleet.HostSoftwareInstallResultPayload) error
}

type QueryClient interface {
	QueryContext(context.Context, string) (*QueryResponse, error)
}

type Runner struct {
	OsqueryClient QueryClient
	OrbitClient   Client

	// limit execution time of the various scripts run during software installation
	installerExecutionTimeout time.Duration

	// osquerySocketPath is used to establish the osquery connection
	// if it's ever lost or disconnected
	osquerySocketPath string

	// tempDirFn is the function to call to get the temporary directory to use,
	// inside of which the script-specific subdirectories will be created. If nil,
	// the user's temp dir will be used (can be set to t.TempDir in tests).
	tempDirFn func(dir, pattern string) (string, error)

	// execCmdFn can be set for tests to mock actual execution of the script. If
	// nil, execCmd will be used, which has a different implementation on Windows
	// and non-Windows platforms.
	execCmdFn func(ctx context.Context, scriptPath string, env []string) ([]byte, int, error)

	// can be set for tests to replace os.RemoveAll, which is called to remove
	// the script's temporary directory after execution.
	removeAllFn func(string) error

	connectOsquery func(*Runner) error

	scriptsEnabled func() bool

	osqueryConnectionMutex sync.Mutex

	rootDirPath string

	retryOpts []retry.Option

	logger zerolog.Logger
}

func NewRunner(client Client, socketPath string, scriptsEnabled func() bool, rootDirPath string) *Runner {
	r := &Runner{
		OrbitClient:               client,
		osquerySocketPath:         socketPath,
		scriptsEnabled:            scriptsEnabled,
		installerExecutionTimeout: pkgscripts.MaxHostSoftwareInstallExecutionTime,
		rootDirPath:               rootDirPath,
		retryOpts:                 []retry.Option{retry.WithMaxAttempts(5)},
		logger:                    log.With().Str("runner", "installer").Logger(),
	}

	return r
}

func (r *Runner) Run(config *fleet.OrbitConfig) error {
	if runtime.GOOS == "darwin" {
		if config.Notifications.RunSetupExperience && !update.CanRun(r.rootDirPath, "swiftDialog", update.SwiftDialogMacOSTarget) {
			log.Info().Msg("exiting software installer config runner early during setup experience: swiftDialog is not installed")
			return nil
		}
	}

	connectOsqueryFn := r.connectOsquery
	if connectOsqueryFn == nil {
		connectOsqueryFn = connectOsquery
	}

	if err := connectOsqueryFn(r); err != nil {
		return fmt.Errorf("software installer runner connecting to osquery: %w", err)
	}
	return r.run(context.Background(), config)
}

func connectOsquery(r *Runner) error {
	r.osqueryConnectionMutex.Lock()
	defer r.osqueryConnectionMutex.Unlock()

	if r.OsqueryClient == nil {
		osqueryClient, err := osquery.NewClient(r.osquerySocketPath, 10*time.Second)
		if err != nil {
			log.Err(err).Msg("establishing osquery connection for software install runner")
			return err
		}

		r.OsqueryClient = osqueryClient
	}

	return nil
}

func (r *Runner) run(ctx context.Context, config *fleet.OrbitConfig) error {
	if len(config.Notifications.PendingSoftwareInstallerIDs) > 0 {
		r.logger.Info().Msgf("received notification for software installers: %v", config.Notifications.PendingSoftwareInstallerIDs)
	} else {
		r.logger.Debug().Msg("starting software installers run")
	}

	var errs []error
	for _, installerID := range config.Notifications.PendingSoftwareInstallerIDs {
		logger := r.logger.With().Str("installerID", installerID).Logger()

		logger.Info().Msg("processing")
		if ctx.Err() != nil {
			errs = append(errs, ctx.Err())
			break
		}
		payload, err := r.installSoftware(ctx, installerID, logger)
		if err != nil {
			errs = append(errs, err)
			if payload == nil {
				continue
			}
		}
		attemptNum := 1
		err = retry.Do(func() error {
			if err := r.OrbitClient.SaveInstallerResult(payload); err != nil {
				logger.Info().Err(err).Msgf("failed to save installer result, attempt #%d", attemptNum)
				attemptNum++
				return err
			}
			return nil
		}, r.retryOpts...)
		if err != nil {
			errs = append(errs, fmt.Errorf("saving software install results: %w", err))
		}

	}
	if len(errs) != 0 {
		r.logger.Error().Errs("errs", errs).Msg("failures found when processing installers")
		return errors.Join(errs...)
	}

	return nil
}

func (r *Runner) preConditionCheck(ctx context.Context, query string) (bool, string, error) {
	res, err := r.OsqueryClient.QueryContext(ctx, query)
	if err != nil {
		return false, "", fmt.Errorf("precondition check: %w", err)
	}

	if res.Status == nil {
		return false, "", errors.New("no query status")
	}

	if res.Status.Code != 0 {
		// TODO(roberto): we can't return the error as the
		// result because the back-end considers any non-empty
		// string as a success.
		// return false, fmt.Sprintf("osqueryd returned error (%d): %s", res.Status.Code, res.Status.Message), fmt.Errorf("non-zero query status: %d \"%s\"", res.Status.Code, res.Status.Message)
		return false, "", fmt.Errorf("non-zero query status: %d \"%s\"", res.Status.Code, res.Status.Message)
	}

	if len(res.Response) == 0 {
		return false, "", nil
	}

	response, err := json.Marshal(res.Response)
	if err != nil {
		return false, "", fmt.Errorf("marshalling query response: %w", err)
	}

	return true, string(response), nil
}

func (r *Runner) installSoftware(ctx context.Context, installID string, logger zerolog.Logger) (*fleet.HostSoftwareInstallResultPayload, error) {
	logger.Info().Msg("fetching installer details")
	installer, err := r.OrbitClient.GetInstallerDetails(installID)
	if err != nil {
		logger.Err(err).Msg("fetch installer details")
		return nil, fmt.Errorf("fetching software installer details: %w", err)
	}

	payload := &fleet.HostSoftwareInstallResultPayload{}
	payload.InstallUUID = installID

	if installer.PreInstallCondition != "" {
		logger.Info().Msg("pre-condition is not empty, about to run the query")
		shouldInstall, output, err := r.preConditionCheck(ctx, installer.PreInstallCondition)
		payload.PreInstallConditionOutput = &output
		if err != nil {
			logger.Err(err).Msg("pre-condition check failed")
			return payload, err
		}

		if !shouldInstall {
			logger.Info().Msg("pre-condition didn't pass, stopping installation")
			return payload, nil
		}
	}

	if !r.scriptsEnabled() {
<<<<<<< HEAD
		// fleetctl knows that -2 means script was disabled on host
		logger.Info().Msg("scripts are disabled for this host, stopping installation")
		payload.InstallScriptExitCode = ptr.Int(-2)
=======
		// Fleet knows that -2 means script was disabled on host
		log.Info().Msgf("scripts are disabled for this host, stopping installation")
		payload.InstallScriptExitCode = ptr.Int(fleet.ExitCodeScriptsDisabled)
>>>>>>> 31273203
		payload.InstallScriptOutput = ptr.String("Scripts are disabled")
		return payload, nil
	}

	tmpDirFn := r.tempDirFn
	if tmpDirFn == nil {
		tmpDirFn = os.MkdirTemp
	}
	tmpDir, err := tmpDirFn("", "")
	if err != nil {
		logger.Err(err).Msg("creating temporary directory")
		return payload, fmt.Errorf("creating temporary directory: %w", err)
	}

	// remove tmp directory and installer
	defer func() {
		removeAllFn := r.removeAllFn
		if removeAllFn == nil {
			removeAllFn = os.RemoveAll
		}
		err := removeAllFn(tmpDir)
		if err != nil {
			log.Err(err)
		}
	}()

	progressFn := func() func(n int) {
		chunk := 0
		return func(n int) {
			if n == 0 {
				logger.Info().Msg("done downloading")
				return
			}
			chunk += n
			if chunk >= 10*units.MB {
				logger.Debug().Msgf("downloaded %d bytes", chunk)
				chunk = 0
			}
		}
	}

	var installerPath string
	if installer.SoftwareInstallerURL != nil && installer.SoftwareInstallerURL.URL != "" {
		logger.Info().Msg("about to download software installer from URL")
		installerPath, err = r.OrbitClient.DownloadSoftwareInstallerFromURL(
			installer.SoftwareInstallerURL.URL,
			installer.SoftwareInstallerURL.Filename,
			tmpDir,
			progressFn(),
		)
		if err != nil {
			logger.Err(err).Msg("downloading software installer from URL")
			// If download fails, we will fall back to downloading the installer directly from Fleet server
			installerPath = ""
		}
	}

	if installerPath == "" {
		logger.Info().Msg("about to download software installer from Fleet")
		installerPath, err = r.OrbitClient.DownloadSoftwareInstaller(
			installer.InstallerID,
			tmpDir,
			progressFn(),
		)
		if err != nil {
<<<<<<< HEAD
			logger.Err(err).Msg("failed to download software installer")
=======
			// Set a special exit code to indicate that the installer download failed, so that Fleet
			// will mark this installation as failed.
			payload.InstallScriptExitCode = ptr.Int(fleet.ExitCodeInstallerDownloadFailed)
			payload.InstallScriptOutput = ptr.String("Installer download failed")
>>>>>>> 31273203
			return payload, err
		}
		logger.Info().Str("installerPath", installerPath).Msg("software installer downloaded")
	}

	scriptExtension := ".sh"
	if runtime.GOOS == "windows" {
		scriptExtension = ".ps1"
	}
	logger.Info().Msg("about to run install script")
	installOutput, installExitCode, err := r.runInstallerScript(ctx, installer.InstallScript, installerPath, "install-script"+scriptExtension)
	payload.InstallScriptOutput = &installOutput
	payload.InstallScriptExitCode = &installExitCode
	if err != nil {
		logger.Err(err).Msg("install script")
		return payload, err
	}
	logger.Info().Int("exitCode", installExitCode).Msgf("install script")

	if installer.PostInstallScript != "" {
		logger.Info().Str("installerPath", installerPath).Msg("about to run post-install script")
		postOutput, postExitCode, postErr := r.runInstallerScript(ctx, installer.PostInstallScript, installerPath, "post-install-script"+scriptExtension)
		payload.PostInstallScriptOutput = &postOutput
		payload.PostInstallScriptExitCode = &postExitCode

		if postErr != nil || postExitCode != 0 {
			logger.Info().Str(
				"installerPath", installerPath,
			).Int(
				"exitCode", postExitCode,
			).Err(postErr).Msg("installation failed, attempting rollback")
			ext := filepath.Ext(installerPath)
			ext = strings.TrimPrefix(ext, ".")
			uninstallScript := installer.UninstallScript
			var builder strings.Builder
			builder.WriteString(*payload.PostInstallScriptOutput)
			builder.WriteString("\nAttempting rollback by running uninstall script...\n")
			if uninstallScript == "" {
				// The Fleet server is < v4.57.0, so we need to use the old method.
				// If all customers have updated to v4.57.0 or later, we can remove this method.
				uninstallScript = file.GetRemoveScript(ext)
			}
			uninstallOutput, uninstallExitCode, uninstallErr := r.runInstallerScript(ctx, uninstallScript, installerPath,
				"rollback-script"+scriptExtension)
			logger.Info().Msgf(
				"rollback status: exit code: %d, error: %s, output: %s",
				uninstallExitCode, uninstallErr, uninstallOutput,
			)
			builder.WriteString(fmt.Sprintf("Uninstall script exit code: %d\n", uninstallExitCode))
			builder.WriteString(uninstallOutput)
			payload.PostInstallScriptOutput = ptr.String(builder.String())
			return payload, uninstallErr
		}
	}

	return payload, nil
}

func (r *Runner) runInstallerScript(ctx context.Context, scriptContents string, installerPath string, fileName string) (string, int, error) {
	// run script in installer directory
	installerDir := filepath.Dir(installerPath)
	scriptPath := filepath.Join(installerDir, fileName)
	if err := os.WriteFile(scriptPath, []byte(scriptContents), constant.DefaultFileMode); err != nil {
		return "", -1, fmt.Errorf("writing script: %w", err)
	}

	var cancel context.CancelFunc
	ctx, cancel = context.WithTimeout(ctx, r.installerExecutionTimeout)
	defer cancel()

	execFn := r.execCmdFn
	if execFn == nil {
		execFn = scripts.ExecCmd
	}

	env := os.Environ()
	installerPathEnv := fmt.Sprintf("INSTALLER_PATH=%s", installerPath)
	env = append(env, installerPathEnv)

	output, exitCode, err := execFn(ctx, scriptPath, env)
	if err != nil {
		return string(output), exitCode, err
	}

	return string(output), exitCode, nil
}<|MERGE_RESOLUTION|>--- conflicted
+++ resolved
@@ -235,15 +235,9 @@
 	}
 
 	if !r.scriptsEnabled() {
-<<<<<<< HEAD
-		// fleetctl knows that -2 means script was disabled on host
+		// Fleet knows that -2 means script was disabled on host
 		logger.Info().Msg("scripts are disabled for this host, stopping installation")
-		payload.InstallScriptExitCode = ptr.Int(-2)
-=======
-		// Fleet knows that -2 means script was disabled on host
-		log.Info().Msgf("scripts are disabled for this host, stopping installation")
 		payload.InstallScriptExitCode = ptr.Int(fleet.ExitCodeScriptsDisabled)
->>>>>>> 31273203
 		payload.InstallScriptOutput = ptr.String("Scripts are disabled")
 		return payload, nil
 	}
@@ -309,14 +303,11 @@
 			progressFn(),
 		)
 		if err != nil {
-<<<<<<< HEAD
 			logger.Err(err).Msg("failed to download software installer")
-=======
 			// Set a special exit code to indicate that the installer download failed, so that Fleet
 			// will mark this installation as failed.
 			payload.InstallScriptExitCode = ptr.Int(fleet.ExitCodeInstallerDownloadFailed)
 			payload.InstallScriptOutput = ptr.String("Installer download failed")
->>>>>>> 31273203
 			return payload, err
 		}
 		logger.Info().Str("installerPath", installerPath).Msg("software installer downloaded")
