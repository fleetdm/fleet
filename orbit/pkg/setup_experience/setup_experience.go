--- conflicted
+++ resolved
@@ -43,10 +43,6 @@
 	// and no other parts of Orbit need access to this field (or any other parts of the
 	// SetupExperiencer), it's OK to not protect this with a lock.
 	sd                *swiftdialog.SwiftDialog
-<<<<<<< HEAD
-	uiSteps           map[string]swiftdialog.ListItem
-=======
->>>>>>> 4697123f
 	started           bool
 	trw               *token.ReadWriter
 	stopTokenRotation func()
@@ -57,10 +53,6 @@
 		OrbitClient:  orbitClient,
 		DeviceClient: deviceClient,
 		closeChan:    make(chan struct{}),
-<<<<<<< HEAD
-		uiSteps:      make(map[string]swiftdialog.ListItem),
-=======
->>>>>>> 4697123f
 		rootDirPath:  rootDirPath,
 		trw:          trw,
 	}
@@ -101,11 +93,7 @@
 	if err != nil {
 		log.Error().Err(err).Msg("marshalling setup experience payload for logging")
 	} else {
-<<<<<<< HEAD
-		log.Info().Msgf("setup experience payload: %s", string(payloadBytes))
-=======
 		log.Debug().Msgf("setup experience payload: %s", string(payloadBytes))
->>>>>>> 4697123f
 	}
 
 	// If swiftDialog isn't up yet, then launch it
@@ -161,21 +149,6 @@
 
 	// Clear the dialog message.
 	if err := s.sd.HideMessage(); err != nil {
-<<<<<<< HEAD
-		log.Info().Err(err).Msg("clearing message in setup experience UI")
-	}
-	// Remove the icon.
-	if err := s.sd.HideIcon(); err != nil {
-		log.Info().Err(err).Msg("clearing icon in setup experience UI")
-	}
-	// Hide the title.
-	if err := s.sd.HideTitle(); err != nil {
-		log.Info().Err(err).Msg("hiding title in setup experience UI")
-	}
-	// Hide the progress.
-	if err := s.sd.HideProgress(); err != nil {
-		log.Info().Err(err).Msg("hiding progress in setup experience UI")
-=======
 		log.Error().Err(err).Msg("clearing message in setup experience UI")
 	}
 	// Remove the icon.
@@ -189,7 +162,6 @@
 	// Hide the progress.
 	if err := s.sd.HideProgress(); err != nil {
 		log.Error().Err(err).Msg("hiding progress in setup experience UI")
->>>>>>> 4697123f
 	}
 	// Get the device token.
 	token, err := s.trw.Read()
@@ -199,17 +171,10 @@
 	// Get the My Device URL.
 	browserURL := s.DeviceClient.BrowserDeviceURL(token)
 	// log out the url
-<<<<<<< HEAD
-	log.Info().Msgf("setup experience: opening web content URL: %s", browserURL)
-	// Set the web content URL.
-	if err := s.sd.SetWebContent(browserURL + "?setup_only=1"); err != nil {
-		log.Info().Err(err).Msg("setting web content URL in setup experience UI")
-=======
 	log.Debug().Msgf("setup experience: opening web content URL: %s", browserURL)
 	// Set the web content URL.
 	if err := s.sd.SetWebContent(browserURL + "?setup_only=1"); err != nil {
 		log.Error().Err(err).Msg("setting web content URL in setup experience UI")
->>>>>>> 4697123f
 		return nil
 	}
 
