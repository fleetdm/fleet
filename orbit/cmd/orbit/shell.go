--- conflicted
+++ resolved
@@ -109,11 +109,7 @@
 			// leaving the extension runner waiting for the socket.
 			// NOTE(lucas): `--extensions_require` doesn't seem to work with
 			// thrift extensions?
-<<<<<<< HEAD
-			registerExtensionRunner(&g, r.ExtensionSocketPath(), nil)
-=======
 			registerExtensionRunner(&g, r.ExtensionSocketPath())
->>>>>>> c09a30d1
 		}
 
 		ctx, cancel := context.WithCancel(context.Background())
