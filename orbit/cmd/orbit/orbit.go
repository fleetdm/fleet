--- conflicted
+++ resolved
@@ -2,11 +2,7 @@
 
 import (
 	"context"
-<<<<<<< HEAD
-	"crypto/x509"
 	"errors"
-=======
->>>>>>> 2b2e9f9f
 	"fmt"
 	"io/fs"
 	"io/ioutil"
@@ -331,7 +327,7 @@
 				if exists, err := file.Exists(certPath); err == nil && exists {
 					_, err = certificate.LoadPEM(certPath)
 					if err != nil {
-						return errors.Wrap(err, "load certs.pem")
+						return fmt.Errorf("load certs.pem: %w", err)
 					}
 					options = append(options, osquery.WithFlags([]string{"--tls_server_certs", certPath}))
 				} else {
