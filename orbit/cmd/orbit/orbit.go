package main

import (
	"context"
	"errors"
	"fmt"
	"io"
	"io/fs"
	"io/ioutil"
	"net/url"
	"os"
	"path/filepath"
	"runtime"
	"strings"
	"time"

	"github.com/fleetdm/fleet/v4/orbit/pkg/constant"
	"github.com/fleetdm/fleet/v4/orbit/pkg/insecure"
	"github.com/fleetdm/fleet/v4/orbit/pkg/osquery"
	"github.com/fleetdm/fleet/v4/orbit/pkg/table"
	"github.com/fleetdm/fleet/v4/orbit/pkg/update"
	"github.com/fleetdm/fleet/v4/orbit/pkg/update/filestore"
	"github.com/fleetdm/fleet/v4/pkg/certificate"
	"github.com/fleetdm/fleet/v4/pkg/file"
	"github.com/fleetdm/fleet/v4/pkg/open"
	"github.com/fleetdm/fleet/v4/pkg/secure"
	"github.com/google/uuid"
	"github.com/oklog/run"
	"github.com/rs/zerolog"
	"github.com/rs/zerolog/log"
	"github.com/urfave/cli/v2"
	"gopkg.in/natefinch/lumberjack.v2"
)

var (
	// Flags set by goreleaser during build
	version = ""
	commit  = ""
	date    = ""
)

func main() {
	app := cli.NewApp()
	app.Name = "Orbit osquery"
	app.Usage = "A powered-up, (near) drop-in replacement for osquery"
	app.Commands = []*cli.Command{
		versionCommand,
		shellCommand,
	}
	app.Flags = []cli.Flag{
		&cli.StringFlag{
			Name:    "root-dir",
			Usage:   "Root directory for Orbit state",
			Value:   update.DefaultOptions.RootDirectory,
			EnvVars: []string{"ORBIT_ROOT_DIR"},
		},
		&cli.BoolFlag{
			Name:    "insecure",
			Usage:   "Disable TLS certificate verification",
			EnvVars: []string{"ORBIT_INSECURE"},
		},
		&cli.StringFlag{
			Name:    "fleet-url",
			Usage:   "URL (host:port) of Fleet server",
			EnvVars: []string{"ORBIT_FLEET_URL"},
		},
		&cli.StringFlag{
			Name:    "fleet-certificate",
			Usage:   "Path to server certificate chain",
			EnvVars: []string{"ORBIT_FLEET_CERTIFICATE"},
		},
		&cli.StringFlag{
			Name:    "update-url",
			Usage:   "URL for update server",
			Value:   "https://tuf.fleetctl.com",
			EnvVars: []string{"ORBIT_UPDATE_URL"},
		},
		&cli.StringFlag{
			Name:    "enroll-secret",
			Usage:   "Enroll secret for authenticating to Fleet server",
			EnvVars: []string{"ORBIT_ENROLL_SECRET"},
		},
		&cli.StringFlag{
			Name:    "enroll-secret-path",
			Usage:   "Path to file containing enroll secret",
			EnvVars: []string{"ORBIT_ENROLL_SECRET_PATH"},
		},
		&cli.StringFlag{
			Name:    "osqueryd-channel",
			Usage:   "Update channel of osqueryd to use",
			Value:   "stable",
			EnvVars: []string{"ORBIT_OSQUERYD_CHANNEL"},
		},
		&cli.StringFlag{
			Name:    "orbit-channel",
			Usage:   "Update channel of Orbit to use",
			Value:   "stable",
			EnvVars: []string{"ORBIT_ORBIT_CHANNEL"},
		},
		&cli.StringFlag{
			Name:    "desktop-channel",
			Usage:   "Update channel of Fleet Desktop to use",
			Value:   "stable",
			EnvVars: []string{"ORBIT_DESKTOP_CHANNEL"},
		},
		&cli.BoolFlag{
			Name:    "disable-updates",
			Usage:   "Disables auto updates",
			EnvVars: []string{"ORBIT_DISABLE_UPDATES"},
		},
		&cli.BoolFlag{
			Name:    "dev-mode",
			Usage:   "Runs in development mode",
			EnvVars: []string{"ORBIT_DEV_MODE"},
		},
		&cli.BoolFlag{
			Name:    "debug",
			Usage:   "Enable debug logging",
			EnvVars: []string{"ORBIT_DEBUG"},
		},
		&cli.BoolFlag{
			Name:  "version",
			Usage: "Get Orbit version",
		},
		&cli.StringFlag{
			Name:  "log-file",
			Usage: "Log to this file path in addition to stderr",
		},
		&cli.BoolFlag{
			Name:  "dev-darwin-legacy-targets",
			Usage: "Use darwin legacy target (flag only used on darwin)",
		},
<<<<<<< HEAD
		&cli.BoolFlag{
			Name:    "fleet-desktop",
			Usage:   "Launch Fleet Desktop application (flag currently only used on darwin)",
			EnvVars: []string{"ORBIT_FLEET_DESKTOP"},
		},
=======
>>>>>>> d2ba34c8
	}
	app.Action = func(c *cli.Context) error {
		if c.Bool("version") {
			fmt.Println("orbit " + version)
			return nil
		}

		var logFile io.Writer
		if logf := c.String("log-file"); logf != "" {
			if logDir := filepath.Dir(logf); logDir != "." {
				if err := secure.MkdirAll(logDir, constant.DefaultDirMode); err != nil {
					panic(err)
				}
			}
			logFile = &lumberjack.Logger{
				Filename:   logf,
				MaxSize:    25, // megabytes
				MaxBackups: 3,
				MaxAge:     28, // days
			}
			if runtime.GOOS == "windows" {
				// On Windows, Orbit runs as a "Windows Service", which fails to write to os.Stderr with
				// "write /dev/stderr: The handle is invalid" (see #3100). Thus, we log to the logFile only.
				log.Logger = log.Output(zerolog.ConsoleWriter{Out: logFile, TimeFormat: time.RFC3339Nano, NoColor: true})
			} else {
				log.Logger = log.Output(zerolog.MultiLevelWriter(
					zerolog.ConsoleWriter{Out: logFile, TimeFormat: time.RFC3339Nano, NoColor: true},
					zerolog.ConsoleWriter{Out: os.Stderr, TimeFormat: time.RFC3339Nano, NoColor: true},
				))
			}
		} else {
			log.Logger = log.Output(zerolog.ConsoleWriter{Out: os.Stderr, TimeFormat: time.RFC3339Nano, NoColor: true})
		}

		zerolog.SetGlobalLevel(zerolog.InfoLevel)

		if c.Bool("debug") {
			zerolog.SetGlobalLevel(zerolog.DebugLevel)
		}

		if c.Bool("insecure") && c.String("fleet-certificate") != "" {
			return errors.New("insecure and fleet-certificate may not be specified together")
		}

		if c.String("enroll-secret-path") != "" {
			if c.String("enroll-secret") != "" {
				return errors.New("enroll-secret and enroll-secret-path may not be specified together")
			}

			b, err := ioutil.ReadFile(c.String("enroll-secret-path"))
			if err != nil {
				return fmt.Errorf("read enroll secret file: %w", err)
			}

			if err := c.Set("enroll-secret", strings.TrimSpace(string(b))); err != nil {
				return fmt.Errorf("set enroll secret from file: %w", err)
			}
		}

		if err := secure.MkdirAll(c.String("root-dir"), constant.DefaultDirMode); err != nil {
			return fmt.Errorf("initialize root dir: %w", err)
		}

		deviceAuthToken, err := loadOrGenerateToken(c.String("root-dir"))
		if err != nil {
			return fmt.Errorf("load identifier file: %w", err)
		}

		localStore, err := filestore.New(filepath.Join(c.String("root-dir"), "tuf-metadata.json"))
		if err != nil {
			log.Fatal().Err(err).Msg("create local metadata store")
		}

		opt := update.DefaultOptions

		if runtime.GOOS == "darwin" && c.Bool("dev-darwin-legacy-targets") {
			opt.Targets = update.DarwinLegacyTargets
		}

<<<<<<< HEAD
		if runtime.GOOS == "darwin" && c.Bool("fleet-desktop") {
			opt.Targets["desktop"] = update.TargetInfo{
				Platform:             "macos",
				Channel:              c.String("desktop-channel"),
				TargetFile:           "desktop.app.tar.gz",
				ExtractedExecSubPath: []string{"Fleet Desktop.app", "Contents", "MacOS", "fleet-desktop"},
			}
		}

=======
>>>>>>> d2ba34c8
		// Override default channels with the provided values.
		orbit := opt.Targets["orbit"]
		orbit.Channel = c.String("orbit-channel")
		opt.Targets["orbit"] = orbit
		osqueryd := opt.Targets["osqueryd"]
		osqueryd.Channel = c.String("osqueryd-channel")
		opt.Targets["osqueryd"] = osqueryd

		opt.RootDirectory = c.String("root-dir")
		opt.ServerURL = c.String("update-url")
		opt.LocalStore = localStore
		opt.InsecureTransport = c.Bool("insecure")

		var (
			updater      *update.Updater
			osquerydPath string
<<<<<<< HEAD
			desktopPath  string
=======
>>>>>>> d2ba34c8
		)

		// NOTE: When running in dev-mode, even if `disable-updates` is set,
		// it fetches osqueryd once as part of initialization.
		if !c.Bool("disable-updates") || c.Bool("dev-mode") {
			updater, err = update.New(opt)
			if err != nil {
				return fmt.Errorf("create updater: %w", err)
			}
			if err := updater.UpdateMetadata(); err != nil {
				log.Info().Err(err).Msg("update metadata. using saved metadata.")
			}
			osquerydPath, err = updater.Get("osqueryd")
			if err != nil {
				return fmt.Errorf("get osqueryd target: %w", err)
			}
			if runtime.GOOS == "darwin" && c.Bool("fleet-desktop") {
				fleetDesktopPath, err := updater.Get("desktop")
				if err != nil {
					return fmt.Errorf("get desktop target: %w", err)
				}
				// TODO(lucas): Have some API in update provide this (or modify updater.Get).
				desktopPath = filepath.Dir(filepath.Dir(filepath.Dir(fleetDesktopPath)))
			}
<<<<<<< HEAD
		} else {
			log.Info().Msg("running with auto updates disabled")
			updater = update.NewDisabled(opt)
			osquerydPath, err = updater.ExecutableLocalPath("osqueryd")
=======
			osquerydPath, err = updater.Get("osqueryd")
>>>>>>> d2ba34c8
			if err != nil {
				log.Fatal().Err(err).Msg("locate osqueryd")
			}
			if runtime.GOOS == "darwin" && c.Bool("fleet-desktop") {
				fleetDesktopPath, err := updater.ExecutableLocalPath("desktop")
				if err != nil {
					return fmt.Errorf("get desktop target: %w", err)
				}
				// TODO(lucas): Have some API in update provide this (or modify updater.Get).
				desktopPath = filepath.Dir(filepath.Dir(filepath.Dir(fleetDesktopPath)))
			}
		} else {
			log.Info().Msg("running with auto updates disabled")
			updater = update.NewDisabled(opt)
			osquerydPath, err = updater.ExecutableLocalPath("osqueryd")
			if err != nil {
				log.Fatal().Err(err).Msg("failed to locate osqueryd")
			}
		}

		// Clear leftover files from updates
		if err := filepath.Walk(c.String("root-dir"), func(path string, info fs.FileInfo, err error) error {
			// Ignore anything not containing .old extension
			if !strings.HasSuffix(path, ".old") {
				return nil
			}

			if err := os.RemoveAll(path); err != nil {
				log.Info().Err(err).Msg("remove .old")
				return nil
			}
			log.Debug().Str("path", path).Msg("cleaned up old")

			return nil
		}); err != nil {
			return fmt.Errorf("cleanup old files: %w", err)
		}

		var g run.Group

		if !c.Bool("disable-updates") {
			updateRunner, err := update.NewRunner(updater, update.RunnerOptions{
				CheckInterval: 10 * time.Second,
				Targets:       []string{"orbit", "osqueryd"},
			})
			if err != nil {
				return err
			}
			g.Add(updateRunner.Execute, updateRunner.Interrupt)
		}

		var options []osquery.Option
		options = append(options, osquery.WithDataPath(c.String("root-dir")))
		options = append(options, osquery.WithLogPath(filepath.Join(c.String("root-dir"), "osquery_log")))

		if logFile != nil {
			// If set, redirect osqueryd's stderr to the logFile.
			options = append(options, osquery.WithStderr(logFile))
		}

		fleetURL := c.String("fleet-url")
		if !strings.HasPrefix(fleetURL, "http") {
			fleetURL = "https://" + fleetURL
		}

		enrollSecret := c.String("enroll-secret")
		if enrollSecret != "" {
			const enrollSecretEnvName = "ENROLL_SECRET"
			options = append(options,
				osquery.WithEnv([]string{enrollSecretEnvName + "=" + enrollSecret}),
				osquery.WithFlags([]string{"--enroll_secret_env", enrollSecretEnvName}),
			)
		}

		if fleetURL != "https://" && c.Bool("insecure") {
			proxy, err := insecure.NewTLSProxy(fleetURL)
			if err != nil {
				return fmt.Errorf("create TLS proxy: %w", err)
			}

			g.Add(
				func() error {
					log.Info().
						Str("addr", fmt.Sprintf("localhost:%d", proxy.Port)).
						Str("target", c.String("fleet-url")).
						Msg("using insecure TLS proxy")
					err := proxy.InsecureServeTLS()
					return err
				},
				func(error) {
					if err := proxy.Close(); err != nil {
						log.Error().Err(err).Msg("close proxy")
					}
				},
			)

			certPath := filepath.Join(os.TempDir(), "fleet.crt")

			// Write cert that proxy uses
			err = ioutil.WriteFile(certPath, []byte(insecure.ServerCert), os.ModePerm)
			if err != nil {
				return fmt.Errorf("write server cert: %w", err)
			}

			// Rewrite URL to the proxy URL. Note the proxy handles any URL
			// prefix so we don't need to carry that over here.
			parsedURL := &url.URL{
				Scheme: "https",
				Host:   fmt.Sprintf("localhost:%d", proxy.Port),
			}

			// Check and log if there are any errors with TLS connection.
			pool, err := certificate.LoadPEM(certPath)
			if err != nil {
				return fmt.Errorf("load certificate: %w", err)
			}
			if err := certificate.ValidateConnection(pool, fleetURL); err != nil {
				log.Info().Err(err).Msg("Failed to connect to Fleet server. Osquery connection may fail.")
			}

			options = append(options,
				osquery.WithFlags(osquery.FleetFlags(parsedURL)),
				osquery.WithFlags([]string{"--tls_server_certs", certPath}),
			)
		} else if fleetURL != "https://" {
			if enrollSecret == "" {
				return errors.New("enroll secret must be specified to connect to Fleet server")
			}

			parsedURL, err := url.Parse(fleetURL)
			if err != nil {
				return fmt.Errorf("parse URL: %w", err)
			}

			options = append(options,
				osquery.WithFlags(osquery.FleetFlags(parsedURL)),
			)

			if certPath := c.String("fleet-certificate"); certPath != "" {
				// Check and log if there are any errors with TLS connection.
				pool, err := certificate.LoadPEM(certPath)
				if err != nil {
					return fmt.Errorf("load certificate: %w", err)
				}
				if err := certificate.ValidateConnection(pool, fleetURL); err != nil {
					log.Info().Err(err).Msg("Failed to connect to Fleet server. Osquery connection may fail.")
				}

				options = append(options,
					osquery.WithFlags([]string{"--tls_server_certs", certPath}),
				)
			} else {
				certPath := filepath.Join(c.String("root-dir"), "certs.pem")
				if exists, err := file.Exists(certPath); err == nil && exists {
					_, err = certificate.LoadPEM(certPath)
					if err != nil {
						return fmt.Errorf("load certs.pem: %w", err)
					}
					options = append(options, osquery.WithFlags([]string{"--tls_server_certs", certPath}))
				} else {
					log.Info().Msg("No cert chain available. Relying on system store.")
				}
			}
		}

		// --force is sometimes needed when an older osquery process has not
		// exited properly
		options = append(options, osquery.WithFlags([]string{"--force"}))

		if c.Bool("debug") {
			options = append(options,
				osquery.WithFlags([]string{"--verbose", "--tls_dump"}),
			)
		}

		// Provide the flagfile to osquery if it exists. This comes after the other flags set by
		// Orbit so that users can override those flags. Note this means users may unintentionally
		// break things by overriding Orbit flags in incompatible ways. That's the price to pay for
		// flexibility.
		flagfilePath := filepath.Join(c.String("root-dir"), "osquery.flags")
		if exists, err := file.Exists(flagfilePath); err == nil && exists {
			options = append(options, osquery.WithFlags([]string{"--flagfile", flagfilePath}))
		}

		// Handle additional args after '--' in the command line. These are added last and should
		// override all other flags and flagfile entries.
		options = append(options, osquery.WithFlags(c.Args().Slice()))

		// Create an osquery runner with the provided options.
		r, err := osquery.NewRunner(osquerydPath, options...)
		if err != nil {
			return fmt.Errorf("create osquery runner: %w", err)
		}
		g.Add(r.Execute, r.Interrupt)

		ext := table.NewRunner(r.ExtensionSocketPath(), table.WithExtension(orbitInfoExtension{
			deviceAuthToken: deviceAuthToken,
		}))
		g.Add(ext.Execute, ext.Interrupt)

		if runtime.GOOS == "darwin" && c.Bool("fleet-desktop") {
			done := make(chan struct{})
			// TODO(lucas): Kill .app in the interrupt.
			g.Add(
				func() error {
					log.Info().Str("path", desktopPath).Msg("opening")
					if err := open.App(desktopPath); err != nil {
						return err
					}
					<-done
					return nil
				},
				func(err error) {
					// TODO(lucas): Implement me.
					close(done)
				},
			)
		}

		// Install a signal handler
		ctx, cancel := context.WithCancel(context.Background())
		defer cancel()
		g.Add(run.SignalHandler(ctx, os.Interrupt, os.Kill))

		if err := g.Run(); err != nil {
			log.Error().Err(err).Msg("unexpected exit")
		}

		return nil
	}

	if err := app.Run(os.Args); err != nil {
		log.Error().Err(err).Msg("run orbit failed")
	}
}

func loadOrGenerateToken(rootDir string) (string, error) {
	filePath := filepath.Join(rootDir, "identifier")
	id, err := ioutil.ReadFile(filePath)
	switch {
	case err == nil:
		return string(id), nil
	case errors.Is(err, os.ErrNotExist):
		id, err := uuid.NewRandom()
		if err != nil {
			return "", fmt.Errorf("generate identifier: %w", err)
		}
		if err := ioutil.WriteFile(filePath, []byte(id.String()), constant.DefaultFileMode); err != nil {
			return "", fmt.Errorf("write identifier file %q: %w", filePath, err)
		}
		return id.String(), nil
	default:
		return "", fmt.Errorf("load identifier file %q: %w", filePath, err)
	}
}

var versionCommand = &cli.Command{
	Name:  "version",
	Usage: "Get the orbit version",
	Flags: []cli.Flag{},
	Action: func(c *cli.Context) error {
		fmt.Println("orbit " + version)
		fmt.Println("commit - " + commit)
		fmt.Println("date - " + date)
		return nil
	},
}<|MERGE_RESOLUTION|>--- conflicted
+++ resolved
@@ -130,14 +130,11 @@
 			Name:  "dev-darwin-legacy-targets",
 			Usage: "Use darwin legacy target (flag only used on darwin)",
 		},
-<<<<<<< HEAD
 		&cli.BoolFlag{
 			Name:    "fleet-desktop",
 			Usage:   "Launch Fleet Desktop application (flag currently only used on darwin)",
 			EnvVars: []string{"ORBIT_FLEET_DESKTOP"},
 		},
-=======
->>>>>>> d2ba34c8
 	}
 	app.Action = func(c *cli.Context) error {
 		if c.Bool("version") {
@@ -217,18 +214,10 @@
 			opt.Targets = update.DarwinLegacyTargets
 		}
 
-<<<<<<< HEAD
 		if runtime.GOOS == "darwin" && c.Bool("fleet-desktop") {
-			opt.Targets["desktop"] = update.TargetInfo{
-				Platform:             "macos",
-				Channel:              c.String("desktop-channel"),
-				TargetFile:           "desktop.app.tar.gz",
-				ExtractedExecSubPath: []string{"Fleet Desktop.app", "Contents", "MacOS", "fleet-desktop"},
-			}
-		}
-
-=======
->>>>>>> d2ba34c8
+			opt.Targets["desktop"] = update.DesktopMacOSTarget
+		}
+
 		// Override default channels with the provided values.
 		orbit := opt.Targets["orbit"]
 		orbit.Channel = c.String("orbit-channel")
@@ -236,6 +225,9 @@
 		osqueryd := opt.Targets["osqueryd"]
 		osqueryd.Channel = c.String("osqueryd-channel")
 		opt.Targets["osqueryd"] = osqueryd
+		desktop := opt.Targets["desktop"]
+		desktop.Channel = c.String("desktop-channel")
+		opt.Targets["desktop"] = desktop
 
 		opt.RootDirectory = c.String("root-dir")
 		opt.ServerURL = c.String("update-url")
@@ -245,10 +237,7 @@
 		var (
 			updater      *update.Updater
 			osquerydPath string
-<<<<<<< HEAD
 			desktopPath  string
-=======
->>>>>>> d2ba34c8
 		)
 
 		// NOTE: When running in dev-mode, even if `disable-updates` is set,
@@ -273,14 +262,10 @@
 				// TODO(lucas): Have some API in update provide this (or modify updater.Get).
 				desktopPath = filepath.Dir(filepath.Dir(filepath.Dir(fleetDesktopPath)))
 			}
-<<<<<<< HEAD
 		} else {
 			log.Info().Msg("running with auto updates disabled")
 			updater = update.NewDisabled(opt)
 			osquerydPath, err = updater.ExecutableLocalPath("osqueryd")
-=======
-			osquerydPath, err = updater.Get("osqueryd")
->>>>>>> d2ba34c8
 			if err != nil {
 				log.Fatal().Err(err).Msg("locate osqueryd")
 			}
@@ -291,13 +276,6 @@
 				}
 				// TODO(lucas): Have some API in update provide this (or modify updater.Get).
 				desktopPath = filepath.Dir(filepath.Dir(filepath.Dir(fleetDesktopPath)))
-			}
-		} else {
-			log.Info().Msg("running with auto updates disabled")
-			updater = update.NewDisabled(opt)
-			osquerydPath, err = updater.ExecutableLocalPath("osqueryd")
-			if err != nil {
-				log.Fatal().Err(err).Msg("failed to locate osqueryd")
 			}
 		}
 
