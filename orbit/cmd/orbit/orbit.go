--- conflicted
+++ resolved
@@ -492,10 +492,7 @@
 			return fmt.Errorf("error new orbit client: %w", err)
 		}
 
-<<<<<<< HEAD
-=======
 		// ping the server to get the latest capabilities
->>>>>>> 84903def
 		if err := orbitClient.Ping(); err != nil {
 			return fmt.Errorf("error pinging the server: %w", err)
 		}
@@ -891,10 +888,7 @@
 		select {
 		case <-capabilitiesCHeckTicker.C:
 			oldCapabilities := f.client.GetServerCapabilities()
-<<<<<<< HEAD
-=======
 			// ping the server to get the latest capabilities
->>>>>>> 84903def
 			if err := f.client.Ping(); err != nil {
 				log.Error().Err(err).Msg("pinging the server")
 				continue
