package main

import (
	"context"
	_ "embed"
	"errors"
	"fmt"
	"os"
	"path/filepath"
	"runtime"
	"syscall"
	"time"

<<<<<<< HEAD
	"github.com/fleetdm/fleet/v4/orbit/pkg/constant"
=======
	"github.com/fleetdm/fleet/v4/orbit/pkg/token"
>>>>>>> 6e91039d
	"github.com/fleetdm/fleet/v4/pkg/open"
	"github.com/fleetdm/fleet/v4/server/service"
	"github.com/getlantern/systray"
	"github.com/oklog/run"
	"github.com/rs/zerolog"
	"github.com/rs/zerolog/log"
	"gopkg.in/natefinch/lumberjack.v2"
)

// version is set at compile time via -ldflags
var version = "unknown"

func setupRunners() {
	var runnerGroup run.Group

	// Setting up a watcher for the communication channel
	if runtime.GOOS == "windows" {
		runnerGroup.Add(
			func() error {
				// block wait on the communication channel
				if err := blockWaitForStopEvent(constant.DesktopAppExecName); err != nil {
					log.Error().Err(err).Msg("There was an error on the desktop communication channel")
					return err
				}

				log.Info().Msg("Shutdown was requested!")
				return nil
			},
			func(err error) {
				systray.Quit()
			},
		)
	}

	// Setting up a signal handler runner
	ctx, cancel := context.WithCancel(context.Background())
	defer cancel()

	var execFn func() error
	var interrFn func(error)

	if runtime.GOOS == "windows" {
		execFn, interrFn = run.SignalHandler(ctx, os.Interrupt, os.Kill)
	} else {
		execFn, interrFn = run.SignalHandler(ctx, os.Interrupt, os.Kill, syscall.SIGTERM)
	}

	runnerGroup.Add(
		execFn,
		func(err error) {
			interrFn(err)
			systray.Quit()
		},
	)

	if err := runnerGroup.Run(); err != nil {
		log.Error().Err(err).Msg("Fleet Desktop runners terminated")
		return
	}
}

func main() {
	setupLogs()

	// Our TUF provided targets must support launching with "--help".
	if len(os.Args) > 1 && os.Args[1] == "--help" {
		fmt.Println("Fleet Desktop application executable")
		return
	}
	log.Info().Msgf("fleet-desktop version=%s", version)

<<<<<<< HEAD
	commChannelID := os.Getenv("FLEET_DESKTOP_CHANNEL_ID")
	if commChannelID == "" {
		log.Fatal().Msg("missing Channel ID environment FLEET_DESKTOP_CHANNEL_ID")
	}

	devURL := os.Getenv("FLEET_DESKTOP_DEVICE_URL")
	if devURL == "" {
		log.Fatal().Msg("missing URL environment FLEET_DESKTOP_DEVICE_URL")
	}
	deviceURL, err := url.Parse(devURL)
	if err != nil {
		log.Fatal().Err(err).Msg("invalid URL argument")
=======
	identifierPath := os.Getenv("FLEET_DESKTOP_DEVICE_IDENTIFIER_PATH")
	if identifierPath == "" {
		log.Fatal().Msg("missing URL environment FLEET_DESKTOP_DEVICE_IDENTIFIER_PATH")
>>>>>>> 6e91039d
	}

	fleetURL := os.Getenv("FLEET_DESKTOP_FLEET_URL")
	if fleetURL == "" {
		log.Fatal().Msg("missing URL environment FLEET_DESKTOP_FLEET_URL")
	}

	// Setting up working runners such as signalHandler runner
	go setupRunners()

	onReady := func() {
		log.Info().Msg("ready")

		systray.SetTooltip("Fleet Desktop")
		// Default to dark theme icon because this seems to be a better fit on Linux (Ubuntu at
		// least). On macOS this is used as a template icon anyway.
		systray.SetTemplateIcon(iconDark, iconDark)

		// Theme detection is currently only on Windows. On macOS we use template icons (which
		// automatically change), and on Linux we don't handle it yet (Ubuntu doesn't seem to change
		// systray colors in the default configuration when toggling light/dark).
		if runtime.GOOS == "windows" {
			// Set the initial theme, and watch for theme changes.
			theme, err := getSystemTheme()
			if err != nil {
				log.Error().Err(err).Msg("get system theme")
			}
			iconManager := newIconManager(theme)
			go func() {
				watchSystemTheme(iconManager)
			}()
		}

		// Add a disabled menu item with the current version
		versionItem := systray.AddMenuItem(fmt.Sprintf("Fleet Desktop v%s", version), "")
		versionItem.Disable()
		systray.AddSeparator()

		myDeviceItem := systray.AddMenuItem("Connecting...", "")
		myDeviceItem.Disable()
		transparencyItem := systray.AddMenuItem("Transparency", "")
		transparencyItem.Disable()

		tokenReader := token.Reader{Path: identifierPath}
		if _, err := tokenReader.Read(); err != nil {
			log.Fatal().Err(err).Msg("error reading device token from file")
		}

		var insecureSkipVerify bool
		if os.Getenv("FLEET_DESKTOP_INSECURE") != "" {
			insecureSkipVerify = true
		}
		rootCA := os.Getenv("FLEET_DESKTOP_FLEET_ROOT_CA")

		client, err := service.NewDeviceClient(
			fleetURL,
			insecureSkipVerify,
			rootCA,
		)
		if err != nil {
			log.Fatal().Err(err).Msg("unable to initialize request client")
		}

		refetchToken := func() {
			if _, err := tokenReader.Read(); err != nil {
				log.Error().Err(err).Msg("refetch token")
			}
			log.Debug().Msg("successfully refetched the token from disk")
		}

		disableTray := func() {
			log.Debug().Msg("disabling tray items")
			myDeviceItem.SetTitle("Connecting...")
			myDeviceItem.Disable()
			transparencyItem.Disable()
		}

		// checkToken performs API test calls to enable the "My device" item as
		// soon as the device auth token is registered by Fleet.
		checkToken := func() <-chan interface{} {
			done := make(chan interface{})

			go func() {
				ticker := time.NewTicker(5 * time.Second)
				defer ticker.Stop()
				defer close(done)

				for {
					refetchToken()
					_, err := client.ListDevicePolicies(tokenReader.GetCached())

					if err == nil || errors.Is(err, service.ErrMissingLicense) {
						log.Debug().Msg("enabling tray items")
						myDeviceItem.SetTitle("My device")
						myDeviceItem.Enable()
						transparencyItem.Enable()
						return
					}

					log.Error().Err(err).Msg("get device URL")

					<-ticker.C
				}
			}()

			return done
		}

		// start a check as soon as the app starts
		deviceEnabledChan := checkToken()

		// this loop checks the `mtime` value of the token file and:
		// 1. if the token file was modified, it disables the tray items until we
		// verify the token is valid
		// 2. calls (blocking) `checkToken` to verify the token is valid
		go func() {
			<-deviceEnabledChan
			tic := time.NewTicker(1 * time.Second)
			defer tic.Stop()

			for {
				<-tic.C
				expired, err := tokenReader.HasChanged()
				switch {
				case err != nil:
					log.Error().Err(err).Msg("check token file")
				case expired:
					log.Info().Msg("token file changed, rechecking")
					disableTray()
					<-checkToken()
				}
			}
		}()

		// poll the server to check the policy status of the host and update the
		// tray icon accordingly
		go func() {
			<-deviceEnabledChan
			tic := time.NewTicker(5 * time.Minute)
			defer tic.Stop()

			for {
				policies, err := client.ListDevicePolicies(tokenReader.GetCached())
				switch {
				case err == nil:
					// OK
				case errors.Is(err, service.ErrMissingLicense):
					myDeviceItem.SetTitle("My device")
					continue
				case errors.Is(err, service.ErrUnauthenticated):
					disableTray()
					<-checkToken()
					continue
				default:
					log.Error().Err(err).Msg("get device URL")
					continue
				}

				failedPolicyCount := 0
				for _, policy := range policies {
					if policy.Response != "pass" {
						failedPolicyCount++
					}
				}

				if failedPolicyCount > 0 {
					if runtime.GOOS == "windows" {
						// Windows (or maybe just the systray library?) doesn't support color emoji
						// in the system tray menu, so we use text as an alternative.
						if failedPolicyCount == 1 {
							myDeviceItem.SetTitle("My device (1 issue)")
						} else {
							myDeviceItem.SetTitle(fmt.Sprintf("My device (%d issues)", failedPolicyCount))
						}
					} else {
						myDeviceItem.SetTitle(fmt.Sprintf("🔴 My device (%d)", failedPolicyCount))
					}
				} else {
					if runtime.GOOS == "windows" {
						myDeviceItem.SetTitle("My device")
					} else {
						myDeviceItem.SetTitle("🟢 My device")
					}
				}
				myDeviceItem.Enable()

				<-tic.C
			}
		}()

		go func() {
			for {
				select {
				case <-myDeviceItem.ClickedCh:
					if err := open.Browser(client.DeviceURL(tokenReader.GetCached())); err != nil {
						log.Error().Err(err).Msg("open browser my device")
					}
				case <-transparencyItem.ClickedCh:
					if err := open.Browser(client.TransparencyURL(tokenReader.GetCached())); err != nil {
						log.Error().Err(err).Msg("open browser transparency")
					}
				}
			}
		}()
	}
	onExit := func() {
		log.Info().Msg("exit")
	}

	systray.Run(onReady, onExit)
}

// setupLogs configures our logging system to write logs to rolling files and
// stderr, if for some reason we can't write a log file the logs are still
// printed to stderr.
func setupLogs() {
	stderrOut := zerolog.ConsoleWriter{Out: os.Stderr, TimeFormat: time.RFC3339Nano, NoColor: true}

	dir, err := logDir()
	if err != nil {
		log.Logger = log.Output(stderrOut)
		log.Error().Err(err).Msg("find directory for logs")
		return
	}

	dir = filepath.Join(dir, "Fleet")

	if err := os.MkdirAll(dir, 0o755); err != nil {
		log.Logger = log.Output(stderrOut)
		log.Error().Err(err).Msg("make directories for log files")
		return
	}

	logFile := &lumberjack.Logger{
		Filename:   filepath.Join(dir, "fleet-desktop.log"),
		MaxSize:    25, // megabytes
		MaxBackups: 3,
		MaxAge:     28, // days
	}

	log.Logger = log.Output(zerolog.MultiLevelWriter(
		zerolog.ConsoleWriter{Out: logFile, TimeFormat: time.RFC3339Nano, NoColor: true},
		stderrOut,
	))
}

// logDir returns the default root directory to use for application-level logs.
//
// On Unix systems, it returns $XDG_STATE_HOME as specified by
// https://specifications.freedesktop.org/basedir-spec/basedir-spec-latest.html if
// non-empty, else $HOME/.local/state.
// On Darwin, it returns $HOME/Library/Logs.
// On Windows, it returns %LocalAppData%
//
// If the location cannot be determined (for example, $HOME is not defined),
// then it will return an error.
func logDir() (string, error) {
	var dir string

	switch runtime.GOOS {
	case "windows":
		dir = os.Getenv("LocalAppData")
		if dir == "" {
			return "", errors.New("%LocalAppData% is not defined")
		}

	case "darwin":
		dir = os.Getenv("HOME")
		if dir == "" {
			return "", errors.New("$HOME is not defined")
		}
		dir += "/Library/Logs"

	default: // Unix
		dir = os.Getenv("XDG_STATE_HOME")
		if dir == "" {
			dir = os.Getenv("HOME")
			if dir == "" {
				return "", errors.New("neither $XDG_STATE_HOME nor $HOME are defined")
			}
			dir += "/.local/state"
		}
	}

	return dir, nil
}

type iconManager struct {
	theme theme
}

func newIconManager(theme theme) *iconManager {
	m := &iconManager{
		theme: theme,
	}
	m.UpdateTheme(theme)
	return m
}

func (m *iconManager) UpdateTheme(theme theme) {
	m.theme = theme
	switch theme {
	case themeDark:
		systray.SetIcon(iconDark)
	case themeLight:
		systray.SetIcon(iconLight)
	case themeUnknown:
		log.Debug().Msg("theme unknown, using dark theme")
	default:
		log.Error().Str("theme", string(theme)).Msg("tried to set invalid theme")
	}
}<|MERGE_RESOLUTION|>--- conflicted
+++ resolved
@@ -11,11 +11,8 @@
 	"syscall"
 	"time"
 
-<<<<<<< HEAD
 	"github.com/fleetdm/fleet/v4/orbit/pkg/constant"
-=======
 	"github.com/fleetdm/fleet/v4/orbit/pkg/token"
->>>>>>> 6e91039d
 	"github.com/fleetdm/fleet/v4/pkg/open"
 	"github.com/fleetdm/fleet/v4/server/service"
 	"github.com/getlantern/systray"
@@ -87,7 +84,7 @@
 	}
 	log.Info().Msgf("fleet-desktop version=%s", version)
 
-<<<<<<< HEAD
+
 	commChannelID := os.Getenv("FLEET_DESKTOP_CHANNEL_ID")
 	if commChannelID == "" {
 		log.Fatal().Msg("missing Channel ID environment FLEET_DESKTOP_CHANNEL_ID")
@@ -96,15 +93,15 @@
 	devURL := os.Getenv("FLEET_DESKTOP_DEVICE_URL")
 	if devURL == "" {
 		log.Fatal().Msg("missing URL environment FLEET_DESKTOP_DEVICE_URL")
-	}
+	}  
 	deviceURL, err := url.Parse(devURL)
 	if err != nil {
 		log.Fatal().Err(err).Msg("invalid URL argument")
-=======
+
 	identifierPath := os.Getenv("FLEET_DESKTOP_DEVICE_IDENTIFIER_PATH")
 	if identifierPath == "" {
 		log.Fatal().Msg("missing URL environment FLEET_DESKTOP_DEVICE_IDENTIFIER_PATH")
->>>>>>> 6e91039d
+
 	}
 
 	fleetURL := os.Getenv("FLEET_DESKTOP_FLEET_URL")
