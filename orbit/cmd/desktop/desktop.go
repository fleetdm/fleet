package main

import (
	"crypto/tls"
	_ "embed"
	"encoding/json"
	"fmt"
	"io/ioutil"
	"log"
	"net/http"
	"net/url"
	"os"
	"strings"
	"time"

	"github.com/fleetdm/fleet/v4/pkg/open"
	"github.com/getlantern/systray"
)

var version = "unknown"

type Response struct {
	Host struct {
		Policies []struct {
			ID          int         `json:"id"`
			Name        string      `json:"name"`
			Query       string      `json:"query"`
			Description string      `json:"description"`
			AuthorID    int         `json:"author_id"`
			AuthorName  string      `json:"author_name"`
			AuthorEmail string      `json:"author_email"`
			TeamID      interface{} `json:"team_id"`
			Resolution  string      `json:"resolution"`
			Platform    string      `json:"platform"`
			CreatedAt   time.Time   `json:"created_at"`
			UpdatedAt   time.Time   `json:"updated_at"`
			Response    string      `json:"response"`
		} `json:"policies"`
		Status      string `json:"status"`
		DisplayText string `json:"display_text"`
	} `json:"host"`
	License struct {
		Tier         string    `json:"tier"`
		Organization string    `json:"organization"`
		DeviceCount  int       `json:"device_count"`
		Expiration   time.Time `json:"expiration"`
		Note         string    `json:"note"`
	} `json:"license"`
}

func main() {
	// Our TUF provided targets must support launching with "--help".
	if len(os.Args) > 1 && os.Args[1] == "--help" {
		fmt.Println("Fleet Desktop application executable")
		return
	}
	log.Printf("fleet-desktop version=%s\n", version)

	devURL := os.Getenv("FLEET_DESKTOP_DEVICE_URL")
	if devURL == "" {
		log.Println("missing URL environment FLEET_DESKTOP_DEVICE_URL")
		os.Exit(1)
	}
	deviceURL, err := url.Parse(devURL)
	if err != nil {
		log.Printf("invalid URL argument: %s\n", err)
		os.Exit(1)
	}
	devTestPath := os.Getenv("FLEET_DESKTOP_DEVICE_API_TEST_PATH")
	if devTestPath == "" {
		log.Println("missing URL environment FLEET_DESKTOP_DEVICE_API_TEST_PATH")
		os.Exit(1)
	}
	devTestURL := *deviceURL
	devTestURL.Path = devTestPath

	onReady := func() {
		log.Println("ready")

		systray.SetTemplateIcon(icoBytes, icoBytes)
		systray.SetTooltip("Fleet Device Management Menu.")
		myDeviceItem := systray.AddMenuItem("Initializing...", "")
		myDeviceItem.Disable()
		transparencyItem := systray.AddMenuItem("Transparency", "")

		// Perform API test call to enable the "My device" item as soon
		// as the device auth token is registered by Fleet.
		go func() {
			ticker := time.NewTicker(5 * time.Second)
			defer ticker.Stop()

			tr := http.DefaultTransport.(*http.Transport)
			if os.Getenv("FLEET_DESKTOP_INSECURE") != "" {
<<<<<<< HEAD
				tr.TLSClientConfig = &tls.Config{InsecureSkipVerify: true} // #nosec G402
=======
				// #nosec
				tr.TLSClientConfig = &tls.Config{InsecureSkipVerify: true}
>>>>>>> e0d73182
			}
			client := &http.Client{
				Transport: tr,
			}

			for {
				resp, err := client.Get(devTestURL.String())
				if err != nil {
					// To ease troubleshooting we set the tooltip as the error.
					myDeviceItem.SetTooltip(err.Error())
					log.Printf("get device URL: %s", err)
				} else {
					resp.Body.Close()
					if resp.StatusCode == http.StatusOK {
						myDeviceItem.SetTitle("My device")
						myDeviceItem.Enable()
						myDeviceItem.SetTooltip("")
						return
					}
				}
				<-ticker.C
			}
		}()

		go func() {
			tic := time.NewTicker(5 * time.Minute)
			defer tic.Stop()

			tr := http.DefaultTransport.(*http.Transport)
			if os.Getenv("FLEET_DESKTOP_INSECURE") != "" {
				// #nosec
				tr.TLSClientConfig = &tls.Config{InsecureSkipVerify: true}
			}
			client := &http.Client{
				Transport: tr,
			}

			for {
				<-tic.C
				// TODO: Use the policies endpoint instead of full device endpoint
				// https://github.com/fleetdm/fleet/issues/5697
				resp, err := client.Get(devTestURL.String())
				if err != nil {
					// To ease troubleshooting we set the tooltip as the error.
					myDeviceItem.SetTooltip(err.Error())
					log.Printf("get device URL: %s", err)
					continue
				}
				licensePass, allPoliciesPass, err := parseLicenseAndPoliciesFromResponse(resp)
				if err != nil {
					log.Println(err.Error())
					continue
				}
				if licensePass {
					if allPoliciesPass {
						myDeviceItem.SetTitle("🟢 My device")
					} else {
						myDeviceItem.SetTitle("🔴 My device")
					}
				} else {
					myDeviceItem.SetTitle("My device")
				}
			}
		}()

		go func() {
			for {
				select {
				case <-myDeviceItem.ClickedCh:
					if err := open.Browser(deviceURL.String()); err != nil {
						log.Printf("open browser my device: %s", err)
					}
				case <-transparencyItem.ClickedCh:
					if err := open.Browser("https://fleetdm.com/transparency"); err != nil {
						log.Printf("open browser transparency: %s", err)
					}
				}
			}
		}()
	}
	onExit := func() {
		log.Println("exit")
	}

	systray.Run(onReady, onExit)
}

func parseLicenseAndPoliciesFromResponse(resp *http.Response) (licensePass bool, policiesPass bool, err error) {
	defer resp.Body.Close()
	if resp.StatusCode != http.StatusOK {
		return false, false, nil
	}
	body, err := ioutil.ReadAll(resp.Body)
	if err != nil {
		return false, false, err
	}
	var result Response
	if err := json.Unmarshal(body, &result); err != nil {
		return false, false, err
	}
	licensePass = false
	if strings.Contains(strings.ToLower(result.License.Tier), "premium") {
		licensePass = true
	}
	if licensePass {
		for _, policy := range result.Host.Policies {
			if policy.Response != "pass" {
				return licensePass, false, nil
			}
		}
		return licensePass, true, nil
	}
	return false, false, nil
}<|MERGE_RESOLUTION|>--- conflicted
+++ resolved
@@ -91,12 +91,8 @@
 
 			tr := http.DefaultTransport.(*http.Transport)
 			if os.Getenv("FLEET_DESKTOP_INSECURE") != "" {
-<<<<<<< HEAD
-				tr.TLSClientConfig = &tls.Config{InsecureSkipVerify: true} // #nosec G402
-=======
 				// #nosec
 				tr.TLSClientConfig = &tls.Config{InsecureSkipVerify: true}
->>>>>>> e0d73182
 			}
 			client := &http.Client{
 				Transport: tr,
