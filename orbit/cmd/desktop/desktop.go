--- conflicted
+++ resolved
@@ -48,8 +48,7 @@
 	onReady := func() {
 		log.Info().Msg("ready")
 
-<<<<<<< HEAD
-		systray.SetTooltip("Fleet Device Management Menu.")
+		systray.SetTooltip("Fleet Desktop")
 		systray.SetTemplateIcon(iconLight, iconLight)
 
 		// Theme detection is currently only on Windows. On macOS we use template icons (which
@@ -66,10 +65,6 @@
 				watchSystemTheme(iconManager)
 			}()
 		}
-=======
-		systray.SetTemplateIcon(icoBytes, icoBytes)
-		systray.SetTooltip("Fleet Desktop")
->>>>>>> 34688f53
 
 		// Add a disabled menu item with the current version
 		versionItem := systray.AddMenuItem(fmt.Sprintf("Fleet Desktop v%s", version), "")
@@ -141,32 +136,24 @@
 					continue
 				}
 
-<<<<<<< HEAD
-				failedPolicyCount := 0
-				for _, policy := range policies {
-					if policy.Response != "pass" {
-						failedPolicyCount++
-					}
-				}
-
-				if failedPolicyCount > 0 {
+				if res.FailingPolicies != nil && *res.FailingPolicies > 0 {
 					if runtime.GOOS == "windows" {
 						// Windows (or maybe just the systray library?) doesn't support color emoji
 						// in the system tray menu, so we use text as an alternative.
-						if failedPolicyCount == 1 {
+						if *res.FailingPolicies == 1 {
 							myDeviceItem.SetTitle("My device (1 issue)")
 						} else {
-							myDeviceItem.SetTitle(fmt.Sprintf("My device (%d issues)", failedPolicyCount))
+							myDeviceItem.SetTitle(fmt.Sprintf("My device (%d issues)", *res.FailingPolicies))
 						}
 					} else {
-						myDeviceItem.SetTitle(fmt.Sprintf("🔴 My device (%d)", failedPolicyCount))
-					}
-=======
-				if res.FailingPolicies != nil && *res.FailingPolicies > 0 {
-					myDeviceItem.SetTitle(fmt.Sprintf("🔴 My device (%d)", res.FailingPolicies))
->>>>>>> 34688f53
+						myDeviceItem.SetTitle(fmt.Sprintf("🔴 My device (%d)", res.FailingPolicies))
+					}
 				} else {
-					myDeviceItem.SetTitle("🟢 My device")
+					if runtime.GOOS == "windows" {
+						myDeviceItem.SetTitle("My device")
+					} else {
+						myDeviceItem.SetTitle("🟢 My device")
+					}
 				}
 				myDeviceItem.Enable()
 			}
