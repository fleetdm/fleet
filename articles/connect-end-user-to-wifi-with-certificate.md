# Connect end users to Wi-Fi or VPN with a certificate (DigiCert, NDES, Hydrant, Smallstep, or custom SCEP)

_Available in Fleet Premium_

<<<<<<< HEAD
Fleet can help your end users connect to Wi-Fi or VPN by deploying certificates from your certificate authority (CA). Fleet currently supports [DigiCert](#digicert), [Microsoft NDES](#microsoft-ndes),[Smallstep](#smallstep), [Hydrant](#hydrant), and a custom [SCEP](#custom-scep-simple-certificate-enrollment-protocol) or [EST](#custom-est-enrollment-over-secure-transport) server.
=======
Fleet can help your end users connect to Wi-Fi or VPN by deploying certificates from your certificate authority (CA). Fleet currently supports [DigiCert](https://www.digicert.com/digicert-one), [Microsoft NDES](https://learn.microsoft.com/en-us/windows-server/identity/ad-cs/network-device-enrollment-service-overview), [Hydrant](https://www.hidglobal.com/solutions/pki-service), [Smallstep](https://smallstep.com/) and custom [SCEP](https://en.wikipedia.org/wiki/Simple_Certificate_Enrollment_Protocol) servers.
>>>>>>> e81c8263

Fleet will automatically renew certificates on Apple (macOS, iOS, iPadOS) hosts before expiration. Learn more in the [Renewal section](#renewal).


## DigiCert

The following steps show how to connect end users to Wi-Fi or VPN with DigiCert certificates.

### Step 1: Create a service user in DigiCert

1. Log in to [DigiCert One](https://one.digicert.com/).
2. Create a [new service user](https://one.digicert.com/account/access/service-user/role-service-user-create), under the "DigiCert ONE Manager access" dropdown, select "Trust Lifecycle."
3. On the next page, assign the **User and certificate manager** and **Certificate profile manager** roles.
> For further information, see [DigiCert's instructions for creating a service user](https://docs.digicert.com/en/platform-overview/manage-your-accounts/account-manager/users-and-access/service-users/create-a-service-user.html).

### Step 2: Create certificate profile in DigiCert

1. In DigiCert [Trust Lifcycle Manager](https://one.digicert.com/mpki/dashboard), select **Policies > Certificate profiles** from the main menu. Then select **Create profile from template** and select **Generic Device Certificate** from the list.
2. Add a friendly **Profile name** (e.g., "Fleet - Wi-Fi authentication").
3. Select your **Business unit** and **Issuing CA**.
4. Select **REST API** from **Enrollment method**. Then select **3rd party app** from the **Authentication method** dropdown and select **Next**.
5. Configure the certificate expiration. At most organizations, this is set to 90 days.
6. In the **Flow options** section, make sure that **Allow duplicate certificates** is checked.
7. In the **Subject DN and SAN fields** section, add **Common name**. **Other name (UPN)** is optional.
   - For **Common name**, select **REST request** from **Source for the field's value** dropdown and check **Required**. 
   - If you use **Other name (UPN)**, select **REST Request** and check both **Required** and **Multiple**. 
   - Organizations usually use the device's serial number or the user's email. Fleet variables (covered in the next step) can be used to replace these variables with the actual values before the certificate is delivered to a device.
9. Click **Next** and leave the default options.

### Step 3: Connect Fleet to DigiCert

1. In Fleet, head to **Settings > Integrations > Certificates**.
2. Select **Add CA** and then choose **DigiCert** in the dropdown.
3. Add a **Name** for your certificate authority. Best practice is all caps snake case (for example, "WIFI_AUTHENTICATION"). This name is used later as a variable name in a configuration profile.
4. If you're using DigiCert One's cloud offering, keep the default **URL**. If you're using a self-hosted (on-prem) DigiCert One, update the URL to match the one you use to log in to your DigiCert One.
5. In **API token**, paste your DigiCert server user's API token (from step 1).
6. In **Profile GUID**, paste your DigiCert One certificate profile GUID (from step 2). To your GUID, open the profile in DigiCert and copy **GUID** from the [Certificate profiles](https://one.digicert.com/mpki/policies/profiles) page.
7. In **CN**, **UPN**, and **Certificate seat ID**, enter fixed values or select from [Fleet's host variables](https://fleetdm.com/docs/configuration/yaml-files#macos-settings-and-windows-settings). Most organizations use the host's serial number or end user's email to deliver a certificate that's unique to the host.
8. Select **Add CA**. Your DigiCert certificate authority (CA) should appear in your list of CAs in Fleet.

### Step 4: Add PKCS12 configuration profile to Fleet

1. Create a [configuration profile](https://fleetdm.com/guides/custom-os-settings) with a PKCS12 payload. 
  - For `Password`, use `$FLEET_VAR_DIGICERT_PASSWORD_<CA_NAME>`. 
  - For `Data`, use `$FLEET_VAR_DIGICERT_DATA_<CA_NAME>`.

2. Replace the `<CA_NAME>` with the name you created in step 3. For example, if the name of the CA is "WIFI_AUTHENTICATION", the variables will look like `$FLEET_VAR_DIGICERT_PASSWORD_WIFI_AUTHENTICATION` and `$FLEET_VAR_DIGICERT_DATA_WIFI_AUTHENTICATION`.

3. In Fleet, head to **Controls > OS settings > Custom settings** and add the configuration profile to deploy certificates to your hosts.

When Fleet delivers the profile to your hosts, Fleet will replace the variables. If something goes wrong, errors will appear on each host's **Host details > OS settings**.

### Additional DigiCert details:
- Each DigiCert device type seat (license) can have multiple certificates only if they have the same CN and seat ID. If a new certificate has a different CN, a new DigiCert license is required.
- If the value for any variable used in step 3 above changes, Fleet will resend the profile. This means that if you use a variable like `$FLEET_VAR_HOST_END_USER_IDP_USERNAME` for CN or seat ID, and the variable's value changes, Fleet will get a new certificate and create a new seat in DigiCert. This will add a new DigiCert license. If you want to revoke a license in DigiCert, head to [**Trust Lifcycle Manager > Account > Seats**](https://one.digicert.com/mpki/account/seats) and remove the seat.
- DigiCert seats aren't automatically revoked when hosts are deleted in Fleet. To revoke a license, ask the team that owns DigiCert to follow the instructions above.

#### Example configuration profile

```xml
<?xml version="1.0" encoding="UTF-8"?>
<!DOCTYPE plist PUBLIC "-//Apple//DTD PLIST 1.0//EN" "http://www.apple.com/DTDs/PropertyList-1.0.dtd">
<plist version="1.0">
    <dict>
        <key>PayloadContent</key>
        <array>
            <dict>
                <key>Password</key>
                <string>$FLEET_VAR_DIGICERT_PASSWORD_CA_NAME</string>
                <key>PayloadContent</key>
                <data>$FLEET_VAR_DIGICERT_DATA_CA_NAME</data>
                <key>PayloadDisplayName</key>
                <string>CertificatePKCS12</string>
                <key>PayloadIdentifier</key>
                <string>com.fleetdm.pkcs12</string>
                <key>PayloadType</key>
                <string>com.apple.security.pkcs12</string>
                <key>PayloadUUID</key>
                <string>ee86cfcb-2409-42c2-9394-1f8113412e04</string>
                <key>PayloadVersion</key>
                <integer>1</integer>
            </dict>
        </array>
        <key>PayloadDisplayName</key>
        <string>DigiCert profile</string>
        <key>PayloadIdentifier</key>
        <string>TopPayloadIdentifier</string>
        <key>PayloadType</key>
        <string>Configuration</string>
        <key>PayloadUUID</key>
        <string>TopPayloadUUID</string>
        <key>PayloadVersion</key>
        <integer>1</integer>
    </dict>
</plist>
```




## Microsoft NDES

The following steps show how to connect end users to Wi-Fi or VPN with [Microsoft NDES](https://learn.microsoft.com/en-us/windows-server/identity/ad-cs/network-device-enrollment-service-overview) certificates.

### Step 1: Connect Fleet to NDES

1. In Fleet, head to **Settings > **Integrations > Certificates**.
2. Select the **Add CA** button and select **Microsoft NDES** in the dropdown.
3. Enter your **SCEP URL**, **Admin URL**, and **Username** and **Password**.
4. Select **Add CA**. Your NDES certificate authority (CA) should appear in the list in Fleet.

The example paths end with `/certsrv/mscep/mscep.dll` and `/certsrv/mscep_admin/` respectively. These path suffixes are the default paths for NDES on Windows Server 2022 and should only be changed if you have customized the paths on your server.

When saving the configuration, Fleet will attempt to connect to the SCEP server to verify the connection, including retrieving a one-time challenge password. This validation also occurs when adding a new SCEP configuration or updating an existing one via API and GitOps, including dry runs. Please ensure the NDES password cache size is large enough to accommodate this validation.

### Step 2: Add SCEP configuration profile to Fleet

1. Create a [configuration profile](https://fleetdm.com/guides/custom-os-settings) with the SCEP payload. In the profile, for `Challenge`, use`$FLEET_VAR_NDES_SCEP_CHALLENGE`. For `URL`, use `$FLEET_VAR_NDES_SCEP_PROXY_URL`, and make sure to add `$FLEET_VAR_SCEP_RENEWAL_ID` to `OU`.

2. If your Wi-Fi or VPN requires certificates that are unique to each host, update the `Subject`. You can use `$FLEET_VAR_HOST_END_USER_EMAIL_IDP` if your hosts automatically enrolled (via ADE) to Fleet with [end user authentication](https://fleetdm.com/docs/rest-api/rest-api#get-human-device-mapping) enabled. You can also use any of the [Apple's built-in variables](https://support.apple.com/en-my/guide/deployment/dep04666af94/1/web/1.0).

3. In Fleet, head to **Controls > OS settings > Custom settings** and add the configuration profile to deploy certificates to your hosts.

When the profile is delivered to your hosts, Fleet will replace the variables. If something fails, errors will appear on each host's **Host details > OS settings**.

![NDES SCEP failed profile](../website/assets/images/articles/ndes-scep-failed-profile-405x215@2x.png)

#### Example configuration profile

```xml
<?xml version="1.0" encoding="UTF-8"?>
<!DOCTYPE plist PUBLIC "-//Apple//DTD PLIST 1.0//EN" "http://www.apple.com/DTDs/PropertyList-1.0.dtd">
<plist version="1.0">
<dict>
    <key>PayloadContent</key>
    <array>
       <dict>
          <key>PayloadContent</key>
          <dict>
             <key>Challenge</key>
             <string>$FLEET_VAR_NDES_SCEP_CHALLENGE</string>
             <key>Key Type</key>
             <string>RSA</string>
             <key>Key Usage</key>
             <integer>5</integer>
             <key>Keysize</key>
             <integer>2048</integer>
             <key>Subject</key>
                    <array>
                        <array>
                          <array>
                            <string>CN</string>
                            <string>%SerialNumber% WIFI</string>
                          </array>
                        </array>
                        <array>
                          <array>
                            <string>OU</string>
                            <string>$FLEET_VAR_SCEP_RENEWAL_ID</string>
                          </array>
                        </array>
                    </array>
             <key>URL</key>
             <string>$FLEET_VAR_NDES_SCEP_PROXY_URL</string>
          </dict>
          <key>PayloadDisplayName</key>
          <string>WIFI SCEP</string>
          <key>PayloadIdentifier</key>
          <string>com.apple.security.scep.9DCC35A5-72F9-42B7-9A98-7AD9A9CCA3AC</string>
          <key>PayloadType</key>
          <string>com.apple.security.scep</string>
          <key>PayloadUUID</key>
          <string>9DCC35A5-72F9-42B7-9A98-7AD9A9CCA3AC</string>
          <key>PayloadVersion</key>
          <integer>1</integer>
       </dict>
    </array>
    <key>PayloadDisplayName</key>
    <string>SCEP proxy cert</string>
    <key>PayloadIdentifier</key>
    <string>Fleet.WiFi</string>
    <key>PayloadType</key>
    <string>Configuration</string>
    <key>PayloadUUID</key>
    <string>4CD1BD65-1D2C-4E9E-9E18-9BCD400CDEDC</string>
    <key>PayloadVersion</key>
    <integer>1</integer>
</dict>
</plist>
```
## Smallstep

The following steps show how to connect end users to Wi-Fi or VPN with [Smallstep](https://smallstep.com/) certificates.

### Step 1: Configure Smallstep with Fleet information

We're currently working with Smallstep to develop a specific Smallstep-Fleet connector. In the meantime, Smallstep can be configured to work with Fleet by using the Smallstep-Jamf connector.

1. In Smallstep, go to **Settings > Device Management**.

2. Under **Available Providers**, find **Jamf** and click **Connect**.

3. In the Smallstepform, enter your Fleet server URL (the API Client ID and API Client Secret fields are not required), then click **Connect MDM**.

4. After connecting, note the following details from Smallstep (these values are required in the next step):
  - **SCEP URL**
  - **WebhookURL (SCEPChallenge)**
  - **Challenge Basic Authentication Username**
  - **Challenge Basic Authentication Password**

### Step 2: Configure Fleet with Smallstep information

1. In Fleet, go to **Settings > Integrations > Certificates** and click **Add CA**. 

2. In the modal, select **Smallstep** from the dropdown and enter a name for your certificate authority (CA). Best practice is all caps snake case (for example, "WIFI_AUTHENTICATION"). This name is used later as a variable name in a configuration profile.

3. For the **Challenge URL**, **Username**, and **Password**, enter the values noted in step 1. For the **SCEP URL**, you'll need to modify the URL provided by Smallstep to use the public proxy route instead. For example, `https://agents.SMALLSTEP_TEAM_NAME.ca.smallstep.com/scep/INTEGRATION_ID` becomes `https://<SMALLSTEP_TEAM_NAME>.scep.smallstep.com/p/agents/<INTEGRATION_ID>`

### Step 3: Add SCEP configuration profile to Fleet

1. Create a [configuration profile](https://fleetdm.com/guides/custom-os-settings) with the SCEP payload. 
  - For `Challenge`, use`$FLEET_VAR_SMALLSTEP_SCEP_CHALLENGE_<CA_NAME>`. 
  - For `URL`, use `$FLEET_VAR_SMALLSTEP_SCEP_PROXY_URL_<CA_NAME>`, and make sure to add `$FLEET_VAR_SCEP_RENEWAL_ID` to `OU`.

2. Replace the `<CA_NAME>` with the name you created in step 2. For example, if the name of the CA is "WIFI_AUTHENTICATION", the variables will look like this: `$FLEET_VAR_SMALLSTEP_SCEP_CHALLENGE_WIFI_AUTHENTICATION` and `FLEET_VAR_SMALLSTEP_SCEP_PROXY_URL_WIFI_AUTHENTICATION`.

3. If your Wi-Fi or VPN requires certificates that are unique to each host, update the `Subject`. You can use `$FLEET_VAR_HOST_END_USER_EMAIL_IDP` if your hosts automatically enrolled (via ADE) to Fleet with [end user authentication](https://fleetdm.com/docs/rest-api/rest-api#get-human-device-mapping) enabled. You can also use any of the [Apple's built-in variables](https://support.apple.com/en-my/guide/deployment/dep04666af94/1/web/1.0).

4. In Fleet, head to **Controls > OS settings > Custom settings** and add the configuration profile to deploy certificates to your hosts.

When the profile is delivered to your hosts, Fleet will replace the variables. If something goes wrong, errors will appear on each host's **Host details > OS settings**.

#### Example configuration profile

```xml
<?xml version="1.0" encoding="UTF-8"?>
<!DOCTYPE plist PUBLIC "-//Apple//DTD PLIST 1.0//EN" "http://www.apple.com/DTDs/PropertyList-1.0.dtd">
<plist version="1.0">
<dict>
    <key>PayloadContent</key>
    <array>
       <dict>
          <key>PayloadContent</key>
          <dict>
             <key>Challenge</key>
             <string>$FLEET_VAR_SMALLSTEP_SCEP_CHALLENGE_CA_NAME</string>
             <key>Key Type</key>
             <string>RSA</string>
             <key>Key Usage</key>
             <integer>5</integer>
             <key>Keysize</key>
             <integer>2048</integer>
             <key>Subject</key>
                    <array>
                        <array>
                          <array>
                            <string>CN</string>
                            <string>%SerialNumber% WIFI</string>
                          </array>
                        </array>
                        <array>
                          <array>
                            <string>OU</string>
                            <string>$FLEET_VAR_SCEP_RENEWAL_ID</string>
                          </array>
                        </array>
                    </array>
             <key>URL</key>
             <string>$FLEET_VAR_SMALLSTEP_SCEP_PROXY_URL_CA_NAME</string>
          </dict>
          <key>PayloadDisplayName</key>
          <string>WIFI SCEP</string>
          <key>PayloadIdentifier</key>
          <string>com.apple.security.scep.9DCC35A5-72F9-42B7-9A98-7AD9A9CCA3AC</string>
          <key>PayloadType</key>
          <string>com.apple.security.scep</string>
          <key>PayloadUUID</key>
          <string>9DCC35A5-72F9-42B7-9A98-7AD9A9CCA3AC</string>
          <key>PayloadVersion</key>
          <integer>1</integer>
       </dict>
    </array>
    <key>PayloadDisplayName</key>
    <string>SCEP proxy cert</string>
    <key>PayloadIdentifier</key>
    <string>Fleet.WiFi</string>
    <key>PayloadType</key>
    <string>Configuration</string>
    <key>PayloadUUID</key>
    <string>4CD1BD65-1D2C-4E9E-9E18-9BCD400CDEDC</string>
    <key>PayloadVersion</key>
    <integer>1</integer>
</dict>
</plist>
```

## Hydrant

The following steps show how to connect end users to Wi-Fi or VPN with [Hydrant](https://www.hidglobal.com/solutions/pki-service).

The flow for Hydrant differs from the other certificate authorities (CA's). While other CAs in Fleet use a configuration profile to request a certificate, Hydrant uses:
- A custom script that makes a request to Fleet's [`POST /request_certificate`](https://fleetdm.com/docs/rest-api/rest-api#request-certificate) API endpoint. 
- A custom policy that triggers the script on hosts that don't have a certificate.

### Step 1: Create a Hydrant user and obtain its API credentials

1. Log in to your [company's ACM platform](https://help.hydrantid.com/html/authentication.html).
1. Invite a [new user](https://help.hydrantid.com/html/authentication.html) that will be used for certificate generation and ensure it has the [required permissions](https://help.hydrantid.com/html/roles.html) to request certificates.
1. Log out and log back in as the new user.
1. Get the [API keys](https://help.hydrantid.com/html/manageapikeys.html) for the newly created user, make a note of the **Client ID** and **Client Secret**, you will need that to connect Fleet with Hydrant in the next step.

### Step 2: Connect Fleet to Hydrant

1. In Fleet, head to **Settings > Integrations > Certificates**.
2. Select **Add CA** and then choose **Hydrant EST** in the dropdown.
3. Add a **Name** for your certificate authority. The best practice is to create a name based on your use case in all caps snake case (ex. "WIFI_AUTHENTICATION").
4. Add your Hydrant EST **URL**.
5. Add the Hydrant ID and Key as the **Client ID** and **Client secret** in Fleet respectfully.
6. Click **Add CA**. Your Hydrant certificate authority (CA) should appear in the list in Fleet.

### Step 3: Create a custom script

To deploy certificates automatically to Linux hosts at enrollment, create a script that writes the certificate to the filesystem. Use a policy to trigger this script on any host that doesn’t have a certificate.

This custom script will create a certificate signing request (CSR) and make a request to Fleet's "Request certificate" API endpoint.

1. Create an API-only user with the global maintainer role. Learn how to create an API-only user in the [API-only user guide](https://fleetdm.com/guides/fleetctl#create-api-only-user).
2. In Fleet, head to **Controls > Variables** and create a Fleet variable called REQUEST_CERTIFICATE_API_TOKEN. Add the API-only user's API token as the value. You'll use this variable in your script.
3. Make a request to Fleet's [`GET /certificate_authorities` API endpoint](https://fleetdm.com/docs/rest-api/rest-api#list-certificate-authorities-cas) to get the `id` for your Hydrant CA. You'll use this `id` in your script.
4. In Fleet, head to **Controls > Scripts**, and add a script like the one below, plugging in your own filesystem locations, Fleet server URL and IdP information. For this script to work, the host it's run on has to have openssl, sed, curl and jq installed.

Example script:

```shell
#!/bin/bash
set -e

# Load the end user information, IdP token and IdP client ID.
. /opt/company/userinfo

URL="<IdP-introspection-URL>"

# Generate the password-protected private key
openssl genpkey -algorithm RSA -out /opt/company/CustomerUserNetworkAccess.key -pkeyopt rsa_keygen_bits:2048 -aes256 -pass pass:${PASSWORD}

# Generate CSR signed with that private key. The CN can be changed and DNS attribute omitted if your Hydrant configuration allows it.
openssl req -new -sha256 -key /opt/company/CustomerUserNetworkAccess.key -out CustomerUserNetworkAccess.csr -subj /CN=CustomerUserNetworkAccess:${USERNAME} -addext "subjectAltName=DNS:example.com, email:$USERNAME, otherName:msUPN;UTF8:$USERNAME" -passin pass:${PASSWORD}

# Escape CSR for request
CSR=$(sed 's/$/\\n/' CustomerUserNetworkAccess.csr | tr -d '\n')
REQUEST='{ "csr": "'"${CSR}"'", "idp_oauth_url":"'"${URL}"'", "idp_token": "'"${TOKEN}"'", "idp_client_id": "'"${CLIENT_ID}"'" }'

curl 'https://<Fleet-server-URL>/api/latest/fleet/certificate_authorities/<Hydrant-CA-ID>/request_certificate' \
  -X 'POST' \
  -H 'accept: application/json, text/plain, */*' \
  -H 'authorization: Bearer '"$FLEET_SECRET_REQUEST_CERTIFICATE_API_TOKEN" \
  -H 'content-type: application/json' \
  --data-raw "${REQUEST}" -o response.json

jq -r .certificate response.json > /opt/company/certificate.pem
```

This script assumes that your company installs a custom Company Portal app or something similar at `/opt/company`, gathers the user's IdP session information, uses username and a password to protect the private key from `/opt/company/userinfo`, and installs that the certificate in `/opt/company`. You will want to modify it to match your company's requirements.

For simplicity, the scripts use a `userinfo` file (below). However, the best practice is to load variables from the output of a command or even a separate network request:

```shell
PASSWORD="<Password-for-the-certificate-private-key>"
USERNAME="<End-user-email>"
TOKEN="<End-user-OAuth-IdP-token>"
CLIENT_ID="<OAuth-IdP-client-ID>"
```

Enforcing IdP validation using `idp_oauth_url` and `idp_token` is optional. If enforced, the CSR must include exactly 1 email which matches the IdP username and must include a UPN attribute which is either a prefix of the IdP username or the username itself (i.e. if the IdP username is "bob@example.com", the UPN may be "bob" or "bob@example.com")

### Step 4: Create a custom policy


1. In Fleet, head to **Policies** and select **Add policy**. Use the following query to detect the certificate's existence and if it expires in the next 30 days:

```sql
SELECT 1 FROM certificates WHERE path = '/opt/company/certificate.pem' AND not_valid_after > (CAST(strftime('%s', 'now') AS INTEGER) + 2592000);
```

2. Select **Save** and select only **Linux** as its target. Select **Save** again to create your policy.
3. On the **Policies** page, select **Manage automations > Scripts**. Select your newly-created policy and then in the dropdown to the right, select your newly created certificate issuance script.
4. Now, any host that doesn't have a certificate in `/opt/company/certificate.pem` or has a certificate that expires in the next 30 days will fail the policy. When the policy fails, Fleet will run the script to deploy a new certificate!

## Custom SCEP (Simple Certificate Enrollment Protocol)

The following steps show how to connect end users to Wi-Fi or VPN with a [custom SCEP server](https://en.wikipedia.org/wiki/Simple_Certificate_Enrollment_Protocol).

### Step 1: Connect Fleet to a custom SCEP server

1. In Fleet, head to **Settings > **Integrations > Certificates**.
2. Select the **Add CA** button and select **Custom** in the dropdown.
3. Add a **Name** for your certificate authority. The best practice is to create a name based on your use case in all caps snake case (for example, "WIFI_AUTHENTICATION"). This name will be used later as a variable name in a configuration profile.
4. Add your **SCEP URL** and **Challenge**.
6. Select **Add CA**. Your custom SCEP certificate authority (CA) should appear in the list in Fleet.

### Step 2: Add SCEP configuration profile to Fleet

1. Create a [configuration profile](https://fleetdm.com/guides/custom-os-settings) with the SCEP payload. In the profile, for `Challenge`, use`$FLEET_VAR_CUSTOM_SCEP_CHALLENGE_<CA_NAME>`. For `URL`, use `$FLEET_VAR_CUSTOM_SCEP_PROXY_URL_<CA_NAME>`, and make sure to add `$FLEET_VAR_SCEP_RENEWAL_ID` to `OU`.

2. Replace the `<CA_NAME>` with the name you created in step 3. For example, if the name of the CA is "WIFI_AUTHENTICATION", the variables will look like this: `$FLEET_VAR_CUSTOM_SCEP_PASSWORD_WIFI_AUTHENTICATION` and `FLEET_VAR_CUSTOM_SCEP_DIGICERT_DATA_WIFI_AUTHENTICATION`.

3. If your Wi-Fi or VPN requires certificates that are unique to each host, update the `Subject`. You can use `$FLEET_VAR_HOST_END_USER_EMAIL_IDP` if your hosts automatically enrolled (via ADE) to Fleet with [end user authentication](https://fleetdm.com/docs/rest-api/rest-api#get-human-device-mapping) enabled. You can also use any of [Apple's built-in variables](https://support.apple.com/en-my/guide/deployment/dep04666af94/1/web/1.0).

4. In Fleet, head to **Controls > OS settings > Custom settings** and add the configuration profile to deploy certificates to your hosts.

When the profile is delivered to your hosts, Fleet will replace the variables. If something goes wrong, errors will appear on each host's **Host details > OS settings**.

#### Example configuration profiles

<details>
<summary>Apple configuration profile</summary>

```xml
<?xml version="1.0" encoding="UTF-8"?>
<!DOCTYPE plist PUBLIC "-//Apple//DTD PLIST 1.0//EN" "http://www.apple.com/DTDs/PropertyList-1.0.dtd">
<plist version="1.0">
<dict>
    <key>PayloadContent</key>
    <array>
       <dict>
          <key>PayloadContent</key>
          <dict>
             <key>Challenge</key>
             <string>$FLEET_VAR_CUSTOM_SCEP_CHALLENGE_CA_NAME</string>
             <key>Key Type</key>
             <string>RSA</string>
             <key>Key Usage</key>
             <integer>5</integer>
             <key>Keysize</key>
             <integer>2048</integer>
             <key>Subject</key>
                    <array>
                        <array>
                          <array>
                            <string>CN</string>
                            <string>%SerialNumber% WIFI $FLEET_VAR_SCEP_RENEWAL_ID</string>
                          </array>
                        </array>
                        <array>
                          <array>
                            <string>OU</string>
                            <string>FLEET DEVICE MANAGEMENT</string>
                          </array>
                        </array>
                    </array>
             <key>URL</key>
             <string>$FLEET_VAR_CUSTOM_SCEP_PROXY_URL_CA_NAME</string>
          </dict>
          <key>PayloadDisplayName</key>
          <string>WIFI SCEP</string>
          <key>PayloadIdentifier</key>
          <string>com.apple.security.scep.9DCC35A5-72F9-42B7-9A98-7AD9A9CCA3AC</string>
          <key>PayloadType</key>
          <string>com.apple.security.scep</string>
          <key>PayloadUUID</key>
          <string>9DCC35A5-72F9-42B7-9A98-7AD9A9CCA3AC</string>
          <key>PayloadVersion</key>
          <integer>1</integer>
       </dict>
    </array>
    <key>PayloadDisplayName</key>
    <string>SCEP proxy cert</string>
    <key>PayloadIdentifier</key>
    <string>Fleet.WiFi</string>
    <key>PayloadType</key>
    <string>Configuration</string>
    <key>PayloadUUID</key>
    <string>4CD1BD65-1D2C-4E9E-9E18-9BCD400CDEDC</string>
    <key>PayloadVersion</key>
    <integer>1</integer>
</dict>
</plist>
```

</details>
<details>
<summary>Windows configuration profile</summary>

To get the CAThumbprint of your SCEP server, see the [advanced section](#how-to-get-the-cathumbprint-for-windows-scep-profiles) below.

Any options listed under [Device/SCEP](https://learn.microsoft.com/en-us/windows/client-management/mdm/clientcertificateinstall-csp), can be configured with the SCEP profile.

```xml
<Add>
    <Item>
        <Target>
            <LocURI>./Device/Vendor/MSFT/ClientCertificateInstall/SCEP/$FLEET_VAR_SCEP_WINDOWS_CERTIFICATE_ID</LocURI>
        </Target>
        <Meta>
            <Format xmlns="syncml:metinf">node</Format>
        </Meta>
    </Item>
</Add>
<Add>
    <Item>
        <Target>
            <LocURI>./Device/Vendor/MSFT/ClientCertificateInstall/SCEP/$FLEET_VAR_SCEP_WINDOWS_CERTIFICATE_ID/Install/KeyUsage</LocURI>
        </Target>
        <Meta>
            <Format xmlns="syncml:metinf">int</Format>
        </Meta>
        <Data>160</Data>
    </Item>
</Add>
<Add>
    <Item>
        <Target>
            <LocURI>./Device/Vendor/MSFT/ClientCertificateInstall/SCEP/$FLEET_VAR_SCEP_WINDOWS_CERTIFICATE_ID/Install/KeyLength</LocURI>
        </Target>
        <Meta>
            <Format xmlns="syncml:metinf">int</Format>
        </Meta>
        <Data>1024</Data>
    </Item>
</Add>
<Add>
    <Item>
        <Target>
            <LocURI>./Device/Vendor/MSFT/ClientCertificateInstall/SCEP/$FLEET_VAR_SCEP_WINDOWS_CERTIFICATE_ID/Install/HashAlgorithm</LocURI>
        </Target>
        <Meta>
            <Format xmlns="syncml:metinf">chr</Format>
        </Meta>
        <Data>SHA-1</Data>
    </Item>
</Add>
<Add>
    <Item>
        <Target>
            <LocURI>./Device/Vendor/MSFT/ClientCertificateInstall/SCEP/$FLEET_VAR_SCEP_WINDOWS_CERTIFICATE_ID/Install/SubjectName</LocURI>
        </Target>
        <Meta>
            <Format xmlns="syncml:metinf">chr</Format>
        </Meta>
        <Data>CN=$FLEET_VAR_SCEP_WINDOWS_CERTIFICATE_ID</Data>
    </Item>
</Add>
<Add>
    <Item>
        <Target>
            <LocURI>./Device/Vendor/MSFT/ClientCertificateInstall/SCEP/$FLEET_VAR_SCEP_WINDOWS_CERTIFICATE_ID/Install/EKUMapping</LocURI>
        </Target>
        <Meta>
            <Format xmlns="syncml:metinf">chr</Format>
        </Meta>
        <Data>1.3.6.1.5.5.7.3.2</Data>
    </Item>
</Add>
<Add>
    <Item>
        <Target>
            <LocURI>./Device/Vendor/MSFT/ClientCertificateInstall/SCEP/$FLEET_VAR_SCEP_WINDOWS_CERTIFICATE_ID/Install/ServerURL</LocURI>
        </Target>
        <Meta>
            <Format xmlns="syncml:metinf">chr</Format>
        </Meta>
        <Data>$FLEET_VAR_CUSTOM_SCEP_PROXY_URL_CA_NAME</Data>
    </Item>
</Add>
<Add>
    <Item>
        <Target>
            <LocURI>./Device/Vendor/MSFT/ClientCertificateInstall/SCEP/$FLEET_VAR_SCEP_WINDOWS_CERTIFICATE_ID/Install/Challenge</LocURI>
        </Target>
        <Meta>
            <Format xmlns="syncml:metinf">chr</Format>
        </Meta>
        <Data>$FLEET_VAR_CUSTOM_SCEP_CHALLENGE_CA_NAME</Data>
    </Item>
</Add>
<Add>
    <Item>
        <Target>
            <LocURI>./Device/Vendor/MSFT/ClientCertificateInstall/SCEP/$FLEET_VAR_SCEP_WINDOWS_CERTIFICATE_ID/Install/CAThumbprint</LocURI>
        </Target>
        <Meta>
            <Format xmlns="syncml:metinf">chr</Format>
        </Meta>
        <Data>2133EC6A3CFB8418837BB395188D1A62CA2B96A6</Data>
    </Item>
</Add>
<Exec>
    <Item>
        <Target>
            <LocURI>./Device/Vendor/MSFT/ClientCertificateInstall/SCEP/$FLEET_VAR_SCEP_WINDOWS_CERTIFICATE_ID/Install/Enroll</LocURI>
        </Target>
    </Item>
</Exec>
```

> Currently only device scoped SCEP profiles are supported for Windows devices.
</details>

## Custom EST (Enrollment over Secure Transport)

The following steps show how to connect end users to Wi-Fi or VPN with a [custom EST server](https://en.wikipedia.org/wiki/Enrollment_over_Secure_Transport).

The flow for EST is similar to Hydrant, and differs from the other certificate authorities. While other CAs in Fleet use a configuration profile to request a certificate, EST uses:
- A custom script that makes a request to Fleet's [`POST /request_certificate`](https://fleetdm.com/docs/rest-api/rest-api#request-certificate) API endpoint.
- A custom policy that triggers the script on hosts that don't have a certificate.

### Step 1: Obtain API credentials

This step will vary depending between providers. EST servers require a `username` and `password` for authentication. These may be obtained from your company's certificate authority administrator.

### Step 2: Connect Fleet to the custom EST server

1. In Fleet, head to **Settings > Integrations > Certificates**.
2. Select **Add CA** and then choose **Custom EST Proxy** in the dropdown.
3. Add a **Name** for your certificate authority. The best practice is to create a name based on your use case in all caps snake case (ex. "WIFI_AUTHENTICATION").
4. Add your Custom EST Proxy **URL**.
5. Add the username and password as the **Username** and **Password** in Fleet respectfully.
6. Click **Add CA**. Your Custom EST Proxy certificate authority (CA) should appear in the list in Fleet.

### Step 3: Create a custom script

To deploy certificates automatically to Linux hosts at enrollment, create a script that writes the certificate to the filesystem. Use a policy to trigger this script on any host that doesn’t have a certificate.

There are two methods available for requesting a certificate from the "Request certificate" endpoint. The first is to use an API token, the second is to use HTTP Message Signing (RFC 9421).

#### API token

This custom script will create a certificate signing request (CSR) and make a request to Fleet's "Request certificate" API endpoint using an API token.

1. Create an API-only user with the global maintainer role. Learn how to create an API-only user in the [API-only user guide](https://fleetdm.com/guides/fleetctl#create-api-only-user).
2. In Fleet, head to **Controls > Variables** and create a Fleet variable called REQUEST_CERTIFICATE_API_TOKEN. Add the API-only user's API token as the value. You'll use this variable in your script.
3. Make a request to Fleet's [`GET /certificate_authorities` API endpoint](https://fleetdm.com/docs/rest-api/rest-api#list-certificate-authorities-cas) to get the `id` for your EST CA. You'll use this `id` in your script.
4. In Fleet, head to **Controls > Scripts**, and add a script like the one below, plugging in your own filesystem locations, Fleet server URL and IdP information. For this script to work, the host it's run on has to have openssl, sed, curl and jq installed.

Example script:

```shell
#!/bin/bash
set -e

# Load the end user information, IdP token and IdP client ID.
. /opt/company/userinfo

URL="<IdP-introspection-URL>"

# Generate the password-protected private key
openssl genpkey -algorithm RSA -out /opt/company/CustomerUserNetworkAccess.key -pkeyopt rsa_keygen_bits:2048 -aes256 -pass pass:${PASSWORD}

# Generate CSR signed with that private key. The CN can be changed and DNS attribute omitted if your EST configuration allows it.
openssl req -new -sha256 -key /opt/company/CustomerUserNetworkAccess.key -out CustomerUserNetworkAccess.csr -subj /CN=CustomerUserNetworkAccess:${USERNAME} -addext "subjectAltName=DNS:example.com, email:$USERNAME, otherName:msUPN;UTF8:$USERNAME" -passin pass:${PASSWORD}

# Escape CSR for request
CSR=$(sed 's/$/\\n/' CustomerUserNetworkAccess.csr | tr -d '\n')
REQUEST='{ "csr": "'"${CSR}"'", "idp_oauth_url":"'"${URL}"'", "idp_token": "'"${TOKEN}"'", "idp_client_id": "'"${CLIENT_ID}"'" }'

curl 'https://<Fleet-server-URL>/api/latest/fleet/certificate_authorities/<EST-CA-ID>/request_certificate' \
  -X 'POST' \
  -H 'accept: application/json, text/plain, */*' \
  -H 'authorization: Bearer '"$FLEET_SECRET_REQUEST_CERTIFICATE_API_TOKEN" \
  -H 'content-type: application/json' \
  --data-raw "${REQUEST}" -o response.json

jq -r .certificate response.json > /opt/company/certificate.pem
```

This script assumes that your company installs a custom Company Portal app or something similar at `/opt/company`, gathers the user's IdP session information, uses username and a password to protect the private key from `/opt/company/userinfo`, and installs that the certificate in `/opt/company`. You will want to modify it to match your company's requirements.

For simplicity, the scripts use a `userinfo` file (below). However, the best practice is to load variables from the output of a command or even a separate network request:

```shell
PASSWORD="<Password-for-the-certificate-private-key>"
USERNAME="<End-user-email>"
TOKEN="<End-user-OAuth-IdP-token>"
CLIENT_ID="<OAuth-IdP-client-ID>"
```

Enforcing IdP validation using `idp_oauth_url` and `idp_token` is optional. If enforced, the CSR must include exactly 1 email which matches the IdP username and must include a UPN attribute which is either a prefix of the IdP username or the username itself (i.e. if the IdP username is "bob@example.com", the UPN may be "bob" or "bob@example.com")

#### HTTP signatures

This method will only work on Linux hosts with TPM (Trusted Platform Module) hardware.

This custom script will create a certificate signing request (CSR) and make a request to Fleet's "Request certificate" API endpoint using HTTP Signed Messages. 
This method also requires a means of signing the HTTP request using the TPM key. Fleet has provided a reference implementation written in Go in the Fleet repository under [/orbit/cmd/fetch_cert/](https://github.com/fleetdm/fleet/blob/main/orbit/cmd/fetch_cert/main.go).
The script in this example assumes the reference implementation has been distributed to the machine requesting the certificate.

1. When enrolling the machine, make sure to build packages using the `--fleet-managed-host-identity-certificate` flag. When the client enrolls, this will generate the fleet trusted certificate used to sign the request.
2. Make a request to Fleet's [`GET /certificate_authorities` API endpoint](https://fleetdm.com/docs/rest-api/rest-api#list-certificate-authorities-cas) to get the `id` for your EST CA. You'll use this `id` in your script.
3. In Fleet, head to **Controls > Scripts**, and add a script like the one below, plugging in your own filesystem locations, Fleet server URL and IdP information. For this script to work, the host it's run on has to have openssl installed.

Example script:

```shell
#!/bin/bash
set -e

# Load the end user information, IdP token and IdP client ID.
. /opt/company/userinfo

URL="<IdP-introspection-URL>"

# Generate the password-protected private key
openssl genpkey -algorithm RSA -out /opt/company/CustomerUserNetworkAccess.key -pkeyopt rsa_keygen_bits:2048 -aes256 -pass pass:${PASSWORD}

# Generate CSR signed with that private key. The CN can be changed and DNS attribute omitted if your EST configuration allows it.
openssl req -new -sha256 -key /opt/company/CustomerUserNetworkAccess.key -out CustomerUserNetworkAccess.csr -subj /CN=CustomerUserNetworkAccess:${USERNAME} -addext "subjectAltName=DNS:example.com, email:$USERNAME, otherName:msUPN;UTF8:$USERNAME" -passin pass:${PASSWORD}

fetch_cert -ca <EST-CA-ID> -fleeturl "<Fleet-server-URL>" -csr CustomerUserNetworkAccess.csr -out /opt/company/certificate.pem
```

This script assumes that your company installs a custom Company Portal app or something similar at `/opt/company`, gathers the user's IdP session information, uses a username and password to protect the private key from `/opt/company/userinfo`, and installs the certificate in `/opt/company`. You will want to modify it to match your company's requirements.

For simplicity, the scripts use a `userinfo` file (below). However, the best practice is to load variables from the output of a command or even a separate network request:

```shell
PASSWORD="<Password-for-the-certificate-private-key>"
USERNAME="<End-user-email>"
TOKEN="<End-user-OAuth-IdP-token>"
CLIENT_ID="<OAuth-IdP-client-ID>"
```

### Step 4: Create a custom policy

1. In Fleet, head to **Policies** and select **Add policy**. Use the following query to detect the certificate's existence and if it expires in the next 30 days:

```sql
SELECT 1 FROM certificates WHERE path = '/opt/company/certificate.pem' AND not_valid_after > (CAST(strftime('%s', 'now') AS INTEGER) + 2592000);
```

2. Select **Save** and select only **Linux** as its target. Select **Save** again to create your policy.
3. On the **Policies** page, select **Manage automations > Scripts**. Select your newly-created policy and then in the dropdown to the right, select your newly created certificate issuance script.
4. Now, any host that doesn't have a certificate in `/opt/company/certificate.pem` or has a certificate that expires in the next 30 days will fail the policy. When the policy fails, Fleet will run the script to deploy a new certificate!

## Renewal

Fleet will automatically renew certificates on Apple (macOS, iOS, iPadOS) hosts 30 days before expiration. If the entire validity period is less than 30 days (e.g. 20 days), Fleet will automatically renew at half the validity period (e.g 10 days). Currently, Fleet does not support automatic renewal for Windows and Linux hosts.

Automatic renewal is only supported if the validity period is set to 2 days or longer.

If an end user is on vacation (offline for more than 30 days), their certificate might expire, and they'll lose access to Wi-Fi or VPN. To reconnect them, ask your end users to temporarily connect to a different network so that Fleet can deliver a new certificate.

> Currently, for NDES, Smallstep, and custom SCEP CAs, Fleet requires that the ⁠`$FLEET_VAR_SCEP_RENEWAL_ID` variable is in the certificate's OU (Organizational Unit) for automatic renewal to work. For some CAs, including [NDES](https://learn.microsoft.com/en-us/windows-server/identity/ad-ds/plan/active-directory-domain-services-maximum-limits?utm_source=chatgpt.com#:~:text=OU%20names%20can%20only%20be%2064%20characters%20long.), the OU has a maximum length of 64 characters so any characters beyond this limit get truncated, causing the renewal to fail.
>
> The ⁠`$FLEET_VAR_SCEP_RENEWAL_ID` is a 36 character UUID. Please make sure that any additional variables or content combined with it do not exceed the remaining 28 characters.
>
> If automatic renewal fails, you can resend the configuration profile manually on the host's **Host details** page, the end user's **Fleet Desktop > My Device** page, or via [Fleet's API](https://fleetdm.com/docs/rest-api/rest-api#resend-custom-os-setting-configuration-profile).

> 

## Advanced

### User scoped certificates

You can also upload a certificate to be installed in the login keychain of the managed user on a
macOS host using a user-scoped configuration profile.

1. **Add your CA as before**
  Use the above steps to integrate your CA with Fleet.
1. **Create a certificate payload**
  Use your preferred tool (e.g., Apple Configurator or a `.mobileconfig` generator) to create a configuration profile that includes your certificate.
2. **Ensure the payload is scoped to the user**
  In the payload, set the `PayloadScope` to `User`. This tells macOS to install the certificate in the user’s login keychain instead of the system keychain.
3. **Upload the configuration profile to Fleet**
  Navigate to **Controls > OS settings > Custom settings** in the Fleet UI. Upload the `.mobileconfig` profile you created.
4. **Assign the profile to the correct hosts**
  Use Fleet’s targeting filters to assign the profile to the appropriate hosts. The certificate will be installed in the login keychain of the user currently logged in on each device.

### Editing ceritificate configuration profiles on Apple (macOS, iOS, iPadOS) hosts

When you edit a certificate configuration profile for Apple hosts, via GitOps, a new certificate will be added to each hosts' Keychain and the old certificate will be removed. It takes a couple minutes for the old certificate to be removed.

### Assumptions and limitations

* NDES SCEP proxy is currently supported for macOS devices via Apple config profiles. Support for DDM (Declarative Device Management) is coming soon, as is support for iOS, iPadOS, Windows, and Linux.
* Fleet server assumes a one-time challenge password expiration time of 60 minutes.
* On **Windows**, SCEP challenge strings should NOT include `base64` encoding or special characters such as `! @ # $ % ^ & * _`, and Common Names (CN) should NOT include `+` characters. 
* The SCEP Server used for **Windows**, should accept `/pkiclient.exe` at the end, as Windows will always append this to the SCEP URL. If using a Certificate Authority and Fleet Variables, Fleet handles this and strips it away from the request sent to the backing SCEP server.
* On **Windows** hosts, Fleet will not verify the SCEP profile via osquery reports. Fleet will mark it as verified, if a successful request went through, even if the certificate is not present.
* On **Windows** hosts, Fleet will not remove certificates from profiles, when removing the profile from the host, or transferring teams.

### How the SCEP proxy works

Fleet acts as a middleman between the host and the NDES or custom SCEP server. When a host requests a certificate from Fleet, Fleet requests a certificate from the NDES or custom SCEP server, retrieves the certificate, and sends it back to the host.

Certificates will appear in the System Keychain on macOS. During the profile installation, the OS generates several temporary certificates needed for the SCEP protocol. These certificates may be briefly visible in the Keychain Access app on macOS. The CA certificate must also be installed and marked as trusted on the device for the issued certificate to appear as trusted. The IT admin can send the CA certificate in a separate [CertificateRoot profile](https://developer.apple.com/documentation/devicemanagement/certificateroot?language=objc)

In addition, Fleet does the following:

NDES SCEP proxy:

- Retrieves the one-time challenge password from NDES. The NDES admin password is encrypted in Fleet's database by the [server private key](https://fleetdm.com/docs/configuration/fleet-server-configuration#server-private-key). It cannot be retrieved via the API or the web interface. Retrieving passwords for many hosts at once may cause a bottleneck. To avoid long wait times, we recommend a gradual rollout of SCEP profiles.
  - Restarting NDES will clear the password cache and may cause outstanding SCEP profiles to fail.
- Resends the configuration profile to the host if the one-time challenge password has expired.
  - If the host has been offline and the one-time challenge password is more than 60 minutes old, Fleet assumes the password has expired and will resend the profile to the host with a new one-time challenge password.

Custom SCEP proxy:

- Generates a one-time passcode that is added to the URL in the SCEP profile.
  - When a host makes a certificate request via the URL, the passcode is validated by Fleet prior to retrieving a certificate from the custom SCEP server.
  - This Fleet-managed passcode is valid for 60 minutes. Fleet automatically resends the SCEP profile
    to the host with a new passcode if the host requests a certificate after the passcode has expired.
  - The static challenge configured for the custom SCEP server remains in the SCEP profile.

<<<<<<< HEAD
### How to get the CAThumbprint for Windows SCEP profiles

Steps to get CAThumbrint from your SCEP server:

1. Use GetCACert operation to download certificate. For example, open in browser: https://scep-server-url/scep?operation=GetCACert
2. Run the following command to get the SHA1 Thumbprint
    1. **Terminal (MacOS)** -> `openssl x509 -inform DER -in /path/to/downloaded-cert.cer -noout -fingerprint -sha1 | sed 's/sha1 Fingerprint=//; s/://g`
    2. **PowerShell (Windows)** -> `$cert = Get-PfxCertificate -FilePath "Z:\scep (1).cer";$cert.Thumbprint`
3. It will return the SHA1 Thumbprint without colons and text. Copy this.
4. Use the copied value for `./Device/Vendor/MSFT/ClientCertificateInstall/SCEP/$FLEET_VAR_SCEP_WINDOWS_CERTIFICATE_ID/Install/CAThumbprint` option.

<meta name="articleTitle" value="Connect end users to Wi-Fi or VPN with a certificate (DigiCert, NDES, or custom SCEP)">
=======
<meta name="articleTitle" value="Connect end users to Wi-Fi or VPN with a certificate (DigiCert, NDES, Hydrant, Smallstep, or custom SCEP)">
>>>>>>> e81c8263
<meta name="authorFullName" value="Victor Lyuboslavsky">
<meta name="authorGitHubUsername" value="getvictor">
<meta name="category" value="guides">
<meta name="publishedOn" value="2024-10-30">
<meta name="description" value="Learn how to automatically connect a device to a Wi-Fi by adding your certificate authority and issuing a certificate from it."><|MERGE_RESOLUTION|>--- conflicted
+++ resolved
@@ -2,11 +2,7 @@
 
 _Available in Fleet Premium_
 
-<<<<<<< HEAD
 Fleet can help your end users connect to Wi-Fi or VPN by deploying certificates from your certificate authority (CA). Fleet currently supports [DigiCert](#digicert), [Microsoft NDES](#microsoft-ndes),[Smallstep](#smallstep), [Hydrant](#hydrant), and a custom [SCEP](#custom-scep-simple-certificate-enrollment-protocol) or [EST](#custom-est-enrollment-over-secure-transport) server.
-=======
-Fleet can help your end users connect to Wi-Fi or VPN by deploying certificates from your certificate authority (CA). Fleet currently supports [DigiCert](https://www.digicert.com/digicert-one), [Microsoft NDES](https://learn.microsoft.com/en-us/windows-server/identity/ad-cs/network-device-enrollment-service-overview), [Hydrant](https://www.hidglobal.com/solutions/pki-service), [Smallstep](https://smallstep.com/) and custom [SCEP](https://en.wikipedia.org/wiki/Simple_Certificate_Enrollment_Protocol) servers.
->>>>>>> e81c8263
 
 Fleet will automatically renew certificates on Apple (macOS, iOS, iPadOS) hosts before expiration. Learn more in the [Renewal section](#renewal).
 
@@ -810,7 +806,7 @@
     to the host with a new passcode if the host requests a certificate after the passcode has expired.
   - The static challenge configured for the custom SCEP server remains in the SCEP profile.
 
-<<<<<<< HEAD
+
 ### How to get the CAThumbprint for Windows SCEP profiles
 
 Steps to get CAThumbrint from your SCEP server:
@@ -822,10 +818,7 @@
 3. It will return the SHA1 Thumbprint without colons and text. Copy this.
 4. Use the copied value for `./Device/Vendor/MSFT/ClientCertificateInstall/SCEP/$FLEET_VAR_SCEP_WINDOWS_CERTIFICATE_ID/Install/CAThumbprint` option.
 
-<meta name="articleTitle" value="Connect end users to Wi-Fi or VPN with a certificate (DigiCert, NDES, or custom SCEP)">
-=======
 <meta name="articleTitle" value="Connect end users to Wi-Fi or VPN with a certificate (DigiCert, NDES, Hydrant, Smallstep, or custom SCEP)">
->>>>>>> e81c8263
 <meta name="authorFullName" value="Victor Lyuboslavsky">
 <meta name="authorGitHubUsername" value="getvictor">
 <meta name="category" value="guides">
