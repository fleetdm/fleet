--- conflicted
+++ resolved
@@ -542,11 +542,7 @@
         <Meta>
             <Format xmlns="syncml:metinf">chr</Format>
         </Meta>
-<<<<<<< HEAD
-        <Data>CN=$FLEET_VAR_HOST_HARDWARE_SERIAL,OU=$FLEET_VAR_SCEP_RENEWAL_ID</Data>
-=======
-        <Data>CN=$FLEET_VAR_HOST_HARDWARE_SERIAL WIFI</Data>
->>>>>>> 863b57c9
+        <Data>CN=$FLEET_VAR_HOST_HARDWARE_SERIAL WIFI,OU=$FLEET_VAR_SCEP_RENEWAL_ID</Data>
     </Item>
 </Replace>
 <Replace>
