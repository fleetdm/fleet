--- conflicted
+++ resolved
@@ -71,15 +71,9 @@
         <array>
             <dict>
                 <key>Password</key>
-<<<<<<< HEAD
                 <string>$FLEET_VAR_DIGICERT_PASSWORD_{CA_NAME}</string>
                 <key>PayloadContent</key>
                 <data>$FLEET_VAR_DIGICERT_DATA_{CA_NAME}</data>
-=======
-                <string>$FLEET_VAR_DIGICERT_PASSWORD_<CA_NAME></string>
-                <key>PayloadContent</key>
-                <data>$FLEET_VAR_DIGICERT_DATA_<CA_NAME></data>
->>>>>>> 56fd04c8
                 <key>PayloadDisplayName</key>
                 <string>CertificatePKCS12</string>
                 <key>PayloadIdentifier</key>
@@ -254,11 +248,7 @@
           <key>PayloadContent</key>
           <dict>
              <key>Challenge</key>
-<<<<<<< HEAD
              <string>$FLEET_VAR_SMALLSTEP_SCEP_CHALLENGE_{CA_NAME}</string>
-=======
-             <string>$FLEET_VAR_SMALLSTEP_SCEP_CHALLENGE_<CA_NAME></string>
->>>>>>> 56fd04c8
              <key>Key Type</key>
              <string>RSA</string>
              <key>Key Usage</key>
@@ -281,11 +271,7 @@
                         </array>
                     </array>
              <key>URL</key>
-<<<<<<< HEAD
              <string>$FLEET_VAR_SMALLSTEP_SCEP_PROXY_URL_{CA_NAME}</string>
-=======
-             <string>$FLEET_VAR_SMALLSTEP_SCEP_PROXY_URL_<CA_NAME></string>
->>>>>>> 56fd04c8
           </dict>
           <key>PayloadDisplayName</key>
           <string>WIFI SCEP</string>
@@ -445,11 +431,7 @@
           <key>PayloadContent</key>
           <dict>
              <key>Challenge</key>
-<<<<<<< HEAD
              <string>$FLEET_VAR_CUSTOM_SCEP_CHALLENGE_{CA_NAME}</string>
-=======
-             <string>$FLEET_VAR_CUSTOM_SCEP_CHALLENGE_<CA_NAME></string>
->>>>>>> 56fd04c8
              <key>Key Type</key>
              <string>RSA</string>
              <key>Key Usage</key>
@@ -472,11 +454,7 @@
                         </array>
                     </array>
              <key>URL</key>
-<<<<<<< HEAD
              <string>$FLEET_VAR_CUSTOM_SCEP_PROXY_URL_{CA_NAME}</string>
-=======
-             <string>$FLEET_VAR_CUSTOM_SCEP_PROXY_URL_<CA_NAME></string>
->>>>>>> 56fd04c8
           </dict>
           <key>PayloadDisplayName</key>
           <string>WIFI SCEP</string>
@@ -586,11 +564,7 @@
         <Meta>
             <Format xmlns="syncml:metinf">chr</Format>
         </Meta>
-<<<<<<< HEAD
         <Data>$FLEET_VAR_CUSTOM_SCEP_PROXY_URL_{CA_NAME}</Data>
-=======
-        <Data>$FLEET_VAR_CUSTOM_SCEP_PROXY_URL_<CA_NAME></Data>
->>>>>>> 56fd04c8
     </Item>
 </Replace>
 <Replace>
@@ -601,11 +575,7 @@
         <Meta>
             <Format xmlns="syncml:metinf">chr</Format>
         </Meta>
-<<<<<<< HEAD
         <Data>$FLEET_VAR_CUSTOM_SCEP_CHALLENGE_{CA_NAME}</Data>
-=======
-        <Data>$FLEET_VAR_CUSTOM_SCEP_CHALLENGE_<CA_NAME></Data>
->>>>>>> 56fd04c8
     </Item>
 </Replace>
 <Replace>
