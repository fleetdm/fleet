--- conflicted
+++ resolved
@@ -60,7 +60,6 @@
 - Each DigiCert device type seat (license) can have multiple certificates only if they have the same CN and seat ID. If a new certificate has a different CN, a new DigiCert license is required.
 - If the value for any variable used in step 3 above changes, Fleet will resend the profile. This means that if you use a variable like `$FLEET_VAR_HOST_END_USER_IDP_USERNAME` for CN or seat ID, and the variable's value changes, Fleet will get a new certificate and create a new seat in DigiCert. This will add a new DigiCert license. If you want to revoke a license in DigiCert, head to [**Trust Lifcycle Manager > Account > Seats**](https://one.digicert.com/mpki/account/seats) and remove the seat.
 - DigiCert seats aren't automatically revoked when hosts are deleted in Fleet. To revoke a license, ask the team that owns DigiCert to follow the instructions above.
-
 
 #### Example configuration profile
 
@@ -102,19 +101,9 @@
 </plist>
 ```
 
-
-
-
 ## Microsoft NDES
 
-<<<<<<< HEAD
 The following steps show how to connect end users to Wi-Fi or VPN with Microsoft NDES certificates.
-=======
-To connect end users to Wi-Fi or VPN with Microsoft NDES certificates, we'll do the following steps:
->>>>>>> e5596e8e
-
-- [Connect Fleet to NDES](#step-1-connect-fleet-to-ndes)
-- [Add SCEP configuration profile to Fleet](#step-2-add-scep-configuration-profile-to-fleet)
 
 ### Step 1: Connect Fleet to NDES
 
@@ -207,14 +196,7 @@
 
 ## Custom SCEP server
 
-<<<<<<< HEAD
 The following steps show how to connect end users to Wi-Fi or VPN with a custom SCEP server.
-=======
-To connect end users to Wi-Fi or VPN with a custom SCEP server, we'll do the following steps:
-
-- [Connect Fleet to custom SCEP server](#step-1-connect-fleet-to-custom-scep-server)
-- [Add SCEP configuration profile to Fleet](#step-2-add-scep-configuration-profile-to-fleet2)
->>>>>>> e5596e8e
 
 ### Step 1: Connect Fleet to a custom SCEP server
 
@@ -302,7 +284,7 @@
 </plist>
 ```
 
-<<<<<<< HEAD
+
 ## Smallstep
 
 The following steps show how to connect end users to Wi-Fi or VPN with Smallstep certificates.
@@ -409,17 +391,13 @@
 </plist>
 ```
 
-=======
 ## Hydrant
 
-To connect end users to Wi-Fi or VPN with Hydrant, we'll do the following steps:
-
-- [Create a Hydrant user and obtain its API credentials](#step-1-create-a-hydrant-user-and-obtain-its-api-credentials)
-- [Connect Fleet to Hydrant](#step-2-connect-fleet-to-hydrant)
-- [Create a custom script](#step-3-create-a-custom-script)
-- [Create a custom policy](#step-4-create-a-custom-policy)
-
-The flow for Hydrant differs from the other certificate authorities (CA's). Other CAs in Fleet use a configuration profile to request a certificate. Hydrant uses a custom script that makes a request to Fleet's [`POST /request_certificate`](https://fleetdm.com/docs/rest-api/rest-api#request-certificate) API endpoint and a custom policy that triggers the script on hosts that don't have a certificate.
+The following steps show how to connect end users to Wi-Fi or VPN with Hydrant.
+
+The flow for Hydrant differs from the other certificate authorities (CA's). While other CAs in Fleet use a configuration profile to request a certificate, Hydrant uses:
+- A custom script that makes a request to Fleet's [`POST /request_certificate`](https://fleetdm.com/docs/rest-api/rest-api#request-certificate) API endpoint. 
+- A custom policy that triggers the script on hosts that don't have a certificate.
 
 ### Step 1: Create a Hydrant user and obtain its API credentials
 
@@ -503,7 +481,6 @@
 3. On the **Policies** page, select **Manage automations > Scripts**. Select your newly-created policy and then in the dropdown to the right, select your newly created certificate issuance script.
 4. Now, any host that's doesn't have a certificate in `/opt/company/certificate.pem` will fail the policy. When the policy fails, Fleet will run the script to deploy a certificate!
 
->>>>>>> e5596e8e
 ## How the SCEP proxy works
 
 Fleet acts as a middleman between the host and the NDES or custom SCEP server. When a host requests a certificate from Fleet, Fleet requests a certificate from the NDES or custom SCEP server, retrieves the certificate, and sends it back to the host.
