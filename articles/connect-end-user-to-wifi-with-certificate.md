--- conflicted
+++ resolved
@@ -194,6 +194,95 @@
 </plist>
 ```
 
+## Custom SCEP server
+
+The following steps show how to connect end users to Wi-Fi or VPN with a custom SCEP server.
+
+
+### Step 1: Connect Fleet to a custom SCEP server
+
+1. In Fleet, head to **Settings > **Integrations > Certificates**.
+2. Select the **Add CA** button and select **Custom** in the dropdown.
+3. Add a **Name** for your certificate authority. The best practice is to create a name based on your use case in all caps snake case (for example, "WIFI_AUTHENTICATION"). This name will be used later as a variable name in a configuration profile.
+4. Add your **SCEP URL** and **Challenge**.
+6. Select **Add CA**. Your custom SCEP certificate authority (CA) should appear in the list in Fleet.
+
+### Step 2: Add SCEP configuration profile to Fleet
+
+1. Create a [configuration profile](https://fleetdm.com/guides/custom-os-settings) with the SCEP payload. In the profile, for `Challenge`, use`$FLEET_VAR_CUSTOM_SCEP_CHALLENGE_<CA_NAME>`. For, `URL`, use `$FLEET_VAR_CUSTOM_SCEP_PROXY_URL_<CA_NAME>`, and make sure to add `$FLEET_VAR_SCEP_RENEWAL_ID` to `OU`.
+
+2. Replace the `<CA_NAME>` with the name you created in step 3. For example, if the name of the CA is "WIFI_AUTHENTICATION", the variables will look like this: `$FLEET_VAR_CUSTOM_SCEP_PASSWORD_WIFI_AUTHENTICATION` and `FLEET_VAR_CUSTOM_SCEP_DIGICERT_DATA_WIFI_AUTHENTICATION`.
+
+3. If your Wi-Fi or VPN requires certificates that are unique to each host, update the `Subject`. You can use `$FLEET_VAR_HOST_END_USER_EMAIL_IDP` if your hosts automatically enrolled (via ADE) to Fleet with [end user authentication](https://fleetdm.com/docs/rest-api/rest-api#get-human-device-mapping) enabled. You can also use any of [Apple's built-in variables](https://support.apple.com/en-my/guide/deployment/dep04666af94/1/web/1.0).
+
+4. In Fleet, head to **Controls > OS settings > Custom settings** and add the configuration profile to deploy certificates to your hosts.
+
+When the profile is delivered to your hosts, Fleet will replace the variables. If something goes wrong, errors will appear on each host's **Host details > OS settings**.
+
+#### Example configuration profile
+
+```xml
+<?xml version="1.0" encoding="UTF-8"?>
+<!DOCTYPE plist PUBLIC "-//Apple//DTD PLIST 1.0//EN" "http://www.apple.com/DTDs/PropertyList-1.0.dtd">
+<plist version="1.0">
+<dict>
+    <key>PayloadContent</key>
+    <array>
+       <dict>
+          <key>PayloadContent</key>
+          <dict>
+             <key>Challenge</key>
+             <string>$FLEET_VAR_CUSTOM_SCEP_CHALLENGE_CA_NAME</string>
+             <key>Key Type</key>
+             <string>RSA</string>
+             <key>Key Usage</key>
+             <integer>5</integer>
+             <key>Keysize</key>
+             <integer>2048</integer>
+             <key>Subject</key>
+                    <array>
+                        <array>
+                          <array>
+                            <string>CN</string>
+                            <string>%SerialNumber% WIFI</string>
+                          </array>
+                        </array>
+                        <array>
+                          <array>
+                            <string>OU</string>
+                            <string>$FLEET_VAR_SCEP_RENEWAL_ID</string>
+                          </array>
+                        </array>
+                    </array>
+             <key>URL</key>
+             <string>$FLEET_VAR_CUSTOM_SCEP_PROXY_URL_CA_NAME</string>
+          </dict>
+          <key>PayloadDisplayName</key>
+          <string>WIFI SCEP</string>
+          <key>PayloadIdentifier</key>
+          <string>com.apple.security.scep.9DCC35A5-72F9-42B7-9A98-7AD9A9CCA3AC</string>
+          <key>PayloadType</key>
+          <string>com.apple.security.scep</string>
+          <key>PayloadUUID</key>
+          <string>9DCC35A5-72F9-42B7-9A98-7AD9A9CCA3AC</string>
+          <key>PayloadVersion</key>
+          <integer>1</integer>
+       </dict>
+    </array>
+    <key>PayloadDisplayName</key>
+    <string>SCEP proxy cert</string>
+    <key>PayloadIdentifier</key>
+    <string>Fleet.WiFi</string>
+    <key>PayloadType</key>
+    <string>Configuration</string>
+    <key>PayloadUUID</key>
+    <string>4CD1BD65-1D2C-4E9E-9E18-9BCD400CDEDC</string>
+    <key>PayloadVersion</key>
+    <integer>1</integer>
+</dict>
+</plist>
+```
+
 ## Smallstep
 
 The following steps show how to connect end users to Wi-Fi or VPN with [Smallstep](https://smallstep.com/) certificates.
@@ -224,13 +313,9 @@
 
 ### Step 3: Add SCEP configuration profile to Fleet
 
-<<<<<<< HEAD
 1. Create a [configuration profile](https://fleetdm.com/guides/custom-os-settings) with the SCEP payload. 
   - For `Challenge`, use`$FLEET_VAR_SMALLSTEP_SCEP_CHALLENGE_<CA_NAME>`. 
   - For `URL`, use `$FLEET_VAR_SMALLSTEP_SCEP_PROXY_URL_<CA_NAME>`, and make sure to add `$FLEET_VAR_SCEP_RENEWAL_ID` to `OU`.
-=======
-1. Create a [configuration profile](https://fleetdm.com/guides/custom-os-settings) with the SCEP payload. In the profile, for `Challenge`, use`$FLEET_VAR_CUSTOM_SCEP_CHALLENGE_<CA_NAME>`. For, `URL`, use `$FLEET_VAR_CUSTOM_SCEP_PROXY_URL_<CA_NAME>`, and make sure to add `$FLEET_VAR_SCEP_RENEWAL_ID` to `OU`.
->>>>>>> 0608c168
 
 2. Replace the `<CA_NAME>` with the name you created in step 2. For example, if the name of the CA is "WIFI_AUTHENTICATION", the variables will look like this: `$FLEET_VAR_SMALLSTEP_SCEP_CHALLENGE_WIFI_AUTHENTICATION` and `FLEET_VAR_SMALLSTEP_SCEP_PROXY_URL_WIFI_AUTHENTICATION`.
 
@@ -345,14 +430,8 @@
 #!/bin/bash
 set -e
 
-<<<<<<< HEAD
 # Load the end user information, IdP token and IdP client ID.
 . /opt/company/userinfo
-=======
-1. Create a [configuration profile](https://fleetdm.com/guides/custom-os-settings) with the SCEP payload. 
-  - For `Challenge`, use`$FLEET_VAR_SMALLSTEP_SCEP_CHALLENGE_<CA_NAME>`. 
-  - For, `URL`, use `$FLEET_VAR_SMALLSTEP_SCEP_PROXY_URL_<CA_NAME>`, and make sure to add `$FLEET_VAR_SCEP_RENEWAL_ID` to `OU`.
->>>>>>> 0608c168
 
 URL="<IdP-introspection-URL>"
 
@@ -629,11 +708,8 @@
 
 Fleet will automatically renew certificates on Apple (macOS, iOS, iPadOS) hosts 30 days before expiration. If the entire validity period is less than 30 days (e.g. 20 days), Fleet will automatically renew at half the validity period (e.g 10 days). 
 
-<<<<<<< HEAD
-=======
 If an end user is on vacation (offline for more than 30 days), their certificate might expire, and they'll lose access to Wi-Fi or VPN. To reconnect them, ask your end users to temporarily connect to a different network so that Fleet can deliver a new certificate.
 
->>>>>>> 0608c168
 > Currently, for NDES, Smallstep, and custom SCEP CAs, Fleet requires that the ⁠`$FLEET_VAR_SCEP_RENEWAL_ID` variable is in the certificate's OU (Organizational Unit) for automatic renewal to work. For some CAs, including [NDES](https://learn.microsoft.com/en-us/windows-server/identity/ad-ds/plan/active-directory-domain-services-maximum-limits?utm_source=chatgpt.com#:~:text=OU%20names%20can%20only%20be%2064%20characters%20long.), the OU has a maximum length of 64 characters so any characters beyond this limit get truncated, causing the renewal to fail.
 >
 > The ⁠`$FLEET_VAR_SCEP_RENEWAL_ID` is a 36 character UUID. Please make sure that any additional variables or content combined with it do not exceed the remaining 28 characters.
