# Connect end users to Wi-Fi or VPN with a certificate (DigiCert, NDES, or custom SCEP)

_Available in Fleet Premium_

Fleet can help your end users connect to Wi-Fi or VPN by deploying certificates from your certificate authority (CA). Fleet currently supports [DigiCert](#digicert), [Microsoft NDES](#microsoft-ndes),[Smallstep](#smallstep), [Hydrant](#hydrant), and a custom [SCEP](#custom-scep-simple-certificate-enrollment-protocol) or [EST](#custom-est-enrollment-over-secure-transport) server.

Fleet will automatically renew certificates before expiration. Learn more in the [Renewal section](#renewal).


## DigiCert

The following steps show how to connect end users to Wi-Fi or VPN with DigiCert certificates.

### Step 1: Create a service user in DigiCert

1. Log in to [DigiCert One](https://one.digicert.com/).
2. Create a [new service user](https://one.digicert.com/account/access/service-user/role-service-user-create), under the "DigiCert ONE Manager access" dropdown, select "Trust Lifecycle."
3. On the next page, assign the **User and certificate manager** and **Certificate profile manager** roles.
> For further information, see [DigiCert's instructions for creating a service user](https://docs.digicert.com/en/platform-overview/manage-your-accounts/account-manager/users-and-access/service-users/create-a-service-user.html).

### Step 2: Create certificate profile in DigiCert

1. In DigiCert [Trust Lifcycle Manager](https://one.digicert.com/mpki/dashboard), select **Policies > Certificate profiles** from the main menu. Then select **Create profile from template** and select **Generic Device Certificate** from the list.
2. Add a friendly **Profile name** (e.g., "Fleet - Wi-Fi authentication").
3. Select your **Business unit** and **Issuing CA**.
4. Select **REST API** from **Enrollment method**. Then select **3rd party app** from the **Authentication method** dropdown and select **Next**.
5. Configure the certificate expiration. At most organizations, this is set to 90 days.
6. In the **Flow options** section, make sure that **Allow duplicate certificates** is checked.
7. In the **Subject DN and SAN fields** section, add **Common name**. **Other name (UPN)** is optional.
   - For **Common name**, select **REST request** from **Source for the field's value** dropdown and check **Required**. 
   - If you use **Other name (UPN)**, select **REST Request** and check both **Required** and **Multiple**. 
   - Organizations usually use the device's serial number or the user's email. Fleet variables (covered in the next step) can be used to replace these variables with the actual values before the certificate is delivered to a device.
9. Click **Next** and leave the default options.

### Step 3: Connect Fleet to DigiCert

1. In Fleet, head to **Settings > Integrations > Certificates**.
2. Select **Add CA** and then choose **DigiCert** in the dropdown.
3. Add a **Name** for your certificate authority. Best practice is all caps snake case (for example, "WIFI_AUTHENTICATION"). This name is used later as a variable name in a configuration profile.
4. If you're using DigiCert One's cloud offering, keep the default **URL**. If you're using a self-hosted (on-prem) DigiCert One, update the URL to match the one you use to log in to your DigiCert One.
5. In **API token**, paste your DigiCert server user's API token (from step 1).
6. In **Profile GUID**, paste your DigiCert One certificate profile GUID (from step 2). To your GUID, open the profile in DigiCert and copy **GUID** from the [Certificate profiles](https://one.digicert.com/mpki/policies/profiles) page.
7. In **CN**, **UPN**, and **Certificate seat ID**, enter fixed values or select from [Fleet's host variables](https://fleetdm.com/docs/configuration/yaml-files#macos-settings-and-windows-settings). Most organizations use the host's serial number or end user's email to deliver a certificate that's unique to the host.
8. Select **Add CA**. Your DigiCert certificate authority (CA) should appear in your list of CAs in Fleet.

### Step 4: Add PKCS12 configuration profile to Fleet

1. Create a [configuration profile](https://fleetdm.com/guides/custom-os-settings) with a PKCS12 payload. 
  - For `Password`, use `$FLEET_VAR_DIGICERT_PASSWORD_<CA_NAME>`. 
  - For `Data`, use `$FLEET_VAR_DIGICERT_DATA_<CA_NAME>`.

2. Replace the `<CA_NAME>` with the name you created in step 3. For example, if the name of the CA is "WIFI_AUTHENTICATION", the variables will look like `$FLEET_VAR_DIGICERT_PASSWORD_WIFI_AUTHENTICATION` and `$FLEET_VAR_DIGICERT_DATA_WIFI_AUTHENTICATION`.

3. In Fleet, head to **Controls > OS settings > Custom settings** and add the configuration profile to deploy certificates to your hosts.

When Fleet delivers the profile to your hosts, Fleet will replace the variables. If something goes wrong, errors will appear on each host's **Host details > OS settings**.

### Additional DigiCert details:
- Each DigiCert device type seat (license) can have multiple certificates only if they have the same CN and seat ID. If a new certificate has a different CN, a new DigiCert license is required.
- If the value for any variable used in step 3 above changes, Fleet will resend the profile. This means that if you use a variable like `$FLEET_VAR_HOST_END_USER_IDP_USERNAME` for CN or seat ID, and the variable's value changes, Fleet will get a new certificate and create a new seat in DigiCert. This will add a new DigiCert license. If you want to revoke a license in DigiCert, head to [**Trust Lifcycle Manager > Account > Seats**](https://one.digicert.com/mpki/account/seats) and remove the seat.
- DigiCert seats aren't automatically revoked when hosts are deleted in Fleet. To revoke a license, ask the team that owns DigiCert to follow the instructions above.

#### Example configuration profile

```xml
<?xml version="1.0" encoding="UTF-8"?>
<!DOCTYPE plist PUBLIC "-//Apple//DTD PLIST 1.0//EN" "http://www.apple.com/DTDs/PropertyList-1.0.dtd">
<plist version="1.0">
    <dict>
        <key>PayloadContent</key>
        <array>
            <dict>
                <key>Password</key>
                <string>$FLEET_VAR_DIGICERT_PASSWORD_CA_NAME</string>
                <key>PayloadContent</key>
                <data>$FLEET_VAR_DIGICERT_DATA_CA_NAME</data>
                <key>PayloadDisplayName</key>
                <string>CertificatePKCS12</string>
                <key>PayloadIdentifier</key>
                <string>com.fleetdm.pkcs12</string>
                <key>PayloadType</key>
                <string>com.apple.security.pkcs12</string>
                <key>PayloadUUID</key>
                <string>ee86cfcb-2409-42c2-9394-1f8113412e04</string>
                <key>PayloadVersion</key>
                <integer>1</integer>
            </dict>
        </array>
        <key>PayloadDisplayName</key>
        <string>DigiCert profile</string>
        <key>PayloadIdentifier</key>
        <string>TopPayloadIdentifier</string>
        <key>PayloadType</key>
        <string>Configuration</string>
        <key>PayloadUUID</key>
        <string>TopPayloadUUID</string>
        <key>PayloadVersion</key>
        <integer>1</integer>
    </dict>
</plist>
```




## Microsoft NDES

The following steps show how to connect end users to Wi-Fi or VPN with [Microsoft NDES](https://learn.microsoft.com/en-us/windows-server/identity/ad-cs/network-device-enrollment-service-overview) certificates.

### Step 1: Connect Fleet to NDES

1. In Fleet, head to **Settings > **Integrations > Certificates**.
2. Select the **Add CA** button and select **Microsoft NDES** in the dropdown.
3. Enter your **SCEP URL**, **Admin URL**, and **Username** and **Password**.
4. Select **Add CA**. Your NDES certificate authority (CA) should appear in the list in Fleet.

The example paths end with `/certsrv/mscep/mscep.dll` and `/certsrv/mscep_admin/` respectively. These path suffixes are the default paths for NDES on Windows Server 2022 and should only be changed if you have customized the paths on your server.

When saving the configuration, Fleet will attempt to connect to the SCEP server to verify the connection, including retrieving a one-time challenge password. This validation also occurs when adding a new SCEP configuration or updating an existing one via API and GitOps, including dry runs. Please ensure the NDES password cache size is large enough to accommodate this validation.

### Step 2: Add SCEP configuration profile to Fleet

1. Create a [configuration profile](https://fleetdm.com/guides/custom-os-settings) with the SCEP payload. In the profile, for `Challenge`, use`$FLEET_VAR_NDES_SCEP_CHALLENGE`. For `URL`, use `$FLEET_VAR_NDES_SCEP_PROXY_URL`, and make sure to add `$FLEET_VAR_SCEP_RENEWAL_ID` to `OU`.

2. If your Wi-Fi or VPN requires certificates that are unique to each host, update the `Subject`. You can use `$FLEET_VAR_HOST_END_USER_EMAIL_IDP` if your hosts automatically enrolled (via ADE) to Fleet with [end user authentication](https://fleetdm.com/docs/rest-api/rest-api#get-human-device-mapping) enabled. You can also use any of the [Apple's built-in variables](https://support.apple.com/en-my/guide/deployment/dep04666af94/1/web/1.0).

3. In Fleet, head to **Controls > OS settings > Custom settings** and add the configuration profile to deploy certificates to your hosts.

When the profile is delivered to your hosts, Fleet will replace the variables. If something fails, errors will appear on each host's **Host details > OS settings**.

![NDES SCEP failed profile](../website/assets/images/articles/ndes-scep-failed-profile-405x215@2x.png)

#### Example configuration profile

```xml
<?xml version="1.0" encoding="UTF-8"?>
<!DOCTYPE plist PUBLIC "-//Apple//DTD PLIST 1.0//EN" "http://www.apple.com/DTDs/PropertyList-1.0.dtd">
<plist version="1.0">
<dict>
    <key>PayloadContent</key>
    <array>
       <dict>
          <key>PayloadContent</key>
          <dict>
             <key>Challenge</key>
             <string>$FLEET_VAR_NDES_SCEP_CHALLENGE</string>
             <key>Key Type</key>
             <string>RSA</string>
             <key>Key Usage</key>
             <integer>5</integer>
             <key>Keysize</key>
             <integer>2048</integer>
             <key>Subject</key>
                    <array>
                        <array>
                          <array>
                            <string>CN</string>
                            <string>%SerialNumber% WIFI</string>
                          </array>
                        </array>
                        <array>
                          <array>
                            <string>OU</string>
                            <string>$FLEET_VAR_SCEP_RENEWAL_ID</string>
                          </array>
                        </array>
                    </array>
             <key>URL</key>
             <string>$FLEET_VAR_NDES_SCEP_PROXY_URL</string>
          </dict>
          <key>PayloadDisplayName</key>
          <string>WIFI SCEP</string>
          <key>PayloadIdentifier</key>
          <string>com.apple.security.scep.9DCC35A5-72F9-42B7-9A98-7AD9A9CCA3AC</string>
          <key>PayloadType</key>
          <string>com.apple.security.scep</string>
          <key>PayloadUUID</key>
          <string>9DCC35A5-72F9-42B7-9A98-7AD9A9CCA3AC</string>
          <key>PayloadVersion</key>
          <integer>1</integer>
       </dict>
    </array>
    <key>PayloadDisplayName</key>
    <string>SCEP proxy cert</string>
    <key>PayloadIdentifier</key>
    <string>Fleet.WiFi</string>
    <key>PayloadType</key>
    <string>Configuration</string>
    <key>PayloadUUID</key>
    <string>4CD1BD65-1D2C-4E9E-9E18-9BCD400CDEDC</string>
    <key>PayloadVersion</key>
    <integer>1</integer>
</dict>
</plist>
```

## Smallstep

The following steps show how to connect end users to Wi-Fi or VPN with [Smallstep](https://smallstep.com/) certificates.

### Step 1: Configure Smallstep with Fleet information

We're currently working with Smallstep to develop a specific Smallstep-Fleet connector. In the meantime, Smallstep can be configured to work with Fleet by using the Smallstep-Jamf connector.

1. In Smallstep, go to **Settings > Device Management**.

2. Under **Available Providers**, find **Jamf** and click **Connect**.

3. In the Smallstepform, enter your Fleet server URL (the API Client ID and API Client Secret fields are not required), then click **Connect MDM**.

4. After connecting, note the following details from Smallstep (these values are required in the next step):
  - **SCEP URL**
  - **WebhookURL (SCEPChallenge)**
  - **Challenge Basic Authentication Username**
  - **Challenge Basic Authentication Password**

### Step 2: Configure Fleet with Smallstep information

1. In Fleet, go to **Settings > Integrations > Certificates** and click **Add CA**. 

2. In the modal, select **Smallstep** from the dropdown and enter a name for your certificate authority (CA). Best practice is all caps snake case (for example, "WIFI_AUTHENTICATION"). This name is used later as a variable name in a configuration profile.

3. For the **Challenge URL**, **Username**, and **Password**, enter the values noted in step 1. For the **SCEP URL**, you'll need to modify the URL provided by Smallstep to use the public proxy route instead. For example, `https://agents.SMALLSTEP_TEAM_NAME.ca.smallstep.com/scep/INTEGRATION_ID` becomes `https://<SMALLSTEP_TEAM_NAME>.scep.smallstep.com/p/agents/<INTEGRATION_ID>`

### Step 3: Add SCEP configuration profile to Fleet

1. Create a [configuration profile](https://fleetdm.com/guides/custom-os-settings) with the SCEP payload. 
  - For `Challenge`, use`$FLEET_VAR_SMALLSTEP_SCEP_CHALLENGE_<CA_NAME>`. 
  - For `URL`, use `$FLEET_VAR_SMALLSTEP_SCEP_PROXY_URL_<CA_NAME>`, and make sure to add `$FLEET_VAR_SCEP_RENEWAL_ID` to `OU`.

2. Replace the `<CA_NAME>` with the name you created in step 2. For example, if the name of the CA is "WIFI_AUTHENTICATION", the variables will look like this: `$FLEET_VAR_SMALLSTEP_SCEP_CHALLENGE_WIFI_AUTHENTICATION` and `FLEET_VAR_SMALLSTEP_SCEP_PROXY_URL_WIFI_AUTHENTICATION`.

3. If your Wi-Fi or VPN requires certificates that are unique to each host, update the `Subject`. You can use `$FLEET_VAR_HOST_END_USER_EMAIL_IDP` if your hosts automatically enrolled (via ADE) to Fleet with [end user authentication](https://fleetdm.com/docs/rest-api/rest-api#get-human-device-mapping) enabled. You can also use any of the [Apple's built-in variables](https://support.apple.com/en-my/guide/deployment/dep04666af94/1/web/1.0).

4. In Fleet, head to **Controls > OS settings > Custom settings** and add the configuration profile to deploy certificates to your hosts.

When the profile is delivered to your hosts, Fleet will replace the variables. If something goes wrong, errors will appear on each host's **Host details > OS settings**.

#### Example configuration profiles

<details>
<summary>Apple configuration profile</summary>

```xml
<?xml version="1.0" encoding="UTF-8"?>
<!DOCTYPE plist PUBLIC "-//Apple//DTD PLIST 1.0//EN" "http://www.apple.com/DTDs/PropertyList-1.0.dtd">
<plist version="1.0">
<dict>
    <key>PayloadContent</key>
    <array>
       <dict>
          <key>PayloadContent</key>
          <dict>
             <key>Challenge</key>
             <string>$FLEET_VAR_SMALLSTEP_SCEP_CHALLENGE_CA_NAME</string>
             <key>Key Type</key>
             <string>RSA</string>
             <key>Key Usage</key>
             <integer>5</integer>
             <key>Keysize</key>
             <integer>2048</integer>
             <key>Subject</key>
                    <array>
                        <array>
                          <array>
                            <string>CN</string>
                            <string>%SerialNumber% WIFI</string>
                          </array>
                        </array>
                        <array>
                          <array>
                            <string>OU</string>
                            <string>$FLEET_VAR_SCEP_RENEWAL_ID</string>
                          </array>
                        </array>
                    </array>
             <key>URL</key>
             <string>$FLEET_VAR_SMALLSTEP_SCEP_PROXY_URL_CA_NAME</string>
          </dict>
          <key>PayloadDisplayName</key>
          <string>WIFI SCEP</string>
          <key>PayloadIdentifier</key>
          <string>com.apple.security.scep.9DCC35A5-72F9-42B7-9A98-7AD9A9CCA3AC</string>
          <key>PayloadType</key>
          <string>com.apple.security.scep</string>
          <key>PayloadUUID</key>
          <string>9DCC35A5-72F9-42B7-9A98-7AD9A9CCA3AC</string>
          <key>PayloadVersion</key>
          <integer>1</integer>
       </dict>
    </array>
    <key>PayloadDisplayName</key>
    <string>SCEP proxy cert</string>
    <key>PayloadIdentifier</key>
    <string>Fleet.WiFi</string>
    <key>PayloadType</key>
    <string>Configuration</string>
    <key>PayloadUUID</key>
    <string>4CD1BD65-1D2C-4E9E-9E18-9BCD400CDEDC</string>
    <key>PayloadVersion</key>
    <integer>1</integer>
</dict>
</plist>
```

<<<<<<< HEAD
</details>
<details>
<summary>Windows configuration profile</summary>

To get the CAThumbprint of your SCEP server, see the [advanced section](#how-to-get-the-cathumbprint-for-windows-scep-profiles) below.

Any options listed under [Device/SCEP](https://learn.microsoft.com/en-us/windows/client-management/mdm/clientcertificateinstall-csp), can be configured with the SCEP profile.

```xml
<Add>
    <Item>
        <Target>
            <LocURI>./Device/Vendor/MSFT/ClientCertificateInstall/SCEP/$FLEET_VAR_SCEP_WINDOWS_CERTIFICATE_ID</LocURI>
        </Target>
        <Meta>
            <Format xmlns="syncml:metinf">node</Format>
        </Meta>
    </Item>
</Add>
<Add>
    <Item>
        <Target>
            <LocURI>./Device/Vendor/MSFT/ClientCertificateInstall/SCEP/$FLEET_VAR_SCEP_WINDOWS_CERTIFICATE_ID/Install/KeyUsage</LocURI>
        </Target>
        <Meta>
            <Format xmlns="syncml:metinf">int</Format>
        </Meta>
        <Data>160</Data>
    </Item>
</Add>
<Add>
    <Item>
        <Target>
            <LocURI>./Device/Vendor/MSFT/ClientCertificateInstall/SCEP/$FLEET_VAR_SCEP_WINDOWS_CERTIFICATE_ID/Install/KeyLength</LocURI>
        </Target>
        <Meta>
            <Format xmlns="syncml:metinf">int</Format>
        </Meta>
        <Data>1024</Data>
    </Item>
</Add>
<Add>
    <Item>
        <Target>
            <LocURI>./Device/Vendor/MSFT/ClientCertificateInstall/SCEP/$FLEET_VAR_SCEP_WINDOWS_CERTIFICATE_ID/Install/HashAlgorithm</LocURI>
        </Target>
        <Meta>
            <Format xmlns="syncml:metinf">chr</Format>
        </Meta>
        <Data>SHA-1</Data>
    </Item>
</Add>
<Add>
    <Item>
        <Target>
            <LocURI>./Device/Vendor/MSFT/ClientCertificateInstall/SCEP/$FLEET_VAR_SCEP_WINDOWS_CERTIFICATE_ID/Install/SubjectName</LocURI>
        </Target>
        <Meta>
            <Format xmlns="syncml:metinf">chr</Format>
        </Meta>
        <Data>CN=$FLEET_VAR_SCEP_WINDOWS_CERTIFICATE_ID</Data>
    </Item>
</Add>
<Add>
    <Item>
        <Target>
            <LocURI>./Device/Vendor/MSFT/ClientCertificateInstall/SCEP/$FLEET_VAR_SCEP_WINDOWS_CERTIFICATE_ID/Install/EKUMapping</LocURI>
        </Target>
        <Meta>
            <Format xmlns="syncml:metinf">chr</Format>
        </Meta>
        <Data>1.3.6.1.5.5.7.3.2</Data>
    </Item>
</Add>
<Add>
    <Item>
        <Target>
            <LocURI>./Device/Vendor/MSFT/ClientCertificateInstall/SCEP/$FLEET_VAR_SCEP_WINDOWS_CERTIFICATE_ID/Install/ServerURL</LocURI>
        </Target>
        <Meta>
            <Format xmlns="syncml:metinf">chr</Format>
        </Meta>
        <Data>$FLEET_VAR_CUSTOM_SCEP_PROXY_URL_CA_NAME</Data>
    </Item>
</Add>
<Add>
    <Item>
        <Target>
            <LocURI>./Device/Vendor/MSFT/ClientCertificateInstall/SCEP/$FLEET_VAR_SCEP_WINDOWS_CERTIFICATE_ID/Install/Challenge</LocURI>
        </Target>
        <Meta>
            <Format xmlns="syncml:metinf">chr</Format>
        </Meta>
        <Data>$FLEET_VAR_CUSTOM_SCEP_CHALLENGE_CA_NAME</Data>
    </Item>
</Add>
<Add>
    <Item>
        <Target>
            <LocURI>./Device/Vendor/MSFT/ClientCertificateInstall/SCEP/$FLEET_VAR_SCEP_WINDOWS_CERTIFICATE_ID/Install/CAThumbprint</LocURI>
        </Target>
        <Meta>
            <Format xmlns="syncml:metinf">chr</Format>
        </Meta>
        <Data>2133EC6A3CFB8418837BB395188D1A62CA2B96A6</Data>
    </Item>
</Add>
<Exec>
    <Item>
        <Target>
            <LocURI>./Device/Vendor/MSFT/ClientCertificateInstall/SCEP/$FLEET_VAR_SCEP_WINDOWS_CERTIFICATE_ID/Install/Enroll</LocURI>
        </Target>
    </Item>
</Exec>
```

> Currently only device scoped SCEP profiles are supported for Windows devices.

</details>

## Smallstep
=======
## Hydrant
>>>>>>> adde550f

The following steps show how to connect end users to Wi-Fi or VPN with [Hydrant](https://www.hidglobal.com/solutions/pki-service).

The flow for Hydrant differs from the other certificate authorities (CA's). While other CAs in Fleet use a configuration profile to request a certificate, Hydrant uses:
- A custom script that makes a request to Fleet's [`POST /request_certificate`](https://fleetdm.com/docs/rest-api/rest-api#request-certificate) API endpoint. 
- A custom policy that triggers the script on hosts that don't have a certificate.

### Step 1: Create a Hydrant user and obtain its API credentials

1. Log in to your [company's ACM platform](https://help.hydrantid.com/html/authentication.html).
1. Invite a [new user](https://help.hydrantid.com/html/authentication.html) that will be used for certificate generation and ensure it has the [required permissions](https://help.hydrantid.com/html/roles.html) to request certificates.
1. Log out and log back in as the new user.
1. Get the [API keys](https://help.hydrantid.com/html/manageapikeys.html) for the newly created user, make a note of the **Client ID** and **Client Secret**, you will need that to connect Fleet with Hydrant in the next step.

### Step 2: Connect Fleet to Hydrant

1. In Fleet, head to **Settings > Integrations > Certificates**.
2. Select **Add CA** and then choose **Hydrant EST** in the dropdown.
3. Add a **Name** for your certificate authority. The best practice is to create a name based on your use case in all caps snake case (ex. "WIFI_AUTHENTICATION").
4. Add your Hydrant EST **URL**.
5. Add the Hydrant ID and Key as the **Client ID** and **Client secret** in Fleet respectfully.
6. Click **Add CA**. Your Hydrant certificate authority (CA) should appear in the list in Fleet.

### Step 3: Create a custom script

To deploy certificates automatically to Linux hosts at enrollment, create a script that writes the certificate to the filesystem. Use a policy to trigger this script on any host that doesn’t have a certificate.

This custom script will create a certificate signing request (CSR) and make a request to Fleet's "Request certificate" API endpoint.

1. Create an API-only user with the global maintainer role. Learn how to create an API-only user in the [API-only user guide](https://fleetdm.com/guides/fleetctl#create-api-only-user).
2. In Fleet, head to **Controls > Variables** and create a Fleet variable called REQUEST_CERTIFICATE_API_TOKEN. Add the API-only user's API token as the value. You'll use this variable in your script.
3. Make a request to Fleet's [`GET /certificate_authorities` API endpoint](https://fleetdm.com/docs/rest-api/rest-api#list-certificate-authorities-cas) to get the `id` for your Hydrant CA. You'll use this `id` in your script.
4. In Fleet, head to **Controls > Scripts**, and add a script like the one below, plugging in your own filesystem locations, Fleet server URL and IdP information. For this script to work, the host it's run on has to have openssl, sed, curl and jq installed.

Example script:

```shell
#!/bin/bash
set -e

# Load the end user information, IdP token and IdP client ID.
. /opt/company/userinfo

URL="<IdP-introspection-URL>"

# Generate the password-protected private key
openssl genpkey -algorithm RSA -out /opt/company/CustomerUserNetworkAccess.key -pkeyopt rsa_keygen_bits:2048 -aes256 -pass pass:${PASSWORD}

# Generate CSR signed with that private key. The CN can be changed and DNS attribute omitted if your Hydrant configuration allows it.
openssl req -new -sha256 -key /opt/company/CustomerUserNetworkAccess.key -out CustomerUserNetworkAccess.csr -subj /CN=CustomerUserNetworkAccess:${USERNAME} -addext "subjectAltName=DNS:example.com, email:$USERNAME, otherName:msUPN;UTF8:$USERNAME" -passin pass:${PASSWORD}

# Escape CSR for request
CSR=$(sed 's/$/\\n/' CustomerUserNetworkAccess.csr | tr -d '\n')
REQUEST='{ "csr": "'"${CSR}"'", "idp_oauth_url":"'"${URL}"'", "idp_token": "'"${TOKEN}"'", "idp_client_id": "'"${CLIENT_ID}"'" }'

curl 'https://<Fleet-server-URL>/api/latest/fleet/certificate_authorities/<Hydrant-CA-ID>/request_certificate' \
  -X 'POST' \
  -H 'accept: application/json, text/plain, */*' \
  -H 'authorization: Bearer '"$FLEET_SECRET_REQUEST_CERTIFICATE_API_TOKEN" \
  -H 'content-type: application/json' \
  --data-raw "${REQUEST}" -o response.json

jq -r .certificate response.json > /opt/company/certificate.pem
```

This script assumes that your company installs a custom Company Portal app or something similar at `/opt/company`, gathers the user's IdP session information, uses username and a password to protect the private key from `/opt/company/userinfo`, and installs that the certificate in `/opt/company`. You will want to modify it to match your company's requirements.

For simplicity, the scripts use a `userinfo` file (below). However, the best practice is to load variables from the output of a command or even a separate network request:

```shell
PASSWORD="<Password-for-the-certificate-private-key>"
USERNAME="<End-user-email>"
TOKEN="<End-user-OAuth-IdP-token>"
CLIENT_ID="<OAuth-IdP-client-ID>"
```

Enforcing IdP validation using `idp_oauth_url` and `idp_token` is optional. If enforced, the CSR must include exactly 1 email which matches the IdP username and must include a UPN attribute which is either a prefix of the IdP username or the username itself (i.e. if the IdP username is "bob@example.com", the UPN may be "bob" or "bob@example.com")

### Step 4: Create a custom policy


1. In Fleet, head to **Policies** and select **Add policy**. Use the following query to detect the certificate's existence and if it expires in the next 30 days:

```sql
SELECT 1 FROM certificates WHERE path = '/opt/company/certificate.pem' AND not_valid_after > (CAST(strftime('%s', 'now') AS INTEGER) + 2592000);
```

2. Select **Save** and select only **Linux** as its target. Select **Save** again to create your policy.
3. On the **Policies** page, select **Manage automations > Scripts**. Select your newly-created policy and then in the dropdown to the right, select your newly created certificate issuance script.
4. Now, any host that doesn't have a certificate in `/opt/company/certificate.pem` or has a certificate that expires in the next 30 days will fail the policy. When the policy fails, Fleet will run the script to deploy a new certificate!

## Custom SCEP (Simple Certificate Enrollment Protocol)

The following steps show how to connect end users to Wi-Fi or VPN with a [custom SCEP server](https://en.wikipedia.org/wiki/Simple_Certificate_Enrollment_Protocol).

### Step 1: Connect Fleet to a custom SCEP server

1. In Fleet, head to **Settings > **Integrations > Certificates**.
2. Select the **Add CA** button and select **Custom** in the dropdown.
3. Add a **Name** for your certificate authority. The best practice is to create a name based on your use case in all caps snake case (for example, "WIFI_AUTHENTICATION"). This name will be used later as a variable name in a configuration profile.
4. Add your **SCEP URL** and **Challenge**.
6. Select **Add CA**. Your custom SCEP certificate authority (CA) should appear in the list in Fleet.

### Step 2: Add SCEP configuration profile to Fleet

1. Create a [configuration profile](https://fleetdm.com/guides/custom-os-settings) with the SCEP payload. In the profile, for `Challenge`, use`$FLEET_VAR_CUSTOM_SCEP_CHALLENGE_<CA_NAME>`. For `URL`, use `$FLEET_VAR_CUSTOM_SCEP_PROXY_URL_<CA_NAME>`, and make sure to add `$FLEET_VAR_SCEP_RENEWAL_ID` to `OU`.

2. Replace the `<CA_NAME>` with the name you created in step 3. For example, if the name of the CA is "WIFI_AUTHENTICATION", the variables will look like this: `$FLEET_VAR_CUSTOM_SCEP_PASSWORD_WIFI_AUTHENTICATION` and `FLEET_VAR_CUSTOM_SCEP_DIGICERT_DATA_WIFI_AUTHENTICATION`.

3. If your Wi-Fi or VPN requires certificates that are unique to each host, update the `Subject`. You can use `$FLEET_VAR_HOST_END_USER_EMAIL_IDP` if your hosts automatically enrolled (via ADE) to Fleet with [end user authentication](https://fleetdm.com/docs/rest-api/rest-api#get-human-device-mapping) enabled. You can also use any of [Apple's built-in variables](https://support.apple.com/en-my/guide/deployment/dep04666af94/1/web/1.0).

4. In Fleet, head to **Controls > OS settings > Custom settings** and add the configuration profile to deploy certificates to your hosts.

When the profile is delivered to your hosts, Fleet will replace the variables. If something goes wrong, errors will appear on each host's **Host details > OS settings**.

#### Example configuration profile

```xml
<?xml version="1.0" encoding="UTF-8"?>
<!DOCTYPE plist PUBLIC "-//Apple//DTD PLIST 1.0//EN" "http://www.apple.com/DTDs/PropertyList-1.0.dtd">
<plist version="1.0">
<dict>
    <key>PayloadContent</key>
    <array>
       <dict>
          <key>PayloadContent</key>
          <dict>
             <key>Challenge</key>
             <string>$FLEET_VAR_CUSTOM_SCEP_CHALLENGE_CA_NAME</string>
             <key>Key Type</key>
             <string>RSA</string>
             <key>Key Usage</key>
             <integer>5</integer>
             <key>Keysize</key>
             <integer>2048</integer>
             <key>Subject</key>
                    <array>
                        <array>
                          <array>
                            <string>CN</string>
                            <string>%SerialNumber% WIFI</string>
                          </array>
                        </array>
                        <array>
                          <array>
                            <string>OU</string>
                            <string>$FLEET_VAR_SCEP_RENEWAL_ID</string>
                          </array>
                        </array>
                    </array>
             <key>URL</key>
             <string>$FLEET_VAR_CUSTOM_SCEP_PROXY_URL_CA_NAME</string>
          </dict>
          <key>PayloadDisplayName</key>
          <string>WIFI SCEP</string>
          <key>PayloadIdentifier</key>
          <string>com.apple.security.scep.9DCC35A5-72F9-42B7-9A98-7AD9A9CCA3AC</string>
          <key>PayloadType</key>
          <string>com.apple.security.scep</string>
          <key>PayloadUUID</key>
          <string>9DCC35A5-72F9-42B7-9A98-7AD9A9CCA3AC</string>
          <key>PayloadVersion</key>
          <integer>1</integer>
       </dict>
    </array>
    <key>PayloadDisplayName</key>
    <string>SCEP proxy cert</string>
    <key>PayloadIdentifier</key>
    <string>Fleet.WiFi</string>
    <key>PayloadType</key>
    <string>Configuration</string>
    <key>PayloadUUID</key>
    <string>4CD1BD65-1D2C-4E9E-9E18-9BCD400CDEDC</string>
    <key>PayloadVersion</key>
    <integer>1</integer>
</dict>
</plist>
```

## Custom EST (Enrollment over Secure Transport)

The following steps show how to connect end users to Wi-Fi or VPN with a [custom EST server](https://en.wikipedia.org/wiki/Enrollment_over_Secure_Transport).

The flow for EST is similar to Hydrant, and differs from the other certificate authorities. While other CAs in Fleet use a configuration profile to request a certificate, EST uses:
- A custom script that makes a request to Fleet's [`POST /request_certificate`](https://fleetdm.com/docs/rest-api/rest-api#request-certificate) API endpoint.
- A custom policy that triggers the script on hosts that don't have a certificate.

### Step 1: Obtain API credentials

This step will vary depending between providers. EST servers require a `username` and `password` for authentication. These may be obtained from your company's certificate authority administrator.

### Step 2: Connect Fleet to the custom EST server

1. In Fleet, head to **Settings > Integrations > Certificates**.
2. Select **Add CA** and then choose **Custom EST Proxy** in the dropdown.
3. Add a **Name** for your certificate authority. The best practice is to create a name based on your use case in all caps snake case (ex. "WIFI_AUTHENTICATION").
4. Add your Custom EST Proxy **URL**.
5. Add the username and password as the **Username** and **Password** in Fleet respectfully.
6. Click **Add CA**. Your Custom EST Proxy certificate authority (CA) should appear in the list in Fleet.

### Step 3: Create a custom script

To deploy certificates automatically to Linux hosts at enrollment, create a script that writes the certificate to the filesystem. Use a policy to trigger this script on any host that doesn’t have a certificate.

There are two methods available for requesting a certificate from the "Request certificate" endpoint. The first is to use an API token, the second is to use HTTP Message Signing (RFC 9421).

#### API token

This custom script will create a certificate signing request (CSR) and make a request to Fleet's "Request certificate" API endpoint using an API token.

1. Create an API-only user with the global maintainer role. Learn how to create an API-only user in the [API-only user guide](https://fleetdm.com/guides/fleetctl#create-api-only-user).
2. In Fleet, head to **Controls > Variables** and create a Fleet variable called REQUEST_CERTIFICATE_API_TOKEN. Add the API-only user's API token as the value. You'll use this variable in your script.
3. Make a request to Fleet's [`GET /certificate_authorities` API endpoint](https://fleetdm.com/docs/rest-api/rest-api#list-certificate-authorities-cas) to get the `id` for your EST CA. You'll use this `id` in your script.
4. In Fleet, head to **Controls > Scripts**, and add a script like the one below, plugging in your own filesystem locations, Fleet server URL and IdP information. For this script to work, the host it's run on has to have openssl, sed, curl and jq installed.

Example script:

```shell
#!/bin/bash
set -e

# Load the end user information, IdP token and IdP client ID.
. /opt/company/userinfo

URL="<IdP-introspection-URL>"

# Generate the password-protected private key
openssl genpkey -algorithm RSA -out /opt/company/CustomerUserNetworkAccess.key -pkeyopt rsa_keygen_bits:2048 -aes256 -pass pass:${PASSWORD}

# Generate CSR signed with that private key. The CN can be changed and DNS attribute omitted if your EST configuration allows it.
openssl req -new -sha256 -key /opt/company/CustomerUserNetworkAccess.key -out CustomerUserNetworkAccess.csr -subj /CN=CustomerUserNetworkAccess:${USERNAME} -addext "subjectAltName=DNS:example.com, email:$USERNAME, otherName:msUPN;UTF8:$USERNAME" -passin pass:${PASSWORD}

# Escape CSR for request
CSR=$(sed 's/$/\\n/' CustomerUserNetworkAccess.csr | tr -d '\n')
REQUEST='{ "csr": "'"${CSR}"'", "idp_oauth_url":"'"${URL}"'", "idp_token": "'"${TOKEN}"'", "idp_client_id": "'"${CLIENT_ID}"'" }'

curl 'https://<Fleet-server-URL>/api/latest/fleet/certificate_authorities/<EST-CA-ID>/request_certificate' \
  -X 'POST' \
  -H 'accept: application/json, text/plain, */*' \
  -H 'authorization: Bearer '"$FLEET_SECRET_REQUEST_CERTIFICATE_API_TOKEN" \
  -H 'content-type: application/json' \
  --data-raw "${REQUEST}" -o response.json

jq -r .certificate response.json > /opt/company/certificate.pem
```

This script assumes that your company installs a custom Company Portal app or something similar at `/opt/company`, gathers the user's IdP session information, uses username and a password to protect the private key from `/opt/company/userinfo`, and installs that the certificate in `/opt/company`. You will want to modify it to match your company's requirements.

For simplicity, the scripts use a `userinfo` file (below). However, the best practice is to load variables from the output of a command or even a separate network request:

```shell
PASSWORD="<Password-for-the-certificate-private-key>"
USERNAME="<End-user-email>"
TOKEN="<End-user-OAuth-IdP-token>"
CLIENT_ID="<OAuth-IdP-client-ID>"
```

Enforcing IdP validation using `idp_oauth_url` and `idp_token` is optional. If enforced, the CSR must include exactly 1 email which matches the IdP username and must include a UPN attribute which is either a prefix of the IdP username or the username itself (i.e. if the IdP username is "bob@example.com", the UPN may be "bob" or "bob@example.com")

#### HTTP signatures

This method will only work on Linux hosts with TPM (Trusted Platform Module) hardware.

This custom script will create a certificate signing request (CSR) and make a request to Fleet's "Request certificate" API endpoint using HTTP Signed Messages. 
This method also requires a means of signing the HTTP request using the TPM key. Fleet has provided a reference implementation written in Go in the Fleet repository under [/orbit/cmd/fetch_cert/](https://github.com/fleetdm/fleet/blob/main/orbit/cmd/fetch_cert/main.go).
The script in this example assumes the reference implementation has been distributed to the machine requesting the certificate.

1. When enrolling the machine, make sure to build packages using the `--fleet-managed-host-identity-certificate` flag. When the client enrolls, this will generate the fleet trusted certificate used to sign the request.
2. Make a request to Fleet's [`GET /certificate_authorities` API endpoint](https://fleetdm.com/docs/rest-api/rest-api#list-certificate-authorities-cas) to get the `id` for your EST CA. You'll use this `id` in your script.
3. In Fleet, head to **Controls > Scripts**, and add a script like the one below, plugging in your own filesystem locations, Fleet server URL and IdP information. For this script to work, the host it's run on has to have openssl installed.

Example script:

```shell
#!/bin/bash
set -e

# Load the end user information, IdP token and IdP client ID.
. /opt/company/userinfo

URL="<IdP-introspection-URL>"

# Generate the password-protected private key
openssl genpkey -algorithm RSA -out /opt/company/CustomerUserNetworkAccess.key -pkeyopt rsa_keygen_bits:2048 -aes256 -pass pass:${PASSWORD}

# Generate CSR signed with that private key. The CN can be changed and DNS attribute omitted if your EST configuration allows it.
openssl req -new -sha256 -key /opt/company/CustomerUserNetworkAccess.key -out CustomerUserNetworkAccess.csr -subj /CN=CustomerUserNetworkAccess:${USERNAME} -addext "subjectAltName=DNS:example.com, email:$USERNAME, otherName:msUPN;UTF8:$USERNAME" -passin pass:${PASSWORD}

fetch_cert -ca <EST-CA-ID> -fleeturl "<Fleet-server-URL>" -csr CustomerUserNetworkAccess.csr -out /opt/company/certificate.pem
```

This script assumes that your company installs a custom Company Portal app or something similar at `/opt/company`, gathers the user's IdP session information, uses a username and password to protect the private key from `/opt/company/userinfo`, and installs the certificate in `/opt/company`. You will want to modify it to match your company's requirements.

For simplicity, the scripts use a `userinfo` file (below). However, the best practice is to load variables from the output of a command or even a separate network request:

```shell
PASSWORD="<Password-for-the-certificate-private-key>"
USERNAME="<End-user-email>"
TOKEN="<End-user-OAuth-IdP-token>"
CLIENT_ID="<OAuth-IdP-client-ID>"
```

### Step 4: Create a custom policy

1. In Fleet, head to **Policies** and select **Add policy**. Use the following query to detect the certificate's existence and if it expires in the next 30 days:

```sql
SELECT 1 FROM certificates WHERE path = '/opt/company/certificate.pem' AND not_valid_after > (CAST(strftime('%s', 'now') AS INTEGER) + 2592000);
```

2. Select **Save** and select only **Linux** as its target. Select **Save** again to create your policy.
3. On the **Policies** page, select **Manage automations > Scripts**. Select your newly-created policy and then in the dropdown to the right, select your newly created certificate issuance script.
4. Now, any host that doesn't have a certificate in `/opt/company/certificate.pem` or has a certificate that expires in the next 30 days will fail the policy. When the policy fails, Fleet will run the script to deploy a new certificate!

## Renewal

Fleet will automatically renew certificates 30 days before expiration. If an end user is on vacation (offline for more than 30 days), their certificate might expire, and they'll lose access to Wi-Fi or VPN. To reconnect them, ask your end users to temporarily connect to a different network so that Fleet can deliver a new certificate.

> Currently, for NDES, Smallstep, and custom SCEP CAs, Fleet requires that the ⁠`$FLEET_VAR_SCEP_RENEWAL_ID` variable is in the certificate's OU (Organizational Unit) for automatic renewal to work. For some CAs, including [NDES](https://learn.microsoft.com/en-us/windows-server/identity/ad-ds/plan/active-directory-domain-services-maximum-limits?utm_source=chatgpt.com#:~:text=OU%20names%20can%20only%20be%2064%20characters%20long.), the OU has a maximum length of 64 characters so any characters beyond this limit get truncated, causing the renewal to fail.
>
> The ⁠`$FLEET_VAR_SCEP_RENEWAL_ID` is a 36 character UUID. Please make sure that any additional variables or content combined with it do not exceed the remaining 28 characters.
>
> If automatic renewal fails, you can resend the configuration profile manually on the host's **Host details** page, the end user's **Fleet Desktop > My Device** page, or via [Fleet's API](https://fleetdm.com/docs/rest-api/rest-api#resend-custom-os-setting-configuration-profile).
<<<<<<< HEAD

> Fleet does not currently support automatic renewal for Windows hosts.

=======
>>>>>>> adde550f
## Advanced

### User scoped certificates

You can also upload a certificate to be installed in the login keychain of the managed user on a
macOS host using a user-scoped configuration profile.

1. **Add your CA as before**
  Use the above steps to integrate your CA with Fleet.
1. **Create a certificate payload**
  Use your preferred tool (e.g., Apple Configurator or a `.mobileconfig` generator) to create a configuration profile that includes your certificate.
2. **Ensure the payload is scoped to the user**
  In the payload, set the `PayloadScope` to `User`. This tells macOS to install the certificate in the user’s login keychain instead of the system keychain.
3. **Upload the configuration profile to Fleet**
  Navigate to **Controls > OS settings > Custom settings** in the Fleet UI. Upload the `.mobileconfig` profile you created.
4. **Assign the profile to the correct hosts**
  Use Fleet’s targeting filters to assign the profile to the appropriate hosts. The certificate will be installed in the login keychain of the user currently logged in on each device.

### Editing ceritificate configuration profiles on Apple (macOS, iOS, iPadOS) hosts

When you edit a certificate configuration profile for Apple hosts, via GitOps, a new certificate will be added to each hosts' Keychain and the old certificate will be removed. It takes a couple minutes for the old certificate to be removed.

### Assumptions and limitations

* NDES SCEP proxy is currently supported for macOS devices via Apple config profiles. Support for DDM (Declarative Device Management) is coming soon, as is support for iOS, iPadOS, Windows, and Linux.
* Fleet server assumes a one-time challenge password expiration time of 60 minutes.
* On **Windows**, SCEP challenge strings should NOT include `base64` encoding or special characters such as `! @ # $ % ^ & * _`, and Common Names (CN) should NOT include `+` characters. 
* The SCEP Server used for **Windows**, should accept `/pkiclient.exe` at the end, as Windows will always append this to the SCEP URL. If using a Certificate Authority and Fleet Variables, Fleet handles this and strips it away from the request sent to the backing SCEP server.
* On **Windows** hosts, Fleet will not verify the SCEP profile via OSQuery reports. Fleet will mark it as verified, if a successful request went through, even if the certificate is not present.
* On **Windows** hosts, Fleet will not remove certificates from profiles, when removing the profile from the host, or transferring teams.

### How the SCEP proxy works

Fleet acts as a middleman between the host and the NDES or custom SCEP server. When a host requests a certificate from Fleet, Fleet requests a certificate from the NDES or custom SCEP server, retrieves the certificate, and sends it back to the host.

Certificates will appear in the System Keychain on macOS. During the profile installation, the OS generates several temporary certificates needed for the SCEP protocol. These certificates may be briefly visible in the Keychain Access app on macOS. The CA certificate must also be installed and marked as trusted on the device for the issued certificate to appear as trusted. The IT admin can send the CA certificate in a separate [CertificateRoot profile](https://developer.apple.com/documentation/devicemanagement/certificateroot?language=objc)

In addition, Fleet does the following:

NDES SCEP proxy:

- Retrieves the one-time challenge password from NDES. The NDES admin password is encrypted in Fleet's database by the [server private key](https://fleetdm.com/docs/configuration/fleet-server-configuration#server-private-key). It cannot be retrieved via the API or the web interface. Retrieving passwords for many hosts at once may cause a bottleneck. To avoid long wait times, we recommend a gradual rollout of SCEP profiles.
  - Restarting NDES will clear the password cache and may cause outstanding SCEP profiles to fail.
- Resends the configuration profile to the host if the one-time challenge password has expired.
  - If the host has been offline and the one-time challenge password is more than 60 minutes old, Fleet assumes the password has expired and will resend the profile to the host with a new one-time challenge password.

Custom SCEP proxy:

- Generates a one-time passcode that is added to the URL in the SCEP profile.
  - When a host makes a certificate request via the URL, the passcode is validated by Fleet prior to retrieving a certificate from the custom SCEP server.
  - This Fleet-managed passcode is valid for 60 minutes. Fleet automatically resends the SCEP profile
    to the host with a new passcode if the host requests a certificate after the passcode has expired.
  - The static challenge configured for the custom SCEP server remains in the SCEP profile.

<meta name="articleTitle" value="Connect end users to Wi-Fi or VPN with a certificate (DigiCert, NDES, or custom SCEP)">
<meta name="authorFullName" value="Victor Lyuboslavsky">
<meta name="authorGitHubUsername" value="getvictor">
<meta name="category" value="guides">
<meta name="publishedOn" value="2024-10-30">
<meta name="description" value="Learn how to automatically connect a device to a Wi-Fi by adding your certificate authority and issuing a certificate from it.">

### How to get the CAThumbprint for Windows SCEP profiles

Steps to get CAThumbrint from your SCEP server:

1. Use GetCACert operation to download certificate. For example, open in browser: https://scep-server-url/scep?operation=GetCACert
2. Run the following command to get the SHA1 Thumbprint
    1. **Terminal (MacOS)** -> `openssl x509 -inform DER -in /path/to/downloaded-cert.cer -noout -fingerprint -sha1 | sed 's/sha1 Fingerprint=//; s/://g`
    2. **PowerShell (Windows)** -> `$cert = Get-PfxCertificate -FilePath "Z:\scep (1).cer";$cert.Thumbprint`
3. It will return the SHA1 Thumbprint without colons and text. Copy this
4. Use the copied value for `./Device/Vendor/MSFT/ClientCertificateInstall/SCEP/$FLEET_VAR_SCEP_WINDOWS_CERTIFICATE_ID/Install/CAThumbprint` option.<|MERGE_RESOLUTION|>--- conflicted
+++ resolved
@@ -236,10 +236,7 @@
 
 When the profile is delivered to your hosts, Fleet will replace the variables. If something goes wrong, errors will appear on each host's **Host details > OS settings**.
 
-#### Example configuration profiles
-
-<details>
-<summary>Apple configuration profile</summary>
+#### Example configuration profile
 
 ```xml
 <?xml version="1.0" encoding="UTF-8"?>
@@ -303,131 +300,7 @@
 </plist>
 ```
 
-<<<<<<< HEAD
-</details>
-<details>
-<summary>Windows configuration profile</summary>
-
-To get the CAThumbprint of your SCEP server, see the [advanced section](#how-to-get-the-cathumbprint-for-windows-scep-profiles) below.
-
-Any options listed under [Device/SCEP](https://learn.microsoft.com/en-us/windows/client-management/mdm/clientcertificateinstall-csp), can be configured with the SCEP profile.
-
-```xml
-<Add>
-    <Item>
-        <Target>
-            <LocURI>./Device/Vendor/MSFT/ClientCertificateInstall/SCEP/$FLEET_VAR_SCEP_WINDOWS_CERTIFICATE_ID</LocURI>
-        </Target>
-        <Meta>
-            <Format xmlns="syncml:metinf">node</Format>
-        </Meta>
-    </Item>
-</Add>
-<Add>
-    <Item>
-        <Target>
-            <LocURI>./Device/Vendor/MSFT/ClientCertificateInstall/SCEP/$FLEET_VAR_SCEP_WINDOWS_CERTIFICATE_ID/Install/KeyUsage</LocURI>
-        </Target>
-        <Meta>
-            <Format xmlns="syncml:metinf">int</Format>
-        </Meta>
-        <Data>160</Data>
-    </Item>
-</Add>
-<Add>
-    <Item>
-        <Target>
-            <LocURI>./Device/Vendor/MSFT/ClientCertificateInstall/SCEP/$FLEET_VAR_SCEP_WINDOWS_CERTIFICATE_ID/Install/KeyLength</LocURI>
-        </Target>
-        <Meta>
-            <Format xmlns="syncml:metinf">int</Format>
-        </Meta>
-        <Data>1024</Data>
-    </Item>
-</Add>
-<Add>
-    <Item>
-        <Target>
-            <LocURI>./Device/Vendor/MSFT/ClientCertificateInstall/SCEP/$FLEET_VAR_SCEP_WINDOWS_CERTIFICATE_ID/Install/HashAlgorithm</LocURI>
-        </Target>
-        <Meta>
-            <Format xmlns="syncml:metinf">chr</Format>
-        </Meta>
-        <Data>SHA-1</Data>
-    </Item>
-</Add>
-<Add>
-    <Item>
-        <Target>
-            <LocURI>./Device/Vendor/MSFT/ClientCertificateInstall/SCEP/$FLEET_VAR_SCEP_WINDOWS_CERTIFICATE_ID/Install/SubjectName</LocURI>
-        </Target>
-        <Meta>
-            <Format xmlns="syncml:metinf">chr</Format>
-        </Meta>
-        <Data>CN=$FLEET_VAR_SCEP_WINDOWS_CERTIFICATE_ID</Data>
-    </Item>
-</Add>
-<Add>
-    <Item>
-        <Target>
-            <LocURI>./Device/Vendor/MSFT/ClientCertificateInstall/SCEP/$FLEET_VAR_SCEP_WINDOWS_CERTIFICATE_ID/Install/EKUMapping</LocURI>
-        </Target>
-        <Meta>
-            <Format xmlns="syncml:metinf">chr</Format>
-        </Meta>
-        <Data>1.3.6.1.5.5.7.3.2</Data>
-    </Item>
-</Add>
-<Add>
-    <Item>
-        <Target>
-            <LocURI>./Device/Vendor/MSFT/ClientCertificateInstall/SCEP/$FLEET_VAR_SCEP_WINDOWS_CERTIFICATE_ID/Install/ServerURL</LocURI>
-        </Target>
-        <Meta>
-            <Format xmlns="syncml:metinf">chr</Format>
-        </Meta>
-        <Data>$FLEET_VAR_CUSTOM_SCEP_PROXY_URL_CA_NAME</Data>
-    </Item>
-</Add>
-<Add>
-    <Item>
-        <Target>
-            <LocURI>./Device/Vendor/MSFT/ClientCertificateInstall/SCEP/$FLEET_VAR_SCEP_WINDOWS_CERTIFICATE_ID/Install/Challenge</LocURI>
-        </Target>
-        <Meta>
-            <Format xmlns="syncml:metinf">chr</Format>
-        </Meta>
-        <Data>$FLEET_VAR_CUSTOM_SCEP_CHALLENGE_CA_NAME</Data>
-    </Item>
-</Add>
-<Add>
-    <Item>
-        <Target>
-            <LocURI>./Device/Vendor/MSFT/ClientCertificateInstall/SCEP/$FLEET_VAR_SCEP_WINDOWS_CERTIFICATE_ID/Install/CAThumbprint</LocURI>
-        </Target>
-        <Meta>
-            <Format xmlns="syncml:metinf">chr</Format>
-        </Meta>
-        <Data>2133EC6A3CFB8418837BB395188D1A62CA2B96A6</Data>
-    </Item>
-</Add>
-<Exec>
-    <Item>
-        <Target>
-            <LocURI>./Device/Vendor/MSFT/ClientCertificateInstall/SCEP/$FLEET_VAR_SCEP_WINDOWS_CERTIFICATE_ID/Install/Enroll</LocURI>
-        </Target>
-    </Item>
-</Exec>
-```
-
-> Currently only device scoped SCEP profiles are supported for Windows devices.
-
-</details>
-
-## Smallstep
-=======
 ## Hydrant
->>>>>>> adde550f
 
 The following steps show how to connect end users to Wi-Fi or VPN with [Hydrant](https://www.hidglobal.com/solutions/pki-service).
 
@@ -744,19 +617,18 @@
 
 ## Renewal
 
-Fleet will automatically renew certificates 30 days before expiration. If an end user is on vacation (offline for more than 30 days), their certificate might expire, and they'll lose access to Wi-Fi or VPN. To reconnect them, ask your end users to temporarily connect to a different network so that Fleet can deliver a new certificate.
+Fleet will automatically renew certificates on Apple (macOS, iOS, iPadOS) hosts 30 days before expiration. If the entire validity period is less than 30 days (e.g. 20 days), Fleet will automatically renew at half the validity period (e.g 10 days). Currently, Fleet does not support automatic renewal for Windows and Linux hosts.
+
+If an end user is on vacation (offline for more than 30 days), their certificate might expire, and they'll lose access to Wi-Fi or VPN. To reconnect them, ask your end users to temporarily connect to a different network so that Fleet can deliver a new certificate.
 
 > Currently, for NDES, Smallstep, and custom SCEP CAs, Fleet requires that the ⁠`$FLEET_VAR_SCEP_RENEWAL_ID` variable is in the certificate's OU (Organizational Unit) for automatic renewal to work. For some CAs, including [NDES](https://learn.microsoft.com/en-us/windows-server/identity/ad-ds/plan/active-directory-domain-services-maximum-limits?utm_source=chatgpt.com#:~:text=OU%20names%20can%20only%20be%2064%20characters%20long.), the OU has a maximum length of 64 characters so any characters beyond this limit get truncated, causing the renewal to fail.
 >
 > The ⁠`$FLEET_VAR_SCEP_RENEWAL_ID` is a 36 character UUID. Please make sure that any additional variables or content combined with it do not exceed the remaining 28 characters.
 >
 > If automatic renewal fails, you can resend the configuration profile manually on the host's **Host details** page, the end user's **Fleet Desktop > My Device** page, or via [Fleet's API](https://fleetdm.com/docs/rest-api/rest-api#resend-custom-os-setting-configuration-profile).
-<<<<<<< HEAD
-
-> Fleet does not currently support automatic renewal for Windows hosts.
-
-=======
->>>>>>> adde550f
+
+> 
+
 ## Advanced
 
 ### User scoped certificates
