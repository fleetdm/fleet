# Connect end users to Wi-Fi or VPN with a certificate (DigiCert, NDES, or custom SCEP)

_Available in Fleet Premium_

Fleet can help your end users connect to Wi-Fi or VPN by deploying certificates from your certificate authority (CA). Fleet currently supports [DigiCert](https://www.digicert.com/digicert-one), [Microsoft NDES](https://learn.microsoft.com/en-us/windows-server/identity/ad-cs/network-device-enrollment-service-overview), custom [SCEP](https://en.wikipedia.org/wiki/Simple_Certificate_Enrollment_Protocol) server, and [Hydrant](https://www.hidglobal.com/solutions/pki-service).

Fleet will automatically renew certificates 30 days before expiration. If an end user is on vacation (offline for more than 30 days), their certificate might expire, and they'll lose access to Wi-Fi or VPN. To reconnect them, ask your end users to temporarily connect to a different network so that Fleet can deliver a new certificate.

> For information on adding a certificate authority (CA) via GitOps, see the [GitOps documentation](https://fleetdm.com/docs/configuration/yaml-files#integrations).

## DigiCert

The following steps show how to connect end users to Wi-Fi or VPN with DigiCert certificates.

### Step 1: Create a service user in DigiCert

1. Log in to [DigiCert One](https://one.digicert.com/).
2. Create a [new service user](https://one.digicert.com/account/access/service-user/role-service-user-create), under the "DigiCert ONE Manager access" dropdown, select "Trust Lifecycle."
3. On the next page, assign the **User and certificate manager** and **Certificate profile manager** roles.
> For further information, see [DigiCert's instructions for creating a service user](https://docs.digicert.com/en/platform-overview/manage-your-accounts/account-manager/users-and-access/service-users/create-a-service-user.html).

### Step 2: Create certificate profile in DigiCert

1. In DigiCert [Trust Lifcycle Manager](https://one.digicert.com/mpki/dashboard), select **Policies > Certificate profiles** from the main menu. Then select **Create profile from template** and select **Generic Device Certificate** from the list.
2. Add a friendly **Profile name** (e.g., "Fleet - Wi-Fi authentication").
3. Select your **Business unit** and **Issuing CA**.
4. Select **REST API** from **Enrollment method**. Then select **3rd party app** from the **Authentication method** dropdown and select **Next**.
5. Configure the certificate expiration. At most organizations, this is set to 90 days.
6. In the **Flow options** section, make sure that **Allow duplicate certificates** is checked.
7. In the **Subject DN and SAN fields** section, add **Common name**. **Other name (UPN)** is optional.
   - For **Common name**, select **REST request** from **Source for the field's value** dropdown and check **Required**. 
   - If you use **Other name (UPN)**, select **REST Request** and check both **Required** and **Multiple**. 
   - Organizations usually use the device's serial number or the user's email. Fleet variables (covered in the next step) can be used to replace these variables with the actual values before the certificate is delivered to a device.
9. Click **Next** and leave the default options.

### Step 3: Connect Fleet to DigiCert

1. In Fleet, head to **Settings > Integrations > Certificates**.
2. Select **Add CA** and then choose **DigiCert** in the dropdown.
3. Add a **Name** for your certificate authority. Best practice is all caps snake case (for example, "WIFI_AUTHENTICATION"). This name is used later as a variable name in a configuration profile.
4. If you're using DigiCert One's cloud offering, keep the default **URL**. If you're using a self-hosted (on-prem) DigiCert One, update the URL to match the one you use to log in to your DigiCert One.
5. In **API token**, paste your DigiCert server user's API token (from step 1).
6. In **Profile GUID**, paste your DigiCert One certificate profile GUID (from step 2). To your GUID, open the profile in DigiCert and copy **GUID** from the [Certificate profiles](https://one.digicert.com/mpki/policies/profiles) page.
7. In **CN**, **UPN**, and **Certificate seat ID**, enter fixed values or select from [Fleet's host variables](https://fleetdm.com/docs/configuration/yaml-files#macos-settings-and-windows-settings). Most organizations use the host's serial number or end user's email to deliver a certificate that's unique to the host.
8. Select **Add CA**. Your DigiCert certificate authority (CA) should appear in your list of CAs in Fleet.

### Step 4: Add PKCS12 configuration profile to Fleet

1. Create a [configuration profile](https://fleetdm.com/guides/custom-os-settings) with a PKCS12 payload. 
  - For `Password`, use `$FLEET_VAR_DIGICERT_PASSWORD_<CA_NAME>`. 
  - For `Data`, use `$FLEET_VAR_DIGICERT_DATA_<CA_NAME>`.

2. Replace the `<CA_NAME>` with the name you created in step 3. For example, if the name of the CA is "WIFI_AUTHENTICATION", the variables will look like `$FLEET_VAR_DIGICERT_PASSWORD_WIFI_AUTHENTICATION` and `$FLEET_VAR_DIGICERT_DATA_WIFI_AUTHENTICATION`.

3. In Fleet, head to **Controls > OS settings > Custom settings** and add the configuration profile to deploy certificates to your hosts.

When Fleet delivers the profile to your hosts, Fleet will replace the variables. If something goes wrong, errors will appear on each host's **Host details > OS settings**.

### Additional DigiCert details:
- Each DigiCert device type seat (license) can have multiple certificates only if they have the same CN and seat ID. If a new certificate has a different CN, a new DigiCert license is required.
- If the value for any variable used in step 3 above changes, Fleet will resend the profile. This means that if you use a variable like `$FLEET_VAR_HOST_END_USER_IDP_USERNAME` for CN or seat ID, and the variable's value changes, Fleet will get a new certificate and create a new seat in DigiCert. This will add a new DigiCert license. If you want to revoke a license in DigiCert, head to [**Trust Lifcycle Manager > Account > Seats**](https://one.digicert.com/mpki/account/seats) and remove the seat.
- DigiCert seats aren't automatically revoked when hosts are deleted in Fleet. To revoke a license, ask the team that owns DigiCert to follow the instructions above.

#### Example configuration profile

```xml
<?xml version="1.0" encoding="UTF-8"?>
<!DOCTYPE plist PUBLIC "-//Apple//DTD PLIST 1.0//EN" "http://www.apple.com/DTDs/PropertyList-1.0.dtd">
<plist version="1.0">
    <dict>
        <key>PayloadContent</key>
        <array>
            <dict>
                <key>Password</key>
                <string>$FLEET_VAR_DIGICERT_PASSWORD_CA_NAME</string>
                <key>PayloadContent</key>
                <data>$FLEET_VAR_DIGICERT_DATA_CA_NAME</data>
                <key>PayloadDisplayName</key>
                <string>CertificatePKCS12</string>
                <key>PayloadIdentifier</key>
                <string>com.fleetdm.pkcs12</string>
                <key>PayloadType</key>
                <string>com.apple.security.pkcs12</string>
                <key>PayloadUUID</key>
                <string>ee86cfcb-2409-42c2-9394-1f8113412e04</string>
                <key>PayloadVersion</key>
                <integer>1</integer>
            </dict>
        </array>
        <key>PayloadDisplayName</key>
        <string>DigiCert profile</string>
        <key>PayloadIdentifier</key>
        <string>TopPayloadIdentifier</string>
        <key>PayloadType</key>
        <string>Configuration</string>
        <key>PayloadUUID</key>
        <string>TopPayloadUUID</string>
        <key>PayloadVersion</key>
        <integer>1</integer>
    </dict>
</plist>
```




## Microsoft NDES

<<<<<<< HEAD
The following steps show how to connect end users to Wi-Fi or VPN with Microsoft NDES certificates.
=======
To connect end users to Wi-Fi or VPN with Microsoft NDES certificates, we'll do the following steps:

- [Connect Fleet to NDES](#step-1-connect-fleet-to-ndes)
- [Add SCEP configuration profile to Fleet](#step-2-add-scep-configuration-profile-to-fleet)
>>>>>>> 23d95c3f

### Step 1: Connect Fleet to NDES

1. In Fleet, head to **Settings > **Integrations > Certificates**.
2. Select the **Add CA** button and select **Microsoft NDES** in the dropdown.
3. Enter your **SCEP URL**, **Admin URL**, and **Username** and **Password**.
4. Select **Add CA**. Your NDES certificate authority (CA) should appear in the list in Fleet.

The example paths end with `/certsrv/mscep/mscep.dll` and `/certsrv/mscep_admin/` respectively. These path suffixes are the default paths for NDES on Windows Server 2022 and should only be changed if you have customized the paths on your server.

When saving the configuration, Fleet will attempt to connect to the SCEP server to verify the connection, including retrieving a one-time challenge password. This validation also occurs when adding a new SCEP configuration or updating an existing one via API and GitOps, including dry runs. Please ensure the NDES password cache size is large enough to accommodate this validation.

### Step 2: Add SCEP configuration profile to Fleet

1. Create a [configuration profile](https://fleetdm.com/guides/custom-os-settings) with the SCEP payload. 
  - For `Challenge`, use`$FLEET_VAR_NDES_SCEP_CHALLENGE`. 
  - For `URL`, use `$FLEET_VAR_NDES_SCEP_PROXY_URL`, and make sure to add `$FLEET_VAR_SCEP_RENEWAL_ID` to `CN`.

2. If your Wi-Fi or VPN requires certificates that are unique to each host, update the `Subject`. For example, you can use `$FLEET_VAR_HOST_END_USER_EMAIL_IDP` if your hosts automatically enrolled (via ADE) to Fleet with [end user authentication](https://fleetdm.com/docs/rest-api/rest-api#get-human-device-mapping) enabled. You can also use any of the [Apple's built-in variables](https://support.apple.com/en-my/guide/deployment/dep04666af94/1/web/1.0).

3. In Fleet, head to **Controls > OS settings > Custom settings** and add the configuration profile to deploy certificates to your hosts.

When the profile is delivered to your hosts, Fleet will replace the variables. If something fails, errors will appear on each host's **Host details > OS settings**.

![NDES SCEP failed profile](../website/assets/images/articles/ndes-scep-failed-profile-405x215@2x.png)

#### Example configuration profile

```xml
<?xml version="1.0" encoding="UTF-8"?>
<!DOCTYPE plist PUBLIC "-//Apple//DTD PLIST 1.0//EN" "http://www.apple.com/DTDs/PropertyList-1.0.dtd">
<plist version="1.0">
<dict>
    <key>PayloadContent</key>
    <array>
       <dict>
          <key>PayloadContent</key>
          <dict>
             <key>Challenge</key>
             <string>$FLEET_VAR_NDES_SCEP_CHALLENGE</string>
             <key>Key Type</key>
             <string>RSA</string>
             <key>Key Usage</key>
             <integer>5</integer>
             <key>Keysize</key>
             <integer>2048</integer>
             <key>Subject</key>
                    <array>
                        <array>
                          <array>
                            <string>CN</string>
                            <string>%SerialNumber% WIFI $FLEET_VAR_SCEP_RENEWAL_ID</string>
                          </array>
                        </array>
                        <array>
                          <array>
                            <string>OU</string>
                            <string>FLEET DEVICE MANAGEMENT</string>
                          </array>
                        </array>
                    </array>
             <key>URL</key>
             <string>$FLEET_VAR_NDES_SCEP_PROXY_URL</string>
          </dict>
          <key>PayloadDisplayName</key>
          <string>WIFI SCEP</string>
          <key>PayloadIdentifier</key>
          <string>com.apple.security.scep.9DCC35A5-72F9-42B7-9A98-7AD9A9CCA3AC</string>
          <key>PayloadType</key>
          <string>com.apple.security.scep</string>
          <key>PayloadUUID</key>
          <string>9DCC35A5-72F9-42B7-9A98-7AD9A9CCA3AC</string>
          <key>PayloadVersion</key>
          <integer>1</integer>
       </dict>
    </array>
    <key>PayloadDisplayName</key>
    <string>SCEP proxy cert</string>
    <key>PayloadIdentifier</key>
    <string>Fleet.WiFi</string>
    <key>PayloadType</key>
    <string>Configuration</string>
    <key>PayloadUUID</key>
    <string>4CD1BD65-1D2C-4E9E-9E18-9BCD400CDEDC</string>
    <key>PayloadVersion</key>
    <integer>1</integer>
</dict>
</plist>
```

## Custom SCEP server

<<<<<<< HEAD
The following steps show how to connect end users to Wi-Fi or VPN with a custom SCEP server.
=======
To connect end users to Wi-Fi or VPN with a custom SCEP server, we'll do the following steps:
>>>>>>> 23d95c3f

### Step 1: Connect Fleet to a custom SCEP server

1. In Fleet, head to **Settings > **Integrations > Certificates**.
2. Select the **Add CA** button and select **Custom** in the dropdown.
3. Add a **Name** for your certificate authority. The best practice is to create a name based on your use case in all caps snake case (for example, "WIFI_AUTHENTICATION"). This name will be used later as a variable name in a configuration profile.
4. Add your **SCEP URL** and **Challenge**.
6. Select **Add CA**. Your custom SCEP certificate authority (CA) should appear in the list in Fleet.

### Step 2: Add SCEP configuration profile to Fleet

1. Create a [configuration profile](https://fleetdm.com/guides/custom-os-settings) with the SCEP payload. 
  - For `Challenge`, use`$FLEET_VAR_CUSTOM_SCEP_CHALLENGE_<CA_NAME>`. 
  - For `URL`, use `$FLEET_VAR_CUSTOM_SCEP_PROXY_URL_<CA_NAME>`, and make sure to add `$FLEET_VAR_SCEP_RENEWAL_ID` to `CN`.

2. Replace the `<CA_NAME>` with the name you created in step 3. For example, if the name of the CA is "WIFI_AUTHENTICATION", the variables will look like this: `$FLEET_VAR_CUSTOM_SCEP_PASSWORD_WIFI_AUTHENTICATION` and `FLEET_VAR_CUSTOM_SCEP_DIGICERT_DATA_WIFI_AUTHENTICATION`.

3. If your Wi-Fi or VPN requires certificates that are unique to each host, update the `Subject`. You can use `$FLEET_VAR_HOST_END_USER_EMAIL_IDP` if your hosts automatically enrolled (via ADE) to Fleet with [end user authentication](https://fleetdm.com/docs/rest-api/rest-api#get-human-device-mapping) enabled. You can also use any of [Apple's built-in variables](https://support.apple.com/en-my/guide/deployment/dep04666af94/1/web/1.0).

4. In Fleet, head to **Controls > OS settings > Custom settings** and add the configuration profile to deploy certificates to your hosts.

When the profile is delivered to your hosts, Fleet will replace the variables. If something goes wrong, errors will appear on each host's **Host details > OS settings**.

#### Example configuration profile

```xml
<?xml version="1.0" encoding="UTF-8"?>
<!DOCTYPE plist PUBLIC "-//Apple//DTD PLIST 1.0//EN" "http://www.apple.com/DTDs/PropertyList-1.0.dtd">
<plist version="1.0">
<dict>
    <key>PayloadContent</key>
    <array>
       <dict>
          <key>PayloadContent</key>
          <dict>
             <key>Challenge</key>
             <string>$FLEET_VAR_CUSTOM_SCEP_CHALLENGE_CA_NAME</string>
             <key>Key Type</key>
             <string>RSA</string>
             <key>Key Usage</key>
             <integer>5</integer>
             <key>Keysize</key>
             <integer>2048</integer>
             <key>Subject</key>
                    <array>
                        <array>
                          <array>
                            <string>CN</string>
                            <string>%SerialNumber% WIFI $FLEET_VAR_SCEP_RENEWAL_ID</string>
                          </array>
                        </array>
                        <array>
                          <array>
                            <string>OU</string>
                            <string>FLEET DEVICE MANAGEMENT</string>
                          </array>
                        </array>
                    </array>
             <key>URL</key>
             <string>$FLEET_VAR_CUSTOM_SCEP_PROXY_URL_CA_NAME</string>
          </dict>
          <key>PayloadDisplayName</key>
          <string>WIFI SCEP</string>
          <key>PayloadIdentifier</key>
          <string>com.apple.security.scep.9DCC35A5-72F9-42B7-9A98-7AD9A9CCA3AC</string>
          <key>PayloadType</key>
          <string>com.apple.security.scep</string>
          <key>PayloadUUID</key>
          <string>9DCC35A5-72F9-42B7-9A98-7AD9A9CCA3AC</string>
          <key>PayloadVersion</key>
          <integer>1</integer>
       </dict>
    </array>
    <key>PayloadDisplayName</key>
    <string>SCEP proxy cert</string>
    <key>PayloadIdentifier</key>
    <string>Fleet.WiFi</string>
    <key>PayloadType</key>
    <string>Configuration</string>
    <key>PayloadUUID</key>
    <string>4CD1BD65-1D2C-4E9E-9E18-9BCD400CDEDC</string>
    <key>PayloadVersion</key>
    <integer>1</integer>
</dict>
</plist>
```

<<<<<<< HEAD

## Smallstep

The following steps show how to connect end users to Wi-Fi or VPN with Smallstep certificates.

### Step 1: Configure Smallstep with Fleet information

We're currently working with Smallstep to develop a specific Smallstep-Fleet connector. In the meantime, Smallstep can be configured to work with Fleet by using the Smallstep-Jamf connector.

1. In Smallstep, go to **Settings > Device Management**.

2. Under **Available Providers**, find **Jamf** and click **Connect**.

3. In the Smallstepform, enter your Fleet server URL (the API Client ID and API Client Secret fields are not required), then click **Connect MDM**.

4. After connecting, note the following details from Smallstep (these values are required in the next step):
  - **SCEP URL**
  - **WebhookURL (SCEPChallenge)**
  - **Challenge Basic Authentication Username**
  - **Challenge Basic Authentication Password**

### Step 2: Configure Fleet with Smallstep information

1. In Fleet, go to **Settings > Integrations > Certificates** and click **Add CA**. 

2. In the modal, select **Smallstep** from the dropdown and enter a name for your certificate authority (CA). Best practice is all caps snake case (for example, "WIFI_AUTHENTICATION"). This name is used later as a variable name in a configuration profile.

3. For the **Challenge URL**, **Username**, and **Password**, enter the values noted in step 1. For the **SCEP URL**, you'll need to modify the URL provided by Smallstep to use the public proxy route instead. For example, `https://agents.SMALLSTEP_TEAM_NAME.ca.smallstep.com/scep/INTEGRATION_ID` becomes `https://<SMALLSTEP_TEAM_NAME>.scep.smallstep.com/p/agents/<INTEGRATION_ID>`

### Step 3: Add SCEP configuration profile to Fleet

1. Create a [configuration profile](https://fleetdm.com/guides/custom-os-settings) with the SCEP payload. 
  - For `Challenge`, use`$FLEET_VAR_SMALLSTEP_SCEP_CHALLENGE_<CA_NAME>`. 
  - For, `URL`, use `$FLEET_VAR_SMALLSTEP_SCEP_PROXY_URL_<CA_NAME>`, and make sure to add `$FLEET_VAR_SCEP_RENEWAL_ID` to `CN`.

2. Replace the `<CA_NAME>` with the name you created in step 2. For example, if the name of the CA is "WIFI_AUTHENTICATION", the variables will look like this: `$FLEET_VAR_SMALLSTEP_SCEP_CHALLENGE_WIFI_AUTHENTICATION` and `FLEET_VAR_SMALLSTEP_SCEP_PROXY_URL_WIFI_AUTHENTICATION`.

3. If your Wi-Fi or VPN requires certificates that are unique to each host, update the `Subject`. You can use `$FLEET_VAR_HOST_END_USER_EMAIL_IDP` if your hosts automatically enrolled (via ADE) to Fleet with [end user authentication](https://fleetdm.com/docs/rest-api/rest-api#get-human-device-mapping) enabled. You can also use any of the [Apple's built-in variables](https://support.apple.com/en-my/guide/deployment/dep04666af94/1/web/1.0).

4. In Fleet, head to **Controls > OS settings > Custom settings** and add the configuration profile to deploy certificates to your hosts.

When the profile is delivered to your hosts, Fleet will replace the variables. If something goes wrong, errors will appear on each host's **Host details > OS settings**.

#### Example configuration profile

```xml
<?xml version="1.0" encoding="UTF-8"?>
<!DOCTYPE plist PUBLIC "-//Apple//DTD PLIST 1.0//EN" "http://www.apple.com/DTDs/PropertyList-1.0.dtd">
<plist version="1.0">
<dict>
    <key>PayloadContent</key>
    <array>
       <dict>
          <key>PayloadContent</key>
          <dict>
             <key>Challenge</key>
             <string>$FLEET_VAR_SMALLSTEP_SCEP_CHALLENGE_CA_NAME</string>
             <key>Key Type</key>
             <string>RSA</string>
             <key>Key Usage</key>
             <integer>5</integer>
             <key>Keysize</key>
             <integer>2048</integer>
             <key>Subject</key>
                    <array>
                        <array>
                          <array>
                            <string>CN</string>
                            <string>%SerialNumber% WIFI $FLEET_VAR_SCEP_RENEWAL_ID</string>
                          </array>
                        </array>
                        <array>
                          <array>
                            <string>OU</string>
                            <string>FLEET DEVICE MANAGEMENT</string>
                          </array>
                        </array>
                    </array>
             <key>URL</key>
             <string>$FLEET_VAR_SMALLSTEP_SCEP_PROXY_URL_CA_NAME</string>
          </dict>
          <key>PayloadDisplayName</key>
          <string>WIFI SCEP</string>
          <key>PayloadIdentifier</key>
          <string>com.apple.security.scep.9DCC35A5-72F9-42B7-9A98-7AD9A9CCA3AC</string>
          <key>PayloadType</key>
          <string>com.apple.security.scep</string>
          <key>PayloadUUID</key>
          <string>9DCC35A5-72F9-42B7-9A98-7AD9A9CCA3AC</string>
          <key>PayloadVersion</key>
          <integer>1</integer>
       </dict>
    </array>
    <key>PayloadDisplayName</key>
    <string>SCEP proxy cert</string>
    <key>PayloadIdentifier</key>
    <string>Fleet.WiFi</string>
    <key>PayloadType</key>
    <string>Configuration</string>
    <key>PayloadUUID</key>
    <string>4CD1BD65-1D2C-4E9E-9E18-9BCD400CDEDC</string>
    <key>PayloadVersion</key>
    <integer>1</integer>
</dict>
</plist>
```

## Hydrant

The following steps show how to connect end users to Wi-Fi or VPN with Hydrant.

The flow for Hydrant differs from the other certificate authorities (CA's). While other CAs in Fleet use a configuration profile to request a certificate, Hydrant uses:
- A custom script that makes a request to Fleet's [`POST /request_certificate`](https://fleetdm.com/docs/rest-api/rest-api#request-certificate) API endpoint. 
- A custom policy that triggers the script on hosts that don't have a certificate.
=======
## Hydrant

To connect end users to Wi-Fi or VPN with Hydrant, we'll do the following steps:

- [Create a Hydrant user and obtain its API credentials](#step-1-create-a-hydrant-user-and-obtain-its-api-credentials)
- [Connect Fleet to Hydrant](#step-2-connect-fleet-to-hydrant)
- [Create a custom script](#step-3-create-a-custom-script)
- [Create a custom policy](#step-4-create-a-custom-policy)

The flow for Hydrant differs from the other certificate authorities (CA's). Other CAs in Fleet use a configuration profile to request a certificate. Hydrant uses a custom script that makes a request to Fleet's [`POST /request_certificate`](https://fleetdm.com/docs/rest-api/rest-api#request-certificate) API endpoint and a custom policy that triggers the script on hosts that don't have a certificate.
>>>>>>> 23d95c3f

### Step 1: Create a Hydrant user and obtain its API credentials

1. Log in to your [company's ACM platform](https://help.hydrantid.com/html/authentication.html).
1. Invite a [new user](https://help.hydrantid.com/html/authentication.html) that will be used for certificate generation and ensure it has the [required permissions](https://help.hydrantid.com/html/roles.html) to request certificates.
1. Log out and log back in as the new user.
1. Get the [API keys](https://help.hydrantid.com/html/manageapikeys.html) for the newly created user, make a note of the **Client ID** and **Client Secret**, you will need that to connect Fleet with Hydrant in the next step.

### Step 2: Connect Fleet to Hydrant

1. In Fleet, head to **Settings > Integrations > Certificates**.
2. Select **Add CA** and then choose **Hydrant EST** in the dropdown.
3. Add a **Name** for your certificate authority. The best practice is to create a name based on your use case in all caps snake case (ex. "WIFI_AUTHENTICATION").
4. Add your Hydrant EST **URL**.
5. Add the Hydrant ID and Key as the **Client ID** and **Client secret** in Fleet respectfully.
6. Click **Add CA**. Your Hydrant certificate authority (CA) should appear in the list in Fleet.

### Step 3: Create a custom script

To automatically deploy certificates to Linux hosts when they ernoll, we'll create a custom script to write a certificate to a location. This script will be triggered by a policy that checks for the existence of a certificate.

This custom script will create a certificate signing request (CSR) and make a request to Fleet's "Request certificate" API endpoint.

1. Create an API-only user with the global maintainer role. Learn more how to create an API-only user in the [API-only user guide](https://fleetdm.com/guides/fleetctl#create-api-only-user).
2. In Fleet, head to **Controls > Variables** to and create a Fleet variable called REQUEST_CERTIFICATE_API_TOKEN. Add the API-only user's API token as the value. You'll use this variable in your script.
3. Make a request to Fleet's [`GET /certificate_authorities` API endpoint](https://fleetdm.com/docs/rest-api/rest-api#list-certificate-authorities-cas) to get the `id` for your Hydrant CA. You'll use this `id` in your script.
4. In Fleet, head to **Controls > Scripts**, and add a script like the one below, plugging in your own filesystem locations, Fleet server URL and IdP information. For this script to work, the host it's run on has to have openssl, sed, curl and jq installed.

Example script:

```shell
#!/bin/bash
set -e

# Load the end user information, IdP token and IdP client ID.
. /opt/company/userinfo

URL="<IdP-introspection-URL>"

# Generate the password-protected private key
openssl genpkey -algorithm RSA -out /opt/company/CustomerUserNetworkAccess.key -pkeyopt rsa_keygen_bits:2048 -aes256 -pass pass:${PASSWORD}

# Generate CSR signed with that private key. The CN can be changed and DNS attribute omitted if your Hydrant configuration allows it.
openssl req -new -sha256 -key /opt/company/CustomerUserNetworkAccess.key -out CustomerUserNetworkAccess.csr -subj /CN=CustomerUserNetworkAccess:${USERNAME} -addext "subjectAltName=DNS:example.com, email:$USERNAME, otherName:msUPN;UTF8:$USERNAME" -passin pass:${PASSWORD}

# Escape CSR for request
CSR=$(sed 's/$/\\n/' CustomerUserNetworkAccess.csr | tr -d '\n')
REQUEST='{ "csr": "'"${CSR}"'", "idp_oauth_url":"'"${URL}"'", "idp_token": "'"${TOKEN}"'", "idp_client_id": "'"${CLIENT_ID}"'" }'

curl 'https://<Fleet-server-URL>/api/latest/fleet/certificate_authorities/<Hydrant-CA-ID>/request_certificate' \
  -X 'POST' \
  -H 'accept: application/json, text/plain, */*' \
  -H 'authorization: Bearer '"$FLEET_SECRET_REQUEST_CERTIFICATE_API_TOKEN" \
  -H 'content-type: application/json' \
  --data-raw "${REQUEST}" -o response.json

jq -r .certificate response.json > /opt/company/certificate.pem
```

This script assumes that your company installs a custom Company Portal app or something similar at `/opt/company`, gathers the user's IdP session information, uses username and a password to protect the private key from `/opt/company/userinfo`, and installs that the certificate in `/opt/company`. You will want to modify it to match your company's requirements.

The `userinfo` file in the scripts looks like the below. However, the variables could be loaded from the output of a command or even a separate network request depending on your requirements:
```shell
PASSWORD="<Password-for-the-certificate-private-key>"
USERNAME="<End-user-email>"
TOKEN="<End-user-OAuth-IdP-token>"
CLIENT_ID="<OAuth-IdP-client-ID>"
```

Enforcing IdP validation using `idp_oauth_url` and `idp_token` is optional. If enforced, the CSR must include exactly 1 email which matches the IdP username and must include a UPN attribute which is either a prefix of the IdP username or the username itself (i.e. if the IdP username is "bob@example.com", the UPN may be "bob" or "bob@example.com")

### Step 4: Create a custom policy

<<<<<<< HEAD
1. In Fleet, head to **Policies** and select **Add policy**. Use the following query to detect the certificate's existence:

```sql
SELECT 1 FROM file WHERE path='/opt/company/certificate.pem';
=======
1. In Fleet, head to **Policies** and select **Add policy**. Use the following query to detect the certificate's existence and if it expires in the next 30 days:

```sql
SELECT 1 FROM certificates WHERE path = '/opt/company/certificate.pem' AND not_valid_after > (CAST(strftime('%s', 'now') AS INTEGER) + 2592000);
>>>>>>> 23d95c3f
```

2. Select **Save** and select only **Linux** as its target. Select **Save** again to create your policy.
3. On the **Policies** page, select **Manage automations > Scripts**. Select your newly-created policy and then in the dropdown to the right, select your newly created certificate issuance script.
<<<<<<< HEAD
4. Now, any host that's doesn't have a certificate in `/opt/company/certificate.pem` will fail the policy. When the policy fails, Fleet will run the script to deploy a certificate!
=======
4. Now, any host that doesn't have a certificate in `/opt/company/certificate.pem` or has a certificate that expires in the next 30 days will fail the policy. When the policy fails, Fleet will run the script to deploy a new certificate!
>>>>>>> 23d95c3f

## How the SCEP proxy works

Fleet acts as a middleman between the host and the NDES or custom SCEP server. When a host requests a certificate from Fleet, Fleet requests a certificate from the NDES or custom SCEP server, retrieves the certificate, and sends it back to the host.

Certificates will appear in the System Keychain on macOS. During the profile installation, the OS generates several temporary certificates needed for the SCEP protocol. These certificates may be briefly visible in the Keychain Access app on macOS. The CA certificate must also be installed and marked as trusted on the device for the issued certificate to appear as trusted. The IT admin can send the CA certificate in a separate [CertificateRoot profile](https://developer.apple.com/documentation/devicemanagement/certificateroot?language=objc)

In addition, Fleet does the following:

NDES SCEP proxy:

- Retrieves the one-time challenge password from NDES. The NDES admin password is encrypted in Fleet's database by the [server private key](https://fleetdm.com/docs/configuration/fleet-server-configuration#server-private-key). It cannot be retrieved via the API or the web interface. Retrieving passwords for many hosts at once may cause a bottleneck. To avoid long wait times, we recommend a gradual rollout of SCEP profiles.
  - Restarting NDES will clear the password cache and may cause outstanding SCEP profiles to fail.
- Resends the configuration profile to the host if the one-time challenge password has expired.
  - If the host has been offline and the one-time challenge password is more than 60 minutes old, Fleet assumes the password has expired and will resend the profile to the host with a new one-time challenge password.

Custom SCEP proxy:

- Generates a one-time passcode that is added to the URL in the SCEP profile.
  - When a host makes a certificate request via the URL, the passcode is validated by Fleet prior to retrieving a certificate from the custom SCEP server.
  - This Fleet-managed passcode is valid for 60 minutes. Fleet automatically resends the SCEP profile
    to the host with a new passcode if the host requests a certificate after the passcode has expired.
  - The static challenge configured for the custom SCEP server remains in the SCEP profile.

## Assumptions and limitations

* NDES SCEP proxy is currently supported for macOS devices via Apple config profiles. Support for DDM (Declarative Device Management) is coming soon, as is support for iOS, iPadOS, Windows, and Linux.
* Fleet server assumes a one-time challenge password expiration time of 60 minutes.

## How to deploy certificates to a user's login keychain

You can also upload a certificate to be installed in the login keychain of the managed user on a
macOS host using a user-scoped configuration profile.

1. **Add your CA as before**
  Use the above steps to integrate your CA with Fleet.
1. **Create a certificate payload**
  Use your preferred tool (e.g., Apple Configurator or a `.mobileconfig` generator) to create a configuration profile that includes your certificate.
2. **Ensure the payload is scoped to the user**
  In the payload, set the `PayloadScope` to `User`. This tells macOS to install the certificate in the user’s login keychain instead of the system keychain.
3. **Upload the configuration profile to Fleet**
  Navigate to **Controls > OS settings > Custom settings** in the Fleet UI. Upload the `.mobileconfig` profile you created.
4. **Assign the profile to the correct hosts**
  Use Fleet’s targeting filters to assign the profile to the appropriate hosts. The certificate will be installed in the login keychain of the user currently logged in on each device.

<meta name="articleTitle" value="Connect end users to Wi-Fi or VPN with a certificate (DigiCert, NDES, or custom SCEP)">
<meta name="authorFullName" value="Victor Lyuboslavsky">
<meta name="authorGitHubUsername" value="getvictor">
<meta name="category" value="guides">
<meta name="publishedOn" value="2024-10-30">
<meta name="description" value="Learn how to automatically connect a device to a Wi-Fi by adding your certificate authority and issuing a certificate from it."><|MERGE_RESOLUTION|>--- conflicted
+++ resolved
@@ -106,14 +106,7 @@
 
 ## Microsoft NDES
 
-<<<<<<< HEAD
 The following steps show how to connect end users to Wi-Fi or VPN with Microsoft NDES certificates.
-=======
-To connect end users to Wi-Fi or VPN with Microsoft NDES certificates, we'll do the following steps:
-
-- [Connect Fleet to NDES](#step-1-connect-fleet-to-ndes)
-- [Add SCEP configuration profile to Fleet](#step-2-add-scep-configuration-profile-to-fleet)
->>>>>>> 23d95c3f
 
 ### Step 1: Connect Fleet to NDES
 
@@ -206,11 +199,8 @@
 
 ## Custom SCEP server
 
-<<<<<<< HEAD
 The following steps show how to connect end users to Wi-Fi or VPN with a custom SCEP server.
-=======
-To connect end users to Wi-Fi or VPN with a custom SCEP server, we'll do the following steps:
->>>>>>> 23d95c3f
+
 
 ### Step 1: Connect Fleet to a custom SCEP server
 
@@ -298,8 +288,6 @@
 </plist>
 ```
 
-<<<<<<< HEAD
-
 ## Smallstep
 
 The following steps show how to connect end users to Wi-Fi or VPN with Smallstep certificates.
@@ -413,18 +401,6 @@
 The flow for Hydrant differs from the other certificate authorities (CA's). While other CAs in Fleet use a configuration profile to request a certificate, Hydrant uses:
 - A custom script that makes a request to Fleet's [`POST /request_certificate`](https://fleetdm.com/docs/rest-api/rest-api#request-certificate) API endpoint. 
 - A custom policy that triggers the script on hosts that don't have a certificate.
-=======
-## Hydrant
-
-To connect end users to Wi-Fi or VPN with Hydrant, we'll do the following steps:
-
-- [Create a Hydrant user and obtain its API credentials](#step-1-create-a-hydrant-user-and-obtain-its-api-credentials)
-- [Connect Fleet to Hydrant](#step-2-connect-fleet-to-hydrant)
-- [Create a custom script](#step-3-create-a-custom-script)
-- [Create a custom policy](#step-4-create-a-custom-policy)
-
-The flow for Hydrant differs from the other certificate authorities (CA's). Other CAs in Fleet use a configuration profile to request a certificate. Hydrant uses a custom script that makes a request to Fleet's [`POST /request_certificate`](https://fleetdm.com/docs/rest-api/rest-api#request-certificate) API endpoint and a custom policy that triggers the script on hosts that don't have a certificate.
->>>>>>> 23d95c3f
 
 ### Step 1: Create a Hydrant user and obtain its API credentials
 
@@ -498,26 +474,16 @@
 
 ### Step 4: Create a custom policy
 
-<<<<<<< HEAD
-1. In Fleet, head to **Policies** and select **Add policy**. Use the following query to detect the certificate's existence:
-
-```sql
-SELECT 1 FROM file WHERE path='/opt/company/certificate.pem';
-=======
+
 1. In Fleet, head to **Policies** and select **Add policy**. Use the following query to detect the certificate's existence and if it expires in the next 30 days:
 
 ```sql
 SELECT 1 FROM certificates WHERE path = '/opt/company/certificate.pem' AND not_valid_after > (CAST(strftime('%s', 'now') AS INTEGER) + 2592000);
->>>>>>> 23d95c3f
 ```
 
 2. Select **Save** and select only **Linux** as its target. Select **Save** again to create your policy.
 3. On the **Policies** page, select **Manage automations > Scripts**. Select your newly-created policy and then in the dropdown to the right, select your newly created certificate issuance script.
-<<<<<<< HEAD
-4. Now, any host that's doesn't have a certificate in `/opt/company/certificate.pem` will fail the policy. When the policy fails, Fleet will run the script to deploy a certificate!
-=======
 4. Now, any host that doesn't have a certificate in `/opt/company/certificate.pem` or has a certificate that expires in the next 30 days will fail the policy. When the policy fails, Fleet will run the script to deploy a new certificate!
->>>>>>> 23d95c3f
 
 ## How the SCEP proxy works
 
