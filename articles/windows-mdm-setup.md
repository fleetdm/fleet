--- conflicted
+++ resolved
@@ -17,11 +17,8 @@
 1. With [OpenSSL](https://www.openssl.org/) installed, open your Terminal (macOS) or PowerShell (Windows) and run the following command to create a key: `openssl genrsa --traditional -out fleet-mdm-win-wstep.key 4096`.
 
 2. Create a certificate: `openssl req -x509 -new -nodes -key fleet-mdm-win-wstep.key -sha256 -days 3652 -out fleet-mdm-win-wstep.crt -subj '/CN=Fleet Root CA/C=US/O=Fleet.'`.
-<<<<<<< HEAD
-=======
 
 > Note: The default `openssl` binary installed on macOS is actually `LibreSSL`, which doesn't support the `--traditional` flag. To successfully generate these files, make sure you're using `OpenSSL` and not `LibreSSL`. You can check what your `openssl` command points to by running `openssl version`.
->>>>>>> 8c4c739e
 
 
 ### Step 2: Configure Fleet with your certificate and key
