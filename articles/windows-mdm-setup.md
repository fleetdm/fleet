# Windows MDM setup

![Windows MDM setup](../website/assets/images/articles/windows-mdm-fleet-1600x900@2x.png)

To control OS settings, updates, and more on Windows hosts follow the manual enrollment instructions.

To use automatic enrollment (aka zero-touch) features on Windows, follow instructions to connect Fleet to Microsoft Azure Active Directory (aka Microsoft Entra). You can further customize zero-touch with Windows Autopilot.

## Manual enrollment

### Step 1: Generate your certificate and key

Fleet uses a certificate and key pair to authenticate and manage interactions between Fleet and Windows host.

How to generate a certificate and key:

<<<<<<< HEAD
1. With [OpenSSL](https://www.openssl.org/) installed, open your Terminal (macOS) or PowerShell (Windows) and run the following command to create a key: `openssl genrsa -out cert.key 2048`.

2. Create a certificate signing request (CSR): `openssl req -new -key cert.key -out cert.csr`.

3. Create a certificate: `openssl x509 -req -days 3650 -in cert.csr -signkey cert.key -out cert.crt`.
=======
1. With [OpenSSL](https://www.openssl.org/) installed, open your Terminal (macOS) or PowerShell (Windows) and run the following command to create a key: `openssl genrsa --traditional -out fleet-mdm-win-wstep.key 4096`.

2. Create a certificate: `openssl req -x509 -new -nodes -key fleet-mdm-win-wstep.key -sha256 -days 3652 -out fleet-mdm-win-wstep.crt -subj '/CN=Fleet Root CA/C=US/O=Fleet.'`.

> Note: The default `openssl` binary installed on macOS is actually `LibreSSL`, which doesn't support the `--traditional` flag. To successfully generate these files, make sure you're using `OpenSSL` and not `LibreSSL`. You can check what your `openssl` command points to by running `openssl version`.
>>>>>>> 943a4566


### Step 2: Configure Fleet with your certificate and key

In your Fleet server configuration, set the contents of the certificate and key in the following environment variables:

> Note: Any environment variable that ends in `_BYTES` expects the file's actual content to be passed in, not a path to the file. If you want to pass in a file path, remove the `_BYTES` suffix from the environment variable.

- [FLEET_MDM_WINDOWS_WSTEP_IDENTITY_CERT_BYTES](https://fleetdm.com/docs/deploying/configuration#mdm-windows-wstep-identity-cert-bytes)
- [FLEET_MDM_WINDOWS_WSTEP_IDENTITY_KEY_BYTES](https://fleetdm.com/docs/deploying/configuration#mdm-windows-wstep-identity-key-bytes)

Restart the Fleet server.

### Step 3: Turn on Windows MDM

1. Head to the **Settings > Integrations > Mobile device management (MDM) enrollment** page.

2. Next to **Turn on Windows MDM** select **Turn on** to navigate to the **Turn on Windows MDM** page.

3. Select **Turn on**.

### Step 4: Test manual enrollment

With Windows MDM turned on, enroll a Windows host to Fleet by installing [Fleet's agent (fleetd)](https://fleetdm.com/docs/using-fleet/enroll-hosts).

## Automatic enrollment

> Available in Fleet Premium

To automatically enroll Windows workstations when they’re first unboxed and set up by your end users, we will connect Fleet to Microsoft Azure Active Directory (Azure AD).

After you connect Fleet to Azure AD, you can customize the Windows setup experience with [Windows Autopilot](https://learn.microsoft.com/en-us/autopilot/windows-autopilot).

In order to connect Fleet to Azure AD, the IT admin (you) needs a Microsoft Enterprise Mobility + Security E3 license. 

Each end user who automatically enrolls needs a Microsoft Intune license.

### Step 1: Buy Microsoft licenses

1. Sign in to [Microsoft 365 admin center](https://admin.microsoft.com/).

2. In the left-side bar select **Marketplace**.

3. On the **Marketplace** page, select **All products** and in the search bar below **All products** enter "Enterprise Mobility + Security E3".

4. Find **Enterprise Mobility + Security E3** and select **Details**

5. On the **Enterprise Mobility + Security E3** page, select **Buy** and follow instructions to purchase the license. 

6. Find and buy an Intune license.

7. Sign in to [Azure portal](https://portal.azure.com).

8. At the top of the page search "Users" and select **Users**.

9. Select or create a test user and select **Licenses**.

10. Select **+ Assignments** and assign yourself the **Enterprise Mobility + Security E3**. Assign the test user the Intune licnese.

### Step 2: Connect Fleet to Azure AD

For instructions on how to connect Fleet to Azure AD, in the Fleet UI, select the avatar on the right side of the top navigation and select **Settings > Integrations > Automatic enrollment**. Then, next to **Windows automatic enrollment** select **Details**.

### Step 3: Test automatic enrollment

Testing automatic enrollment requires creating a test user in Azure AD and a freshly wiped or new Windows workstation.

1. Sign in to [Azure portal](https://portal.azure.com).

2. At the top of the page search "Users" and select **Users**.

3. Select **+ New user > Create new user**, fill out the details for your test user, and select **Review + Create > Create**.

4. Go back to **Users** and refresh the page to confirm that your test user was created.

5. Open your Windows workstation and follow the setup steps. When you reach the **How would you like to set up?** screen, select **Set up for an organization**. If your workstations has Windows 11, select **Set up for work or school**.

6. Sign in with your test user's credentials and finish the setup steps.

7. When you reach the desktop on your Windows workstation, confirm that your workstation was automatically enrolled to Fleet by selecting the carrot (^) in your taskbar and then selecting the Fleet icon. This will navigate you to this workstation's **My device** page.

8. On the **My device** page, below **My device** confirm that your workstation has a **Status** of "Online."

## Windows Autopilot

### Step 1: Create an Autopilot profile

1. Sign in to [Microsoft Intune](https://endpoint.microsoft.com/) using the Intune admin user from step 1.

2. In the left-side bar select **Devices > Enroll devices**. Under **Windows Autopilot Deployment Program** select **Deployment Profiles** to navigate to the **Windows Autopilot deployment profiles** page.

3. Select **+ Create profile > Windows PC** and follow steps to create an Autopilot profile. On the **Assignments** step, select **+ Add all devices**.

### Step 2: Register a test workstation

1. Open your test workstation and follow these [Microsoft instructions](https://learn.microsoft.com/en-us/autopilot/add-devices#desktop-hash-export) to export your workstations's device hash as a CSV. The CSV should look something like `DeviceHash_DESKTOP-2V08FUI.csv`

2. In Intune, in the left-side bar, select **Devices > Enroll devices**. Under **Windows Autopilot Deployment Program** select **Devices** to navigate to the **Windows Autopilot devices** page.

3. Select **Import** and import your CSV.

4. After Intune finishes the import, refresh the **Windows Autopilot devices** page several times to confirm that your workstation is registered with Autopilot.

### Step 3: Upload your organization's logo

1. Navigate to [Azure portal](https://portal.azure.com).

2. At the top of the page, search for "Microsoft Entra ID", select **Microsoft Entra ID**, and then select **Company branding**.

3. On the **Company Branding** page, select **Configure** or **Edit** under **Default sign-in experience**.

4. Select the **Sign-in form** tab and upload your logo to the **Square logo (light theme)** and **Square logo (dark theme)** fields.

5. In the bottom bar, select **Review + Save** and then **Save**.

### Step 4: Test Autopilot

1. Wipe your test workstation.

2. After it's been wiped, open your workstation and follow the setup steps. At screen in which you're asked to sign in, you should see the title "Welcome to [your organziation]!" next to the logo you uploaded in step 4.


<meta name="articleTitle" value="Windows MDM setup">
<meta name="authorFullName" value="Noah Talerman">
<meta name="authorGitHubUsername" value="noahtalerman">
<meta name="category" value="guides">
<meta name="publishedOn" value="2023-10-23">
<meta name="articleImageUrl" value="../website/assets/images/articles/windows-mdm-fleet-1600x900@2x.png">
<meta name="description" value="Configuring Windows MDM in Fleet."><|MERGE_RESOLUTION|>--- conflicted
+++ resolved
@@ -14,19 +14,11 @@
 
 How to generate a certificate and key:
 
-<<<<<<< HEAD
-1. With [OpenSSL](https://www.openssl.org/) installed, open your Terminal (macOS) or PowerShell (Windows) and run the following command to create a key: `openssl genrsa -out cert.key 2048`.
-
-2. Create a certificate signing request (CSR): `openssl req -new -key cert.key -out cert.csr`.
-
-3. Create a certificate: `openssl x509 -req -days 3650 -in cert.csr -signkey cert.key -out cert.crt`.
-=======
 1. With [OpenSSL](https://www.openssl.org/) installed, open your Terminal (macOS) or PowerShell (Windows) and run the following command to create a key: `openssl genrsa --traditional -out fleet-mdm-win-wstep.key 4096`.
 
 2. Create a certificate: `openssl req -x509 -new -nodes -key fleet-mdm-win-wstep.key -sha256 -days 3652 -out fleet-mdm-win-wstep.crt -subj '/CN=Fleet Root CA/C=US/O=Fleet.'`.
 
 > Note: The default `openssl` binary installed on macOS is actually `LibreSSL`, which doesn't support the `--traditional` flag. To successfully generate these files, make sure you're using `OpenSSL` and not `LibreSSL`. You can check what your `openssl` command points to by running `openssl version`.
->>>>>>> 943a4566
 
 
 ### Step 2: Configure Fleet with your certificate and key
