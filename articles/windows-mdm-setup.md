# Windows MDM setup

![Windows MDM setup](../website/assets/images/articles/windows-mdm-fleet-1600x900@2x.png)

To control OS settings, updates, and more on Windows hosts follow the manual enrollment instructions.

To use automatic enrollment (aka zero-touch) features on Windows, follow instructions to connect Fleet to Microsoft Entra ID. You can further customize zero-touch with Windows Autopilot.

## Manual enrollment

### Step 1: Generate your certificate and key

Fleet uses a certificate and key pair to authenticate and manage interactions between the Fleet server and a Windows host.

How to generate a certificate and key:

1. With [OpenSSL](https://www.openssl.org/) installed, open your Terminal (macOS) or PowerShell (Windows) and run the following command to create a key: `openssl genrsa --traditional -out fleet-mdm-win-wstep.key 4096`.

2. Create a certificate: `openssl req -x509 -new -nodes -key fleet-mdm-win-wstep.key -sha256 -days 3652 -out fleet-mdm-win-wstep.crt -subj '/CN=Fleet Root CA/C=US/O=Fleet.'`.

> Note: The default `openssl` binary installed on macOS is actually `LibreSSL`, which doesn't support the `--traditional` flag. To successfully generate these files, make sure you're using `OpenSSL` and not `LibreSSL`. You can check what your `openssl` command points to by running `openssl version`.


### Step 2: Configure Fleet with your certificate and key

In your Fleet server configuration, set the contents of the certificate and key in the following environment variables:

> Note: Any environment variable that ends in `_BYTES` expects the file's actual content to be passed in, not a path to the file. If you want to pass in a file path, remove the `_BYTES` suffix from the environment variable.

- [FLEET_MDM_WINDOWS_WSTEP_IDENTITY_CERT_BYTES](https://fleetdm.com/docs/deploying/configuration#mdm-windows-wstep-identity-cert-bytes)
- [FLEET_MDM_WINDOWS_WSTEP_IDENTITY_KEY_BYTES](https://fleetdm.com/docs/deploying/configuration#mdm-windows-wstep-identity-key-bytes)

Restart the Fleet server.

### Step 3: Turn on Windows MDM

1. Head to the **Settings > Integrations > Mobile device management (MDM)** page.

2. Next to **Turn on Windows MDM** select **Turn on** to navigate to the **Turn on Windows MDM** page.

3. Select **Turn on**.

### Step 4: Test manual enrollment

With Windows MDM turned on, enroll a Windows host to Fleet by installing [Fleet's agent (fleetd)](https://fleetdm.com/docs/using-fleet/enroll-hosts).

## Automatic enrollment

> Available in Fleet Premium

To automatically enroll Windows workstations when they’re first unboxed and set up by your end users, we will connect Fleet to Microsoft Entra ID.

After you connect Fleet to Microsoft Entra ID, you can customize the Windows setup experience with [Windows Autopilot](https://learn.microsoft.com/en-us/autopilot/windows-autopilot).

In order to connect Fleet to Microsoft Entra ID, the IT admin (you) needs a Microsoft Enterprise Mobility + Security E3 license. 

Each end user who automatically enrolls needs a [Microsoft license](https://learn.microsoft.com/en-us/mem/intune/fundamentals/licenses.)

### Step 1: Buy Microsoft licenses

1. Sign in to [Microsoft 365 admin center](https://admin.microsoft.com/).

2. In the left-side bar select **Marketplace**.

3. On the **Marketplace** page, select **All products** and in the search bar below **All products** enter "Enterprise Mobility + Security E3".

4. Find **Enterprise Mobility + Security E3** and select **Details**

5. On the **Enterprise Mobility + Security E3** page, select **Buy** and follow instructions to purchase the license. 

6. Find and buy a license.

<<<<<<< HEAD
7. Sign in to [Microsoft Entra ID portal](https://portal..com).
=======
7. Sign in to [Microsoft Entra ID portal](https://portal.azure.com).
>>>>>>> 0c4fb36e

8. At the top of the page search "Users" and select **Users**.

9. Select or create a test user and select **Licenses**.

10. Select **+ Assignments** and assign yourself the **Enterprise Mobility + Security E3**. Assign the test user the Intune licnese.

### Step 2: Connect Fleet to Microsoft Entra ID

<<<<<<< HEAD
For instructions on how to connect Fleet to Microsoft Entra ID, in the Fleet UI, select the avatar on the right side of the top navigation and select **Settings > Integrations > Mobile device management (MDM)**. Then, next to **Windows automatic enrollment** select **Details**.
=======
For instructions on how to connect Fleet to Microsoft Entra ID, in the Fleet UI, select the avatar on the right side of the top navigation and select **Settings > Integrations > Automatic enrollment**. Then, next to **Windows automatic enrollment** select **Details**.
>>>>>>> 0c4fb36e

### Step 3: Test automatic enrollment

Testing automatic enrollment requires creating a test user in Microsoft Entra ID and a freshly wiped or new Windows workstation.

<<<<<<< HEAD
1. Sign in to [Microsoft Entra ID portal](https://portal..com).
=======
1. Sign in to [Microsoft Entra ID portal](https://portal.azure.com).
>>>>>>> 0c4fb36e

2. At the top of the page search "Users" and select **Users**.

3. Select **+ New user > Create new user**, fill out the details for your test user, and select **Review + Create > Create**.

4. Go back to **Users** and refresh the page to confirm that your test user was created.

5. Open your Windows workstation and follow the setup steps. When you reach the **How would you like to set up?** screen, select **Set up for an organization**. If your workstations has Windows 11, select **Set up for work or school**.

6. Sign in with your test user's credentials and finish the setup steps.

7. When you reach the desktop on your Windows workstation, confirm that your workstation was automatically enrolled to Fleet by selecting the carrot (^) in your taskbar and then selecting the Fleet icon. This will navigate you to this workstation's **My device** page.

8. On the **My device** page, below **My device** confirm that your workstation has a **Status** of "Online."

## Windows Autopilot

### Step 1: Create an Autopilot profile

1. Sign in to [Microsoft Intune](https://endpoint.microsoft.com/) using the Intune admin user from step 1.

2. In the left-side bar select **Devices > Enroll devices**. Under **Windows Autopilot Deployment Program** select **Deployment Profiles** to navigate to the **Windows Autopilot deployment profiles** page.

3. Select **+ Create profile > Windows PC** and follow steps to create an Autopilot profile. On the **Assignments** step, select **+ Add all devices**.

### Step 2: Register a test workstation

1. Open your test workstation and follow these [Microsoft instructions](https://learn.microsoft.com/en-us/autopilot/add-devices#desktop-hash-export) to export your workstations's device hash as a CSV. The CSV should look something like `DeviceHash_DESKTOP-2V08FUI.csv`

2. In Intune, in the left-side bar, select **Devices > Enroll devices**. Under **Windows Autopilot Deployment Program** select **Devices** to navigate to the **Windows Autopilot devices** page.

3. Select **Import** and import your CSV.

4. After Intune finishes the import, refresh the **Windows Autopilot devices** page several times to confirm that your workstation is registered with Autopilot.

### Step 3: Upload your organization's logo

1. Navigate to [Microsoft Entra ID portal](https://portal.azure.com).

2. At the top of the page, search for "Microsoft Entra ID", select **Microsoft Entra ID**, and then select **Company branding**.

3. On the **Company Branding** page, select **Configure** or **Edit** under **Default sign-in experience**.

4. Select the **Sign-in form** tab and upload your logo to the **Square logo (light theme)** and **Square logo (dark theme)** fields.

5. In the bottom bar, select **Review + Save** and then **Save**.

### Step 4: Test Autopilot

1. Wipe your test workstation.

2. After it's been wiped, open your workstation and follow the setup steps. At screen in which you're asked to sign in, you should see the title "Welcome to [your organziation]!" next to the logo you uploaded in step 4.


<meta name="articleTitle" value="Windows MDM setup">
<meta name="authorFullName" value="Noah Talerman">
<meta name="authorGitHubUsername" value="noahtalerman">
<meta name="category" value="guides">
<meta name="publishedOn" value="2023-10-23">
<meta name="articleImageUrl" value="../website/assets/images/articles/windows-mdm-fleet-1600x900@2x.png">
<meta name="description" value="Configuring Windows MDM in Fleet."><|MERGE_RESOLUTION|>--- conflicted
+++ resolved
@@ -70,11 +70,7 @@
 
 6. Find and buy a license.
 
-<<<<<<< HEAD
-7. Sign in to [Microsoft Entra ID portal](https://portal..com).
-=======
 7. Sign in to [Microsoft Entra ID portal](https://portal.azure.com).
->>>>>>> 0c4fb36e
 
 8. At the top of the page search "Users" and select **Users**.
 
@@ -84,21 +80,13 @@
 
 ### Step 2: Connect Fleet to Microsoft Entra ID
 
-<<<<<<< HEAD
 For instructions on how to connect Fleet to Microsoft Entra ID, in the Fleet UI, select the avatar on the right side of the top navigation and select **Settings > Integrations > Mobile device management (MDM)**. Then, next to **Windows automatic enrollment** select **Details**.
-=======
-For instructions on how to connect Fleet to Microsoft Entra ID, in the Fleet UI, select the avatar on the right side of the top navigation and select **Settings > Integrations > Automatic enrollment**. Then, next to **Windows automatic enrollment** select **Details**.
->>>>>>> 0c4fb36e
 
 ### Step 3: Test automatic enrollment
 
 Testing automatic enrollment requires creating a test user in Microsoft Entra ID and a freshly wiped or new Windows workstation.
 
-<<<<<<< HEAD
-1. Sign in to [Microsoft Entra ID portal](https://portal..com).
-=======
 1. Sign in to [Microsoft Entra ID portal](https://portal.azure.com).
->>>>>>> 0c4fb36e
 
 2. At the top of the page search "Users" and select **Users**.
 
