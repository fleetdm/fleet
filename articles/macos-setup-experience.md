# macOS setup experience

_Available in Fleet Premium_

In Fleet, you can customize the out-of-the-box macOS setup.

Here's what you can configure, and in what order each happen, to your macOS hosts during setup:

1. Require [end users to authenticate](#end-user-authentication-and-end-user-license-agreement-eula) with your identity provider (IdP) and agree to an end user license agreement (EULA) before they can use their new Mac.

2. By default, Fleet's agent (fleetd) is installed to enroll the host to Fleet. Optionally, you can [deploy fleetd manually](#advanced).

3. Install a [bootstrap package](#bootstrap-package) to gain full control over the setup experience by installing tools like Puppet, Munki, DEP notify, custom scripts, and more.

4. By default, Fleet installs configuration profiles to [enforce OS settings](https://fleetdm.com/guides/custom-os-settings).

5. [Install software](#install-software) (App Store apps, custom packages, and Fleet-maintained apps).

6. [Run a script](#run-script).

7. Customize the [macOS Setup Assistant](#macos-setup-assistant) by choosing to show or hide specific panes.

In addition to the customization above, Fleet automatically installs the fleetd agent during out-of-the-box macOS setup. This agent is responsible for reporting host vitals to Fleet and presenting Fleet Desktop to the end user.

macOS setup features require [connecting Fleet to Apple Business Manager (ABM)](https://fleetdm.com/guides/macos-mdm-setup#apple-business-manager-abm).

## End user authentication and end user license agreement (EULA)

Using Fleet, you can require end users to authenticate with your identity provider (IdP) and agree to an end user license agreement (EULA) before they can use their new Mac.

### End user authentication

You can enforce end user authentication during automatic enrollment (ADE) for Apple (macOS, iOS, iPadOS) hosts and manual enrollment for personal (BYOD) iOS, iPadOS, and Android hosts.

1. Create a new SAML app in your IdP. In your new app, use `https://<your_fleet_url>/api/v1/fleet/mdm/sso/callback` for the SSO URL. If this URL is set incorrectly, end users won't be able to enroll. On iOS hosts, they'll see a "This screen size is not supported yet" error message.

2. In your new SAML app, set **Name ID** to email (required). Fleet will trim this email and use it
   to populate and lock the macOS local account **Account Name**. For example, a
   "johndoe@example.com" email will turn into a "johndoe" account name.

> **NOTE**  If the host is restarted during the mdm enrollment process, there may be an issue with populating the macOS local account creation screen. The fields are not guaranteed to be populated with the user's IDP email and username.

3. Make sure your end users' full names are set to one of the following attributes (depends on IdP): `name`, `displayname`, `cn`, `urn:oid:2.5.4.3`, or `http://schemas.xmlsoap.org/ws/2005/05/identity/claims/name`. Fleet will automatically populate and lock the macOS local account **Full Name** with any of these.

4. In Fleet, configure your IdP by heading to **Settings > Integrations > Mobile device management (MDM) > End user authentication**. Then, enable end user authentication by heading to **Controls > Setup experience > End user authentication**. Alternatively, you can use [Fleet's GitOps workflow](https://github.com/fleetdm/fleet-gitops) to configure your IdP integration and enable end user authentication.

> If you've already configured [single sign-on
> (SSO)](https://fleetdm.com/docs/deploy/single-sign-on-sso) in Fleet, you still want to create a
> new SAML app for end user authentication. This way, only Fleet users can log in to Fleet.

### End user license agreement (EULA)

To require a EULA, in Fleet, head to **Settings > Integrations > Automatic enrollment > End user license agreement (EULA)** or use the [Fleet API](https://fleetdm.com/docs/rest-api/rest-api#upload-an-eula-file).

## Bootstrap package

Fleet supports installing a bootstrap package on macOS hosts that automatically enroll to Fleet. Apple requires that your package is a [distribution package](https://fleetdm.com/learn-more-about/macos-distribution-packages).

This enables installing tools like [Puppet](https://www.puppet.com/), [Munki](https://www.munki.org/munki/), or [Chef](https://www.chef.io/products/chef-infra) for configuration management and/or running custom scripts and installing tools like [DEP notify](https://gitlab.com/Mactroll/DEPNotify) to customize the setup experience for your end users.

The bootstrap package and Fleet's agent (fleetd) are also installed during [MDM migration](https://fleetdm.com/guides/mdm-migration) and when the enrollment profile is renewed manually by running `sudo profiles renew -type enrollment`. If you [manually install fleetd](#advanced), fleetd won't be installed.

The following are examples of what some organizations deploy using a bootstrap package:

* Munki client to install and keep software up to date on your Macs

* Puppet agent to run custom scripts on your Macs

* Custom scripts and several packages bundled into one bootstrap package using a tool like [InstallApplications](https://github.com/macadmins/installapplications) to install a base set of applications, set the Mac's background, and install the latest macOS update for the end user.

To add a bootstrap package to Fleet, we will do the following steps:

1. Download or generate a package
2. Sign the package
3. Upload the package to Fleet
4. Confirm package is uploaded

### Step 1: Download or generate a package

Whether you have to download or generate a package depends on what you want to deploy using your bootstrap package:

* A single client or agent, like Munki or Puppet, can usually be downloaded from the tool's GitHub repository or website. For example, you can download Munki, the Munki client on their [releases page on GitHub](https://github.com/munki/munki/releases).

  > Packages deployed via bootstrap need to be signed. The packages on the official Munki release page above are not signed. You will either need to sign the   package yourself (see Step 2 below) or use an already signed release from [MacAdmins Open Source](https://github.com/macadmins/munki-builds/releases).

* To deploy custom scripts, you need to generate a package. The [munkipkg tool](https://github.com/munki/munki-pkg) is a popular tool for generating packages.

Verify that the package is a distribution package:

1. Run the following commands to expand your package and look at the files in the expanded folder:

  ```bash
  $ pkgutil --expand package.pkg expanded-package
  $ ls expanded-package
  ```

  If your package is a distribution package you should see a `Distribution` file.

2. If you don't see a `Distribution` file, run the following command to convert your package into a distribution package.

  ```bash
  $ productbuild --package package.pkg distrbution-package.pkg
  ```

  Make sure your package is a `.pkg` file.

### Step 2: Sign the package

To sign the package we need a valid Developer ID Installer certificate:

1. Login to your [Apple Developer account](https://developer.apple.com/account).
2. Follow [Apple's instructions to create a Developer ID Installer certificate](https://developer.apple.com/help/account/create-certificates/create-developer-id-certificates).

  > During step 3 in Apple's instructions, make sure you choose "Developer ID Installer." You'll need this kind of certificate to sign the package.

  Confirm that certificate is installed on your Mac by opening the **Keychain Access** application. You should see your certificate in the **Certificates** tab.

3. Run the following command in the **Terminal** application to sign your package with your Developer ID certificate:

  ```bash
  $ productsign --sign "Developer ID Installer: Your name (Serial number)" /path/to/package.pkg /path/to/signed-package.pkg
  ```

  You might be prompted to enter the password for your local account.

  Confirm that your package is signed by running the following command:

  ```bash
  $ pkgutil --check-signature /path/to/signed-package.pkg
  ```

  In the output you should see that your package has a "signed" status.

### Step 3: Upload the package to Fleet

1. Head to the **Controls > Setup experience > Bootstrap package** page.

2. Choose which team you want to add the bootstrap package to by selecting the desired team in the teams dropdown in the upper left corner.

3. Select **Upload** and choose your bootstrap package.

## Software and script

You can configure software installations and a script to be executed during Setup Assistant. This capability allows you to configure your end users' machines during the unboxing experience, speeding up their onboarding and reducing setup time.

If you configure software and/or a script for setup experience, users will see a window like this pop open after their device enrolls in MDM via ADE:

![screen shot of Fleet setup experience window](../website/assets/images/articles/install-software-preview-462x364@2x.png)

This window shows the status of the software installations as well as the script exectution. Once all steps have completed, the window can be closed and Setup Assistant will proceed as usual.

To replace the Fleet logo with your organization's logo:

1. Go to **Settings** > **Organization settings** > **Organization info**
2. Add URLs to your logos in the **Organization avatar URL (for dark backgrounds)** and **Organization avatar URL (for light backgrounds)** fields
3. Press **Save**

> See [configuration documentation](https://fleetdm.com/docs/configuration/yaml-files#org-info) for recommended logo sizes.

> The setup experience script always runs after setup experience software is installed. Currently, software that [automatically installs](https://fleetdm.com/guides/automatic-software-install-in-fleet) and scripts that [automatically run](https://fleetdm.com/guides/policy-automation-run-script) are also installed and run during Setup Assistant but won't appear in the window. Automatic software and scripts may run before or after setup the experience software/script. They aren't installed/run in any particular order.

### Install software

You can install software during first time macOS and [Windows and Linux setup](https://fleetdm.com/guides/windows-linux-setup-experience#basic-article).

Software installs are automatically attempted up to 3 times (1 initial attempt + 2 retries) to handle intermittent network issues or temporary failures. When Fleet reties, IT admins can error messages for all attempts in the **Host details > Activity** card. The end user only sees an error message if the third, and final, attempt fails.

Add setup experience software:

1. Click on the **Controls** tab in the main navigation bar,  then **Setup experience** > **4. Install software**.

2. Click **Add software**, then select or search for the software you want installed during the setup experience.
3. Press **Save** to save your selection.

<<<<<<< HEAD
> Software installations during setup experience are automatically attempted up to 3 times (1 initial attempt + 2 retries) to handle intermittent network issues or temporary failures. This ensures a more reliable setup process for end users.

=======
>>>>>>> dfb6a22c
### Run script

To configure a script to run during setup experience:

1. Click on the **Controls** tab in the main navigation bar, then **Setup experience** > **5. Run script**.

2. Click **Upload** and select a script (.sh file) from the file picker modal. 

> Once the script is uploaded, you can use the buttons on the script in the web UI to download or delete the script.

## macOS Setup Assistant

When an end user unboxes their new Mac, or starts up a freshly wiped Mac, they're presented with the macOS Setup Assistant. Here they see panes that allow them to configure accessibility, appearance, and more.

In Fleet, you can customize the macOS Setup Assistant by using an automatic enrollment profile. Fleet uses [these options](https://github.com/fleetdm/fleet/blob/cf6343cbd4d02ce92df13339aca78cba2f5b43ff/server/mdm/apple/apple_mdm.go#L96-L126) by default. 

To customize the macOS Setup Assistant, we will do the following steps:

1. Create an automatic enrollment profile
2. Upload the profile to Fleet
3. Test the custom macOS Setup Assistant

> [Automatic enrollment profile delivery can take up to ten minutes](https://github.com/fleetdm/fleet/issues/27854#issuecomment-2811275551).

### Step 1: Create an automatic enrollment profile

1. Download Fleet's example automatic enrollment profile by navigating to [the example](https://fleetdm.com/example-dep-profile) and clicking the **Download** icon.

2. Open the automatic enrollment profile and replace the `profile_name` key with your organization's name.

3. View the list of macOS Setup Assistant properties (panes) [here in Apple's Device Management documentation](https://developer.apple.com/documentation/devicemanagement/skipkeys) and choose which panes to hide from your end users.

4. In your automatic enrollment profile, edit the `skip_setup_items` array so that it includes the panes you want to hide.

  > You can modify properties other than `skip_setup_items`. See [Apple's profile documentation](https://developer.apple.com/documentation/devicemanagement/profile) for valid fields.
    The `await_device_configured` option is always set to `true` to allow Fleet to take actions like running scripts and installing software packages during the enrollment process.
    If you'd like to release devices manually, you can check the "Release device manually" option in Setup experience > Setup assistant > Show advanced options.

### Step 2: Upload the profile to Fleet

1. Head to the **Controls > Setup experience > Setup assistant** page.

2. Choose which team you want to add the profile to by selecting the desired team in the teams dropdown in the upper left corner.

3. Select **Add profile** and choose your profile package.

### Step 3: Test the custom macOS Setup Assistant

Testing requires a test Mac that is present in your Apple Business Manager (ABM) account. We will wipe this Mac and use it to test the custom macOS Setup Assistant.

1. Wipe the test Mac by selecting the Apple icon in top left corner of the screen, selecting **System Settings** or **System Preference**, and searching for "Erase all content and settings." Select **Erase All Content and Settings**.

2. In Fleet, navigate to the Hosts page and find your Mac. Make sure that the host's **MDM status** is set to "Pending."

  > New Macs purchased through Apple Business Manager appear in Fleet with MDM status set to "Pending." See our [automatic enrollment guide](https://fleetdm.com/guides/macos-mdm-setup#apple-business-manager) for more information.

3. Transfer this host to the "Workstations (canary)" team by selecting the checkbox to the left of the host and selecting **Transfer** at the top of the table. In the modal, choose the Workstations (canary) team and select **Transfer**.

4. Boot up your test Mac and complete the custom out-of-the-box setup experience.

### Configuring via REST API

Fleet also provides a REST API for managing setup experience software and scripts programmatically. Learn more about Fleet's [REST API](https://fleetdm.com/docs/rest-api/rest-api).

### Configuring via GitOps

To manage setup experience software and script using Fleet's best practice GitOps, check out the `macos_setup` key in the [GitOps reference documentation](https://fleetdm.com/docs/configuration/yaml-files#macos-setup)

## Advanced

> **Experimental feature**. This feature is undergoing rapid improvement, which may result in breaking changes to the API or configuration surface. It is not recommended for use in automated workflows.

By default, Fleet's agent (fleetd) is automatically installed during automatic enrollment (ADE) on macOS hosts. To deploy a custom fleetd agent on macOS hosts that automatically enroll, you can use a bootstrap package.

How to deploy a custom fleetd:

1. Generate your fleetd package by running the command `fleetctl package`, ensuring you do **not**
   use the `--use-system-configuration` flag.

2. Add fleetd to your bootstrap package. To customize fleetd further, you can also add a script to modify fleetd's [launchd template](https://github.com/fleetdm/fleet/blob/fleet-v4.66.0/orbit/pkg/packaging/macos_templates.go#L96).

3. In Fleet, head to **Controls > Setup Experience > Bootstrap package** and add your bootstrap package. Make sure to check the option **Install Fleet’s agent (fleetd) manually** and then select **Save**.

4. Once the option to manually install Fleet's agent is checked, instead of using **Install software** and **Run script** options, include your software in the bootstrap package.

If you deploy a custom fleetd, also add the software and scripts you want to install/run during out-of-the-box macOS setup to your bootstrap package. Fleet won't install the software and run the script [configured in setup experience](#software-and-script).

<meta name="category" value="guides">
<meta name="authorGitHubUsername" value="noahtalerman">
<meta name="authorFullName" value="Noah Talerman">
<meta name="publishedOn" value="2024-07-03">
<meta name="articleTitle" value="macOS setup experience">
<meta name="description" value="Customize your macOS setup experience with Fleet Premium by managing user authentication, Setup Assistant panes, and installing bootstrap packages."><|MERGE_RESOLUTION|>--- conflicted
+++ resolved
@@ -172,11 +172,6 @@
 2. Click **Add software**, then select or search for the software you want installed during the setup experience.
 3. Press **Save** to save your selection.
 
-<<<<<<< HEAD
-> Software installations during setup experience are automatically attempted up to 3 times (1 initial attempt + 2 retries) to handle intermittent network issues or temporary failures. This ensures a more reliable setup process for end users.
-
-=======
->>>>>>> dfb6a22c
 ### Run script
 
 To configure a script to run during setup experience:
