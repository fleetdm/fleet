# macOS setup experience

_Available in Fleet Premium_

In Fleet, you can customize the out-of-the-box macOS setup.

Here's what you can configure, and in what order each happen, to your macOS hosts during setup:

1. Require [end users to authenticate](#end-user-authentication-and-end-user-license-agreement-eula) with your identity provider (IdP) and agree to an end user license agreement (EULA) before they can use their new Mac.

2. By default, Fleet's agent (fleetd) is installed to enroll the host to Fleet. Optionally, you can [deploy fleetd manually](#advanced).

3. Install a [bootstrap package](#bootstrap-package) to gain full control over the setup experience by installing tools like Puppet, Munki, DEP notify, custom scripts, and more.

4. By default, Fleet installs configuration profiles to [enforce OS settings](https://fleetdm.com/guides/custom-os-settings).

5. [Install software](#install-software) (App Store apps, custom packages, and Fleet-maintained apps).

6. [Run a script](#run-script).

7. Customize the [macOS Setup Assistant](#macos-setup-assistant) by choosing to show or hide specific panes.

In addition to the customization above, Fleet automatically installs the fleetd agent during out-of-the-box macOS setup. This agent is responsible for reporting host vitals to Fleet and presenting Fleet Desktop to the end user.

macOS setup features require [connecting Fleet to Apple Business Manager (ABM)](https://fleetdm.com/guides/macos-mdm-setup#apple-business-manager-abm).

## End user authentication and end user license agreement (EULA)

Using Fleet, you can require end users to authenticate with your identity provider (IdP) and agree to an end user license agreement (EULA) before they can use their new Mac.

### End user authentication

You can enforce end user authentication during automatic enrollment (ADE) for Apple (macOS, iOS, iPadOS) hosts and manual enrollment for personal (BYOD) iOS, iPadOS, and Android hosts.

1. Create a new SAML app in your IdP. In your new app, use `https://<your_fleet_url>/api/v1/fleet/mdm/sso/callback` for the SSO URL. If this URL is set incorrectly, end users won't be able to enroll. On iOS hosts, they'll see a "This screen size is not supported yet" error message.

2. In your new SAML app, set **Name ID** to email (required). Fleet will trim this email and use it
   to populate and lock the macOS local account **Account Name**. For example, a
   "johndoe@example.com" email will turn into a "johndoe" account name.

> **NOTE**  If the host is restarted during the mdm enrollment process, there may be an issue with populating the macOS local account creation screen. The fields are not guaranteed to be populated with the user's IDP email and username.

3. Make sure your end users' full names are set to one of the following attributes (depends on IdP): `name`, `displayname`, `cn`, `urn:oid:2.5.4.3`, or `http://schemas.xmlsoap.org/ws/2005/05/identity/claims/name`. Fleet will automatically populate and lock the macOS local account **Full Name** with any of these.

4. In Fleet, configure your IdP by heading to **Settings > Integrations > Mobile device management (MDM) > End user authentication**. Then, enable end user authentication by heading to **Controls > Setup experience > End user authentication**. Alternatively, you can use [Fleet's GitOps workflow](https://github.com/fleetdm/fleet-gitops) to configure your IdP integration and enable end user authentication.

> If you've already configured [single sign-on
> (SSO)](https://fleetdm.com/docs/deploy/single-sign-on-sso) in Fleet, you still want to create a
> new SAML app for end user authentication. This way, only Fleet users can log in to Fleet.

### End user license agreement (EULA)

To require a EULA, in Fleet, head to **Settings > Integrations > Automatic enrollment > End user license agreement (EULA)** or use the [Fleet API](https://fleetdm.com/docs/rest-api/rest-api#upload-an-eula-file).

## Bootstrap package

Fleet supports installing a bootstrap package on macOS hosts that automatically enroll to Fleet. Apple requires that your package is a [distribution package](https://fleetdm.com/learn-more-about/macos-distribution-packages).

This enables installing tools like [Puppet](https://www.puppet.com/), [Munki](https://www.munki.org/munki/), or [Chef](https://www.chef.io/products/chef-infra) for configuration management and/or running custom scripts and installing tools like [DEP notify](https://gitlab.com/Mactroll/DEPNotify) to customize the setup experience for your end users.

The bootstrap package and Fleet's agent (fleetd) are also installed during [MDM migration](https://fleetdm.com/guides/mdm-migration) and when the enrollment profile is renewed manually by running `sudo profiles renew -type enrollment`. If you [manually install fleetd](#advanced), fleetd won't be installed.

The following are examples of what some organizations deploy using a bootstrap package:

* Munki client to install and keep software up to date on your Macs

* Puppet agent to run custom scripts on your Macs

* Custom scripts and several packages bundled into one bootstrap package using a tool like [InstallApplications](https://github.com/macadmins/installapplications) to install a base set of applications, set the Mac's background, and install the latest macOS update for the end user.

To add a bootstrap package to Fleet, we will do the following steps:

1. Download or generate a package
2. Sign the package
3. Upload the package to Fleet
4. Confirm package is uploaded

### Step 1: Download or generate a package

Whether you have to download or generate a package depends on what you want to deploy using your bootstrap package:

* A single client or agent, like Munki or Puppet, can usually be downloaded from the tool's GitHub repository or website. For example, you can download Munki, the Munki client on their [releases page on GitHub](https://github.com/munki/munki/releases).

  > Packages deployed via bootstrap need to be signed. The packages on the official Munki release page above are not signed. You will either need to sign the   package yourself (see Step 2 below) or use an already signed release from [MacAdmins Open Source](https://github.com/macadmins/munki-builds/releases).

* To deploy custom scripts, you need to generate a package. The [munkipkg tool](https://github.com/munki/munki-pkg) is a popular tool for generating packages.

Verify that the package is a distribution package:

1. Run the following commands to expand your package and look at the files in the expanded folder:

  ```bash
  $ pkgutil --expand package.pkg expanded-package
  $ ls expanded-package
  ```

  If your package is a distribution package you should see a `Distribution` file.

2. If you don't see a `Distribution` file, run the following command to convert your package into a distribution package.

  ```bash
  $ productbuild --package package.pkg distrbution-package.pkg
  ```

  Make sure your package is a `.pkg` file.

### Step 2: Sign the package

To sign the package we need a valid Developer ID Installer certificate:

1. Login to your [Apple Developer account](https://developer.apple.com/account).
2. Follow [Apple's instructions to create a Developer ID Installer certificate](https://developer.apple.com/help/account/create-certificates/create-developer-id-certificates).

  > During step 3 in Apple's instructions, make sure you choose "Developer ID Installer." You'll need this kind of certificate to sign the package.

  Confirm that certificate is installed on your Mac by opening the **Keychain Access** application. You should see your certificate in the **Certificates** tab.

3. Run the following command in the **Terminal** application to sign your package with your Developer ID certificate:

  ```bash
  $ productsign --sign "Developer ID Installer: Your name (Serial number)" /path/to/package.pkg /path/to/signed-package.pkg
  ```

  You might be prompted to enter the password for your local account.

  Confirm that your package is signed by running the following command:

  ```bash
  $ pkgutil --check-signature /path/to/signed-package.pkg
  ```

  In the output you should see that your package has a "signed" status.

### Step 3: Upload the package to Fleet

1. Head to the **Controls > Setup experience > Bootstrap package** page.

2. Choose which team you want to add the bootstrap package to by selecting the desired team in the teams dropdown in the upper left corner.

3. Select **Upload** and choose your bootstrap package.

## Software and script

You can configure software installations and a script to be executed during Setup Assistant. This capability allows you to configure your end users' machines during the unboxing experience, speeding up their onboarding and reducing setup time.

If you configure software and/or a script for setup experience, users will see a window like this pop open after their device enrolls in MDM via ADE:

![screen shot of Fleet setup experience window](../website/assets/images/articles/install-software-preview-462x364@2x.png)

This window shows the status of the software installations as well as the script exectution. Once all steps have completed, the window can be closed and Setup Assistant will proceed as usual.

To replace the Fleet logo with your organization's logo:

1. Go to **Settings** > **Organization settings** > **Organization info**
2. Add URLs to your logos in the **Organization avatar URL (for dark backgrounds)** and **Organization avatar URL (for light backgrounds)** fields
3. Press **Save**

> See [configuration documentation](https://fleetdm.com/docs/configuration/yaml-files#org-info) for recommended logo sizes.

> The setup experience script always runs after setup experience software is installed. Currently, software that [automatically installs](https://fleetdm.com/guides/automatic-software-install-in-fleet) and scripts that [automatically run](https://fleetdm.com/guides/policy-automation-run-script) are also installed and run during Setup Assistant but won't appear in the window. Automatic software and scripts may run before or after setup the experience software/script. They aren't installed/run in any particular order.

### Install software

You can install software during first time macOS, iOS, iPadOS and [Windows and Linux setup](https://fleetdm.com/guides/windows-linux-setup-experience). Android support is coming soon.

For macOS, Windows, and Linux hosts, software installs are automatically attempted up to 3 times (1 initial attempt + 2 retries) to handle intermittent network issues or temporary failures. When Fleet retries, IT admins can see error messages for all attempts in the **Host details > Activity** card. The end user only sees an error message if the third, and final, attempt fails.

Retries only happen for custom packages and Fleet-maintained apps. For App Store (VPP) apps, the MDM command to install the app is sent once and either succeeds or fails. If it fails, the app won’t install no matter how many times Fleet resends the command.

<<<<<<< HEAD
Currently, for macOS hosts, software is only installed on hosts that automatically enroll to Fleet via Apple Business Manager (ABM). For iOS and iPadOS hosts, software is only installed on hosts that enroll via ABM and hosts that manually enroll via the `/enroll` link (profile-based device enrollment).
=======
Currently, for macOS, iOS, and iPadOS hosts, software is only installed on hosts that automatically enroll to Fleet via Apple Business Manager (ABM).
>>>>>>> 2506a7c8

Add setup experience software:

1. Click on the **Controls** tab in the main navigation bar,  then **Setup experience** > **4. Install software**.

2. Click **Add software**, then select or search for the software you want installed during the setup experience.
3. Press **Save** to save your selection.

To see the end user experience on iOS/iPadOS, check out the [iOS video](https://www.youtube.com/shorts/_XXNGrQPqys) and [iPadOS video](https://www.youtube.com/shorts/IIzo4NyUolM).
<<<<<<< HEAD

#### Stop setup on failed software installs

For macOS hosts, you can configure the setup experience to stop if any software item fails to install:

1. In **Controls > Setup experience > Install software > macOS**, select **Show advanced options**.
2. Check the **Cancel setup if software install fails** checkbox.
3. Select **Save**. 
=======
#### Blocking setup on failed software installs

You may additionally configure the setup experience to halt immediately if any software item fails to install. To enable this feature:

1. Click **Show advanced options** on the Install Software screen.
2. Check the "Cancel setup if software install fails" checkbox.
3. Press **Save**. 
>>>>>>> 2506a7c8

When this feature is enabled, any failed software will immediately end the setup experience and display a screen similar to this one, allowing the user to view details of the failure for troubleshooting purposes:

![screen shot of Fleet setup experience failed view](../website/assets/images/articles/setup-experience-failed-470x245@2x.png)

### Run script

To configure a script to run during setup experience:

1. Click on the **Controls** tab in the main navigation bar, then **Setup experience** > **5. Run script**.

2. Click **Upload** and select a script (.sh file) from the file picker modal. 

> Once the script is uploaded, you can use the buttons on the script in the web UI to download or delete the script.

### Exiting the setup experience

The Fleet setup experience for macOS will exit if any of the following occurs:

* All setup steps complete successfully.
* All setup steps complete, including failed installs or script runs, with the "Cancel setup if software install fails" option _not_ enabled (see ["Blocking setup on failed software installs"](https://fleetdm.com/guides/macos-setup-experience#install-software)).
* The user presses Command (⌘) + Shift + X at any time during the setup process.


## macOS Setup Assistant

When an end user unboxes their new Mac, or starts up a freshly wiped Mac, they're presented with the macOS Setup Assistant. Here they see panes that allow them to configure accessibility, appearance, and more.

In Fleet, you can customize the macOS Setup Assistant by using an automatic enrollment profile. Fleet uses [these options](https://github.com/fleetdm/fleet/blob/cf6343cbd4d02ce92df13339aca78cba2f5b43ff/server/mdm/apple/apple_mdm.go#L96-L126) by default. See all options in the [Apple docs](https://developer.apple.com/documentation/devicemanagement/profile).

To customize the macOS Setup Assistant, we will do the following steps:

1. Create an automatic enrollment profile
2. Upload the profile to Fleet
3. Test the custom macOS Setup Assistant

> [Automatic enrollment profile delivery can take up to ten minutes](https://github.com/fleetdm/fleet/issues/27854#issuecomment-2811275551).

### Step 1: Create an automatic enrollment profile

1. Download Fleet's example automatic enrollment profile by navigating to [the example](https://fleetdm.com/example-dep-profile) and clicking the **Download** icon.

2. Open the automatic enrollment profile and replace the `profile_name` key with your organization's name.

3. View the list of macOS Setup Assistant properties (panes) [here in Apple's Device Management documentation](https://developer.apple.com/documentation/devicemanagement/skipkeys) and choose which panes to hide from your end users.

4. In your automatic enrollment profile, edit the `skip_setup_items` array so that it includes the panes you want to hide.

  > You can modify properties other than `skip_setup_items`. See [Apple's profile documentation](https://developer.apple.com/documentation/devicemanagement/profile) for valid fields.
    The `await_device_configured` option is always set to `true` to allow Fleet to take actions like running scripts and installing software packages during the enrollment process.
    If you'd like to release devices manually, you can check the "Release device manually" option in Setup experience > Setup assistant > Show advanced options.

### Step 2: Upload the profile to Fleet

1. Head to the **Controls > Setup experience > Setup assistant** page.

2. Choose which team you want to add the profile to by selecting the desired team in the teams dropdown in the upper left corner.

3. Select **Add profile** and choose your profile package.

### Step 3: Test the custom macOS Setup Assistant

Testing requires a test Mac that is present in your Apple Business Manager (ABM) account. We will wipe this Mac and use it to test the custom macOS Setup Assistant.

1. Wipe the test Mac by selecting the Apple icon in top left corner of the screen, selecting **System Settings** or **System Preference**, and searching for "Erase all content and settings." Select **Erase All Content and Settings**.

2. In Fleet, navigate to the Hosts page and find your Mac. Make sure that the host's **MDM status** is set to "Pending."

  > New Macs purchased through Apple Business Manager appear in Fleet with MDM status set to "Pending." See our [automatic enrollment guide](https://fleetdm.com/guides/macos-mdm-setup#apple-business-manager) for more information.

3. Transfer this host to the "Workstations (canary)" team by selecting the checkbox to the left of the host and selecting **Transfer** at the top of the table. In the modal, choose the Workstations (canary) team and select **Transfer**.

4. Boot up your test Mac and complete the custom out-of-the-box setup experience.

### Configuring via REST API

Fleet also provides a REST API for managing setup experience software and scripts programmatically. Learn more about Fleet's [REST API](https://fleetdm.com/docs/rest-api/rest-api).

### Configuring via GitOps

To manage setup experience software and script using Fleet's best practice GitOps, check out the `macos_setup` key in the [GitOps reference documentation](https://fleetdm.com/docs/configuration/yaml-files#macos-setup)

## Advanced

> **Experimental feature**. This feature is undergoing rapid improvement, which may result in breaking changes to the API or configuration surface. It is not recommended for use in automated workflows.

By default, Fleet's agent (fleetd) is automatically installed during automatic enrollment (ADE) on macOS hosts. To deploy a custom fleetd agent on macOS hosts that automatically enroll, you can use a bootstrap package.

How to deploy a custom fleetd:

1. Generate your fleetd package by running the command `fleetctl package`, ensuring you do **not**
   use the `--use-system-configuration` flag.

2. Add fleetd to your bootstrap package. To customize fleetd further, you can also add a script to modify fleetd's [launchd template](https://github.com/fleetdm/fleet/blob/fleet-v4.66.0/orbit/pkg/packaging/macos_templates.go#L96).

3. In Fleet, head to **Controls > Setup Experience > Bootstrap package** and add your bootstrap package. Make sure to check the option **Install Fleet’s agent (fleetd) manually** and then select **Save**.

4. Once the option to manually install Fleet's agent is checked, instead of using **Install software** and **Run script** options, include your software in the bootstrap package.

If you deploy a custom fleetd, also add the software and scripts you want to install/run during out-of-the-box macOS setup to your bootstrap package. Fleet won't install the software and run the script [configured in setup experience](#software-and-script).

<meta name="category" value="guides">
<meta name="authorGitHubUsername" value="noahtalerman">
<meta name="authorFullName" value="Noah Talerman">
<meta name="publishedOn" value="2024-07-03">
<meta name="articleTitle" value="macOS setup experience">
<meta name="description" value="Customize your macOS setup experience with Fleet Premium by managing user authentication, Setup Assistant panes, and installing bootstrap packages."><|MERGE_RESOLUTION|>--- conflicted
+++ resolved
@@ -167,11 +167,7 @@
 
 Retries only happen for custom packages and Fleet-maintained apps. For App Store (VPP) apps, the MDM command to install the app is sent once and either succeeds or fails. If it fails, the app won’t install no matter how many times Fleet resends the command.
 
-<<<<<<< HEAD
 Currently, for macOS hosts, software is only installed on hosts that automatically enroll to Fleet via Apple Business Manager (ABM). For iOS and iPadOS hosts, software is only installed on hosts that enroll via ABM and hosts that manually enroll via the `/enroll` link (profile-based device enrollment).
-=======
-Currently, for macOS, iOS, and iPadOS hosts, software is only installed on hosts that automatically enroll to Fleet via Apple Business Manager (ABM).
->>>>>>> 2506a7c8
 
 Add setup experience software:
 
@@ -181,7 +177,6 @@
 3. Press **Save** to save your selection.
 
 To see the end user experience on iOS/iPadOS, check out the [iOS video](https://www.youtube.com/shorts/_XXNGrQPqys) and [iPadOS video](https://www.youtube.com/shorts/IIzo4NyUolM).
-<<<<<<< HEAD
 
 #### Stop setup on failed software installs
 
@@ -190,15 +185,6 @@
 1. In **Controls > Setup experience > Install software > macOS**, select **Show advanced options**.
 2. Check the **Cancel setup if software install fails** checkbox.
 3. Select **Save**. 
-=======
-#### Blocking setup on failed software installs
-
-You may additionally configure the setup experience to halt immediately if any software item fails to install. To enable this feature:
-
-1. Click **Show advanced options** on the Install Software screen.
-2. Check the "Cancel setup if software install fails" checkbox.
-3. Press **Save**. 
->>>>>>> 2506a7c8
 
 When this feature is enabled, any failed software will immediately end the setup experience and display a screen similar to this one, allowing the user to view details of the failure for troubleshooting purposes:
 
