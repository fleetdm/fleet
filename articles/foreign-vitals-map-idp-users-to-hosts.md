--- conflicted
+++ resolved
@@ -264,22 +264,6 @@
 10. After a few minutes, you should see users mapped to hosts in Fleet.
 
 ## Other IdPs
-<<<<<<< HEAD
-
-IdPs generally require a Fleet SCIM URL and API token:
-
-- SCIM URL - `https://<your_fleet_server_url>/api/v1/fleet/scim`
-- API token - [Create a Fleet API-only user](https://fleetdm.com/guides/fleetctl#create-api-only-user) with maintainer permissions and copy API token for that user.
-
-Fleet requires the `userName`, `givenName`, and `familyName` SCIM attributes. Make sure these attributes are correctly mapped in your IdP with ⁠`userName` as the unique identifier. Fleet uses the⁠ `userName` attribute to map to IdP groups and department.
-
-Fleet also supports the `department` attribute. Delete all other attributes.
-
-To map groups, configure your IdP to provision (push) them to Fleet.
-
-## Verify connection
-=======
->>>>>>> d95f1e5c
 
 IdPs generally require a Fleet SCIM URL and API token:
 
