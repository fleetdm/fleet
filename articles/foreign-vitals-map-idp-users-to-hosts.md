# Foreign host vitals: Identity provider (IdP) username, groups, and department

![Import users from IdP to Fleet](../website/assets/images/articles/add-users-from-idp-cover-img-800x400@2x.png)

_Available in Fleet Premium._

Fleet can map an end user's IdP username, groups, and department to their host(s) in Fleet. Then, you can use these IdP host vitals as [variables in configuration profiles](https://fleetdm.com/docs/configuration/yaml-files#variables) or criteria for [labels](https://fleetdm.com/guides/managing-labels-in-fleet).

Fleet supports [Okta](#okta), [Microsoft Active Directory (AD) / Entra ID](#microsoft-entra-id), [Google Workspace](#google-workspace), [authentik](#google-workspace), as well as [any other IdP](#other-idps) that supports the [SCIM (System for Cross-domain Identity Management) protocol](https://scim.cloud/).

Fleet automatically collects IdP host vitals when an [end user authenticates](https://fleetdm.com/guides/setup-experience#end-user-authentication) during these enrollment scenarios:
- Automatic enrollment (ADE) for Apple (macOS, iOS, iPadOS) hosts.
- Manual enrollment for personal (BYOD) iOS, iPadOS, and Android hosts.

<<<<<<< HEAD
Learn how to enforce authentication in the [setup experience guide](https://fleetdm.com/guides/setup-experience#end-user-authentication).
=======
You can also manually add/update a host's IdP username on the Host details page. Fleet will then automatically map the username to other IdP vitals.
>>>>>>> e8d83de1

## Okta

To map users from Okta to hosts in Fleet, we'll do the following steps:

1. [Create application in Okta](#step-1-create-application-in-okta)
2. [Connect Okta to Fleet](#step-2-connect-okta-to-fleet)
3. [Map users and groups to hosts in Fleet](#step-3-map-users-and-groups-to-hosts-in-fleet)

#### Step 1: Create application in Okta

1. Head to Okta admin dashboard.
2. In the main menu, select **Applications > Applications**, then select **Create App Integration**.
3. Select **SAML 2.0** option and select **Next**.
4. On the **General Settings** page, add a friendly **App name** (e.g Fleet SCIM), and select **Next**.
5. On the **SAML Settings** page, add any URL to the **Single sign-on URL** and **Audience URI (SP Entity ID)** fields, and select **Next**.
> Okta requires setting up SAML to set up SCIM. Since we don't need SAML right now, you can set the URL to something arbitrary, e.g "example.fleetdm.com".
6. On the **Feedback** page, provide feedback if you want, and select **Finish**.
7. Select the **General** tab in your newly created app and then select **Edit** in **App Settings**.
8. For **Provisioning**, select **SCIM** and select **Save**.

#### Step 2: Connect Okta to Fleet

1. Select the **Provisioning** tab and then, in **SCIM Connection**, select **Edit**.
2. For the **SCIM connector base URL**, enter `https://<your_fleet_server_url>/api/v1/fleet/scim`.
3. For the **Unique identifier field for users**, enter `userName`.
4. For the **Supported provisioning actions**, select **Push New Users**, **Push Profile Updates**, and **Push Groups**.
5. For the **Authentication Mode**, select **HTTP Header**.
6. [Create a Fleet API-only user](https://fleetdm.com/guides/fleetctl#create-api-only-user) with maintainer permissions and copy API token for that user. Paste your API token in Okta's **Authorization** field.

> For example, `fleetctl user create --name 'SCIM User' --email 'scim@example.com' --password 'hunter2' --api-only --global-role maintainer`

7. Select the **Test Connector Configuration** button. You should see a success message pop up in Okta. You can close this message.
8. In Fleet, head to **Settings > Integrations > Identity provider (IdP)** and verify that Fleet successfully received the request from Okta.
9. Back in Okta, select **Save**.
10. Under the **Provisioning** tab, select **To App** and then select **Edit** in the **Provisioning to App** section. Enable **Create Users**, **Update User Attributes**, **Deactivate Users**, and then select **Save**.
11. On the same page, make sure that `givenName` and `familyName` attributes have Okta values assigned to them. Currently, Fleet requires the `userName`, `givenName`, and `familyName` SCIM attributes. Fleet also supports the `department` attribute, but does not require it. Delete the rest of the attributes.
![Okta SCIM attributes mapping](../website/assets/images/articles/okta-scim-attributes-mapping-402x181@2x.png)

#### Step 3: Map users and groups to hosts in Fleet

To send users and groups information to Fleet, you have to assign them to your new SCIM app.

1. In Okta's main menu **Directory > Groups** and then select **Add group**. Name it "Fleet human-device mapping".
2. On the same page, select the **Rules** tab. Select **Add Rule** to create a rule that will assign users to your "Fleet human-device mapping" group.
![Okta group rule](../website/assets/images/articles/okta-scim-group-rules-1000x522@2x.png)
3. After saving your new rule, select **Activate** from the **Actions** menu to populate users into the human-device mapping group.
4. In the Okta main menu, select **Applications > Applications** and select your new SCIM app. Then, select the **Assignments** tab.
5. Select **Assign > Assign to Groups** and then select **Assign** next to the "Fleet human-device mapping" group, then **Save and Go Back**, then **Done**. Now all users that you assigned to the "Fleet human-device mapping" group will be provisioned to Fleet.
6. On the same page, select the **Push Groups** tab. Then, select **Push Groups > Find groups by name** and add all groups that you assigned to "Fleet human-device mapping" group previously (make sure that **Push group memberships immediately** is selected). All groups will be provisioned in Fleet, and Fleet will map those groups to users.

#### Troubleshooting

If you find that identity information (e.g full name or groups) is missing on the host, and the host has an IdP username assigned to it:

1. In Okta, select **Directory > People**, find the affected user, and make sure that it has all the fields required by Fleet (username, first name, and last name).
2. If all required fields are present, then go to **Applications > Applications**, select your app, then go to the **Provisioning** tab and select **To App**. Scroll to the bottom of the page and make sure that `userName`, `givenName`, and `familyName` have a value assigned to them.
3. Otherwise, make sure that all settings from the instructions above were set correctly.

## Microsoft Entra ID

To map users from Entra ID to hosts in Fleet, we'll do the following steps:

1. [Create enterprise application in Entra ID](#step-1-create-enterprise-application-in-entra-id)
2. [Connect Entra ID to Fleet](#step-2-connect-entra-id-to-fleet)
3. [Map users and groups to hosts in Fleet](#step-3-map-users-and-groups-to-hosts-in-fleet)

#### Step 1: Create enterprise application in Entra ID

1. Head to [Microsoft Entra](https://entra.microsoft.com/).
2. In the main menu, select **Applications > Enterprise applications**. Then, select **+ New
   application** and **+Create your own application**.
3. Add a friendly name for the app (e.g. Fleet SCIM), select **Integrate any other application you
   don't find in the gallery (Non-gallery)**, and select **Create**.

#### Step 2: Connect Entra ID to Fleet

1. From the side menu, select **Provisioning**.
2. In **Get started with application provisioning** section, select **Connect your application**.
3. For the **Tenant URL**, enter `https://<your_fleet_server_url>/api/v1/fleet/scim?aadOptscim062020`.
4. [Create a Fleet API-only user](https://fleetdm.com/guides/fleetctl#create-api-only-user) with maintainer permissions and copy API token for that user. Paste your API token in the **Secret token** field.
5. Select the **Test connection** button. You should see success message.
6. Select **Create** and, after successful creation, you'll be redirected to the overview page.

#### Step 3: Map users and groups to hosts in Fleet

1. From the side menu, select **Attribute mapping** and then select **Provision Microsoft Entra ID Groups**.
![Entra SCIM attributes mapping for groups](../website/assets/images/articles/entra-group-scim-attributes-504x134@2x.png)    
2. Select **Provision Microsoft Entra ID Users**.
3. Ensure that the attributes `userName`, `givenName`, `familyName`, `department`, `active`, and `externalId` are mapped to **Microsoft Entra ID Attribute**. Currently, Fleet requires the `userName` `givenName`, and `familyName` SCIM attributes. Delete the rest of the attributes. Then, elect **Save** and select the close icon in the top right corner.
![Entra SCIM attributes mapping for users](../website/assets/images/articles/entra-user-scim-attributes-480x160@2x.png)  
4. Next, from the side menu, select **Users and groups** , **+ Add user/group**, and **None Selected**.
5. Select the users and groups that you want to map to hosts in Fleet and then select **Assign**. 
6. From the side menu, select **Overview** and select **Start provisioning**.

It might take up to 40 minutes until Microsoft Entra ID sends data to Fleet. To speed this up, you can use the "Provision on demand" option in Microsoft Entra ID.

## Google Workspace

Google Workspace doesn't natively support the [SCIM](https://scim.cloud/) standard. The best practice is to export users to [authentik](https://goauthentik.io/). Authentik then adds users to Fleet.

### Prerequisites

- [Install](https://docs.goauthentik.io/docs/install-config/install/aws) and run authentik
- Google Workspace Business Plus plan (or one of the plans listed in [Google Secure LDAP](https://support.google.com/a/answer/9048516?hl=en&ref_topic=9048334&sjid=5482490660946222035-EU) article)

### Connect

To map users from Google Workspace to hosts in Fleet, we'll do the following steps:

1. [Add LDAP client in Google Admin console](#step-1-add-ldap-client-in-google-admin-console)
2. [Add LDAP authentication certificate to authentik](#step-2-add-ldap-authentication-certificate-to-authentik)
3. [Add custom LDAP property mappings to authentik](#step-3-add-custom-ldap-property-mappings-to-authentik)
4. [Configure LDAP connection in authentik](#step-4-configure-ldap-connection-in-authentik)
5. [Map users and groups to hosts in Fleet](#step-5-map-users-to-hosts-in-fleet)

#### Step 1: Add LDAP client in Google Admin console

1. Head to the [Google Admin console](https://admin.google.com/).
2. From the side menu, select **Apps > LDAP**.
3. Select **ADD CLIENT**, add a friendly name (e.g. "authentik") and description, and then select **CONTINUE**.
4. Select **Entire domain** in **Verify user credentials** and **Read user information** sections.
5. Toggle the switch under **Read group information** to **On** and select **ADD LDAP CLIENT**.
6. Select **Download certificate** and select **CONTINUE TO CLIENT DETAILS**.
7. Select **Authentication card** and select **GENERATE NEW CREDENTIALS**.
8. Save **Username** and **Password**. We'll need those along with a certificate we'll download in the next section.


#### Step 2: Add LDAP authentication certificate to authentik

1. Navigate to your authentik admin dashboard.
2. From the side menu, select **System > Certificates**.
3. Select **Create** and add a friendly name (e.g. "Google LDAP certificate").
4. Now, find the downloaded certificate on your computer and unarchive it. Then, open the `.crt` with a text editor (e.g. TextEdit), copy its contents, and paste into the **Certificate** field.
5. Open the `.key` file with a text editor and copy its content to the **Private key** field. Then, select **Create**.

#### Step 3: Add custom LDAP property mappings to authentik

1. In authentik's side menu, select **Customization > Property Mappings**,
2. Select **Create** and **LDAP Source Property Mapping** from the list. Then, select **Next**.
3. You need to repeat this a few times and add each of these property mappings:

- **Name**: Google LDAP objectSid > ldap_uniq
- **Expression**:
    ```
    return {
        "attributes": {
            "ldap_uniq": list_flatten(ldap.get("objectSid")),
        },
    }
    ```

- **Name**: Google LDAP mail > username  
- **Expression**:
    ```
    return {
        "username": list_flatten(ldap.get("mail")),
    }
    ```

- **Name**: Google LDAP mail > email
- **Expression**:
    ```
    return {
        "email": list_flatten(ldap.get("mail")),
    }
    ```

- **Name**: Google LDAP givenName > givenName
- **Expression**:
    ```
    return {
        "attributes": {
            "givenName": list_flatten(ldap.get("givenName")),
        },
    }
    ```


- **Name**: Google LDAP sn > familyName
- **Expression**:
    ```
    return {
        "attributes": {
            "familyName": list_flatten(ldap.get("sn")),
        },
    }
    ```

- **Name**: Google LDAP displayName > name
- **Expression**:
    ```
    return {
        "name": list_flatten(ldap.get("displayName")),
    }
    ```

- **Name**: Google LDAP displayName > name (group)
- **Expression**:
    ```
    return {
        "name": list_flatten(ldap.get("displayName")),
    }
    ```

- **Name**: Google LDAP objectSid > ldap_uniq (group)
- **Expression**:
    ```
    return {
        "attributes": {
            "ldap_uniq": list_flatten(ldap.get("objectSid")),
        },
    }
    ```

#### Step 4: Configure LDAP connection in authentik

1. From the side menu, select **Directory > Federation and Social login**.
2. Select **Create**, **LDAP Source**, and **Next**.
3. Add a friendly name (e.g. "Google LDAP").
4. Make sure that **Enable**, **Sync users** and **Sync groups** are toggled on.
5. In the **Server URL** enter `ldap://ldap.google.com`. For more information, refer to [Google docs](https://support.google.com/a/answer/9089736?hl=en&ref_topic=9173976&sjid=5482490660946222035-EU#basic-instructions).
6. For the **TLS client authentication certificate**, select your certificate created in 2nd section (Google LDAP certificate)
7. For the **Bind CN**, enter the username that you saved in the first step. For **Bind Password**, enter the password you saved.
8. In **Base DN**, enter your Google Workspace domain in a DN format (e.g. dc=yourcompany,dc=com).
9. For the **User Property Mappings,** remove all selected properties by clicking the "X" icon, and select all user properties that we created in the left box and select the ">" icon between boxes.
![authentik LDAP user property mappings](../website/assets/images/articles/authentik-user-ldap-attributes-custom-mappings-960x270@2x.png)
10. For the **Group Property Mappings**, remove all selected properties by clicking the "X" icon, and select all group properties that we created in the left box and select the ">" icon between boxes.
![authentik LDAP user property mappings](../website/assets/images/articles/authentik-group-ldap-attributes-custom-mappings-960x270@2x.png)
11. Under **Additional settings**, enter values below:
    - **User object filter** > `(objectClass=person)`
    - **Group object filter** > `(objectClass= groupOfNames)`
    - **Group membership field** > `member`
    - **Object uniqueness field** > `objectSid`  
12. Select **Finish** to save your configuration. 
13. After a few minutes, on the **Directory > Users** page, you should see users from your Google Workspace.

#### Step 5: Map users to hosts in Fleet

1. From the side menu, select **Applications > Providers**, **Create**, **SCIM Provider**, and then **Next**.
2. Add a friendly name (e.g. "Fleet SCIM provider").
3. For the **URL**, enter `https://<your_fleet_server_url>/api/v1/fleet/scim`.
4. [Create a Fleet API-only user](https://fleetdm.com/guides/fleetctl#create-api-only-user) with maintainer permissions and copy the API token for that user. Paste your API token in the **Token** field.
5. Select **Finish** to save provider.
6. Now, from the side menu, select **Applications > Applications**. Then, select **Create**.
7. Add a friendly name (e.g. "Fleet SCIM app") and slug (e.g. "fleet-scim-app").
8. For the **Backchannel Providers**, select the provider created above ("Fleet SCIM provider").
9. Select **Create** to add the application.
10. After a few minutes, you should see users mapped to hosts in Fleet.

## Other IdPs

IdPs generally require a Fleet SCIM URL and API token:

- SCIM URL - `https://<your_fleet_server_url>/api/v1/fleet/scim`
- API token - [Create a Fleet API-only user](https://fleetdm.com/guides/fleetctl#create-api-only-user) with maintainer permissions and copy API token for that user.

Fleet requires the `userName`, `givenName`, and `familyName` SCIM attributes. Make sure these attributes are correctly mapped in your IdP with `userName` as the unique identifier. Fleet uses the `userName` attribute to map to IdP groups and department.

Fleet also supports the `department` attribute. Delete all other attributes.

To map groups, configure your IdP to provision (push) them to Fleet.

## Verify connection

After following the steps above, you should be able to see the latest requests from your IdP to Fleet if you navigate to **Settings > Integrations > Identity Provider (IdP)**. 

To verify that user information is added to a host, go to the host that has an IdP username assigned and verify that **Full name (IdP)**, **Department (IdP)**, and **Groups (IdP)** are populated correctly.

<meta name="authorGitHubUsername" value="marko-lisica">
<meta name="authorFullName" value="Marko Lisica">
<meta name="publishedOn" value="2025-11-05">
<meta name="articleTitle" value="Foreign vitals: map IdP users to hosts">
<meta name="articleImageUrl" value="../website/assets/images/articles/add-users-from-idp-cover-img-800x400@2x.png">
<meta name="category" value="guides"><|MERGE_RESOLUTION|>--- conflicted
+++ resolved
@@ -12,11 +12,7 @@
 - Automatic enrollment (ADE) for Apple (macOS, iOS, iPadOS) hosts.
 - Manual enrollment for personal (BYOD) iOS, iPadOS, and Android hosts.
 
-<<<<<<< HEAD
-Learn how to enforce authentication in the [setup experience guide](https://fleetdm.com/guides/setup-experience#end-user-authentication).
-=======
 You can also manually add/update a host's IdP username on the Host details page. Fleet will then automatically map the username to other IdP vitals.
->>>>>>> e8d83de1
 
 ## Okta
 
