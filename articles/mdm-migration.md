--- conflicted
+++ resolved
@@ -6,13 +6,10 @@
 
 ## Requirements
 
-<<<<<<< HEAD
+
 - A [deployed Fleet instance](https://fleetdm.com/docs/deploy/deploy-fleet)
 - Fleet is connected to Apple Push Notification service (APNs) and Apple Business Manager (ABM). [See macOS MDM setup](https://fleetdm.com/guides/macos-mdm-setup)
-=======
-1. A [deployed Fleet instance](https://fleetdm.com/docs/deploy/deploy-fleet)
-2. [Fleet connected to Apple](https://fleetdm.com/guides/macos-mdm-setup)
->>>>>>> e2077eb7
+
 
 ## Migrate manually enrolled hosts
 
