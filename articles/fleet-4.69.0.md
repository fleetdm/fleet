--- conflicted
+++ resolved
@@ -24,11 +24,7 @@
 
 ### Entra ID and authentik foreign vitals
 
-<<<<<<< HEAD
 Fleet now supports [pulling user data](https://fleetdm.com/guides/foreign-vitals-map-idp-users-to-hosts)—like IdP email, full name, and groups—from [Entra ID](https://fleetdm.com/guides/foreign-vitals-map-idp-users-to-hosts#microsoft-entra-id) or [authentik](https://goauthentik.io/) into host vitals. This helps IT Admins quickly identify the user assigned to each host.
-=======
-Fleet now supports pulling user data—like IdP email, full name, and groups—from Entra ID or [authentik](https://goauthentik.io/) into host vitals. This helps IT Admins quickly identify the user assigned to each host. See the [map IdP users to hosts guide](https://fleetdm.com/guides/foreign-vitals-map-idp-users-to-hosts) for more information.
->>>>>>> 06a4c169
 
 ### Secondary CVSS scores
 
@@ -84,7 +80,7 @@
 
 ### Global configuration in GitOps
 
-This release fixed issue where [SSO settings](https://fleetdm.com/docs/configuration/yaml-files#sso-settings), [Features](https://fleetdm.com/docs/configuration/yaml-files#features) and [MDM end-user authentication settings](https://fleetdm.com/docs/configuration/yaml-files#end-user-authentication) would not be cleared if they were omitted from YAML files used in a GitOps run. 
+This release fixed issue where [SSO settings](https://fleetdm.com/docs/configuration/yaml-files#sso-settings), [Features](https://fleetdm.com/docs/configuration/yaml-files#features) and [MDM end-user authentication settings](https://fleetdm.com/docs/configuration/yaml-files#end-user-authentication) would not be cleared if they were omitted from YAML files used in a GitOps run.
 
 **If you have these settings configured via the Fleet web application and you use GitOps to manage your configuration, be sure settings are present in your global YAML settings file before your next GitOps run.**
 
@@ -97,7 +93,7 @@
 - Stopped policy automations from running on macOS hosts until after setup experience finishes so that Fleet doesn't attempt to install software twice.
 - Added tooltip informing users a test email will be sent when SMTP settings are changed.
 - Added copyable SHA256 hash to the software details page.
-- Added device user API error state to replace generic Fleet UI error state in Fleet desktop. 
+- Added device user API error state to replace generic Fleet UI error state in Fleet desktop.
 - Revised PKG custom package parsing to pick the correct app name and bundle ID in more instances.
 - Ensured consistent failing policies and total issues counts on the host details page by re-calculating these counts every time the API receives a request for that host.
 - Allowed Fleet secret environment variables for the MacOS setup script.
