# Role-based access

Users have different abilities depending on the access level they have.

## Roles

### Admin

Users with the admin role receive all permissions.

### Maintainer

Maintainers can manage most entities in Fleet, like queries, policies, and labels.
Unlike admins, maintainers cannot edit higher level settings like application configuration, teams or users.

### Observer

The observer role is a read-only role. It can access most entities in Fleet, like queries, policies, labels, application configuration, teams, etc.
They can also run queries configured with the `observer_can_run` flag set to `true`.

### Observer+

`Applies only to Fleet Premium`

Observer+ is an observer with the added ability to run *any* query.

### GitOps

`Applies only to Fleet Premium`

GitOps is a modern approach to Continuous Deployment (CD) that uses Git as the single source of truth for declarative infrastructure and application configurations.
GitOps is an API-only and write-only role that can be used on CI/CD pipelines.

## User permissions

| **Action**                                                                                                                                 | Observer | Observer+* | Maintainer | Admin | GitOps* |
| ------------------------------------------------------------------------------------------------------------------------------------------ | :------: | :--------: | :--------: | :---: | :-----: |
| View all [activity](https://fleetdm.com/docs/using-fleet/rest-api#activities)                                                              | ✅       | ✅         | ✅         | ✅    |         |
| Cancel [hosts' upcoming activity](https://fleetdm.com/docs/rest-api/rest-api#get-hosts-upcoming-activity)                                |          |            | ✅        | ✅    |         |
| Manage [activity automations](https://fleetdm.com/docs/using-fleet/audit-logs)                                 |               |                |                 | ✅         | ✅          |
| View all hosts                                                                                                                             | ✅       | ✅         | ✅         | ✅    |         |
| View a host by identifier                                                                                                                  | ✅       | ✅         | ✅         | ✅    | ✅      |
| Filter hosts using [labels](https://fleetdm.com/docs/using-fleet/rest-api#labels)                                                          | ✅       | ✅         | ✅         | ✅    |         |
| Target hosts using labels                                                                                                                  | ✅       | ✅         | ✅         | ✅    |         |
| Add/remove manual labels to/from hosts                                                                                                     |          |            | ✅         | ✅    | ✅      |
| Add and delete hosts                                                                                                                       |          |            | ✅         | ✅    |         |
| Transfer hosts between teams\*                                                                                                             |          |            | ✅         | ✅    | ✅      |
| Add user information from IdP to hosts\*                                                                                                   |          |            | ✅          | ✅    |        |
| Create, edit, and delete labels                                                                                                            |          |            | ✅         | ✅    | ✅      |
| View all software                                                                                                                          | ✅       | ✅         | ✅         | ✅    |         |
| Add, edit, and delete software                                                                                                                    |          |           | ✅         | ✅    | ✅       |
| Download added software                                                                                                                    |          |           | ✅         | ✅    |         |
| Install/uninstall software on hosts                                                                                                                  |          |           | ✅         | ✅    |         |
| Filter software by [vulnerabilities](https://fleetdm.com/docs/using-fleet/vulnerability-processing#vulnerability-processing)               | ✅       | ✅         | ✅         | ✅    |         |
| Filter hosts by software                                                                                                                   | ✅       | ✅         | ✅         | ✅    |         |
| Filter software by team\*                                                                                                                  | ✅       | ✅         | ✅         | ✅    |         |
| Manage [vulnerability automations](https://fleetdm.com/docs/using-fleet/automations#vulnerability-automations)                             |          |            |            | ✅    | ✅      |
| Run queries designated "**observer can run**" as live queries against all hosts                                                            | ✅       | ✅         | ✅         | ✅    |         |
| Run any query as [live query](https://fleetdm.com/docs/using-fleet/fleet-ui#run-a-query) against all hosts                                 |          | ✅         | ✅         | ✅    |         |
| Create, edit, and delete queries                                                                                                           |          |            | ✅         | ✅    | ✅      |
| View all queries and their reports                                                                                                         | ✅       | ✅         | ✅         | ✅    | ✅      |
| Manage [query automations](https://fleetdm.com/docs/using-fleet/fleet-ui#schedule-a-query)                                                 |          |            | ✅         | ✅    | ✅      |
| Create, edit, view, and delete packs                                                                                                       |          |            | ✅         | ✅    | ✅      |
| View all policies                                                                                                                          | ✅       | ✅         | ✅         | ✅    | ✅      |
| Run all policies                                                                                                                           |          | ✅         | ✅         | ✅    |         |
| Filter hosts using policies                                                                                                                | ✅       | ✅         | ✅         | ✅    |         |
| Create, edit, and delete policies for all hosts                                                                                            |          |            | ✅         | ✅    | ✅      |
| Create, edit, and delete policies for all hosts assigned to team\*                                                                         |          |            | ✅         | ✅    | ✅      |
| Edit global ("All teams") policy automations                  |          |            |            | ✅    | ✅      |
| Edit team policy automations: calendar events, install software, and run script\* |          |            | ✅         | ✅    | ✅      |
| Edit team policy automations: other workflows (tickets and webhooks)\*                 |          |            |            | ✅    | ✅      |
| Edit "No team" policy automations                  |          |            |            | ✅    | ✅      |
| Create, edit, view, and delete users                                                                                                       |          |            |            | ✅    |         |
| Add and remove team users\*                                                                                                                |          |            |            | ✅    | ✅      |
| Create, edit, and delete teams\*                                                                                                           |          |            |            | ✅    | ✅      |
| Create, edit, and delete [enroll secrets](https://fleetdm.com/docs/deploying/faq#when-do-i-need-to-deploy-a-new-enroll-secret-to-my-hosts) |          |            | ✅         | ✅    | ✅      |
| Create, edit, and delete [enroll secrets for teams](https://fleetdm.com/docs/using-fleet/rest-api#get-enroll-secrets-for-a-team)\*         |          |            | ✅         | ✅    |         |
| Read organization settings\**                                                                                                              | ✅       | ✅         | ✅         | ✅   | ✅      |
| Read Single Sign-On settings\**                                                                                                            |          |            |            | ✅    |         |
| Read SMTP settings\**                                                                                                                      |          |            |            | ✅    |         |
| Read osquery agent options\**                                                                                                              |          |            |            | ✅    |         |
| Edit organization settings                            |          |            |            | ✅    | ✅      |
| Edit agent options                                              |          |            |            | ✅    | ✅      |
| Edit agent options for hosts assigned to teams\*            |          |            |            | ✅    | ✅      |
| Initiate [file carving](https://fleetdm.com/docs/using-fleet/rest-api#file-carving)                                                        |          |            | ✅         | ✅    |         |
| Retrieve contents from file carving                                                                                                        |          |            |            | ✅    |         |
| Create Apple Push Certificates service (APNs) certificate signing request (CSR)                                                            |          |            |            | ✅    |         |
| View, edit, and delete APNs certificate                                                                          |          |            |            | ✅    |         |
| View, edit, and delete Apple Business Manager (ABM) connections                                                                                               |          |            |            | ✅    |         |
| View, edit, and delete Volume Purchasing Program (VPP) connections                                                                                               |          |            |            | ✅    |         |
| Connect Android Enterprise                                                                                               |          |            |            | ✅    |         |
| View disk encryption key for macOS and Windows hosts                                                                                       | ✅       | ✅         | ✅         | ✅    |         |
| Edit OS updates for macOS, Windows, iOS, and iPadOS hosts                                                                                                |          |            |           | ✅    | ✅      |
| Create, edit, resend and delete configuration profiles for Apple (macOS/iOS/iPadOS), Windows, and Android hosts                            |          |            | ✅         | ✅    | ✅      |
| Execute MDM commands on macOS and Windows hosts\**                                                                                         |          |            | ✅         | ✅    | ✅      |
| View results of MDM commands executed on macOS and Windows hosts\**                                                                        | ✅       | ✅         | ✅         | ✅    |         |
| Edit [OS settings](https://fleetdm.com/docs/rest-api/rest-api#os-settings)                                                               |          |            | ✅          | ✅    | ✅      |
| View all [OS settings](https://fleetdm.com/docs/rest-api/rest-api#os-settings)                                                           |          |            | ✅          | ✅    | ✅      |
| Edit [macOS and Linux setup experience](https://fleetdm.com/guides/macos-setup-experience)\*                                                                                         |          |            | ✅             | ✅    | ✅          |
| Add and edit identity provider for end user authentication, end user license agreement (EULA), and end user migration workflow\*                                                                                         |          |            |              | ✅    |         |
| Add and edit certificate authorities (CA)\*                                                                        |          |            |            | ✅    | ✅      |
| Run scripts on hosts                                                                                                                       |          |            | ✅         | ✅    |         |
| View saved scripts\*                                                                                                                       | ✅       | ✅         | ✅         | ✅    |         |
| Edit/upload saved scripts\*                                                                                                                |          |            | ✅         | ✅    | ✅      |
| Lock, unlock, and wipe hosts\*                                                                                                             |          |            | ✅         | ✅    |         |
| Turn off MDM                                                                                                                               |          |            | ✅         | ✅    |         |
| Configure Microsoft Entra conditional access integration                                                                                   |          |            |           | ✅    |       |

\* Applies only to Fleet Premium

\** Applies only to [Fleet REST API](https://fleetdm.com/docs/using-fleet/rest-api)

## Team user permissions

`Applies only to Fleet Premium`

Users in Fleet either have team access or global access.

Users with team access only have access to the [hosts](https://fleetdm.com/docs/using-fleet/rest-api#hosts), [software](https://fleetdm.com/docs/using-fleet/rest-api#software), and [policies](https://fleetdm.com/docs/using-fleet/rest-api#policies) assigned to
their team.

Users with global access have access to all
[hosts](https://fleetdm.com/docs/using-fleet/rest-api#hosts), [software](https://fleetdm.com/docs/using-fleet/rest-api#software), [queries](https://fleetdm.com/docs/using-fleet/rest-api#queries), and [policies](https://fleetdm.com/docs/using-fleet/rest-api#policies). Check out [the user permissions
table](#user-permissions) above for global user permissions.

Users can be assigned to multiple teams in Fleet.

Users with access to multiple teams can be assigned different roles for each team. For example, a user can be given access to the "Workstations" team and assigned the "Observer" role. This same user can be given access to the "Servers" team and assigned the "Maintainer" role.

| **Action**                                                                                                                       | Team observer | Team observer+ | Team maintainer | Team admin | Team GitOps |
| -------------------------------------------------------------------------------------------------------------------------------- | :-----------: | :------------: | :-------------: | :--------: | :---------: |
| View hosts                                                                                                                       | ✅            | ✅             | ✅              | ✅         |             |
| View a host by identifier                                                                                                        | ✅            | ✅             | ✅              | ✅         | ✅          |
| Filter hosts using [labels](https://fleetdm.com/docs/using-fleet/rest-api#labels)                                                | ✅            | ✅             | ✅              | ✅         |             |
| Target hosts using labels                                                                                                        | ✅            | ✅             | ✅              | ✅         |             |
| View hosts' [past](https://fleetdm.com/docs/rest-api/rest-api#get-hosts-past-activity) and [upcoming](https://fleetdm.com/docs/rest-api/rest-api#get-hosts-upcoming-activity) activity                                                                                                        | ✅            | ✅             | ✅              | ✅         |             |
| Cancel hosts' [upcoming](https://fleetdm.com/docs/rest-api/rest-api#get-hosts-upcoming-activity) activity                                                |            |              | ✅              | ✅         |             |
| Add/remove manual labels to/from hosts                                                                                           |               |                | ✅              | ✅         | ✅          |
| Create and edit self-authored labels                                                                                                           |          |            |          |     | ✅      |
| Add and delete hosts                                                                                                             |               |                | ✅              | ✅         |             |
| View software                                                                                                                    | ✅            | ✅               | ✅              | ✅        |             |
| Add and delete software                                                                                                          |               |                | ✅              | ✅         | ✅            |
| Download added software                                                                                                          |               |                | ✅              | ✅         |              |
| Install/uninstall software on hosts                                                                                                        |               |                | ✅              | ✅         |              |
| Filter software by [vulnerabilities](https://fleetdm.com/docs/using-fleet/vulnerability-processing#vulnerability-processing)     | ✅            | ✅             | ✅              | ✅         |             |
| Filter hosts by software                                                                                                         | ✅            | ✅             | ✅              | ✅         |             |
| Filter software                                                                                                                  | ✅            | ✅             | ✅              | ✅         |             |
| Run queries designated "**observer can run**" as live queries against hosts                                                      | ✅            | ✅             | ✅              | ✅         |             |
| Run any query as [live query](https://fleetdm.com/docs/using-fleet/fleet-ui#run-a-query)                                         |               | ✅             | ✅              | ✅         |             |
| Create, edit, and delete self-authored queries                                                                          |               |                | ✅              | ✅         | ✅          |
| View team queries and their reports                                                                                              | ✅            | ✅             | ✅              | ✅         |             |
| View global (inherited) queries and their reports\**                                                                             | ✅            | ✅             | ✅              | ✅         |             |
| Manage [query automations](https://fleetdm.com/docs/using-fleet/fleet-ui#schedule-a-query)                                       |               |                | ✅              | ✅         | ✅          |
| View team policies                                                                                                               | ✅            | ✅             | ✅              | ✅         |             |
| Run team policies as a live policy                                                                                               |               | ✅             | ✅              | ✅         |             |
| View global (inherited) policies                                                                                                 | ✅            | ✅             | ✅              | ✅         |             |
| Run global (inherited) policies as a live policy                                                                                 |               | ✅             | ✅              | ✅         |             |
| Filter hosts using policies                                                                                                      | ✅            | ✅             | ✅              | ✅         |             |
| Create, edit, and delete team policies                                                                                           |               |                | ✅              | ✅         | ✅          |
| Edit team policy automations: calendar events, install software, and run script |          |            | ✅         | ✅    | ✅      |
| Edit team policy automations: other workflows (tickets and webhooks)                 |          |            |            | ✅    | ✅      |
| Add and remove team users                                                                                                        |               |                |                 | ✅         | ✅          |
| Edit team name                                                                                                                   |               |                |                 | ✅         | ✅          |
| Create, edit, and delete [team enroll secrets](https://fleetdm.com/docs/using-fleet/rest-api#get-enroll-secrets-for-a-team)      |               |                | ✅              | ✅         |             |
| Read organization settings\*                                                                                                     | ✅            | ✅             | ✅              | ✅         | ✅          |
| Read agent options\*                                                                                                             | ✅            | ✅             | ✅              | ✅         |             |
| Edit agent options                                    |               |                |                 | ✅         | ✅          |
| Initiate [file carving](https://fleetdm.com/docs/using-fleet/rest-api#file-carving)                                              |               |                | ✅              | ✅         |             |
| View disk encryption key for macOS hosts                                                                                         | ✅            | ✅             | ✅              | ✅         |             |
| Edit OS updates for macOS, Windows, iOS, and iPadOS hosts                                                                                                |          |            |           | ✅    | ✅      |
| Create, edit, resend and delete configuration profiles for Apple (macOS/iOS/iPadOS), Windows, and Android hosts                  |               |                | ✅              | ✅         | ✅          |
| Execute MDM commands on macOS and Windows hosts*                                                                                 |               |                | ✅              | ✅         |             |
| View results of MDM commands executed on macOS and Windows hosts*                                                                | ✅            | ✅             | ✅              | ✅         |             |
| Edit [team OS settings](https://fleetdm.com/docs/rest-api/rest-api#os-settings)                                                |               |                | ✅               | ✅         | ✅          |
<<<<<<< HEAD
| Edit [macOS and Linux setup experience]([https://fleetdm.com/docs/](https://fleetdm.com/guides/macos-setup-experience#basic-article))\*                                                                                         |          |            | ✅             | ✅    | ✅          |
=======
| Edit [macOS setup experience](https://fleetdm.com/guides/macos-setup-experience#macos-setup-assistant)\*                                                                                         |          |            | ✅             | ✅    | ✅          |
>>>>>>> 9cae0852
| Run scripts on hosts                                                                                                             |               |                | ✅              | ✅         |             |
| View saved scripts                                                                                                               | ✅            | ✅             | ✅              | ✅         |             |
| Edit/upload saved scripts                                                                                                        |               |                | ✅              | ✅         |             |
| View script details by host                                                                                                      | ✅            | ✅             | ✅              | ✅         |             |
| Lock, unlock, and wipe hosts                                                                                                     |               |                | ✅              | ✅         |             |
| Turn off MDM                                                                                                                     |               |                | ✅              | ✅         |             |


\* Applies only to [Fleet REST API](https://fleetdm.com/docs/using-fleet/rest-api)

\** Team-level users only see global query results for hosts on teams where they have access.

<meta name="category" value="guides">
<meta name="authorGitHubUsername" value="noahtalerman">
<meta name="authorFullName" value="Noah Talerman">
<meta name="publishedOn" value="2024-10-31">
<meta name="articleTitle" value="Role-based access">
<meta name="description" value="Learn about the different roles and permissions in Fleet."><|MERGE_RESOLUTION|>--- conflicted
+++ resolved
@@ -172,11 +172,7 @@
 | Execute MDM commands on macOS and Windows hosts*                                                                                 |               |                | ✅              | ✅         |             |
 | View results of MDM commands executed on macOS and Windows hosts*                                                                | ✅            | ✅             | ✅              | ✅         |             |
 | Edit [team OS settings](https://fleetdm.com/docs/rest-api/rest-api#os-settings)                                                |               |                | ✅               | ✅         | ✅          |
-<<<<<<< HEAD
-| Edit [macOS and Linux setup experience]([https://fleetdm.com/docs/](https://fleetdm.com/guides/macos-setup-experience#basic-article))\*                                                                                         |          |            | ✅             | ✅    | ✅          |
-=======
-| Edit [macOS setup experience](https://fleetdm.com/guides/macos-setup-experience#macos-setup-assistant)\*                                                                                         |          |            | ✅             | ✅    | ✅          |
->>>>>>> 9cae0852
+| Edit [macOS]([https://fleetdm.com/docs/](https://fleetdm.com/guides/macos-setup-experience#basic-article)) and Linux setup experience\*                                                                                         |          |            | ✅             | ✅    | ✅          |
 | Run scripts on hosts                                                                                                             |               |                | ✅              | ✅         |             |
 | View saved scripts                                                                                                               | ✅            | ✅             | ✅              | ✅         |             |
 | Edit/upload saved scripts                                                                                                        |               |                | ✅              | ✅         |             |
