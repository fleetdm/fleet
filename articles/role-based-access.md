# Role-based access

Users have different abilities depending on the access level they have.

## Roles

### Admin

Users with the admin role receive all permissions.

### Maintainer

Maintainers can manage most entities in Fleet, like queries, policies, and labels.
Unlike admins, maintainers cannot edit higher level settings like application configuration, teams or users.

### Observer

The observer role is a read-only role. It can access most entities in Fleet, like queries, policies, labels, application configuration, teams, etc.
They can also run queries configured with the `observer_can_run` flag set to `true`.

### Observer+

`Applies only to Fleet Premium`

Observer+ is an observer with the added ability to run *any* query.

### GitOps

`Applies only to Fleet Premium`

GitOps is a modern approach to Continuous Deployment (CD) that uses Git as the single source of truth for declarative infrastructure and application configurations.
GitOps is an API-only and write-only role that can be used on CI/CD pipelines.

## User permissions

| **Action**                                                                                                                                 | Observer | Observer+* | Maintainer | Admin | GitOps* |
| ------------------------------------------------------------------------------------------------------------------------------------------ | :------: | :--------: | :--------: | :---: | :-----: |
| View all [activity](https://fleetdm.com/docs/using-fleet/rest-api#activities)                                                              | ✅       | ✅         | ✅         | ✅    |         |
| Cancel [hosts' upcoming activity](https://fleetdm.com/docs/rest-api/rest-api#get-hosts-upcoming-activity)                                |          |            | ✅        | ✅    |         |
| Manage [activity automations](https://fleetdm.com/docs/using-fleet/audit-logs)                                 |               |                |                 | ✅         | ✅          |
| View all hosts                                                                                                                             | ✅       | ✅         | ✅         | ✅    |         |
| View a host by identifier                                                                                                                  | ✅       | ✅         | ✅         | ✅    | ✅      |
| Filter hosts using [labels](https://fleetdm.com/docs/using-fleet/rest-api#labels)                                                          | ✅       | ✅         | ✅         | ✅    |         |
| Target hosts using labels                                                                                                                  | ✅       | ✅         | ✅         | ✅    |         |
| Add/remove manual labels to/from hosts                                                                                                     |          |            | ✅         | ✅    | ✅      |
| Add and delete hosts                                                                                                                       |          |            | ✅         | ✅    |         |
| Transfer hosts between teams\*                                                                                                             |          |            | ✅         | ✅    | ✅      |
| Add user information from IdP to hosts\*                                                                                                   |          |            | ✅          | ✅    |        |
| Create, edit, and delete labels                                                                                                            |          |            | ✅         | ✅    | ✅      |
| View all software                                                                                                                          | ✅       | ✅         | ✅         | ✅    |         |
| Add, edit, and delete software                                                                                                                    |          |           | ✅         | ✅    | ✅       |
| Download added software                                                                                                                    |          |           | ✅         | ✅    |         |
| Install/uninstall software on hosts                                                                                                                  |          |           | ✅         | ✅    |         |
| Filter software by [vulnerabilities](https://fleetdm.com/docs/using-fleet/vulnerability-processing#vulnerability-processing)               | ✅       | ✅         | ✅         | ✅    |         |
| Filter hosts by software                                                                                                                   | ✅       | ✅         | ✅         | ✅    |         |
| Filter software by team\*                                                                                                                  | ✅       | ✅         | ✅         | ✅    |         |
| Manage [vulnerability automations](https://fleetdm.com/docs/using-fleet/automations#vulnerability-automations)                             |          |            |            | ✅    | ✅      |
| Run queries designated "**observer can run**" as live queries against all hosts                                                            | ✅       | ✅         | ✅         | ✅    |         |
| Run any query as [live query](https://fleetdm.com/docs/using-fleet/fleet-ui#run-a-query) against all hosts                                 |          | ✅         | ✅         | ✅    |         |
| Create, edit, and delete queries                                                                                                           |          |            | ✅         | ✅    | ✅      |
| View all queries and their reports                                                                                                         | ✅       | ✅         | ✅         | ✅    | ✅      |
| Manage [query automations](https://fleetdm.com/docs/using-fleet/fleet-ui#schedule-a-query)                                                 |          |            | ✅         | ✅    | ✅      |
| Create, edit, view, and delete packs                                                                                                       |          |            | ✅         | ✅    | ✅      |
| View all policies                                                                                                                          | ✅       | ✅         | ✅         | ✅    | ✅      |
| Run all policies                                                                                                                           |          | ✅         | ✅         | ✅    |         |
| Filter hosts using policies                                                                                                                | ✅       | ✅         | ✅         | ✅    |         |
| Create, edit, and delete policies for all hosts                                                                                            |          |            | ✅         | ✅    | ✅      |
| Create, edit, and delete policies for all hosts assigned to team\*                                                                         |          |            | ✅         | ✅    | ✅      |
| Edit global ("All teams") policy automations                  |          |            |            | ✅    | ✅      |
| Edit team policy automations: calendar events, install software, and run script\* |          |            | ✅         | ✅    | ✅      |
| Edit team policy automations: other workflows (tickets and webhooks)\*                 |          |            |            | ✅    | ✅      |
| Edit "No team" policy automations                  |          |            |            | ✅    | ✅      |
| Create, edit, view, and delete users                                                                                                       |          |            |            | ✅    |         |
| Add and remove team users\*                                                                                                                |          |            |            | ✅    | ✅      |
| Create, edit, and delete teams\*                                                                                                           |          |            |            | ✅    | ✅      |
| Create, edit, and delete [enroll secrets](https://fleetdm.com/docs/deploying/faq#when-do-i-need-to-deploy-a-new-enroll-secret-to-my-hosts) |          |            | ✅         | ✅    | ✅      |
| Create, edit, and delete [enroll secrets for teams](https://fleetdm.com/docs/using-fleet/rest-api#get-enroll-secrets-for-a-team)\*         |          |            | ✅         | ✅    |         |
| Read organization settings\**                                                                                                              | ✅       | ✅         | ✅         | ✅   | ✅      |
| Read Single Sign-On settings\**                                                                                                            |          |            |            | ✅    |         |
| Read SMTP settings\**                                                                                                                      |          |            |            | ✅    |         |
| Read osquery agent options\**                                                                                                              |          |            |            | ✅    |         |
| Edit organization settings                            |          |            |            | ✅    | ✅      |
| Edit agent options                                              |          |            |            | ✅    | ✅      |
| Edit agent options for hosts assigned to teams\*            |          |            |            | ✅    | ✅      |
| Initiate [file carving](https://fleetdm.com/docs/using-fleet/rest-api#file-carving)                                                        |          |            | ✅         | ✅    |         |
| Retrieve contents from file carving                                                                                                        |          |            |            | ✅    |         |
| Create Apple Push Certificates service (APNs) certificate signing request (CSR)                                                            |          |            |            | ✅    |         |
| View, edit, and delete APNs certificate                                                                          |          |            |            | ✅    |         |
| View, edit, and delete Apple Business Manager (ABM) connections                                                                                               |          |            |            | ✅    |         |
| View, edit, and delete Volume Purchasing Program (VPP) connections                                                                                               |          |            |            | ✅    |         |
| Connect Android Enterprise                                                                                               |          |            |            | ✅    |         |
| View disk encryption key for macOS and Windows hosts                                                                                       | ✅       | ✅         | ✅         | ✅    |         |
| Edit OS updates for macOS, Windows, iOS, and iPadOS hosts                                                                                                |          |            |           | ✅    | ✅      |
| Create, edit, resend and delete configuration profiles for Apple (macOS/iOS/iPadOS), Windows, and Android hosts                            |          |            | ✅         | ✅    | ✅      |
| Execute MDM commands on macOS and Windows hosts\**                                                                                         |          |            | ✅         | ✅    | ✅      |
| View results of MDM commands executed on macOS and Windows hosts\**                                                                        | ✅       | ✅         | ✅         | ✅    |         |
| Edit [OS settings](https://fleetdm.com/docs/rest-api/rest-api#os-settings)                                                               |          |            | ✅          | ✅    | ✅      |
| View all [OS settings](https://fleetdm.com/docs/rest-api/rest-api#os-settings)                                                           |          |            | ✅          | ✅    | ✅      |
<<<<<<< HEAD
| Edit [setup experience](https://fleetdm.com/guides/macos-setup-experience)\*                                                                                         |          |            | ✅             | ✅    | ✅          |
=======
| Edit [macOS and Linux setup experience](https://fleetdm.com/guides/macos-setup-experience)\*                                                                                         |          |            | ✅             | ✅    | ✅          |
>>>>>>> 95c559fb
| Add and edit identity provider for end user authentication, end user license agreement (EULA), and end user migration workflow\*                                                                                         |          |            |              | ✅    |         |
| Add and edit certificate authorities (CA)\*                                                                        |          |            |            | ✅    | ✅      |
| Request certificates (CA)\*                                             |          |            |            | ✅    | ✅      |
| Run scripts on hosts                                                                                                                       |          |            | ✅         | ✅    |         |
| View saved scripts\*                                                                                                                       | ✅       | ✅         | ✅         | ✅    |         |
| Edit/upload saved scripts\*                                                                                                                |          |            | ✅         | ✅    | ✅      |
| Lock, unlock, and wipe hosts\*                                                                                                             |          |            | ✅         | ✅    |         |
| Turn off MDM                                                                                                                               |          |            | ✅         | ✅    |         |
| Configure Microsoft Entra conditional access integration                                                                                   |          |            |           | ✅    |       |

\* Applies only to Fleet Premium

\** Applies only to [Fleet REST API](https://fleetdm.com/docs/using-fleet/rest-api)

## Team user permissions

`Applies only to Fleet Premium`

Users in Fleet either have team access or global access.

Users with team access only have access to the [hosts](https://fleetdm.com/docs/using-fleet/rest-api#hosts), [software](https://fleetdm.com/docs/using-fleet/rest-api#software), and [policies](https://fleetdm.com/docs/using-fleet/rest-api#policies) assigned to
their team.

Users with global access have access to all
[hosts](https://fleetdm.com/docs/using-fleet/rest-api#hosts), [software](https://fleetdm.com/docs/using-fleet/rest-api#software), [queries](https://fleetdm.com/docs/using-fleet/rest-api#queries), and [policies](https://fleetdm.com/docs/using-fleet/rest-api#policies). Check out [the user permissions
table](#user-permissions) above for global user permissions.

Users can be assigned to multiple teams in Fleet.

Users with access to multiple teams can be assigned different roles for each team. For example, a user can be given access to the "Workstations" team and assigned the "Observer" role. This same user can be given access to the "Servers" team and assigned the "Maintainer" role.

| **Action**                                                                                                                       | Team observer | Team observer+ | Team maintainer | Team admin | Team GitOps |
| -------------------------------------------------------------------------------------------------------------------------------- | :-----------: | :------------: | :-------------: | :--------: | :---------: |
| View hosts                                                                                                                       | ✅            | ✅             | ✅              | ✅         |             |
| View a host by identifier                                                                                                        | ✅            | ✅             | ✅              | ✅         | ✅          |
| Filter hosts using [labels](https://fleetdm.com/docs/using-fleet/rest-api#labels)                                                | ✅            | ✅             | ✅              | ✅         |             |
| Target hosts using labels                                                                                                        | ✅            | ✅             | ✅              | ✅         |             |
| View hosts' [past](https://fleetdm.com/docs/rest-api/rest-api#get-hosts-past-activity) and [upcoming](https://fleetdm.com/docs/rest-api/rest-api#get-hosts-upcoming-activity) activity                                                                                                        | ✅            | ✅             | ✅              | ✅         |             |
| Cancel hosts' [upcoming](https://fleetdm.com/docs/rest-api/rest-api#get-hosts-upcoming-activity) activity                                                |            |              | ✅              | ✅         |             |
| Add/remove manual labels to/from hosts                                                                                           |               |                | ✅              | ✅         | ✅          |
| Create and edit self-authored labels                                                                                                           |          |            |          |     | ✅      |
| Add and delete hosts                                                                                                             |               |                | ✅              | ✅         |             |
| View software                                                                                                                    | ✅            | ✅               | ✅              | ✅        |             |
| Add, edit, and delete software                                                                                                    |               |                | ✅              | ✅         | ✅            |
| Download added software                                                                                                          |               |                | ✅              | ✅         |              |
| Install/uninstall software on hosts                                                                                                        |               |                | ✅              | ✅         |              |
| Filter software by [vulnerabilities](https://fleetdm.com/docs/using-fleet/vulnerability-processing#vulnerability-processing)     | ✅            | ✅             | ✅              | ✅         |             |
| Filter hosts by software                                                                                                         | ✅            | ✅             | ✅              | ✅         |             |
| Filter software                                                                                                                  | ✅            | ✅             | ✅              | ✅         |             |
| Run queries designated "**observer can run**" as live queries against hosts                                                      | ✅            | ✅             | ✅              | ✅         |             |
| Run any query as [live query](https://fleetdm.com/docs/using-fleet/fleet-ui#run-a-query)                                         |               | ✅             | ✅              | ✅         |             |
| Create, edit, and delete self-authored queries                                                                          |               |                | ✅              | ✅         | ✅          |
| View team queries and their reports                                                                                              | ✅            | ✅             | ✅              | ✅         |             |
| View global (inherited) queries and their reports\**                                                                             | ✅            | ✅             | ✅              | ✅         |             |
| Manage [query automations](https://fleetdm.com/docs/using-fleet/fleet-ui#schedule-a-query)                                       |               |                | ✅              | ✅         | ✅          |
| View team policies                                                                                                               | ✅            | ✅             | ✅              | ✅         |             |
| Run team policies as a live policy                                                                                               |               | ✅             | ✅              | ✅         |             |
| View global (inherited) policies                                                                                                 | ✅            | ✅             | ✅              | ✅         |             |
| Run global (inherited) policies as a live policy                                                                                 |               | ✅             | ✅              | ✅         |             |
| Filter hosts using policies                                                                                                      | ✅            | ✅             | ✅              | ✅         |             |
| Create, edit, and delete team policies                                                                                           |               |                | ✅              | ✅         | ✅          |
| Edit team policy automations: calendar events, install software, and run script |          |            | ✅         | ✅    | ✅      |
| Edit team policy automations: other workflows (tickets and webhooks)                 |          |            |            | ✅    | ✅      |
| Add and remove team users                                                                                                        |               |                |                 | ✅         | ✅          |
| Edit team name                                                                                                                   |               |                |                 | ✅         | ✅          |
| Create, edit, and delete [team enroll secrets](https://fleetdm.com/docs/using-fleet/rest-api#get-enroll-secrets-for-a-team)      |               |                | ✅              | ✅         |             |
| Read organization settings\*                                                                                                     | ✅            | ✅             | ✅              | ✅         | ✅          |
| Read agent options\*                                                                                                             | ✅            | ✅             | ✅              | ✅         |             |
| Edit agent options                                    |               |                |                 | ✅         | ✅          |
| Initiate [file carving](https://fleetdm.com/docs/using-fleet/rest-api#file-carving)                                              |               |                | ✅              | ✅         |             |
| View disk encryption key for macOS hosts                                                                                         | ✅            | ✅             | ✅              | ✅         |             |
| Edit OS updates for macOS, Windows, iOS, and iPadOS hosts                                                                                                |          |            |           | ✅    | ✅      |
| Create, edit, resend and delete configuration profiles for Apple (macOS/iOS/iPadOS), Windows, and Android hosts                  |               |                | ✅              | ✅         | ✅          |
| Execute MDM commands on macOS and Windows hosts*                                                                                 |               |                | ✅              | ✅         |             |
| View results of MDM commands executed on macOS and Windows hosts*                                                                | ✅            | ✅             | ✅              | ✅         |             |
| Edit [team OS settings](https://fleetdm.com/docs/rest-api/rest-api#os-settings)                                                |               |                | ✅               | ✅         | ✅          |
<<<<<<< HEAD
| Edit [setup experience](https://fleetdm.com/guides/macos-setup-experience#macos-setup-assistant)\*                                                                                         |          |            | ✅             | ✅    | ✅          |
=======
| Edit [macOS]([https://fleetdm.com/docs/](https://fleetdm.com/guides/macos-setup-experience#basic-article)) and Linux setup experience\*                                                                                         |          |            | ✅             | ✅    | ✅          |
>>>>>>> 95c559fb
| Run scripts on hosts                                                                                                             |               |                | ✅              | ✅         |             |
| View saved scripts                                                                                                               | ✅            | ✅             | ✅              | ✅         |             |
| Edit/upload saved scripts                                                                                                        |               |                | ✅              | ✅         |             |
| View script details by host                                                                                                      | ✅            | ✅             | ✅              | ✅         |             |
| Lock, unlock, and wipe hosts                                                                                                     |               |                | ✅              | ✅         |             |
| Turn off MDM                                                                                                                     |               |                | ✅              | ✅         |             |


\* Applies only to [Fleet REST API](https://fleetdm.com/docs/using-fleet/rest-api)

\** Team-level users only see global query results for hosts on teams where they have access.

<meta name="category" value="guides">
<meta name="authorGitHubUsername" value="noahtalerman">
<meta name="authorFullName" value="Noah Talerman">
<meta name="publishedOn" value="2024-10-31">
<meta name="articleTitle" value="Role-based access">
<meta name="description" value="Learn about the different roles and permissions in Fleet."><|MERGE_RESOLUTION|>--- conflicted
+++ resolved
@@ -96,11 +96,7 @@
 | View results of MDM commands executed on macOS and Windows hosts\**                                                                        | ✅       | ✅         | ✅         | ✅    |         |
 | Edit [OS settings](https://fleetdm.com/docs/rest-api/rest-api#os-settings)                                                               |          |            | ✅          | ✅    | ✅      |
 | View all [OS settings](https://fleetdm.com/docs/rest-api/rest-api#os-settings)                                                           |          |            | ✅          | ✅    | ✅      |
-<<<<<<< HEAD
 | Edit [setup experience](https://fleetdm.com/guides/macos-setup-experience)\*                                                                                         |          |            | ✅             | ✅    | ✅          |
-=======
-| Edit [macOS and Linux setup experience](https://fleetdm.com/guides/macos-setup-experience)\*                                                                                         |          |            | ✅             | ✅    | ✅          |
->>>>>>> 95c559fb
 | Add and edit identity provider for end user authentication, end user license agreement (EULA), and end user migration workflow\*                                                                                         |          |            |              | ✅    |         |
 | Add and edit certificate authorities (CA)\*                                                                        |          |            |            | ✅    | ✅      |
 | Request certificates (CA)\*                                             |          |            |            | ✅    | ✅      |
@@ -177,11 +173,7 @@
 | Execute MDM commands on macOS and Windows hosts*                                                                                 |               |                | ✅              | ✅         |             |
 | View results of MDM commands executed on macOS and Windows hosts*                                                                | ✅            | ✅             | ✅              | ✅         |             |
 | Edit [team OS settings](https://fleetdm.com/docs/rest-api/rest-api#os-settings)                                                |               |                | ✅               | ✅         | ✅          |
-<<<<<<< HEAD
 | Edit [setup experience](https://fleetdm.com/guides/macos-setup-experience#macos-setup-assistant)\*                                                                                         |          |            | ✅             | ✅    | ✅          |
-=======
-| Edit [macOS]([https://fleetdm.com/docs/](https://fleetdm.com/guides/macos-setup-experience#basic-article)) and Linux setup experience\*                                                                                         |          |            | ✅             | ✅    | ✅          |
->>>>>>> 95c559fb
 | Run scripts on hosts                                                                                                             |               |                | ✅              | ✅         |             |
 | View saved scripts                                                                                                               | ✅            | ✅             | ✅              | ✅         |             |
 | Edit/upload saved scripts                                                                                                        |               |                | ✅              | ✅         |             |
