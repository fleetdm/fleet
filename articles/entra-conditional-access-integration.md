# Conditional access: Entra

With Fleet, you can integrate with Microsoft Entra to enforce conditional access on macOS hosts.

When a host fails a policy in Fleet, Fleet can mark it as non-compliant in Entra. This allows IT and Security teams to block access to third-party apps until the issue is resolved.

Migrating from your current MDM solution to Fleet? Head to the [migration instructions](#migration).

Entra conditional access is supported even if you're not using MDM features in Fleet.

[Microsoft](https://learn.microsoft.com/en-us/intune/intune-service/protect/device-compliance-partners) requires that this feature is only supported if you're a Fleet Premium customer using managed cloud. To learn more, [get in touch with sales](https://fleetdm.com/contact). We'd love to chat.

## 1: Create a "Fleet conditional access" group in Entra

To enforce conditional access, end users must be members of a group called **Fleet conditional access** in Entra.

1. In Entra, create a new group named **Fleet conditional access**.

2. Assign the users you want to include.

## 2: Configure Fleet in Intune

<<<<<<< HEAD
For **Platform**, select **macOS**. If you're migrating from your old MDM solution to Fleet, follow [these steps](#migration). **macOS** won't appear until you delete your old MDM solution in Intune.
=======
1. Log in to [Intune](https://intune.microsoft.com), and follow [this Microsoft guide](https://learn.microsoft.com/en-us/intune/intune-service/protect/device-compliance-partners#add-a-compliance-partner-to-intune) to add Fleet as a compliance partner in Intune.
>>>>>>> 95c559fb

2. For **Platform**, select **macOS**.

3. For **Assignments** add the "Fleet conditional access" group you created to **Included groups**. 
>**Important:** Do not select **Add all users** or pick a different group. Fleet requires the "Fleet conditional access" group.

4. Save your changes. The newly created Fleet partner will show a "Pending activation" status.

![Conditional access pending activation](../website/assets/images/articles/compliance-partner-pending-activation-885x413@2x.png)

## 3: Connect Fleet to Entra

Connect and provision Fleet to operate on your Entra ID tenant (activate partner).

1. Find your Microsoft Entra tenant ID at https://entra.microsoft.com. See [Microsoft's guide](https://learn.microsoft.com/en-us/entra/fundamentals/how-to-find-tenant) for instructions.

2. In Fleet, go to **Settings > Integrations > Conditional access** and enter the tenant ID.

![Conditional access setup](../website/assets/images/articles/conditional-access-setup-554x250@2x.png)

3. Click **Save**. You will be redirected to https://login.microsoftonline.com to consent to Fleet's multi-tenant app permissions.

4. After consenting, you will be redirected back to Fleet (**Settings > Integrations > Conditional access**). A green checkmark confirms the connection.

>**Note:** If you don't see the checkmark in Fleet, confirm that a "Fleet conditional access" group exists in Entra. If it doesn and the checkmark still doesn't appear, [contact support](https://fleetdm.com/support)


## 4: Deploy Company Portal and the Platform SSO configuration profile 

The following steps apply to the Fleet teams where you want to enable Microsoft conditional access.

>**Note:** Microsoft’s Company Portal app is required to enroll macOS devices into Intune for conditional access. Fleet must deploy this app automatically before users can register with Entra ID.

### Automatically install Company Portal

1. Download the [Company Portal macOS app](https://go.microsoft.com/fwlink/?linkid=853070) from Microsoft.

2. In Fleet, go to **Software > Add software > Custom package**.

3. Upload `CompanyPortal-Installer.pkg` and check **Automatic install**.

!['Company Portal.app' automatic install](../website/assets/images/articles/company-portal-automatic-734x284@2x.png)

4. To deploy Company Portal during automatic enrollment (ADE), go to **Controls > Setup experience > Install software > Add software**, select **Company portal**, and click **Save**. 


### Add "Company Portal installed" label

Create a dynamic label to identify devices where Company Portal is installed. 

>**Note:** Fleet uses this label to ensure the required Platform SSO configuration profile (see next step) is only deployed to hosts that already have Company Portal.

1. Go to **Hosts > Filter by platform or label > Add label > Dynamic**.

2. Configure the label:

 - Name: `Company Portal installed`
 - Description: `Company Portal is installed on the host.`
 - Query:
   ```sql
   SELECT 1 FROM apps WHERE bundle_identifier = 'com.microsoft.CompanyPortalMac';
   ```
 - Platform: `macOS`

### Deploy Platform SSO configuration profile

Entra conditional access requires a Platform SSO extension for Company Portal. The extension must be deployed via configuration profiles. See [Microsoft's documentation](https://learn.microsoft.com/en-us/intune/intune-service/configuration/platform-sso-macos#step-3---deploy-the-company-portal-app-for-macos) for details. 

<<<<<<< HEAD
If you're using Fleet's MDM features, head to **Controls > OS settings > Custom settings > + Add profile**.
Set **Target > Custom > Include all** and select **Company Portal installed**.
=======
1. In Fleet, go to **Controls > OS settings > Custom settings > Add profile**.

2. Set **Target > Custom > Include all** and select **Company Portal installed**.

3. Upload `company-portal-single-signon-extension.mobileconfig`.
>>>>>>> 95c559fb

```xml
<?xml version="1.0" encoding="UTF-8"?>
<!DOCTYPE plist PUBLIC "-//Apple//DTD PLIST 1.0//EN" "http://www.apple.com/DTDs/PropertyList-1.0.dtd">
<plist version="1.0">
<dict>
    <key>PayloadContent</key>
    <array>
        <dict>
            <key>AuthenticationMethod</key>
            <string>UserSecureEnclaveKey</string>
            <key>ExtensionIdentifier</key>
            <string>com.microsoft.CompanyPortalMac.ssoextension</string>
            <key>PayloadDisplayName</key>
            <string>Company Portal single sign-On extension</string>
            <key>PayloadIdentifier</key>
            <string>com.apple.extensiblesso.DC6F30E3-2FF3-4AEA-BD5C-9ED17A3ABDD9</string>
            <key>PayloadType</key>
            <string>com.apple.extensiblesso</string>
            <key>PayloadUUID</key>
            <string>DC6F30E3-2FF3-4AEA-BD5C-9ED17A3ABDD9</string>
            <key>PayloadVersion</key>
            <integer>1</integer>
            <key>PlatformSSO</key>
            <dict>
                <key>AuthenticationMethod</key>
                <string>UserSecureEnclaveKey</string>
                <key>TokenToUserMapping</key>
                <dict>
                    <key>AccountName</key>
                    <string>preferred_username</string>
                    <key>FullName</key>
                    <string>name</string>
                </dict>
                <key>UseSharedDeviceKeys</key>
                <true/>
            </dict>
            <key>ScreenLockedBehavior</key>
            <string>DoNotHandle</string>
            <key>TeamIdentifier</key>
            <string>UBF8T346G9</string>
            <key>Type</key>
            <string>Redirect</string>
            <key>URLs</key>
            <array>
                <string>https://login.microsoftonline.com</string>
                <string>https://login.microsoft.com</string>
                <string>https://sts.windows.net</string>
                <string>https://login.partner.microsoftonline.cn</string>
                <string>https://login.chinacloudapi.cn</string>
                <string>https://login.microsoftonline.us</string>
                <string>https://login-us.microsoftonline.com</string>
            </array>
        </dict>
    </array>
    <key>PayloadDisplayName</key>
    <string>Company Portal single sign-on extension</string>
    <key>PayloadIdentifier</key>
    <string>com.fleetdm.platformsso.26CB08D2-8229-4CC2-86B6-1880A165CB4A</string>
    <key>PayloadType</key>
    <string>Configuration</string>
    <key>PayloadUUID</key>
    <string>26CB08D2-8229-4CC2-86B6-1880A165CB4A</string>
    <key>PayloadVersion</key>
    <integer>1</integer>
</dict>
</plist>
```

<<<<<<< HEAD
If you're using another MDM solution, add the same configuration profile and target only macOS hosts with Company Portal installed.

> `UserSecureEnclaveKey` will be mandatory starting in Q3 2025, see https://learn.microsoft.com/en-us/entra/identity-platform/apple-sso-plugin#upcoming-changes-to-device-identity-key-storage.
=======
> **Note:** Starting in Q3 2025, `UserSecureEnclaveKey` is mandatory. See [Microsoft's documentation](https://learn.microsoft.com/en-us/entra/identity-platform/apple-sso-plugin#upcoming-changes-to-device-identity-key-storage)

## 5: Add Fleet policies

Fleet uses policies to mark devices as compliant or non-compliant in Entra.

1. In Fleet, go to **Policies > Select team > Automations > Conditional access**.

2. Enable **Conditional access** for the team.

3. Select the policies you want to enforce.

## 6: Add Entra policies

1. In Entra, create a conditional access policy to block access to specific resources (e.g., Office 365 or other apps connected to Entra ID) when Fleet reports a device as non-compliant. See [Microsoft's guide](https://learn.microsoft.com/en-us/entra/identity/conditional-access/concept-conditional-access-policies) for details.

![Entra ID conditional access policy example](../website/assets/images/articles/entra-conditional-access-policy-554x506@2x.png)

2. Assign the policy to the **Fleet conditional access** group.

3. Start by adding a small set of users (e.g., IT or a single department) to the group and confirm the setup.
>>>>>>> 95c559fb

4. Expand the group gradually until all users are included.

>**Note:** Rolling out gradually helps avoid widespread lockouts if a policy is misconfigured.

>**Note:** Users outside the group bypass the policy. For example, a macOS user who isn’t in the group can still access Office 365 without Fleet enrollment or compliance checks. Once all users are included, unmanaged macOS devices are prompted to enroll with Fleet before access.

## Disable conditional access

### Disable conditional access on a team

To stop conditional access enforcement for a team:

1. In Fleet, go to **Policies > Select team > Automations > Conditional access**

2. Click **Disable**.

Hosts on the selected team will no longer report compliance status to Entra.

### Disable conditional access in Entra 

To stop conditional access enforcement globally:

1. In Entra, go to **Protection > Conditional Access > Policies**.

2. Select the policies you want to disable.

3. Switch the toggle to **Off**.

## Troubleshooting

To temporarily unblock conditional access, e.g., while troubleshooting a policy:

1. In Fleet, go to **Policies > Select team > Automations > Conditional access**.

2. Uncheck all policies and click **Save**.

All hosts on the team will be marked compliant the next time they check in (within one hour, or immediately if you refetch manually).

## End user experience

### Platform SSO registration

When the Platform SSO profile is deployed, the end user sees a notification and completes the Entra ID authentication flow.

![Entra ID Platform SSO notification](../website/assets/images/articles/entra-platform-sso-notification-194x59@2x.png)

- If an end user signs in to Microsoft services or apps immediately after authenticating, they may see a message like this:

 >**Note:** Fleet can take up to one hour to gather compliance data and send it to Intune.

![Entra ID Platform SSO refetch needed](../website/assets/images/articles/entra-platform-sso-refetch-needed-431x351@2x.png)

- The end user clicks **Continue** and is redirected to [Fleet enrollment](https://fleetdm.com/microsoft-compliance-partner/enroll).

- The page instructs them to open the **Fleet tray icon > My device > Refetch**.

- After the refetch, data syncs to Intune and the user can sign in without entering credentials.

### Access blocked experience

If a device fails a Fleet policy configured for conditional access, the end user is logged out and blocked from signing in to Entra ID.

- In Microsoft Teams, the end user first sees a prompt to log in again.

![Microsoft Teams message user needs to login again](../website/assets/images/articles/entra-conditional-access-microsoft-teams-log-message-1311x111@2x.png)

- When they try to log in again, they will see this error:

![User tries to log in again](../website/assets/images/articles/entra-conditional-access-relogin-828x577@2x.png)

- The end user clicks **Check Compliance** and is redirected to [Fleet remediation](https://fleetdm.com/microsoft-compliance-partner/remediate.)

- After the failing policies are remediated, the end user can log in again.


### End users turning off MDM in Fleet

If an end user unenrolls their device from Fleet MDM, Fleet reports **MDM turned off** state to Intune.

The device is then automatically marked as **non-compliant** in Entra, even if it passes all other Fleet policies.

>**Note:** On macOS, users can do this in **System Settings > Device Management > Unenroll**.

<<<<<<< HEAD
## Migration

If you're migrating your macOS hosts from your current MDM solution to Fleet and you currently don't deploy a Platform SSO configuration profile, the best practice is to switch to Fleet for Entra conditional access before your MDM migration. In this scenario, when you switch, end users won't have to take any action.

If you do deploy a Platform SSO configuration profile, the best practice is to switch to Fleet for Entra conditional access at the same time as your MDM migration. Why? In addition to taking action to migrate from your old MDM solution to Fleet, end users will have to manually re-register with Platform SSO.

In both scenarios, before you switch to Fleet, let your team know that there will be a gap in conditional access coverage while you're setting this up. Microsoft only allows one compliance partner to be configured for macOS hosts.

Ready to switch? Start at the [top of this guide](#conditional-access-entra) and follow all the steps. If you currently don't deploy a Platform SSO configuration profile, you can skip [Step 4: Deploy Company Portal and the Platform SSO configuration profile](#step-4-deploy-company-portal-and-the-platform-sso-configuration-profile). Come back to this step when you're migrating your from your old MDM solution to Fleet because new hosts will need Company Portal and the configuration profile when they enroll to Fleet.

## GitOps
=======
## Advanced setup
>>>>>>> 95c559fb

### GitOps

You can configure conditional access using GitOps. Below is the full configuration that you can apply via GitOps.

>**Note:** Only the necessary keys for this integration are include.

`default.yml`:
```yml
labels:
- description: Company Portal is installed on the host.
  label_membership_type: dynamic
  name: Company Portal installed
  platform: darwin
  query: |-
    SELECT 1 FROM apps WHERE bundle_identifier = 'com.microsoft.CompanyPortalMac'
org_settings:
  integrations:
    conditional_access_enabled: true # enables setting for "No team"
```

`teams/team-name.yml`

>**Note:** The same configuration applies to `teams/no-team.yml`, with the `team_settings` section removed.

```yml
team_settings:
  integrations:
    conditional_access_enabled: true
controls:
  macos_settings:
    custom_settings:
    - labels_include_all:
      - Company Portal installed
      path: ../lib/team-name/profiles/company-portal-single-signon-extension.mobileconfig
policies:
- calendar_events_enabled: false
  conditional_access_enabled: true
  critical: false
  description: Example description for compliance policy 2
  name: Compliance check policy 2
  platform: darwin
  query: SELECT * FROM osquery_info WHERE start_time < 0;
  resolution: Resolution steps for this policy
- calendar_events_enabled: false
  conditional_access_enabled: false
  critical: false
  description: Policy triggers automatic install of Company Portal on each host that's
    missing this software.
  install_software:
    hash_sha256: 931db4af2fe6320a1bfb6776fae75b6f7280a947203a5a622b2cae00e8f6b6e6
      # Company Portal (CompanyPortal-Installer.pkg) version 5.2504.0
  name: '[Install software] Company Portal (pkg)'
  platform: darwin
  query: SELECT 1 FROM apps WHERE bundle_identifier = 'com.microsoft.CompanyPortalMac';
  resolution:
software:
  packages:
  - hash_sha256: 931db4af2fe6320a1bfb6776fae75b6f7280a947203a5a622b2cae00e8f6b6e6
      # Company Portal (CompanyPortal-Installer.pkg) version 5.2504.0
    install_script:
      path: ../lib/team-name/scripts/company-portal-darwin-install
    uninstall_script:
      path: ../lib/team-name/scripts/company-portal-darwin-uninstall
```

>**Note:** For `lib/team-name/profiles/company-portal-single-signon-extension.mobileconfig`: See [Platform SSO configuration profile](#platform-sso-configuration-profile).

<meta name="articleTitle" value="Conditional access: Entra">
<meta name="authorFullName" value="Lucas Manuel Rodriguez">
<meta name="authorGitHubUsername" value="lucasmrod">
<meta name="category" value="guides">
<meta name="publishedOn" value="2025-06-20">
<meta name="description" value="Learn how to enforce conditional access with Fleet and Microsoft Entra."><|MERGE_RESOLUTION|>--- conflicted
+++ resolved
@@ -20,13 +20,9 @@
 
 ## 2: Configure Fleet in Intune
 
-<<<<<<< HEAD
-For **Platform**, select **macOS**. If you're migrating from your old MDM solution to Fleet, follow [these steps](#migration). **macOS** won't appear until you delete your old MDM solution in Intune.
-=======
 1. Log in to [Intune](https://intune.microsoft.com), and follow [this Microsoft guide](https://learn.microsoft.com/en-us/intune/intune-service/protect/device-compliance-partners#add-a-compliance-partner-to-intune) to add Fleet as a compliance partner in Intune.
->>>>>>> 95c559fb
-
-2. For **Platform**, select **macOS**.
+
+2. For **Platform**, select **macOS**. If you're migrating from your old MDM solution to Fleet, follow [these steps](#migration). **macOS** won't appear until you delete your old MDM solution in Intune.
 
 3. For **Assignments** add the "Fleet conditional access" group you created to **Included groups**. 
 >**Important:** Do not select **Add all users** or pick a different group. Fleet requires the "Fleet conditional access" group.
@@ -93,16 +89,11 @@
 
 Entra conditional access requires a Platform SSO extension for Company Portal. The extension must be deployed via configuration profiles. See [Microsoft's documentation](https://learn.microsoft.com/en-us/intune/intune-service/configuration/platform-sso-macos#step-3---deploy-the-company-portal-app-for-macos) for details. 
 
-<<<<<<< HEAD
-If you're using Fleet's MDM features, head to **Controls > OS settings > Custom settings > + Add profile**.
-Set **Target > Custom > Include all** and select **Company Portal installed**.
-=======
 1. In Fleet, go to **Controls > OS settings > Custom settings > Add profile**.
 
 2. Set **Target > Custom > Include all** and select **Company Portal installed**.
 
 3. Upload `company-portal-single-signon-extension.mobileconfig`.
->>>>>>> 95c559fb
 
 ```xml
 <?xml version="1.0" encoding="UTF-8"?>
@@ -172,12 +163,10 @@
 </plist>
 ```
 
-<<<<<<< HEAD
 If you're using another MDM solution, add the same configuration profile and target only macOS hosts with Company Portal installed.
 
-> `UserSecureEnclaveKey` will be mandatory starting in Q3 2025, see https://learn.microsoft.com/en-us/entra/identity-platform/apple-sso-plugin#upcoming-changes-to-device-identity-key-storage.
-=======
-> **Note:** Starting in Q3 2025, `UserSecureEnclaveKey` is mandatory. See [Microsoft's documentation](https://learn.microsoft.com/en-us/entra/identity-platform/apple-sso-plugin#upcoming-changes-to-device-identity-key-storage)
+> `UserSecureEnclaveKey` will be mandatory starting in Q3 2025. See [Microsoft's documentation](https://learn.microsoft.com/en-us/entra/identity-platform/apple-sso-plugin#upcoming-changes-to-device-identity-key-storage)
+
 
 ## 5: Add Fleet policies
 
@@ -198,7 +187,6 @@
 2. Assign the policy to the **Fleet conditional access** group.
 
 3. Start by adding a small set of users (e.g., IT or a single department) to the group and confirm the setup.
->>>>>>> 95c559fb
 
 4. Expand the group gradually until all users are included.
 
@@ -279,25 +267,20 @@
 
 If an end user unenrolls their device from Fleet MDM, Fleet reports **MDM turned off** state to Intune.
 
-The device is then automatically marked as **non-compliant** in Entra, even if it passes all other Fleet policies.
+
+## Migration
+
+If you're migrating your macOS hosts from your current MDM solution to Fleet and you currently don't deploy a Platform SSO configuration profile, the best practice is to switch to Fleet for Entra conditional access before your MDM migration. In this scenario, when you switch, end users won't have to take any action.
+
+If you do deploy a Platform SSO configuration profile, the best practice is to switch to Fleet for Entra conditional access at the same time as your MDM migration. Why? In addition to taking action to migrate from your old MDM solution to Fleet, end users will have to manually re-register with Platform SSO.
+
+In both scenarios, before you switch to Fleet, let your team know that there will be a gap in conditional access coverage while you're setting this up. Microsoft only allows one compliance partner to be configured for macOS hosts.
+
+Ready to switch? Start at the [top of this guide](#conditional-access-entra) and follow all the steps. If you currently don't deploy a Platform SSO configuration profile, you can skip [Step 4: Deploy Company Portal and the Platform SSO configuration profile](#step-4-deploy-company-portal-and-the-platform-sso-configuration-profile). Come back to this step when you're migrating your from your old MDM solution to Fleet because new hosts will need Company Portal and the configuration profile when they enroll to Fleet.
 
 >**Note:** On macOS, users can do this in **System Settings > Device Management > Unenroll**.
 
-<<<<<<< HEAD
-## Migration
-
-If you're migrating your macOS hosts from your current MDM solution to Fleet and you currently don't deploy a Platform SSO configuration profile, the best practice is to switch to Fleet for Entra conditional access before your MDM migration. In this scenario, when you switch, end users won't have to take any action.
-
-If you do deploy a Platform SSO configuration profile, the best practice is to switch to Fleet for Entra conditional access at the same time as your MDM migration. Why? In addition to taking action to migrate from your old MDM solution to Fleet, end users will have to manually re-register with Platform SSO.
-
-In both scenarios, before you switch to Fleet, let your team know that there will be a gap in conditional access coverage while you're setting this up. Microsoft only allows one compliance partner to be configured for macOS hosts.
-
-Ready to switch? Start at the [top of this guide](#conditional-access-entra) and follow all the steps. If you currently don't deploy a Platform SSO configuration profile, you can skip [Step 4: Deploy Company Portal and the Platform SSO configuration profile](#step-4-deploy-company-portal-and-the-platform-sso-configuration-profile). Come back to this step when you're migrating your from your old MDM solution to Fleet because new hosts will need Company Portal and the configuration profile when they enroll to Fleet.
-
-## GitOps
-=======
 ## Advanced setup
->>>>>>> 95c559fb
 
 ### GitOps
 
