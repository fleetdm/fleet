# Conditional access: Entra

With Fleet, you can integrate with Microsoft Entra to enforce conditional access on macOS hosts.

When a host fails a policy in Fleet, Fleet can mark it as non-compliant in Entra. This allows IT and Security teams to block access to third-party apps until the issue is resolved.
<<<<<<< HEAD

Migrating from your current MDM solution to Fleet? Head to the [migration instructions](#migration).

Entra conditional access is supported even if you're not using MDM features in Fleet.
=======
>>>>>>> 2c8ae8cc

Migrating from your current MDM solution to Fleet? Head to the [migration instructions](#migration).

Entra conditional access is supported even if you're not using MDM features in Fleet.

[Microsoft](https://learn.microsoft.com/en-us/intune/intune-service/protect/device-compliance-partners) requires that this feature is only supported if you're using Fleet's managed cloud.

- [Step 1: Create a "Fleet conditional access" group in Entra](#step-1-create-a-fleet-conditional-access-group-in-entra)
- [Step 2: Configure Fleet in Intune](#step-2-configure-fleet-in-intune)
- [Step 3: Connect Fleet to Entra](#step-3-connect-fleet-to-entra)
- [Step 4: Deploy Company Portal and the Platform SSO configuration profile](#step-4-deploy-company-portal-and-the-platform-sso-configuration-profile)
- [Step 5: Add Fleet policies](#step-5-add-fleet-policies)
- [Step 6: Add Entra policies](#step-6-add-entra-policies)

## Step 1: Create a "Fleet conditional access" group in Entra

To enforce conditional access, end users must be a member of a group called "Fleet conditional access" in Entra. First create this group in Entra and then assign users to it.

## Step 2: Configure Fleet in Intune

<<<<<<< HEAD
2. For **Platform**, select **macOS**. If you're migrating from your old MDM solution to Fleet, follow [these steps](#migration). **macOS** won't appear until you delete your old MDM solution in Intune.
=======
Login to [Intune](https://intune.microsoft.com), and follow [this Microsoft guide](https://learn.microsoft.com/en-us/intune/intune-service/protect/device-compliance-partners#add-a-compliance-partner-to-intune) to add Fleet as compliance partner in Intune.
>>>>>>> 2c8ae8cc

For **Platform**, select **macOS**. If you're migrating from your old MDM solution to Fleet, follow [these steps](#migration). **macOS** won't appear until you delete your old MDM solution in Intune.

For **Assignments** add the "Fleet conditional access" group you created to **Included groups**. Don't select **Add all users** or pick a different group. Fleet requires the "Fleet conditional access" group.

After this is done, the "Fleet partner" will be shown with a "Pending activation" status.

![Conditional access pending activation](../website/assets/images/articles/compliance-partner-pending-activation-885x413@2x.png)

## Step 3: Connect Fleet to Entra

Now we need to connect and provision Fleet to operate on your Entra ID tenant (activate partner).

To connect Fleet to your Entra account you need your "Microsoft Entra tenant ID", which can be found in https://entra.microsoft.com. You can follow the steps in https://learn.microsoft.com/en-us/entra/fundamentals/how-to-find-tenant to get your tenant ID.

Once you have your tenant ID, in Fleet, head to **Settings > Integrations > Conditional access** and enter the tenant ID.

![Conditional access setup](../website/assets/images/articles/conditional-access-setup-554x250@2x.png)

After clicking **Save** you will be redirected to https://login.microsoftonline.com to consent to the permissions for Fleet's multi-tenant application. 

After consenting you will be redirected back to Fleet (to `/settings/integrations/conditional-access`). If you don't see a green checkmark in Fleet, please verify that you have a "Fleet conditional access" [group in Entra](#step-3-connect-fleet-to-entra). If you do and you still don't see a green checkmark, please [reach out to support](https://fleetdm.com/support).


## Step 4: Deploy Company Portal and the Platform SSO configuration profile

The following steps need to be configured on the Fleet teams you want to enable Microsoft "Conditional Access".

### Automatically install Company Portal

To enroll macOS devices to Entra for Conditional Access you will need to configure Fleet to automatically install the "Company Portal" macOS application.

The Company Portal macOS application can be downloaded from https://go.microsoft.com/fwlink/?linkid=853070.

To configure automatic installation on your macOS hosts, head to **Software > Add software > Custom package**. Upload the `CompanyPortal-Installer.pkg` and check the **Automatic install** option.

!['Company Portal.app' automatic install](../website/assets/images/articles/company-portal-automatic-734x284@2x.png)

You should also configure "Company Portal" as a software package to deploy during "Setup Experience" for hosts that automatically enroll (ADE).
Go to **Controls > Setup experience > Install software > Add software**, select **Company Portal** and select **Save**.

### Add "Company Portal installed" label

We will need to create a dynamic label to determine which macOS devices have "Company Portal" installed.

We will use this label to conditionally deploy a Platform SSO configuration profile (next step).

Head to **Hosts > Filter by platform or label > Add label + > Dynamic**.

- Name: `Company Portal installed`
- Description: `Company Portal is installed on the host.`
- Query:
  ```sql
  SELECT 1 FROM apps WHERE bundle_identifier = 'com.microsoft.CompanyPortalMac';
  ```
- Platform: `macOS`

### Depoloy Platform SSO configuration profile

For Entra's "Conditional Access" feature we need to deploy a Platform SSO extension for Company Portal.
The extension must be deployed via configuration profiles. For more information see https://learn.microsoft.com/en-us/intune/intune-service/configuration/platform-sso-macos#step-3---deploy-the-company-portal-app-for-macos.

If you're using Fleet's MDM features, head to **Controls > OS settings > Custom settings > + Add profile**.
Set **Target > Custom > Include all** and select **Company Portal installed**.

Upload the following configuration profile:
`company-portal-single-signon-extension.mobileconfig`:
```xml
<?xml version="1.0" encoding="UTF-8"?>
<!DOCTYPE plist PUBLIC "-//Apple//DTD PLIST 1.0//EN" "http://www.apple.com/DTDs/PropertyList-1.0.dtd">
<plist version="1.0">
<dict>
    <key>PayloadContent</key>
    <array>
        <dict>
            <key>AuthenticationMethod</key>
            <string>UserSecureEnclaveKey</string>
            <key>ExtensionIdentifier</key>
            <string>com.microsoft.CompanyPortalMac.ssoextension</string>
            <key>PayloadDisplayName</key>
            <string>Company Portal single sign-On extension</string>
            <key>PayloadIdentifier</key>
            <string>com.apple.extensiblesso.DC6F30E3-2FF3-4AEA-BD5C-9ED17A3ABDD9</string>
            <key>PayloadType</key>
            <string>com.apple.extensiblesso</string>
            <key>PayloadUUID</key>
            <string>DC6F30E3-2FF3-4AEA-BD5C-9ED17A3ABDD9</string>
            <key>PayloadVersion</key>
            <integer>1</integer>
            <key>PlatformSSO</key>
            <dict>
                <key>AuthenticationMethod</key>
                <string>UserSecureEnclaveKey</string>
                <key>TokenToUserMapping</key>
                <dict>
                    <key>AccountName</key>
                    <string>preferred_username</string>
                    <key>FullName</key>
                    <string>name</string>
                </dict>
                <key>UseSharedDeviceKeys</key>
                <true/>
            </dict>
            <key>ScreenLockedBehavior</key>
            <string>DoNotHandle</string>
            <key>TeamIdentifier</key>
            <string>UBF8T346G9</string>
            <key>Type</key>
            <string>Redirect</string>
            <key>URLs</key>
            <array>
                <string>https://login.microsoftonline.com</string>
                <string>https://login.microsoft.com</string>
                <string>https://sts.windows.net</string>
                <string>https://login.partner.microsoftonline.cn</string>
                <string>https://login.chinacloudapi.cn</string>
                <string>https://login.microsoftonline.us</string>
                <string>https://login-us.microsoftonline.com</string>
            </array>
        </dict>
    </array>
    <key>PayloadDisplayName</key>
    <string>Company Portal single sign-on extension</string>
    <key>PayloadIdentifier</key>
    <string>com.fleetdm.platformsso.26CB08D2-8229-4CC2-86B6-1880A165CB4A</string>
    <key>PayloadType</key>
    <string>Configuration</string>
    <key>PayloadUUID</key>
    <string>26CB08D2-8229-4CC2-86B6-1880A165CB4A</string>
    <key>PayloadVersion</key>
    <integer>1</integer>
</dict>
</plist>
```

If you're using another MDM solution, add the same configuration profile and target only macOS hosts with Company Portal installed.
<<<<<<< HEAD

> `UserSecureEnclaveKey` will be mandatory starting in Q3 2025. See [Microsoft's documentation](https://learn.microsoft.com/en-us/entra/identity-platform/apple-sso-plugin#upcoming-changes-to-device-identity-key-storage)


## 5: Add Fleet policies

Fleet uses policies to mark devices as compliant or non-compliant in Entra.

1. In Fleet, go to **Policies > Select team > Automations > Conditional access**.

2. Enable **Conditional access** for the team.

3. Select the policies you want to enforce.

## 6: Add Entra policies

1. In Entra, create a conditional access policy to block access to specific resources (e.g., Office 365 or other apps connected to Entra ID) when Fleet reports a device as non-compliant. See [Microsoft's guide](https://learn.microsoft.com/en-us/entra/identity/conditional-access/concept-conditional-access-policies) for details.

![Entra ID conditional access policy example](../website/assets/images/articles/entra-conditional-access-policy-554x506@2x.png)

2. Assign the policy to the **Fleet conditional access** group.

3. Start by adding a small set of users (e.g., IT or a single department) to the group and confirm the setup.
=======
>>>>>>> 2c8ae8cc

> `UserSecureEnclaveKey` will be mandatory starting in Q3 2025, see https://learn.microsoft.com/en-us/entra/identity-platform/apple-sso-plugin#upcoming-changes-to-device-identity-key-storage.

## Step 5: Add Fleet policies

Next, add policies in Fleet that will determine whether a device is marked as "compliant" or "not compliant" in Entra.

Head to **Policies > Select team > Automations > Conditional access**.
1. Make sure the feature is enabled for the team.
2. Select the policies you want enforce conditional access with.

## Step 6: Add Entra policies

After you add policies in Fleet, you also need to add an Entra "Conditional Access" policy to block end-users access to specific resources when Fleet reports non-compliance. Follow [this Microsoft guide](https://learn.microsoft.com/en-us/entra/identity/conditional-access/concept-conditional-access-policies) to create the policy.

As an example, you can create a policy to "block access to Office 365 on macOS devices reported as non-compliant by Fleet":
![Entra ID Conditional Access policy example](../website/assets/images/articles/entra-conditional-access-policy-554x506@2x.png)

Make sure to assign the "Fleet conditional access" group to the Entra policy.

### Disabling "Conditional Access" on a team

If you need all your hosts on a team to be marked as "Compliant" (e.g. to unblock access to a resource) go to **Policies > Select team > Automations > Conditional access**, uncheck all policies, and select **Save**. The hosts will be marked as "Compliant" the next time they check in with policy results (within one hour, or by refetching manually).

To disable the "Conditional Access" feature on a team head to **Policies > Select team > Automations > Conditional access > Disable**.
Once disabled, hosts will not be reporting compliance status to Entra anymore.

## End user experience

### Platform SSO registration

After the Platform SSO profile is deployed to end-user devices, users will see a notification and will perform the authentication flow with Entra ID.

![Entra ID Platform SSO notification](../website/assets/images/articles/entra-platform-sso-notification-194x59@2x.png)

After following the authentication steps, the user might hit the following message if it attempts to log in to a Microsoft services/apps right away after authenticating via Platform SSO (Fleet can take up to one hour to gather the information and send it to Intune):

![Entra ID Platform SSO refetch needed](../website/assets/images/articles/entra-platform-sso-refetch-needed-431x351@2x.png)

On that scenario, after hitting "Continue" the user will be redirected to https://fleetdm.com/microsoft-compliance-partner/enroll which will advise to click on the Fleet tray icon "My device" > "🔄 Refetch". The refetch will synchronize data to Intune and the user will be able to log in to Microsoft services/apps without entering credentials.

### Access blocked experience

When a Fleet policy configured for conditional access starts failing on a host, then the user will be logged out and blocked from logging in to Entra ID.

E.g. here's "Microsoft Teams" message on a blocked host:
![Microsoft Teams message user needs to login again](../website/assets/images/articles/entra-conditional-access-microsoft-teams-log-message-1311x111@2x.png)

And here's the error message when trying to re-login:
![User tries to log in again](../website/assets/images/articles/entra-conditional-access-relogin-828x577@2x.png)

Clicking on "Check Compliance" redirects the user to https://fleetdm.com/microsoft-compliance-partner/remediate.
The user will be able to log in again once the failing policies are remediated.

### Disabling "Conditional Access"

If you wish to disable the "Conditional Access" feature temporarily, we recommend turning off the "Conditional Access" policies on Entra.
On Entra, go to **Protection > Conditional Access > Policies**, then select the policies and turn them off.

### End users turning off MDM in Fleet

If a user turns off MDM by going to **System Settings > Device Management and selecting **Unenroll** on Fleet's enrollment profile then Fleet will report the "MDM turned off" state to Intune and the device will be automatically marked as non-compliant on Entra (even if it's passing all Fleet policies).

## Migration

<<<<<<< HEAD

## Migration

If you're migrating your macOS hosts from your current MDM solution to Fleet and you currently don't deploy a Platform SSO configuration profile, the best practice is to switch to Fleet for Entra conditional access before your MDM migration. In this scenario, when you switch, end users won't have to take any action.

If you do deploy a Platform SSO configuration profile, the best practice is to switch to Fleet for Entra conditional access at the same time as your MDM migration. Why? In addition to taking action to migrate from your old MDM solution to Fleet, end users will have to manually re-register with Platform SSO.

In both scenarios, before you switch to Fleet, let your team know that there will be a gap in conditional access coverage while you're setting this up. Microsoft only allows one compliance partner to be configured for macOS hosts.

Ready to switch? Start at the [top of this guide](#conditional-access-entra) and follow all the steps. If you currently don't deploy a Platform SSO configuration profile, you can skip [Step 4: Deploy Company Portal and the Platform SSO configuration profile](#step-4-deploy-company-portal-and-the-platform-sso-configuration-profile). Come back to this step when you're migrating your from your old MDM solution to Fleet because new hosts will need Company Portal and the configuration profile when they enroll to Fleet.
=======
If you're migrating your macOS hosts from your current MDM solution to Fleet and you currently don't deploy a Platform SSO configuration profile, the best practice is to switch to Fleet for Entra conditional access before your MDM migration. In this scenario, when you switch, end users won't have to take any action.
>>>>>>> 2c8ae8cc

If you do deploy a Platform SSO configuration profile, the best practice is to switch to Fleet for Entra conditional access at the same time as your MDM migration. Why? In addition to taking action to migrate from your old MDM solution to Fleet, end users will have to manually re-register with Platform SSO.

In both scenarios, before you switch to Fleet, let your team know that there will be a gap in conditional access coverage while you're setting this up. Microsoft only allows one compliance partner to be configured for macOS hosts.

Ready to switch? Start at the [top of this guide](#conditional-access-entra) and follow all the steps. If you currently don't deploy a Platform SSO configuration profile, you can skip [Step 4: Deploy Company Portal and the Platform SSO configuration profile](#step-4-deploy-company-portal-and-the-platform-sso-configuration-profile). Come back to this step when you're migrating your from your old MDM solution to Fleet because new hosts will need Company Portal and the configuration profile when they enroll to Fleet.

## GitOps

Here's the full configuration that you can apply via GitOps.
> It is only including the necessary keys for this integration.

`default.yml`:
```yml
labels:
- description: Company Portal is installed on the host.
  label_membership_type: dynamic
  name: Company Portal installed
  platform: darwin
  query: |-
    SELECT 1 FROM apps WHERE bundle_identifier = 'com.microsoft.CompanyPortalMac'
org_settings:
  integrations:
    conditional_access_enabled: true # enables setting for "No team"
```

`teams/team-name.yml` (should be the same for `teams/no-team.yml` with the `team_settings` removed):
```yml
team_settings:
  integrations:
    conditional_access_enabled: true
controls:
  macos_settings:
    custom_settings:
    - labels_include_all:
      - Company Portal installed
      path: ../lib/team-name/profiles/company-portal-single-signon-extension.mobileconfig
policies:
- calendar_events_enabled: false
  conditional_access_enabled: true
  critical: false
  description: Example description for compliance policy 2
  name: Compliance check policy 2
  platform: darwin
  query: SELECT * FROM osquery_info WHERE start_time < 0;
  resolution: Resolution steps for this policy
- calendar_events_enabled: false
  conditional_access_enabled: false
  critical: false
  description: Policy triggers automatic install of Company Portal on each host that's
    missing this software.
  install_software:
    hash_sha256: 931db4af2fe6320a1bfb6776fae75b6f7280a947203a5a622b2cae00e8f6b6e6
      # Company Portal (CompanyPortal-Installer.pkg) version 5.2504.0
  name: '[Install software] Company Portal (pkg)'
  platform: darwin
  query: SELECT 1 FROM apps WHERE bundle_identifier = 'com.microsoft.CompanyPortalMac';
  resolution:
software:
  packages:
  - hash_sha256: 931db4af2fe6320a1bfb6776fae75b6f7280a947203a5a622b2cae00e8f6b6e6
      # Company Portal (CompanyPortal-Installer.pkg) version 5.2504.0
    install_script:
      path: ../lib/team-name/scripts/company-portal-darwin-install
    uninstall_script:
      path: ../lib/team-name/scripts/company-portal-darwin-uninstall
```

For `lib/team-name/profiles/company-portal-single-signon-extension.mobileconfig`: See [Platform SSO configuration profile](#platform-sso-configuration-profile).

<meta name="articleTitle" value="Conditional access: Entra">
<meta name="authorFullName" value="Lucas Manuel Rodriguez">
<meta name="authorGitHubUsername" value="lucasmrod">
<meta name="category" value="guides">
<meta name="publishedOn" value="2025-06-20">
<meta name="description" value="Learn how to enforce conditional access with Fleet and Microsoft Entra."><|MERGE_RESOLUTION|>--- conflicted
+++ resolved
@@ -3,13 +3,10 @@
 With Fleet, you can integrate with Microsoft Entra to enforce conditional access on macOS hosts.
 
 When a host fails a policy in Fleet, Fleet can mark it as non-compliant in Entra. This allows IT and Security teams to block access to third-party apps until the issue is resolved.
-<<<<<<< HEAD
 
 Migrating from your current MDM solution to Fleet? Head to the [migration instructions](#migration).
 
 Entra conditional access is supported even if you're not using MDM features in Fleet.
-=======
->>>>>>> 2c8ae8cc
 
 Migrating from your current MDM solution to Fleet? Head to the [migration instructions](#migration).
 
@@ -30,11 +27,7 @@
 
 ## Step 2: Configure Fleet in Intune
 
-<<<<<<< HEAD
-2. For **Platform**, select **macOS**. If you're migrating from your old MDM solution to Fleet, follow [these steps](#migration). **macOS** won't appear until you delete your old MDM solution in Intune.
-=======
 Login to [Intune](https://intune.microsoft.com), and follow [this Microsoft guide](https://learn.microsoft.com/en-us/intune/intune-service/protect/device-compliance-partners#add-a-compliance-partner-to-intune) to add Fleet as compliance partner in Intune.
->>>>>>> 2c8ae8cc
 
 For **Platform**, select **macOS**. If you're migrating from your old MDM solution to Fleet, follow [these steps](#migration). **macOS** won't appear until you delete your old MDM solution in Intune.
 
@@ -171,34 +164,8 @@
 ```
 
 If you're using another MDM solution, add the same configuration profile and target only macOS hosts with Company Portal installed.
-<<<<<<< HEAD
 
 > `UserSecureEnclaveKey` will be mandatory starting in Q3 2025. See [Microsoft's documentation](https://learn.microsoft.com/en-us/entra/identity-platform/apple-sso-plugin#upcoming-changes-to-device-identity-key-storage)
-
-
-## 5: Add Fleet policies
-
-Fleet uses policies to mark devices as compliant or non-compliant in Entra.
-
-1. In Fleet, go to **Policies > Select team > Automations > Conditional access**.
-
-2. Enable **Conditional access** for the team.
-
-3. Select the policies you want to enforce.
-
-## 6: Add Entra policies
-
-1. In Entra, create a conditional access policy to block access to specific resources (e.g., Office 365 or other apps connected to Entra ID) when Fleet reports a device as non-compliant. See [Microsoft's guide](https://learn.microsoft.com/en-us/entra/identity/conditional-access/concept-conditional-access-policies) for details.
-
-![Entra ID conditional access policy example](../website/assets/images/articles/entra-conditional-access-policy-554x506@2x.png)
-
-2. Assign the policy to the **Fleet conditional access** group.
-
-3. Start by adding a small set of users (e.g., IT or a single department) to the group and confirm the setup.
-=======
->>>>>>> 2c8ae8cc
-
-> `UserSecureEnclaveKey` will be mandatory starting in Q3 2025, see https://learn.microsoft.com/en-us/entra/identity-platform/apple-sso-plugin#upcoming-changes-to-device-identity-key-storage.
 
 ## Step 5: Add Fleet policies
 
@@ -260,12 +227,9 @@
 
 If a user turns off MDM by going to **System Settings > Device Management and selecting **Unenroll** on Fleet's enrollment profile then Fleet will report the "MDM turned off" state to Intune and the device will be automatically marked as non-compliant on Entra (even if it's passing all Fleet policies).
 
+
 ## Migration
 
-<<<<<<< HEAD
-
-## Migration
-
 If you're migrating your macOS hosts from your current MDM solution to Fleet and you currently don't deploy a Platform SSO configuration profile, the best practice is to switch to Fleet for Entra conditional access before your MDM migration. In this scenario, when you switch, end users won't have to take any action.
 
 If you do deploy a Platform SSO configuration profile, the best practice is to switch to Fleet for Entra conditional access at the same time as your MDM migration. Why? In addition to taking action to migrate from your old MDM solution to Fleet, end users will have to manually re-register with Platform SSO.
@@ -273,9 +237,8 @@
 In both scenarios, before you switch to Fleet, let your team know that there will be a gap in conditional access coverage while you're setting this up. Microsoft only allows one compliance partner to be configured for macOS hosts.
 
 Ready to switch? Start at the [top of this guide](#conditional-access-entra) and follow all the steps. If you currently don't deploy a Platform SSO configuration profile, you can skip [Step 4: Deploy Company Portal and the Platform SSO configuration profile](#step-4-deploy-company-portal-and-the-platform-sso-configuration-profile). Come back to this step when you're migrating your from your old MDM solution to Fleet because new hosts will need Company Portal and the configuration profile when they enroll to Fleet.
-=======
+
 If you're migrating your macOS hosts from your current MDM solution to Fleet and you currently don't deploy a Platform SSO configuration profile, the best practice is to switch to Fleet for Entra conditional access before your MDM migration. In this scenario, when you switch, end users won't have to take any action.
->>>>>>> 2c8ae8cc
 
 If you do deploy a Platform SSO configuration profile, the best practice is to switch to Fleet for Entra conditional access at the same time as your MDM migration. Why? In addition to taking action to migrate from your old MDM solution to Fleet, end users will have to manually re-register with Platform SSO.
 
