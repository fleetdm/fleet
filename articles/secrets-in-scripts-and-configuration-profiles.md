--- conflicted
+++ resolved
@@ -91,17 +91,11 @@
 
 ## Known limitations and issues
 
-<<<<<<< HEAD
 - **Apple MDM profiles**: Fleet secret variables (`$FLEET_SECRET_*`) cannot be used in the `PayloadDisplayName` field of Apple configuration profiles. This field becomes the visible name of the profile and using secrets here could expose sensitive information. Place secrets in other fields like `PayloadDescription`, `Password`, or `PayloadContent` instead.
-- After changing a secret used by a Windows profile, that profile is currently not re-sent to the device when the GitHub action (or GitLab pipeline) runs: [story #27351](https://github.com/fleetdm/fleet/issues/27351)
-- Fleet does not hide the secret in script results. DO NOT print/echo your secrets to the console output.
+- After changing a variable used by a Windows profile, that profile is currently not re-sent to the device when the GitHub action (or GitLab pipeline) runs: [story #27351](https://github.com/fleetdm/fleet/issues/27351)
+- Fleet does not hide the secret in script results. Don't print/echo your secrets to the console output.
 - There is no way to explicitly delete a secret variable. Instead, you can overwrite it with any value.
 - Do not use deprecated API endpoint(s) to upload profiles containing secret variables. Use endpoints documented in [Fleet's REST API](https://fleetdm.com/docs/rest-api/rest-api).
-=======
-- After changing a variable used by a Windows profile, that profile is currently not re-sent to the device when the GitHub action (or GitLab pipeline) runs: [story #27351](https://github.com/fleetdm/fleet/issues/27351)
-- Fleet doesn't hide the variable in script results. Don't print/echo your variables to the console output.
-- Don't use deprecated API endpoint(s) to upload profiles containing secret variables. Use endpoints documented in [Fleet's REST API](https://fleetdm.com/docs/rest-api/rest-api).
->>>>>>> 3d11d2ef
 
 <meta name="articleTitle" value="Variables in scripts and configuration profiles">
 <meta name="authorFullName" value="Victor Lyuboslavsky">
