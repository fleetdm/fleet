# Brand

<<<<<<< HEAD
## Fleet website

### How to export images
In Figma:
1. Select the layers you want to export.
2. Confirm export settings and naming convention:
  * item name - color variant - (css)size - @2x.fileformat (e.g., `os-macos-black-16x16@2x.png`)
  * note that the dimensions in the filename are in CSS pixels.  In this example, the image would actually have dimensions of 32x32px, if you opened it in preview.  But in the filename, and in HTML/CSS, we'll size it as if it were 16x16.  This is so that we support retina displays by default.
  * File extension might be .jpg or .png.
  * Avoid using SVGs or icon fonts.
3. Click the __Export__ button.

### When can I merge a change to the website?
When merging a PR to master, bear in mind that whatever you merge to master gets deployed live immediately. So if the PR's changes contain anything that you don't think is appropriate to be seen publicly by all guests of [fleetdm.com](https://fleetdm.com/), then please do not merge.

Merge a PR (aka deploy the website) when you think it is appropriately clean to represent our brand. When in doubt, use the standards and level of quality seen on existing pages, ensure correct functionality, and check responsive behavior - starting widescreen and resizing down to ≈320px width. 

### The "Deploy Fleet Website" GitHub action failed
If the action fails, please complete the following steps:
1. Head to the fleetdm-website app in the [Heroku dashboard](https://heroku.com) and select the "Activity" tab.
2. Select "Roll back to here" on the second to most recent deploy.
3. Head to the fleetdm/fleet GitHub repository and re-run the Deploy Fleet Website action.


### Browser compatibility checking

A browser compatibility check of [fleetdm.com](https://fleetdm.com/) should be carried out monthly to verify that the website looks, and functions as expected across all [supported browsers](../docs/Using-Fleet/Supported-browsers.md).

- We use [BrowserStack](https://www.browserstack.com/users/sign_in) (logins can be found in [1Password](https://start.1password.com/open/i?a=N3F7LHAKQ5G3JPFPX234EC4ZDQ&v=3ycqkai6naxhqsylmsos6vairu&i=nwnxrrbpcwkuzaazh3rywzoh6e&h=fleetdevicemanagement.1password.com)) for our cross-browser checks.
- Check for issues against the latest version of Google Chrome (macOS). We use this as our baseline for quality assurance.
- Document any issues in GitHub as a [bug report](https://github.com/fleetdm/fleet/issues/new?assignees=&labels=bug%2C%3Areproduce&template=bug-report.md&title=), and assign for fixing.
- If in doubt about anything regarding design or layout, please reach out to the Design team.

=======
>>>>>>> 1f754297
## Communicating as Fleet

- **Sound positive**, and assume positive intent. A positive tone helps to empower our users and encourages them to succeed with Fleet.

- **Be relatable**, friendly and sincere. Being relatable reminds our users that they're talking to another human that cares. Use simple words and sentences, especially in technical conversations. 

- **Project confidence**, and be informative. Clearly tell users what they need to know, remembering to always stay positive so as NOT to sound overconfident.

- **Manage risk, not fear**. Educate users about security threats positively. Risk management is smart, but focusing on fear can lead to poor decisions. We NEVER use fear as a communication and marketing tactic. 

### What would Mr Rogers say?

At Fleet, our voice and tone should be clear, simple, friendly, and inspiring - like [Mr. Rogers](https://en.wikipedia.org/wiki/Fred_Rogers) who had a deep understanding of these communication values.

Consider the example tweets below. What would Mr. Rogers say?

> *Distributed workforces aren’t going anywhere anytime soon. **It’s past time** to **start engaging meaningfully** with your **workforce** and **getting them** to work with your security team instead of around them.*
 
becomes...

> *Distributed workforces aren’t going anywhere anytime soon, **so it’s a great time** to **engage** with your **crew** and **help them** to work with your security team instead of around them.*

By Mr Rogering our writing we can emphasize positivity, optimism and encourage our readers to succeed. The example above also considers sentence flow and use of synonyms to reduce repetition.

## Voice and tone guidelines

### How to use our name

When talking about Fleet the company, we stylize our name as either *"Fleet"* or *"Fleet Device Management"*.
For Fleet the product, we say either *“Fleet”* or *“Fleet for osquery”*.

### How to write headings & subheadings
Fleet uses **sentence case** capitalization for all headings across Fleet EE, fleetdm.com, our documentation, and our social media channels.
In **sentence case**, we write titles as if they were sentences. For example:
> **A**sk questions about your servers, containers, and laptops running **L**inux, **W**indows, and macOS

As we are using sentence case, only the first word of a heading and subheading is capitalized. However, if a word in the sentence would normally be capitalized (e.g. a [proper noun](https://www.grammarly.com/blog/proper-nouns/?&utm_source=google&utm_medium=cpc&utm_campaign=11862361094&utm_targetid=dsa-1233402314764&gclid=Cj0KCQjwg7KJBhDyARIsAHrAXaFwpnEyL9qrS4z1PEAgFwh3RXmQ24zmwmowAyOQbHngsI8W_F730aAaArrwEALw_wcB&gclsrc=aw.ds),) these words should also be capitalized in the heading.
> Note the capitalization of _“macOS”_ in the example above. Although this is a proper noun, macOS uses its own style guide from Apple, that we adhere to.

### How use osquery in sentences and headings
Osquery should always be written in lowercase, unless used to start a sentence or heading. For example:
> _Open source software, built on **o**squery._

or

> _**O**squery and Fleet provide structured, convenient access to information about your devices._

## Brand resources

To download official Fleet logos, product screenshots, and wallpapers, head over to our [brand resources](https://fleetdm.com/logos) page.

See also [https://fleetdm.com/handbook/community#press-releases](https://fleetdm.com/handbook/community#press-releases) for our press-release boilerplate.

## Fleet website

### How to export images
In Figma:
1. Select the layers you want to export.
2. Confirm export settings and naming convention:
  * item name - color variant - (css)size - @2x.fileformat (e.g., `os-macos-black-16x16@2x.png`)
  * note that the dimensions in the filename are in CSS pixels.  In this example, the image would actually have dimensions of 32x32px, if you opened it in preview.  But in the filename, and in HTML/CSS, we'll size it as if it were 16x16.  This is so that we support retina displays by default.
  * File extension might be .jpg or .png.
  * Avoid using SVGs or icon fonts.
3. Click the __Export__ button.

### When can I merge a change to the website?
When merging a PR to master, bear in mind that whatever you merge to master gets deployed live immediately. So if the PR's changes contain anything that you don't think is appropriate to be seen publicly by all guests of [fleetdm.com](https://fleetdm.com/), then please do not merge.

Merge a PR (aka deploy the website) when you think it is appropriately clean to represent our brand. When in doubt, use the standards and level of quality seen on existing pages, ensure correct functionality, and check responsive behavior - starting widescreen and resizing down to ≈320px width. 

### The "Deploy Fleet Website" GitHub action failed
If the action fails, please complete the following steps:
1. Head to the fleetdm-website app in the [Heroku dashboard](https://heroku.com) and select the "Activity" tab.
2. Select "Roll back to here" on the second to most recent deploy.
3. Head to the fleetdm/fleet GitHub repository and re-run the Deploy Fleet Website action.


### Browser compatibility checking

A browser compatibility check of [fleetdm.com](https://fleetdm.com/) should be carried out monthly to verify that the website looks, and functions as expected across all [supported browsers](../docs/01-Using-Fleet/12-Supported-browsers.md).

- We use [BrowserStack](https://www.browserstack.com/users/sign_in) (logins can be found in [1Password](https://start.1password.com/open/i?a=N3F7LHAKQ5G3JPFPX234EC4ZDQ&v=3ycqkai6naxhqsylmsos6vairu&i=nwnxrrbpcwkuzaazh3rywzoh6e&h=fleetdevicemanagement.1password.com)) for our cross-browser checks.
- Check for issues against the latest version of Google Chrome (macOS). We use this as our baseline for quality assurance.
- Document any issues in GitHub as a [bug report](https://github.com/fleetdm/fleet/issues/new?assignees=&labels=bug%2C%3Areproduce&template=bug-report.md&title=), and assign for fixing.
- If in doubt about anything regarding design or layout, please reach out to the Design team.


<meta name="maintainedBy" value="mike-j-thomas">
<|MERGE_RESOLUTION|>--- conflicted
+++ resolved
@@ -1,41 +1,5 @@
 # Brand
 
-<<<<<<< HEAD
-## Fleet website
-
-### How to export images
-In Figma:
-1. Select the layers you want to export.
-2. Confirm export settings and naming convention:
-  * item name - color variant - (css)size - @2x.fileformat (e.g., `os-macos-black-16x16@2x.png`)
-  * note that the dimensions in the filename are in CSS pixels.  In this example, the image would actually have dimensions of 32x32px, if you opened it in preview.  But in the filename, and in HTML/CSS, we'll size it as if it were 16x16.  This is so that we support retina displays by default.
-  * File extension might be .jpg or .png.
-  * Avoid using SVGs or icon fonts.
-3. Click the __Export__ button.
-
-### When can I merge a change to the website?
-When merging a PR to master, bear in mind that whatever you merge to master gets deployed live immediately. So if the PR's changes contain anything that you don't think is appropriate to be seen publicly by all guests of [fleetdm.com](https://fleetdm.com/), then please do not merge.
-
-Merge a PR (aka deploy the website) when you think it is appropriately clean to represent our brand. When in doubt, use the standards and level of quality seen on existing pages, ensure correct functionality, and check responsive behavior - starting widescreen and resizing down to ≈320px width. 
-
-### The "Deploy Fleet Website" GitHub action failed
-If the action fails, please complete the following steps:
-1. Head to the fleetdm-website app in the [Heroku dashboard](https://heroku.com) and select the "Activity" tab.
-2. Select "Roll back to here" on the second to most recent deploy.
-3. Head to the fleetdm/fleet GitHub repository and re-run the Deploy Fleet Website action.
-
-
-### Browser compatibility checking
-
-A browser compatibility check of [fleetdm.com](https://fleetdm.com/) should be carried out monthly to verify that the website looks, and functions as expected across all [supported browsers](../docs/Using-Fleet/Supported-browsers.md).
-
-- We use [BrowserStack](https://www.browserstack.com/users/sign_in) (logins can be found in [1Password](https://start.1password.com/open/i?a=N3F7LHAKQ5G3JPFPX234EC4ZDQ&v=3ycqkai6naxhqsylmsos6vairu&i=nwnxrrbpcwkuzaazh3rywzoh6e&h=fleetdevicemanagement.1password.com)) for our cross-browser checks.
-- Check for issues against the latest version of Google Chrome (macOS). We use this as our baseline for quality assurance.
-- Document any issues in GitHub as a [bug report](https://github.com/fleetdm/fleet/issues/new?assignees=&labels=bug%2C%3Areproduce&template=bug-report.md&title=), and assign for fixing.
-- If in doubt about anything regarding design or layout, please reach out to the Design team.
-
-=======
->>>>>>> 1f754297
 ## Communicating as Fleet
 
 - **Sound positive**, and assume positive intent. A positive tone helps to empower our users and encourages them to succeed with Fleet.
@@ -115,7 +79,7 @@
 
 ### Browser compatibility checking
 
-A browser compatibility check of [fleetdm.com](https://fleetdm.com/) should be carried out monthly to verify that the website looks, and functions as expected across all [supported browsers](../docs/01-Using-Fleet/12-Supported-browsers.md).
+A browser compatibility check of [fleetdm.com](https://fleetdm.com/) should be carried out monthly to verify that the website looks, and functions as expected across all [supported browsers](../docs/Using-Fleet/Supported-browsers.md).
 
 - We use [BrowserStack](https://www.browserstack.com/users/sign_in) (logins can be found in [1Password](https://start.1password.com/open/i?a=N3F7LHAKQ5G3JPFPX234EC4ZDQ&v=3ycqkai6naxhqsylmsos6vairu&i=nwnxrrbpcwkuzaazh3rywzoh6e&h=fleetdevicemanagement.1password.com)) for our cross-browser checks.
 - Check for issues against the latest version of Google Chrome (macOS). We use this as our baseline for quality assurance.
