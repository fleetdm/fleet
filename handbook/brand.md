# Brand

## Communicating as Fleet

- **Sound positive** and assume positive intent. A positive tone helps to empower our users and encourages them to succeed with Fleet.

- **Be relatable**, friendly, and sincere. Being relatable reminds our users that they're talking to another human that cares. Use simple words and sentences, especially in technical conversations. 

- **Project confidence** and be informative. Clearly tell users what they need to know, remembering always to stay positive so as NOT to sound overconfident.

- **Manage risk, not fear**. Educate users about security threats positively. Risk management is wise, but focusing on fear can lead to poor decisions. We NEVER use fear as a communication and marketing tactic. 

- **Consider the meaning of words**. We never want to offend people or sound judgemental. Industry jargon that was once commonly used may now be considered offensive and should be avoided.

### What would Mr. Rogers say?

At Fleet, our voice and tone should be clear, simple, friendly, and inspiring, like [Mr. Rogers](https://en.wikipedia.org/wiki/Fred_Rogers) who had a deep understanding of these communication values.

Consider the example tweets below. What would Mr. Rogers say?

- *Distributed workforces aren’t going anywhere anytime soon. **It’s past time** to **start engaging meaningfully** with your **workforce** and **getting them** to work with your security team instead of around them.*
 
Becomes...

- *Distributed workforces aren’t going anywhere anytime soon, **so it’s a great time** to **engage** with your **crew** and **help them** work with your security team instead of around them.*

By Mr. Rogersing our writing, we can emphasize positivity, optimism and encourage our readers to succeed. The example above also considers sentence flow and the use of synonyms to reduce repetition.

Another example to consider is industry jargon that may now be inappropriate. While the term *"responsible vulnerability disclosure"* has been used for decades, it supposes that people who use a different process are *irresponsible*. Using *coordinated disclosure* is a more positive way to discuss the issue.

## Writing at Fleet

Writing at Fleet shares the same principles as [Communicating as Fleet.](https://fleetdm.com/handbook/brand#communicating-as-fleet) Every piece of content we write should be consistent with our company and brand values. To help succeed, we encourage our writers to apply a design thinking approach to their writing by following these principles:

- **Empathize** - Who is the reader? Why will they read it? What do they hope to get from it?
- **Define** - What are you writing about? What action do you want from the reader?
- **Ideate and collaborate** - Create an [outline](https://fleetdm.com/handbook/company#why-this-way) of what you plan to write. Interview team members or friends of Fleet to help you.
- **Prototype** - Write a draft and see how it goes. Draft quickly, iterate and don't be scared to throw it out if it's not working. 
- **Test** - Revise, edit, proofread, repeat. Revise, edit, proofread, repeat. Revise, edit... Ok, you get the idea 😵‍💫

### Editing written content

Jokes above aside, testing is an important part of the design thinking approach to writing. It ties in with the spirit of our company value, Ownership. Part of that value is to move quickly and help unblock our team members and contributors to deliver value. When writing at Fleet, our writers need to take ownership of editing and self-check their work before publishing or submitting pull requests. Having an obsession with details is helpful. So is Grammarly, which all writers and editors (yes, we do have editors, more on them later) have access to. Let's take a look at that now. 

### Grammarly

All of our writers and editors have access to Grammarly, which comes with a handy set of tools, including:

- **Style guide**, which helps us write consistently in the style of Fleet.
- **Brand tones** to keep the tone of our messaging consistent with just the right amount of confidence, optimism, and joy.
- **Snippets** to turn commonly used phrases, sentences, and paragraphs (such as calls to action, thank you messages, etc.) into consistent, reusable snippets to save time.

Our favorite Grammarly feature is the tone detector. It's excellent for keeping messaging on-brand and helps alleviate the doubt that often comes along for the ride during a writing assignment. Take a look at [their video](https://youtu.be/3Ct5Tgg9Imc) that sums it up better than this.

## For editors

While we encourage and equip our writers to succeed by themselves in editing quests, tpyos are inevitable. Here's where the Fleet editor steps in.  

The following is our handy guide to editor bliss at Fleet, but first, let's start by looking at some common content types that require an editor pass. 

- Recently merged Pull Requests to the handbook and docs.
- Articles, release posts, and press releases.
- Social media posts

### How to edit recently merged Pull Requests to the handbook and docs

We approach editing retrospectively for pull requests (PRs) to handbook and docs pages. Remember our goal above about moving quickly and reducing time to value for our contributors? By editing for typos and grammatical errors after-the-fact, we avoid the editor becoming a bottleneck who blocks PRs from being merged quickly. Here's how to do it:

> **Note:** Contributors are not required to request reviews from editors for handbook and docs changes.

1. Check that the previous day's edits are formatted correctly on the website (more on this in the note below.)
2. Use GitHub's history feed to see a list of all changes made over time to the handbook and docs. You can access the history feeds from the following links: 
  - [Handbook history](https://github.com/fleetdm/fleet/commits/main/handbook) 
  - [Docs history](https://github.com/fleetdm/fleet/commits/main/docs)
3. From the list of recently merged PRs, look at the files changed for each and then:
  - Scan for typos and grammatical errors.
  - Check that the tone aligns with our [Communicating as Fleet](https://fleetdm.com/handbook/brand#communicating-as-fleet) guidelines and that Grammarly's tone detector is on-brand.
  - Check that Markdown is formatted correctly.
  - **Remember**, Do not make edits to this page. It's already merged.
4. Instead, navigate to the page in question on the website and submit a new PR to make edits - making sure to request a review from the maintainer of that page.
5. Comment on the original PR to keep track of your progress. Comments made will show up on the history feed. E.g., `"Edited, PR incoming"` or `"LGTM, no edits required."`
6. Watch [this short video](https://www.loom.com/share/95d4525a7aae482b9f9a9470d446ce9c) to see this process in action.

> **Note:** The Fleet website may render Markdown differently from GitHub's rich text preview. It's important to check that PRs merged by the editor are displaying as expected on the site. It can take a few minutes for merged PRs to appear on the live site, and therefore easy to move on and forget. It's good to start the ritual by looking at the site to check that the previous day's edits are displaying as they should.

### How to edit articles, release posts, and press releases

This type of content comes in two flavors: draft articles and published articles. 

For draft articles, please refer to [Publishing articles on fleetdm.com.](https://docs.google.com/document/d/1cmyVgUAqAWKZj1e_Sgt6eY-nNySAYHH3qoEnhQusph0/edit?usp=sharing) 

For making edits to published articles:

1. Log in to [Medium](https://fleetdm.com/blog).
2. Find the article to edit and select "Edit story" from the hotdog menu (•••).
3. Scan for typos and grammatical errors.
4. Check that the tone aligns with our [Communicating as Fleet](https://fleetdm.com/handbook/brand#communicating-as-fleet) guidelines and that Grammarly's tone detector is on-brand.
5. **Remember**, this article is already published, so if you're unsure about any edits, it doesn't hurt to check in with the original author.
6. Hit "Save and publish," and you're all done.

### How to edit social media posts

In the world of the Fleet editor, there are two types of social media posts. Those that are scheduled to be published and those that are published already. 

Refer to [Posting on social media as Fleet](https://fleetdm.com/handbook/growth#posting-on-social-media-as-fleet) for details on editing draft social media posts.

Making edits to published social media posts gets a little tricky. Twitter, for example, doesn't allow editing of tweets, so the only way to make an edit is to remove the tweet and post it again.

1. Post the tweet in #g-growth Slack channel and tag the Digital Experience lead.
2. Access whether the tweet should be removed. There's a tradeoff between us striving for perfection vs. losing the engagements that the tweet may have already generated.
3. Suggest edits in the Slack thread for the Growth team to include and re-post.

## Voice and tone guidelines

### How to use our name

When talking about Fleet the company, we stylize our name as either *"Fleet"* or *"Fleet Device Management."*
For Fleet the product, we say either *“Fleet”* or *“Fleet for osquery.”*

### How to write headings & subheadings
Fleet uses **sentence case** capitalization for all headings across Fleet EE, fleetdm.com, our documentation, and our social media channels.
In **sentence case** we write titles as if they were sentences. For example:
- **A**sk questions about your servers, containers, and laptops running **L**inux, **W**indows, and macOS.

As we use sentence case, only the first word of a heading and subheading is capitalized. However, if a word would normally be capitalized in the sentence (e.g. a [proper noun](https://www.grammarly.com/blog/proper-nouns/?&utm_source=google&utm_medium=cpc&utm_campaign=11862361094&utm_targetid=dsa-1233402314764&gclid=Cj0KCQjwg7KJBhDyARIsAHrAXaFwpnEyL9qrS4z1PEAgFwh3RXmQ24zmwmowAyOQbHngsI8W_F730aAaArrwEALw_wcB&gclsrc=aw.ds),) it should remain capitalized in the heading.
> Note the capitalization of _“macOS”_ in the example above. Although this is a proper noun, macOS uses its own style guide from Apple to which we adhere.

### How to use osquery in sentences and headings
Osquery should always be written in lowercase unless used to start a sentence or heading. For example:
- _Open source software, built on **o**squery._

or

- _**O**squery and Fleet provide structured, convenient access to information about your devices._

## Brand resources

To download official Fleet logos, product screenshots, and wallpapers, head over to our [brand resources](https://fleetdm.com/logos) page.

See also [https://fleetdm.com/handbook/community#press-releases](https://fleetdm.com/handbook/community#press-releases) for our press-release boilerplate.


## Email blasts

Do you need to send out a branded email blast to multiple recipients?

### The manual way
Use "bcc" so recipients don't see each other's email addresses and send an email manually using Gmail.   (Good for small lists.  This is definitely a "thing that doesn't scale.")

### The automated way

- First, design the email and content. The preferred method is to base the design on one of our existing [email templates](https://www.figma.com/file/yLP0vJ8Ms4GbCoofLwptwS/?node-id=3609%3A12552) in Figma. If your Figma boots aren't comfortable (or you don't have edit access), your design could be a Google Drawing, Doc, or just a sketch on paper in a pinch.
- Bring your request to the digital experience team by posting in [their primary Slack channel](./people.md#slack-channels), along with your urgency/timeline.  The digital experience team will finalize the design and language for consistency, then fork and customize [one of the existing email templates](https://github.com/fleetdm/fleet/blob/de280a478834a7f85772bea4f552f953c65bb29e/website/views/emails/email-order-confirmation.ejs) for you, and write a script to deliver it to your desired recipients. Then, digital experience will merge that, test it by hand to make sure it's attractive and links work, and then tell you how to run the script with e.g.:

  `sails run deliver-release-announcement --emailAddresses='["foo@example.com","bar@example.com"]'`


## Fleet website

### Responding to a 5xx error on fleetdm.com
Production systems can fail for various reasons, and it can be frustrating to users when they do, and customer experience is significant to Fleet. In the event of system failure, Fleet will:
* investigate the problem to determine the root cause.
* identify affected users.
* escalate if necessary.
* understand and remediate the problem.
* notify impacted users of any steps they need to take (if any).  If a customer paid with a credit card and had a bad experience, default to refunding their money.
* Conduct an incident post-mortem to determine any additional steps we need (including monitoring) to take to prevent this class of problems from happening in the future.

### When can I merge a change to the website?
When merging a PR to master, remember that whatever you merge to master gets deployed live immediately. So if the PR's changes contain anything that you don't think is appropriate to be seen publicly by all guests of [fleetdm.com](https://fleetdm.com/), please do not merge.

Merge a PR (aka deploy the website) when you think it is appropriately clean to represent our brand. When in doubt, use the standards and quality seen on existing pages, ensure correct functionality, and check responsive behavior - starting widescreen and resizing down to ≈320px width. 

### The "Deploy Fleet Website" GitHub action failed
If the action fails, please complete the following steps:
1. Head to the fleetdm-website app in the [Heroku dashboard](https://heroku.com) and select the "Activity" tab.
2. Select "Roll back to here" on the second to most recent deploy.
3. Head to the fleetdm/fleet GitHub repository and re-run the Deploy Fleet Website action.

### Maintaining browser compatibility

A browser compatibility check of [fleetdm.com](https://fleetdm.com/) should be carried out monthly to verify that the website looks and functions as expected across all [supported browsers](../docs/Using-Fleet/Supported-browsers.md).

- We use [BrowserStack](https://www.browserstack.com/users/sign_in) (logins can be found in [1Password](https://start.1password.com/open/i?a=N3F7LHAKQ5G3JPFPX234EC4ZDQ&v=3ycqkai6naxhqsylmsos6vairu&i=nwnxrrbpcwkuzaazh3rywzoh6e&h=fleetdevicemanagement.1password.com)) for our cross-browser checks.
- Check for issues against the latest version of Google Chrome (macOS). We use this as our baseline for quality assurance.
- Document any issues in GitHub as a [bug report](https://github.com/fleetdm/fleet/issues/new?assignees=&labels=bug%2C%3Areproduce&template=bug-report.md&title=), and assign them for fixing.
- If in doubt about anything regarding design or layout, please reach out to the Design team.

### How to make usability changes to the website

We want to make easy to learn how to manage devices with Fleet. Anyone inside or outside the company can suggest changes to the website to improve ease of use and clarity. 

To propose changes:
1. Decide what you want to change. A small change is the best place to start.
2. Wireframe the design. Usually, digital experience does this, but anyone can contribute.
3. Present your change to the website DRI. They will approve it or suggest revisions.
4. Code the website change. Again, digital experience often does this, but anyone can help.
5. Measure if the change made it easier to use. This can be tricky, but the growth team will have ideas on how to do this.

### How to export images for the website
In Figma:
1. Select the layers you want to export.
2. Confirm export settings and naming convention:
  * item name - color variant - (css)size - @2x.fileformat (e.g., `os-macos-black-16x16@2x.png`)
  * note that the dimensions in the filename are in CSS pixels.  In this example, if you opened it in preview the image would actually have dimensions of 32x32px, but in the filename, and in HTML/CSS, we'll size it as if it were 16x16.  This is so that we support retina displays by default.
  * File extension might be .jpg or .png.
  * Avoid using SVGs or icon fonts.
3. Click the __Export__ button.

## Rituals

The following table lists the Brand group's rituals, frequency, and Directly Responsible Individual (DRI).

| Ritual                       | Frequency                | Description                                         | DRI               |
|:-----------------------------|:-----------------------------|:----------------------------------------------------|-------------------|
<<<<<<< HEAD
| Documentation quality | Daily | Review pull requests to the docs for spelling, punctuation and grammar. | Desmi Dizney |
| Handbook quality | Daily | Review pull requests to the handbook for spelling, punctuation and grammar. | Desmi Dizney |
| Tweet review | Daily | Review tweets for tone and brand consistency. | Mike Thomas |
| Weekly article review | Weekly | Review articles for tone and brand consistency. | Mike Thomas |
| Weekly article graphic | Weekly | Create a graphic for the weekly article | Mike Thomas |
| Digital experience planning  | Three weeks | Prioritize and assigns issues to relevant personnel based on current goals and quarterly OKRs | Mike Thomas |
| OKR review  | Three weeks | Review the status of current OKRs. | Mike Thomas |
| OKR planning  | Quarterly | Plan next quarter's OKRs | Mike Thomas |
| Browser compatibility check | Monthly | Check browser compatibility for the website | Eric Shaw |
=======
| Documentation quality | Daily | Review pull requests for tone and brand consistency. | Mike Thomas |
| Tweet review | Daily | Review tweets for tone and brand consistency. | Mike Thomas |
| Community Slack  | Daily   | Check Fleet and osquery Slack channels for community questions and make sure questions are responded to and logged. | Kathy Satterlee |
| Social media check-in     |  Daily | Check social media for community questions and ensure they are responded to.  Generate dev advocacy-related content. | Kelvin Omereshone   |
| Weekly article review | Weekly | Review articles for tone and brand consistency. | Mike Thomas |
| Weekly article graphic | Weekly | Create a graphic for the weekly article. | Mike Thomas |
| Outside contributor follow up | Weekly | Bring pull requests from outside contributors to engineering and ensure they are merged promptly and promoted. | Kathy Satterlee |
| Documentation update | Weekly | Turn questions answered from Fleet and osquery Slack into FAQs in Fleet’s docs. | Kathy Satterlee |
| Digital experience planning  | Three weeks | Prioritize and assigns issues to relevant personnel based on current goals and quarterly OKRs. | Mike Thomas |
| Browser compatibility check | Monthly | Check browser compatibility for the website. | Eric Shaw |
>>>>>>> bbaa571f

## Slack channels

These groups maintain the following [Slack channels](https://fleetdm.com/handbook/company#group-slack-channels):

| Slack channel               | [DRI](https://fleetdm.com/handbook/company#group-slack-channels)    |
|:----------------------------|:--------------------------------------------------------------------|
| `#g-digital-experience`     | Mike Thomas
| `#oooh-websites`            | Mike Thomas
| `#oooh-automation`          | Mike McNeil
| `#g-community`              | Kathy Satterlee
| `#g-people`                 | Eric Shaw
| `#help-onboarding`          | Eric Shaw
| `#help-finance`             | Eric Shaw
| `#help-brex-memos`          | Nathan Holliday


<meta name="maintainedBy" value="mike-j-thomas"><|MERGE_RESOLUTION|>--- conflicted
+++ resolved
@@ -213,7 +213,6 @@
 
 | Ritual                       | Frequency                | Description                                         | DRI               |
 |:-----------------------------|:-----------------------------|:----------------------------------------------------|-------------------|
-<<<<<<< HEAD
 | Documentation quality | Daily | Review pull requests to the docs for spelling, punctuation and grammar. | Desmi Dizney |
 | Handbook quality | Daily | Review pull requests to the handbook for spelling, punctuation and grammar. | Desmi Dizney |
 | Tweet review | Daily | Review tweets for tone and brand consistency. | Mike Thomas |
@@ -223,18 +222,6 @@
 | OKR review  | Three weeks | Review the status of current OKRs. | Mike Thomas |
 | OKR planning  | Quarterly | Plan next quarter's OKRs | Mike Thomas |
 | Browser compatibility check | Monthly | Check browser compatibility for the website | Eric Shaw |
-=======
-| Documentation quality | Daily | Review pull requests for tone and brand consistency. | Mike Thomas |
-| Tweet review | Daily | Review tweets for tone and brand consistency. | Mike Thomas |
-| Community Slack  | Daily   | Check Fleet and osquery Slack channels for community questions and make sure questions are responded to and logged. | Kathy Satterlee |
-| Social media check-in     |  Daily | Check social media for community questions and ensure they are responded to.  Generate dev advocacy-related content. | Kelvin Omereshone   |
-| Weekly article review | Weekly | Review articles for tone and brand consistency. | Mike Thomas |
-| Weekly article graphic | Weekly | Create a graphic for the weekly article. | Mike Thomas |
-| Outside contributor follow up | Weekly | Bring pull requests from outside contributors to engineering and ensure they are merged promptly and promoted. | Kathy Satterlee |
-| Documentation update | Weekly | Turn questions answered from Fleet and osquery Slack into FAQs in Fleet’s docs. | Kathy Satterlee |
-| Digital experience planning  | Three weeks | Prioritize and assigns issues to relevant personnel based on current goals and quarterly OKRs. | Mike Thomas |
-| Browser compatibility check | Monthly | Check browser compatibility for the website. | Eric Shaw |
->>>>>>> bbaa571f
 
 ## Slack channels
 
