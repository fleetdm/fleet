--- conflicted
+++ resolved
@@ -23,26 +23,6 @@
 The Sales department is directly responsible for attaining the revenue goals of Fleet and helping to deliver upon our customers' objectives.
 
 
-<<<<<<< HEAD
-=======
-### Communicate marketing priority level
-
-All GTM stakeholders are responsible for communicating when a new or existing prospect is actively intriged. AEs, ADRs, and operations team members use multiple tools and [CRM reports](https://fleetdm.lightning.force.com/lightning/o/Report/home?queryScope=mru) to collect this data. Once you've identified an account as active, use the following steps to add an account to the "[🆘 Marketing priority list](https://fleetdm.lightning.force.com/lightning/r/Report/00OUG000002MuC52AK/view?queryScope=userFolders)":
-1. Find the account in Salesforce.
-2. Click the "🕹️ GTM actions" tab.
-3. Set the account's "Marketing stage" to indicate the desired next step to move this account forward.
-4. Set the account's "Marketing priority level" to indicate how time-sensitive the next step is.
-5. Add any necessary context to the "Marketing priority context" field to help guide the ADR as they review the account (e.g. "Research for MDM expansion"). 
-
-
-### Set up a Fleet trial
-
-You can set up a Fleet Managed Cloud environment for a prospect with >300 hosts, or you can help them generate a trial license key to configure on their own self-managed Fleet server.
-
-- **To set up a new Fleet Managed Cloud environment** for a user: First, [create a "New customer environment" issue](https://fleetdm.com/docs/configuration/fleet-server-configuration#license-key).  Then, once the environment is set up, you'll get a notification and you can let the user know.
-- **To set up only a trial license key** for a user's self-managed Fleet server: Point the user towards fleetdm.com/start, where they can sign up and choose to "Run your own trial with Docker".  On that page, they'll see a license key located in the `fleectl preview` CLI instructions, and they can configure this by copying and pasting it as the [`FLEET_LICENSE_KEY`](https://fleetdm.com/docs/configuration/fleet-server-configuration#license-key)  environment variable on the server(s) where Fleet is deployed.
-
->>>>>>> c6caf53c
 ### Demo Fleet to a prospect
 
 To run a demo for a prospect, follow the relevant steps in ["Why Fleet?"](https://docs.google.com/document/d/1E0VU4AcB6UTVRd4JKD45Saxh9Gz-mkO3LnGSTBDLEZo/edit#heading=h.vfxwnwufxzzi)
@@ -95,13 +75,9 @@
 > **IMPORTANT** To ensure product language is consistent, any changes to the standard order form template (including subscription appendix) must be submitted to ["🦢🗣 Design review (#g-digital-experience)"](https://app.zenhub.com/workspaces/-g-digital-experience-6451748b4eb15200131d4bab/board?sprints=none) for approval.
 
 4. In the internal Slack channel for the deal, at-mention the CRO and the Head of Digital Experience with a link to the docx version of the order and ask them to approve the order form.
-<<<<<<< HEAD
-5. Once approved, paste the doc URL in the "Order form URL" feild of the Salesforce opportunity, then send the order to the prospect. 
-=======
 5. Once approved, copy the Google Doc URL to the "Order form URL" field on the Salesforce opportunity and send the order to the prospect. 
 
 > Every week, any proposal not sent within 30 days of its creation in Salesforce should be reviewed and closed lost. The review of these opportunities and exceptions for them of one (1) week or less are the responsibility of the sales manager.  For exceptions of more than one week, escalate to the CEO.
->>>>>>> c6caf53c
 
 
 ### Send an NDA to a customer
