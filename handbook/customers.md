# Customers

## Customer success

### Scheduling meetings with customers
<<<<<<< HEAD
To schedule an ad hoc meeting (a video chat with multiple people or a non-scheduled meeting) with a Fleet customer, use the ["Customer meeting" Calendly link](https://docs.google.com/document/d/1tE-NpNfw1icmU2MjYuBRib0VWBPVAdmq4NiCrpuI0F0/edit#heading=h.v47bs6uo0jpk).
=======
To schedule an [ad hoc meeting](https://www.vocabulary.com/dictionary/ad%20hoc) with a Fleet customer, use the ["Customer meeting" Calendly link](https://calendly.com/fleetdm/customer).

### Documenting calls with customers
When we do prospect calls, add the customer's name in both the google doc title and the heading, ex. "Charlie (Fleet)."  This makes it easier when searching for the document later. 
>>>>>>> 2aefcb38

### Missed Zoom Meeting | Etiquette with Customers
This is a tutorial on how to respond when someone from outside the company misses a call.

<<<<<<< HEAD
#### 48 hours before a meeting 

L1: Check the calendar invite to determine if the customer has accepted the invitation.

L2: If the customer has not accepted the invitation, please reach out through appropriate channels to confirm attendance (ex: EAs, email, Slack). 

L3: Test the Zoom Meeting link to ensure that it is working.

L4: Ensure that agenda documents are attached and accessible to meeting attendees (as appropriate to the situation).

#### Day of meeting

L1: Join the meeting two to three minutes before the meeting start time.

L2: If the customer does not join the call after three minutes, contact the customer by:

- Slack, if we have a shared channel.
- email, using the email address from the calendar invite.
- LinkedIn, send a direct message.
- phone, try finding their number to text and/or call (as appropriate to the device type: landline vs. cell phone).

L3: In these communications to the customer, remember to approach the situation with empathy. Anything could have happened.

L4: Be ready to supply an alternative date and time to reschedule the call. Suggest two to three options from which the customer can choose.

L5: Ensure that contact information is accurate and that meeting invites can be received and accessed by the customer.

L6: Repeat back to the customer the newly agreed-upon date and time, and the contact information.

L7: Congratulations, you’re ready to set up a new call.
=======
#### 48 hours before a meeting
- Check the calendar invite to determine if the customer has accepted the invitation.
- If the customer has not accepted the invitation, please reach out through appropriate channels to confirm attendance (Ex: EAs, Email, Slack).
- Test the Zoom Meeting link to ensure that it is working.
- Ensure that agenda documents are attached and accessible to meeting attendees (as appropriate to the situation).

#### Day of meeting
- Join the meeting two to three minutes before the start time.
- If the customer does not join the call after three minutes, contact the customer with:
  - Slack, if we have a shared channel.
  - email, using the email address from the calendar invite.
  - LinkedIn, send a direct message.
  - phone, try finding their number to text and/or call (as appropriate to the device type: landline vs. cell phone).
- In these communications to the customer, remember to approach the situation with empathy. Anything could have happened.
- Be ready to supply an alternative date and time to reschedule the call. Suggest two to three options from which the customer can choose.
- Ensure that contact information is accurate and that he customer can receive and access meeting invites.
- Repeat back to the customer the newly agreed upon date and time, as well as the contact information.
- Congratulations, you’re ready to set up a new call.
>>>>>>> 2aefcb38

### Next steps after a customer conversation 
After a customer conversation, it can sometimes feel like there are 1,001 things to do, but it can be hard to know where to start.  Here are some tips: 

## Support process
This section outlines the customer and community support process at Fleet.
- Basic help desk resolution and service delivery -> CS team handles these with occasional support from L2
- In-depth technical suppport -> CS team with L2 oncall technician
- Expert product and service support -> CS team liaises with L2 and L3 on-call technicians.

<<<<<<< HEAD
- L1: Basic help desk resolution and service delivery -> CS team handles these with occasional support from L2 
- L2: In-depth technical support -> CS team with L2 onc-all technician 
- L3: Expert product and service support -> CS team liases with L2 and L3 on-call technician

In each case, if possible, the resulting solution should be made clearer in the documentation and/or the FAQs.

The support process is accomplished via on-call rotation and the weekly on-call retro meeting.

The on-call engineer is responsible for responding to technical Slack comments, Slack threads, and GitHub issues raised by customers and the community that the Customer Success team cannot handle.

Slack messages have a 24-hour SLA, and the Slack channel should have a notice at the top explaining so.
=======
If possible, the resulting solution should be more straightforward in each case in the documentation and/or the FAQs.

The support process is accomplished via on-call rotation and the weekly on-call retro meeting.

The on-call engineer holds responsibility for reponses to technical Slack comments, Slack threads, and GitHub issues raised by customers and the community, which the Customer Success team cannot handle.

Slack messages have a 24-hour SLA and the Slack channel should have a notice at the top explaining so.
>>>>>>> 2aefcb38

The weekly on-call retro at Fleet provides time to discuss highlights and answer the following questions about the previous week's on-call:

1. What went well?

2. What could have gone better?

3. What should we remember next time?

This way, the Fleet team can constantly improve the effectiveness and experience during future on-call rotations.

### For customer requests
Locate the relevant issue or create it if it doesn't already exist (to avoid duplication, be creative when searching GitHub for issues - it can often take a couple of tries with different keywords to find an existing issue). 

When creating a new issue, ensure the following:
- Make sure the issue has a "customer request" label.
- "+" prefixed labels (e.g., "+more info please") indicate we are waiting on an answer from an external community member who does not work at Fleet, or that no further action is needed from the Fleet team until an external community member, who doesn't work at Fleet, replies with a comment. At which point our bot will automatically remove the +-prefixed label.
- Is the issue straighforward and easy to understand, with appropriate context (default to public: declassify into public issues in fleetdm/fleet whenever possible)?
- Is there a key date or timeframe that the customer hopes to meet?  If so, please post about that in #g-product with a link to the issue, so the team can discuss it before committing to a time frame.
- Have we provided a link to that issue for the customer to remind everyone of the plan and for the sake of visibility, so other folks who weren't directly involved are up to speed  (e.g., "Hi everyone, here's a link to the issue we discussed on today's call: […link…](https://omfgdogs.com)")?

## Runbook

### Responding to a request to change a credit card number
To change a customer credit card number, you identify the customer's account email, log into Stripe, and choose the subscriptions associated with that account. You can then email the customer an invoice, and they can update the payment method on file.

## Incident postmortems
At Fleet, we take customer incidents very seriously. After working with customers to resolve issues, we will conduct an internal postmortem to determine any documentation or coding changes to prevent similar incidents from happening in the future. Why? We strive to make Fleet the best osquery management platform globally, and we sincerely believe that starts with sharing lessons learned with the community to become stronger together.

At Fleet, we do postmortem meetings for every production incident, whether it's a customer's environment or on fleetdm.com.

## Customer codenames
Occasionally, we will need to track public issues for customers that wish to remain anonymous on our public issue tracker. To do this, we choose an appropriate minor planet name from this [Wikipedia page](https://en.wikipedia.org/wiki/List_of_named_minor_planets_(alphabetical)) and create a label which we attach to the issue and any future issues for this customer.

## Generating a trial license key
Fleet's self-service license dispenser is the best way to generate trial license keys for small deployments of Fleet Premium.

To generate a trial license key for a larger deployment, [create an opportunity issue](https://github.com/fleetdm/confidential/issues/new/choose) for the customer and follow the instructions in the issue for generating a trial license key.

## Documentation updates
<<<<<<< HEAD

Sometimes, users will either email or Slack questions about product usage. We will track these requests and occasionally update our documentation to simplify things for our users. We have a Zapier integration that will automatically create an entry in our customer questions Google doc (in Slack, right-click on the customer question and select send to Zapier). At the end of the week, one of our team members will take each request in the spreadsheet and make any helpful documentation updates to help prevent similar questions in the future.


## Fleet rituals for customers

The following rituals are engaged in by the  directly responsible individual (DRI) and at the frequency specified for the ritual.

| Ritual                       | Description                                         | DRI               |
|:-----------------------------|:----------------------------------------------------|-------------------|
| Overnight customer feedback  | Check Slack daily for customer feedback that occurred outside of usual business hours.| Tony Gauda       |  
| Customer Slack channel monitoring | Continuously monitor Slack for customer feedback, feature requests, reported bugs, etc., and respond <one hour.       | Tony Gauda        |
| Weekly customer debrief | Discuss customer questions, requests, and issues with the product team. | Tony Gauda  |
| Stand up ritual | Information sharing and issue prioritization meeting with the engineering team occurs three to four times per week. | Tony Gauda |
| Daily follow-up | Follow-up and tag appropriate personnel for follow-up on customer items in progress and items that remain unresolved. | Tony Gauda |
| Customer request backlog | Check-in before product office hours to ensure that all information necessary has been gathered before presenting customer requests and feedback to the product team (occurs every week on the same day as the product office hours ritual). | Tony Gauda |
| Product office hours | Present tickets and items brought to Fleet's attention by customers that are interesting from a product perspective and advocate for customer requests (occurs weekly). | Tony Gauda |
| Sales huddle | Meet with the sales team every two weeks to gain sales pipeline visibility for business intelligence and product development purposes; such as testing scalability for potential customers' needs, predicting product success obstacles, etc. | Tony Gauda |
| Product review | Meet with the product team to gain product pipeline visibility in order to gather info on new features and fixes in the next release (occurs every three weeks). | Tony Gauda |
| Release announcements | Update customers on new features and resolved issues in an upcoming release (occurs every three weeks). | Tony Gauda        |
| Customer meetings | Check-in on how the product and company are performing, provide updates on new product features, or progress on customer requests. These are private meetings with one meeting for each individual commercial customer (typically occur every Thursday). | Tony Gauda |
| Advisory meetings | Peer network feedback and Q& with other industry professionals. Mostly discussions on refining process (varies somewhat in frequency but occurs at least once per quarter). | Tony Gauda |
| Internal follow-up ritual | Go through Fleet's internal Slack channels to check for any relevant new information or tasks from other teams. | Tony Gauda |


## Slack channels

These groups maintain the following [Slack channels](https://fleetdm.com/handbook/company#group-slack-channels):
=======
Occasionally users will either email or Slack questions about product usage. We will track these requests and occasionally update our documentation to simplify things for our users. We have a Zapier integration that will automatically create an entry in our customer questions Google doc (in Slack, right-click on the customer question and select send to Zapier). At the end of the week, one of our team members will take each request in the spreadsheet and make any helpful documentation updates to help prevent similar questions in the future.

## Rituals

The following table lists the Customers group's rituals, frequency, and Directly Responsible Individual (DRI).

| Ritual                       | Frequency                | Description                                         | DRI               |
|:-----------------------------|:-----------------------------|:----------------------------------------------------|-------------------|
| Overnight customer feedback  | Daily | Check Slack for customer feedback that occurred outside of usual business hours.| Tony Gauda       |  
| Customer Slack channel monitoring | Daily | Continuously monitor Slack for customer feedback, feature requests, reported bugs, etc., and respond in less than an hour.   | Tony Gauda        |
| Customer follow up | Daily | Follow up and tag appropriate personnel for follow up on customer items in progress and items that remain unresolved. | Tony Gauda |
| Internal follow up | Daily | Go through Fleet's internal Slack channels to check for any relevant new information or tasks from other teams. | Tony Gauda |
| Customer debrief | Weekly | Discuss customer questions, requests and issues with the product team. | Tony Gauda  |
| Stand-up | Weekly | Meet with the Engineering team three to four times a week to share information and prioritize issues. | Tony Gauda |
| Customer request backlog | Weekly | Check-in before product office hours to ensure that all information necessary has been gathered before presenting customer requests and feedback to the product team. | Tony Gauda |
| Product office hours | Weekly | Present tickets and items brought to Fleet's attention by customers that are interesting from a product perspective and advocate for customer requests. | Tony Gauda |
| Customer meetings | Weekly | Check-in on how product and company is performing, provide updates on new product features or progress on customer requests.  These are private meetings with one meeting for each individual commercial customer. | Tony Gauda |
| Product review | Every three weeks | Meet with product team to gain product pipeline visibility in order to gather info on new features and fixes in the next release. | Tony Gauda |
| Release announcements | Every three weeks | Update customers on new features and resolved issues in an upcoming release. | Tony Gauda        |
| Sales huddle | Bi-monthly | Meet with sales team to gain sales pipeline visibility for business intelligence and product development purposes, such as testing scalability for potential customer's needs, predicting product success obstacles, etc. | Tony Gauda |
| Advisory meetings | Quarterly | Peer network feedback and Q& with other industry professionals. Mostly discussions on refining process. | Tony Gauda |

## Slack channels
The following [Slack channels are maintained](https://fleetdm.com/handbook/company#group-slack-channels) by this group:
>>>>>>> 2aefcb38

| Slack channel                       | [DRI](https://fleetdm.com/handbook/company#group-slack-channels)    |
|:------------------------------------|:--------------------------------------------------------------------|
| `#g-customer-engineering`           | Tony Gauda                                                          |
| `#fleet-at-*` _(customer channels)_ | Tony Gauda                                                          |
| `#help-sell`                        | Andrew Bare                                                         |
| `#_from-prospective-customers`      | Andrew Bare                                                         |


<meta name="maintainedBy" value="tgauda">
<|MERGE_RESOLUTION|>--- conflicted
+++ resolved
@@ -3,50 +3,15 @@
 ## Customer success
 
 ### Scheduling meetings with customers
-<<<<<<< HEAD
-To schedule an ad hoc meeting (a video chat with multiple people or a non-scheduled meeting) with a Fleet customer, use the ["Customer meeting" Calendly link](https://docs.google.com/document/d/1tE-NpNfw1icmU2MjYuBRib0VWBPVAdmq4NiCrpuI0F0/edit#heading=h.v47bs6uo0jpk).
-=======
+
 To schedule an [ad hoc meeting](https://www.vocabulary.com/dictionary/ad%20hoc) with a Fleet customer, use the ["Customer meeting" Calendly link](https://calendly.com/fleetdm/customer).
 
 ### Documenting calls with customers
 When we do prospect calls, add the customer's name in both the google doc title and the heading, ex. "Charlie (Fleet)."  This makes it easier when searching for the document later. 
->>>>>>> 2aefcb38
 
 ### Missed Zoom Meeting | Etiquette with Customers
 This is a tutorial on how to respond when someone from outside the company misses a call.
 
-<<<<<<< HEAD
-#### 48 hours before a meeting 
-
-L1: Check the calendar invite to determine if the customer has accepted the invitation.
-
-L2: If the customer has not accepted the invitation, please reach out through appropriate channels to confirm attendance (ex: EAs, email, Slack). 
-
-L3: Test the Zoom Meeting link to ensure that it is working.
-
-L4: Ensure that agenda documents are attached and accessible to meeting attendees (as appropriate to the situation).
-
-#### Day of meeting
-
-L1: Join the meeting two to three minutes before the meeting start time.
-
-L2: If the customer does not join the call after three minutes, contact the customer by:
-
-- Slack, if we have a shared channel.
-- email, using the email address from the calendar invite.
-- LinkedIn, send a direct message.
-- phone, try finding their number to text and/or call (as appropriate to the device type: landline vs. cell phone).
-
-L3: In these communications to the customer, remember to approach the situation with empathy. Anything could have happened.
-
-L4: Be ready to supply an alternative date and time to reschedule the call. Suggest two to three options from which the customer can choose.
-
-L5: Ensure that contact information is accurate and that meeting invites can be received and accessed by the customer.
-
-L6: Repeat back to the customer the newly agreed-upon date and time, and the contact information.
-
-L7: Congratulations, you’re ready to set up a new call.
-=======
 #### 48 hours before a meeting
 - Check the calendar invite to determine if the customer has accepted the invitation.
 - If the customer has not accepted the invitation, please reach out through appropriate channels to confirm attendance (Ex: EAs, Email, Slack).
@@ -65,7 +30,6 @@
 - Ensure that contact information is accurate and that he customer can receive and access meeting invites.
 - Repeat back to the customer the newly agreed upon date and time, as well as the contact information.
 - Congratulations, you’re ready to set up a new call.
->>>>>>> 2aefcb38
 
 ### Next steps after a customer conversation 
 After a customer conversation, it can sometimes feel like there are 1,001 things to do, but it can be hard to know where to start.  Here are some tips: 
@@ -76,19 +40,7 @@
 - In-depth technical suppport -> CS team with L2 oncall technician
 - Expert product and service support -> CS team liaises with L2 and L3 on-call technicians.
 
-<<<<<<< HEAD
-- L1: Basic help desk resolution and service delivery -> CS team handles these with occasional support from L2 
-- L2: In-depth technical support -> CS team with L2 onc-all technician 
-- L3: Expert product and service support -> CS team liases with L2 and L3 on-call technician
 
-In each case, if possible, the resulting solution should be made clearer in the documentation and/or the FAQs.
-
-The support process is accomplished via on-call rotation and the weekly on-call retro meeting.
-
-The on-call engineer is responsible for responding to technical Slack comments, Slack threads, and GitHub issues raised by customers and the community that the Customer Success team cannot handle.
-
-Slack messages have a 24-hour SLA, and the Slack channel should have a notice at the top explaining so.
-=======
 If possible, the resulting solution should be more straightforward in each case in the documentation and/or the FAQs.
 
 The support process is accomplished via on-call rotation and the weekly on-call retro meeting.
@@ -96,7 +48,6 @@
 The on-call engineer holds responsibility for reponses to technical Slack comments, Slack threads, and GitHub issues raised by customers and the community, which the Customer Success team cannot handle.
 
 Slack messages have a 24-hour SLA and the Slack channel should have a notice at the top explaining so.
->>>>>>> 2aefcb38
 
 The weekly on-call retro at Fleet provides time to discuss highlights and answer the following questions about the previous week's on-call:
 
@@ -137,36 +88,6 @@
 To generate a trial license key for a larger deployment, [create an opportunity issue](https://github.com/fleetdm/confidential/issues/new/choose) for the customer and follow the instructions in the issue for generating a trial license key.
 
 ## Documentation updates
-<<<<<<< HEAD
-
-Sometimes, users will either email or Slack questions about product usage. We will track these requests and occasionally update our documentation to simplify things for our users. We have a Zapier integration that will automatically create an entry in our customer questions Google doc (in Slack, right-click on the customer question and select send to Zapier). At the end of the week, one of our team members will take each request in the spreadsheet and make any helpful documentation updates to help prevent similar questions in the future.
-
-
-## Fleet rituals for customers
-
-The following rituals are engaged in by the  directly responsible individual (DRI) and at the frequency specified for the ritual.
-
-| Ritual                       | Description                                         | DRI               |
-|:-----------------------------|:----------------------------------------------------|-------------------|
-| Overnight customer feedback  | Check Slack daily for customer feedback that occurred outside of usual business hours.| Tony Gauda       |  
-| Customer Slack channel monitoring | Continuously monitor Slack for customer feedback, feature requests, reported bugs, etc., and respond <one hour.       | Tony Gauda        |
-| Weekly customer debrief | Discuss customer questions, requests, and issues with the product team. | Tony Gauda  |
-| Stand up ritual | Information sharing and issue prioritization meeting with the engineering team occurs three to four times per week. | Tony Gauda |
-| Daily follow-up | Follow-up and tag appropriate personnel for follow-up on customer items in progress and items that remain unresolved. | Tony Gauda |
-| Customer request backlog | Check-in before product office hours to ensure that all information necessary has been gathered before presenting customer requests and feedback to the product team (occurs every week on the same day as the product office hours ritual). | Tony Gauda |
-| Product office hours | Present tickets and items brought to Fleet's attention by customers that are interesting from a product perspective and advocate for customer requests (occurs weekly). | Tony Gauda |
-| Sales huddle | Meet with the sales team every two weeks to gain sales pipeline visibility for business intelligence and product development purposes; such as testing scalability for potential customers' needs, predicting product success obstacles, etc. | Tony Gauda |
-| Product review | Meet with the product team to gain product pipeline visibility in order to gather info on new features and fixes in the next release (occurs every three weeks). | Tony Gauda |
-| Release announcements | Update customers on new features and resolved issues in an upcoming release (occurs every three weeks). | Tony Gauda        |
-| Customer meetings | Check-in on how the product and company are performing, provide updates on new product features, or progress on customer requests. These are private meetings with one meeting for each individual commercial customer (typically occur every Thursday). | Tony Gauda |
-| Advisory meetings | Peer network feedback and Q& with other industry professionals. Mostly discussions on refining process (varies somewhat in frequency but occurs at least once per quarter). | Tony Gauda |
-| Internal follow-up ritual | Go through Fleet's internal Slack channels to check for any relevant new information or tasks from other teams. | Tony Gauda |
-
-
-## Slack channels
-
-These groups maintain the following [Slack channels](https://fleetdm.com/handbook/company#group-slack-channels):
-=======
 Occasionally users will either email or Slack questions about product usage. We will track these requests and occasionally update our documentation to simplify things for our users. We have a Zapier integration that will automatically create an entry in our customer questions Google doc (in Slack, right-click on the customer question and select send to Zapier). At the end of the week, one of our team members will take each request in the spreadsheet and make any helpful documentation updates to help prevent similar questions in the future.
 
 ## Rituals
@@ -191,7 +112,6 @@
 
 ## Slack channels
 The following [Slack channels are maintained](https://fleetdm.com/handbook/company#group-slack-channels) by this group:
->>>>>>> 2aefcb38
 
 | Slack channel                       | [DRI](https://fleetdm.com/handbook/company#group-slack-channels)    |
 |:------------------------------------|:--------------------------------------------------------------------|
