# Customer engineering

## Customer success

### Scheduling meetings with customers
To schedule an ad hoc meeting with a Fleet customer, use the ["Customer meeting" Calendly link](https://docs.google.com/document/d/1tE-NpNfw1icmU2MjYuBRib0VWBPVAdmq4NiCrpuI0F0/edit#heading=h.v47bs6uo0jpk).

### Missed Zoom Meeting | Etiquette with Customers
This is a tutorial on how to respond when someone from outside the company misses a call.

#### 48 hours before a meeting

L1: Check the calendar invite to determine if the customer has accepted the invitation.

L2: If the customer has not accepted the invitation please reach out through appropriate channels to confirm attendance (Ex: EAs, Email, Slack).

L3: Test the Zoom Meeting link to ensure that it is working.

L4: Ensure that agenda documents are attached and accessible to meeting attendees (as appropriate to the situation).

#### Day of meeting

L1: Join meeting 2-3 minutes prior to the meeting start time.

L2: If the customer does not join the call after 3-minutes, contact the customer with:

- Slack, if we have a shared channel.
- Email, using the email address from the calendar invite.
- LinkedIn, send a direct message.
- Phone, try finding their number to text and/or call (as appropriate to the device type: landline vs cell phone).

L3: In these communications to the customer remember to approach the situation with empathy. Anything could have happened.

L4: Be ready to supply an alternative date and time to reschedule the call. Suggest 2-3 options for the customer to choose from.

L5: Ensure that contact information is accurate and that meeting invites can be received and accessed by the customer.

L6: Repeat back to the customer the newly agreed upon date and time, as well as the contact information.

L7: Congratulations, you’re ready to set up a new call.

### Next steps after a customer conversation
After a customer conversation, it can sometimes feel like there are 1001 things to do, but it can be hard to know where to start.  Here are some tips:


## Support process

This section outlines the customer and community support process at Fleet.

- L1: Basic help desk resolution and service delivery -> CS team handles these with occasional support from L2
- L2: In-depth technical suppport -> CS team with L2 oncall technician
- L3: Expert product and service support -> CS team liases with L2 and L3 oncall technician.

In each case, if possible, the resulting solution should be made more clear in the documentation and/or the FAQs.

The support process is accomplished via on-call rotation and the weekly on-call retro meeting.

The on-call engineer is responsible for responding to technical Slack comments, Slack threads, and GitHub issues raised by customers and the community which cannot handled by the Customer Success team.

Slack messages have a 24 hour SLA and the Slack channel should have a notice at the top explaining so.

The weekly on-call retro at Fleet provides time to discuss highlights and answer the following questions about the previous week's on-call:

1. What went well?

2. What could have gone better?

3. What should we remember next time?

This way, the Fleet team can constantly improve the effectiveness and experience during future on-call rotations.

### For customer requests
Locate the appropriate issue, or create it if it doesn't already exist. (To avoid duplication, be creative when searching GitHub for issues - it can often take a couple of tries with different keywords to find an existing issue.) 

When creating a new issue, ensure the following:

- Make sure the issue has a "customer request" label.
- "+" prefixed labels (e.g., "+more info please") indicate we are waiting on an answer from an external community member who does not work at Fleet, or otherwise that no further action is needed from the Fleet team until an external community member, who doesn't work at Fleet, replies with a comment. (At which point our bot will automatically remove the +-prefixed label.)
- Is the issue clear and easy to understand, with appropriate context?  (Default to public: declassify into public issues in fleetdm/fleet whenever possible)
- Is there a key date or timeframe that the customer is hoping to meet?  If so, please post about that in #g-product with a link to the issue, so the team can discuss before committing to a time frame.
- Have we provided a link to that issue for the customer to remind everyone of the plan, and for the sake of visibility, so other folks who weren't directly involved are up to speed?  (e.g. "Hi everyone, here's a link to the issue we discussed on today's call: […link…](https://omfgdogs.com)")


## Runbook

### Responding to a request to change a credit card number
To change a customer credit card number you identify the customer's account email, log into Stripe, and choose the subscriptions associated with that account. You can then email the customer an invoice and they can update the payment method on file.


## Incident postmortems
At Fleet, we take customer incidents very seriously. After working with customers to resolve issues, we will conduct an internal postmortem to determine any documentation or coding changes to prevent similar incidents from happening in the future. Why? We strive to make Fleet the best osquery management platform globally, and we sincerely believe that starts with sharing lessons learned with the community to become stronger together.

At Fleet, we do postmortem meetings for every production incident, whether it's a customer's environment or on fleetdm.com.


## Customer codenames
Occasionally we will need to track public issues for customers that wish to remain anonymous on our public issue tracker. To do this, we choose an appropriate minor planet name from this [Wikipedia page](https://en.wikipedia.org/wiki/List_of_named_minor_planets_(alphabetical)) and create a label which we attach to the issue and any future issues for this customer.


## Generating a trial license key
Fleet's self-service license dispenser is the best way to generate trial license keys for small deployments of Fleet Premium.

To generate a trial license key for a larger deployment, [create an opportunity issue](https://github.com/fleetdm/confidential/issues/new/choose) for the customer and follow the instructions in the issue for generating a trial license key.

<<<<<<< HEAD

## Documentation updates

Occasionally users will either email or Slack questions about product usage. We will track these requests and occasionally update our documentation to simplify things for our users. We have a Zapier integration that will automatically create an entry in our customer questions Google doc (in Slack, right-click on the customer question and select send to Zapier). At the end of the week, one of our team members will take each request in the spreadsheet and make any helpful documentation updates to help prevent similar questions in the future.
=======
## Fleet rituals for customers

The following rituals are engaged in by the  directly responsible individual (DRI) and at the frequency specified for the ritual.

| Ritual                       | Description                                         | DRI               |
|:-----------------------------|:----------------------------------------------------|-------------------|
| Overnight customer feedback  | Check Slack daily for customer feedback that occurred outside of usual business hours.| Tony Gauda       |  
| Customer Slack channel monitoring | Continuously monitor Slack for customer feedback, feature requests, reported bugs, etc. and respond <1 hour.       | Tony Gauda        |
| Weekly customer debrief | Discuss customer questions, requests and issues with the product team. | Tony Gauda  |
| Stand up ritual | Information sharing and issue prioritization meeting with the engineering team, occurs 3 - 4 times per week. | Tony Gauda |
| Daily follow up | Follow up and tag appropriate personnel for follow up on customer items in progress and items that remain unresolved. | Tony Gauda |
| Customer request backlog | Check-in before product office hours to ensure that all information necessary has been gathered before presenting customer requests and feedback to the product team. Occurs every week on the same day as the product office hours ritual. | Tony Gauda |
| Product office hours | Present tickets and items brought to Fleet's attention by customers that are interesting from a product perspective and advocate for customer requests. Occurs weekly. | Tony Gauda |
| Sales huddle | Meet with sales team every two weeks to gain sales pipeline visibility for business intelligence and product development purposes, such as testing scalability for potential customer's needs, predicting product success obstacles, etc. | Tony Gauda |
| Product review | Occurs every three weeks, meet with product team to gain product pipeline visibility in order to gather info on new features and fixes in the next release. | Tony Gauda |
| Release announcements | Update customers on new features and resolved issues in an upcoming release, happens every three weeks. | Tony Gauda        |
| Customer meetings | Check-in on how product and company is performing, provide updates on new product features or progress on customer requests.  Typically occur every Thursday, these are private meetings with one meeting for each individual commercial customer. | Tony Gauda |
| Advisory meetings | Peer network feedback and Q& with other industry professionals. Mostly discussions on refining process. Vary somewhat in frequency, but occur at least once per quarter. | Tony Gauda |
| Internal follow up ritual | Go through Fleet's internal Slack channels to check for any relevant new information or tasks from other teams. | Tony Gauda |

>>>>>>> 494bd30d


## Slack channels

The following [Slack channels are maintained](https://fleetdm.com/handbook/company#group-slack-channels) by this group:

| Slack channel                       | [DRI](https://fleetdm.com/handbook/company#group-slack-channels)    |
|:------------------------------------|:--------------------------------------------------------------------|
| `#g-customer-engineering`           | Tony Gauda                                                          |
| `#fleet-at-*` _(customer channels)_ | Tony Gauda                                                          |
| `#help-sell`                        | Andrew Bare                                                         |
| `#_from-prospective-customers`      | Andrew Bare                                                         |

<<<<<<< HEAD
=======
## Documentation updates

Occasionally users will either email or Slack questions about product usage. We will track these requests and occasionally update our documentation to simplify things for our users. We have a Zapier integration that will automatically create an entry in our customer questions Google doc (in Slack, right-click on the customer question and select send to Zapier). At the end of the week, one of our team members will take each request in the spreadsheet and make any helpful documentation updates to help prevent similar questions in the future.




>>>>>>> 494bd30d
<meta name="maintainedBy" value="tgauda">
<|MERGE_RESOLUTION|>--- conflicted
+++ resolved
@@ -102,12 +102,12 @@
 
 To generate a trial license key for a larger deployment, [create an opportunity issue](https://github.com/fleetdm/confidential/issues/new/choose) for the customer and follow the instructions in the issue for generating a trial license key.
 
-<<<<<<< HEAD
 
 ## Documentation updates
 
 Occasionally users will either email or Slack questions about product usage. We will track these requests and occasionally update our documentation to simplify things for our users. We have a Zapier integration that will automatically create an entry in our customer questions Google doc (in Slack, right-click on the customer question and select send to Zapier). At the end of the week, one of our team members will take each request in the spreadsheet and make any helpful documentation updates to help prevent similar questions in the future.
-=======
+
+
 ## Fleet rituals for customers
 
 The following rituals are engaged in by the  directly responsible individual (DRI) and at the frequency specified for the ritual.
@@ -128,8 +128,6 @@
 | Advisory meetings | Peer network feedback and Q& with other industry professionals. Mostly discussions on refining process. Vary somewhat in frequency, but occur at least once per quarter. | Tony Gauda |
 | Internal follow up ritual | Go through Fleet's internal Slack channels to check for any relevant new information or tasks from other teams. | Tony Gauda |
 
->>>>>>> 494bd30d
-
 
 ## Slack channels
 
@@ -142,14 +140,5 @@
 | `#help-sell`                        | Andrew Bare                                                         |
 | `#_from-prospective-customers`      | Andrew Bare                                                         |
 
-<<<<<<< HEAD
-=======
-## Documentation updates
 
-Occasionally users will either email or Slack questions about product usage. We will track these requests and occasionally update our documentation to simplify things for our users. We have a Zapier integration that will automatically create an entry in our customer questions Google doc (in Slack, right-click on the customer question and select send to Zapier). At the end of the week, one of our team members will take each request in the spreadsheet and make any helpful documentation updates to help prevent similar questions in the future.
-
-
-
-
->>>>>>> 494bd30d
 <meta name="maintainedBy" value="tgauda">
