# Customer engineering

## Customer success

### Scheduling meetings with customers
To schedule an [ad hoc meeting](https://www.vocabulary.com/dictionary/ad%20hoc) with a Fleet customer, use the ["Customer meeting" Calendly link](https://calendly.com/fleetdm/customer).

### Documenting calls with customers
When we do prospect calls, add the customer's name in both the google doc title and the heading, ex. "Charlie (Fleet)."  This makes it easier when searching for the document later. 

### Missed Zoom Meeting | Etiquette with Customers
This is a tutorial on how to respond when someone from outside the company misses a call.

#### 48 hours before a meeting
- Check the calendar invite to determine if the customer has accepted the invitation.
- If the customer has not accepted the invitation, please reach out through appropriate channels to confirm attendance (Ex: EAs, Email, Slack).
- Test the Zoom Meeting link to ensure that it is working.
- Ensure that agenda documents are attached and accessible to meeting attendees (as appropriate to the situation).

#### Day of meeting
- Join the meeting two to three minutes before the start time.
- If the customer does not join the call after three minutes, contact the customer with:
  - Slack, if we have a shared channel.
  - email, using the email address from the calendar invite.
  - LinkedIn, send a direct message.
  - phone, try finding their number to text and/or call (as appropriate to the device type: landline vs. cell phone).
- In these communications to the customer, remember to approach the situation with empathy. Anything could have happened.
- Be ready to supply an alternative date and time to reschedule the call. Suggest two to three options from which the customer can choose.
- Ensure that contact information is accurate and that he customer can receive and access meeting invites.
- Repeat back to the customer the newly agreed upon date and time, as well as the contact information.
- Congratulations, you’re ready to set up a new call.

### Next steps after a customer conversation
After a customer conversation, it can sometimes feel like there are 1001 things to do, but it can be hard to know where to start.  Here are some tips:

## Support process
This section outlines the customer and community support process at Fleet.
- Basic help desk resolution and service delivery -> CS team handles these with occasional support from L2
- In-depth technical suppport -> CS team with L2 oncall technician
- Expert product and service support -> CS team liaises with L2 and L3 on-call technicians.

If possible, the resulting solution should be more straightforward in each case in the documentation and/or the FAQs.

The support process is accomplished via on-call rotation and the weekly on-call retro meeting.

The on-call engineer holds responsibility for reponses to technical Slack comments, Slack threads, and GitHub issues raised by customers and the community, which the Customer Success team cannot handle.

Slack messages have a 24-hour SLA and the Slack channel should have a notice at the top explaining so.

The weekly on-call retro at Fleet provides time to discuss highlights and answer the following questions about the previous week's on-call:

1. What went well?

2. What could have gone better?

3. What should we remember next time?

This way, the Fleet team can constantly improve the effectiveness and experience during future on-call rotations.

### For customer requests
Locate the appropriate issue, or create it if it doesn't already exist. (To avoid duplication, be creative when searching GitHub for issues - it can often take a couple of tries with different keywords to find an existing issue.) 

When creating a new issue, ensure the following:
- Make sure the issue has a "customer request" label.
- "+" prefixed labels (e.g., "+more info please") indicate we are waiting on an answer from an external community member who does not work at Fleet, or otherwise that no further action is needed from the Fleet team until an external community member, who doesn't work at Fleet, replies with a comment. (At which point our bot will automatically remove the +-prefixed label.)
- Is the issue clear and easy to understand, with appropriate context?  (Default to public: declassify into public issues in fleetdm/fleet whenever possible)
- Is there a key date or timeframe that the customer is hoping to meet?  If so, please post about that in #g-product with a link to the issue, so the team can discuss before committing to a time frame.
- Have we provided a link to that issue for the customer to remind everyone of the plan, and for the sake of visibility, so other folks who weren't directly involved are up to speed?  (e.g. "Hi everyone, here's a link to the issue we discussed on today's call: […link…](https://omfgdogs.com)")

## Runbook

### Responding to a request to change a credit card number
To change a customer credit card number you identify the customer's account email, log into Stripe, and choose the subscriptions associated with that account. You can then email the customer an invoice and they can update the payment method on file.

## Incident postmortems
At Fleet, we take customer incidents very seriously. After working with customers to resolve issues, we will conduct an internal postmortem to determine any documentation or coding changes to prevent similar incidents from happening in the future. Why? We strive to make Fleet the best osquery management platform globally, and we sincerely believe that starts with sharing lessons learned with the community to become stronger together.

At Fleet, we do postmortem meetings for every production incident, whether it's a customer's environment or on fleetdm.com.

## Customer codenames
Occasionally we will need to track public issues for customers that wish to remain anonymous on our public issue tracker. To do this, we choose an appropriate minor planet name from this [Wikipedia page](https://en.wikipedia.org/wiki/List_of_named_minor_planets_(alphabetical)) and create a label which we attach to the issue and any future issues for this customer.

## Generating a trial license key
Fleet's self-service license dispenser is the best way to generate trial license keys for small deployments of Fleet Premium.

To generate a trial license key for a larger deployment, [create an opportunity issue](https://github.com/fleetdm/confidential/issues/new/choose) for the customer and follow the instructions in the issue for generating a trial license key.

## Documentation updates
Occasionally users will either email or Slack questions about product usage. We will track these requests and occasionally update our documentation to simplify things for our users. We have a Zapier integration that will automatically create an entry in our customer questions Google doc (in Slack, right-click on the customer question and select send to Zapier). At the end of the week, one of our team members will take each request in the spreadsheet and make any helpful documentation updates to help prevent similar questions in the future.

<<<<<<< HEAD

## Rituals

The following table lists the Customers group's rituals, frequency, and Directly Responsible Individual (DRI).

| Ritual                       | Frequency                | Description                                         | DRI               |
|:-----------------------------|:-----------------------------|:----------------------------------------------------|-------------------|
| Overnight customer feedback  | Daily | Check Slack for customer feedback that occurred outside of usual business hours.| Tony Gauda       |  
| Customer Slack channel monitoring | Daily | Continuously monitor Slack for customer feedback, feature requests, reported bugs, etc., and respond in less than an hour.   | Tony Gauda        |
| Customer follow up | Daily | Follow up and tag appropriate personnel for follow up on customer items in progress and items that remain unresolved. | Tony Gauda |
| Internal follow up | Daily | Go through Fleet's internal Slack channels to check for any relevant new information or tasks from other teams. | Tony Gauda |
| Customer debrief | Weekly | Discuss customer questions, requests and issues with the product team. | Tony Gauda  |
| Stand-up | Weekly | Meet with the Engineering team three to four times a week to share information and prioritize issues. | Tony Gauda |
| Customer request backlog | Weekly | Check-in before product office hours to ensure that all information necessary has been gathered before presenting customer requests and feedback to the product team. | Tony Gauda |
| Product office hours | Weekly | Present tickets and items brought to Fleet's attention by customers that are interesting from a product perspective and advocate for customer requests. | Tony Gauda |
| Customer meetings | Weekly | Check-in on how product and company is performing, provide updates on new product features or progress on customer requests.  These are private meetings with one meeting for each individual commercial customer. | Tony Gauda |
| Product review | Every three weeks | Meet with product team to gain product pipeline visibility in order to gather info on new features and fixes in the next release. | Tony Gauda |
| Release announcements | Every three weeks | Update customers on new features and resolved issues in an upcoming release. | Tony Gauda        |
| Sales huddle | Bi-monthly | Meet with sales team to gain sales pipeline visibility for business intelligence and product development purposes, such as testing scalability for potential customer's needs, predicting product success obstacles, etc. | Tony Gauda |
| Advisory meetings | Quarterly | Peer network feedback and Q& with other industry professionals. Mostly discussions on refining process. | Tony Gauda |
=======
## Fleet rituals for customers
The following rituals are engaged in by the  directly responsible individual (DRI) and at the frequency specified for the ritual.

| Ritual                       | Description                                         | DRI               |
|:-----------------------------|:----------------------------------------------------|-------------------|
| Overnight customer feedback  | Check Slack daily for customer feedback that occurred outside of usual business hours.| Tony Gauda       |  
| Customer Slack channel monitoring | Continuously monitor Slack for customer feedback, feature requests, reported bugs, etc. and respond <1 hour.       | Tony Gauda        |
| Weekly customer debrief | Discuss customer questions, requests and issues with the product team. | Tony Gauda  |
| Stand up ritual | Information sharing and issue prioritization meeting with the engineering team, occurs 3 - 4 times per week. | Tony Gauda |
| Daily follow up | Follow up and tag appropriate personnel for follow up on customer items in progress and items that remain unresolved. | Tony Gauda |
| Customer request backlog | Check-in before product office hours to ensure that all information necessary has been gathered before presenting customer requests and feedback to the product team. Occurs every week on the same day as the product office hours ritual. | Tony Gauda |
| Product office hours | Present tickets and items brought to Fleet's attention by customers that are interesting from a product perspective and advocate for customer requests. Occurs weekly. | Tony Gauda |
| Sales huddle | Meet with sales team every two weeks to gain sales pipeline visibility for business intelligence and product development purposes, such as testing scalability for potential customer's needs, predicting product success obstacles, etc. | Tony Gauda |
| Product review | Occurs every three weeks, meet with product team to gain product pipeline visibility in order to gather info on new features and fixes in the next release. | Tony Gauda |
| Release announcements | Update customers on new features and resolved issues in an upcoming release, happens every three weeks. | Tony Gauda        |
| Customer meetings | Check-in on how product and company is performing, provide updates on new product features or progress on customer requests.  Typically occur every Thursday, these are private meetings with one meeting for each individual commercial customer. | Tony Gauda |
| Advisory meetings | Peer network feedback and Q& with other industry professionals. Mostly discussions on refining process. Vary somewhat in frequency, but occur at least once per quarter. | Tony Gauda |
| Internal follow up ritual | Go through Fleet's internal Slack channels to check for any relevant new information or tasks from other teams. | Tony Gauda |
>>>>>>> 12bd9ec7

## Slack channels
The following [Slack channels are maintained](https://fleetdm.com/handbook/company#group-slack-channels) by this group:

| Slack channel                       | [DRI](https://fleetdm.com/handbook/company#group-slack-channels)    |
|:------------------------------------|:--------------------------------------------------------------------|
| `#g-customer-engineering`           | Tony Gauda                                                          |
| `#fleet-at-*` _(customer channels)_ | Tony Gauda                                                          |
| `#help-sell`                        | Andrew Bare                                                         |
| `#_from-prospective-customers`      | Andrew Bare                                                         |


<meta name="maintainedBy" value="tgauda">
<|MERGE_RESOLUTION|>--- conflicted
+++ resolved
@@ -88,8 +88,6 @@
 ## Documentation updates
 Occasionally users will either email or Slack questions about product usage. We will track these requests and occasionally update our documentation to simplify things for our users. We have a Zapier integration that will automatically create an entry in our customer questions Google doc (in Slack, right-click on the customer question and select send to Zapier). At the end of the week, one of our team members will take each request in the spreadsheet and make any helpful documentation updates to help prevent similar questions in the future.
 
-<<<<<<< HEAD
-
 ## Rituals
 
 The following table lists the Customers group's rituals, frequency, and Directly Responsible Individual (DRI).
@@ -109,26 +107,6 @@
 | Release announcements | Every three weeks | Update customers on new features and resolved issues in an upcoming release. | Tony Gauda        |
 | Sales huddle | Bi-monthly | Meet with sales team to gain sales pipeline visibility for business intelligence and product development purposes, such as testing scalability for potential customer's needs, predicting product success obstacles, etc. | Tony Gauda |
 | Advisory meetings | Quarterly | Peer network feedback and Q& with other industry professionals. Mostly discussions on refining process. | Tony Gauda |
-=======
-## Fleet rituals for customers
-The following rituals are engaged in by the  directly responsible individual (DRI) and at the frequency specified for the ritual.
-
-| Ritual                       | Description                                         | DRI               |
-|:-----------------------------|:----------------------------------------------------|-------------------|
-| Overnight customer feedback  | Check Slack daily for customer feedback that occurred outside of usual business hours.| Tony Gauda       |  
-| Customer Slack channel monitoring | Continuously monitor Slack for customer feedback, feature requests, reported bugs, etc. and respond <1 hour.       | Tony Gauda        |
-| Weekly customer debrief | Discuss customer questions, requests and issues with the product team. | Tony Gauda  |
-| Stand up ritual | Information sharing and issue prioritization meeting with the engineering team, occurs 3 - 4 times per week. | Tony Gauda |
-| Daily follow up | Follow up and tag appropriate personnel for follow up on customer items in progress and items that remain unresolved. | Tony Gauda |
-| Customer request backlog | Check-in before product office hours to ensure that all information necessary has been gathered before presenting customer requests and feedback to the product team. Occurs every week on the same day as the product office hours ritual. | Tony Gauda |
-| Product office hours | Present tickets and items brought to Fleet's attention by customers that are interesting from a product perspective and advocate for customer requests. Occurs weekly. | Tony Gauda |
-| Sales huddle | Meet with sales team every two weeks to gain sales pipeline visibility for business intelligence and product development purposes, such as testing scalability for potential customer's needs, predicting product success obstacles, etc. | Tony Gauda |
-| Product review | Occurs every three weeks, meet with product team to gain product pipeline visibility in order to gather info on new features and fixes in the next release. | Tony Gauda |
-| Release announcements | Update customers on new features and resolved issues in an upcoming release, happens every three weeks. | Tony Gauda        |
-| Customer meetings | Check-in on how product and company is performing, provide updates on new product features or progress on customer requests.  Typically occur every Thursday, these are private meetings with one meeting for each individual commercial customer. | Tony Gauda |
-| Advisory meetings | Peer network feedback and Q& with other industry professionals. Mostly discussions on refining process. Vary somewhat in frequency, but occur at least once per quarter. | Tony Gauda |
-| Internal follow up ritual | Go through Fleet's internal Slack channels to check for any relevant new information or tasks from other teams. | Tony Gauda |
->>>>>>> 12bd9ec7
 
 ## Slack channels
 The following [Slack channels are maintained](https://fleetdm.com/handbook/company#group-slack-channels) by this group:
