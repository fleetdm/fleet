# Growth

As an open-core company, Fleet endeavors to build a community of engaged users, customers, and
contributors. The purpose of the growth team is to own and improve the growth funnel to drive awareness, adoption, and referrals of Fleet while honoring the ideals and voice of the open source community, and our company values.

## Positioning

Effective market positioning is crucial to the growth of any software product. Fleet needs to maintain a unique, valuable position in the minds of our users. We keep assertions on our positioning in this [Google Doc](https://docs.google.com/document/d/1sttTxm6B-acvZuQuGt7kkKn-_IVXM0sLwStnjnpIU9Y/edit?usp=sharing) (private). It will be updated quarterly based on the feedback of users, customers, team members, and other stakeholders. Feedback can be provided as a comment in the document or by posting in the `#g-growth` Slack channel. 

## Marketing Qualified Opportunities (MQOs)

Growth's goal is to increase usage of the product. We value users of all sizes adopting Fleet Free or Fleet Premium. Companies purchasing under 100 device licenses should sign up [self-service](https://fleetdm.com/pricing/). Companies that enroll more than 100 devices should [schedule a demo](https://fleetdm.com/). When these companies attend a demo, Fleet considers them marketing qualified opportunities (MQOs).

## Lead enrichment

Fleet's lead enrichment process can be found in this [Google Doc](https://docs.google.com/document/d/1zOv39O989bPRNTIcLNNE4ESUI5Ry2XII3XuRpJqNN7g/edit?usp=sharing) (private).

## Outreach one-pager

Our one-pager offers a summary of what Fleet does. It can help stakeholders become familiar with the company and product while also being a useful tool the Growth team uses for sales outreach. Find Fleet's outreach one-pager in this [Google Doc](https://drive.google.com/file/d/1o0gHCVonNbjjsk8iI-mgVw5O-o-AhJ5t/view?usp=sharing).

## Posting on social media as Fleet

Posting to social media should follow a [personable tone](https://fleetdm.com/handbook/brand#communicating-as-fleet) and strive to deliver useful information across our social accounts.

### Topics:

- Fleet the product
- Internal progress
- Highlighting [community contributions](https://fleetdm.com/handbook/community#community-contributions-pull-requests)
- Highlighting Fleet and osquery accomplishments
- Industry news about osquery
- Industry news about device management
- Upcoming events, interviews, and podcasts

### Guidelines:

In keeping with our tone, use hashtags in line and only when it feels natural. If it feels forced, don’t include any.

Self-promotional tweets are not ideal(Same goes for, to varying degrees, Reddit, HN, Quora, StackOverflow, LinkedIn, Slack, and almost anywhere else).  Also see: [The Impact Equation](https://www.audible.com/pd/The-Impact-Equation-Audiobook/B00AR1VFBU) by Chris Brogan and Julien Smith.

Great brands are [magnanimous](https://en.wikipedia.org/wiki/Magnanimity).

### Scheduling:

Once a post is drafted, deliver it to our three main platforms.

- [Twitter](https://twitter.com/fleetctl)
- [LinkedIn](https://www.linkedin.com/company/fleetdm/)
- [Facebook](https://www.facebook.com/fleetdm)

Log in to [Sprout Social](https://app.sproutsocial.com/publishing/) and use the compose tool to deliver the post to each platform. (credentials in 1Password).


## Promoting blog posts on social media

Once a blog post has been written, approved, and published, ensure that it is promoted on social media. Please refer to our [Publishing as Fleet](https://docs.google.com/document/d/1cmyVgUAqAWKZj1e_Sgt6eY-nNySAYHH3qoEnhQusph0/edit?usp=sharing) guide for more detailed information. 


## Press releases

If we are doing a press release, we are probably pitching it to one or more reporters as an exclusive story if they choose to take it.  Consider not sharing or publicizing any information related to the upcoming press release before the announcement.  Also see: [What is a press exclusive and how does it work](https://www.quora.com/What-is-a-press-exclusive-and-how-does-it-work) on Quora.

### Press release boilerplate

Fleet gives teams fast, reliable access to data about the production servers, employee laptops, and other devices they manage - no matter the operating system. Users can search for any device data using SQL queries, making it faster to respond to incidents and automate IT. Fleet is also used to monitor vulnerabilities, battery health, and software. It can even monitor endpoint detection and response and mobile device management tools like Crowdstrike, Munki, Jamf, and Carbon Black, to help confirm that those platforms are working how administrators think they are. Fleet is open source software. It's easy to get started quickly, easy to deploy, and it even comes with an enterprise-friendly free tier available under the MIT license.

IT and security teams love Fleet because of its flexibility and conventions. Instead of secretly collecting as much data as possible, Fleet defaults to privacy and transparency, capturing only the data your organization needs to meet its compliance, security, and management goals, with clearly-defined, flexible limits.   

That means better privacy, better device performance, and better data but with less noise.

## Sponsoring events

When reaching out for sponsorships, Fleet's goal is to expose potential hires, contributors, and users to Fleet and osquery.
Track prospective sponsorships in our [partnerships and outreach Google Sheet:](https://docs.google.com/spreadsheets/d/107AwHKqFjt7TWItnf8pFknSwwxb_gsp6awB66t7YE_w/edit#gid=2108184225)

Once a relevant sponsorship opportunity and its prospectus are reviewed:
1. Create a new [GitHub issue](https://github.com/fleetdm/fleet/issues/new).
 
2. Detail the important information of the event, such as date, name of the event, location, and page links to the relevant prospectus. 
 
3. Add the issue to the “Conferences/speaking” column of the [Growth plan project](https://github.com/orgs/fleetdm/projects/21).
 
4. Schedule a meeting with the representatives at the event to discuss pricing and sponsorship tiers.
 
5. Invoices should be received at billing@fleetdm.com and sent to Eric Shaw for approval.
 
6. Eric Shaw (Business Operations) will route the signatures required over to Mike McNeil (CEO) with DocuSign.
 
7. Once the above steps are completed, use the [Speaking events issue template](https://github.com/fleetdm/confidential/issues/new?assignees=mike-j-thomas&labels=&template=6-speaking-event.md&title=Speaking+event) to prepare speakers and participants for the event.

<<<<<<< HEAD
## Salesforce contributor experience check ups

In order to maintain a consistent contributor experience in Salesforce, we login to ensure the structure of Salesforce data continues to look correct based on processes started elsewhere and that we can look and see that the goals we want to achieve as a business are in line with our view inside Salesforce by conducting the following checkup.  Any discrepancies between how information is presented in Salesforce and what should be in there per this ritual should be flagged so that it can be fixed or discussed.

1. Ensure the default tabs for a standard user includes a detailed view of contacts, opportunities, accounts and leads. No other tabs should exist.

2. Click the accounts tab and check for the following: 

* The default filter is Customers when you click on the accounts tab. Click on an account to continue.
* Click on a customer and ensure billing address, parent account, LinkedIn company URL, CISO employees (#), employees and industry appear first at the top of the account.
* "Looking for meeting notes" reminder should appear on the right of the screen.  
* Useful links section should include links to Purchase Orders (POs), signed subscription agreements, invoices sent, meeting notes and signed NDA. Clicking these links should search the appropriate repository for the requested information pertaining to the customer.
* Additional information section should include fields for account (customer) name first, account rating, LinkedIn sales navigator URL, LinkedIn company URL, my LinkedIn overlaps.  Ensure the LinkedIn links work.
* Accounting section should include the following fields: invoice sent (latest), payment received on (latest), subscription end date (latest), press approval field, license key, total opportunities (#), deals won (#), close date (first deal), cumulative revenue, payment terms, billing address and shipping address. 
* Opportunities, meeting notes and activity feed should appear at the right.  

3. Click on the opportunities tab and check for the following:

* Default filter should be all opportunities. Open an opportunity to continue.
* Section at the top of the page should include fields for account name, amount, close date, next step, and opportunity owner.
* Opportunity information section should include fields for account name, opportunity name (should have year in it), amount, next step, next step due date, close date, and stage.
* Accounting section here should include: up to # of hosts, type, payment terms, billing process, term, reseller, effective date, subscription end date, invoice sent, and payment receive on.
* Stage history, activity feed and LinkedIn sales navigator should appear at the right.  

4. Click on the contacts tab and check for the following:

* Default filter should be all contacts. Open a contact to continue.
* Top section should have fields for the contact's name, job title, department, account name, LinkedIn and Orbit feed. 
* The second section should have fields for LinkedIn url, account name, name, title, is champion, and reports to
* Additional information should have fields for email, personal email, Twitter, GitHub, mobile, website, orbit feed, description.
* Related contacts section should exist at the bottom, activity feed, meeting notes reminder and manager information should appear on the right. 

5. Click on the leads tab and check for the following:

* Default filter should be all leads. Open a lead to continue.
* There should be fields for name, lead source, lead status and rating.


## Growth rituals
=======
## Rituals
>>>>>>> 348032f4

The following table lists the Growth group's rituals, frequency, and Directly Responsible Individual (DRI).


| Ritual                       | Frequency                | Description                                         | DRI               |
|:-----------------------------|:-----------------------------|:----------------------------------------------------|-------------------|
| Daily tweet         | Daily | Post Fleet content on Twitter.     | Drew Baker        |
| Daily LinkedIn post        | Daily | Post Fleet content to LinkedIn.   | Drew Baker        |
| Social engagement     | Weekly | Participate in 50 social media engagements per week.| Drew Baker        |  
| Osquery Jobs          | Weekly | Post to @osqueryjobs twice a week.            | Drew Baker        |
| Enrich Salesforce leads       | Weekly | Follow the Salesforce lead enrichment process every Friday.    | Drew Baker        |
| Outside contributions | Weekly | Check pull requests for outside contributions every Monday. | Drew Baker|
| Weekly article       | Weekly | Publish an article and promote it on social media. | Drew Baker|
| Missed Demo Follow up | Weekly | Email all leads who missed a scheduled demo | Andrew Bare |
| Weekly ins and outs   | Weekly | Track Growth team ins and outs.        | Tim Kern          |
| Podcast outreach      | Weekly | Conduct podcast outreach twice a week.     | Drew Baker        |
| Weekly Update      | Weekly | Update the Growth KPIs in the ["🌈 Weekly updates" spreadsheet](https://docs.google.com/spreadsheets/d/1Hso0LxqwrRVINCyW_n436bNHmoqhoLhC8bcbvLPOs9A/edit#gid=0). | Drew Baker        |
| Monthly conference checks    | Monthly | Check for conference openings and sponsorship opportunities on the 1st of every month. | Drew Baker|
| Salesforce contributor experience checkup | Monthly | Make sure all users see a detailed view of contacts, opportunities, accounts, and leads. | Nathan Holliday |


## Slack channels

These groups maintain the following [Slack channels](https://fleetdm.com/handbook/company#group-slack-channels):

| Slack channel               | [DRI](https://fleetdm.com/handbook/company#group-slack-channels)    |
|:----------------------------|:--------------------------------------------------------------------|
| `#g-growth`                 | Tim Kern                                                            |
| `#help-public-relations`    | Tim Kern                                                            |
| `#help-promote`             | Tim Kern                                                            |
| `#help-swag`                | Drew Baker                                                          |


<meta name="maintainedBy" value="timmy-k">

<|MERGE_RESOLUTION|>--- conflicted
+++ resolved
@@ -89,7 +89,6 @@
  
 7. Once the above steps are completed, use the [Speaking events issue template](https://github.com/fleetdm/confidential/issues/new?assignees=mike-j-thomas&labels=&template=6-speaking-event.md&title=Speaking+event) to prepare speakers and participants for the event.
 
-<<<<<<< HEAD
 ## Salesforce contributor experience check ups
 
 In order to maintain a consistent contributor experience in Salesforce, we login to ensure the structure of Salesforce data continues to look correct based on processes started elsewhere and that we can look and see that the goals we want to achieve as a business are in line with our view inside Salesforce by conducting the following checkup.  Any discrepancies between how information is presented in Salesforce and what should be in there per this ritual should be flagged so that it can be fixed or discussed.
@@ -128,10 +127,7 @@
 * There should be fields for name, lead source, lead status and rating.
 
 
-## Growth rituals
-=======
 ## Rituals
->>>>>>> 348032f4
 
 The following table lists the Growth group's rituals, frequency, and Directly Responsible Individual (DRI).
 
