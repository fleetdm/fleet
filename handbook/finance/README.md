--- conflicted
+++ resolved
@@ -118,16 +118,9 @@
 - Open the ["Time-to-invoice" tab](https://docs.google.com/spreadsheets/d/1lp3OugxfPfMjAgQWRi_rbyL_3opILq-duHmlng_pwyo/edit#gid=1835263594) in the [💸 Finance  metrics spreadsheet](https://docs.google.com/spreadsheets/d/1lp3OugxfPfMjAgQWRi_rbyL_3opILq-duHmlng_pwyo/edit#gid=0). Enter the year and month + customer name in column A, then the # of days between the close date and the invoice date in column B. After entering new entries you will probably have to adjust the formula in column D to include the new cells in the average and make sure the formula includes no further back than the last three months of invoices.
 
 **Overdue delinquent invoices**: 
-<<<<<<< HEAD
 - Download “Accounts receivable aging details” report from the accounting system.
 - Review invoices that are overdue, and check against bank transactions to make sure the latest payments are applied to the invoices.
 - Enter the number of invoices overdue in the KPI spreadsheet, and leave a comment on that cell with the names of the companies of overdue customers, if any.
-=======
-- Download the [“Accounts receivable agings detail” report](https://qbo.intuit.com/app/report/builder?rptId=sbg:73f15f2c-2671-4831-9f24-1faef280cfa2&type=system&token=AR_AGING_DET&previousRoute=standardreports&previousRouteText=Back%20to%20standard%20reports) from accounting system. 
-- Identify the invoices that are overdue.
-- Enter the number of invoices overdue in the KPI spreadsheet, and leave a comment on that cell with the names of the companies of overdue customers, if any.
-- Follow the steps outlined in "Communicate the status of customer financial actions" in the handbook to follow-up on payment for the outstanding invoices. 
->>>>>>> 9ceb4768
 
 **Commission payroll**: 
 - Make sure commission payroll was run on time by logging into [Gusto](https://www.gusto.com) and [Plane](https://plane.com/) to check for off-cycle payrolls in line with expected commission calculated in the [Commission calculator spreadsheet](https://docs.google.com/spreadsheets/d/1PuqUbfPGos87TfcHWgUd05TRJgQLlBmhyz1euj79m2A/edit?usp=sharing).
