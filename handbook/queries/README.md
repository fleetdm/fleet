--- conflicted
+++ resolved
@@ -28,11 +28,8 @@
 - [Get mounts](./get-mounts.md) (macOS, Linux)
 - [Get startup items](./get-startup-items.md) (macOS, Linux, Windows, FreeBSD)
 - [Get system uptime](./get-system-uptime.md) (macOS, Linux, Windows, FreeBSD)
-<<<<<<< HEAD
 - [Get system crashes](./get-crashes.md) (macOS)
-=======
-- [Get system crashes](./get-system-crashes.md) (macOS)
->>>>>>> fa3c4e74
+
 
 ### Contributors
 
