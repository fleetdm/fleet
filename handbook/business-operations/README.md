--- conflicted
+++ resolved
@@ -134,8 +134,6 @@
 - Number of past-due renewals = `todo`
 ```
 
-<<<<<<< HEAD
-=======
 - Send payment reminders via email to all outstanding accounts by responding to the invoice email initially sent to the customer.
 
 ```
@@ -147,10 +145,9 @@
 Thanks,
 [name]
 ```
-
 - If any accounts will become overdue within a week, reply in thread to the slack post, mention the opportunity owner of the account, and ask them to notify their contact that Fleet is still awaiting payment.
 
->>>>>>> 4e1bf3cf
+
 ### Run US commission payroll
 1. Update individual teammates commission calculators (linked from [main commission calculator](https://docs.google.com/spreadsheets/d/1PuqUbfPGos87TfcHWgUd05TRJgQLlBmhyz1euj79m2A/edit?usp=sharing)) with new revenue from any deals that are closed-won (have a subscription agreement signed by both parties) and have a **close date** within the previous month.
     - Verify closed-won deal numbers with CRO to ensure any agreed upon exceptions are captured (eg: CRO approves an AE to receive commission on a renewal deal due to cross-sell).
