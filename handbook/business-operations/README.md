# Business Operations


## Meetings
* At Fleet, meetings start whether you're there or not. Nevertheless, being even a few minutes late can make a big difference and slow your meeting counterparts down. When in doubt, show up a couple of minutes early.
* It's okay to spend the first minute or two of a meeting being present and making small talk. Since we are all remote, it's easy to miss out on hallway chatter and human connections that happen in [meatspace](https://www.dictionary.com/browse/meatspace).  Use this time together during the first minute to say "Hi!"  Then you can jump into the topics to be discussed.
* Turning on your camera allows for more complete and intuitive verbal and non-verbal communication. Feel free to leave your camera on or turn it off when joining meetings with new participants you might not be familiar with yet. Turn your camera on when you lead or cohost a meeting.
* In an all-remote company, “face time” matters. Remember: even if someone’s calendar is open, they have other work to do. Limiting (or batching up) internal meetings can enable longer, uninterrupted stretches of deep work.

### Internal meeting scheduling
Use the Google Calendar "[Find a meeting time](https://support.google.com/calendar/answer/37161?hl=en&co=GENIE.Platform%3DDesktop#zippy=%2Cfind-a-meeting-time)" feature to coordinate meetings with Fleet team members. Enter the `@fleetdm.com` emails for each
participant into the "Meet with..." box in Google Calendar, and the calendar availability for each
participant will appear in your view. Then, when you select a meeting time, those participants will
automatically be invited, and a video conference will be attached to the invite.
Please prefer this strategy over negotiating meeting times via chat -- This can save a lot of
communication overhead, especially when scheduling with multiple participants.
It is important to [set your working
hours](https://support.google.com/calendar/answer/7638168?hl=en&co=GENIE.Platform%3DDesktop) in
Google Calendar and block out any personal time/events/PTO, so that team members do not inadvertently
schedule a time when you are not available. Many team members use the free tier of
[reclaim.ai](https://reclaim.ai/) to synchronize personal event times (without event details) into
their work calendars. It is also common practice to block out time for focused work.

### Modifying an event organized by someone else
To edit an event where someone else at Fleet is the organizer, you can first subscribe to their calendar in Google Calendar and then edit the event on their calendar.  Your edits will automatically apply to all attendees.
> This works because every Fleetie grants edit access to everyone else at Fleet as part of onboarding.

### External meeting scheduling
When scheduling external meetings, provide external participants with a
[Calendly](https://calendly.com) link to schedule with the relevant internal participants. If you
need a Calendly account, reach out to `mikermcneil` via Slack.

### Scheduling a Zoom meeting
We use the Zoom add-on for Google Calendar to schedule Zoom meetings when we create calendar events. To add a Zoom meeting to a calendar event, click the "Add video conferencing" dropdown and select "Zoom Meeting." Google Calendar will automatically add the Zoom meeting details and instructions to join the event.
We configure our Zoom meetings to let participants join before the host starts the meeting. We do this to make sure meetings start on time, even if the host isn't there.

### Key reviews
Every release cycle, each department leader prepares a [key review deck](https://about.gitlab.com/handbook/key-review/#purpose) and presents it to the CEO. In this deck, the department will highlight KPI metrics (numbers measuring everyday excellence) and progress of timebound goals for a particular quarter (OKRs). The information for creating this deck is located in the ["🌈 Fleet" Google drive](https://drive.google.com/drive/folders/1lizTSi7YotG_zA7zJeHuOXTg_KF1Ji8k) using ["How to create key review"](https://docs.google.com/document/d/1PDwJL0HiCz-KbEGZMfldAYX_aLk5OVAU1MMSgMYYF2A/edit?usp=sharing)(internal doc).


## Spending company money
As we continue to expand our company policies, we use [GitLab's open expense policy](https://about.gitlab.com/handbook/spending-company-money/) as a guide for company spending.
In brief, this means that as a Fleet team member, you may:
* Spend company money like it is your own money.
* Be responsible for what you need to purchase or expense to do your job effectively.
* Feel free to make purchases __in the company's interest__ without asking for permission beforehand (when in doubt, do __inform__ your manager prior to purchase or as soon as possible after the purchase).
For more developed thoughts about __spending guidelines and limits__, please read [GitLab's open expense policy](https://about.gitlab.com/handbook/spending-company-money/).

### Attending conferences or company travel
When attending a conference or traveling for Fleet, please make a post in [#help-brex](https://fleetdm.slack.com/archives/C0396TYH4EP) on Slack with the following information:
- The start and end dates for your trip.
- The price of your flight (feel free to optimize a direct flight if there is one that is less than double the price of the cheapest non-direct flight).
- The price of your hotel per night (dry cleaning is allowable if the stay is over 3 days).
- The price of the admission fees if attending a conference.
- $100 allowance per day for food and beverage **(please use your personal credit card for movies, mini bars, and entertainment, except when entertaining guests who contribute actively in code/community on a quarterly basis, or who are Salesforce contacts on an open, qualified opportunity with a budget of at least $160k+ ΔARR)**.
- Customer/Partner Facing Events:
  - Gala/Black Tie Events: Tuxedo or Gown Rental, $150-$225 USD per event is reimbursable. **(The event must be customer specific and the invitation must state black tie only)**.
The monthly limit on your Brex card will be increased temporarily as necessary to accommodate the increased spending associated with the conference.
We highly recommend you order a physical Brex card if you do not have one before attending the conference.

### Non-travel purchases that exceed a Brex cardholder's limit
For non-travel purchases that would require an increase in the Brex cardholder's limit, please make a post in [#g-business-opeartions](https://fleetdm.slack.com/archives/C047N5L6EGH)) on Slack with the following information:
- The nature of the purchase (i.e. SaaS subscription and what it's used for)
- The cost of the purchase and whether it is a fixed or variable (i.e. use-based) cost.
- Whether it is a one time purchase or a recurring purchase and at what frequency the purchase will re-occur (annually, monthly, etc.)
- If there are more ideal options to pay for the purchase (i.e. bill.com, the Fleet AP Brex card, etc.) that method will be used instead.  
- In general, recurring purchases such as subscription services that will continually stretch the spend limit on a cardholder's Brex card should be paid through other means. 
- For one time purchases where payment via credit card is the most convenient then the card limit will be temporarily increased to accomodate the purchase.  

### Reimbursements
We provide all of our team members with Brex cards for making purchases for the company. Fleet will reimburse team members who pay for work-related expenses with their personal funds.
Team members can request reimbursement through [Gusto]([https://app.gusto.com/expenses](https://support.gusto.com/article/209831449100000/Get-reimbursed-for-expenses-as-an-employee)) if they're in the US or [Pilot]([https://pilot.co/](https://help.pilot.co/en/articles/4658204-how-to-request-a-reimbursement#:~:text=If%20you%20made%20a%20purchase,and%20click%20'Add%20new%20expense.)) if they are an international team member. When submitting an expense report, team members need to provide the receipt and a description of the expense.
Operations will review the expense and reach out to the team member if they have any questions. The reimbursement will be added to the team member's next payroll when an expense is approved.
>Pilot handles reimbursements differently depending on if the international team member is classified as an employee or a contractor. If the reimbursement is for a contractor, Operations will need to add the expense reimbursement to an upcoming recurring payment or schedule the reimbursement as an off-cycle payment. If the reimbursement is for an employee, no other action is needed; Pilot will add the reimbursement to the team member's next payroll. 


## Benefits

### Paid time off
What matters most is your results, which are driven by your focus, your availability to collaborate, and the time and consideration you put into your work. Fleet offers all team members unlimited time off. Whether you're sick, you want to take a trip, you are eager for some time to relax, or you need to get some chores done around the house, any reason is a good reason.
For team members working in jurisdictions that require certain mandatory sick leave or PTO policies, Fleet complies to the extent required by law.

### Taking time off
When you take any time off, you should follow this process:
- Let your manager and team know as soon as possible (i.e., post a message in your team's Slack channel with when and how long).
- Find someone to cover anything that needs covering while you're out and communicate what they need to take over the responsibilities as well as who to refer to for help (e.g., meetings, planned tasks, unfinished business, important Slack/email threads, anything where someone might be depending on you).
- Mark an all-day "Out of office" event in Google Calendar for the day(s) you're taking off.
If you can’t complete the above because you need to take the day off quickly due to an emergency, let your manager know and they will help you complete the handoff.
If you ever want to take a day off, and the only thing stopping you is internal (Fleetie-only) meetings, don’t stress. Consider, “Is this a meeting that I can reschedule to another day, or is this a meeting that can go on without me and not interfere with the company’s plans?” Talk to your manager if you’re unsure, but it is perfectly OK to reschedule internal meetings that can wait so that you can take a day off.
This process is the same for any days you take off, whether it's a holiday or you just need a break.
   
### Holidays
At Fleet, we have team members with various employment classifications in many different countries worldwide. Fleet is a US company, but we think you should choose the days you want to work and what days you are on holiday, rather than being locked into any particular nation or culture's expectation about when to take time off.
When a team member joins Fleet, they pick one of the following holiday schedules:
 - **Traditional**: This is based on the country where you work. Non-US team members should let their managers know the dates of national holidays.
 **Or**
 - **Freestyle**: You have no set schedule and start with no holidays. Then you add the days that are holidays to you.

Either way, it's up to you to make sure that your responsibilities are covered, and that your team knows you're out of the office.

### New parent leave
Fleet gives new parents six weeks of paid leave. After six weeks, if you don't feel ready to return yet, we'll set up a quick call to discuss and work together to come up with a plan to help you return to work gradually or when you're ready.

### Relocating
When Fleeties relocate, there are vendors that need to be notified of the change. 

Before relocating, please [let the company know in advance](#intake) by following the directions listed in the relevant issue template ("Moving").

### Coworking
Your Brex card may be used for up to $500 USD per month in coworking costs. Please get prior approval by making a [custom request to the business operations team](#intake).


## Performance feedback
At Fleet, performance feedback is a continuous process. We give feedback (particularly negative) as soon as possible. Most feedback will happen during 1:1 meetings, if not sooner.


## Compensation changes
Fleet's founders [evaluate and update compensation decisions yearly](#workiversaries), shortly after the anniversary of a team member's start date.


## CEO handbook
The [CEO handbook](./ceo-handbook.md) details processes specific to Mike McNeil, CEO of Fleet. 



## Team member onboarding

### Before the start date

Fleet is open source and anyone can contribute at any time.  Before a core team member's start date, they are welcome to contribute, but not expected to.

### Recommendations for new teammates
Welcome to Fleet!

1. Understand the company
2. Take the time to get trained
3. Get comfortable with the tools
4. Immerse yourself in the world of device management and cybersecurity.

> Please see Fleet's ["🥽 Recommendations for new teammates"](https://docs.google.com/document/d/1xcnqKB9HHPd94POnZ_7LATiy_VjO2kJdbYx0SAgKVao/edit#).

### Training
It's [important](https://fleetdm.com/handbook/company/why-this-way#why-the-emphasis-on-training) that every team member at Fleet takes the time to get fully trained and onboarded. 
When a new team member joins Fleet, we create an onboarding issue for them in the [fleetdm/confidential](https://github.com/fleetdm/confidential) repo using this [issue template](https://github.com/fleetdm/confidential/blob/main/.github/ISSUE_TEMPLATE/onboarding.md). 
We want to make sure that the new team member will be able to complete every task in their issue. To make sure the new team member is successful in their onboarding, we customize their issue by commenting on any tasks they won't need to complete.
We believe in taking onboarding and training seriously and that the onboarding template is an essential source of truth and good use of time for every single new hire. If managers see a step that they don't feel is necessary, they should make a pull request to the [onboarding template](https://github.com/fleetdm/confidential/blob/main/.github/ISSUE_TEMPLATE/onboarding.md).

Expectations during onboarding:
- Onboarding time (all checkboxes checked) is a KPI for the business operations team.  Our goal is 14 days or less.
- The first 3 weekdays (excluding days off) for **every new team member** at Fleet is reserved for completing onboarding tasks from the checkboxes in their onboarding issue.  New team members **should not work on anything else during this time**, whether or not other tasks are stacking up or assigned.  It is OK, expected, and appreciated for new team members to **remind their manager and colleagues** of this [important](https://fleetdm.com/handbook/company/why-this-way#why-the-emphasis-on-training) responsibility.
- Even after the first 3 days, during the rest of their first 2 weeks, completing onboarding tasks on time is a new team member's [highest priority](https://fleetdm.com/handbook/company/why-this-way#why-the-emphasis-on-training).


### Sightseeing tour
During their onboarding at Fleet, new team members are asked to schedule a sightseeing tour call with People operations. During this call, the new team member will participate in an interactive tour that includes:
- GitHub issues: the living bloodstream of the company.
- Kanban boards: the bulletin board of quests you can get and how you update status and let folks know things are done.
- Google Calendar: the future.
- Gmail: like any mailbox, full of junk mail, plus some important things, so it is important to check carefully.
- Salesforce: the Rolodex.
- Google Docs: the archives.
- Slack:
  - The "office" (#g-, #general).
  - The walkie talkies (DMs).
  - The watering hole (#oooh-, #random, #news, #help-).

### Contributor experience training
During their first week at Fleet, new team members are asked to schedule a contributor experience training call with Mike McNeil. During this call, the new team member will share their screen, and People operations will:
- make sure emails will get seen and responded to quickly.
- make sure Slack messages will get seen and responded to quickly.
- make sure you know where your issues are tracked, which kanban board you use, and what the columns mean.
- make sure you can succeed with submitting a PR with the GitHub web editor, modifying docs or handbook, and working with Markdown.
- talk about Google calendar.
- give you a quick tour of the Fleet Google drive folder.


### Directly responsible individuals
Please read ["Why direct responsibility?"](https://fleetdm.com/handbook/company/why-this-way#why-direct-responsibility) to learn more about DRIs.


### Levels of confidentiality

- *Public*   _(share with anyone, anywhere in the world)_
- *Confidential*  _(share only with team members who've signed an NDA, consulting agreement, or employment agreement)_
- *Classified*  _(share only with founders of Fleet, peepops, and/or the people involved.  e.g., US social security numbers during hiring)_


### Email relays

There are several special email addresses that automatically relay messages to the appropriate people at Fleet. Each email address meets a minimum response time ("Min RT"), expressed in business hours/days, and has a dedicated, directly responsible individual (DRI) who is responsible for reading and replying to emails sent to that address.  You can see a list of those email addresses in ["Contacting Fleet" (private Google doc)](https://docs.google.com/document/d/1tE-NpNfw1icmU2MjYuBRib0VWBPVAdmq4NiCrpuI0F0/edit#).

### GitHub labels

We use special characters to define different types of GitHub labels. By combining labels, we
organize and categorize GitHub issues. This reduces the total number of labels required while
maintaining an expressive labeling system. For example, instead of a label called
`platform-dev-backend`, we use `#platform :dev ~backend`.

| Special character | Label type  | Examples                            |
|:------------------|:------------|:------------------------------------|
| `#`               | Noun        | `#platform`, `#interface`, `#agent`
| `:`               | Verb        | `:dev`, `:research`, `:design`
| `~`               | Adjective   | `~blocked`, `~frontend`, `~backend`



## Tools we use

There are a number of tools that are used throughout Fleet. Some of these tools are used company-wide, while others are department-specific. You can see a list of those tools in ["Tools we use" (private Google doc)](https://docs.google.com/spreadsheets/d/170qjzvyGjmbFhwS4Mucotxnw_JvyAjYv4qpwBrS6Gl8/edit?usp=sharing).

Here is an overview of a few of the most important and generally-applicable tools we use at Fleet:

### Slack
At Fleet, we do not send internal emails to each other. Instead, we prefer to use Slack to communicate with other folks who work at Fleet.
We use threads in Slack as much as possible. Threads help limit noise for other people following the channel and reduce notification overload.
We configure our [working hours in Slack](https://slack.com/help/articles/360025054173-Set-up-Slack-for-work-hours-) to make sure everyone knows when they can get in touch with others.

#### Slack channel prefixes
We have specific channels for various topics, but we also have more general channels for the teams at Fleet.
We use these prefixes to organize the Fleet Slack:
 * ***g-***: for team/group channels *(Note: "g-" is short for "grupo" or "group")*.
 * ***oooh-***: used to discuss and share interesting information about a topic.
 * ***help-***: for asking for help on specific topics.
 * ***at*** or ***fleet-at***: for customer channels.
 * ***2023-***: for temporary channels _(Note: specify the relevant year in four digits, like "YYYY-`)_

#### Slack communications and best practices
In consideration of our team, Fleet avoids using global tags in channels (i.e. @here, @channel, etc). 
      1. What about polls? Good question, Fleeties are asked to post their poll in the channel and @mention the teammates they would like to hear from. 
      2. Why does this matter? Great question! The Fleet [culture](https://fleetdm.com/handbook/company#culture) is pretty simple: think of others, and remember the company [Values](https://fleetdm.com/handbook/company#values).


### Zoom
We use [Zoom](https://zoom.us) for virtual meetings at Fleet, and it is important that every team member feels comfortable hosting, joining, and scheduling Zoom meetings.
By default, Zoom settings are the same for all Fleet team members, but you can change your personal settings on your [profile settings](https://zoom.us/profile/setting) page. 
Settings that have a lock icon next to them have been locked by an administrator and cannot be changed. Zoom administrators can change settings for all team members on the [account settings page](https://zoom.us/account/setting) or for individual accounts on the [user management page](https://zoom.us/account/user#/).


### Salesforce 
We consider Salesforce to be our Rolodex for customer information. During the onboarding process, you may need to add a license for the new hire. Here are the steps we take: 
1. Go to “Your account.”
2. View contracts -> pick current contract.
3. Add the number of licenses.
4. Sign DocuSign sent to the email.
5. The order will be processed in ~30m.

### Gong
Capturing video from meetings with customers, prospects, and community members outside the company is an important part of building world-class sales and customer success teams and is a widespread practice across the industry. At Fleet, we use Gong to capture Zoom meetings and share them company-wide. If a team member with a Gong license attends certain meetings, generally those with at least one person from outside of Fleet in attendance.  
  - While some Fleeties may have a Gong seat that is necessary in their work, the typical use case at Fleet is for employees on the company's sales, customer success, or customer support teams. 
  - You should be notified anytime you join a recorded call with an audio message announcing "this meeting is being recorded" or "recording in progress."  To stop a recording, the host of the call can press "Stop." 
  - If the call has external participants and is recorded, this call is stored in Gong for future use. 
To access a recording saved in Gong, visit [app.gong.io](app.gong.io) and sign in with SSO. 
  - Everyone at Fleet has access, whether they have a Gong seat or not, and you can explore and search through any uploaded call transcripts unless someone marks them as private (though the best practice would be not to record any calls you don't want to be captured). 
If you ever make a mistake and need to delete something, you can delete the video in Gong or reach out to Nathan Holliday or Mike McNeil for help. They will delete it immediately without watching the video. 
  - Note that any recording stopped within 60 seconds of the start of the recording is not saved in Gong, and there will be no saved record of it. 

Most folks at Fleet should see no difference in their meetings if they aren't interfacing with external parties. 
Our goal in using Gong and recording calls is to capture insights from sales, customer, and community meetings and improve how we position and sell our product. We never intend to make anyone uncomfortable, and we hope you reach out to our DRI for Gong, Nathan Holliday, or Mike McNeil if you have questions or concerns.  

Troubleshooting Gong:
  - In order to use Gong, the Zoom call must be hosted by someone with a Fleet email address.  
    - You cannot use Gong to record calls hosted by external parties.
  - Cloud recording in Zoom has to be turned on and unlocked company wide for Gong to function properly, because of this, there is a chance that some Gong recordings may still save in Zoom's cloud storage even if they aren't uploaded into Gong.
    - To counter this, Nathan Holliday will periodically delete all recordings found in Zoom's storage without viewing them.
  - For those with a Gong seat or scheduling a call with someone in attendance that has a Gong seat who does not wish for their Zoom call with an external party to record:
    - A complete list can be found [here](https://docs.google.com/document/d/1OOxLajvqf-on5I8viN7k6aCzqEWS2B24_mE47OefutE/edit?usp=sharing).
      - 1 on 1, 1:1, confidential, interview, internal and no shadows are some commonly used words that will disable Gong.   
    - If you need words added to the list of exlusionary words, please reach out to Nathan Holliday.
  - We have excluded anyone with an email domain from @cooley.com or @pilot.com from Gong's recording feature. These are professional services firms working with Fleet on internal matters, and calls with them are considered internal. 

>If you need help using Gong, please check out Gong Academy at [https://academy.gong.io/](https://academy.gong.io/).

### Zapier and DocuSign
We use Zapier to automate how completed DocuSign envelopes are formatted and stored. This process ensures we store signed documents in the correct folder and that filenames are formatted consistently. 
When the final signature is added to an envelope in DocuSign, it is marked as completed and sent to Zapier, where it goes through these steps:
1. Zapier sends the following information about the DocuSign envelope to our Hydroplane webhook:
   - **`emailSubject`** - The subject of the envelope sent by DocuSign. Our DocuSign templates are configured to format the email subject as `[type of document] for [signer's name]`.
   - **`emailCsv`** - A comma-separated list of signers' email addresses.
2. The Hydroplane webhook matches the document type to the correct Google Drive folder, orders the list of signers, creates a timestamp, and sends that data back to Zapier as
   - **`destinationFolderID`** - The slug for the Google Drive folder where we store this type of document.
   - **`emailCsv`** - A sorted list of signers' email addresses.
   - **`date`** - The date the document was completed in DocuSign, formatted YYYY-MM-DD.
3. Zapier uses this information to upload the file to the matched Google Drive folder, with the filename formatted as `[date] - [emailSubject] - [emailCvs].PDF`.
4. Once the file is uploaded, Zapier uses the Slack integration to post in the #peepops channel with the message:
   ```
   Now complete with all signatures:
      [email subject]
      link: drive.google.com/[destinationFolderID]
   ```



## Hiring

> Are you a new fleetie joining the Business Operations team?  For Loom recordings demonstrating how to make offers, hire, onboard, and more please see [this classified Google Doc](https://docs.google.com/document/d/1fimxQguPOtK-2YLAVjWRNCYqs5TszAHJslhtT_23Ly0/edit).

### Creating a new position
Every new position being created goes through this process before interviewing, accepting applicants, or extending offers.

> If you think this job posting may need to stay temporarily classified (¶¶) and not shared company-wide or publicly yet, for any reason, then stop here and send a Slack DM with your proposal to the CEO instead of modifying "🧑‍🚀 Fleeties" (which is visible company-wide) or submitting a draft pull request to "Open positions" (which is public).

1. **Propose headcount:** Add the proposed position to ["🧑‍🚀 Fleeties"](https://docs.google.com/spreadsheets/d/1OSLn-ZCbGSjPusHPiR5dwQhheH1K8-xqyZdsOe9y7qc/edit#gid=0) in an empty row (but using one of the existing IDs.  Unsure?  Ask for help.)  Be sure to include job title, manager, and department.  For now, leave the start date blank.
2. **Propose job description:** Locate one of the existing job descriptions inside the `handbook/company/` folder and duplicate it into a new handbook subpage.  Use the same style of filename, but based on the new job title.  (This filename will determine the URL where candidates can apply.)
  - Keep the structure of the document identical.  Change only the job title, "Responsibilities", and "Experience".
  - In the same pull request, add a link to your new job posting to the bottom of ["📖 Company#Open positions"](https://fleetdm.com/handbook/company#open-positions) in the handbook.
  - State the proposed job title, include the appropriate departmental emoji, and link to the "living" fleetdm.com URL; not the GitHub URL.  _(This is where the new page _will eventually exist_, once this pull request is merged.  For now, if you were to visit this URL, you'd just see a 404 error.  So how can you determine this URL?  To understand the pattern, visit other job description pages from the [live handbook](https://fleetdm.com/handbook/company#open-positions), and examine their URLs in your browser.)_
3. **Get it approved and merged:**  When you submit your proposed job description, the CEO will be automatically tagged for review and get a notification.  He will consider where this role fits into Fleet's strategy and decide whether Fleet will open this position at this time.  He will review the data carefully to try and catch any simple mistakes, then tentatively budget cash and equity compensation and document this compensation research.  He will set a tentative start date (which also indicates this position is no longer just "proposed"; it's now part of the hiring plan.)  Then the CEO will start a `#hiring-xxxxx-YYYY` Slack channel, at-mentioning the original proposer and letting them know their position is approved.  (Unless it isn't.)

#### Approving a new position
When review is requested on a proposal to open a new position, the CEO will complete the following steps when reviewing the pull request:

1. **Consider role and reporting structure:** Confirm the new row in "Fleeties" has a manager, job title, and department, that it doesn't have any corrupted spreadsheet formulas or formatting, and that the start date is still blank (so that it is clear to everyone that this position has been proposed, but that it is not confirmed and planned, yet).
2. **Read job description:** Confirm the job description consists only of changes to "Responsibilities" and "Experience," with an appropriate filename, and that the content looks accurate, is grammatically correct, and is otherwise ready to post in a public job description on fleetdm.com.
3. **Budget compensation:** Ballpark and document compensation research for the role based on 
   - [ ] Scroll to the very bottom of ["¶¶ 💌 Compensation decisions (offer math)"](https://docs.google.com/document/d/1NQ-IjcOTbyFluCWqsFLMfP4SvnopoXDcX0civ-STS5c/edit#heading=h.slomq4whmyas) and add a new heading for the role, pattern-matching off of the names of other nearby role headings. Then create written documentation of your research for future reference.  The easiest way to do this is to take screenshots of the [relevant benchmarks in Pave](https://pave.com) and paste those screenshots under the new heading.
   - [ ] Update the row in ["¶¶ 🥧 Equity plan"](https://docs.google.com/spreadsheets/d/1_GJlqnWWIQBiZFOoyl9YbTr72bg5qdSSp4O3kuKm1Jc/edit#gid=0) using the benchmarked compensation and share count.
     > _**Note:** Most columns of the equity plan are updated automatically when Fleeties is, based on the unique identifier of each row, like `🧑‍🚀890`.  (Advisors have their own flavor of unique IDs, such as `🦉755`.)_
     - _Salary:_ Enter the salary: If the role has variable compensation, use the role's OTE (on-target earning estimate) as the budgeted salary amount, and leave a note in the "Notes (¶¶)" cell clarifying the role's bonus or commission structure.
     - _Equity:_ Enter the equity as a number of shares, watching the percentage that is automatically calculated in the next cell.  Keep guessing different numbers of shares until you get the derived percentage looking like what you want to see.

4. **Decide**: Decide whether to approve this role or to consider it a different time.  If approving, then:
   - [ ] _Create Slack channel:_ Create a private "#hiring-xxxxxx-YYYY" Slack channel (where "xxxxxx" is the job title and YYYY is the current year) for discussion and invite the hiring manager.
   - [ ] _Publish opening:_ Approve and merge the pull request.  The job posting go live within ≤10 minutes.
   - [ ] _Reply to requestor:_ Post a comment on the pull request, being sure to include a direct link to their live job description on fleetdm.com.  (This is the URL where candidates can go to read about the job and apply.  For example: `fleetdm.com/handbook/company/product-designer`).  For example:
     ```
     The new opening is now live!  Candidates can apply at fleetdm.com/handbook/company/railway-conductor.
      ```


### Recruiting
Fleet accepts job applications, but the company does not list positions on general purpose job boards.  This prevents us being overwhelmed with candidates so we can fulfill our goal of responding promptly to every applicant.

This means that outbound recruiting, 3rd party recruiters, and references from team members are important aspect of the company's hiring strategy.  Fleet's CEO is happy to assist with outreach, intros, and recruiting strategy for candidates.

#### Receiving job applications
Every job description page ends with a "call to action", including a link that candidates can click to apply for the job.  Fleet replies to all candidates within **1 business day** and always provides either a **rejection** or **decisive next steps**; even if the next step is just a promise.  For example:

> "We are still working our way through applications and _still_ have not been able to review yours yet.  We think we will be able to review and give you an update about your application update by Thursday at the latest.  I'll let you know as soon as I have news.  I'll assume we're both still in the running if I don't hear from you, so please let me know if anything comes up."

When a candidate clicks applies for a job at Fleet, they are taken to a generic Typeform.  When they submit their job application, the Typeform triggers a Zapier automation that will posts the submission to `g-business-operations` in Slack.  The candidate's job application answers are then forwarded to the applicable `#hiring-xxxxx-202x` Slack channel and the hiring manager is @mentioned.

##### Candidate correspondence email templates
Fleet uses [certain email templates](https://docs.google.com/document/d/1E_gTunZBMNF4AhsOFuDVi9EnvsIGbAYrmmEzdGmnc9U) when responding to candidates.  This helps the company meet our commitment of replying to all applications within one business day.

#### Hiring restrictions

##### Incompatible former employers
Fleet maintains a list of companies with whom Fleet has do-not-solicit terms that prevents us from making offers to employees of these companies.  The list is in the Do Not Solicit tab of the [BizOps spreadhseet](https://docs.google.com/spreadsheets/d/1lp3OugxfPfMjAgQWRi_rbyL_3opILq-duHmlng_pwyo/edit#gid=0).

##### Incompatible locations
Fleet is unable to hire team members in some countries. See [this internal document](https://docs.google.com/document/d/1jHHJqShIyvlVwzx1C-FB9GC74Di_Rfdgmhpai1SPC0g/edit) for the list.

#### Interviewing
We're glad you're interested in joining the team! 
Here are some of the things you can anticipate throughout this process:
  - We will reply by email within one business day from the time when the application arrives.
  - You may receive a rejection email (Bummer, consider applying again in the future).
  - You may receive an invitation to "book with us."
If you've been invited to "book with us," you'll have a Zoom meeting with the hiring team to discuss the next steps. 


### Hiring a new team member

> **_Note:_** _When hiring an international employee, Pilot.co recommends starting the hiring process a month before the new employee's start date._

Here are the steps hiring managers can follow to get an offer out to a candidate:
1. **References** Ask the candidate for 2 references and conduct the reference checks
   - The reference check template, with further instructions, can be found [here](https://docs.google.com/document/d/1LMOUkLJlAohuFykdgxTPL0RjAQxWkypzEYP_AT-bUAw/edit?usp=sharing).
   - Reference checks can be conducted in parallel with the following steps.
2. **Compile feedback on the candidate**
   - Compile the feedback in one document including links to supporting documents such as links to portfolio or challenge submissions.
   - Share this document with the CEO.
3. **Schedule founder interview:** Schedule 30m for the CEO to interview the candidate, if they haven't already done so.
   - At Fleet, the CEO interviews every new team member at least once before Fleet extends an offer.  (We plan to continue this practice until headcount reaches 100.)
   - No need to check with the CEO first.  You can just book the meeting on his calendar.
   - If this is an engineering position, before the CEO interview, please also be sure that the candidate has already been interviewed by the CTO.
   - The personal email the candidate uses for this calendar event is where they will receive the offer.
<<<<<<< HEAD
4. **After feedback from founder interview**
   - Get feedback from the interview and determine hiring decision.
   - If hiring, move on the next steps.
   - If not hiring, issue a decline message to the candidate.
5. **Add to team database:** Update the [Fleeties](https://docs.google.com/spreadsheets/d/1OSLn-ZCbGSjPusHPiR5dwQhheH1K8-xqyZdsOe9y7qc/edit#gid=0) doc to reflect:
   - updated timeframe for start date (make a guess here)
   - candidate's name
   - LinkedIn URL
=======
2. **Add to team database:** Update the [Fleeties](https://docs.google.com/spreadsheets/d/1OSLn-ZCbGSjPusHPiR5dwQhheH1K8-xqyZdsOe9y7qc/edit#gid=0) doc to reflect:
   - start date _(No need to check with the candidate if you haven't already.  Just guess.)_
   - candidate's first and last name
>>>>>>> 7a795ed3
   - preferred pronoun
   - LinkedIn URL
   - country and state where they will be working
<<<<<<< HEAD
6. **Confirm intent to offer:** At-mention `@mikermcneil` in the `#hiring-` channel and indicate that you would like for Fleet to make an offer to the candidate and archive the channel.
=======
3. **Confirm intent to offer:** At-mention `@mikermcneil` in the `#hiring-` channel and indicate that you would like for Fleet to make an offer to the candidate.  Let him know 
>>>>>>> 7a795ed3

#### Making an offer (CEO only)
After meeting with the candidate for their final interview, the CEO uses the following steps to make an offer:
1. **Review decision:** The CEO reviews the data and decides whether it still makes sense to make this offer to this person in this role.  If not, he lets the manager know.  Otherwise, he continues with the offer.
2. **Adjust salary:** [Re-benchmark salary](https://www.pave.com), adjusting for cost of living where the candidate will do the work.
   - [ ] Paste a screenshot of Pave showing the adjusted benchmark under the [heading for this position in " 💌 Compensation decisions"](https://docs.google.com/document/d/1NQ-IjcOTbyFluCWqsFLMfP4SvnopoXDcX0civ-STS5c/edit)
   - [ ] Update the [equity plan](https://docs.google.com/spreadsheets/d/1_GJlqnWWIQBiZFOoyl9YbTr72bg5qdSSp4O3kuKm1Jc/edit#gid=0) with the actual adjusted salary and equity offer that is about to be sent.  
3. **Prepare the "exit scenarios" spreadsheet:** [Copy the "Exit scenarios (template)"](https://docs.google.com/spreadsheets/d/1k2TzsFYR0QxlD-KGPxuhuvvlJMrCvLPo2z8s8oGChT0/copy) for the candidate, and rename the copy to e.g. "Exit scenarios for Jane Doe".
   - [ ] Edit the candidate's copy of the exit scenarios spreadsheet to include the number of shares they will be offered, and the spreadsheet will update automatically to reflect their approximate ownership percentage.
   > **_Note:_** *Don't play with numbers in the exit scenarios spreadsheet. The revision history is visible to the candidate, and they might misunderstand.*
4. **Prepare offer email:** [Copy "Offer email (template)"](https://docs.google.com/document/d/1zpNN2LWzAj-dVBC8iOg9jLurNlSe7XWKU69j7ntWtbY/copy) and rename to e.g. "Offer email for Jane Doe".  Edit the candidate's copy of the offer email template doc and fill in the missing information:
   - [ ] _Benefits:_ If candidate will work outside the US, [change the "Benefits" bullet](https://docs.google.com/document/d/1zpNN2LWzAj-dVBC8iOg9jLurNlSe7XWKU69j7ntWtbY/edit) to reflect what will be included through Fleet's international payroll provider, depending on the candidate's location.
   - [ ] _Equity:_ Specify the number of shares, then highlight the number of shares with a link to the candidate's personalized copy of the "Exit scenarios" spreadsheet.
   - [ ] _Other information_: Read the offer email very carefully and double-check correctness versus the equity plan, especially in regards to salary, equity, and start date.
5. **Send offer:** Once both documents are complete, send the offer email:
   - To: The candidate's personal email address _(use the email from the CEO interview calendar event)_
   - Cc: Zach Wasserman is included as a recipient, but will not participate in the email thread until after the offer is accepted.
   - Subject: "Full time?"
   - Body: _(The offer email is copied verbatim from Google Drive into Gmail as the body of the message, formatting and all.)_
   - Sending: _(When sending the offer, Gmail will automatically offer to change the permissions of the exit scenarios sheet so it is accessible to the candidate.  Choose to grant the candidate **"Edit"** access.)_
6. **Archive channel:** Post to the `hiring-xxxxx` Slack channel to let folks know the offer was sent.  Then archive and close the channel.  (It can always be reopened, as needed.)

### Steps after an offer is accepted

Once the new team member replies and accepts their offer in writing:
1. The CEO or Zach Wasserman replies to the candidate.
2. Whoever replies [creates a hiring issue](https://github.com/fleetdm/confidential/issues/new/choose) for the new team member. This will inform the Business Operations team to get involved.  They will use this issue to keep track of the hiring tasks for the new team member.
3. Business Operations will then reach out to the new team member within 1 business day from a separate email thread to get any information they will need to prepare their agreement, add them to our payroll system, and get their new laptop and hardware security keys ordered so that everything is ready for them to start on their first day.

> **_Note:_** _Some Fleet team members are contractors and others are employees.  The distinction between "contractor" and "employee" varies in different geographies, and the appropriate contract for any given team member and the place where they work is determined during the hiring process._


#### Purchasing a company-issued device
Fleet provides laptops for core team members to use while working at Fleet. As soon as an offer is accepted, Nathan Holliday will reach out to the new team member to start this process, and will work with the new team member to get their laptop purchased and shipped to them on time.

##### Selecting a laptop
Most of the team at Fleet uses 16" MacBook Pros, but team members are free to choose any laptop or operating system that works for them, as long as the price [is within reason](#spending-company-money) and supported by our device management solution.  (Good news: Since Fleet uses Fleet for device management, every operating system is supported!)

When selecting a new laptop for a team member, optimize their configuration to:
1. have a reasonably large hard drive (at least 512GB hard drive, and if there's any concern go biger)
2. BUT make sure it's still available for delivery or pickup as quickly as possible, and prior to the start date

> Play around with build until it ships as quickly as possible.  Sometimes small changes lead to much faster ship times.  More standard configurations (with fewer customizations) usually ship more quickly.  Sometimes MacBook Pros ship more quickly than MacBook Airs, and vice versa.  This varies.  Remember: Always play around with the build and optimize for something that will **ship quickly**!

For example, someone in sales, marketing, or business operations might use a 14" Macbook Air, whereas someone in engineering, product, or a primarily design role might use a 16" MacBook Pro.

Windows and Linux devices are available upon request for team members in product and engineering.  (See [Buying other new equipment](#buying-other-new-equipment).)

##### Buying other new equipment
At Fleet, we [spend company money like it's our own money](https://fleetdm.com/handbook/business-operations#spending-company-money).  If you need equipment above and beyond those standard guidelines, you can request new equipment by creating a GitHub issue in fleetdm/fleet and attaching the `#g-business-operations`.  Please include a link to the requested equipment (including any specs), reason for request, and timeline for when the device is needed. 

##### Tracking equipment
When a device has been purchased, it's added to the [spreadsheet of company equipment](https://docs.google.com/spreadsheets/d/1hFlymLlRWIaWeVh14IRz03yE-ytBLfUaqVz0VVmmoGI/edit#gid=0) where we keep track of devices and equipment, purchased by Fleet.

When you receive your new their computer, complete the entry by adding a description, model, and serial number to the spreadsheet.




### Hiring a new consultant

In addition to [core team members](#hiring-a-new-team-member), from time to time Fleet hires consultants who may work for only a handful of hours on short projects.

A consultant is someone who we expect to either:
- complete their relationship with the company in less than 6 weeks
- or have a longer-term relationship with the company, but never work more than 10 hours per week.

> Consultants do NOT receive company-issued laptops, do NOT receive Yubikeys, and do NOT go through training using the contributor onboarding issue.

#### Who ISN'T a consultant?

If a consultant plans to work _more_ than 10 hours per week, or for _longer_ than 6 weeks, they should instead be hired as a [core team member](#hiring-a-new-team-member).

Core team members:
- are hired using Fleet's "Hiring" issue template, including receiving a company-issued laptop and Yubikeys
- complete the entire, unabridged onboarding process in Fleet's "Onboarding" issue template
- must be offboarded
- get an email address
- have a manager and a formal place in the company [org chart](https://fleetdm.com/handbook/company#org-chart)
- are listed in ["🧑‍🚀 Fleeties"](https://docs.google.com/spreadsheets/d/1OSLn-ZCbGSjPusHPiR5dwQhheH1K8-xqyZdsOe9y7qc/edit#gid=0)
- are paid as part of the standard payroll ritual for the place they work and their employment classification.

Consultants aren't required to do any of those things.

#### Sending a consulting agreement
Consultant agreements are sent through [DocuSign](https://www.docusign.com/), using the "Consulting Agreement" template.

> _**Note:** The Docusign template labeled "US consulting agreement" is actually used both consultants, as well as for [full team members](#hiring-a-new-team-member) classified as contractors._

To send a US consulting agreement, you'll need the new consultant's name, the term of the service, a summary of the services provided, and the consultant's fee. 
There are some defaults that we use for these agreements:
   - Term: Default to one month unless otherwise discussed.
   - Services rendered: Copy and paste from the [language in this doc](https://docs.google.com/document/d/1b5SGgYEHqDmq5QF8p29WWN3it3XJh3xRT3zG0RdXARo/edit)
   - Work will commence and complete by dates: Start date and end of term date
   - Fee: Get from the consultant.
   - Hours: Default to 10 hr/week.

Then hit send!  After all of the signatures are there, the completed document will automatically be uploaded to the appropriate Google Drive folder, and a Slack message will appear in the `#help-classified` channel.



## Recurring expenses
Recurring monthly or annual expenses are tracked as recurring, non-personnel expenses in ["🧮 The Numbers"](https://docs.google.com/spreadsheets/d/1X-brkmUK7_Rgp7aq42drNcUg8ZipzEiS153uKZSabWc/edit#gid=2112277278) _(classified Google Sheet)_, along with their payment source.

> Use this spreadsheet as the source of truth.  Always make changes to it first before adding or removing a recurring expense. Only track significant expenses. (Other things besides amount can make a payment significant; like it being an individualized expense, for example.)

### Individualized expenses
Recurring expenses related to a particular team member, such as coworking fees, are called _individualized expenses_.  These expenses are still considered [non-personnel expenses](https://docs.google.com/spreadsheets/d/1X-brkmUK7_Rgp7aq42drNcUg8ZipzEiS153uKZSabWc/edit#gid=2112277278), with a few extra considerations:

- Non-recurring (one-off) expenses such as an Uber ride from the airport are NOT considered "individualized".
- Seat licenses for tools like Salesforce or GitHub are NOT considered "individualized".
- Individualized expenses should include the team member's name explicitly in the name of the expense.
- If multiple team members use the same vendor for an individualized expense (for example, "WeWork"), use a separate row for each individualized expense.  (For example: "Coworking, Mungojerry (WeWork)" and "Coworking, Jennyanydots (WeWork)")
- Individualized expenses are always attributed to the  "🔦 Business operations" department.
- These expenses are still considered non-personnel expenses, in the same way seat licenses for tools like Salesforce or GitHub are considered non-personnel expenses.


## Celebrations

### Weekly updates
We like to open about milestones and announcements.
  - Every Thursday night, department heads [report their KPIs for the week](https://docs.google.com/spreadsheets/d/1Hso0LxqwrRVINCyW_n436bNHmoqhoLhC8bcbvLPOs9A/edit)
  - Friday nights, Mike McNeil will post a short update in #general.
Weekly update principles
   - Each department's update is 20-40 words or less.
   - Erring on the side of referring to items that are completely done and/or mentioning news that is potentially very exciting to folks throughout the company.
 
### Workiversaries
We're happy you've ventured a trip around the sun with Fleet. Let's celebrate!

- Each Friday, if there are any upcoming workiversaries in the next seven days, Mike McNeil posts about them in #help-classified and tags `@mikermcneil` to let them know.
- Founders discuss during their 1:1, reviewing performance and the latest compensation benchmarks for this person's role and geography.
- If a compensation change is decided, Mike or Zach posts to Slack in `#help-classified` with the change to compensation and effective date, if any.
- CEO updates the respective payroll platform (Gusto or Pilot) and [equity spreadsheet](https://docs.google.com/spreadsheets/d/1_GJlqnWWIQBiZFOoyl9YbTr72bg5qdSSp4O3kuKm1Jc/edit?usp=sharing) (internal doc).
- If an additional equity grant is part of this compensation change, the previous equity and new situation is noted in detail in the "Notes" column of the equity plan, and the "Grant started?" column is set back to "todo" to add it to the queue for the next time grants are processed (quarterly).

### Equity grants
Equity grants for new hires are queued up as part of the [hiring process](https://fleetdm.com/handbook/business-operations#hiring), then grants and consents are [batched and processed quarterly](https://github.com/fleetdm/confidential/issues/new/choose).

Doing an equity grant involves:
1. executing a board consent
2. the recipient and CEO signing paperwork about the stock options
3. updating the number of shares for the recipient in the equity plan
4. updating Carta to reflect the grant

For the status of stock option grants, exercises, and all other _common stock_ including advisor, founder, and team member equity ownership, see [Fleet's equity plan](https://docs.google.com/spreadsheets/d/1_GJlqnWWIQBiZFOoyl9YbTr72bg5qdSSp4O3kuKm1Jc/edit#gid=0).  For information about investor ownership, see [Carta](https://app.carta.com/corporations/1234715/summary/).

> Fleet's [equity plan](https://docs.google.com/spreadsheets/d/1_GJlqnWWIQBiZFOoyl9YbTr72bg5qdSSp4O3kuKm1Jc/edit#gid=0) is the source of truth, not Carta.  Neither are pro formas sent in an email attachment, even if they come from lawyers.
> 
> Anyone can make mistakes, and none of us are perfect.  Even when we triple check.  Small mistakes in share counts can be hard to attribute, and can cause headaches and eat up nights of our CEO's and operations team's time.  If you notice what might be a discrepancy between the equity plan and any other secondary source of information, please speak up and let Fleet's CEO know ASAP.  Even if you're wrong, your note will be appreciated.

## Departures

### Communicating departures
Although it's sad to see you go, Fleet understands that not everything is meant to be forever like open-source is. There are a few steps that we'll need to take to communicate to the team of your departure. 
1. Direct team: The CEO will reach out to the departing teammember's direct reports in 1:1 calls.
2. Key stakeholders: The CEO will reach out to his direct reports about the departing teammember's departure.
3. Announcement: Mike McNeil will make an announcement during the "🌈 Weekly Update" post on Friday in the `#general` channel on Slack. 



## Onboarding a new advisor
Advisor agreements are sent through [DocuSign](https://www.docusign.com/), using the "Advisor Agreement"
template. To send a new advisor agreement, you'll need the new advisor's name and the number of shares they
are offered. 
Once you send the agreement, add a new row to the [advisory board spreadsheet](https://docs.google.com/spreadsheets/d/15knBE2-PrQ1Ad-QcIk0mxCN-xFsATKK9hcifqrm0qFQ/edit#gid=1803674483) and enter the new advisor's information. Use this spreadsheet to track the advisor's progress through the onboarding process.
   >**_Note:_** *Be sure to mark any columns that haven't been completed yet as "TODO"*
When you complete the agreement, make sure it is in the correct Google Drive folder, update the [advisory board spreadsheet](https://docs.google.com/spreadsheets/d/15knBE2-PrQ1Ad-QcIk0mxCN-xFsATKK9hcifqrm0qFQ/edit#gid=1803674483) to show that the agreement has been signed, and ask the new advisor to add us on [Linkedin](https://www.linkedin.com/company/71111416), [Crunchbase](https://www.crunchbase.com/organization/fleet-device-management), and [Angellist](https://angel.co/company/fleetdm).



## Security

Security policies are best when they're alive, in context in how an organization operates.  Fleeties carry Yubikeys, and change control of policies and access control is driven primarily through GitOps and SSO.

Here are a few different entry points for a tour of Fleet's security policies and best practices:
1. [Security policies](https://fleetdm.com/handbook/security/security-policies#security-policies)
2. [Human resources security policy](https://fleetdm.com/handbook/security/security-policies#human-resources-security-policy)
3. [Account recovery process](https://fleetdm.com/handbook/security#account-recovery-process)
4. [Personal mobile devices](https://fleetdm.com/handbook/security#personal-mobile-devices)
5. [Hardware security keys](https://fleetdm.com/handbook/security#hardware-security-keys)
6. More details about internal security processes at Fleet are located on [the Security page](./security.md).


## Finance

### Monthly accounting
Create a [new montly accounting issue](https://github.com/fleetdm/confidential/issues/new/choose) for the current month and year named "Closing out YYYY-MM" in GitHub and complete all of the tasks in the issue. (This uses the [monthly accounting issue template](https://github.com/fleetdm/confidential/blob/main/.github/ISSUE_TEMPLATE/5-monthly-accounting.md).

#### When is the issue created?
In order to fulfill our monthly reporting requirement of providing GAAP financials which are not ready until after several days into the next month, we create the monthly accounting issue for the previous month on the third Friday of the following month.  For example, the monthly accounting issue to close out the month of January is created on the second Friday in February.  (This is because we won't necessarily have the GAAP financials from our accountants until as late as the 21st of the following month.)

#### SLA?
The monthly accounting issue should be completed and closed before the 7th of the month.

The close date is tracked each month in [KPIs](https://docs.google.com/spreadsheets/d/1Hso0LxqwrRVINCyW_n436bNHmoqhoLhC8bcbvLPOs9A/edit).

### Payroll
Many of these processes are automated, but it's vital to check Gusto and Pilot manually for accuracy.
 - Salaried fleeties are automated in Gusto and Pilot
 - Hourly fleeties and consultants are a manual process in Gusto and Pilot.

| Unique payrolls              | Action                       | DRI                          |
|:-----------------------------|:-----------------------------|:-----------------------------|
| Commissions and ramp         | "Off-cycle" payroll          | Nathan
| Sign-on bonus                | "Bonus" payroll              | Mike McNeil
| Performance bonus            | "Bonus" payroll              | Mike McNeil                     
| Accelerations (quarterly)    | "Off-cycle" payroll          | Nathan

Add the amount to be paid to the "Gross" line.
For Fleet's US contractors, running payroll is a manual process. 
The steps for doing this are highlighted in this loom, TODO. 
1. Time tools
2. Time tracking
3. Review hours
4. Adjust time frame to match current payroll period (the 27th through 26th of the month)
5. Sync hours
6. Run contractor payroll

#### Commission payroll

> TODO: bit more process here.  Maybe revops is DRI of commission calculator, creates "2023-03 commission payroll", transfered to Nathan when it's time to run?  SLA == payroll run by the 7th, with commission sheet 100% accurate.

- Update [commission calculator](https://docs.google.com/spreadsheets/d/1vw6Q7kCC7-FdG5Fgx3ghgUdQiF2qwxk6njgK6z8_O9U/edit) with new revenue from any deals that are closed/won (have a subscription agreement signed by both parties) and have an **effective start date** within the previous month.
  - Find detailed notes on this process in [Notes - Run commission payroll in Gusto](https://docs.google.com/document/d/1FQLpGxvHPW6X801HYYLPs5y8o943mmasQD3m9k_c0so/edit#). 
- Contact Mike McNeil in Slack and let her know he can run the commission payroll. Use the off-cycle payroll option in Gusto. Be sure to classify the payment as "Commission" in the "other earnings" field and not the generic "Bonus."
- Once commission payroll has been run, update the [commission calculator](https://docs.google.com/spreadsheets/d/1vw6Q7kCC7-FdG5Fgx3ghgUdQiF2qwxk6njgK6z8_O9U/edit) to mark the commission as paid. 

#### Updating a consultant's fee
 - Direct message Mike McNeil with hourly rate change information.
 - After CEO approval, Mike McNeil will issue a new contractor agreement with the updated fee via DocuSign.


### Annual reporting for capital credit line
- Within 60 days of the end of the year:
  - Provide Silicon Valley Bank (SVB) with our balance sheet and profit and loss statement (P&L, sometimes called a cashflow statement) for the past twelve months.  
  - Provide SVB with our annual operating budgets and projections (on a quarterly basis) for the coming year.
  - Deliver this as early as possible in case they have questions.

### Quarterly Quickbooks Online (QBO) check
- Check to make sure [bookkeeping quirks](https://docs.google.com/spreadsheets/d/1nuUPMZb1z_lrbaQEcgjnxppnYv_GWOTTo4FMqLOlsWg/edit?usp=sharing) are all accounted for and resolved or in progress toward resolution.
- Check balance sheet and profit and loss statements (P&Ls) in QBO against the [monthly workbooks](https://drive.google.com/drive/folders/1ben-xJgL5MlMJhIl2OeQpDjbk-pF6eJM) in Google Drive.


## Taxes and compliance

From time to time, you may get notices in the mail from the IRS and/or state agencies regarding your company’s withholding and/or unemployment tax accounts. You can resolve many of these notices on your own by verifying and/or updating the settings in your Gusto account. 
If the notice is regarding an upcoming change to your deposit schedule or unemployment tax rate, Mike McNeil will make the change in Gusto. Including: 
 - Update your unemployment tax rate.
 - Update your federal deposit schedule.
 - Update your state deposit schedule.
**Important** Agencies do not send notices to Gusto directly, so it’s important that you read and take action before any listed deadlines or effective dates of requested changes.
Notices you should report to Gusto.
If you can't resolve the notice on your own, are unsure what the notice is in reference to, or the tax notice has a missing payment or balance owed, follow the steps in the Report and upload a tax notice in Gusto.
In Gusto, click **How to review your notice** to help you understand what kind of notice you received and what additional action you can take to help speed up the time it takes to resolve the issue.
For more information about how Fleet and our accounting team work together, check out [Fleet - who does what](https://docs.google.com/spreadsheets/d/1FFOudmHmfVFIk-hdIWoPFsvMPmsjnRB8/edit#gid=829046836) (private doc).

### State quarterly payroll and tax filings
Every quarter, payroll and tax filings are due for each state. Gusto can handle these automatically if Third-party authorization (TPA) is enabled. Each state is unique and Gusto has a library of [State registration and resources](https://support.gusto.com/hub/Employers-and-admins/Taxes-forms-and-compliance/State-registration-and-resources) available to review. 
You will need to grant Third-party authorization (TPA) per state and this should be checked quarterly before the filing due dates to ensure that Gusto can file on time. 

### CorpNet state registration process
In CorpNet, select "place an order for an existing business" we’ll need to have Foreign Registration and Payroll Tax Registration done.
  - You can have CorpNet do this by emailing the account rep "Subject: Fleet Device Management: State - Foreign Registration and Payroll Tax Registration" (this takes about two weeks).
  - You can do this between you and CorpNet by selecting "Foreign Qualification," placing the order and emailing the confirmation to the rep for Payroll registration (this is a short turnaround).
  - You can do this on your own by visiting the state's "Secretary of State" website and checking that the company name is available. To register online, you'll need the EIN, business address, information about the owners and their percentages, the first date of business, sales within the state, and the business type (usually get an email right away for approval ~24-48 hrs). 
For more information, check out [Fleet - who does what](https://docs.google.com/spreadsheets/d/1FFOudmHmfVFIk-hdIWoPFsvMPmsjnRB8/edit?usp=sharing&ouid=102440584423243016963&rtpof=true&sd=true).



## Rituals
The following table lists this group's rituals, frequency, and Directly Responsible Individual (DRI).

| Ritual                       | Frequency                | Description                                         | [DRI](https://fleetdm.com/handbook/company/why-this-way#why-group-slack-channels)               |
|:-----------------------------|:-----------------------------|:----------------------------------------------------|-------------------|
| Weekly update reminder | Weekly | On Thursday, Mike McNeil starts a thread in the `#help-manage` channel and asks managers to reply to the thread with a summary of what their team did in the past week. | Mike McNeil |
| Weekly update | Weekly | On Friday, Mike McNeil updates the KPIs in the ["🌈 Weekly updates" spreadsheet](https://docs.google.com/spreadsheets/d/1Hso0LxqwrRVINCyW_n436bNHmoqhoLhC8bcbvLPOs9A/edit#gid=0) and posts a single message recognizing each of the week's on-duty people for each of the on-call rotations, along with any hiring and departure announcements. Mike McNeil posts the company update in the `#general` channel. | Mike McNeil |
| AP invoice monitoring | Daily | Look for new accounts payable invoices and make sure that Fleet's suppliers are paid. | Nathanael Holliday | 
| Hours update | Weekly | Screenshots of contractor hours as shown in Gusto are sent via Slack to each contractor's manager with no further action necessary if everything appears normal. | Mike McNeil |
| Prepare Mike and Sid's 1:1 doc | Bi-weekly | Run through the document preparation GitHub issue for Mike's call with Sid. | Nathanael Holliday |
| Brex reconciliation | Monthly | Make sure all company-issued credit card transactions include memos. | Nathanael Holliday |
| Monthly accounting | Monthly | Use the monthly accounting template in GitHub to go through the process of validating Fleet's books. | Nathanael Holliday |
| Commission payroll | Monthly | Use the [commission calculator](https://docs.google.com/spreadsheets/d/1vw6Q7kCC7-FdG5Fgx3ghgUdQiF2qwxk6njgK6z8_O9U/edit#gid=0) to determine the commission payroll to be run in Gusto. | Nathanael Holliday |
| US contractor payroll | Monthly | Sync contractor hours to payments in Gusto and run payroll for the month. | Mike McNeil |
| 550C update | Annually | File California 550C. | Mike McNeil |
| [Workiversaries](#workiversaries) | Weekly/PRN | Mike McNeil posts in `#g-people` and tags @mikermcneil about any upcoming workiversaries. | Mike McNeil |
| Investor and Advisor updates | PRN | Mike McNeil tracks the last contact with investors and coordinates outreach with CEO. | Mike McNeil |
| CEO inbox sweep | Daily unless OOO | Mike McNeil does a morning sweep of the CEO's inbox to remove spam and grab action items. | Mike McNeil |
| Recruiting progress checkup | Weekly | Mike McNeil looks in the [Fleeties spreadsheet](https://docs.google.com/spreadsheets/d/1OSLn-ZCbGSjPusHPiR5dwQhheH1K8-xqyZdsOe9y7qc/edit#gid=0) and reports on each open position. | Mike McNeil |
| Payroll | Monthly before payroll runs | Every month, Mike McNeil audits the payroll platforms for accuracy. | Mike McNeil |
| Calendar audit | Daily | Daily Mike McNeil audits CEOs calendar and set notes for meetings. | Mike McNeil |
| TPA verifications | Quarterly | Every quarter before tax filing due dates, Mike McNeil audits state accounts to ensure TPA is set up or renewed. | Mike McNeil |
| Revenue report | Weekly | At the start of every week, check the Salesforce reports for past due invoices, non-invoiced opportunities, and past due renewals.  Report any findings to Mike Mcneil and Alex Mitchell in the `#g-sales` channel and follow up with customers as necessary to resolve. | Nathanael Holliday |
| Capital credit reporting | Annually | Within 60 days of the new year, provide financial statements to SVB. | Nathanael Holliday |
| QBO check | Quarterly | The first month after the previous quarter has closed, make sure that QBO is accurate compared to Fleet's records. | Nathanael Holliday | 
| Business Ops key review | every three weeks | Every release cycle a key review deck is prepared and presented. | Nathanael Holliday |
| YubiKey adoption | Monthly | Track YubiKey adoption in Google workspace and follow up with those that aren't using it. | Mike McNeil |
| MDM device enrollment | Quarterly | Provide export of MDM enrolled devices to the ops team. | Luke Heath |
| Access revalidation | Quarterly | Review critical access groups to make sure they contain only relevant people. | Mike McNeil |
| Security policy update | Annually | Update security policies and have them approved by the CEO. | Nathanael Holliday |
| Security notifications check | Daily | Check Slack, Google, Vanta, and Fleet dogfood for security-related notifications. | Nathanael Holliday |
| Changeset for onboarding issue template | Quarterly | pull up the changeset in the onboarding issue template and send out a link to the diff to all team members by posting in Slack's `#general` channel. | Mike McNeil |



## Kanban
Any Fleet team member can [view the 🔦#g-business-operations kanban board](https://app.zenhub.com/workspaces/-g-business-operations-63f3dc3cc931f6247fcf55a9/board?sprints=none) (confidential) for this department, including pending tasks in the active sprint and any new requests.

## Intake
To make a request of the business operations department, [create an issue using one of our issue templates](https://github.com/fleetdm/confidential/issues/new/choose).  If you don't see what you need, or you are unsure, add your question to the agenda for the next bizops office hours call (weekly).  If you're not sure that your request can wait that long, then please ask for help in our group Slack channel: `#g-business-operations`.


## Slack channels
These groups maintain the following [Slack channels](https://fleetdm.com/handbook/company/why-this-way#why-group-slack-channels):

| Slack channel                           | [DRI](https://fleetdm.com/handbook/company/why-this-way#why-group-slack-channels)    |
|:----------------------------------------|:--------------------------------------------------------------------|
| `#g-business-operations`                | Nathan Holliday
| `#help-onboarding`                      | Mike McNeil
| `#help-login`                           | Nathan Holliday
| `#help-manage`                          | Mike McNeil
| `#help-brex`                            | Nathan Holliday
| `#help-ceo`                             | Mike McNeil
| `#help-mission-control` _(¶¶)_          | Mike McNeil
| `#g-people` _(¶¶)_                      | Mike McNeil
| `#help-open-core-ventures` _(¶¶)_       | Mike McNeil

#### Stubs
The following stubs are included only to make links backward compatible.


##### Open positions

Please see [handbook/company#open-positions](https://fleetdm.com/handbook/company#open-positions) for a list of open job postings at Fleet.

<meta name="maintainedBy" value="mikermcneil">
<meta name="title" value="🔦 Business Operations"><|MERGE_RESOLUTION|>--- conflicted
+++ resolved
@@ -375,28 +375,17 @@
    - No need to check with the CEO first.  You can just book the meeting on his calendar.
    - If this is an engineering position, before the CEO interview, please also be sure that the candidate has already been interviewed by the CTO.
    - The personal email the candidate uses for this calendar event is where they will receive the offer.
-<<<<<<< HEAD
 4. **After feedback from founder interview**
    - Get feedback from the interview and determine hiring decision.
    - If hiring, move on the next steps.
    - If not hiring, issue a decline message to the candidate.
 5. **Add to team database:** Update the [Fleeties](https://docs.google.com/spreadsheets/d/1OSLn-ZCbGSjPusHPiR5dwQhheH1K8-xqyZdsOe9y7qc/edit#gid=0) doc to reflect:
-   - updated timeframe for start date (make a guess here)
-   - candidate's name
-   - LinkedIn URL
-=======
-2. **Add to team database:** Update the [Fleeties](https://docs.google.com/spreadsheets/d/1OSLn-ZCbGSjPusHPiR5dwQhheH1K8-xqyZdsOe9y7qc/edit#gid=0) doc to reflect:
    - start date _(No need to check with the candidate if you haven't already.  Just guess.)_
    - candidate's first and last name
->>>>>>> 7a795ed3
    - preferred pronoun
    - LinkedIn URL
    - country and state where they will be working
-<<<<<<< HEAD
-6. **Confirm intent to offer:** At-mention `@mikermcneil` in the `#hiring-` channel and indicate that you would like for Fleet to make an offer to the candidate and archive the channel.
-=======
-3. **Confirm intent to offer:** At-mention `@mikermcneil` in the `#hiring-` channel and indicate that you would like for Fleet to make an offer to the candidate.  Let him know 
->>>>>>> 7a795ed3
+6. **Confirm intent to offer:** At-mention `@mikermcneil` in the `#hiring-` channel and indicate that you would like for Fleet to make an offer to the candidate.  Let him know 
 
 #### Making an offer (CEO only)
 After meeting with the candidate for their final interview, the CEO uses the following steps to make an offer:
