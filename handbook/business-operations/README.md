--- conflicted
+++ resolved
@@ -93,55 +93,6 @@
 - Sync hours and run contractor payroll.
 
 
-<<<<<<< HEAD
-### Grant role-specific license to a team member
-Certain new team members, especially in go-to-market (GTM) roles, will need paid access to paid tools like Salesforce and LinkedIn Sales Navigator immediately on their first day with the company. Gong licenses that other departments need may [request them from BizOps](https://fleetdm.com/handbook/business-operations#contact-us) and we will make sure there is no license redundancy in that department. The table below can be used to determine which paid licenses they will need, based on their role:
-
-| Role                 | Salesforce CRM | Salesforce "Inbox" | LinkedIn _(paid)_ | Gong _(paid)_ | Zoom _(paid)_|
-|:-----------------|:---|:---|:----|:---|:---|
-| 🐋 AE            | ✅ | ✅ | ✅ | ✅ | ✅
-| 🐋 CSM           | ✅ | ✅ | ❌ | ✅ | ✅
-| 🐋 SC            | ✅ | ✅ | ❌ | ❌ | ✅
-| ⚗️ PM             | ❌ | ❌ | ❌ | ✅ | ✅
-| ⚗️ PD             | ❌ | ❌ | ❌ | ✅ | ✅
-| 🔦 CEO           | ✅ | ✅ | ✅ | ✅ | ✅
-|   Other roles    | ❌ | ❌ | ❌ | ❌ | ✅
-
-> **Warning:** Do NOT buy LinkedIn Recruiter. AEs and SDRs should use their personal Brex card to purchase the monthly [Core Sales Navigator](https://business.linkedin.com/sales-solutions/compare-plans) plan. Fleet does not use a company wide Sales Navigator account. The goal of Sales Navigator is to access to profile views and data, not InMail.  Fleet does not send InMail. 
-
-### Create an invoice
-To create a new invoice for a Fleet customer, follow these steps:
-- Go to the [invoice folder in google drive](https://drive.google.com/drive/folders/11limC_KQYNYQPApPoXN0CplHo_5Qgi2b?usp=drive_link)
-- Create a copy of the invoice template, and title the copy `[invoice number] Fleet invoice - [customer name]`
-  - Invoice number follows the formate of `YYMMDD[daily issued invoice number]` where the daily issued invoice number should equal `01` if it's the first invoice issued that day, `02` if it's the second, etc.
--  Edit the new invoice to reflect details from the signed subscription agreement (and PO if required).
-    - Enter the invoice number (and PO number if required) into the top right section of the invoice.
-    - Update the date of the invoice to reflect the current date.
-    - Make sure the payment terms match the signed subscription agreement
-    - Copy the customer address from the signed subscription agreement and input it in the "Bill to" section of the invoice.
-    - Copy the "Billing contact" email from the signed subscription agreement and add it to the last line of the "Bill to" address.
-    - Make sure the start and end dates of the contract and amount match the subscription agreement.
-    - If professional services are included in the subscription agreement, include as a separate line in the invoice, and ensure the amounts total correctly.
-    - Ensure the "Notes" section has wiring instructions for payment via SVB.
--  Download the completed invoice as a PDF
--  Send the PDF to the billing contact from the "Bill to" section of the invoice and cc [Fleet's billing email address](https://fleetdm.com/handbook/company/communications#email-relays). Use the following template for the email:
-```
-Subject: Invoice for Fleet Device Management [invoice number]
-Hello,
-
-I've attached the invoice for [customer name]'s purchase of Fleet Device Management's premium subscription.
-For payment instructions please refer to your invoice, and reach out to [insert Fleet's billing address] with any questions.
-
-Thanks,
-[name]
-```
-- Update the opportunity in Salesforce to include the "Invoice date" as the day the invoice was sent.
-- Notify the AE/CSM that the invoice has been sent.
-
-> Note: some vendors will require invoices be submitted via a payment portal (such as Coupa). You will still follow the steps listed to generate the invoice, but rather than emailing the billing contact with the invoice you will upload it to the relevant portal. Recommend you still follow up via email with the billing contact once you submit via the payment portal to notify then you have submitted the invoice.
-
-=======
->>>>>>> 4f4800be
 ### Communicate the status of customer financial actions
 This reporting is performed to update the status of open or upcoming customer actions regarding the financial health of the opportunity. To complete the report:
 - Go to this [report folder](https://fleetdm.lightning.force.com/lightning/r/Folder/00lUG000000DstpYAC/view?queryScope=userFolders) in SFDC. The three reports will provide the data used in the report.
