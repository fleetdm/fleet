--- conflicted
+++ resolved
@@ -144,7 +144,7 @@
 - Let the Head of Business Operations know they can run the commission payroll. Use the off-cycle payroll option in Gusto. Be sure to classify the payment as "Commission" in the "other earnings" field and not the generic "Bonus."
 - Once commission payroll has been run, update the [commission calculator](https://docs.google.com/spreadsheets/d/1vw6Q7kCC7-FdG5Fgx3ghgUdQiF2qwxk6njgK6z8_O9U/edit) to mark the commission as paid. 
 
-<<<<<<< HEAD
+
 ### Convert a Fleetie to a consultant
 If a Fleetie decides they want to move to being a [consultant](https://fleetdm.com/handbook/company/leadership#consultants), either the Fleetie or their manager need to create a [custom issue for the BizOps team](https://github.com/fleetdm/confidential/issues/new?assignees=&labels=%23g-business-operations&projects=&template=custom-request.md&title=Request%3A+_______________________) to notify them of the change.
 Once notified, BizOps takes the following steps:
@@ -158,7 +158,8 @@
 - Update final day in ["🧑‍🚀 Fleeties"](https://docs.google.com/spreadsheets/d/1OSLn-ZCbGSjPusHPiR5dwQhheH1K8-xqyZdsOe9y7qc/edit#gid=0) spreadsheet.
 - Create an [offboarding issue](https://github.com/fleetdm/classified/blob/main/.github/ISSUE_TEMPLATE/%F0%9F%9A%AA-offboarding-____________.md) for the Fleetie converting to a consultant, and confirm with their manager if there is a need to retain any tools or access while they are a consultant (default to removing all access from Fleet email, and migrating to personal email for Slack and other tools unless there is a business case to retain the Fleet email and associated tool access).
 - Follow the offboarding issue for next steps, including communicating to teammates and updating equity plan.
-=======
+
+
 ### Updating personnel details
 When a Fleetie, consultant or advisor requests an update to their personnel details (name, location, phone, etc), follow these steps to ensure accurate representation across systems.
 - Team member submits a [custom issue](https://github.com/fleetdm/confidential/issues/new?assignees=&labels=%23g-business-operations&projects=&template=custom-request.md&title=Request%3A+_______________________) to update their personnel details (or BizOps team creates if the request comes via email or is sensitive and needs a classified issue).
@@ -169,7 +170,7 @@
 - If required, BizOps makes any relevant changes to [Fleet's equity plan](https://docs.google.com/spreadsheets/d/1_GJlqnWWIQBiZFOoyl9YbTr72bg5qdSSp4O3kuKm1Jc/edit#gid=0).
 - If required, BizOps also makes changes to other core systems (e.g: creating a new email alias in google workspace; updating details in Carta; etc).
 - The change is now actioned, notify the team member and close the issue.
->>>>>>> d993f4c8
+
 
 ### Process monthly accounting
 Create a [new montly accounting issue](https://github.com/fleetdm/confidential/issues/new/choose) for the current month and year named "Closing out YYYY-MM" in GitHub and complete all of the tasks in the issue. (This uses the [monthly accounting issue template](https://github.com/fleetdm/confidential/blob/main/.github/ISSUE_TEMPLATE/5-monthly-accounting.md).
@@ -236,7 +237,6 @@
 - Check the KPI sheet at 5pm US central time to ensure all departments have updated their KPIs on time.  If any departments are delinquent, notify the department head and let the [Apprentice to the CEO](https://fleetdm.com/handbook/ceo#team) know so they can put it on the agenda for their next one-on-one with the CEO.
 
 
-
 ## Rituals
 The following table lists this department's rituals, frequency, and Directly Responsible Individual (DRI).
 
