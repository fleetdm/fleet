# Business Operations


## Meetings
* At Fleet, meetings start whether you're there or not. Nevertheless, being even a few minutes late can make a big difference and slow your meeting counterparts down. When in doubt, show up a couple of minutes early.
* It's okay to spend the first minute or two of a meeting being present and making small talk. Since we are all remote, it's easy to miss out on hallway chatter and human connections that happen in [meatspace](https://www.dictionary.com/browse/meatspace).  Use this time together during the first minute to say "Hi!"  Then you can jump into the topics to be discussed.
* Turning on your camera allows for more complete and intuitive verbal and non-verbal communication. Feel free to leave your camera on or turn it off when joining meetings with new participants you might not be familiar with yet. Turn your camera on when you lead or cohost a meeting.
* In an all-remote company, “face time” matters. Remember: even if someone’s calendar is open, they have other work to do. Limiting (or batching up) internal meetings can enable longer, uninterrupted stretches of deep work.

### Internal meeting scheduling
Use the Google Calendar "[Find a meeting time](https://support.google.com/calendar/answer/37161?hl=en&co=GENIE.Platform%3DDesktop#zippy=%2Cfind-a-meeting-time)" feature to coordinate meetings with Fleet team members. Enter the `@fleetdm.com` emails for each
participant into the "Meet with..." box in Google Calendar, and the calendar availability for each
participant will appear in your view. Then, when you select a meeting time, those participants will
automatically be invited, and a video conference will be attached to the invite.
Please prefer this strategy over negotiating meeting times via chat -- This can save a lot of
communication overhead, especially when scheduling with multiple participants.
It is important to [set your working
hours](https://support.google.com/calendar/answer/7638168?hl=en&co=GENIE.Platform%3DDesktop) in
Google Calendar and block out any personal time/events/PTO, so that team members do not inadvertently
schedule a time when you are not available. Many team members use the free tier of
[reclaim.ai](https://reclaim.ai/) to synchronize personal event times (without event details) into
their work calendars. It is also common practice to block out time for focused work.

### Modifying an event organized by someone else
To edit an event where someone else at Fleet is the organizer, you can first subscribe to their calendar in Google Calendar and then edit the event on their calendar.  Your edits will automatically apply to all attendees.
> This works because every Fleetie grants edit access to everyone else at Fleet as part of onboarding.

### External meeting scheduling
When scheduling external meetings, provide external participants with a
[Calendly](https://calendly.com) link to schedule with the relevant internal participants. If you
need a Calendly account, reach out to `mikermcneil` via Slack.

### Scheduling a Zoom meeting
We use the Zoom add-on for Google Calendar to schedule Zoom meetings when we create calendar events. To add a Zoom meeting to a calendar event, click the "Add video conferencing" dropdown and select "Zoom Meeting." Google Calendar will automatically add the Zoom meeting details and instructions to join the event.
We configure our Zoom meetings to let participants join before the host starts the meeting. We do this to make sure meetings start on time, even if the host isn't there.

### Key reviews
Every release cycle, each department leader prepares a [key review deck](https://about.gitlab.com/handbook/key-review/#purpose) and presents it to the CEO. In this deck, the department will highlight KPI metrics (numbers measuring everyday excellence) and progress of timebound goals for a particular quarter (OKRs). The information for creating this deck is located in the ["🌈 Fleet" Google drive](https://drive.google.com/drive/folders/1lizTSi7YotG_zA7zJeHuOXTg_KF1Ji8k) using ["How to create key review"](https://docs.google.com/document/d/1PDwJL0HiCz-KbEGZMfldAYX_aLk5OVAU1MMSgMYYF2A/edit?usp=sharing)(internal doc).


## Spending company money
As we continue to expand our company policies, we use [GitLab's open expense policy](https://about.gitlab.com/handbook/spending-company-money/) as a guide for company spending.
In brief, this means that as a Fleet team member, you may:
* Spend company money like it is your own money.
* Be responsible for what you need to purchase or expense to do your job effectively.
* Feel free to make purchases __in the company's interest__ without asking for permission beforehand (when in doubt, do __inform__ your manager prior to purchase or as soon as possible after the purchase).
For more developed thoughts about __spending guidelines and limits__, please read [GitLab's open expense policy](https://about.gitlab.com/handbook/spending-company-money/).

### Attending conferences or company travel
When attending a conference or traveling for Fleet, please make a post in [#help-brex](https://fleetdm.slack.com/archives/C0396TYH4EP) on Slack with the following information:
- The start and end dates for your trip.
- The price of your flight (feel free to optimize a direct flight if there is one that is less than double the price of the cheapest non-direct flight).
- The price of your hotel per night (dry cleaning is allowable if the stay is over 3 days).
- The price of the admission fees if attending a conference.
- $100 allowance per day for food and beverage **(please use your personal credit card for movies, mini bars, and entertainment, except when entertaining guests who contribute actively in code/community on a quarterly basis, or who are Salesforce contacts on an open, qualified opportunity with a budget of at least $160k+ ΔARR)**.
- Customer/Partner Facing Events:
  - Gala/Black Tie Events: Tuxedo or Gown Rental, $150-$225 USD per event is reimbursable. **(The event must be customer specific and the invitation must state black tie only)**.
The monthly limit on your Brex card will be increased temporarily as necessary to accommodate the increased spending associated with the conference.
We highly recommend you order a physical Brex card if you do not have one before attending the conference.

### Non-travel purchases that exceed a Brex cardholder's limit
For non-travel purchases that would require an increase in the Brex cardholder's limit, please make a post in [#g-business-opeartions](https://fleetdm.slack.com/archives/C047N5L6EGH)) on Slack with the following information:
- The nature of the purchase (i.e. SaaS subscription and what it's used for)
- The cost of the purchase and whether it is a fixed or variable (i.e. use-based) cost.
- Whether it is a one time purchase or a recurring purchase and at what frequency the purchase will re-occur (annually, monthly, etc.)
- If there are more ideal options to pay for the purchase (i.e. bill.com, the Fleet AP Brex card, etc.) that method will be used instead.  
- In general, recurring purchases such as subscription services that will continually stretch the spend limit on a cardholder's Brex card should be paid through other means. 
- For one time purchases where payment via credit card is the most convenient then the card limit will be temporarily increased to accomodate the purchase.  

### Reimbursements
We provide all of our team members with Brex cards for making purchases for the company. Fleet will reimburse team members who pay for work-related expenses with their personal funds.
Team members can request reimbursement through [Gusto]([https://app.gusto.com/expenses](https://support.gusto.com/article/209831449100000/Get-reimbursed-for-expenses-as-an-employee)) if they're in the US or [Pilot]([https://pilot.co/](https://help.pilot.co/en/articles/4658204-how-to-request-a-reimbursement#:~:text=If%20you%20made%20a%20purchase,and%20click%20'Add%20new%20expense.)) if they are an international team member. When submitting an expense report, team members need to provide the receipt and a description of the expense.
Operations will review the expense and reach out to the team member if they have any questions. The reimbursement will be added to the team member's next payroll when an expense is approved.
>Pilot handles reimbursements differently depending on if the international team member is classified as an employee or a contractor. If the reimbursement is for a contractor, Operations will need to add the expense reimbursement to an upcoming recurring payment or schedule the reimbursement as an off-cycle payment. If the reimbursement is for an employee, no other action is needed; Pilot will add the reimbursement to the team member's next payroll. 


## Benefits

### Coworking
Your Brex card may be used for up to $500 USD per month in coworking costs. Please get prior approval from your manager. Once approved, get started by reaching out to Mike McNeil via direct message in Slack.

### Paid time off
What matters most is your results, which are driven by your focus, your availability to collaborate, and the time and consideration you put into your work. Fleet offers all team members unlimited time off. Whether you're sick, you want to take a trip, you are eager for some time to relax, or you need to get some chores done around the house, any reason is a good reason.
For team members working in jurisdictions that require certain mandatory sick leave or PTO policies, Fleet complies to the extent required by law.

### Taking time off
When you take any time off, you should follow this process:
- Let your manager and team know as soon as possible (i.e., post a message in your team's Slack channel with when and how long).
- Find someone to cover anything that needs covering while you're out and communicate what they need to take over the responsibilities as well as who to refer to for help (e.g., meetings, planned tasks, unfinished business, important Slack/email threads, anything where someone might be depending on you).
- Mark an all-day "Out of office" event in Google Calendar for the day(s) you're taking off.
If you can’t complete the above because you need to take the day off quickly due to an emergency, let your manager know and they will help you complete the handoff.
If you ever want to take a day off, and the only thing stopping you is internal (Fleetie-only) meetings, don’t stress. Consider, “Is this a meeting that I can reschedule to another day, or is this a meeting that can go on without me and not interfere with the company’s plans?” Talk to your manager if you’re unsure, but it is perfectly OK to reschedule internal meetings that can wait so that you can take a day off.
This process is the same for any days you take off, whether it's a holiday or you just need a break.
   
### Holidays
At Fleet, we have team members with various employment classifications in many different countries worldwide. Fleet is a US company, but we think you should choose the days you want to work and what days you are on holiday, rather than being locked into any particular nation or culture's expectation about when to take time off.
When a team member joins Fleet, they pick one of the following holiday schedules:
 - **Traditional**: This is based on the country where you work. Non-US team members should let their managers know the dates of national holidays.
 **Or**
 - **Freestyle**: You have no set schedule and start with no holidays. Then you add the days that are holidays to you.

Either way, it's up to you to make sure that your responsibilities are covered, and that your team knows you're out of the office.

### New parent leave
Fleet gives new parents six weeks of paid leave. After six weeks, if you don't feel ready to return yet, we'll set up a quick call to discuss and work together to come up with a plan to help you return to work gradually or when you're ready.

### Relocating
When Fleeties relocate there are vendors that need to be notified of the change. 

Team member directions:
  - Please follow the directions listed in the ["Moving" template](https://github.com/fleetdm/confidential/blob/main/.github/ISSUE_TEMPLATE/x-moving.md) to create a confidential issue and assign to the [🔦#g-business-operations kanban (project) board](https://github.com/orgs/fleetdm/projects/51/views/1).


## Performance feedback
At Fleet, performance feedback is a continuous process. We give feedback (particularly negative) as soon as possible. Most feedback will happen during 1:1 meetings, if not sooner.


## Compensation changes
Fleet's founders [evaluate and update compensation decisions yearly](#workiversaries), shortly after the anniversary of a team member's start date.


## CEO handbook
The [CEO handbook](./ceo-handbook.md) details processes specific to Mike McNeil, CEO of Fleet. 


## Open positions

Please see [handbook/company#open-positions](https://fleetdm.com/handbook/company#open-positions) for a list of open job postings at Fleet.

> Interested in joining the team at Fleet, or know someone who might be?  The [company handbook page](https://fleetdm.com/handbook/company) is a short read with more information about the company, including our vision, values, and history.


## Team member onboarding

### Training
It's [important](https://fleetdm.com/handbook/company/why-this-way#why-the-emphasis-on-training) that every team member at Fleet takes the time to get fully trained and onboarded. 
When a new team member joins Fleet, we create an onboarding issue for them in the [fleetdm/confidential](https://github.com/fleetdm/confidential) repo using this [issue template](https://github.com/fleetdm/confidential/blob/main/.github/ISSUE_TEMPLATE/onboarding.md). 
We want to make sure that the new team member will be able to complete every task in their issue. To make sure the new team member is successful in their onboarding, we customize their issue by commenting on any tasks they won't need to complete.
We believe in taking onboarding and training seriously and that the onboarding template is an essential source of truth and good use of time for every single new hire. If managers see a step that they don't feel is necessary, they should make a pull request to the [onboarding template](https://github.com/fleetdm/confidential/blob/main/.github/ISSUE_TEMPLATE/onboarding.md).

Expectations during onboarding:
- Onboarding time (all checkboxes checked) is a KPI for the business operations team.  Our goal is 14 days or less.
- The first 3 weekdays (excluding days off) for **every new team member** at Fleet is reserved for completing onboarding tasks from the checkboxes in their onboarding issue.  New team members **should not work on anything else during this time**, whether or not other tasks are stacking up or assigned.  It is OK, expected, and appreciated for new team members to **remind their manager and colleagues** of this [important](https://fleetdm.com/handbook/company/why-this-way#why-the-emphasis-on-training) responsibility.
- Even after the first 3 days, during the rest of their first 2 weeks, completing onboarding tasks on time is a new team member's [highest priority](https://fleetdm.com/handbook/company/why-this-way#why-the-emphasis-on-training).


### Sightseeing tour
During their onboarding at Fleet, new team members are asked to schedule a sightseeing tour call with People operations. During this call, the new team member will participate in an interactive tour that includes:
- GitHub issues: the living bloodstream of the company.
- Kanban boards: the bulletin board of quests you can get and how you update status and let folks know things are done.
- Google Calendar: the future.
- Gmail: like any mailbox, full of junk mail, plus some important things, so it is important to check carefully.
- Salesforce: the Rolodex.
- Google Docs: the archives.
- Slack:
  - The "office" (#g-, #general).
  - The walkie talkies (DMs).
  - The watering hole (#oooh-, #random, #news, #help-).

### Contributor experience training
During their first week at Fleet, new team members are asked to schedule a contributor experience training call with Mike McNeil. During this call, the new team member will share their screen, and People operations will:
- make sure emails will get seen and responded to quickly.
- make sure Slack messages will get seen and responded to quickly.
- make sure you know where your issues are tracked, which kanban board you use, and what the columns mean.
- make sure you can succeed with submitting a PR with the GitHub web editor, modifying docs or handbook, and working with Markdown.
- talk about Google calendar.
- give you a quick tour of the Fleet Google drive folder.


### Directly responsible individuals
Please read ["Why direct responsibility?"](https://fleetdm.com/handbook/company/why-this-way#why-direct-responsibility) to learn more about DRIs.


### Levels of confidentiality

- *Public*   _(share with anyone, anywhere in the world)_
- *Confidential*  _(share only with team members who've signed an NDA, consulting agreement, or employment agreement)_
- *Classified*  _(share only with founders of Fleet, peepops, and/or the people involved.  e.g., US social security numbers during hiring)_


### Email relays

There are several special email addresses that automatically relay messages to the appropriate people at Fleet. Each email address meets a minimum response time ("Min RT"), expressed in business hours/days, and has a dedicated, directly responsible individual (DRI) who is responsible for reading and replying to emails sent to that address.  You can see a list of those email addresses in ["Contacting Fleet" (private Google doc)](https://docs.google.com/document/d/1tE-NpNfw1icmU2MjYuBRib0VWBPVAdmq4NiCrpuI0F0/edit#).

### GitHub labels

We use special characters to define different types of GitHub labels. By combining labels, we
organize and categorize GitHub issues. This reduces the total number of labels required while
maintaining an expressive labeling system. For example, instead of a label called
`platform-dev-backend`, we use `#platform :dev ~backend`.

| Special character | Label type  | Examples                            |
|:------------------|:------------|:------------------------------------|
| `#`               | Noun        | `#platform`, `#interface`, `#agent`
| `:`               | Verb        | `:dev`, `:research`, `:design`
| `~`               | Adjective   | `~blocked`, `~frontend`, `~backend`



## Tools we use

There are a number of tools that are used throughout Fleet. Some of these tools are used company-wide, while others are department-specific. You can see a list of those tools in ["Tools we use" (private Google doc)](https://docs.google.com/spreadsheets/d/170qjzvyGjmbFhwS4Mucotxnw_JvyAjYv4qpwBrS6Gl8/edit?usp=sharing).

Here is an overview of a few of the most important and generally-applicable tools we use at Fleet:

### Slack
At Fleet, we do not send internal emails to each other. Instead, we prefer to use Slack to communicate with other folks who work at Fleet.
We use threads in Slack as much as possible. Threads help limit noise for other people following the channel and reduce notification overload.
We configure our [working hours in Slack](https://slack.com/help/articles/360025054173-Set-up-Slack-for-work-hours-) to make sure everyone knows when they can get in touch with others.

#### Slack channel prefixes
We have specific channels for various topics, but we also have more general channels for the teams at Fleet.
We use these prefixes to organize the Fleet Slack:
 * ***g-***: for team/group channels *(Note: "g-" is short for "grupo" or "group")*.
 * ***oooh-***: used to discuss and share interesting information about a topic.
 * ***help-***: for asking for help on specific topics.
 * ***at*** or ***fleet-at***: for customer channels.
 * ***2023-***: for temporary channels _(Note: specify the relevant year in four digits, like "YYYY-`)_

#### Slack communications and best practices
In consideration of our team, Fleet avoids using global tags in channels (i.e. @here, @channel, etc). 
      1. What about polls? Good question, Fleeties are asked to post their poll in the channel and @mention the teammates they would like to hear from. 
      2. Why does this matter? Great question! The Fleet [culture](https://fleetdm.com/handbook/company#culture) is pretty simple: think of others, and remember the company [Values](https://fleetdm.com/handbook/company#values).


### Zoom
We use [Zoom](https://zoom.us) for virtual meetings at Fleet, and it is important that every team member feels comfortable hosting, joining, and scheduling Zoom meetings.
By default, Zoom settings are the same for all Fleet team members, but you can change your personal settings on your [profile settings](https://zoom.us/profile/setting) page. 
Settings that have a lock icon next to them have been locked by an administrator and cannot be changed. Zoom administrators can change settings for all team members on the [account settings page](https://zoom.us/account/setting) or for individual accounts on the [user management page](https://zoom.us/account/user#/).


### Salesforce 
We consider Salesforce to be our Rolodex for customer information. During the onboarding process, you may need to add a license for the new hire. Here are the steps we take: 
1. Go to “Your account.”
2. View contracts -> pick current contract.
3. Add the number of licenses.
4. Sign DocuSign sent to the email.
5. The order will be processed in ~30m.

### Gong
Capturing video from meetings with customers, prospects, and community members outside the company is an important part of building world-class sales and customer success teams and is a widespread practice across the industry. At Fleet, we use Gong to capture Zoom meetings and share them company-wide. If a team member with a Gong license attends certain meetings, generally those with at least one person from outside of Fleet in attendance.  
  - While some Fleeties may have a Gong seat that is necessary in their work, the typical use case at Fleet is for employees on the company's sales, customer success, or customer support teams. 
  - You should be notified anytime you join a recorded call with an audio message announcing "this meeting is being recorded" or "recording in progress."  To stop a recording, the host of the call can press "Stop." 
  - If the call has external participants and is recorded, this call is stored in Gong for future use. 
To access a recording saved in Gong, visit [app.gong.io](app.gong.io) and sign in with SSO. 
  - Everyone at Fleet has access, whether they have a Gong seat or not, and you can explore and search through any uploaded call transcripts unless someone marks them as private (though the best practice would be not to record any calls you don't want to be captured). 
If you ever make a mistake and need to delete something, you can delete the video in Gong or reach out to Nathan Holliday or Mike McNeil for help. They will delete it immediately without watching the video. 
  - Note that any recording stopped within 60 seconds of the start of the recording is not saved in Gong, and there will be no saved record of it. 

Most folks at Fleet should see no difference in their meetings if they aren't interfacing with external parties. 
Our goal in using Gong and recording calls is to capture insights from sales, customer, and community meetings and improve how we position and sell our product. We never intend to make anyone uncomfortable, and we hope you reach out to our DRI for Gong, Nathan Holliday, or Mike McNeil if you have questions or concerns.  

Troubleshooting Gong:
  - In order to use Gong, the Zoom call must be hosted by someone with a Fleet email address.  
    - You cannot use Gong to record calls hosted by external parties.
  - Cloud recording in Zoom has to be turned on and unlocked company wide for Gong to function properly, because of this, there is a chance that some Gong recordings may still save in Zoom's cloud storage even if they aren't uploaded into Gong.
    - To counter this, Nathan Holliday will periodically delete all recordings found in Zoom's storage without viewing them.
  - For those with a Gong seat or scheduling a call with someone in attendance that has a Gong seat who does not wish for their Zoom call with an external party to record:
    - A complete list can be found [here](https://docs.google.com/document/d/1OOxLajvqf-on5I8viN7k6aCzqEWS2B24_mE47OefutE/edit?usp=sharing).
      - 1 on 1, 1:1, confidential, interview, internal and no shadows are some commonly used words that will disable Gong.   
    - If you need words added to the list of exlusionary words, please reach out to Nathan Holliday.
  - We have excluded anyone with an email domain from @cooley.com or @pilot.com from Gong's recording feature. These are professional services firms working with Fleet on internal matters, and calls with them are considered internal. 

>If you need help using Gong, please check out Gong Academy at [https://academy.gong.io/](https://academy.gong.io/).

### Zapier and DocuSign
We use Zapier to automate how completed DocuSign envelopes are formatted and stored. This process ensures we store signed documents in the correct folder and that filenames are formatted consistently. 
When the final signature is added to an envelope in DocuSign, it is marked as completed and sent to Zapier, where it goes through these steps:
1. Zapier sends the following information about the DocuSign envelope to our Hydroplane webhook:
   - **`emailSubject`** - The subject of the envelope sent by DocuSign. Our DocuSign templates are configured to format the email subject as `[type of document] for [signer's name]`.
   - **`emailCsv`** - A comma-separated list of signers' email addresses.
2. The Hydroplane webhook matches the document type to the correct Google Drive folder, orders the list of signers, creates a timestamp, and sends that data back to Zapier as
   - **`destinationFolderID`** - The slug for the Google Drive folder where we store this type of document.
   - **`emailCsv`** - A sorted list of signers' email addresses.
   - **`date`** - The date the document was completed in DocuSign, formatted YYYY-MM-DD.
3. Zapier uses this information to upload the file to the matched Google Drive folder, with the filename formatted as `[date] - [emailSubject] - [emailCvs].PDF`.
4. Once the file is uploaded, Zapier uses the Slack integration to post in the #peepops channel with the message:
   ```
   Now complete with all signatures:
      [email subject]
      link: drive.google.com/[destinationFolderID]
   ```



## Hiring

> Are you a new fleetie joining the Business Operations team?  For Loom recordings demonstrating how to make offers, hire, onboard, and more please see [this classified Google Doc](https://docs.google.com/document/d/1fimxQguPOtK-2YLAVjWRNCYqs5TszAHJslhtT_23Ly0/edit).

### Creating a new position
Every new position being created goes through this process before interviewing, accepting applicants, or extending offers.
<<<<<<< HEAD
1. Add the proposed position to ["Fleeties"](https://docs.google.com/spreadsheets/d/1OSLn-ZCbGSjPusHPiR5dwQhheH1K8-xqyZdsOe9y7qc/edit#gid=0) as a new row, with a blank start date.  Be sure to include job title, manager, and department.
2. Add a job description to the ["Roles."](https://docs.google.com/document/d/1wS5jFfrZtO4xMH-3U_S8pE59gNXOTR3rS1WWD8pkq9E/edit#heading=h.5z24knw25190)  Include only "Responsibilities" and "Experience." (You will insert these into the existing job description template.)
3. Create a private "#hiring-xxxxxx-2022" Slack channel (where "xxxxxx" is the job title) and invite the CEO (Mike McNeil).
  - Mike McNeil is the DRI for all `#hiring-xxxxx-2022` Slack channels.
4. In that channel, post a message proposing the position:
  - At-mention CEO (@mikermcneil).
  - Include a link to the job description in "Roles."
  - Include a link to the Fleeties document.
5. Mike McNeil will:
  - Confirm the "Roles" document has the job description, consisting only of "Responsibilities" and "Experience," and that both look accurate, grammatically correct, and otherwise ready to post in a public job description.
  - Confirm the "Fleeties" document has a manager, job title, and department, and that the start date is not entered yet (so we can tell the position is proposed but not planned, yet).
  - Using Pave, determine an anticipated salary and equity range, then add that research to "Compensation decisions" as a new heading.
  - Share a direct link to the new heading in "Compensation decisions" with the CEO.
6. The CEO will then:
  - Determine whether this fits into the [budgeted equity plan](https://docs.google.com/spreadsheets/d/1_GJlqnWWIQBiZFOoyl9YbTr72bg5qdSSp4O3kuKm1Jc/edit#gid=0).
  - Decide whether Fleet will open this position at this time.
  - Set tentative compensation in the budget and equity plan.
  - Set a tentative start date in the Fleeties doc to indicate this position is now part of the hiring plan.
  - Reply in the `#hiring-xxxxx-2022` Slack channel, at-mentioning the original proposer, to let them know the new position is approved.
After getting CEO approval, create a position in Breezy.

#### Creating a new position 
1. A new handbook subpage is created on the "Company" page and a link to the subpage is added to the "Open positions" section on the "Company" page.
2. The job description is copy/pasted in the new subpage.
3. When an applicant has completed an application, there is a Zapier automation that will post to `g-business-operations`. 
4. The applicant information is then forwarded to the applicable `#hiring-xxxxx-202x` Slack channel` and the hiring manager is @mentioned.
=======

> If you think this job posting may need to stay temporarily classified (¶¶) and not shared company-wide or publicly yet, for any reason, then stop here and send a Slack DM with your proposal to the CEO instead of modifying "🧑‍🚀 Fleeties" (which is visible company-wide) or submitting a draft pull request to "Open positions" (which is public).

1. **Propose headcount:** Add the proposed position to ["🧑‍🚀 Fleeties"](https://docs.google.com/spreadsheets/d/1OSLn-ZCbGSjPusHPiR5dwQhheH1K8-xqyZdsOe9y7qc/edit#gid=0) in an empty row (but using one of the existing IDs.  Unsure?  Ask for help.)  Be sure to include job title, manager, and department.  For now, leave the start date blank.
2. **Propose job description:** Locate one of the existing job descriptions inside the `handbook/company/` folder and duplicate it into a new handbook subpage.  Use the same style of filename, but based on the new job title.  (This filename will determine the URL where candidates can apply.)
  a. Keep the structure of the document identical.  Change only the job title, "Responsibilities", and "Experience".
  b. In the same pull request, add a link to your new job to the bottom of ["📖 Company#Open positions"](https://fleetdm.com/handbook/company#open-positions) in the handbook.

5. new job description for  by duplicating a new Markdown file based on one of the other open job listings (or past listings, from the commit history).   Then edit the "Open positions" section of the "Company" handbook page to add a new bullet at the bottom of the existing bullet point list.  State the proposed job title, include the appropriate departmental emoji, and then wrap it in a link and point it at the "living" subpage for the new job description.  Use the "living" fleetdm.com URL; not the GitHub URL.  (This is where the new page _will eventually exist_, once this pull request is merged.  For now, if you were to visit this URL, you'd just see a 404 error.  So how can you determine this URL?  To understand the pattern, visit other job description pages from the [live handbook](https://fleetdm.com/handbook/company#open-positions), and examine their URLs in your browser.)
6. **Get it approved and merged:**  When you submit your proposed job description, the CEO will be automatically tagged for review and get a notification.  He will consider where this role fits into Fleet's strategy and decide whether Fleet will open this position at this time.  He will review the data carefully to try and catch any simple mistakes, then tentatively budget cash and equity compensation and document this compensation research.  He will set a tentative start date (which also indicates this position is no longer just "proposed"; it's now part of the hiring plan.)  Then the CEO will reply promptly in the `#hiring-xxxxx-YYYY` Slack channel, at-mentioning the original proposer and letting them know their position is approved.  (Unless it isn't.)

> #### Steps for Mike
>  - Confirm the new row in "Fleeties" has a manager, job title, and department, that it doesn't have any corrupted spreadsheet formulas or formatting, and that the start date is still blank (so that it is clear to everyone that this position has been proposed, but that it is not confirmed and planned, yet).
>  - Confirm the job description consists only of changes to "Responsibilities" and "Experience," with an appropriate filename, and that the content looks accurate, is grammatically correct, and is otherwise ready to post in a public job description on fleetdm.com.  Then approve and merge the pull request.
>  - Ballpark, budget, and document compensation research for the role
>    - Scroll to the very bottom of ["¶¶ 💌 Compensation decisions (offer math)"](https://docs.google.com/document/d/1NQ-IjcOTbyFluCWqsFLMfP4SvnopoXDcX0civ-STS5c/edit#heading=h.slomq4whmyas) and add a new heading for the role, pattern-matching off of the names of other nearby role headings.
>    - Use [Pave](https://pave.com) to determine anticipated compensation in terms of base salary, variable compensation, and equity, then write those ballpark compensation numbers under the new heading in "Compensation decisions".  (Write equity as a percentage.  And when ballparking salary, err on the side of the role costing more.)
>    - Then create written documentation of your research for future reference.  Take a screenshot of the relevant Pave screens and paste those screenshots under the new heading.
>  - Update the row in ["¶¶ 🥧 Equity plan"](https://docs.google.com/spreadsheets/d/1_GJlqnWWIQBiZFOoyl9YbTr72bg5qdSSp4O3kuKm1Jc/edit#gid=0) using the benchmarked compensation and share count.
>    - Note: Most columns of the equity plan are updated automatically when Fleeties is, based on the unique identifier of each row, like `🧑‍🚀890`.  (Advisors have their own flavor of unique IDs, such as `🦉755`.)
>    - Enter the salary: If the role has variable compensation, use the role's OTE (on-target earning estimate) as the budgeted salary amount, and leave a note in the "Notes (¶¶)" cell clarifying the role's bonus or commission structure.
>    - Enter the equity as a number of shares, watching the percentage that is automatically calculated in the next cell.  Keep guessing different numbers of shares until you get the derived percentage looking like what you want to see.
>  - Create a private "#hiring-xxxxxx-YYYY" Slack channel (where "xxxxxx" is the job title and YYYY is the current year).
>    - Invite the hiring manager.  (Mike McNeil is the DRI for all `#hiring-xxxxx-2022` Slack channels, but the hiring manager is also included.)
>    - In the channel, post a message at-mentioning the hiring manager to let them know that their proposed position has been reviewed and approved, and now the job description and application form are live on the website.  Include a direct link to their live job description on fleetdm.com.  (This is the URL where candidates can go to read about the job and apply.  For example: `fleetdm.com/handbook/company/product-designer`)




### Receiving job applications
Every job description page ends with a "call to action", including a link that candidates can click to apply for the job.  Fleet replies to all candidates within **1 business day** and always provides either a **rejection** or **decisive next steps**; even if the next step is just a promise.  For example:

> "We are still working our way through applications and _still_ have not been able to review yours yet.  We think we will be able to review and give you an update about your application update by Thursday at the latest.  I'll let you know as soon as I have news.  I'll assume we're both still in the running if I don't hear from you, so please let me know if anything comes up."


When a candidate clicks applies for a job at Fleet, they are taken to a generic Typeform.  When they submit their job application, the Typeform triggers a Zapier automation that will posts the submission to `g-business-operations` in Slack.  The candidate's job application answers are then forwarded to the applicable `#hiring-xxxxx-202x` Slack channel and the hiring manager is @mentioned.

>>>>>>> 4316fe94

### Recruiting
#### Checking legal restrictions on hiring
Fleet maintains a list of companies with whom Fleet has do-not-solicit terms that prevents us from making offers to employees of these companies.  The list is in the Do Not Solicit tab of the [BizOps spreadhseet](https://docs.google.com/spreadsheets/d/1lp3OugxfPfMjAgQWRi_rbyL_3opILq-duHmlng_pwyo/edit#gid=0).


### Interviewing at Fleet
We're glad you're interested in joining the team! 
Here are some of the things you can anticipate throughout this process:
  - We try to reply by email within one business day from the time when the application arrives.
  - You may receive a rejection email (Bummer, consider applying again in the future).
  - You may receive an invitation to "book with us."
If you've been invited to "book with us," you'll have a Zoom meeting with the hiring team to discuss the next steps. 

### Hiring a new team member
> Fleet is unable to hire team members in some countries. See [this internal document](https://docs.google.com/document/d/1jHHJqShIyvlVwzx1C-FB9GC74Di_Rfdgmhpai1SPC0g/edit) for the list.
1. **Manager:** At-mention Mike McNeil in the `#hiring-xxxxx-2022` channel and indicate that you would like for Fleet to make an offer to the candidate.  Include the candidate's name, personal email address, the timeframe for their start date, and the country where they will be working. 
2. **People Ops:** Mike McNeil will research compensation using [Pave](https://www.pave.com), making sure to adjust for the cost of living where the candidate will do the work. Mike McNeil will then document this decision in the [compensation decisions document](https://docs.google.com/document/d/1NQ-IjcOTbyFluCWqsFLMfP4SvnopoXDcX0civ-STS5c/edit) for future reference.
3. **People Ops:** After you have determined compensation, make copies of these two templates and customize them for this candidate:
   - [Exit scenarios (template)](https://docs.google.com/spreadsheets/d/1k2TzsFYR0QxlD-KGPxuhuvvlJMrCvLPo2z8s8oGChT0/copy)
   - [Informal offer email (template)](https://docs.google.com/document/d/1zpNN2LWzAj-dVBC8iOg9jLurNlSe7XWKU69j7ntWtbY/copy)
Change the name of the copied documents accordingly (e.g., "[candidate's name]'s a copy of exit scenarios") and link to the exit scenarios spreadsheet from the offer email.
4. **People Ops:** Next, prepare the informal offer email. Post in the `#g-people` Slack channel and at-mention the CEO for assistance with determining the number of shares.  You'll then need to add the following information to the template: 
   - Candidate's name and email address
   - Candidate's start date
   - Candidate's compensation
   - Candidate's manager (the person they report to)
   - Equity offered to the candidate (specify the number of shares, and highlight it with a link to the candidate's exit scenarios spreadsheet)
   - Benefits (determined by the candidate's location)
5. **People Ops:** Prepare the exit scenarios spreadsheet. Enter the number of shares offered to the candidate, and the spreadsheet will update to reflect this. 
      >**_Note:_** *Don't play with numbers in the exit scenarios spreadsheet. The revision history is visible to the candidate, and they might misunderstand.*
6. **People Ops:** Once both documents are complete, share the offer email draft, exit scenarios copy, and a link to the compensation decision with the CEO for approval by mentioning @mikermcneil in #g-people.
7. **CEO:** Confirm:
  - The compensation decision has been documented sufficiently and adjusted for the cost of living.
  - The equity plan and budget are up to date with the actual offer that is about to be sent.
  - The Fleeties doc now reflects the actual start date from the offer email, as well as the candidate's name, LinkedIn URL, and preferred pronoun.
  - It still makes business sense to make this offer by reviewing the budget and equity plan.
The CEO will then reply in `#g-people` to indicate that the offer is approved.
   >**_Note:_** *When hiring an international employee, Pilot.co recommends starting the hiring process a month before the new employee's start date.*
8. **People Ops:** After obtaining CEO approval, confirm everything is correct one more time, then mention the CEO or CTO, who will send the offer email.
  - The offer email is copied directly from Google Drive into Gmail before being sent to the candidate.
  - When sending the offer, the CEO or CTO will edit the permissions of the exit scenarios sheet so it is accessible to the candidate.
  - People Ops is cc'd on the offer email but will not participate in the email thread until after the offer is accepted.

#### Hiring a new consultant

> The words "consultant" and "contractor" are used interchangably, where appropriate.
> Some Fleet team members are contractors and others are employees.

Consultant agreements are sent through [DocuSign](https://www.docusign.com/), using the "Consulting Agreement" template. To send a new consulting agreement, you'll need the new consultant's name, the term of the service, a summary of the services provided, and the consultant's fee. 
There are some defaults that we use for these agreements:
   - Term: one month
   - Services rendered: [use this doc](https://docs.google.com/document/d/1b5SGgYEHqDmq5QF8p29WWN3it3XJh3xRT3zG0RdXARo/edit)
   - Work will commence and complete by dates: Start date and end of term date
   - Fee: Get from the contractor
   - Hours: Default to 10 hr/week - 40 hr/week
Then hit send!  After all of the signatures are there, the completed document will automatically be uploaded to the appropriate Google Drive folder, and a Slack message will appear in the `#g-people` channel.


### Steps after an offer is accepted
1. Once an applicant accepts an offer in writing, Mike McNeil replies to the candidate.
2. Mike McNeil creates a [hiring issue](https://github.com/fleetdm/confidential/blob/main/.github/ISSUE_TEMPLATE/hiring.md) for the new team member in the [fleetdm/confidential](https://github.com/fleetdm/confidential/issues) repo. People Ops will use this issue to keep track of the hiring tasks for the new team member.
3. Mike McNeil reaches out to the new team member via email to get any information they will need to prepare an agreement and add them to our payroll system.
   - **US team members**: Mike McNeil will send the new team member's agreement through [DocuSign](https://www.docusign.com/).
  After signing and storing an in the correct Google Drive folder, Mike McNeil will invite the new team member to onboard in [Gusto](https://www.gusto.com/). Mike McNeil will reach out to them if the new team member is a W-2 employee and schedule an I-9 verification meeting.
   >*If we're hiring in a new state, we'll have to register for state taxes and unemployment. Gusto usually handles this process.*
   - **For international team members:** Mike McNeil enters the new team member's information into [Pilot](https://pilot.co/) to kick off their hiring process. Pilot creates an agreement for the new team member, and People Ops reviews it to make sure everything looks correct. After Mike McNeil confirms the information about the new hire, Pilot invites the new team member to enter the rest of their information and informs Mike McNeil via email when a new Fleetie signs their agreement.
4. **As soon as we have a signed agreement with a new team member:** Mike McNeil reaches out to the new team member to provide them with a [work device](#purchasing-a-company-issued-device) and a pair of [YubiKeys](./../security.md#hardware-security-keys). Mike McNeil then requests a screenshot or link to the new Fleetie's preferred device and configuration. People Ops orders their device and Yubikeys using his Brex card and has them shipped directly to the new team member.
   >*If the new team member is in the US and requests a MacBook, It will be purchased using our Apple business account. For MacBooks purchased with this account, Apple will ship pre-configured and enrolled in our MDM.*
5. **Two weeks before their first day at Fleet:** Mike McNeil creates a [Google Workspace account](https://admin.google.com/ac/users) for the new team member and invites them to join the [FleetDM](https://github.com/fleetdm) GitHub organization. 
   When the new team member's work email is active, Mike McNeil will send invitations to join Fleet's Slack and to create Fleet-managed 1Password and Zoom accounts with their Fleet email. Mike McNeil sends the sign-in instructions to the new team member, accompanied by a brief explanation of the invitations sent.
6. **Before a new team member's first day:** Mike McNeil creates an onboarding issue in the [fleetdm/confidential](https://github.com/fleetdm/confidential/issues) GitHub repo for the new team member. Before creating the issue, Mike McNeil will go through it and comment on any steps that the new team member will not have to complete.


#### Purchasing a company-issued device
Fleet provides laptops for team members to use while working at Fleet. As soon as an offer is accepted, Nathan Holliday will reach out to the new team member to start this process, and will work with the new team member to get their laptop purchased and shipped to them on time.

##### Selecting a laptop
Most of the team at Fleet uses 16" MacBook Pros, but team members are free to choose any laptop or operating system that works for them, as long as the price [is within reason](#spending-company-money) and supported by our device management solution.  (Good news: Since Fleet uses Fleet for device management, every operating system is supported!)

When selecting your new laptop, optimize your configuration to:
1. have a reasonably large hard drive
2. while still being available for delivery or pickup quickly, without waiting for customization.

To request new equipment, post in #g-business-operations. Include a link to the requested equipment (including any specs), reason for request, and timeline for when the device is needed. 

##### Tracking equipment
When a device has been purchased, it's added to the [spreadsheet of company equipment](https://docs.google.com/spreadsheets/d/1hFlymLlRWIaWeVh14IRz03yE-ytBLfUaqVz0VVmmoGI/edit#gid=0) where we keep track of devices and equipment, purchased by Fleet.

When you receive your new their computer, complete the entry by adding a description, model, and serial number to the spreadsheet.



## Celebrations

### Weekly updates
We like to celebrate our achievements weekly in `#general`.
  - Every Thursday night, Mike McNeil creates a thread in #help-manage requesting weekly updates, and managers will reply to the thread with their weekly updates.
  - Friday afternoons, Mike McNeil updates the KPIs in the [weekly updates spreadsheet](https://docs.google.com/spreadsheets/d/1Hso0LxqwrRVINCyW_n436bNHmoqhoLhC8bcbvLPOs9A/edit#gid=0), and Friday nights, Mike McNeil will post the updates in #general.
Weekly update principles
   - Each department's update is 20-40 words or less.
   - Erring on the side of referring to items that are completely done and/or mentioning news that is potentially very exciting to folks throughout the company.
 
### Workiversaries
We're happy you've ventured a trip around the sun with Fleet. Let's celebrate!

- Each Friday, if there are any upcoming workiversaries in the next seven days, Mike McNeil posts about them in #g-people and tags @mikermcneil to let them know.
- Founders discuss during their 1:1, reviewing performance and the latest compensation benchmarks for this person's role and geography.
- If a compensation change is decided, Mike or Zach posts to Slack in `#g-people` with the change to compensation and effective date, if any.
- Mike McNeil makes sure that a copy of the compensation change is added to the [¶¶People Operations folder](https://drive.google.com/drive/folders/1NKZ0UTmLbOPOeAA-iaEote3_diqu8Cbw?usp=share_link) for record keeping.
- Mike McNeil updates the respective payroll platform (Gusto or Pilot) and update the [Equity spreadsheet](https://docs.google.com/spreadsheets/d/1_GJlqnWWIQBiZFOoyl9YbTr72bg5qdSSp4O3kuKm1Jc/edit?usp=sharing) (internal doc).
- If additional follow-up is required for the compensation change, Mike McNeil works with the business operations team to take care of it.

### Equity grants
Equity grants for new hires are queued up as part of the [hiring process](https://fleetdm.com/handbook/business-operations#hiring), then grants and consents are [batched and processed quarterly](https://github.com/fleetdm/confidential/issues/new/choose).

Doing an equity grant involves:
1. executing a board consent
2. the recipient and CEO signing paperwork about the stock options
3. updating the number of shares for the recipient in the equity plan
4. updating Carta to reflect the grant

For the status of stock option grants, exercises, and all other _common stock_ including advisor, founder, and team member equity ownership, see [Fleet's equity plan](https://docs.google.com/spreadsheets/d/1_GJlqnWWIQBiZFOoyl9YbTr72bg5qdSSp4O3kuKm1Jc/edit#gid=0).  For information about investor ownership, see [Carta](https://app.carta.com/corporations/1234715/summary/).

> Fleet's [equity plan](https://docs.google.com/spreadsheets/d/1_GJlqnWWIQBiZFOoyl9YbTr72bg5qdSSp4O3kuKm1Jc/edit#gid=0) is the source of truth, not Carta.  Neither are pro formas sent in an email attachment, even if they come from lawyers.
> 
> Anyone can make mistakes, and none of us are perfect.  Even when we triple check.  Small mistakes in share counts can be hard to attribute, and can cause headaches and eat up nights of our CEO's and operations team's time.  If you notice what might be a discrepancy between the equity plan and any other secondary source of information, please speak up and let Fleet's CEO know ASAP.  Even if you're wrong, your note will be appreciated.

## Departures

### Communicating departures
Although it's sad to see you go, Fleet understands that not everything is meant to be forever like open-source is. There are a few steps that we'll need to take to communicate to the team of your departure. 
1. Direct team: The CEO will reach out to the departing teammember's direct reports in 1:1 calls.
2. Key stakeholders: The CEO will reach out to his direct reports about the departing teammember's departure.
3. Announcement: Mike McNeil will make an announcement during the "🌈 Weekly Update" post on Friday in the `#general` channel on Slack. 



## Onboarding a new advisor
Advisor agreements are sent through [DocuSign](https://www.docusign.com/), using the "Advisor Agreement"
template. To send a new advisor agreement, you'll need the new advisor's name and the number of shares they
are offered. 
Once you send the agreement, add a new row to the [advisory board spreadsheet](https://docs.google.com/spreadsheets/d/15knBE2-PrQ1Ad-QcIk0mxCN-xFsATKK9hcifqrm0qFQ/edit#gid=1803674483) and enter the new advisor's information. Use this spreadsheet to track the advisor's progress through the onboarding process.
   >**_Note:_** *Be sure to mark any columns that haven't been completed yet as "TODO"*
When you complete the agreement, make sure it is in the correct Google Drive folder, update the [advisory board spreadsheet](https://docs.google.com/spreadsheets/d/15knBE2-PrQ1Ad-QcIk0mxCN-xFsATKK9hcifqrm0qFQ/edit#gid=1803674483) to show that the agreement has been signed, and ask the new advisor to add us on [Linkedin](https://www.linkedin.com/company/71111416), [Crunchbase](https://www.crunchbase.com/organization/fleet-device-management), and [Angellist](https://angel.co/company/fleetdm).



## Security

At Fleet, we care about security. Here are a few resources about Fleet's security policies and best practices.
1. [Security policies](https://fleetdm.com/handbook/security/security-policies#security-policies)
2. [Human resources security policy](https://fleetdm.com/handbook/security/security-policies#human-resources-security-policy)
3. [Account recovery process](https://fleetdm.com/handbook/security#account-recovery-process)
4. [Personal mobile devices](https://fleetdm.com/handbook/security#personal-mobile-devices)
5. [Hardware security keys](https://fleetdm.com/handbook/security#hardware-security-keys)
6. More details about internal security processes at Fleet are located on [the Security page](./security.md).


## Finance

### Monthly accounting
Create a [new montly accounting issue](https://github.com/fleetdm/confidential/issues/new/choose) for the current month and year named "Closing out YYYY-MM" in GitHub and complete all of the tasks in the issue. (This uses the [monthly accounting issue template](https://github.com/fleetdm/confidential/blob/main/.github/ISSUE_TEMPLATE/5-monthly-accounting.md).

#### When is the issue created?
In order to fulfill our monthly reporting requirement of providing GAAP financials which are not ready until after several days into the next month, we create the monthly accounting issue for the previous month on the third Friday of the following month.  For example, the monthly accounting issue to close out the month of January is created on the second Friday in February.  (This is because we won't necessarily have the GAAP financials from our accountants until as late as the 21st of the following month.)

#### SLA?
After it is created, the monthly accounting issue should be completed and closed within 3 business days.


### Payroll
Many of these processes are automated, but it's vital to check Gusto and Pilot manually for accuracy.
 - Salary employees are automated in Gusto and Pilot
 - Contractors are a manual process in Gusto and Pilot

| Unique payrolls              | Action                       | DRI                          |
|:-----------------------------|:-----------------------------|:-----------------------------|
| Commissions                  | "Off-cycle" payroll          | Nathan
| Sign-on bonus                | "Bonus" payroll              | Mike McNeil
| Performance bonus            | "Bonus" payroll              | Mike McNeil                     
| Ramp                         | "Off-cycle" payroll          | Nathan 
| Accelerations                | "Off-cycle" payroll          | Nathan

Add the amount to be paid to the "Gross" line.
For Fleet's US contractors, running payroll is a manual process. 
The steps for doing this are highlighted in this loom, TODO. 
1. Time tools
2. Time tracking
3. Review hours
4. Adjust time frame to match current payroll period (the 27th through 26th of the month)
5. Sync hours
6. Run contractor payroll

#### Commission payroll
- Update [commission calculator](https://docs.google.com/spreadsheets/d/1vw6Q7kCC7-FdG5Fgx3ghgUdQiF2qwxk6njgK6z8_O9U/edit) with new revenue from any deals that are closed/won (have a subscription agreement signed by both parties) and have an **effective start date** within the previous month.
  - Find detailed notes on this process in [Notes - Run commission payroll in Gusto](https://docs.google.com/document/d/1FQLpGxvHPW6X801HYYLPs5y8o943mmasQD3m9k_c0so/edit#). 
- Contact Mike McNeil in Slack and let her know he can run the commission payroll. Use the off-cycle payroll option in Gusto. Be sure to classify the payment as "Commission" in the "other earnings" field and not the generic  "Bonus."
- Once commission payroll has been run, update the [commission calculator](https://docs.google.com/spreadsheets/d/1vw6Q7kCC7-FdG5Fgx3ghgUdQiF2qwxk6njgK6z8_O9U/edit) to mark the commission as paid. 

#### Updating a consultant's fee
 - Direct message Mike McNeil with hourly rate change information.
 - After CEO approval, Mike McNeil will issue a new contractor agreement with the updated fee via DocuSign.


### Annual reporting for capital credit line
- Within 60 days of the end of the year:
  - Provide Silicon Valley Bank (SVB) with our balance sheet and profit and loss statement (P&L, sometimes called a cashflow statement) for the past twelve months.  
  - Provide SVB with our annual operating budgets and projections (on a quarterly basis) for the coming year.
  - Deliver this as early as possible in case they have questions.

### Quarterly Quickbooks Online (QBO) check
- Check to make sure [bookkeeping quirks](https://docs.google.com/spreadsheets/d/1nuUPMZb1z_lrbaQEcgjnxppnYv_GWOTTo4FMqLOlsWg/edit?usp=sharing) are all accounted for and resolved or in progress toward resolution.
- Check balance sheet and profit and loss statements (P&Ls) in QBO against the [monthly workbooks](https://drive.google.com/drive/folders/1ben-xJgL5MlMJhIl2OeQpDjbk-pF6eJM) in Google Drive.


## Taxes and compliance

From time to time, you may get notices in the mail from the IRS and/or state agencies regarding your company’s withholding and/or unemployment tax accounts. You can resolve many of these notices on your own by verifying and/or updating the settings in your Gusto account. 
If the notice is regarding an upcoming change to your deposit schedule or unemployment tax rate, Mike McNeil will make the change in Gusto. Including: 
 - Update your unemployment tax rate.
 - Update your federal deposit schedule.
 - Update your state deposit schedule.
**Important** Agencies do not send notices to Gusto directly, so it’s important that you read and take action before any listed deadlines or effective dates of requested changes.
Notices you should report to Gusto.
If you can't resolve the notice on your own, are unsure what the notice is in reference to, or the tax notice has a missing payment or balance owed, follow the steps in the Report and upload a tax notice in Gusto.
In Gusto, click **How to review your notice** to help you understand what kind of notice you received and what additional action you can take to help speed up the time it takes to resolve the issue.
For more information about how Fleet and our accounting team work together, check out [Fleet - who does what](https://docs.google.com/spreadsheets/d/1FFOudmHmfVFIk-hdIWoPFsvMPmsjnRB8/edit#gid=829046836) (private doc).

### State quarterly payroll and tax filings
Every quarter, payroll and tax filings are due for each state. Gusto can handle these automatically if Third-party authorization (TPA) is enabled. Each state is unique and Gusto has a library of [State registration and resources](https://support.gusto.com/hub/Employers-and-admins/Taxes-forms-and-compliance/State-registration-and-resources) available to review. 
You will need to grant Third-party authorization (TPA) per state and this should be checked quarterly before the filing due dates to ensure that Gusto can file on time. 

### CorpNet state registration process
In CorpNet, select "place an order for an existing business" we’ll need to have Foreign Registration and Payroll Tax Registration done.
  - You can have CorpNet do this by emailing the account rep "Subject: Fleet Device Management: State - Foreign Registration and Payroll Tax Registration" (this takes about two weeks).
  - You can do this between you and CorpNet by selecting "Foreign Qualification," placing the order and emailing the confirmation to the rep for Payroll registration (this is a short turnaround).
  - You can do this on your own by visiting the state's "Secretary of State" website and checking that the company name is available. To register online, you'll need the EIN, business address, information about the owners and their percentages, the first date of business, sales within the state, and the business type (usually get an email right away for approval ~24-48 hrs). 
For more information, check out [Fleet - who does what](https://docs.google.com/spreadsheets/d/1FFOudmHmfVFIk-hdIWoPFsvMPmsjnRB8/edit?usp=sharing&ouid=102440584423243016963&rtpof=true&sd=true).



## Rituals
The following table lists the People group's rituals, frequency, and Directly Responsible Individual (DRI).

| Ritual                       | Frequency                | Description                                         | [DRI](https://fleetdm.com/handbook/company/why-this-way#why-group-slack-channels)               |
|:-----------------------------|:-----------------------------|:----------------------------------------------------|-------------------|
| Weekly update reminder | Weekly | On Thursday, Mike McNeil starts a thread in the `#help-manage` channel and asks managers to reply to the thread with a summary of what their team did in the past week. | Mike McNeil |
| Weekly update | Weekly | On Friday, Mike McNeil updates the KPIs in the ["🌈 Weekly updates" spreadsheet](https://docs.google.com/spreadsheets/d/1Hso0LxqwrRVINCyW_n436bNHmoqhoLhC8bcbvLPOs9A/edit#gid=0) and posts a single message recognizing each of the week's on-duty people for each of the on-call rotations, along with any hiring and departure announcements. Mike McNeil posts the company update in the `#general` channel. | Mike McNeil |
| AP invoice monitoring | Daily | Look for new accounts payable invoices and make sure that Fleet's suppliers are paid. | Nathanael Holliday | 
| Hours update | Weekly | Screenshots of contractor hours as shown in Gusto are sent via Slack to each contractor's manager with no further action necessary if everything appears normal. | Mike McNeil |
| Prepare Mike and Sid's 1:1 doc | Bi-weekly | Run through the document preparation GitHub issue for Mike's call with Sid. | Nathanael Holliday |
| Brex reconciliation | Monthly | Make sure all company-issued credit card transactions include memos. | Nathanael Holliday |
| Monthly accounting | Monthly | Use the monthly accounting template in GitHub to go through the process of validating Fleet's books. | Nathanael Holliday |
| Commission payroll | Monthly | Use the [commission calculator](https://docs.google.com/spreadsheets/d/1vw6Q7kCC7-FdG5Fgx3ghgUdQiF2qwxk6njgK6z8_O9U/edit#gid=0) to determine the commission payroll to be run in Gusto. | Nathanael Holliday |
| US contractor payroll | Monthly | Sync contractor hours to payments in Gusto and run payroll for the month. | Mike McNeil |
| 550C update | Annually | File California 550C. | Mike McNeil |
| [Workiversaries](#workiversaries) | Weekly/PRN | Mike McNeil posts in `#g-people` and tags @mikermcneil about any upcoming workiversaries. | Mike McNeil |
| Investor and Advisor updates | PRN | Mike McNeil tracks the last contact with investors and coordinates outreach with CEO. | Mike McNeil |
| CEO inbox sweep | Daily unless OOO | Mike McNeil does a morning sweep of the CEO's inbox to remove spam and grab action items. | Mike McNeil |
| Recruiting progress checkup | Weekly | Mike McNeil looks in the [Fleeties spreadsheet](https://docs.google.com/spreadsheets/d/1OSLn-ZCbGSjPusHPiR5dwQhheH1K8-xqyZdsOe9y7qc/edit#gid=0) and reports on each open position. | Mike McNeil |
| Payroll | Monthly before payroll runs | Every month, Mike McNeil audits the payroll platforms for accuracy. | Mike McNeil |
| Calendar audit | Daily | Daily Mike McNeil audits CEOs calendar and set notes for meetings. | Mike McNeil |
| TPA verifications | Quarterly | Every quarter before tax filing due dates, Mike McNeil audits state accounts to ensure TPA is set up or renewed. | Mike McNeil |
| Revenue report | Weekly | At the start of every week, check the Salesforce reports for past due invoices, non-invoiced opportunities, and past due renewals.  Report any findings to Mike Mcneil and Alex Mitchell in the `#g-sales` channel and follow up with customers as necessary to resolve. | Nathanael Holliday |
| Capital credit reporting | Annually | Within 60 days of the new year, provide financial statements to SVB. | Nathanael Holliday |
| QBO check | Quarterly | The first month after the previous quarter has closed, make sure that QBO is accurate compared to Fleet's records. | Nathanael Holliday | 
| Business Ops key review | every three weeks | Every release cycle a key review deck is prepared and presented. | Nathanael Holliday |
| YubiKey adoption | Monthly | Track YubiKey adoption in Google workspace and follow up with those that aren't using it. | Mike McNeil |
| MDM device enrollment | Quarterly | Provide export of MDM enrolled devices to the ops team. | Luke Heath |
| Access revalidation | Quarterly | Review critical access groups to make sure they contain only relevant people. | Mike McNeil |
| Security policy update | Annually | Update security policies and have them approved by the CEO. | Nathanael Holliday |
| Security notifications check | Daily | Check Slack, Google, Vanta, and Fleet dogfood for security-related notifications. | Nathanael Holliday |
| Changeset for onboarding issue template | Quarterly | pull up the changeset in the onboarding issue template and send out a link to the diff to all team members by posting in Slack's `#general` channel. | Mike McNeil |



## Kanban
Any contributor can [view the kanban board](https://app.zenhub.com/workspaces/-g-business-operations-63f3dc3cc931f6247fcf55a9/board?sprints=none) for the business operations department, including pending tasks in the active sprint and any new requests.

## Intake
To make a request of the business operations department, [create an issue using one of our issue templates](https://github.com/fleetdm/confidential/issues/new/choose).  If you don't see what you need, or you are unsure, add your question to the agenda for the next bizops office hours call (weekly).  If you're not sure that your request can wait that long, then please ask for help in our group Slack channel: `#g-business-operations`.


## Slack channels
These groups maintain the following [Slack channels](https://fleetdm.com/handbook/company/why-this-way#why-group-slack-channels):

| Slack channel                           | [DRI](https://fleetdm.com/handbook/company/why-this-way#why-group-slack-channels)    |
|:----------------------------------------|:--------------------------------------------------------------------|
| `#g-business-operations`                | Nathan Holliday
| `#help-onboarding`                      | Mike McNeil
| `#help-login`                           | Nathan Holliday
| `#help-manage`                          | Mike McNeil
| `#help-brex`                            | Nathan Holliday
| `#help-ceo`                             | Mike McNeil
| `#help-mission-control` _(¶¶)_          | Mike McNeil
| `#g-people` _(¶¶)_                      | Mike McNeil
| `#help-open-core-ventures` _(¶¶)_       | Mike McNeil


<meta name="maintainedBy" value="hollidayn">
<meta name="title" value="🔦 Business Operations"><|MERGE_RESOLUTION|>--- conflicted
+++ resolved
@@ -289,34 +289,6 @@
 
 ### Creating a new position
 Every new position being created goes through this process before interviewing, accepting applicants, or extending offers.
-<<<<<<< HEAD
-1. Add the proposed position to ["Fleeties"](https://docs.google.com/spreadsheets/d/1OSLn-ZCbGSjPusHPiR5dwQhheH1K8-xqyZdsOe9y7qc/edit#gid=0) as a new row, with a blank start date.  Be sure to include job title, manager, and department.
-2. Add a job description to the ["Roles."](https://docs.google.com/document/d/1wS5jFfrZtO4xMH-3U_S8pE59gNXOTR3rS1WWD8pkq9E/edit#heading=h.5z24knw25190)  Include only "Responsibilities" and "Experience." (You will insert these into the existing job description template.)
-3. Create a private "#hiring-xxxxxx-2022" Slack channel (where "xxxxxx" is the job title) and invite the CEO (Mike McNeil).
-  - Mike McNeil is the DRI for all `#hiring-xxxxx-2022` Slack channels.
-4. In that channel, post a message proposing the position:
-  - At-mention CEO (@mikermcneil).
-  - Include a link to the job description in "Roles."
-  - Include a link to the Fleeties document.
-5. Mike McNeil will:
-  - Confirm the "Roles" document has the job description, consisting only of "Responsibilities" and "Experience," and that both look accurate, grammatically correct, and otherwise ready to post in a public job description.
-  - Confirm the "Fleeties" document has a manager, job title, and department, and that the start date is not entered yet (so we can tell the position is proposed but not planned, yet).
-  - Using Pave, determine an anticipated salary and equity range, then add that research to "Compensation decisions" as a new heading.
-  - Share a direct link to the new heading in "Compensation decisions" with the CEO.
-6. The CEO will then:
-  - Determine whether this fits into the [budgeted equity plan](https://docs.google.com/spreadsheets/d/1_GJlqnWWIQBiZFOoyl9YbTr72bg5qdSSp4O3kuKm1Jc/edit#gid=0).
-  - Decide whether Fleet will open this position at this time.
-  - Set tentative compensation in the budget and equity plan.
-  - Set a tentative start date in the Fleeties doc to indicate this position is now part of the hiring plan.
-  - Reply in the `#hiring-xxxxx-2022` Slack channel, at-mentioning the original proposer, to let them know the new position is approved.
-After getting CEO approval, create a position in Breezy.
-
-#### Creating a new position 
-1. A new handbook subpage is created on the "Company" page and a link to the subpage is added to the "Open positions" section on the "Company" page.
-2. The job description is copy/pasted in the new subpage.
-3. When an applicant has completed an application, there is a Zapier automation that will post to `g-business-operations`. 
-4. The applicant information is then forwarded to the applicable `#hiring-xxxxx-202x` Slack channel` and the hiring manager is @mentioned.
-=======
 
 > If you think this job posting may need to stay temporarily classified (¶¶) and not shared company-wide or publicly yet, for any reason, then stop here and send a Slack DM with your proposal to the CEO instead of modifying "🧑‍🚀 Fleeties" (which is visible company-wide) or submitting a draft pull request to "Open positions" (which is public).
 
@@ -353,8 +325,6 @@
 
 
 When a candidate clicks applies for a job at Fleet, they are taken to a generic Typeform.  When they submit their job application, the Typeform triggers a Zapier automation that will posts the submission to `g-business-operations` in Slack.  The candidate's job application answers are then forwarded to the applicable `#hiring-xxxxx-202x` Slack channel and the hiring manager is @mentioned.
-
->>>>>>> 4316fe94
 
 ### Recruiting
 #### Checking legal restrictions on hiring
