# Business Operations


## Meetings
* At Fleet, meetings start whether you're there or not. Nevertheless, being even a few minutes late can make a big difference and slow your meeting counterparts down. When in doubt, show up a couple of minutes early.
* It's okay to spend the first minute or two of a meeting being present and making small talk. Since we are all remote, it's easy to miss out on hallway chatter and human connections that happen in [meatspace](https://www.dictionary.com/browse/meatspace).  Use this time together during the first minute to say "Hi!"  Then you can jump into the topics to be discussed.
* Turning on your camera allows for more complete and intuitive verbal and non-verbal communication. Feel free to leave your camera on or turn it off when joining meetings with new participants you might not be familiar with yet. Turn your camera on when you lead or cohost a meeting.
* In an all-remote company, “face time” matters. Remember: even if someone’s calendar is open, they have other work to do. Limiting (or batching up) internal meetings can enable longer, uninterrupted stretches of deep work.

### Internal meeting scheduling
Use the Google Calendar "[Find a meeting time](https://support.google.com/calendar/answer/37161?hl=en&co=GENIE.Platform%3DDesktop#zippy=%2Cfind-a-meeting-time)" feature to coordinate meetings with Fleet team members. Enter the `@fleetdm.com` emails for each
participant into the "Meet with..." box in Google Calendar, and the calendar availability for each
participant will appear in your view. Then, when you select a meeting time, those participants will
automatically be invited, and a video conference will be attached to the invite.
Please prefer this strategy over negotiating meeting times via chat -- This can save a lot of
communication overhead, especially when scheduling with multiple participants.
It is important to [set your working
hours](https://support.google.com/calendar/answer/7638168?hl=en&co=GENIE.Platform%3DDesktop) in
Google Calendar and block out any personal time/events/PTO, so that team members do not inadvertently
schedule a time when you are not available. Many team members use the free tier of
[reclaim.ai](https://reclaim.ai/) to synchronize personal event times (without event details) into
their work calendars. It is also common practice to block out time for focused work.

### Modifying an event organized by someone else
To edit an event where someone else at Fleet is the organizer, you can first subscribe to their calendar in Google Calendar and then edit the event on their calendar.  Your edits will automatically apply to all attendees.
> This works because every Fleetie grants edit access to everyone else at Fleet as part of onboarding.

### External meeting scheduling
When scheduling external meetings, provide external participants with a
[Calendly](https://calendly.com) link to schedule with the relevant internal participants. If you
need a Calendly account, reach out to `mikermcneil` via Slack.

### Scheduling a Zoom meeting
We use the Zoom add-on for Google Calendar to schedule Zoom meetings when we create calendar events. To add a Zoom meeting to a calendar event, click the "Add video conferencing" dropdown and select "Zoom Meeting." Google Calendar will automatically add the Zoom meeting details and instructions to join the event.
We configure our Zoom meetings to let participants join before the host starts the meeting. We do this to make sure meetings start on time, even if the host isn't there.

### Key reviews
Every release cycle, each department leader prepares a [key review deck](https://about.gitlab.com/handbook/key-review/#purpose) and presents it to the CEO. In this deck, the department will highlight KPI metrics (numbers measuring everyday excellence) and progress of timebound goals for a particular quarter (OKRs). The information for creating this deck is located in the ["🌈 Fleet" Google drive](https://drive.google.com/drive/folders/1lizTSi7YotG_zA7zJeHuOXTg_KF1Ji8k) using ["How to create key review"](https://docs.google.com/document/d/1PDwJL0HiCz-KbEGZMfldAYX_aLk5OVAU1MMSgMYYF2A/edit?usp=sharing)(internal doc).

> TODO: extrapolate "key reviews" to fleetdm.com/handbook/company/why-this-way -- maybe a section on "why measure KPIs and set goals?"

## Spending company money
As we continue to expand our company policies, we use [GitLab's open expense policy](https://about.gitlab.com/handbook/spending-company-money/) as a guide for company spending.
In brief, this means that as a Fleet team member, you may:
* Spend company money like it is your own money.
* Be responsible for what you need to purchase or expense to do your job effectively.
* Feel free to make purchases __in the company's interest__ without asking for permission beforehand (when in doubt, do __inform__ your manager prior to purchase or as soon as possible after the purchase).
For more developed thoughts about __spending guidelines and limits__, please read [GitLab's open expense policy](https://about.gitlab.com/handbook/spending-company-money/).

### Attending conferences or company travel
When attending a conference or traveling for Fleet, please make a post in [#help-brex](https://fleetdm.slack.com/archives/C0396TYH4EP) on Slack with the following information:
- The start and end dates for your trip.
- The price of your flight (feel free to optimize a direct flight if there is one that is less than double the price of the cheapest non-direct flight).
- The price of your hotel per night (dry cleaning is allowable if the stay is over 3 days).
- The price of the admission fees if attending a conference.
- $100 allowance per day for food and beverage **(please use your personal credit card for movies, mini bars, and entertainment, except when entertaining guests who contribute actively in code/community on a quarterly basis, or who are Salesforce contacts on an open, qualified opportunity with a budget of at least $160k+ ΔARR)**.
- Customer/Partner Facing Events:
  - Gala/Black Tie Events: Tuxedo or Gown Rental, $150-$225 USD per event is reimbursable. **(The event must be customer specific and the invitation must state black tie only)**.
The monthly limit on your Brex card will be increased temporarily as necessary to accommodate the increased spending associated with the conference.
We highly recommend you order a physical Brex card if you do not have one before attending the conference.

### Non-travel purchases that exceed a Brex cardholder's limit
For non-travel purchases that would require an increase in the Brex cardholder's limit, please make a post in [#g-business-opeartions](https://fleetdm.slack.com/archives/C047N5L6EGH)) on Slack with the following information:
- The nature of the purchase (i.e. SaaS subscription and what it's used for)
- The cost of the purchase and whether it is a fixed or variable (i.e. use-based) cost.
- Whether it is a one time purchase or a recurring purchase and at what frequency the purchase will re-occur (annually, monthly, etc.)
- If there are more ideal options to pay for the purchase (i.e. bill.com, the Fleet AP Brex card, etc.) that method will be used instead.  
- In general, recurring purchases such as subscription services that will continually stretch the spend limit on a cardholder's Brex card should be paid through other means. 
- For one time purchases where payment via credit card is the most convenient then the card limit will be temporarily increased to accomodate the purchase.  

### Reimbursements
We provide all of our team members with Brex cards for making purchases for the company. Fleet will reimburse team members who pay for work-related expenses with their personal funds.
Team members can request reimbursement through [Gusto]([https://app.gusto.com/expenses](https://support.gusto.com/article/209831449100000/Get-reimbursed-for-expenses-as-an-employee)) if they're in the US or [Pilot]([https://pilot.co/](https://help.pilot.co/en/articles/4658204-how-to-request-a-reimbursement#:~:text=If%20you%20made%20a%20purchase,and%20click%20'Add%20new%20expense.)) if they are an international team member. When submitting an expense report, team members need to provide the receipt and a description of the expense.
Operations will review the expense and reach out to the team member if they have any questions. The reimbursement will be added to the team member's next payroll when an expense is approved.
>Pilot handles reimbursements differently depending on if the international team member is classified as an employee or a contractor. If the reimbursement is for a contractor, Operations will need to add the expense reimbursement to an upcoming recurring payment or schedule the reimbursement as an off-cycle payment. If the reimbursement is for an employee, no other action is needed; Pilot will add the reimbursement to the team member's next payroll. 


## Benefits

### Paid time off
What matters most is your results, which are driven by your focus, your availability to collaborate, and the time and consideration you put into your work. Fleet offers all team members unlimited time off. Whether you're sick, you want to take a trip, you are eager for some time to relax, or you need to get some chores done around the house, any reason is a good reason.
For team members working in jurisdictions that require certain mandatory sick leave or PTO policies, Fleet complies to the extent required by law.

### Taking time off
When you take any time off, you should follow this process:
- Let your manager and team know as soon as possible (i.e., post a message in your team's Slack channel with when and how long).
- Find someone to cover anything that needs covering while you're out and communicate what they need to take over the responsibilities as well as who to refer to for help (e.g., meetings, planned tasks, unfinished business, important Slack/email threads, anything where someone might be depending on you).
- Mark an all-day "Out of office" event in Google Calendar for the day(s) you're taking off.
If you can’t complete the above because you need to take the day off quickly due to an emergency, let your manager know and they will help you complete the handoff.
If you ever want to take a day off, and the only thing stopping you is internal (Fleetie-only) meetings, don’t stress. Consider, “Is this a meeting that I can reschedule to another day, or is this a meeting that can go on without me and not interfere with the company’s plans?” Talk to your manager if you’re unsure, but it is perfectly OK to reschedule internal meetings that can wait so that you can take a day off.
This process is the same for any days you take off, whether it's a holiday or you just need a break.
   
### Holidays
At Fleet, we have team members with various employment classifications in many different countries worldwide. Fleet is a US company, but we think you should choose the days you want to work and what days you are on holiday, rather than being locked into any particular nation or culture's expectation about when to take time off.
When a team member joins Fleet, they pick one of the following holiday schedules:
 - **Traditional**: This is based on the country where you work. Non-US team members should let their managers know the dates of national holidays.
 **Or**
 - **Freestyle**: You have no set schedule and start with no holidays. Then you add the days that are holidays to you.

Either way, it's up to you to make sure that your responsibilities are covered, and that your team knows you're out of the office.

### New parent leave
Fleet gives new parents six weeks of paid leave. After six weeks, if you don't feel ready to return yet, we'll set up a quick call to discuss and work together to come up with a plan to help you return to work gradually or when you're ready.

### Relocating
When Fleeties relocate, there are vendors that need to be notified of the change. 

Before relocating, please [let the company know in advance](#intake) by following the directions listed in the relevant issue template ("Moving").

### Coworking
Your Brex card may be used for up to $500 USD per month in coworking costs. Please get prior approval by making a [custom request to the business operations team](#intake).


## Performance feedback
At Fleet, performance feedback is a continuous process. We give feedback (particularly negative) as soon as possible. Most feedback will happen during 1:1 meetings, if not sooner.


## Compensation changes
Fleet's founders [evaluate and update compensation decisions yearly](#workiversaries), shortly after the anniversary of a team member's start date.


## CEO handbook
The [CEO handbook](./ceo-handbook.md) details processes specific to Mike McNeil, CEO of Fleet. 



## Team member onboarding

### Before the start date

Fleet is open source and anyone can contribute at any time.  Before a core team member's start date, they are welcome to contribute, but not expected to.

#### Recommendations for new teammates
Welcome to Fleet!

1. Understand the company
2. Take the time to get trained
3. Get comfortable with the tools
4. Immerse yourself in the world of device management and cybersecurity.

> Please see Fleet's ["🥽 Recommendations for new teammates"](https://docs.google.com/document/d/1xcnqKB9HHPd94POnZ_7LATiy_VjO2kJdbYx0SAgKVao/edit#).

#### Role-specific licenses
Certain new team members, especially in go-to-market (GTM) roles, will need paid access to paid tools like Salesforce and LinkedIn Sales Navigator immediately on their first day with the company.  The table below can be used to determine which paid licenses they will need, based on their role:

| Role                 | Salesforce CRM | Salesforce "Inbox" | LinkedIn _(paid)_ | Gong _(paid)_ | Zoom _(paid)_ |
|:-----------------|:--|:---|:---|:---|:--|
| 🐋 AE            | ✅ | ✅ | ✅ | ✅ | ✅
| 🐋 CSM           | ✅ | ✅ | ❌ | ✅ | ✅
| 🐋 SA            | ✅ | ✅ | ❌ | ❌ | ❌
| 🫧 SDR           | ✅ | ✅ | ✅ | ❌ | ❌
| 🐋 Other role    | ❌ | ❌ | ❌ | ❌ | ❌
| 🫧 Other role    | ❌ | ❌ | ❌ | ❌ | ❌
| Other department | ❌ | ❌ | ❌ | ❌ | ❌

> _**Warning:** Do NOT buy LinkedIn Recruiter.  Use the cheapest possible LinkedIn tier.  The goal is access to profile views and data, not InMail.  Fleet does not send InMail._

### Training
It's [important](https://fleetdm.com/handbook/company/why-this-way#why-the-emphasis-on-training) that every team member at Fleet takes the time to get fully trained and onboarded. 
When a new team member joins Fleet, we create an onboarding issue for them in the [fleetdm/confidential](https://github.com/fleetdm/confidential) repo using this [issue template](https://github.com/fleetdm/confidential/blob/main/.github/ISSUE_TEMPLATE/onboarding.md). 
We want to make sure that the new team member will be able to complete every task in their issue. To make sure the new team member is successful in their onboarding, we customize their issue by commenting on any tasks they won't need to complete.
We believe in taking onboarding and training seriously and that the onboarding template is an essential source of truth and good use of time for every single new hire. If managers see a step that they don't feel is necessary, they should make a pull request to the [onboarding template](https://github.com/fleetdm/confidential/blob/main/.github/ISSUE_TEMPLATE/onboarding.md).

Expectations during onboarding:
- Onboarding time (all checkboxes checked) is a KPI for the business operations team.  Our goal is 14 days or less.
- The first 3 weekdays (excluding days off) for **every new team member** at Fleet is reserved for completing onboarding tasks from the checkboxes in their onboarding issue.  New team members **should not work on anything else during this time**, whether or not other tasks are stacking up or assigned.  It is OK, expected, and appreciated for new team members to **remind their manager and colleagues** of this [important](https://fleetdm.com/handbook/company/why-this-way#why-the-emphasis-on-training) responsibility.
- Even after the first 3 days, during the rest of their first 2 weeks, completing onboarding tasks on time is a new team member's [highest priority](https://fleetdm.com/handbook/company/why-this-way#why-the-emphasis-on-training).


### Sightseeing tour
During their onboarding at Fleet, new team members are asked to schedule a sightseeing tour call with People operations. During this call, the new team member will participate in an interactive tour that includes:
- GitHub issues: the living bloodstream of the company.
- Kanban boards: the bulletin board of quests you can get and how you update status and let folks know things are done.
- Google Calendar: the future.
- Gmail: like any mailbox, full of junk mail, plus some important things, so it is important to check carefully.
- Salesforce: the Rolodex.
- Google Docs: the archives.
- Slack:
  - The "office" (#g-, #general).
  - The walkie talkies (DMs).
  - The watering hole (#oooh-, #random, #news, #help-).

### Contributor experience training
During their first week at Fleet, new team members are asked to schedule a contributor experience training call with Mike McNeil. During this call, the new team member will share their screen, and People operations will:
- make sure emails will get seen and responded to quickly.
- make sure Slack messages will get seen and responded to quickly.
- make sure you know where your issues are tracked, which kanban board you use, and what the columns mean.
- make sure you can succeed with submitting a PR with the GitHub web editor, modifying docs or handbook, and working with Markdown.
- talk about Google calendar.
- give you a quick tour of the Fleet Google drive folder.


### Directly responsible individuals
Please read ["Why direct responsibility?"](https://fleetdm.com/handbook/company/why-this-way#why-direct-responsibility) to learn more about DRIs.


### Levels of confidentiality

- *Public*   _(share with anyone, anywhere in the world)_
- *Confidential*  _(share only with team members who've signed an NDA, consulting agreement, or employment agreement)_
- *Classified*  _(share only with founders of Fleet, peepops, and/or the people involved.  e.g., US social security numbers during hiring)_

> TODO: extrapolate to "why this way" page

### Email relays

There are several special email addresses that automatically relay messages to the appropriate people at Fleet. Each email address meets a minimum response time ("Min RT"), expressed in business hours/days, and has a dedicated, directly responsible individual (DRI) who is responsible for reading and replying to emails sent to that address.  You can see a list of those email addresses in ["Contacting Fleet" (private Google doc)](https://docs.google.com/document/d/1tE-NpNfw1icmU2MjYuBRib0VWBPVAdmq4NiCrpuI0F0/edit#).

> TODO: extrapolate to "why this way" page

### GitHub labels

We use special characters to define different types of GitHub labels. By combining labels, we
organize and categorize GitHub issues. This reduces the total number of labels required while
maintaining an expressive labeling system. For example, instead of a label called
`platform-dev-backend`, we use `#platform :dev ~backend`.

| Special character | Label type  | Examples                            |
|:------------------|:------------|:------------------------------------|
| `#`               | Noun        | `#platform`, `#interface`, `#agent`
| `:`               | Verb        | `:dev`, `:research`, `:design`
| `~`               | Adjective   | `~blocked`, `~frontend`, `~backend`

> TODO: extrapolate to "why this way" page

## Tools we use

There are a number of tools that are used throughout Fleet. Some of these tools are used company-wide, while others are department-specific. You can see a list of those tools in ["Tools we use" (private Google doc)](https://docs.google.com/spreadsheets/d/170qjzvyGjmbFhwS4Mucotxnw_JvyAjYv4qpwBrS6Gl8/edit?usp=sharing).

Here is an overview of a few of the most important and generally-applicable tools we use at Fleet:

### Slack
At Fleet, we do not send internal emails to each other. Instead, we prefer to use Slack to communicate with other folks who work at Fleet.
We use threads in Slack as much as possible. Threads help limit noise for other people following the channel and reduce notification overload.
We configure our [working hours in Slack](https://slack.com/help/articles/360025054173-Set-up-Slack-for-work-hours-) to make sure everyone knows when they can get in touch with others.

#### Slack channel prefixes
We have specific channels for various topics, but we also have more general channels for the teams at Fleet.
We use these prefixes to organize the Fleet Slack:
 * ***g-***: for team/group channels *(Note: "g-" is short for "grupo" or "group")*.
 * ***oooh-***: used to discuss and share interesting information about a topic.
 * ***help-***: for asking for help on specific topics.
 * ***at*** or ***fleet-at***: for customer channels.
 * ***2023-***: for temporary channels _(Note: specify the relevant year in four digits, like "YYYY-`)_

#### Slack communications and best practices
In consideration of our team, Fleet avoids using global tags in channels (i.e. @here, @channel, etc). 
      1. What about polls? Good question, Fleeties are asked to post their poll in the channel and @mention the teammates they would like to hear from. 
      2. Why does this matter? Great question! The Fleet [culture](https://fleetdm.com/handbook/company#culture) is pretty simple: think of others, and remember the company [Values](https://fleetdm.com/handbook/company#values).


### Zoom
We use [Zoom](https://zoom.us) for virtual meetings at Fleet, and it is important that every team member feels comfortable hosting, joining, and scheduling Zoom meetings.
By default, Zoom settings are the same for all Fleet team members, but you can change your personal settings on your [profile settings](https://zoom.us/profile/setting) page. 
Settings that have a lock icon next to them have been locked by an administrator and cannot be changed. Zoom administrators can change settings for all team members on the [account settings page](https://zoom.us/account/setting) or for individual accounts on the [user management page](https://zoom.us/account/user#/).


### Salesforce 
We consider Salesforce to be our Rolodex for customer information.

Here are the steps we take to grant appropriate Salesforce licenses to a new hire:
1. Go to ["My Account"](https://fleetdm.lightning.force.com/lightning/n/standard-OnlineSalesHome).
2. View contracts -> pick current contract.
3. Add the desired number of licenses.
4. Sign DocuSign sent to the email.
5. The order will be processed in ~30m.
6. Once the basic license has been added, you can create a new user using the new team member's `@fleetdm.com` email and assign a license to it.
7. To also assign a user an "Inbox license", go to the ["Setup" page](https://fleetdm.lightning.force.com/lightning/setup/SetupOneHome/home) and select "User > Permission sets". Find the [inbox permission set](https://fleetdm.lightning.force.com/lightning/setup/PermSets/page?address=%2F005%3Fid%3D0PS4x000002uUn2%26isUserEntityOverride%3D1%26SetupNode%3DPermSets%26sfdcIFrameOrigin%3Dhttps%253A%252F%252Ffleetdm.lightning.force.com%26clc%3D1) and assign it to the new team member.


### Gong
Capturing video from meetings with customers, prospects, and community members outside the company is an important part of building world-class sales and customer success teams and is a widespread practice across the industry. At Fleet, we use Gong to capture Zoom meetings and share them company-wide. If a team member with a Gong license attends certain meetings, generally those with at least one person from outside of Fleet in attendance.  
  - While some Fleeties may have a Gong seat that is necessary in their work, the typical use case at Fleet is for employees on the company's sales, customer success, or customer support teams. 
  - You should be notified anytime you join a recorded call with an audio message announcing "this meeting is being recorded" or "recording in progress."  To stop a recording, the host of the call can press "Stop." 
  - If the call has external participants and is recorded, this call is stored in Gong for future use. 
To access a recording saved in Gong, visit [app.gong.io](app.gong.io) and sign in with SSO. 
  - Everyone at Fleet has access, whether they have a Gong seat or not, and you can explore and search through any uploaded call transcripts unless someone marks them as private (though the best practice would be not to record any calls you don't want to be captured). 
If you ever make a mistake and need to delete something, you can delete the video in Gong or reach out to Nathan Holliday or Mike McNeil for help. They will delete it immediately without watching the video. 
  - Note that any recording stopped within 60 seconds of the start of the recording is not saved in Gong, and there will be no saved record of it. 

Most folks at Fleet should see no difference in their meetings if they aren't interfacing with external parties. 
Our goal in using Gong and recording calls is to capture insights from sales, customer, and community meetings and improve how we position and sell our product. We never intend to make anyone uncomfortable, and we hope you reach out to our DRI for Gong, Nathan Holliday, or Mike McNeil if you have questions or concerns.  

Troubleshooting Gong:
  - In order to use Gong, the Zoom call must be hosted by someone with a Fleet email address.  
    - You cannot use Gong to record calls hosted by external parties.
  - Cloud recording in Zoom has to be turned on and unlocked company wide for Gong to function properly, because of this, there is a chance that some Gong recordings may still save in Zoom's cloud storage even if they aren't uploaded into Gong.
    - To counter this, Nathan Holliday will periodically delete all recordings found in Zoom's storage without viewing them.
  - For those with a Gong seat or scheduling a call with someone in attendance that has a Gong seat who does not wish for their Zoom call with an external party to record:
    - A complete list can be found [here](https://docs.google.com/document/d/1OOxLajvqf-on5I8viN7k6aCzqEWS2B24_mE47OefutE/edit?usp=sharing).
      - 1 on 1, 1:1, confidential, interview, internal and no shadows are some commonly used words that will disable Gong.   
    - If you need words added to the list of exlusionary words, please reach out to Nathan Holliday.
  - We have excluded anyone with an email domain from @cooley.com or @pilot.com from Gong's recording feature. These are professional services firms working with Fleet on internal matters, and calls with them are considered internal. 

>If you need help using Gong, please check out Gong Academy at [https://academy.gong.io/](https://academy.gong.io/).

### Zapier and DocuSign
We use Zapier to automate how completed DocuSign envelopes are formatted and stored. This process ensures we store signed documents in the correct folder and that filenames are formatted consistently. 
When the final signature is added to an envelope in DocuSign, it is marked as completed and sent to Zapier, where it goes through these steps:
1. Zapier sends the following information about the DocuSign envelope to our Hydroplane webhook:
   - **`emailSubject`** - The subject of the envelope sent by DocuSign. Our DocuSign templates are configured to format the email subject as `[type of document] for [signer's name]`.
   - **`emailCsv`** - A comma-separated list of signers' email addresses.
2. The Hydroplane webhook matches the document type to the correct Google Drive folder, orders the list of signers, creates a timestamp, and sends that data back to Zapier as
   - **`destinationFolderID`** - The slug for the Google Drive folder where we store this type of document.
   - **`emailCsv`** - A sorted list of signers' email addresses.
   - **`date`** - The date the document was completed in DocuSign, formatted YYYY-MM-DD.
3. Zapier uses this information to upload the file to the matched Google Drive folder, with the filename formatted as `[date] - [emailSubject] - [emailCvs].PDF`.
4. Once the file is uploaded, Zapier uses the Slack integration to post in the #peepops channel with the message:
   ```
   Now complete with all signatures:
      [email subject]
      link: drive.google.com/[destinationFolderID]
   ```



## Hiring

At Fleet, we collaborate with [core team members](#creating-a-new-position), [consultants](#hiring-a-consultant), [advisors](#adding-an-advisor), and [outside contributors](https://github.com/fleetdm/fleet/graphs/contributors) from the community.  

> Are you a new fleetie joining the Business Operations team?  For Loom recordings demonstrating how to make offers, hire, onboard, and more please see [this classified Google Doc](https://docs.google.com/document/d/1fimxQguPOtK-2YLAVjWRNCYqs5TszAHJslhtT_23Ly0/edit).


### Hiring a consultant

In addition to [core team members](#hiring-a-new-team-member), from time to time Fleet hires consultants who may work for only a handful of hours on short projects.

A consultant is someone who we expect to either:
- complete their relationship with the company in less than 6 weeks
- or have a longer-term relationship with the company, but never work more than 10 hours per week.

Consultants:
- do NOT receive company-issued laptops
- do NOT receive Yubikeys
- do NOT get a "Hiring" issue created for them
- do NOT go through training using the contributor onboarding issue.
- do NOT fill any existing [open position](#creating-a-new-position)

#### Who ISN'T a consultant?

If a consultant plans to work _more_ than 10 hours per week, or for _longer_ than 6 weeks, they should instead be hired as a [core team member](#hiring-a-new-team-member).

Core team members:
- are hired for an existing [open position](#creating-a-new-position)
- are hired using Fleet's "Hiring" issue template, including receiving a company-issued laptop and Yubikeys
- must be onboarded (complete the entire, unabridged onboarding process in Fleet's "Onboarding" issue template)
- must be offboarded
- get an email address
- have a manager and a formal place in the company [org chart](https://fleetdm.com/handbook/company#org-chart)
- are listed in ["🧑‍🚀 Fleeties"](https://docs.google.com/spreadsheets/d/1OSLn-ZCbGSjPusHPiR5dwQhheH1K8-xqyZdsOe9y7qc/edit#gid=0)
- are paid as part of the standard payroll ritual for the place they work and their employment classification.

Consultants aren't required to do any of those things.

#### Sending a consulting agreement
Consultant agreements are sent through [DocuSign](https://www.docusign.com/), using the "Consulting Agreement" template.

> _**Note:** The Docusign template labeled "US consulting agreement" is actually used both consultants, as well as for [full team members](#hiring-a-new-team-member) classified as contractors._

To send a US consulting agreement, you'll need the new consultant's name, the term of the service, a summary of the services provided, and the consultant's fee. 
There are some defaults that we use for these agreements:
   - Term: Default to one month unless otherwise discussed.
   - Services rendered: Copy and paste from the [language in this doc](https://docs.google.com/document/d/1b5SGgYEHqDmq5QF8p29WWN3it3XJh3xRT3zG0RdXARo/edit)
   - Work will commence and complete by dates: Start date and end of term date
   - Fee: Get from the consultant.
   - Hours: Default to 10 hr/week.

Then hit send!  After all of the signatures are there, the completed document will automatically be uploaded to the appropriate Google Drive folder, and a Slack message will appear in the `#help-classified` channel.




### Creating a new position
Every new position being created goes through this process before interviewing, accepting applicants, or extending offers.

> If you think this job posting may need to stay temporarily classified (¶¶) and not shared company-wide or publicly yet, for any reason, then stop here and send a Slack DM with your proposal to the CEO instead of modifying "🧑‍🚀 Fleeties" (which is visible company-wide) or submitting a draft pull request to "Open positions" (which is public).

1. **Propose headcount:** Add the proposed position to ["🧑‍🚀 Fleeties"](https://docs.google.com/spreadsheets/d/1OSLn-ZCbGSjPusHPiR5dwQhheH1K8-xqyZdsOe9y7qc/edit#gid=0) in an empty row (but using one of the existing IDs.  Unsure?  Ask for help.)  Be sure to include job title, manager, and department.  For now, leave the start date blank.
2. **Propose job description:** Locate one of the existing job descriptions inside the `handbook/company/` folder and duplicate it into a new handbook subpage.  Use the same style of filename, but based on the new job title.  (This filename will determine the URL where candidates can apply.)
  - Keep the structure of the document identical.  Change only the job title, "Responsibilities", and "Experience".
  - In the same pull request, add a link to your new job posting to the bottom of ["📖 Company#Open positions"](https://fleetdm.com/handbook/company#open-positions) in the handbook.
  - State the proposed job title, include the appropriate departmental emoji, and link to the "living" fleetdm.com URL; not the GitHub URL.  _(This is where the new page _will eventually exist_, once this pull request is merged.  For now, if you were to visit this URL, you'd just see a 404 error.  So how can you determine this URL?  To understand the pattern, visit other job description pages from the [live handbook](https://fleetdm.com/handbook/company#open-positions), and examine their URLs in your browser.)_
3. **Get it approved and merged:**  When you submit your proposed job description, the CEO will be automatically tagged for review and get a notification.  He will consider where this role fits into Fleet's strategy and decide whether Fleet will open this position at this time.  He will review the data carefully to try and catch any simple mistakes, then tentatively budget cash and equity compensation and document this compensation research.  He will set a tentative start date (which also indicates this position is no longer just "proposed"; it's now part of the hiring plan.)  Then the CEO will reply promptly in the `#hiring-xxxxx-YYYY` Slack channel, at-mentioning the original proposer and letting them know their position is approved.  (Unless it isn't.)

#### Approving a new position
When review is requested on a proposal to open a new position, the CEO will complete the following steps when reviewing the pull request:

1. **Consider role and reporting structure:** Confirm the new row in "Fleeties" has a manager, job title, and department, that it doesn't have any corrupted spreadsheet formulas or formatting, and that the start date is still blank (so that it is clear to everyone that this position has been proposed, but that it is not confirmed and planned, yet).
2. **Read job description:** Confirm the job description consists only of changes to "Responsibilities" and "Experience," with an appropriate filename, and that the content looks accurate, is grammatically correct, and is otherwise ready to post in a public job description on fleetdm.com.
3. **Budget compensation:** Ballpark and document compensation research for the role based on 
   - _Add screenshot:_ Scroll to the very bottom of ["¶¶ 💌 Compensation decisions (offer math)"](https://docs.google.com/document/d/1NQ-IjcOTbyFluCWqsFLMfP4SvnopoXDcX0civ-STS5c/edit#heading=h.slomq4whmyas) and add a new heading for the role, pattern-matching off of the names of other nearby role headings. Then create written documentation of your research for future reference.  The easiest way to do this is to take screenshots of the [relevant benchmarks in Pave](https://pave.com) and paste those screenshots under the new heading.
   - _Update team database:_ Update the row in ["¶¶ 🥧 Equity plan"](https://docs.google.com/spreadsheets/d/1_GJlqnWWIQBiZFOoyl9YbTr72bg5qdSSp4O3kuKm1Jc/edit#gid=0) using the benchmarked compensation and share count.
     - _Salary:_ Enter the salary: If the role has variable compensation, use the role's OTE (on-target earning estimate) as the budgeted salary amount, and leave a note in the "Notes (¶¶)" cell clarifying the role's bonus or commission structure.
     - _Equity:_ Enter the equity as a number of shares, watching the percentage that is automatically calculated in the next cell.  Keep guessing different numbers of shares until you get the derived percentage looking like what you want to see.

4. **Decide**: Decide whether to approve this role or to consider it a different time.  If approving, then:
   - _Create Slack channel:_ Create a private "#hiring-xxxxxx-YYYY" Slack channel (where "xxxxxx" is the job title and YYYY is the current year) for discussion and invite the hiring manager.
   - _Publish opening:_ Approve and merge the pull request.  The job posting go live within ≤10 minutes.
   - _Reply to requestor:_ Post a comment on the pull request, being sure to include a direct link to their live job description on fleetdm.com.  (This is the URL where candidates can go to read about the job and apply.  For example: `fleetdm.com/handbook/company/product-designer`).  For example:
     ```
     The new opening is now live!  Candidates can apply at fleetdm.com/handbook/company/railway-conductor.
      ```

> _**Note:** Most columns of the "Equity plan" are updated automatically when "Fleeties" is, based on the unique identifier of each row, like `🧑‍🚀890`.  (Advisors have their own flavor of unique IDs, such as `🦉755`, which are defined in ["Advisors and investors"](https://docs.google.com/spreadsheets/d/15knBE2-PrQ1Ad-QcIk0mxCN-xFsATKK9hcifqrm0qFQ/edit).)_


### Recruiting
Fleet accepts job applications, but the company does not list positions on general purpose job boards.  This prevents us being overwhelmed with candidates so we can fulfill our goal of responding promptly to every applicant.

This means that outbound recruiting, 3rd party recruiters, and references from team members are important aspect of the company's hiring strategy.  Fleet's CEO is happy to assist with outreach, intros, and recruiting strategy for candidates.

#### Receiving job applications
Every job description page ends with a "call to action", including a link that candidates can click to apply for the job.  Fleet replies to all candidates within **1 business day** and always provides either a **rejection** or **decisive next steps**; even if the next step is just a promise.  For example:

> "We are still working our way through applications and _still_ have not been able to review yours yet.  We think we will be able to review and give you an update about your application update by Thursday at the latest.  I'll let you know as soon as I have news.  I'll assume we're both still in the running if I don't hear from you, so please let me know if anything comes up."

When a candidate clicks applies for a job at Fleet, they are taken to a generic Typeform.  When they submit their job application, the Typeform triggers a Zapier automation that will posts the submission to `g-business-operations` in Slack.  The candidate's job application answers are then forwarded to the applicable `#hiring-xxxxx-202x` Slack channel and the hiring manager is @mentioned.

<<<<<<< HEAD
#### Candidate correspondence email templates
Fleet uses [certain email templates](https://docs.google.com/document/d/1E_gTunZBMNF4AhsOFuDVi9EnvsIGbAYrmmEzdGmnc9U) when responding to candidates.  This helps the company meet our commitment of replying to all applications within one business day.
=======
##### Candidate correspondence email templates
Fleet uses [certain email templates](https://docs.google.com/document/d/1E_gTunZBMNF4AhsOFuDVi9EnvsIGbAYrmmEzdGmnc9U) when responding to candidates as part of the recruiting, interviewing, and hiring processes.  These templates help us live our value of [🔴 empathy](https://fleetdm.com/handbook/company#empathy) and meet the company's aspiration to reply to all job applications within one business day.
>>>>>>> d150c544

#### Hiring restrictions

##### Incompatible former employers
Fleet maintains a list of companies with whom Fleet has do-not-solicit terms that prevents us from making offers to employees of these companies.  The list is in the Do Not Solicit tab of the [BizOps spreadhseet](https://docs.google.com/spreadsheets/d/1lp3OugxfPfMjAgQWRi_rbyL_3opILq-duHmlng_pwyo/edit#gid=0).

##### Incompatible locations
Fleet is unable to hire team members in some countries. See [this internal document](https://docs.google.com/document/d/1jHHJqShIyvlVwzx1C-FB9GC74Di_Rfdgmhpai1SPC0g/edit) for the list.

### Interviewing
We're glad you're interested in joining the team! 
Here are some of the things you can anticipate throughout this process:
  - We will reply by email within one business day from the time when the application arrives.
  - You may receive a rejection email (Bummer, consider applying again in the future).
  - You may receive an invitation to "book with us."
If you've been invited to "book with us," you'll have a Zoom meeting with the hiring team to discuss the next steps. 


### Hiring a new team member

This section is about hiring a new core team member, or fleetie.

> **_Note:_** _Employment classification isn't what makes someone a fleetie.  Some Fleet team members are contractors and others are employees.  The distinction between "contractor" and "employee" varies in different geographies, and the appropriate employment classification and agreement for any given team member and the place where they work is determined by CEO during the process of making an offer._

Here are the steps hiring managers can follow to get an offer out to a candidate:
1. **Schedule founder interview:** Schedule 30m for the CEO to interview the candidate, if they haven't already done so.
   - At Fleet, the CEO interviews every new team member at least once before Fleet extends an offer.  (We plan to continue this practice until headcount reaches 100.)
<<<<<<< HEAD
   - No need to check with the CEO first.  You can just book the meeting on his calendar.
   - If this is an engineering position, before the CEO interview, please also be sure that the candidate has already been interviewed by the CTO.
   - The personal email the candidate uses for this calendar event is where they will receive the offer.
2. **Add to team database:** Update the [Fleeties](https://docs.google.com/spreadsheets/d/1OSLn-ZCbGSjPusHPiR5dwQhheH1K8-xqyZdsOe9y7qc/edit#gid=0) doc to reflect:
   - candidate's first and last name
   - preferred pronoun
   - LinkedIn URL
   - country and state where they will be working
   - start date
    > **_Note:_** _No need to check with the candidate if you haven't already.  Just guess.  First Mondays tend to make good start dates.  When hiring an international employee, Pilot.co recommends starting the hiring process a month before the new employee's start date._
=======
     - No need to check with the CEO first.  You can just book the meeting on his calendar.
     - Schedule the meeting directly on the CEO's calendar during a time he and the candidate are both explicitly available according to that calendar.  Available means whitespace.
     - Either use Google Calendar directly, or offer to use the CEO's 30m Calendly link.  _It is up to you, the hiring manager, to get this meeting scheduled and showing up at a time on the CEO's calendar._
   - _If this is an engineering position_, before scheduling the CEO interview, please also be sure that the candidate has already been interviewed by the CTO.  If not, include the CTO in this interview.
   - The candidate's email address involved in this calendar event with the CEO is also where they will receive their offer or rejection email.
2. **Add to team database:** Update the [Fleeties](https://docs.google.com/spreadsheets/d/1OSLn-ZCbGSjPusHPiR5dwQhheH1K8-xqyZdsOe9y7qc/edit#gid=0) doc to accurately reflect:
   - Start date _(No need to check with the candidate if you haven't already.  Just guess.)_
   - First and last name
   - Preferred pronoun _("them", "her", or "him")
   - Country and state where they will be working _(Pattern-match from how other rows do it.  Please be mindful of spreadsheet formulas.)_
   - LinkedIn URL _(If the fleetie does not have a LinkedIn account, enter `N/A`)_
   - GitHub handle _(Every candidate must have a GitHub account in "Fleeties" before the company makes them an offer.  If the the candidate does not have a GitHub account, ask them to create one, and make sure it's tracked in "Fleeties".)_
     > _**Tip:** A revealing live interview question can be to ask a candidate to quickly share their screen, sign up for GitHub, and then hit the "Edit" button on one of the pages in [the Fleet handbook](https://fleetdm.com/handbook) to make their first pull request.  This should not take more than 5 minutes._
>>>>>>> d150c544
3. **Confirm intent to offer:** At-mention `@mikermcneil` in the `#hiring-` channel and indicate that you would like for Fleet to make an offer to the candidate.  Let him know 

#### Making an offer
After meeting with the candidate for their final interview, the CEO uses the following steps to make an offer:
1. **Review decision:** The CEO reviews the data and decides whether it still makes sense to make this offer to this person in this role.  If not, he lets the manager know.  Otherwise, he continues with the offer.
<<<<<<< HEAD
2. **Adjust salary:** [Re-benchmark salary](https://www.pave.com), adjusting for cost of living where the candidate will do the work.
   - [ ] Write 1-2 sentences about what is being offered to this candidate and why alongside the existing [heading for this position in " 💌 Compensation decisions"](https://docs.google.com/document/d/1NQ-IjcOTbyFluCWqsFLMfP4SvnopoXDcX0civ-STS5c/edit)
   - [ ] Update the ["🥧 Equity plan"](https://docs.google.com/spreadsheets/d/1_GJlqnWWIQBiZFOoyl9YbTr72bg5qdSSp4O3kuKm1Jc/edit#gid=0):
     - set the actual adjusted salary and equity offer that is about to be sent
     - set the "Offer sent?" status to `TRUE` and make sure the other status columns are set to `todo`
=======
2. **Adjust compensation:** [Re-benchmark salary](https://www.pave.com), adjusting for cost of living where the candidate will do the work.
   - _Paste a screenshot_ of Pave showing the adjusted benchmark under the [heading for this position in " 💌 Compensation decisions"](https://docs.google.com/document/d/1NQ-IjcOTbyFluCWqsFLMfP4SvnopoXDcX0civ-STS5c/edit)
   - _Update the [equity plan](https://docs.google.com/spreadsheets/d/1_GJlqnWWIQBiZFOoyl9YbTr72bg5qdSSp4O3kuKm1Jc/edit#gid=0)_ with the actual adjusted salary and equity offer that is about to be sent.
     -  Salary _(OTE actually offered)_
     -  Equity _(stock options actually offered)_
     -  "Notes" _(include base salary versus commission or bonus plan, if relevant)_
     -  "Offer sent?" _(set this to `TRUE`)_
>>>>>>> d150c544
3. **Prepare the "exit scenarios" spreadsheet:** [Copy the "Exit scenarios (template)"](https://docs.google.com/spreadsheets/d/1k2TzsFYR0QxlD-KGPxuhuvvlJMrCvLPo2z8s8oGChT0/copy) for the candidate, and rename the copy to e.g. "Exit scenarios for Jane Doe".
   - _Edit the candidate's copy of the exit scenarios spreadsheet_ to include the number of shares they will be offered, and the spreadsheet will update automatically to reflect their approximate ownership percentage.
   - _Share the candidate's copy_ of the spreadsheet with their personal email, granting **"Edit"** access.
     > _**Note:** Don't play with numbers in the exit scenarios spreadsheet. The revision history is visible to the candidate, and they might misunderstand._
4. **Prepare offer email:** [Copy "Offer email (template)"](https://docs.google.com/document/d/1zpNN2LWzAj-dVBC8iOg9jLurNlSe7XWKU69j7ntWtbY/copy) and rename to e.g. "Offer email for Jane Doe".  Edit the candidate's copy of the offer email template doc and fill in the missing information:
   - _Benefits:_ If candidate will work outside the US, [change the "Benefits" bullet](https://docs.google.com/document/d/1zpNN2LWzAj-dVBC8iOg9jLurNlSe7XWKU69j7ntWtbY/edit) to reflect what will be included through Fleet's international payroll provider, depending on the candidate's location.
   - _Equity:_ Specify the number of shares, then highlight the number of shares with a link to the candidate's personalized copy of the "Exit scenarios" spreadsheet.
   - _Other information_: Read the offer email very carefully and double-check correctness versus the equity plan, especially in regards to salary, equity, and start date.
5. **Send offer:** Once both documents are complete, send the offer email:
   - To: The candidate's personal email address _(use the email from the CEO interview calendar event)_
   - Cc: Zach Wasserman is included as a recipient, but will not participate in the email thread until after the offer is accepted.
   - Subject: "Full time?"
   - Body: _(The offer email is copied verbatim from Google Drive into Gmail as the body of the message, formatting and all.)_

<<<<<<< HEAD
Once the new team member replies and accepts their offer in writing:
1. **Reply:** The CEO or Zach Wasserman replies to the candidate.
2. **Create hiring issue:** Whoever replies [creates a hiring issue](https://github.com/fleetdm/confidential/issues/new/choose) for the new team member. This will inform the Business Operations team to get involved.  They will use this issue to keep track of the hiring tasks for the new team member.

Within 1 business day from when the "Hiring" issue is created, Business Operations reaches out to the new team member in a separate email thread to get any information they will need to prepare their agreement, add them to our payroll system, and get their new laptop and hardware security keys ordered so that everything is ready for them to start on their first day.
=======
#### Steps after an offer is accepted

Once the new team member replies and accepts their offer in writing, either the CEO or Zach Wasserman replies to the candidate.  Whoever replies first is responsible for these steps:
1. **Verify, track, and reply:** Reply to the candidate:
   - _Verify the candidate replied with their physical address… or else keep asking._  If they did not reply with their physical address, or it's not a usable address, then we are not done.  Fleet will reply and ask for it, and no offer should is "accepted" until we've received a physical address.
   - _Review and update the team database_ so that the new team member's row in ["🥧 Equity plan"](https://docs.google.com/spreadsheets/d/1_GJlqnWWIQBiZFOoyl9YbTr72bg5qdSSp4O3kuKm1Jc/edit#gid=0) now includes:
     - physical address _(The full street address of the location where work will typically be performed.)_
     - personal email _(Use the personal email they're replying from, e.g. `@gmail.com`")_
     - "Offer accepted?" _(Set this to `TRUE`)_
     - salary, equity, and "Notes" _(Check that compensation information is accurate, one last time.)_
   - _[Create a "Hiring" issue](https://github.com/fleetdm/confidential/issues/new/choose)_ for the new team member.  (This is what will inform the Business Operations team to get involved.  The company will use this issue to keep track of the hiring tasks for the new team member.)
   - _Send a reply_ welcoming the team member to Fleet and letting them know to expect a separate email with next steps for getting the team member's laptop, Yubikeys, and agreement going ASAP so they can start on time.  For example:
   >\o/  It's official!
   >
   >Be on the lookout for an email in a separate thread with next steps for quickly signing the paperwork and getting your company laptop and hardware 2FA keys (Yubikeys), which we recommend setting up ASAP.
   >
   >Thanks, and welcome to the team!
   >-Mike
2. **Ask hiring manager to help:** Post to the `hiring-xxxxx-yyyy` Slack channel to let folks know the offer was accepted, and at-mention the _hiring manager_ to ask them to communicate with [all other interviewees](https://fleetdm.com/handbook/company#empathy) who are still in the running and [let them know that we chose a different person](https://fleetdm.com/handbook/business-operations#candidate-correspondence-email-templates).
3. **Close Slack channel:** Then archive and close the channel.

Now what happens?  Business Operations will then follow the steps in the "Hiring" issue, which includes reaching out to the new team member within 1 business day from a separate email thread to get additional information as needed, prepare their agreement, add them to the company's payroll system, and get their new laptop and hardware security keys ordered so that everything is ready for them to start on their first day.
>>>>>>> d150c544



#### Purchasing a company-issued device
Fleet provides laptops for core team members to use while working at Fleet. As soon as an offer is accepted, Nathan Holliday will reach out to the new team member to start this process, and will work with the new team member to get their laptop purchased and shipped to them on time.

##### Selecting a laptop
Most of the team at Fleet uses 16" MacBook Pros, but team members are free to choose any laptop or operating system that works for them, as long as the price [is within reason](#spending-company-money) and supported by our device management solution.  (Good news: Since Fleet uses Fleet for device management, every operating system is supported!)

When selecting a new laptop for a team member, optimize their configuration to:
1. have a reasonably large hard drive (at least 512GB hard drive, and if there's any concern go biger)
2. BUT make sure it's still available for delivery or pickup as quickly as possible, and prior to the start date

> Play around with build until it ships as quickly as possible.  Sometimes small changes lead to much faster ship times.  More standard configurations (with fewer customizations) usually ship more quickly.  Sometimes MacBook Pros ship more quickly than MacBook Airs, and vice versa.  This varies.  Remember: Always play around with the build and optimize for something that will **ship quickly**!

For example, someone in sales, marketing, or business operations might use a 14" Macbook Air, whereas someone in engineering, product, or a primarily design role might use a 16" MacBook Pro.

Windows and Linux devices are available upon request for team members in product and engineering.  (See [Buying other new equipment](#buying-other-new-equipment).)

##### Buying other new equipment
At Fleet, we [spend company money like it's our own money](https://fleetdm.com/handbook/business-operations#spending-company-money).  If you need equipment above and beyond those standard guidelines, you can request new equipment by creating a GitHub issue in fleetdm/fleet and attaching the `#g-business-operations`.  Please include a link to the requested equipment (including any specs), reason for request, and timeline for when the device is needed. 

##### Tracking equipment
When a device has been purchased, it's added to the [spreadsheet of company equipment](https://docs.google.com/spreadsheets/d/1hFlymLlRWIaWeVh14IRz03yE-ytBLfUaqVz0VVmmoGI/edit#gid=0) where we keep track of devices and equipment, purchased by Fleet.

When you receive your new their computer, complete the entry by adding a description, model, and serial number to the spreadsheet.





## Recurring expenses
Recurring monthly or annual expenses are tracked as recurring, non-personnel expenses in ["🧮 The Numbers"](https://docs.google.com/spreadsheets/d/1X-brkmUK7_Rgp7aq42drNcUg8ZipzEiS153uKZSabWc/edit#gid=2112277278) _(classified Google Sheet)_, along with their payment source.

> Use this spreadsheet as the source of truth.  Always make changes to it first before adding or removing a recurring expense. Only track significant expenses. (Other things besides amount can make a payment significant; like it being an individualized expense, for example.)

### Individualized expenses
Recurring expenses related to a particular team member, such as coworking fees, are called _individualized expenses_.  These expenses are still considered [non-personnel expenses](https://docs.google.com/spreadsheets/d/1X-brkmUK7_Rgp7aq42drNcUg8ZipzEiS153uKZSabWc/edit#gid=2112277278), with a few extra considerations:

- Non-recurring (one-off) expenses such as an Uber ride from the airport are NOT considered "individualized".
- Seat licenses for tools like Salesforce or GitHub are NOT considered "individualized".
- Individualized expenses should include the team member's name explicitly in the name of the expense.
- If multiple team members use the same vendor for an individualized expense (for example, "WeWork"), use a separate row for each individualized expense.  (For example: "Coworking, Mungojerry (WeWork)" and "Coworking, Jennyanydots (WeWork)")
- Individualized expenses are always attributed to the  "🔦 Business operations" department.
- These expenses are still considered non-personnel expenses, in the same way seat licenses for tools like Salesforce or GitHub are considered non-personnel expenses.


## Celebrations

### Weekly updates
We like to open about milestones and announcements.
  - Every Thursday night, department heads [report their KPIs for the week](https://docs.google.com/spreadsheets/d/1Hso0LxqwrRVINCyW_n436bNHmoqhoLhC8bcbvLPOs9A/edit)
  - Friday nights, Mike McNeil will post a short update in #general.
Weekly update principles
   - Each department's update is 20-40 words or less.
   - Erring on the side of referring to items that are completely done and/or mentioning news that is potentially very exciting to folks throughout the company.
 
### Workiversaries
We're happy you've ventured a trip around the sun with Fleet. Let's celebrate!

- Each Friday, if there are any upcoming workiversaries in the next seven days, Mike McNeil posts about them in #help-classified and tags `@mikermcneil` to let them know.
- Founders discuss during their 1:1, reviewing performance and the latest compensation benchmarks for this person's role and geography.
- If a compensation change is decided, Mike or Zach posts to Slack in `#help-classified` with the change to compensation and effective date, if any.
- CEO updates the respective payroll platform (Gusto or Pilot) and [equity spreadsheet](https://docs.google.com/spreadsheets/d/1_GJlqnWWIQBiZFOoyl9YbTr72bg5qdSSp4O3kuKm1Jc/edit?usp=sharing) (internal doc).
- If an additional equity grant is part of this compensation change, the previous equity and new situation is noted in detail in the "Notes" column of the equity plan, and the "Grant started?" column is set back to "todo" to add it to the queue for the next time grants are processed (quarterly).

### Equity grants
Equity grants for new hires are queued up as part of the [hiring process](https://fleetdm.com/handbook/business-operations#hiring), then grants and consents are [batched and processed quarterly](https://github.com/fleetdm/confidential/issues/new/choose).

Doing an equity grant involves:
1. executing a board consent
2. the recipient and CEO signing paperwork about the stock options
3. updating the number of shares for the recipient in the equity plan
4. updating Carta to reflect the grant

For the status of stock option grants, exercises, and all other _common stock_ including advisor, founder, and team member equity ownership, see [Fleet's equity plan](https://docs.google.com/spreadsheets/d/1_GJlqnWWIQBiZFOoyl9YbTr72bg5qdSSp4O3kuKm1Jc/edit#gid=0).  For information about investor ownership, see [Carta](https://app.carta.com/corporations/1234715/summary/).

> Fleet's [equity plan](https://docs.google.com/spreadsheets/d/1_GJlqnWWIQBiZFOoyl9YbTr72bg5qdSSp4O3kuKm1Jc/edit#gid=0) is the source of truth, not Carta.  Neither are pro formas sent in an email attachment, even if they come from lawyers.
> 
> Anyone can make mistakes, and none of us are perfect.  Even when we triple check.  Small mistakes in share counts can be hard to attribute, and can cause headaches and eat up nights of our CEO's and operations team's time.  If you notice what might be a discrepancy between the equity plan and any other secondary source of information, please speak up and let Fleet's CEO know ASAP.  Even if you're wrong, your note will be appreciated.

## Departures

### Communicating departures
Although it's sad to see you go, Fleet understands that not everything is meant to be forever like open-source is. There are a few steps that we'll need to take to communicate to the team of your departure. 
1. Direct team: The CEO will reach out to the departing teammember's direct reports in 1:1 calls.
2. Key stakeholders: The CEO will reach out to his direct reports about the departing teammember's departure.
3. Announcement: Mike McNeil will make an announcement during the "🌈 Weekly Update" post on Friday in the `#general` channel on Slack. 



## Adding an advisor
Advisor agreements are sent through [DocuSign](https://www.docusign.com/), using the "Advisor Agreement"
template.
- Send the advisor agreement. To send a new advisor agreement, you'll need the new advisor's name and the number of shares they are offered. 
- Once you send the agreement, locate an existing empty row and available ID in ["Advisors"](https://docs.google.com/spreadsheets/d/15knBE2-PrQ1Ad-QcIk0mxCN-xFsATKK9hcifqrm0qFQ/edit#gid=1803674483) and enter the new advisor's information.
   >**_Note:_** *Be sure to mark any columns that haven't been completed yet as "TODO"*

### Finalizing a new advisor
- Update the ["Advisors"](https://docs.google.com/spreadsheets/d/15knBE2-PrQ1Ad-QcIk0mxCN-xFsATKK9hcifqrm0qFQ/edit#gid=1803674483) to show that the agreement has been signed, and ask the new advisor to add us on [LinkedIn](https://www.linkedin.com/company/71111416), [Crunchbase](https://www.crunchbase.com/organization/fleet-device-management), and [Angellist](https://angel.co/company/fleetdm).
- Update "Equity plan" to reflect updated status and equity grant for this advisor, and to ensure the advisor's equity is queued up for the next quarterly equity grant ritual.



## Security

Security policies are best when they're alive, in context in how an organization operates.  Fleeties carry Yubikeys, and change control of policies and access control is driven primarily through GitOps and SSO.

Here are a few different entry points for a tour of Fleet's security policies and best practices:
1. [Security policies](https://fleetdm.com/handbook/security/security-policies#security-policies)
2. [Human resources security policy](https://fleetdm.com/handbook/security/security-policies#human-resources-security-policy)
3. [Account recovery process](https://fleetdm.com/handbook/security#account-recovery-process)
4. [Personal mobile devices](https://fleetdm.com/handbook/security#personal-mobile-devices)
5. [Hardware security keys](https://fleetdm.com/handbook/security#hardware-security-keys)
6. More details about internal security processes at Fleet are located on [the Security page](./security.md).


## Finance

### Monthly accounting
Create a [new montly accounting issue](https://github.com/fleetdm/confidential/issues/new/choose) for the current month and year named "Closing out YYYY-MM" in GitHub and complete all of the tasks in the issue. (This uses the [monthly accounting issue template](https://github.com/fleetdm/confidential/blob/main/.github/ISSUE_TEMPLATE/5-monthly-accounting.md).

#### When is the issue created?
In order to fulfill our monthly reporting requirement of providing GAAP financials which are not ready until after several days into the next month, we create the monthly accounting issue for the previous month on the third Friday of the following month.  For example, the monthly accounting issue to close out the month of January is created on the second Friday in February.  (This is because we won't necessarily have the GAAP financials from our accountants until as late as the 21st of the following month.)

#### SLA?
The monthly accounting issue should be completed and closed before the 7th of the month.

The close date is tracked each month in [KPIs](https://docs.google.com/spreadsheets/d/1Hso0LxqwrRVINCyW_n436bNHmoqhoLhC8bcbvLPOs9A/edit).

### Payroll
Many of these processes are automated, but it's vital to check Gusto and Pilot manually for accuracy.
 - Salaried fleeties are automated in Gusto and Pilot
 - Hourly fleeties and consultants are a manual process in Gusto and Pilot.

| Unique payrolls              | Action                       | DRI                          |
|:-----------------------------|:-----------------------------|:-----------------------------|
| Commissions and ramp         | "Off-cycle" payroll          | Nathan
| Sign-on bonus                | "Bonus" payroll              | Mike McNeil
| Performance bonus            | "Bonus" payroll              | Mike McNeil                     
| Accelerations (quarterly)    | "Off-cycle" payroll          | Nathan

Add the amount to be paid to the "Gross" line.
For Fleet's US contractors, running payroll is a manual process. 
The steps for doing this are highlighted in this loom, TODO. 
1. Time tools
2. Time tracking
3. Review hours
4. Adjust time frame to match current payroll period (the 27th through 26th of the month)
5. Sync hours
6. Run contractor payroll

#### Commission payroll

> TODO: bit more process here.  Maybe revops is DRI of commission calculator, creates "2023-03 commission payroll", transfered to Nathan when it's time to run?  SLA == payroll run by the 7th, with commission sheet 100% accurate.

- Update [commission calculator](https://docs.google.com/spreadsheets/d/1vw6Q7kCC7-FdG5Fgx3ghgUdQiF2qwxk6njgK6z8_O9U/edit) with new revenue from any deals that are closed/won (have a subscription agreement signed by both parties) and have an **effective start date** within the previous month.
  - Find detailed notes on this process in [Notes - Run commission payroll in Gusto](https://docs.google.com/document/d/1FQLpGxvHPW6X801HYYLPs5y8o943mmasQD3m9k_c0so/edit#). 
- Contact Mike McNeil in Slack and let her know he can run the commission payroll. Use the off-cycle payroll option in Gusto. Be sure to classify the payment as "Commission" in the "other earnings" field and not the generic "Bonus."
- Once commission payroll has been run, update the [commission calculator](https://docs.google.com/spreadsheets/d/1vw6Q7kCC7-FdG5Fgx3ghgUdQiF2qwxk6njgK6z8_O9U/edit) to mark the commission as paid. 

#### Updating a consultant's fee
 - Direct message Mike McNeil with hourly rate change information.
 - After CEO approval, Mike McNeil will issue a new contractor agreement with the updated fee via DocuSign.


### Annual reporting for capital credit line
- Within 60 days of the end of the year:
  - Provide Silicon Valley Bank (SVB) with our balance sheet and profit and loss statement (P&L, sometimes called a cashflow statement) for the past twelve months.  
  - Provide SVB with our annual operating budgets and projections (on a quarterly basis) for the coming year.
  - Deliver this as early as possible in case they have questions.

### Quarterly Quickbooks Online (QBO) check
- Check to make sure [bookkeeping quirks](https://docs.google.com/spreadsheets/d/1nuUPMZb1z_lrbaQEcgjnxppnYv_GWOTTo4FMqLOlsWg/edit?usp=sharing) are all accounted for and resolved or in progress toward resolution.
- Check balance sheet and profit and loss statements (P&Ls) in QBO against the [monthly workbooks](https://drive.google.com/drive/folders/1ben-xJgL5MlMJhIl2OeQpDjbk-pF6eJM) in Google Drive.


## Taxes and compliance

From time to time, you may get notices in the mail from the IRS and/or state agencies regarding your company’s withholding and/or unemployment tax accounts. You can resolve many of these notices on your own by verifying and/or updating the settings in your Gusto account. 
If the notice is regarding an upcoming change to your deposit schedule or unemployment tax rate, Mike McNeil will make the change in Gusto. Including: 
 - Update your unemployment tax rate.
 - Update your federal deposit schedule.
 - Update your state deposit schedule.
**Important** Agencies do not send notices to Gusto directly, so it’s important that you read and take action before any listed deadlines or effective dates of requested changes.
Notices you should report to Gusto.
If you can't resolve the notice on your own, are unsure what the notice is in reference to, or the tax notice has a missing payment or balance owed, follow the steps in the Report and upload a tax notice in Gusto.
In Gusto, click **How to review your notice** to help you understand what kind of notice you received and what additional action you can take to help speed up the time it takes to resolve the issue.
For more information about how Fleet and our accounting team work together, check out [Fleet - who does what](https://docs.google.com/spreadsheets/d/1FFOudmHmfVFIk-hdIWoPFsvMPmsjnRB8/edit#gid=829046836) (private doc).

### State quarterly payroll and tax filings
Every quarter, payroll and tax filings are due for each state. Gusto can handle these automatically if Third-party authorization (TPA) is enabled. Each state is unique and Gusto has a library of [State registration and resources](https://support.gusto.com/hub/Employers-and-admins/Taxes-forms-and-compliance/State-registration-and-resources) available to review. 
You will need to grant Third-party authorization (TPA) per state and this should be checked quarterly before the filing due dates to ensure that Gusto can file on time. 

### CorpNet state registration process
In CorpNet, select "place an order for an existing business" we’ll need to have Foreign Registration and Payroll Tax Registration done.
  - You can have CorpNet do this by emailing the account rep "Subject: Fleet Device Management: State - Foreign Registration and Payroll Tax Registration" (this takes about two weeks).
  - You can do this between you and CorpNet by selecting "Foreign Qualification," placing the order and emailing the confirmation to the rep for Payroll registration (this is a short turnaround).
  - You can do this on your own by visiting the state's "Secretary of State" website and checking that the company name is available. To register online, you'll need the EIN, business address, information about the owners and their percentages, the first date of business, sales within the state, and the business type (usually get an email right away for approval ~24-48 hrs). 
For more information, check out [Fleet - who does what](https://docs.google.com/spreadsheets/d/1FFOudmHmfVFIk-hdIWoPFsvMPmsjnRB8/edit?usp=sharing&ouid=102440584423243016963&rtpof=true&sd=true).



## Rituals
The following table lists this group's rituals, frequency, and Directly Responsible Individual (DRI).

| Ritual                       | Frequency                | Description                                         | [DRI](https://fleetdm.com/handbook/company/why-this-way#why-group-slack-channels)               |
|:-----------------------------|:-----------------------------|:----------------------------------------------------|-------------------|
| Weekly update reminder | Weekly | On Thursday, Mike McNeil starts a thread in the `#help-manage` channel and asks managers to reply to the thread with a summary of what their team did in the past week. | Mike McNeil |
| Weekly update | Weekly | On Friday, Mike McNeil updates the KPIs in the ["🌈 Weekly updates" spreadsheet](https://docs.google.com/spreadsheets/d/1Hso0LxqwrRVINCyW_n436bNHmoqhoLhC8bcbvLPOs9A/edit#gid=0) and posts a single message recognizing each of the week's on-duty people for each of the on-call rotations, along with any hiring and departure announcements. Mike McNeil posts the company update in the `#general` channel. | Mike McNeil |
| AP invoice monitoring | Daily | Look for new accounts payable invoices and make sure that Fleet's suppliers are paid. | Nathanael Holliday | 
| Hours update | Weekly | Screenshots of contractor hours as shown in Gusto are sent via Slack to each contractor's manager with no further action necessary if everything appears normal. | Mike McNeil |
| Prepare Mike and Sid's 1:1 doc | Bi-weekly | Run through the document preparation GitHub issue for Mike's call with Sid. | Nathanael Holliday |
| Brex reconciliation | Monthly | Make sure all company-issued credit card transactions include memos. | Nathanael Holliday |
| Monthly accounting | Monthly | Use the monthly accounting template in GitHub to go through the process of validating Fleet's books. | Nathanael Holliday |
| Commission payroll | Monthly | Use the [commission calculator](https://docs.google.com/spreadsheets/d/1vw6Q7kCC7-FdG5Fgx3ghgUdQiF2qwxk6njgK6z8_O9U/edit#gid=0) to determine the commission payroll to be run in Gusto. | Nathanael Holliday |
| US contractor payroll | Monthly | Sync contractor hours to payments in Gusto and run payroll for the month. | Mike McNeil |
| 550C update | Annually | File California 550C. | Mike McNeil |
| [Workiversaries](#workiversaries) | Weekly/PRN | Mike McNeil posts in `#g-people` and tags @mikermcneil about any upcoming workiversaries. | Mike McNeil |
| Investor and Advisor updates | PRN | Mike McNeil tracks the last contact with investors and coordinates outreach with CEO. | Mike McNeil |
| CEO inbox sweep | Daily unless OOO | Mike McNeil does a morning sweep of the CEO's inbox to remove spam and grab action items. | Mike McNeil |
| Recruiting progress checkup | Weekly | Mike McNeil looks in the [Fleeties spreadsheet](https://docs.google.com/spreadsheets/d/1OSLn-ZCbGSjPusHPiR5dwQhheH1K8-xqyZdsOe9y7qc/edit#gid=0) and reports on each open position. | Mike McNeil |
| Payroll | Monthly before payroll runs | Every month, Mike McNeil audits the payroll platforms for accuracy. | Mike McNeil |
| Calendar audit | Daily | Daily Mike McNeil audits CEOs calendar and set notes for meetings. | Mike McNeil |
| TPA verifications | Quarterly | Every quarter before tax filing due dates, Mike McNeil audits state accounts to ensure TPA is set up or renewed. | Mike McNeil |
| Revenue report | Weekly | At the start of every week, check the Salesforce reports for past due invoices, non-invoiced opportunities, and past due renewals.  Report any findings to Mike Mcneil and Alex Mitchell in the `#g-sales` channel and follow up with customers as necessary to resolve. | Nathanael Holliday |
| Capital credit reporting | Annually | Within 60 days of the new year, provide financial statements to SVB. | Nathanael Holliday |
| QBO check | Quarterly | The first month after the previous quarter has closed, make sure that QBO is accurate compared to Fleet's records. | Nathanael Holliday | 
| Business Ops key review | every three weeks | Every release cycle a key review deck is prepared and presented. | Nathanael Holliday |
| YubiKey adoption | Monthly | Track YubiKey adoption in Google workspace and follow up with those that aren't using it. | Mike McNeil |
| MDM device enrollment | Quarterly | Provide export of MDM enrolled devices to the ops team. | Luke Heath |
| Access revalidation | Quarterly | Review critical access groups to make sure they contain only relevant people. | Mike McNeil |
| Security policy update | Annually | Update security policies and have them approved by the CEO. | Nathanael Holliday |
| Security notifications check | Daily | Check Slack, Google, Vanta, and Fleet dogfood for security-related notifications. | Nathanael Holliday |
| Changeset for onboarding issue template | Quarterly | pull up the changeset in the onboarding issue template and send out a link to the diff to all team members by posting in Slack's `#general` channel. | Mike McNeil |



## Kanban
Any Fleet team member can [view the 🔦#g-business-operations kanban board](https://app.zenhub.com/workspaces/-g-business-operations-63f3dc3cc931f6247fcf55a9/board?sprints=none) (confidential) for this department, including pending tasks in the active sprint and any new requests.

## Intake
To make a request of the business operations department, [create an issue using one of our issue templates](https://github.com/fleetdm/confidential/issues/new/choose).  If you don't see what you need, or you are unsure, add your question to the agenda for the next bizops office hours call (weekly).  If you're not sure that your request can wait that long, then please ask for help in our group Slack channel: `#g-business-operations`.


## Slack channels
These groups maintain the following [Slack channels](https://fleetdm.com/handbook/company/why-this-way#why-group-slack-channels):

| Slack channel                           | [DRI](https://fleetdm.com/handbook/company/why-this-way#why-group-slack-channels)    |
|:----------------------------------------|:--------------------------------------------------------------------|
| `#g-business-operations`                | Nathan Holliday
| `#help-onboarding`                      | Mike McNeil
| `#help-login`                           | Nathan Holliday
| `#help-manage`                          | Mike McNeil
| `#help-brex`                            | Nathan Holliday
| `#help-ceo`                             | Mike McNeil
| `#help-mission-control` _(¶¶)_          | Mike McNeil
| `#g-people` _(¶¶)_                      | Mike McNeil
| `#help-open-core-ventures` _(¶¶)_       | Mike McNeil

#### Stubs
The following stubs are included only to make links backward compatible.


##### Open positions

Please see [handbook/company#open-positions](https://fleetdm.com/handbook/company#open-positions) for a list of open job postings at Fleet.

<meta name="maintainedBy" value="mikermcneil">
<meta name="title" value="🔦 Business Operations"><|MERGE_RESOLUTION|>--- conflicted
+++ resolved
@@ -416,13 +416,8 @@
 
 When a candidate clicks applies for a job at Fleet, they are taken to a generic Typeform.  When they submit their job application, the Typeform triggers a Zapier automation that will posts the submission to `g-business-operations` in Slack.  The candidate's job application answers are then forwarded to the applicable `#hiring-xxxxx-202x` Slack channel and the hiring manager is @mentioned.
 
-<<<<<<< HEAD
 #### Candidate correspondence email templates
-Fleet uses [certain email templates](https://docs.google.com/document/d/1E_gTunZBMNF4AhsOFuDVi9EnvsIGbAYrmmEzdGmnc9U) when responding to candidates.  This helps the company meet our commitment of replying to all applications within one business day.
-=======
-##### Candidate correspondence email templates
-Fleet uses [certain email templates](https://docs.google.com/document/d/1E_gTunZBMNF4AhsOFuDVi9EnvsIGbAYrmmEzdGmnc9U) when responding to candidates as part of the recruiting, interviewing, and hiring processes.  These templates help us live our value of [🔴 empathy](https://fleetdm.com/handbook/company#empathy) and meet the company's aspiration to reply to all job applications within one business day.
->>>>>>> d150c544
+Fleet uses [certain email templates](https://docs.google.com/document/d/1E_gTunZBMNF4AhsOFuDVi9EnvsIGbAYrmmEzdGmnc9U) when responding to candidates.  This helps us live our value of [🔴 empathy](https://fleetdm.com/handbook/company#empathy) and helps the company meet the aspiration of replying to all applications within one business day.
 
 #### Hiring restrictions
 
@@ -450,52 +445,33 @@
 Here are the steps hiring managers can follow to get an offer out to a candidate:
 1. **Schedule founder interview:** Schedule 30m for the CEO to interview the candidate, if they haven't already done so.
    - At Fleet, the CEO interviews every new team member at least once before Fleet extends an offer.  (We plan to continue this practice until headcount reaches 100.)
-<<<<<<< HEAD
-   - No need to check with the CEO first.  You can just book the meeting on his calendar.
-   - If this is an engineering position, before the CEO interview, please also be sure that the candidate has already been interviewed by the CTO.
-   - The personal email the candidate uses for this calendar event is where they will receive the offer.
-2. **Add to team database:** Update the [Fleeties](https://docs.google.com/spreadsheets/d/1OSLn-ZCbGSjPusHPiR5dwQhheH1K8-xqyZdsOe9y7qc/edit#gid=0) doc to reflect:
-   - candidate's first and last name
-   - preferred pronoun
-   - LinkedIn URL
-   - country and state where they will be working
-   - start date
-    > **_Note:_** _No need to check with the candidate if you haven't already.  Just guess.  First Mondays tend to make good start dates.  When hiring an international employee, Pilot.co recommends starting the hiring process a month before the new employee's start date._
-=======
      - No need to check with the CEO first.  You can just book the meeting on his calendar.
      - Schedule the meeting directly on the CEO's calendar during a time he and the candidate are both explicitly available according to that calendar.  Available means whitespace.
      - Either use Google Calendar directly, or offer to use the CEO's 30m Calendly link.  _It is up to you, the hiring manager, to get this meeting scheduled and showing up at a time on the CEO's calendar._
-   - _If this is an engineering position_, before scheduling the CEO interview, please also be sure that the candidate has already been interviewed by the CTO.  If not, include the CTO in this interview.
-   - The candidate's email address involved in this calendar event with the CEO is also where they will receive their offer or rejection email.
-2. **Add to team database:** Update the [Fleeties](https://docs.google.com/spreadsheets/d/1OSLn-ZCbGSjPusHPiR5dwQhheH1K8-xqyZdsOe9y7qc/edit#gid=0) doc to accurately reflect:
-   - Start date _(No need to check with the candidate if you haven't already.  Just guess.)_
+   - _If this is an engineering position_, before the CEO interview, please also be sure that the candidate has already been interviewed by the CTO.  If not, include the CTO in this interview.
+   - The personal email the candidate uses for this calendar event is where they will receive their offer or rejection email.
+2. **Add to team database:** Update the [Fleeties](https://docs.google.com/spreadsheets/d/1OSLn-ZCbGSjPusHPiR5dwQhheH1K8-xqyZdsOe9y7qc/edit#gid=0) doc to accurately reflect the candidate's:
+   - Start date
+     > _**Tip:** No need to check with the candidate if you haven't already.  Just guess.  First Mondays tend to make good start dates.  When hiring an international employee, Pilot.co recommends starting the hiring process a month before the new employee's start date._
    - First and last name
    - Preferred pronoun _("them", "her", or "him")
    - Country and state where they will be working _(Pattern-match from how other rows do it.  Please be mindful of spreadsheet formulas.)_
    - LinkedIn URL _(If the fleetie does not have a LinkedIn account, enter `N/A`)_
-   - GitHub handle _(Every candidate must have a GitHub account in "Fleeties" before the company makes them an offer.  If the the candidate does not have a GitHub account, ask them to create one, and make sure it's tracked in "Fleeties".)_
+   - GitHub username _(Every candidate must have a GitHub account in "Fleeties" before the company makes them an offer.  If the the candidate does not have a GitHub account, ask them to create one, and make sure it's tracked in "Fleeties".)_
      > _**Tip:** A revealing live interview question can be to ask a candidate to quickly share their screen, sign up for GitHub, and then hit the "Edit" button on one of the pages in [the Fleet handbook](https://fleetdm.com/handbook) to make their first pull request.  This should not take more than 5 minutes._
->>>>>>> d150c544
 3. **Confirm intent to offer:** At-mention `@mikermcneil` in the `#hiring-` channel and indicate that you would like for Fleet to make an offer to the candidate.  Let him know 
 
 #### Making an offer
 After meeting with the candidate for their final interview, the CEO uses the following steps to make an offer:
 1. **Review decision:** The CEO reviews the data and decides whether it still makes sense to make this offer to this person in this role.  If not, he lets the manager know.  Otherwise, he continues with the offer.
-<<<<<<< HEAD
-2. **Adjust salary:** [Re-benchmark salary](https://www.pave.com), adjusting for cost of living where the candidate will do the work.
-   - [ ] Write 1-2 sentences about what is being offered to this candidate and why alongside the existing [heading for this position in " 💌 Compensation decisions"](https://docs.google.com/document/d/1NQ-IjcOTbyFluCWqsFLMfP4SvnopoXDcX0civ-STS5c/edit)
-   - [ ] Update the ["🥧 Equity plan"](https://docs.google.com/spreadsheets/d/1_GJlqnWWIQBiZFOoyl9YbTr72bg5qdSSp4O3kuKm1Jc/edit#gid=0):
-     - set the actual adjusted salary and equity offer that is about to be sent
-     - set the "Offer sent?" status to `TRUE` and make sure the other status columns are set to `todo`
-=======
 2. **Adjust compensation:** [Re-benchmark salary](https://www.pave.com), adjusting for cost of living where the candidate will do the work.
-   - _Paste a screenshot_ of Pave showing the adjusted benchmark under the [heading for this position in " 💌 Compensation decisions"](https://docs.google.com/document/d/1NQ-IjcOTbyFluCWqsFLMfP4SvnopoXDcX0civ-STS5c/edit)
-   - _Update the [equity plan](https://docs.google.com/spreadsheets/d/1_GJlqnWWIQBiZFOoyl9YbTr72bg5qdSSp4O3kuKm1Jc/edit#gid=0)_ with the actual adjusted salary and equity offer that is about to be sent.
+   - _Paste a screenshot_ from Pave showing the amount of cash and equity in the offer (or write 1-2 sentences about what is being offered to this candidate and why) under the [heading for this position in " 💌 Compensation decisions"](https://docs.google.com/document/d/1NQ-IjcOTbyFluCWqsFLMfP4SvnopoXDcX0civ-STS5c/edit)
+   - [ ] Update the ["🥧 Equity plan"](https://docs.google.com/spreadsheets/d/1_GJlqnWWIQBiZFOoyl9YbTr72bg5qdSSp4O3kuKm1Jc/edit#gid=0) to reflect the offer offer that is about to be sent:
      -  Salary _(OTE actually offered)_
      -  Equity _(stock options actually offered)_
      -  "Notes" _(include base salary versus commission or bonus plan, if relevant)_
      -  "Offer sent?" _(set this to `TRUE`)_
->>>>>>> d150c544
+     - …and make sure the other status columns are set to `todo`.
 3. **Prepare the "exit scenarios" spreadsheet:** [Copy the "Exit scenarios (template)"](https://docs.google.com/spreadsheets/d/1k2TzsFYR0QxlD-KGPxuhuvvlJMrCvLPo2z8s8oGChT0/copy) for the candidate, and rename the copy to e.g. "Exit scenarios for Jane Doe".
    - _Edit the candidate's copy of the exit scenarios spreadsheet_ to include the number of shares they will be offered, and the spreadsheet will update automatically to reflect their approximate ownership percentage.
    - _Share the candidate's copy_ of the spreadsheet with their personal email, granting **"Edit"** access.
@@ -510,13 +486,7 @@
    - Subject: "Full time?"
    - Body: _(The offer email is copied verbatim from Google Drive into Gmail as the body of the message, formatting and all.)_
 
-<<<<<<< HEAD
-Once the new team member replies and accepts their offer in writing:
-1. **Reply:** The CEO or Zach Wasserman replies to the candidate.
-2. **Create hiring issue:** Whoever replies [creates a hiring issue](https://github.com/fleetdm/confidential/issues/new/choose) for the new team member. This will inform the Business Operations team to get involved.  They will use this issue to keep track of the hiring tasks for the new team member.
-
-Within 1 business day from when the "Hiring" issue is created, Business Operations reaches out to the new team member in a separate email thread to get any information they will need to prepare their agreement, add them to our payroll system, and get their new laptop and hardware security keys ordered so that everything is ready for them to start on their first day.
-=======
+
 #### Steps after an offer is accepted
 
 Once the new team member replies and accepts their offer in writing, either the CEO or Zach Wasserman replies to the candidate.  Whoever replies first is responsible for these steps:
@@ -529,17 +499,17 @@
      - salary, equity, and "Notes" _(Check that compensation information is accurate, one last time.)_
    - _[Create a "Hiring" issue](https://github.com/fleetdm/confidential/issues/new/choose)_ for the new team member.  (This is what will inform the Business Operations team to get involved.  The company will use this issue to keep track of the hiring tasks for the new team member.)
    - _Send a reply_ welcoming the team member to Fleet and letting them know to expect a separate email with next steps for getting the team member's laptop, Yubikeys, and agreement going ASAP so they can start on time.  For example:
-   >\o/  It's official!
-   >
-   >Be on the lookout for an email in a separate thread with next steps for quickly signing the paperwork and getting your company laptop and hardware 2FA keys (Yubikeys), which we recommend setting up ASAP.
-   >
-   >Thanks, and welcome to the team!
-   >-Mike
-2. **Ask hiring manager to help:** Post to the `hiring-xxxxx-yyyy` Slack channel to let folks know the offer was accepted, and at-mention the _hiring manager_ to ask them to communicate with [all other interviewees](https://fleetdm.com/handbook/company#empathy) who are still in the running and [let them know that we chose a different person](https://fleetdm.com/handbook/business-operations#candidate-correspondence-email-templates).
+     >\o/  It's official!
+     >
+     >Be on the lookout for an email in a separate thread with next steps for quickly signing the paperwork and getting your company laptop and hardware 2FA keys (Yubikeys), which we recommend setting up ASAP.
+     >
+     >Thanks, and welcome to the team!
+     >-Mike
+2. **Ask hiring manager to send rejections quickly:** Post to the `hiring-xxxxx-yyyy` Slack channel to let folks know the offer was accepted, and at-mention the _hiring manager_ to ask them to communicate with [all other interviewees](https://fleetdm.com/handbook/company#empathy) who are still in the running and [let them know that we chose a different person](https://fleetdm.com/handbook/business-operations#candidate-correspondence-email-templates).
+  >_**Note:** Send rejection emails quickly, within 1 business day.  It only gets harder if you wait._
 3. **Close Slack channel:** Then archive and close the channel.
 
 Now what happens?  Business Operations will then follow the steps in the "Hiring" issue, which includes reaching out to the new team member within 1 business day from a separate email thread to get additional information as needed, prepare their agreement, add them to the company's payroll system, and get their new laptop and hardware security keys ordered so that everything is ready for them to start on their first day.
->>>>>>> d150c544
 
 
 
