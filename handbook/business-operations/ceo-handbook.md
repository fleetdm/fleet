# CEO handbook
This page details processes specific to Mike McNeil, CEO of Fleet. Below are a list of processes the Executive Assistant (EA) collaborates with the CEO. 

## Responsibilities
The CEO is the [DRI](https://fleetdm.com/handbook/company/why-this-way#why-direct-responsibility) for pricing, [UI or behavioral changes to fleetdm.com and the core product](https://fleetdm.com/handbook/company/product-groups#making-changes), signatures, changes to parts of the handbook, and various other aspects of the company.

> When the CEO is out of office, these responsibiliies should be delegated so they can be handled promptly.  The process for the CEO going out of office is a [work in progress](https://docs.google.com/document/d/1mtFP_92zQKMXW630ZyixBmwQeMY_q_cqW080ZTHFX5E/edit).

## The CEO support team
### Executive Assistant (EA) to the CEO

#### Rituals

| Task | Description | Frequency | 
| ----------------------------------------------------------- | -----------------------------------------------------------------| --------------------- |
| CEO e-mail management                                       | Triage inbound communications, draft responses, flag actions     | Daily, multiple times |
| General communications in #help-ceo slack channel           | Triage inbound communications, draft responses, flag actions     | Daily, multiple times |
| Schedule internal and external meetings for the CEO         | Triage inbound communications, draft responses, flag actions     | Daily, multiple times |
| Meeting requests in #-meetings and #help-ceo slack channels | Triage inbound communications, draft responses, flag actions     | Daily, multiple times |
| Preparing agendas and content for CEO's meetings            | Create and edit agenda, provide context, and contact information | PRN                   |




#### Other responsibilities

| Task | Description | Frequency | 
| ----------------------------------------------------------- | -----------------------------------------------------------------| --------------------- |
| Ad-hoc requests from the CEO                                | Triage requests, prioritize actions, flag actions for further review | PRN               |
| Total travel coordination for the CEO    | Triage travel request, plan and coordinate flight, stay, and conceirge arrangements | PRN                   |
| Expenses for the CEO                                        | Intake expense receipts                                          | PRN                   |
| Coordinate the weekly E-Group calendar events for the Executive team | Triage requests, agenda prep, flag actions, follow up   | Weekly, PRN           |

## CEO preferences
### Scheduling with the CEO
>Reach out to the EA to the CEO in `#-meetings` with the required details to book a meeting with the CEO. 
>All meetings on Mike's calendar should be scheduled and vetted by the EA to the CEO. 
>- Please do not directly schedule a meeting onto Mike's calendar without confirming with the EA to the CEO in advance or unless requested directly from Mike.
>- The CEO requires meetings to originate from his calendar and on his Zoom account.

Meetings before 9 am and after 6 pm Central require Mike's approval before scheduling. Please reach out to the EA to the CEO with your rationale for an exception. 
 - If Mike agrees to a meeting at 9 am or earlier, please schedule a block on his calendar on the previous day reminding him that he has a meeting before 9 am Central the following day.

Morning times should be held for team members and external folks whose timezones make it harder for them to meet later in the day.
 - The EA to the CEO will confirm that recipients have accepted invites. 
 - If a recipient has not accepted, the EA to the CEO will reach out to confirm attendance at least 24 hours before the meeting is scheduled to begin.

Don't schedule over the Weekly E-group call unless approved by Mike.
 - Refer to Mike's list of priorities in the [Priority calls](https://docs.google.com/document/d/1kYbRUMiGgOtrl1Lh6HWRc64p3rLhwvgTZD6CSONbGEo/edit#) (internal doc). 

All holds on Mike's calendar need a reason so he can judge when the hold might no longer apply.

Meeting agendas should be added to the calendar invite by copying and pasting the link in the top of the calendar invite description in this format: "Agenda:link".

Sales meetings are important. If the CEO can help the process, feel free to include him in the meeting by working with the EA to CEO on this. 
 - Please include the sales rep and solutions architect in this meeting. 
 - The person requesting the meeting should provide an agenda document to the EA at the time of their request to schedule.

Last minute changes or cancellations should be communicated to Mike via DM rather than public Slack messages or messages in a thread. 
 - If there is additional context to share, you can cross-post another Slack message as part of your DM.


### CEO email management

<<<<<<< HEAD
> TODO: let's rethink this.  -Mike, March 2023

 - Labels: /DOTO Mike, /FYI Mike, /EA is monitoring, /Signature needed
 - Emails that need the CEO's attention should be "starred" 
 - EA should prepare draft responses, move drafts to the Inbox, and label
 - Any invoice or remittance related emails get marked as read and otherwise ignored
 - Any Google Drive share notifications from internal fleeties are checked for a custom message, and if no custom message, then just mark as read and ignore
=======
TODO: Document
>>>>>>> eae417bc

### Travel preferences
Preferences for flights, in descending order of importance are:
  - Direct flight whenever possible  (as long as the cost of the direct flight is ≤2x the cost of a reasonable non-direct flight)
  - Select a non-middle seat, whenever possible
  - Don't upgrade seats (unless there's a cheap upgrade that gets a non-middle seat, or if a flight is longer than 5 hours.  Even then, never buy a seat upgrade that costs >$100.)
  - The CEO does not like to be called "Michael".  Unfortunately, this is necessary when booking flights.  (He has missed flights before by not doing this.)
  - Default to carry-on only, no checked bags.  (For trips longer than 5 nights, add 1 checked bag.)
  - Use the Brex card.
  - Frequent flyer details of all (previously flown) airlines are in 1Password as well as important travel documents.

### `#g-ceo` slack channel
This channel is for the CEO to drop ideas and tasks when on the go.
 - Prefixes: TODO, DOTO, FYI
 - Mark requests with 👀 (emoji reaction) to indicate that you are working on the task
 - Mark requests with ✅ (emoji reaction) to indicate that you completed or filed away the task


## Contacting the CEO

If you mention the CEO from within a Slack thread, he will not read your message.

Please find a different way to get in touch:
- If urgent, send a Slack direct message (DM) right away.
- If it can wait, add your message to the "CEO office minutes" agenda (see "Office hours" calendar)
- Ask: who is the directly responsible individual (DRI) for this decision?  Is it the CEO?
- Unsure?  Ask your manager for help.  (Add it to your 1:1 agenda, or send your manager a DM.)


### Why not mention the CEO in Slack threads?
Everyone else who works at Fleet is expected to read and reply (or acknowledge with an emoji reaction) every time they're mentioned in Slack, even deep inside long threads.

So why not the CEO?

From Mike:

> Staying on top of your Slack mentions (including in threads!) is very important.  Please use them.
> 
> But now that the company has grown, in my role as CEO, I get mentioned in Slack very often.  [Too often](https://docs.google.com/document/d/1vK-Dy2BVrw7doYUzabOPyCiN4RfolWFgOKMm23l91s0/edit).
>
> I held on as long as I could.  But due to volume, in late 2022, I made the decision to no longer read Slack threads where I am mentioned.  
> 
> What do I still read?
> - If you mention me in a top-level channel message, I'll see and read it in 1 business day.
> - If you send me a direct message, I'll see and read that ASAP.
>
> Keep in mind I am often in meetings all day, and may not be able to reply promptly.
> 
> When in doubt, you can look at my calendar and join whatever meeting I'm in.  If none of that works, and there is an emergency where you need my immediate attention, get help from Zach Wasserman.
>
> Thank you so much! 🙇


## Prep work

### All Hands prep

> DISCUSS -mike, 2023-03

Every month the EA to the CEO will do the prep work for the monthly "✌️ All hands 🖐👋🤲👏🙌🤘" call.
  1. In the ["👋 All hands" folder](https://drive.google.com/drive/folders/1cw_lL3_Xu9ZOXKGPghh8F4tc0ND9kQeY?usp=sharing), create a new folder using "yyyy-mm - All Hands - yyyy month name".
  2. Download a copy of the previous month's keynote file and rename the copy with the same name used to create the new folder.
  3. Update "🧑‍🚀 Welcome!" slide to reflect new hires since last month's All Hands meeting (pull this from the [🧑‍🚀 Fleeties spreadsheet](https://docs.google.com/spreadsheets/d/1OSLn-ZCbGSjPusHPiR5dwQhheH1K8-xqyZdsOe9y7qc/edit?pli=1#gid=0) using "**name** <em>(pronoun)</em>, position".
  4. **If applicable** Update "🦉 Welcome!" slide to reflect new investors or advisors using "**name** <em>(pronoun)</em>, position, company".
  5. **If applicable** Update "🤝 Welcome!" slide to reflect new customers.
  6. Update slides that contain dates to reflect current All Hands date.
  7. Update slides that contain metrics to reflect current information using the [🌈 Weekly updates](https://docs.google.com/spreadsheets/d/1Hso0LxqwrRVINCyW_n436bNHmoqhoLhC8bcbvLPOs9A/edit?pli=1#gid=0) doc.
  8. **If applicable** Update Quarterly OKRs to reflect current OKR goals for the quarter.
  9. Test that the transition on the last slides continue to work.
  10. **If applicable** Add new customer's logo to final slide.
  11. **If applicable** Add a "Star slide" for guest speakers. 

The day before the All Hands, Mike will prepare slides that reflect the CEO vision and focus. 

### Calendar audit
As Fleet grows, time management for the CEO is more essential. The EA to the CEO will audit the CEOs calendar and set meeting notes for calls with external attendees. 
In the notes document include:
  1. LinkedIn profile link of all outside participants
  2. Company profile link 
  3. Context that helps the CEO to understand the purpose of meeting at a glance
  4. Share the document with meeting participants

**Additional product design review sessions are welcomed and a top priority for the CEO to get on the calendar quickly.  _Other internal meetings and blocked time can always be moved to make room.  External meetings, travel, and personal commitments cannot be moved._  To schedule, mention @Charlie in the `#-meetings` channel.**

**The CEO welcomes opportunities to support teams on customer calls. _External meetings, travel, and personal commitments cannot be moved._ To schedule, mention @Charlie in the `#-meetings` channel in Slack.**

### 💻 Sid : Mike
Every two weeks, our CEO Mike has a 1:1 meeting with Sid Sijbrandij. The CEO uses dedicated (blocked, recurring) time to prepare for this meeting earlier in the week.

After each meeting, the CEO's apprentice makes a copy of the original document and moves it into a particular folder in the "Fleet" shared drive, with a particular naming convention:
<img width="364" alt="image" src="https://github.com/fleetdm/fleet/assets/618009/2781ec0c-4f8b-49ca-9586-87ebdc2c71dc">


### Investor and advisor updates
We like to regularly share updates about how Fleet is growing with our investors and advisors. 
  - CEO (TODO: who?) tracks the most recent updates with investors and advisors and coordinates emails, zoom calls, or the investor or advisor's preferred method of communication with @mikermcneil and preps materials as needed.

### Document preparation 
At Fleet, document prep steps are determined by the type of meeting. 

| Meeting type | Description | Automation enabled? | Meeting note preference |
| ------------ | -------------------------------------------------------------| ------------------ | ------------- |
| "One-off"    | A non-recurring meeting that has a separate doc per meeting. | Most likely Zapier | Note template |
| External call | A recurring meeting that is with a customer, coach, or advisor. | No, unless rescheduled using Calendly link | Journal template |
| 1:1 | A recurring meeting that direct managers and direct reports use for performance management and is emptied after every call. | Most likely Reclaim | Agenda template |
| Office hours | A recurring meeting that is emptied after call used for group meetings of Fleet team members. | Google calendar | Office hour agenda template |

>Journals are good when the primary goal is understanding status, asking questions.  (e.g. a key review, a demo session, customer voice, prospect voice, community voice)  There might be action items that come out of it, but they aren't the goal of the meeting.  TODOs in journals are suspect and often overlooked.
Whereas agendas are good when it's all about action items / decisions / discussing a topic.  Like the whole reason a bullet is there is to make someone aware, to get feedback, to make a decision, or because it's an important TODO for someone on that call.  TODOs in agendas are very easy to keep track of and can be trusted more.


## Tasks as assigned

### Private whiteboard
From time to time the CEO will ask the EA to the CEO to unroll a Slack thread into a well-named whiteboard google doc for safekeeping and future searching. 
  1. Start with a new doc.
  2. Name the file with "yyyy-mm-dd - topic" (something empathetic and easy to find).
  3. Use CMD+SHFT+V to paste the Slack convo into the doc.
  4. Reapply formatting manually (be mindful of quotes, links, and images).
      - To copy images right-click+copy and then paste in the doc (some resizing may be necessary to fit the page).

### Gong
How to file videos from Gong recordings (**marking as "private" in gong is not appropriate. Never use it- instead, use this process**):
  1. Move to ¶¶ recording in google drive.
  2. Download video from Gong, then delete it from Gong (promptly) and instead upload mp4 to appropriate ¶¶ folder in google drive.
  3. Move generated transcript doc in google drive (promptly) instead into appropriate ¶¶ folder in google drive.
  4. **For both video and transcript**: Double-checked permissions to make sure they are only ¶¶ viewers.
  5. Include the links to ¶¶ video and transcript here in this doc:
    - If appropriate, make this doc "¶¶," plus fleeties who were on the call.
    - Include in the doc "link to video:"
    - Include in the doc "link to transcript:"



<!-- 
# Participation in the CEO shadow program
This section explains more about the CEO shadow program.

> I commented out this section on 2023-02-28.  I also removed the issue template here: https://github.com/fleetdm/confidential/pull/2059#issue-1603849677  This was because CEO shadowing at Fleet is still evolving and we're experimenting with the right way to implement it at our scale.  -Mike

#### In this section
- [Eligibility](#eligibility)
- [How to apply](#how-to-apply)
- [Parental participation](#parental-participation)
- [Rotation rhythm](#rotation-rhythm)
- [Preparing for the program](#preparing-for-the-program)
- [Important things to note](#important-things-to-note)
- [What to wear](#what-to-wear)
- [Pre-program tasks](#pre-program-tasks)
- [What to expect during the program](#what-to-expect-during-the-program)
- [Preparing for meetings and events](#preparing-for-meetings-and-events)
- [CEO's Calendar](#ceos-calendar)
- [Responsibilities](#responsibilities)
- [Considerations for other companies starting CEO shadow programs](#considerations-for-other-companies-starting-ceo-shadow-programs)
- [Alumni](#alumni)

### Eligibility
All Fleet team members are eligibile to apply for the CEO Shadow Program. Eligibility starts after you've been at Fleet for at least 6 months. 

### How to apply
 1. Create a pull request to add yourself to the [rotation schedule](https://github.com/fleetdm/fleet/edit/main/handbook/people/ceo-handbook.md#rotation-schedule).
 2. Assign your manager and ask them to approve (but not merge) the pull request.
 3. Once your manager approves the pull request, assign the pull request to `mikermcneil`, link to the pull request in the #help-ceo-shadow channel, and tag `@mikermcneil`.

### Parental participation 
To allow flexibility for parents to participate, there will be some rotations identified as "parent-friendly" weeks. These are weeks when Mike doesn't need a shadow for the full 5 workdays or where the program is split so the weeks are not consecutive.

### Rotation rhythm
 1. See one, you are trained by the outgoing person.
 2. Teach one, you train the incoming person.
 The shadow should be available for the full two weeks.

### Preparing for the program
#### Important things to note
 1. This is not a performance evaluation.
 2. Plan to observe and ask questions.
 3. Don't plan to do any of your usual work.
 4. Be ready to add a number of [handbook](https://fleetdm.com/handbook) updates during your shadow period.
 5. Participating in the shadow program is a privilege that will expose you to confidential information.

#### What to wear
 Casual. You do not need to dress formally; business casual clothes are also appropriate.

#### Pre-program tasks
 1. Create an [onboarding issue](https://github.com/fleetdm/confidential/blob/main/ceo-shadow-onboarding.md). Outgoing shadows are responsible for training incoming shadows. We currently track onboarding and offboarding in the [ceo-shadow project](https://github.com/orgs/fleetdm/projects/49/views/1).
 2. Consider creating goals. For inspiration, here is [an example](https://gitlab.com/nmccorrison/ceo-shadow/-/issues/1#my-goals) of a CEO Shadow who added goals to their onboarding issue.
 3. Practice your introduction. See [CEO Shadow Introductions](https://about.gitlab.com/handbook/ceo/shadow/#ceo-shadow-introductions) for specifics.
 4. Coffee chat with co-shadow. Try to schedule coffee chats with your co-shadow before you start the program.
 5. Coffee Chat with CEO shadow alumni. Feel free to schedule a coffee chat with any of the [CEO Shadow Alumni](https://fleetdm.com/handbook/people/ceo-handbook#alumni).
 6. Explore the [CEO shadow project](https://github.com/orgs/fleetdm/projects/49/views/1)
 7. Review the CEO's calendar. Anticipate your week. Look ahead in the schedule and plan accordingly. 
 8. Review the CEO handbook (TODO: insert link here)
 9. Review acronyms 
 If you're not familiar with some of the business acronyms, take a bit of time to review them.
 - [KPI (Key Performance Indicator)](https://fleetdm.com/handbook/product#objectives-and-key-results)
 - [OKRs (Objectives and Key Results)](https://fleetdm.com/handbook/product#objectives-and-key-results)
 - Revenue definitions such as [ARR (Annual Recurring Revenue)](https://www.investopedia.com/terms/a/arr.asp)
 - Keep a [finance dictionary](https://www.investopedia.com/financial-term-dictionary-4769738) handy

> This list is not meant to be exhaustive and should not become a glossary. While we strive to be handbook first, you may find that we are using acronyms without a clear handbook definition. If you can't find it in the handbook or find a standard definition on Google, ask someone what the acronym means. Not being able to find it could be a sign that we need to do a better job with documentation.

### What to expect during the program 
The value of the CEO Shadow Program comes from the broader context you'll gain and the interesting conversations you'll witness.
Since your rotation is over a short period of time, there are no long-term tasks you can take on. However, there are many short-term administrative tasks you'll be asked to perform as a shadow. 

Here are some examples:
1. Make handbook updates.
2. Solve urgent issues. For example, help solve a complaint from a customer or coordinate the response to a technical issue.
3. Go through open pull requests and work towards merging or closing any that have not been merged.
4. Go through open issues in the CEO shadow project and work towards closing or creating a subsequent merge request to close out.
5. Iterate and complete small tasks as they come up. Clear them out immediately to allow for rapid iteration on more crucial tasks.
6. Provide training to the incoming CEO Shadow(s).

Here are some examples for meetings:
1. Prepare for, take notes during, and follow up on meetings. See more details below about your meeting responsibilities as a shadow.
2. Share thanks in the #thanks channel in Slack when it comes from a customer or wider community member in a meeting.


### Preparing for meetings and events
#### CEO's calendar
 1. Review the [CEO's calendar](https://calendar.google.com/calendar/u/0/r/week).
 2. As a reminder, you should have your title updated within your last name on zoom. During the Shadow rotation update your title to "CEO Shadow".
 3. Add the CEO's calendar to your Google Calendar by clicking the + next to "Other Calendars". Then click Subscribe to Calendar, search for the CEO's name, and click enter.
 4. Some meetings you will not be required to shadow, those are indicated with "[no shadows]" in the event title.
 5. Meetings with those outside of Fleet may not be on Zoom. Prior to the call, check the CEO's calendar and load any other conferencing programs that may be needed. It may be necessary to dial in via phone for audio conferences.

#### Zoom information
You'll have an opportunity to join many calls and meet new people along the way. Fleet asks that you change your Zoom name to reflect "[CEO shadow - your name]" so that everyone on the call knows who you are and why you are participating. 

#### Responsibilities
Meetings come in many different formats. Your responsibilities may change slightly based on the kind of meeting.
Here are the responsibilities shadows have during meetings:
| Meeting type | Notes? | Timekeeping? |
| ----------- | ----------- | --------- |
| Key Reviews | No notes | Timekeeping in chat |
| Internal meeting (CEO not host) | Notes optional | Timekeeping |
| Customer Meeting | Yes, please use the externally-shared collaboration doc | Timekeeping |
| Anything else (unless specified)	| Yes, take notes | Timekeeping |

### After the CEO shadow program
#### Alumni 
CEO Shadow program alumni are welcome to join the #ceo-shadow-alumni Slack channel to stay in touch after the program.
| Start date | End date | Name | Title | Takeaways |
| ---------- | -------- | ---- | ----- | --------- |
|  date      |  date    | name | title | takeaways |


### Considerations for other companies starting CEO shadow programs
GitLab co-founder and CEO Sid Sijbrandij [answered questions in a YouTube livestream](https://youtu.be/ExG8_bnIAMI) from Sam Altman, as the two discussed considerations for implementing a CEO Shadow program in other organizations. Key takeaways are documented below.
 1. CEOs should not optimize meetings for Shadows. They  learn by being in the room, either in-person or virtual, and it's OK if the Shadow doesn't fully understand everything.
 2. A well-designed CEO Shadow program shouldn't burden a CEO; in fact, Shadows should actively make a CEO's day easier by assisting with notes and changing relevant portions of the company handbook upon request.
 3. Non-obvious benefits for a CEO (and their organization) include CEO empathy and humanizing a CEO, such that team members are more comfortable contributing input to an executive. Shadow alumni can translate real-world examples of [assuming positive intent](https://about.gitlab.com/handbook/values/#assume-positive-intent) from their time in the program to their direct reports, further fortifying company culture.
 4. Make certain that CEO Shadows do not plan to do any of their usual work. Shadows should prepare their team as if they were on vacation. Attempting to shadow the CEO while also maintaining a full workload creates undue stress for the CEO Shadow.
 -->
 
<meta name="maintainedBy" value="mikermcneil">
<meta name="title" value="CEO handbook"><|MERGE_RESOLUTION|>--- conflicted
+++ resolved
@@ -62,17 +62,13 @@
 
 ### CEO email management
 
-<<<<<<< HEAD
-> TODO: let's rethink this.  -Mike, March 2023
 
  - Labels: /DOTO Mike, /FYI Mike, /EA is monitoring, /Signature needed
  - Emails that need the CEO's attention should be "starred" 
  - EA should prepare draft responses, move drafts to the Inbox, and label
  - Any invoice or remittance related emails get marked as read and otherwise ignored
  - Any Google Drive share notifications from internal fleeties are checked for a custom message, and if no custom message, then just mark as read and ignore
-=======
-TODO: Document
->>>>>>> eae417bc
+
 
 ### Travel preferences
 Preferences for flights, in descending order of importance are:
@@ -96,8 +92,8 @@
 If you mention the CEO from within a Slack thread, he will not read your message.
 
 Please find a different way to get in touch:
-- If urgent, send a Slack direct message (DM) right away.
-- If it can wait, add your message to the "CEO office minutes" agenda (see "Office hours" calendar)
+- If urgent, send a non-thread Slack direct message (DM) right away.
+- If it can wait, add your message to the "👀🌪️CEO Roundup" agenda (see "Office hours" calendar)
 - Ask: who is the directly responsible individual (DRI) for this decision?  Is it the CEO?
 - Unsure?  Ask your manager for help.  (Add it to your 1:1 agenda, or send your manager a DM.)
 
