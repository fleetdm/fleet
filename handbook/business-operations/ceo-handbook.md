# CEO handbook
This page details processes specific to Mike McNeil, CEO of Fleet. Below are a list of processes the Executive Assistant (EA) collaborates with the CEO. 

## Responsibilities
The CEO is the [DRI](https://fleetdm.com/handbook/company/why-this-way#why-direct-responsibility) for pricing, [UI or behavioral changes to fleetdm.com and the core product](https://fleetdm.com/handbook/company/product-groups#making-changes), signatures, changes to parts of the handbook, and various other aspects of the company.

> When the CEO is out of office, these responsibiliies should be delegated so they can be handled promptly.  The process for the CEO going out of office is a [work in progress](https://docs.google.com/document/d/1mtFP_92zQKMXW630ZyixBmwQeMY_q_cqW080ZTHFX5E/edit).

## The CEO support team
### Executive Assistant (EA) to the CEO

#### Rituals

| Task | Description | Frequency | 
| ----------------------------------------------------------- | -----------------------------------------------------------------| --------------------- |
| [CEO e-mail management](https://fleetdm.com/handbook/business-operations/ceo-handbook#ceo-email-management)| Triage inbound communications, draft responses, flag actions     | Daily, multiple times |
| General communications in #help-ceo [slack channel](https://fleetdm.com/handbook/business-operations#slack-channels) | Triage inbound communications, draft responses, flag actions     | Daily, multiple times |
| Schedule internal and external [meetings for the CEO](https://fleetdm.com/handbook/business-operations/ceo-handbook#scheduling-with-the-ceo)| Triage inbound communications, draft responses, flag actions     | Daily, multiple times |
| Meeting requests in #-meetings and #help-ceo slack channels | Triage inbound communications, draft responses, flag actions     | Daily, multiple times |
<<<<<<< HEAD
| [Preparing agendas and content](https://fleetdm.com/handbook/business-operations/ceo-handbook#document-preparation) for CEO's meetings | Create and edit agenda, provide context, and contact information | PRN                   |
| Expenses for the CEO                                        | Intake expense receipts                                          | PRN                   |
| [Ad-hoc](https://fleetdm.com/handbook/customers#scheduling-a-customer-call) requests from the CEO | Triage requests, prioritize actions, flag actions for further review | PRN |   
| Total [travel coordination](https://fleetdm.com/handbook/business-operations/ceo-handbook#travel-preferences) for the CEO | Triage travel request, plan and coordinate flight, stay, and conceirge arrangements | PRN                   |
| Coordinate the [weekly E-Group calendar](https://fleetdm.com/handbook/business-operations#weekly-updates) events for the Executive team | Triage requests, agenda prep, flag actions, follow up   | Weekly, PRN           |
=======
| Preparing agendas and content for CEO's meetings            | Create and edit agenda, provide context, and contact information | PRN                   |




#### Other responsibilities

| Task | Description | Frequency | 
| ----------------------------------------------------------- | -----------------------------------------------------------------| --------------------- |
| Ad-hoc requests from the CEO                                | Triage requests, prioritize actions, flag actions for further review | PRN               |
| Total travel coordination for the CEO    | Triage travel request, plan and coordinate flight, stay, and conceirge arrangements | PRN                   |
| Expenses for the CEO                                        | Intake expense receipts                                          | PRN                   |
| Coordinate the weekly E-Group calendar events for the Executive team | Triage requests, agenda prep, flag actions, follow up   | Weekly, PRN           |
>>>>>>> 4a6c7f4d

## CEO preferences
### Scheduling with the CEO
>Reach out to the EA to the CEO in `#-meetings` with the required details to book a meeting with the CEO. 
>All [meetings](https://fleetdm.com/handbook/business-operations#internal-meeting-scheduling) on Mike's calendar should be scheduled and vetted by the EA to the CEO. 
>- Please do not directly schedule a meeting onto Mike's calendar without confirming with the EA to the CEO in advance or unless requested directly from Mike.
>- The CEO requires meetings to originate from his calendar and on his Zoom account.

Meetings before 9 am and after 6 pm Central require Mike's approval before scheduling. Please reach out to the EA to the CEO with your rationale for an exception. 
 - If Mike agrees to a meeting at 9 am or earlier, please schedule a block on his calendar on the previous day reminding him that he has a meeting before 9 am Central the following day.

Morning times should be held for team members and external folks whose timezones make it harder for them to meet later in the day.
 - The EA to the CEO will confirm that recipients have accepted invites. 
 - If a recipient has not accepted, the EA to the CEO will reach out to confirm attendance at least 24 hours before the meeting is scheduled to begin.

Don't schedule over the Weekly E-group call unless approved by Mike.
 - Refer to Mike's list of priorities in the [Priority calls](https://docs.google.com/document/d/1kYbRUMiGgOtrl1Lh6HWRc64p3rLhwvgTZD6CSONbGEo/edit#) (internal doc). 

All holds on Mike's calendar need a reason so he can judge when the hold might no longer apply.

Meeting agendas should be added to the calendar invite by copying and pasting the link in the top of the calendar invite description in this format: "Agenda:link".

Sales meetings are important. If the CEO can help the process, feel free to include him in the meeting by working with the EA to CEO on this. 
 - Please include the sales rep and solutions architect in this meeting. 
 - The person requesting the meeting should provide an agenda document to the EA at the time of their request to schedule.

Last minute changes or cancellations should be communicated to Mike via DM rather than public Slack messages or messages in a thread. 
 - If there is additional context to share, you can cross-post another Slack message as part of your DM.


### CEO email management

The EA to the CEO is [responsible](https://fleetdm.com/handbook/company/why-this-way#why-direct-responsibility) for handling all email traffic prior to review by Mike. Multiple times daliy (minimum 3), The EA will reduce the scope of Mike's inbox to only inclued necessary and actionable communication.
 -  Marking spam emails as read (same for emails Mike doesn't actually need to read).
 -  Esclate actionable sales communication and update Mike directly.
 -  Ensure all calendar invites have [necessary documents](https://fleetdm.com/handbook/business-operations/ceo-handbook#document-preparation) included.

### Travel preferences
Preferences for flights, in descending order of importance are:
  - Direct flight whenever possible  (as long as the cost of the direct flight is ≤2x the cost of a reasonable non-direct flight)
  - Select a non-middle seat, whenever possible
  - Don't upgrade seats (unless there's a cheap upgrade that gets a non-middle seat, or if a flight is longer than 5 hours.  Even then, never buy a seat upgrade that costs >$100.)
  - The CEO does not like to be called "Michael".  Unfortunately, this is necessary when booking flights.  (He has missed flights before by not doing this.)
  - Default to carry-on only, no checked bags.  (For trips longer than 5 nights, add 1 checked bag.)
  - Use the Brex card.
  - Frequent flyer details of all (previously flown) airlines are in 1Password as well as important travel documents.

### `#g-ceo` slack channel
This channel is for the CEO to drop ideas and tasks when on the go.
 - Prefixes: TODO, DOTO, FYI
 - Mark requests with 👀 (emoji reaction) to indicate that you are working on the task
 - Mark requests with ✅ (emoji reaction) to indicate that you completed or filed away the task


## Contacting the CEO

If you mention the CEO from within a Slack thread, he will not read your message.

Please find a different way to get in touch:
- If urgent, send a Slack direct message (DM) right away.
- If it can wait, add your message to the "CEO office minutes" agenda (see "Office hours" calendar)
- Ask: who is the directly responsible individual (DRI) for this decision?  Is it the CEO?
- Unsure?  Ask your manager for help.  (Add it to your 1:1 agenda, or send your manager a DM.)


### Why not mention the CEO in Slack threads?
Everyone else who works at Fleet is expected to read and reply (or acknowledge with an emoji reaction) every time they're mentioned in Slack, even deep inside long threads.

So why not the CEO?

From Mike:

> Staying on top of your Slack mentions (including in threads!) is very important.  Please use them.
> 
> But now that the company has grown, in my role as CEO, I get mentioned in Slack very often.  [Too often](https://docs.google.com/document/d/1vK-Dy2BVrw7doYUzabOPyCiN4RfolWFgOKMm23l91s0/edit).
>
> I held on as long as I could.  But due to volume, in late 2022, I made the decision to no longer read Slack threads where I am mentioned.  
> 
> What do I still read?
> - If you mention me in a top-level channel message, I'll see and read it in 1 business day.
> - If you send me a direct message, I'll see and read that ASAP.
>
> Keep in mind I am often in meetings all day, and may not be able to reply promptly.
> 
> When in doubt, you can look at my calendar and join whatever meeting I'm in.  If none of that works, and there is an emergency where you need my immediate attention, get help from Zach Wasserman.
>
> Thank you so much! 🙇


## Prep work

### Writing preferences

Match writing style with current documentation. Dont reinvent the wheel, balance it. Read what you write lots, rewrite a lot to make it shorter.  Come up with heading(s) that make good permalinks when you click to copy.  Apply the advice about writing linked from the [company values](https://fleetdm.com/handbook/company#values) (the [Paul Graham](http://www.paulgraham.com/simply.html) essays). Use the markdown formatting conventions that match the [handbook](https://fleetdm.com/handbook/company/why-this-way#why-handbook-first-strategy). Use links.  Add missing links.  Express links by lighting up the words that say what the link is about, when possible.  (Better SEO than lighting up “click here”). Don’t duplicate content.  Link to other places like the values or [“why this way”](https://fleetdm.com/handbook/company/why-this-way#why-this-way). Don’t make it awkward.  For example light up [“directly responsible individual](https://fleetdm.com/handbook/company/why-this-way#why-direct-responsibility) (DRI)” to go to “why direct responsibility?”  But don’t be cheesy about linking to values. Read your own diff carefully in the PR, and edit it until the diff looks good.  Also check out the preview mode in GitHub to make sure the formatting all renders correctly.  Check it carefully with each change.  Read and reread, get to where you feel like it’s really good, really short, really simple, really clear, hack away at any word that’s too confusing.  Don’t sound formal, sound welcoming.  Anybody should be able to understand.  Use links rather than explanations.  Short sentences.
Use a linkable section heading.  A big goal is to be able to link directly to this stuff when something comes up (it’s a way to gently remind and train people using what we already wrote, instead of repeating oneself). Avoid unnecessary changes.  And don’t change headings lightly (it breaks handbook links people might have put in an external article or have in their email inbox somewhere)
If you look at your diff and notice unintentional changes, remove them.  Don’t leave random white space additions in there, for example.  (It makes it harder to review)

### All Hands prep

> DISCUSS -mike, 2023-03

Every month the EA to the CEO will do the prep work for the monthly "✌️ All hands 🖐👋🤲👏🙌🤘" call.
  1. In the ["👋 All hands" folder](https://drive.google.com/drive/folders/1cw_lL3_Xu9ZOXKGPghh8F4tc0ND9kQeY?usp=sharing), create a new folder using "yyyy-mm - All Hands - yyyy month name".
  2. Download a copy of the previous month's keynote file and rename the copy with the same name used to create the new folder.
  3. Update "🧑‍🚀 Welcome!" slide to reflect new hires since last month's All Hands meeting (pull this from the [🧑‍🚀 Fleeties spreadsheet](https://docs.google.com/spreadsheets/d/1OSLn-ZCbGSjPusHPiR5dwQhheH1K8-xqyZdsOe9y7qc/edit?pli=1#gid=0) using "**name** <em>(pronoun)</em>, position".
  4. **If applicable** Update "🦉 Welcome!" slide to reflect new investors or advisors using "**name** <em>(pronoun)</em>, position, company".
  5. **If applicable** Update "🤝 Welcome!" slide to reflect new customers.
  6. Update slides that contain dates to reflect current All Hands date.
  7. Update slides that contain metrics to reflect current information using the [🌈 Weekly updates](https://docs.google.com/spreadsheets/d/1Hso0LxqwrRVINCyW_n436bNHmoqhoLhC8bcbvLPOs9A/edit?pli=1#gid=0) doc.
  8. **If applicable** Update Quarterly OKRs to reflect current OKR goals for the quarter.
  9. Test that the transition on the last slides continue to work.
  10. **If applicable** Add new customer's logo to final slide.
  11. **If applicable** Add a "Star slide" for guest speakers. 

The day before the All Hands, Mike will prepare slides that reflect the CEO vision and focus. 

### Calendar audit
<<<<<<< HEAD
As Fleet grows, time management for the CEO is more essential. The EA will audit the CEOs calendar and set meeting notes for calls with external attendees. 
=======
As Fleet grows, time management for the CEO is more essential. The EA to the CEO will audit the CEOs calendar and set meeting notes for calls with external attendees. 
>>>>>>> 4a6c7f4d
In the notes document include:
  1. LinkedIn profile link of all outside participants
  2. Company profile link 
  3. Context that helps the CEO to understand the purpose of meeting at a glance
  4. Share the document with meeting participants

Multiple times daily (minimum 4), The EA will correct any double booking in the CEO's calendar. Prioritzing in order of importance:
 - External meetings
 - Travel and personal commitments
 - Sales meetings
 - Investor meetings (eg Sid)

**Additional product design review sessions are welcomed and a top priority for the CEO to get on the calendar quickly.  _Other internal meetings and blocked time can always be moved to make room.  External meetings, travel, and personal commitments cannot be moved._  To schedule, mention @Charlie in the `#-meetings` channel.**

**The CEO welcomes opportunities to support teams on customer calls. _External meetings, travel, and personal commitments cannot be moved._ To schedule, mention @Charlie in the `#-meetings` channel in Slack.**

### 💻 Sid : Mike
Every two weeks, our CEO Mike has a 1:1 meeting with Sid Sijbrandij. The CEO uses dedicated (blocked, recurring) time to prepare for this meeting earlier in the week.

After each meeting, the CEO's apprentice makes a copy of the original document and moves it into a particular folder in the "Fleet" shared drive, with a particular naming convention:
<img width="364" alt="image" src="https://github.com/fleetdm/fleet/assets/618009/2781ec0c-4f8b-49ca-9586-87ebdc2c71dc">


### Investor and advisor updates
We like to regularly share updates about how Fleet is growing with our investors and advisors. 
  - CEO (TODO: who?) tracks the most recent updates with investors and advisors and coordinates emails, zoom calls, or the investor or advisor's preferred method of communication with @mikermcneil and preps materials as needed.

### Document preparation 
At Fleet, document prep steps are determined by the type of meeting. 

| Meeting type | Description | Automation enabled? | Meeting note preference |
| ------------ | -------------------------------------------------------------| ------------------ | ------------- |
| "One-off"    | A non-recurring meeting that has a separate doc per meeting. | Most likely Zapier | Note template |
| External call | A recurring meeting that is with a customer, coach, or advisor. | No, unless rescheduled using Calendly link | Journal template |
| 1:1 | A recurring meeting that direct managers and direct reports use for performance management and is emptied after every call. | Most likely Reclaim | Agenda template |
| Office hours | A recurring meeting that is emptied after call used for group meetings of Fleet team members. | Google calendar | Office hour agenda template |

>Journals are good when the primary goal is understanding status, asking questions.  (e.g. a key review, a demo session, customer voice, prospect voice, community voice)  There might be action items that come out of it, but they aren't the goal of the meeting.  TODOs in journals are suspect and often overlooked.
Whereas agendas are good when it's all about action items / decisions / discussing a topic.  Like the whole reason a bullet is there is to make someone aware, to get feedback, to make a decision, or because it's an important TODO for someone on that call.  TODOs in agendas are very easy to keep track of and can be trusted more.


## Tasks as assigned

### Private whiteboard
From time to time the CEO will ask the EA to the CEO to unroll a Slack thread into a well-named whiteboard google doc for safekeeping and future searching. 
  1. Start with a new doc.
  2. Name the file with "yyyy-mm-dd - topic" (something empathetic and easy to find).
  3. Use CMD+SHFT+V to paste the Slack convo into the doc.
  4. Reapply formatting manually (be mindful of quotes, links, and images).
      - To copy images right-click+copy and then paste in the doc (some resizing may be necessary to fit the page).

### Gong
How to file videos from Gong recordings (**marking as "private" in gong is not appropriate. Never use it- instead, use this process**):
  1. Move to ¶¶ recording in google drive.
  2. Download video from Gong, then delete it from Gong (promptly) and instead upload mp4 to appropriate ¶¶ folder in google drive.
  3. Move generated transcript doc in google drive (promptly) instead into appropriate ¶¶ folder in google drive.
  4. **For both video and transcript**: Double-checked permissions to make sure they are only ¶¶ viewers.
  5. Include the links to ¶¶ video and transcript here in this doc:
    - If appropriate, make this doc "¶¶," plus fleeties who were on the call.
    - Include in the doc "link to video:"
    - Include in the doc "link to transcript:"



<!-- 
# Participation in the CEO shadow program
This section explains more about the CEO shadow program.

> I commented out this section on 2023-02-28.  I also removed the issue template here: https://github.com/fleetdm/confidential/pull/2059#issue-1603849677  This was because CEO shadowing at Fleet is still evolving and we're experimenting with the right way to implement it at our scale.  -Mike

#### In this section
- [Eligibility](#eligibility)
- [How to apply](#how-to-apply)
- [Parental participation](#parental-participation)
- [Rotation rhythm](#rotation-rhythm)
- [Preparing for the program](#preparing-for-the-program)
- [Important things to note](#important-things-to-note)
- [What to wear](#what-to-wear)
- [Pre-program tasks](#pre-program-tasks)
- [What to expect during the program](#what-to-expect-during-the-program)
- [Preparing for meetings and events](#preparing-for-meetings-and-events)
- [CEO's Calendar](#ceos-calendar)
- [Responsibilities](#responsibilities)
- [Considerations for other companies starting CEO shadow programs](#considerations-for-other-companies-starting-ceo-shadow-programs)
- [Alumni](#alumni)

### Eligibility
All Fleet team members are eligibile to apply for the CEO Shadow Program. Eligibility starts after you've been at Fleet for at least 6 months. 

### How to apply
 1. Create a pull request to add yourself to the [rotation schedule](https://github.com/fleetdm/fleet/edit/main/handbook/people/ceo-handbook.md#rotation-schedule).
 2. Assign your manager and ask them to approve (but not merge) the pull request.
 3. Once your manager approves the pull request, assign the pull request to `mikermcneil`, link to the pull request in the #help-ceo-shadow channel, and tag `@mikermcneil`.

### Parental participation 
To allow flexibility for parents to participate, there will be some rotations identified as "parent-friendly" weeks. These are weeks when Mike doesn't need a shadow for the full 5 workdays or where the program is split so the weeks are not consecutive.

### Rotation rhythm
 1. See one, you are trained by the outgoing person.
 2. Teach one, you train the incoming person.
 The shadow should be available for the full two weeks.

### Preparing for the program
#### Important things to note
 1. This is not a performance evaluation.
 2. Plan to observe and ask questions.
 3. Don't plan to do any of your usual work.
 4. Be ready to add a number of [handbook](https://fleetdm.com/handbook) updates during your shadow period.
 5. Participating in the shadow program is a privilege that will expose you to confidential information.

#### What to wear
 Casual. You do not need to dress formally; business casual clothes are also appropriate.

#### Pre-program tasks
 1. Create an [onboarding issue](https://github.com/fleetdm/confidential/blob/main/ceo-shadow-onboarding.md). Outgoing shadows are responsible for training incoming shadows. We currently track onboarding and offboarding in the [ceo-shadow project](https://github.com/orgs/fleetdm/projects/49/views/1).
 2. Consider creating goals. For inspiration, here is [an example](https://gitlab.com/nmccorrison/ceo-shadow/-/issues/1#my-goals) of a CEO Shadow who added goals to their onboarding issue.
 3. Practice your introduction. See [CEO Shadow Introductions](https://about.gitlab.com/handbook/ceo/shadow/#ceo-shadow-introductions) for specifics.
 4. Coffee chat with co-shadow. Try to schedule coffee chats with your co-shadow before you start the program.
 5. Coffee Chat with CEO shadow alumni. Feel free to schedule a coffee chat with any of the [CEO Shadow Alumni](https://fleetdm.com/handbook/people/ceo-handbook#alumni).
 6. Explore the [CEO shadow project](https://github.com/orgs/fleetdm/projects/49/views/1)
 7. Review the CEO's calendar. Anticipate your week. Look ahead in the schedule and plan accordingly. 
 8. Review the CEO handbook (TODO: insert link here)
 9. Review acronyms 
 If you're not familiar with some of the business acronyms, take a bit of time to review them.
 - [KPI (Key Performance Indicator)](https://fleetdm.com/handbook/product#objectives-and-key-results)
 - [OKRs (Objectives and Key Results)](https://fleetdm.com/handbook/product#objectives-and-key-results)
 - Revenue definitions such as [ARR (Annual Recurring Revenue)](https://www.investopedia.com/terms/a/arr.asp)
 - Keep a [finance dictionary](https://www.investopedia.com/financial-term-dictionary-4769738) handy

> This list is not meant to be exhaustive and should not become a glossary. While we strive to be handbook first, you may find that we are using acronyms without a clear handbook definition. If you can't find it in the handbook or find a standard definition on Google, ask someone what the acronym means. Not being able to find it could be a sign that we need to do a better job with documentation.

### What to expect during the program 
The value of the CEO Shadow Program comes from the broader context you'll gain and the interesting conversations you'll witness.
Since your rotation is over a short period of time, there are no long-term tasks you can take on. However, there are many short-term administrative tasks you'll be asked to perform as a shadow. 

Here are some examples:
1. Make handbook updates.
2. Solve urgent issues. For example, help solve a complaint from a customer or coordinate the response to a technical issue.
3. Go through open pull requests and work towards merging or closing any that have not been merged.
4. Go through open issues in the CEO shadow project and work towards closing or creating a subsequent merge request to close out.
5. Iterate and complete small tasks as they come up. Clear them out immediately to allow for rapid iteration on more crucial tasks.
6. Provide training to the incoming CEO Shadow(s).

Here are some examples for meetings:
1. Prepare for, take notes during, and follow up on meetings. See more details below about your meeting responsibilities as a shadow.
2. Share thanks in the #thanks channel in Slack when it comes from a customer or wider community member in a meeting.


### Preparing for meetings and events
#### CEO's calendar
 1. Review the [CEO's calendar](https://calendar.google.com/calendar/u/0/r/week).
 2. As a reminder, you should have your title updated within your last name on zoom. During the Shadow rotation update your title to "CEO Shadow".
 3. Add the CEO's calendar to your Google Calendar by clicking the + next to "Other Calendars". Then click Subscribe to Calendar, search for the CEO's name, and click enter.
 4. Some meetings you will not be required to shadow, those are indicated with "[no shadows]" in the event title.
 5. Meetings with those outside of Fleet may not be on Zoom. Prior to the call, check the CEO's calendar and load any other conferencing programs that may be needed. It may be necessary to dial in via phone for audio conferences.

#### Zoom information
You'll have an opportunity to join many calls and meet new people along the way. Fleet asks that you change your Zoom name to reflect "[CEO shadow - your name]" so that everyone on the call knows who you are and why you are participating. 

#### Responsibilities
Meetings come in many different formats. Your responsibilities may change slightly based on the kind of meeting.
Here are the responsibilities shadows have during meetings:
| Meeting type | Notes? | Timekeeping? |
| ----------- | ----------- | --------- |
| Key Reviews | No notes | Timekeeping in chat |
| Internal meeting (CEO not host) | Notes optional | Timekeeping |
| Customer Meeting | Yes, please use the externally-shared collaboration doc | Timekeeping |
| Anything else (unless specified)	| Yes, take notes | Timekeeping |

### After the CEO shadow program
#### Alumni 
CEO Shadow program alumni are welcome to join the #ceo-shadow-alumni Slack channel to stay in touch after the program.
| Start date | End date | Name | Title | Takeaways |
| ---------- | -------- | ---- | ----- | --------- |
|  date      |  date    | name | title | takeaways |


### Considerations for other companies starting CEO shadow programs
GitLab co-founder and CEO Sid Sijbrandij [answered questions in a YouTube livestream](https://youtu.be/ExG8_bnIAMI) from Sam Altman, as the two discussed considerations for implementing a CEO Shadow program in other organizations. Key takeaways are documented below.
 1. CEOs should not optimize meetings for Shadows. They  learn by being in the room, either in-person or virtual, and it's OK if the Shadow doesn't fully understand everything.
 2. A well-designed CEO Shadow program shouldn't burden a CEO; in fact, Shadows should actively make a CEO's day easier by assisting with notes and changing relevant portions of the company handbook upon request.
 3. Non-obvious benefits for a CEO (and their organization) include CEO empathy and humanizing a CEO, such that team members are more comfortable contributing input to an executive. Shadow alumni can translate real-world examples of [assuming positive intent](https://about.gitlab.com/handbook/values/#assume-positive-intent) from their time in the program to their direct reports, further fortifying company culture.
 4. Make certain that CEO Shadows do not plan to do any of their usual work. Shadows should prepare their team as if they were on vacation. Attempting to shadow the CEO while also maintaining a full workload creates undue stress for the CEO Shadow.
 -->
 
<meta name="maintainedBy" value="mikermcneil">
<meta name="title" value="CEO handbook"><|MERGE_RESOLUTION|>--- conflicted
+++ resolved
@@ -17,27 +17,11 @@
 | General communications in #help-ceo [slack channel](https://fleetdm.com/handbook/business-operations#slack-channels) | Triage inbound communications, draft responses, flag actions     | Daily, multiple times |
 | Schedule internal and external [meetings for the CEO](https://fleetdm.com/handbook/business-operations/ceo-handbook#scheduling-with-the-ceo)| Triage inbound communications, draft responses, flag actions     | Daily, multiple times |
 | Meeting requests in #-meetings and #help-ceo slack channels | Triage inbound communications, draft responses, flag actions     | Daily, multiple times |
-<<<<<<< HEAD
 | [Preparing agendas and content](https://fleetdm.com/handbook/business-operations/ceo-handbook#document-preparation) for CEO's meetings | Create and edit agenda, provide context, and contact information | PRN                   |
 | Expenses for the CEO                                        | Intake expense receipts                                          | PRN                   |
 | [Ad-hoc](https://fleetdm.com/handbook/customers#scheduling-a-customer-call) requests from the CEO | Triage requests, prioritize actions, flag actions for further review | PRN |   
 | Total [travel coordination](https://fleetdm.com/handbook/business-operations/ceo-handbook#travel-preferences) for the CEO | Triage travel request, plan and coordinate flight, stay, and conceirge arrangements | PRN                   |
 | Coordinate the [weekly E-Group calendar](https://fleetdm.com/handbook/business-operations#weekly-updates) events for the Executive team | Triage requests, agenda prep, flag actions, follow up   | Weekly, PRN           |
-=======
-| Preparing agendas and content for CEO's meetings            | Create and edit agenda, provide context, and contact information | PRN                   |
-
-
-
-
-#### Other responsibilities
-
-| Task | Description | Frequency | 
-| ----------------------------------------------------------- | -----------------------------------------------------------------| --------------------- |
-| Ad-hoc requests from the CEO                                | Triage requests, prioritize actions, flag actions for further review | PRN               |
-| Total travel coordination for the CEO    | Triage travel request, plan and coordinate flight, stay, and conceirge arrangements | PRN                   |
-| Expenses for the CEO                                        | Intake expense receipts                                          | PRN                   |
-| Coordinate the weekly E-Group calendar events for the Executive team | Triage requests, agenda prep, flag actions, follow up   | Weekly, PRN           |
->>>>>>> 4a6c7f4d
 
 ## CEO preferences
 ### Scheduling with the CEO
@@ -155,11 +139,8 @@
 The day before the All Hands, Mike will prepare slides that reflect the CEO vision and focus. 
 
 ### Calendar audit
-<<<<<<< HEAD
-As Fleet grows, time management for the CEO is more essential. The EA will audit the CEOs calendar and set meeting notes for calls with external attendees. 
-=======
+
 As Fleet grows, time management for the CEO is more essential. The EA to the CEO will audit the CEOs calendar and set meeting notes for calls with external attendees. 
->>>>>>> 4a6c7f4d
 In the notes document include:
   1. LinkedIn profile link of all outside participants
   2. Company profile link 
