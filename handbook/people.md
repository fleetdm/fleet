# People

## Directly responsible individuals

At Fleet, we use the concept of Directly Responsible Individuals (**DRI**s). This person is singularly responsible for a given aspect of the open source project, the product, or the company.

This person is accountable for accomplishing goals and making decisions about a particular element of Fleet.

DRIs help us collaborate efficiently by knowing exactly who is responsible and can make decisions about the work they're doing.

|    Aspect              										| DRI     		|
| ----------------------------------------------------| ------------ |
| Wireframes (Figma)| Noah Talerman	|
| How the product works | Noah Talerman |
| fleetctl CLI interface (and other tools) | Tomás Touceda |
| REST API interface design | Luke Heath |
| [REST API docs](https://fleetdm.com/docs/using-fleet/rest-api) | Luke Heath | 
| Postman | Luke Heath |
| Terraform | Ben Edwards |
| Customer PoV deployments like acme.fleetdm.com | Ben Edwards |
| dogfood.fleetdm.com | Ben Edwards |
| Quality of core product UI | Luke Heath |
| Ticket movement from product to engineering | Luke Heath |
| Lead engineering standup and sprint planning | Zach Wasserman* |
| Customer Slack channels | Tony Gauda |
| Customer renewals | Tony Gauda |
| Quality of core product backend | Tomás Touceda |
| Quality of fleetctl (and other tools) | Tomás Touceda |
| Final cut of what goes into each release | Zach Wasserman |
| When we cut a release, version numbers, and whether to release | Zach Wasserman |
| When a feature is advertised as "beta" | Zach Wasserman |
| When a feature is placed behind a feature flag | Zach Wasserman |
| Release notes | Noah Talerman |
| Documentation quality | Mike Thomas |
| Publishing release blog post, and promoting releases | Mike Thomas |
| fleetdm.com | Mike Thomas |
| Self-service Fleet Premium license dispenser | Mike Thomas |
| Security disclosure and policy | Guillaume Ross | 

*Luke Heath is backup 

>You can read more about directly responsible individuals in [GitLab's handbook](https://about.gitlab.com/handbook/people-group/directly-responsible-individuals/)

## Spending company money
As we continue to expand our company policies, we use [GitLab's open expense policy](https://about.gitlab.com/handbook/spending-company-money/) as a guide for company spending.

In brief, this means that as a Fleet team member, you may:

* Spend company money like it is your own money.
* Be responsible for what you need to purchase or expense to do your job effectively.
* Feel free to make purchases __in the company's interest__ without asking for permission beforehand (when in doubt, do __inform__ your manager prior to purchase or as soon as possible after the purchase).

For more developed thoughts about __spending guidelines and limits__, please read [GitLab's open expense policy](https://about.gitlab.com/handbook/spending-company-money/).

### Reimbursements

We provide all of our team members with Brex cards for making purchases for the company. Fleet will reimburse team members who pay for work-related expenses with their personal funds.

Team members can request reimbursement through [Gusto](https://app.gusto.com/expenses) if they're in the US or [Pilot](https://pilot.co/) if they are an international team member. When submitting an expense report, team members need to provide the receipt and a description of the expense.

Operations will review the expense and reach out to the team member if they have any questions. The reimbursement will be added to the team member's next payroll when an expense is approved.

>Pilot handles reimbursements differently depending on if the international team member is classified as an employee or a contractor. If the reimbursement is for a contractor, Operations will need to add the expense reimbursement to an upcoming recurring payment or schedule the reimbursement as an off-cycle payment. If the reimbursement is for an employee, no other action is needed; Pilot will add the reimbursement to the team member's next payroll. 

### Purchasing a company-issued device

Fleet provides laptops for team members to use while working at Fleet. As soon as an offer is accepted, `eashaw` will reach out to the new team member to start this process. `eashaw` will work with the new team member to get their laptop purchased and shipped to them.

Most of the team at Fleet uses 16" MacBook Pros, but team members are free to choose any laptop or operating system that works for them, as long as the price [is within reason](#spending-company-money).

When selecting your new laptop, we ask that you optimize your configuration to have a large hard drive and be available for delivery or pickup quickly, without waiting for customization.

When a device has been purchased, it's added to the [spreadsheet of company equipment](https://docs.google.com/spreadsheets/d/1hFlymLlRWIaWeVh14IRz03yE-ytBLfUaqVz0VVmmoGI/edit#gid=0) where we keep track of devices and equipment, purchased by Fleet. When the team member receives their computer, they will complete the entry by adding a description, model, and serial number to the spreadsheet.

### Attending conferences

When attending a conference for Fleet, please make a post in [g-digital-experience](https://github.com/fleetdm/fleet/pull/6288) on Slack with the following information:
- The start and end dates for your trip.
- The price of your flight (feel free to optimize a direct flight if there is one that is less than double the price of the cheapest non-direct flight).
- The price of your hotel per night.
- The price of the admission fees for the conference.

The monthly limit on your Brex card will be increased temporarily as necessary to accomodate the increased spending associated with the conference.
It is highly recommended that you order a physical Brex card if you do not have one before attending the conference.

## Paid time off

What matters most is your results, which are driven by your focus, your availability to collaborate, and the time and consideration you put into your work.

Fleet offers all team members unlimited time off. Whether you're sick, you want to take a trip, you are eager for some time to relax, or you need to get some chores done around the house, any reason is a good reason.

For team members working in jurisdictions that require certain mandatory sick leave or PTO policies, Fleet complies to the extent required by law.

### Taking time off

When you take any time off, you should follow this process:
- Let your manager and team know as soon as possible(e.g., post a message in your team's Slack channel).
- Find someone to cover anything that needs covering while you're out(i.e., meetings, planned tasks, unfinished business, important Slack/email threads, anything where someone might be depending on you).
- Mark an all-day "Out of office" event in Google Calendar for the day(s) you're taking off.

If you can’t complete the above because you need to take the day off quickly due to an emergency, let your team know, and they will help you.

If you ever want to take a day off, and the only thing stopping you is internal (Fleetie-only) meetings, don’t stress. Consider, “Is this a meeting that I can reschedule to another day, or is this a meeting that can go on without me and not interfere with the company’s plans?” 

Talk to your manager if you’re unsure, but it is perfectly OK to reschedule internal meetings that can wait so that you can take a day off.

This process is the same for any days you take off, whether it's a holiday or you just need a break.
   
### Holidays

At Fleet, we have team members with various employment classifications in many different countries worldwide. Fleet is a US company, but we think you should choose the days you want to work and what days you are on holiday, rather than being locked into any particular nation or culture's expectation about when to take time off.

When a team member joins Fleet, they pick one of the following holiday schedules:

 - **Traditional**: This is based on the country where you work. Non-US team members should let their managers know the dates of national holidays.

 **Or**

 - **Freestyle**: You have no set schedule and start with no holidays. Then you add the days that are holidays to you.

Either way, it's up to you to make sure that your responsibilities are covered, and that your team knows you're out of the office.

### New parent leave

Fleet gives new parents six weeks of paid leave. After six weeks, if you don't feel ready to return yet, we'll set up a quick call to discuss and work together to come up with a plan to help you return to work gradually or when you're ready.

## Meetings

* At Fleet, meetings start whether you're there or not. Nevertheless, being even a few minutes late can make a big difference and slow your meeting counterparts down. When in doubt, show up a couple of minutes early.
* It's okay to spend the first minute or two of a meeting being present and making small talk. Since we are all remote, it's easy to miss out on hallway chatter and human connections that happen in [meatspace](https://www.dictionary.com/browse/meatspace).  Use this time together during the first minute to say "Hi!"  Then you can jump into the topics to be discussed.
* Turning on your camera allows for more complete and intuitive verbal and non-verbal communication. Feel free to leave your camera on or turn it off when joining meetings with new participants you might not be familiar with yet. Turn your camera on when you lead or cohost a meeting.
* In an all-remote company, “face time” matters. Remember: even if someone’s calendar is open, they have other work to do. Limiting (or batching up) internal meetings can enable longer, uninterrupted stretches of deep work.

### Internal meeting scheduling

Use the Google Calendar "[Find a meeting
time](https://support.google.com/calendar/answer/37161?hl=en&co=GENIE.Platform%3DDesktop#zippy=%2Cfind-a-meeting-time)"
feature to coordinate meetings with Fleet team members. Enter the `@fleetdm.com` emails for each
participant into the "Meet with..." box in Google Calendar, and the calendar availability for each
participant will appear in your view. Then, when you select a meeting time, those participants will
automatically be invited, and a video conference will be attached to the invite.

Please prefer this strategy over negotiating meeting times via chat -- This can save a lot of
communication overhead, especially when scheduling with multiple participants.

It is important to [set your working
hours](https://support.google.com/calendar/answer/7638168?hl=en&co=GENIE.Platform%3DDesktop) in
Google Calendar and block out any personal time/events/PTO, so that team members do not inadvertently
schedule a time when you are not available. Many team members use the free tier of
[reclaim.ai](https://reclaim.ai/) to synchronize personal event times (without event details) into
their work calendars. It is also common practice to block out time for focused work.

#### Modifying an event organized by someone else

To edit an event where someone else at Fleet is the organizer, you can first subscribe to their calendar in Google Calendar and then edit the event on their calendar.  Your edits will automatically apply to all attendees.

> This works because every Fleetie grants edit access to everyone else at Fleet as part of onboarding.

### External meeting scheduling

When scheduling external meetings, provide external participants with a
[Calendly](https://calendly.com) link to schedule with the relevant internal participants. If you
need a Calendly account, reach out to `@eashaw` via Slack.

### Zoom

We use [Zoom](https://zoom.us) for virtual meetings at Fleet, and it is important that every team member feels comfortable hosting, joining, and scheduling Zoom meetings.

By default, Zoom settings are the same for all Fleet team members, but you can change your personal settings on your [profile settings](https://zoom.us/profile/setting) page. 

Settings that have a lock icon next to them have been locked by an administrator and cannot be changed. Zoom administrators can change settings for all team members on the [account settings page](https://zoom.us/account/setting) or for individual accounts on the [user management page](https://zoom.us/account/user#/).

#### Scheduling a Zoom meeting

We use the Zoom add-on for Google Calendar to schedule Zoom meetings when we create calendar events. To add a Zoom meeting to a calendar event, click the "Add video conferencing" dropdown and select "Zoom Meeting." Google Calendar will automatically add the Zoom meeting details and instructions to join the event.

We configure our Zoom meetings to let participants join before the host starts the meeting. We do this to make sure meetings start on time, even if the host isn't there.

## Slack

At Fleet, we do not send internal emails to each other. Instead, we prefer to use Slack to communicate with other folks who work at Fleet.

We use threads in Slack as much as possible. Threads help limit noise for other people following the channel and reduce notification overload.

We configure our [working hours in Slack](https://slack.com/help/articles/360025054173-Set-up-Slack-for-work-hours-) to make sure everyone knows when they can get in touch with others.

### Slack channel prefixes

We have specific channels for various topics, but we also have more general channels for the teams at Fleet.

We use these prefixes to organize the Fleet Slack:
 * ***g-***: for team/group channels *(Note: "g-" is short for "grupo")*.
 * ***oooh-***: used to discuss and share interesting information about a topic.
 * ***help-***: for asking for help on specific topics.
 * ***at*** or ***fleet-at***: for customer channels.


## Performance feedback
At Fleet, performance feedback is a continuous process. We give feedback (particularly negative) as soon as possible. Most feedback will happen during 1:1 meetings, if not sooner.

Founders evaluate and update compensation decisions yearly, shortly after the anniversary of a team member's start date.

## Growing the team

### Creating a new position

Every new position being created goes through this process before interviewing, accepting applicants, or extending offers.

1. Add the proposed position to ["Fleeties"](https://docs.google.com/spreadsheets/d/1OSLn-ZCbGSjPusHPiR5dwQhheH1K8-xqyZdsOe9y7qc/edit#gid=0) as a new row, with a blank start date.  Be sure to include job title, manager, and department.
2. Add a job description to the ["Roles."](https://docs.google.com/document/d/1wS5jFfrZtO4xMH-3U_S8pE59gNXOTR3rS1WWD8pkq9E/edit#heading=h.5z24knw25190)  Include only "Responsibilities" and "Experience." (You will insert these into the existing job description template.)
3. Create a private "#hiring-xxxxxx-2022" Slack channel (where "xxxxxx" is the job title) and invite the CEO (Mike McNeil) and People Operations (Charlie Chance).
  - People Ops is the DRI for all `#hiring-xxxxx-2022` Slack channels.
4. In that channel, post a message proposing the position:
  - At-mention CEO (@mikermcneil) and Charlie (@charlie).
  - Include a link to the job description in "Roles."
  - Include a link to the Fleeties document.
5. People Ops will:
  - Confirm the "Roles" document has the job description, consisting only of "Responsibilities" and "Experience," and that both look accurate, grammatically correct, and otherwise ready to post in a public job description.
  - Confirm the "Fleeties" document has a manager, job title, and department, and that the start date is not entered yet (so we can tell the position is proposed but not planned, yet).
  - Using Pave, determine an anticipated salary and equity range, then add that research to "Compensation decisions" as a new heading.
  - Share a direct link to the new heading in "Compensation decisions" with the CEO.
6. The CEO will then:
  - Determine whether this fits into the budget and equity plan.
  - Decide whether Fleet will open this position at this time.
  - Set tentative compensation in the budget and equity plan.
  - Set a tentative start date in the Fleeties doc to indicate this position is now part of the hiring plan.
  - Reply in the `#hiring-xxxxx-2022` Slack channel, at-mentioning the original proposer, to let them know the new position is approved.


After getting CEO approval, create a position in Breezy.

### Creating a new position in Breezy

> TODO: document how to post a job on fleetdm.com/apply using Breezy and manage the hiring process

### Interviewing at Fleet

We're glad you're interested in joining the team! 

Here are some of the things you can anticipate throughout this process:
  - We try to reply by email within one business day from the time when the application arrives.
  - You may receive a rejection email (Bummer, consider applying again in the future).
  - You may receive an invitation to "book with us."

If you've been invited to "book with us," you'll have a Zoom meeting with the hiring team to discuss the next steps. 

### Hiring a new team member

> Fleet is unable to hire team members in some countries. See [this internal document](https://docs.google.com/document/d/1jHHJqShIyvlVwzx1C-FB9GC74Di_Rfdgmhpai1SPC0g/edit) for the list.

1. **Manager:** At-mention People Operations in the `#hiring-xxxxx-2022` channel and indicate that you would like for Fleet to make an offer to the candidate.  Include the candidate's name, personal email address, the timeframe for their start date, and the country where they will be working. 

2. **People Ops:** People Operations will research compensation using [Pave](https://www.pave.com), making sure to adjust for the cost of living where the candidate will do the work.  _If People Ops is unsure of their findings, ask for help from the CEO._  People Ops will then document this decision in the [compensation decisions document](https://docs.google.com/document/d/1NQ-IjcOTbyFluCWqsFLMfP4SvnopoXDcX0civ-STS5c/edit) for future reference.

3. **People Ops:** After you have determined compensation, make copies of these two templates and customize them for this candidate:
   - [Exit scenarios (template)](https://docs.google.com/spreadsheets/d/1k2TzsFYR0QxlD-KGPxuhuvvlJMrCvLPo2z8s8oGChT0/copy)
   - [Informal offer email (template)](https://docs.google.com/document/d/1zpNN2LWzAj-dVBC8iOg9jLurNlSe7XWKU69j7ntWtbY/copy)

Change the name of the copied documents accordingly (e.g., "[candidate's name]'s a copy of exit scenarios") and link to the exit scenarios spreadsheet from the offer email.

4. **People Ops:** Next, prepare the informal offer email. Post in the `#g-people` Slack channel and at-mention the CEO for assistance with determining the number of shares.  You'll then need to add the following information to the template: 
   - Candidate's name and email address
   - Candidate's start date
   - Candidate's compensation
   - Candidate's manager (the person they report to)
   - Equity offered to the candidate (specify the number of shares, and highlight it with a link to the candidate's exit scenarios spreadsheet)
   - Benefits (determined by the candidate's location)

5. **People Ops:** Prepare the exit scenarios spreadsheet. Enter the number of shares offered to the candidate, and the spreadsheet will update to reflect this. 
   
   >**_Note:_** *Don't play with numbers in the exit scenarios spreadsheet. The revision history is visible to the candidate, and they might misunderstand.*

6. **People Ops:** Once both documents are complete, share the offer email draft, exit scenarios copy, and a link to the compensation decision with the CEO for approval by mentioning @mikermcneil in #g-people.

7. **CEO:** Confirm:
  - The compensation decision has been documented sufficiently and adjusted for the cost of living.
  - The equity plan and budget are up to date with the actual offer that is about to be sent.
  - The Fleeties doc now reflects the actual start date from the offer email, as well as the candidate's name, LinkedIn URL, and preferred pronoun.
  - It still makes business sense to make this offer by reviewing the budget and equity plan.

The CEO will then reply in `#g-people` to indicate that the offer is approved.

   >**_Note:_** *When hiring an international employee, Pilot.co recommends starting the hiring process a month before the new employee's start date.*

8. **People Ops:** After obtaining CEO approval, confirm everything is correct one more time, then mention the CEO or CTO, who will send the offer email.
  - The offer email is copied directly from Google Drive into Gmail before being sent to the candidate.
  - When sending the offer, the CEO or CTO will edit the permissions of the exit scenarios sheet so it is accessible to the candidate.
  - People Ops is cc'd on the offer email but will not participate in the email thread until after the offer is accepted.


### Steps after an offer is accepted

1. Once an applicant accepts an offer in writing, People Ops replies to the candidate.

2. People Ops creates a [hiring issue](https://github.com/fleetdm/confidential/blob/main/.github/ISSUE_TEMPLATE/hiring.md) for the new team member in the [fleetdm/confidential](https://github.com/fleetdm/confidential/issues) repo. People Ops will use this issue to keep track of the hiring tasks for the new team member.

3. People Ops reaches out to the new team member via email to get any information they will need to prepare an agreement and add them to our payroll system.

   - **US team members**: People Ops will send the new team member's agreement through [DocuSign](https://www.docusign.com/).
  After signing and storing an in the correct Google Drive folder, People Ops will invite the new team member to onboard in [Gusto](https://www.gusto.com/). People Ops will reach out to them if the new team member is a W-2 employee and schedule an I-9 verification meeting.

   >*If we're hiring in a new state, we'll have to register for state taxes and unemployment. Gusto usually handles this process.*

   - **For international team members:** People Ops enters the new team member's information into [Pilot](https://pilot.co/) to kick off their hiring process. Pilot creates an agreement for the new team member, and People Ops reviews it to make sure everything looks correct. After People Ops confirms the information about the new hire, Pilot invites the new team member to enter the rest of their information and informs People Ops via email when a new Fleetie signs their agreement.

4. **As soon as we have a signed agreement with a new team member:** People Ops reaches out to the new team member to provide them with a [work device](#purchasing-a-company-issued-device) and a pair of [YubiKeys](./security.md#hardware-security-keys). People Ops then requests a screenshot or link to the new Fleetie's preferred device and configuration. People Ops orders their device and Yubikeys using his Brex card and has them shipped directly to the new team member.

   >*If the new team member is in the US and requests a MacBook, It will be purchased using our Apple business account. For MacBooks purchased with this account, Apple will ship pre-configured and enrolled in our MDM.*

5. **Two weeks before their first day at Fleet:** People Ops creates a [Google Workspace account](https://admin.google.com/ac/users) for the new team member and invites them to join the [FleetDM](https://github.com/fleetdm) GitHub organization. 

   When the new team member's work email is active, People Ops will send invitations to join Fleet's Slack and to create Fleet-managed 1Password and Zoom accounts with their Fleet email. People Ops sends the sign-in instructions to the new team member, accompanied by a brief explanation of the invitations sent.

6. **Before a new team member's first day:** People Ops creates an onboarding issue in the [fleetdm/confidential](https://github.com/fleetdm/confidential/issues) GitHub repo for the new team member. Before creating the issue, People Ops will go through it and comment on any steps that the new team member will not have to complete.

### CorpNet state registration process

   In CorpNet, select "place an order for an existing business" we’ll need to have Foreign Registration and Payroll Tax Registration done.
   - You can have CorpNet do this by emailing the account rep "Subject: Fleet Device Management: State - Foreign Registration and Payroll Tax Registration" (this takes about two weeks).
   - You can do this between you and CorpNet by selecting "Foreign Qualification," placing the order and emailing the confirmation to the rep for Payroll registration (this is a short turnaround).
   - You can do this on your own by visiting the state's "Secretary of State" website and checking that the company name is available. To register online, you'll need the EIN, business address, information about the owners and their percentages, the first date of business, sales within the state, and the business type (usually get an email right away for approval ~24-48 hrs). 

## Team member onboarding

It's important that every team member at Fleet takes the time to get fully trained and onboarded. 

When a new team member joins Fleet, we create an onboarding issue for them in the [fleetdm/confidential](https://github.com/fleetdm/confidential) repo using this [issue template](https://github.com/fleetdm/confidential/blob/main/.github/ISSUE_TEMPLATE/onboarding.md). 

We want to make sure that the new team member will be able to complete every task in their issue. To make sure the new team member is successful in their onboarding, we customize their issue by commenting on any tasks they won't need to complete.

We believe in taking onboarding and training seriously and that the onboarding template is an essential source of truth and good use of time for every single new hire. If managers see a step that they don't feel is necessary, they should make a pull request to the [onboarding template](https://github.com/fleetdm/confidential/blob/main/.github/ISSUE_TEMPLATE/onboarding.md) and request a review from People operations.

### Contributor experience training

During their first week at Fleet, new team members are asked to schedule a contributor experience training call with People operations. During this call, the new team member will share their screen, and People operations will

- make sure emails will get seen and responded to quickly.
- make sure Slack messages will get seen and responded to quickly.
- make sure you know where your issues are tracked, which kanban board you use, and what the columns mean.
- make sure you can succeed with submitting a PR with the GitHub web editor, modifying docs or handbook, and working with Markdown.
- talk about Google calendar.
- give you a quick tour of the Fleet Google drive folder.

### Sightseeing Tour

During their onboarding at Fleet, new team members are asked to schedule a sightseeing tour call with People operations. During this call, the new team member will participate in an interactive tour that includes:

- GitHub issues: the living bloodstream of the company.
- Kanban boards: the bulletin board of quests you can get and how you update status and let folks know things are done.
- Google Calendar: the future.
- Gmail: like any mailbox, full of junk mail, plus some important things, so it is important to check carefully.
- Salesforce: the Rolodex.
- Google Docs: the archives.
- Slack:
  - The "office" (#g-, #general).
  - The walkie talkies (DMs).
  - The watering hole (#oooh-, #random, #news, #help-).

## Onboarding a new advisor

Advisor agreements are sent through [DocuSign](https://www.docusign.com/), using the "Advisor Agreement"
template. To send a new advisor agreement, you'll need the new advisor's name and the number of shares they
are offered. 

Once you send the agreement, add a new row to the [advisory board spreadsheet](https://docs.google.com/spreadsheets/d/15knBE2-PrQ1Ad-QcIk0mxCN-xFsATKK9hcifqrm0qFQ/edit#gid=1803674483) and enter the new advisor's information. Use this spreadsheet to track the advisor's progress through the onboarding process.

   >**_Note:_** *Be sure to mark any columns that haven't been completed yet as "TODO"*

When you complete the agreement, make sure it is in the correct Google Drive folder, update the [advisory board spreadsheet](https://docs.google.com/spreadsheets/d/15knBE2-PrQ1Ad-QcIk0mxCN-xFsATKK9hcifqrm0qFQ/edit#gid=1803674483) to show that the agreement has been signed, and ask the new advisor to add us on [Linkedin](https://www.linkedin.com/company/71111416), [Crunchbase](https://www.crunchbase.com/organization/fleet-device-management), and [Angellist](https://angel.co/company/fleetdm).

## Onboarding a new consultant

Consultant agreements are sent through [DocuSign](https://www.docusign.com/), using the "Consulting Agreement" template. To send a new consulting agreement, you'll need the new consultant's name, the term of the service, a summary of the services provided, and the consultant's fee. 
There are some defaults that we use for these agreements:
   - Term: one month
   - Services rendered: [use this doc](https://docs.google.com/document/d/1b5SGgYEHqDmq5QF8p29WWN3it3XJh3xRT3zG0RdXARo/edit)
   - Work will commence and complete by dates: Start date and end of term date
   - Fee: Get from the contractor
   - Hours: Default to 10 hr/week = 40hr/week

Then hit send!  After all of the signatures are there, the completed document will automatically be uploaded to the appropriate Google Drive folder, and a Slack message will appear in the `#g-people` channel.

## Updating a consultant's fee

 - Direct message Charlie with rate change information.
 - Charlie will post the information to `#g-people` and tag the CEO for approval.
 - After CEO approval, Charlie will issue a new contractor agreement with the updated fee via DocuSign.

## Zapier and DocuSign

We use Zapier to automate how completed DocuSign envelopes are formatted and stored. This process ensures we store signed documents in the correct folder and that filenames are formatted consistently. 

When the final signature is added to an envelope in DocuSign, it is marked as completed and sent to Zapier, where it goes through these steps:

1. Zapier sends the following information about the DocuSign envelope to our Hydroplane webhook:
   - **`emailSubject`** - The subject of the envelope sent by DocuSign. Our DocuSign templates are configured to format the email subject as `[type of document] for [signer's name]`.
   - **`emailCsv`** - A comma-separated list of signers' email addresses.

2. The Hydroplane webhook matches the document type to the correct Google Drive folder, orders the list of signers, creates a timestamp, and sends that data back to Zapier as
   - **`destinationFolderID`** - The slug for the Google Drive folder where we store this type of document.
   - **`emailCsv`** - A sorted list of signers' email addresses.
   - **`date`** - The date the document was completed in DocuSign, formatted YYYY-MM-DD.

3. Zapier uses this information to upload the file to the matched Google Drive folder, with the filename formatted as `[date] - [emailSubject] - [emailCvs].PDF`.

4. Once the file is uploaded, Zapier uses the Slack integration to post in the #peepops channel with the message:
   ```
   Now complete with all signatures:
      [email subject]
      link: drive.google.com/[destinationFolderID]
   ```
## Adding Salesforce licenses

We consider Salesforce to be our Rolodex for customer information. During the onboarding process, you may need to add a license for the new hire. Here are the steps we take: 

1. Go to “Your account.”
2. View contracts -> pick current contract.
3. Add the number of licenses.
4. Sign DocuSign sent to the email.
5. The order will be processed in ~30m.

## PeopleOps

### OKR Planning

OKRs help inform what to prioritize and communicate company goals while encouraging cross-team collaboration.

At the end of the quarter and key points throughout the quarter (every three weeks), we review the status of each OKR (depending on the KR, either 100% or ≥70% completion is considered "success")

- Review topdown and departmental OKRs as they are turned in.
- OKRs are finalized one week from when topdown OKRs were initially reviewed.
- Finalized OKRs are shared company-wide and at the "All hands" meeting and, at least to some degree, become public.
- Throughout the quarter, Mike and Zach have OKR preplanning meetings (every three weeks) to prepare OKRs for the upcoming quarter. 

### 1:1 Mike:Sid Document Preparation

Every two weeks, our CEO Mike has a 1:1 meeting with our Investor Sid. The Digital Experience Team completes four parts while constructing the associated document. 

 - After the 1:1 meeting has happened, Charlie makes a copy of the original document, labels it "yyyy-mm-dd Backup copy of Mike from Fleet & Sid," and moves it to a private folder. 
 - Charlie will change the permissions on the new copy to share it with Mike and Zach and set Mike to be the file's owner. If there are any agenda items labeled "TODO," Charlie will comment in the backup copy to assign them to Mike.
 - Charlie prepares the original document by deleting the agenda items in the "Hallway" and "Feedback" sections, leaving only the "Vision" section.
 - Charlie will update the monthly "All Hands" link and grant Sid viewing access. 
 - Charlie will send Mike links to the new document and the backup copy in a direct message in Slack. 
 - The day before the meeting, Nathan will prepare the "Vision" section of the original document. Nathan will collect and update information related to annual recurring revenue, new members in the `#fleet` channel in the osquery Slack, the number of new customers and opportunities from Salesforce, the total number of devices using Fleet, the company's current headcount, and banking information.

### Workiversaries

We're happy you've ventured a trip around the sun with Fleet. Let's celebrate!

- Each Friday, if there are any upcoming workiversaries in the next seven days, People Operations posts about them in #g-people and tags @mikermcneil to let them know.

### Weekly updates

We like to celebrate our achievements weekly in `#general`.
  - Every Thursday night, Charlie creates a thread in #help-manage requesting weekly updates, and managers will reply to the thread with their weekly updates.
  - Friday afternoons, Charlie updates the KPIs in the [weekly updates spreadsheet](https://docs.google.com/spreadsheets/d/1Hso0LxqwrRVINCyW_n436bNHmoqhoLhC8bcbvLPOs9A/edit#gid=0), and Friday nights, Charlie will post the updates in #general.

Weekly update principles
   - Each department's update is 20-40 words or less.
   - Erring on the side of refering to items that are completely done and/or mentioning news that is potentially very exciting to folks throughout the company.

### Investor and Advisor updates

We like to regularly share updates about how Fleet is growing with our investors and advisors. 
  - Charlie tracks the most recent updates with investors and advisors and coordinates emails, zoom calls, or the investor or advisor's preferred method of communication with @mikermcneil and preps materials as needed. 


# Participating in the program

## Eligibility
TODO

## How to apply
 1. TODO: Create a merge request to add yourself to the [rotation schedule]()TODO.
 2. Assign your manager and ask them to approve (but not to merge) the merge request.
 3. TODO: Once your manager approves the merge request, assign the merge request to Charlie, link to the merge request in the #ceo-shadow channel, and @mention Charlie in the message.

## Parental Participation 
 TODO: (parent-friendly scheduling options)

## Rotation rhythm
 1. See one, you are trained by the outgoing person.
 2. Teach one, you train the incoming person.
 The shadow should be available for the full two weeks.

## Rotation schedule 
 TODO: (this is a chart: start date, end date, see one, teach one)

# Preparing for the Program

## Important things to note
 1. This is not a performance evaluation.
 2. Plan to observe and ask questions.
 3. Don't plan to do any of your usual work.
 4. Be ready to add a number of [handbook](https://fleetdm.com/handbook) updates during your shadow period.
 5. Participating in the shadow program is a privilege where you will be exposed to confidential information.
 6. Give feedback to and receive feedback from the CEO

## What to wear
TODO: Casual

## Pre-Program Tasks

### Create an onboarding issue 
 TODO:(onboarding and offboarding issues are created for the two week program)

### Consider creating goals
 For inspiration, here is [an example](https://gitlab.com/nmccorrison/ceo-shadow/-/issues/1#my-goals) of a CEO Shadow who added goals to their onboarding issue.

### Practice your introduction
 See [CEO Shadow Introductions](https://about.gitlab.com/handbook/ceo/shadow/#ceo-shadow-introductions) for specifics.

### Coffee chat with Co-shadow
  Try to schedule coffee chats with your co-shadow before you start the program

### Coffee Chat with CEO Shadow Alumni
 Feel free to schedule a coffee chat with any of the CEO Shadow Alumni. There's a link to the alumni chart dropped here too. 

### Coffee Chat with the CLO 
 TODO

### Explore the CEO Shadow project
 TODO: private board

### Review the CEO's calendar
 Anticipate your week. Look ahead in the schedule and plan accordingly 

### Review the CEO Handbook (TODO: insert link here)
 TODO: how to communicate and interact with CEO

### Review acronyms 
 TODO: add resource link (KPIs, OKRs, xMAU, SpU, ARR, keep a financial dictionary handy)

# What to expect during the program 
 TODO: Broken down by tasks like handbooking, and "for meetings"

## Tasks

### Collecting and managing tasks 
 TODO: (there is a project board that is privately linked here)

### Tweetstorm
A tweet storm is a series of Twitter posts usually made as replies in a single thread on a topic. CEO shadows may be asked to draft the tweets in relation to a public live streamed video recording or some other media content.

## Meetings & Events

### CEO's Calendar
 1. review the CEO's calendar
 2. how to update your zoom name so that it shows "CEO shadow"
 3. how to add CEO calendar to google calendar (we already do this in onboarding)
 4. details about invites to events that are marked private (like interviews)
 5. meetings with those outside of GitLab may not be on Zoom. Prior to the call, check the CEO's calendar and load any other conferencing programs that may be needed. It may be necessary to dial in via phone for audio-conferences.

### Types of meetings
 1. Fleet Meetings
  - 1-1s with reports.
  - Interviews with candidates.
  - Conversations with board members.
 2. Social calls
 3. Media Briefings
 4. Candidate Interviews
 5. Personal Meetings

### Removing yourself from personal CEO documents
TODO

### Responsibilities
 TODO: this is a chart outlining responsibilities based on meeting types

## Email Best Practices
TODO: In order to ensure continuity across CEO shadow participants. Always, cc TDOD on emails as part of the program. This ensures that even after you've left the program the response and follow-up can be tracked

# Considerations for other companies starting CEO Shadow programs
GitLab co-founder and CEO Sid Sijbrandij [answered questions in a YouTube livestream](https://youtu.be/ExG8_bnIAMI) from Sam Altman, as the two discussed considerations for implementing a CEO Shadow program in other organizations. Key takeaways are documented below.

 1. CEOs should not optimize meetings for Shadows. They are learning by being in the room, either in-person or virtual, and it's OK if the Shadow doesn't fully understand everything.
 2. A well-designed CEO Shadow program shouldn't burden a CEO; in fact, Shadows should actively make a CEO's day easier by assisting with notes and changing relevant portions of the company handbook upon request.
 11. Non-obvious benefits for a CEO (and their organization) include CEO empathy and humanizing a CEO, such that team members are more comfortable contributing input to an executive. Shadow alumni are able to translate real-world examples of [assuming positive intent](https://about.gitlab.com/handbook/values/#assume-positive-intent) from their time in the program to their direct reports, further fortifying company culture.
 12. Ensure that CEO Shadows do not plan to do any of their usual work. Shadows should prepare their team as if they were on vacation. Attempting to shadow the CEO while also maintaining a full workload creates undue stress for the CEO Shadow.

# Alumni 
TODO: (this is a chart with info on CEO alumni) (they use a slack channel for CEO-shadow-alumni)

### Recruiting progress checkup

Weekly, Charlie looks in the [Fleeties spreadsheet](https://docs.google.com/spreadsheets/d/1OSLn-ZCbGSjPusHPiR5dwQhheH1K8-xqyZdsOe9y7qc/edit#gid=0) and reports on each open position:

 - Is the position in [BreezyHR](https://app.breezy.hr/signin)?
 - Is the position listed on fleetdm.com/jobs?
 - What is the total # applicants?
 - Total # interviews? 

<<<<<<< HEAD
=======
### Payroll

Many of these processes are automated but it's important that we check Gusto and Pilot manually for accuracy. 
>>>>>>> 1341c29a

## Rituals

The following table lists the People group's rituals, frequency, and Directly Responsible Individual (DRI).

| Ritual                       | Frequency                | Description                                         | DRI               |
|:-----------------------------|:-----------------------------|:----------------------------------------------------|-------------------|
| AP invoice monitoring | Daily | Look for new accounts payable invoices and make sure that Fleet's suppliers are paid. | Nathanael Holliday |
| Weekly update | Weekly | Updates from managers on what their departments accomplished for the week are logged in the cloud and disseminated in Slack. Update the ops KPIs in the ["🌈 Weekly updates" spreadsheet](https://docs.google.com/spreadsheets/d/1Hso0LxqwrRVINCyW_n436bNHmoqhoLhC8bcbvLPOs9A/edit#gid=0).| Charlie Chance | 
| Hours update | Weekly | Screenshots of contractor hours as shown in Gusto are sent via Slack to each contractor's manager with no further action necessary if everything appears normal. | Charlie Chance |
| Prepare Mike and Sid's 1:1 doc | Bi-weekly | Run through the document preparation GitHub issue for Mike's call with Sid. | Nathanael Holliday |
| OKR review | Every three weeks | Review the status of each OKR. | Mike Thomas |
| Brex reconciliation | Monthly | Make sure all company-issued credit card transactions include memos. | Nathanael Holliday |
| Monthly accounting | Monthly | Use the monthly accounting template in GitHub to go through the process of validating Fleet's books. | Nathanael Holliday |
| US contractor payroll | Monthly | Sync contractor hours to payments in Gusto and run payroll for the month. | Charlie Chance |
| OKR planning | Quarterly | Plan for the next quarter's OKRs. | Mike Thomas |
| 550C update | Annually | File California 550C. | Charlie Chance |
| Workiversaries | Weekly/PRN | People Operations posts in #g-people and tags @mikermcneil about any upcoming workiversaries | Charlie Chance |
| Investor and Advisor updates | PRN | People Operations tracks the last contact with investors and coordinates outreach with CEO | Charlie Chance |
| CEO inbox sweep | Daily unless OOO | Charlie does a morning sweep of the CEO's inbox to remove spam and grab action items | Charlie Chance |
| Recruiting progress checkup | Weekly | Charlie looks in the [Fleeties spreadsheet](https://docs.google.com/spreadsheets/d/1OSLn-ZCbGSjPusHPiR5dwQhheH1K8-xqyZdsOe9y7qc/edit#gid=0) and reports on each open position | Charlie Chance |
| Payroll | Monthly before payroll runs | Every month Charlie audits the payroll platforms for accuracy | Charlie |


## Slack channels

Please see [Brand > Slack channels](https://fleetdm.com/handbook/brand#slack-channels).


<meta name="maintainedBy" value="charlottechance">
<meta name="title" value="🧑‍🚀 People"><|MERGE_RESOLUTION|>--- conflicted
+++ resolved
@@ -590,13 +590,6 @@
  - What is the total # applicants?
  - Total # interviews? 
 
-<<<<<<< HEAD
-=======
-### Payroll
-
-Many of these processes are automated but it's important that we check Gusto and Pilot manually for accuracy. 
->>>>>>> 1341c29a
-
 ## Rituals
 
 The following table lists the People group's rituals, frequency, and Directly Responsible Individual (DRI).
