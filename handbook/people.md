# People

## Directly responsible individuals

At Fleet, we use the concept of Directly Responsible Individuals (**DRI**s). This person is singularly responsible for a given aspect of the open source project, the product, or the company.

This person is accountable for accomplishing goals and making decisions about a particular element of Fleet.

DRIs help us collaborate efficiently by knowing exactly who is responsible and can make decisions about the work they're doing.

|    Aspect              										| DRI     		|
| ----------------------------------------------------| ------------ |
| Wireframes (Figma)| Noah Talerman	|
| How the product works | Noah Talerman |
| fleetctl CLI interface (and other tools) | Tomás Touceda |
| REST API interface design | Luke Heath |
| [REST API docs](https://fleetdm.com/docs/using-fleet/rest-api) | Luke Heath | 
| Postman | Luke Heath |
| Terraform | Ben Edwards |
| Customer PoV deployments like acme.fleetdm.com | Ben Edwards |
| dogfood.fleetdm.com | Ben Edwards |
| Quality of core product UI | Luke Heath |
| Ticket movement from product to engineering | Luke Heath |
| Lead engineering standup and sprint planning | Zach Wasserman* |
| Customer Slack channels | Tony Gauda |
| Customer renewals | Tony Gauda |
| Quality of core product backend | Tomás Touceda |
| Quality of fleetctl (and other tools) | Tomás Touceda |
| Final cut of what goes into each release | Zach Wasserman |
| When we cut a release, version numbers, and whether to release | Zach Wasserman |
| When a feature is advertised as "beta" | Zach Wasserman |
| When a feature is placed behind a feature flag | Zach Wasserman |
| Release notes | Noah Talerman |
| Documentation quality | Mike Thomas |
| Publishing release blog post, and promoting releases | Mike Thomas |
| fleetdm.com | Mike Thomas |
| Self-service Fleet Premium license dispenser | Mike Thomas |
| Security disclosure and policy | Guillaume Ross | 

*Luke Heath is backup 

>You can read more about directly responsible individuals in [GitLab's handbook](https://about.gitlab.com/handbook/people-group/directly-responsible-individuals/)

## Spending company money
As we continue to expand our company policies, we use [GitLab's open expense policy](https://about.gitlab.com/handbook/spending-company-money/) as a guide for company spending.

In brief, this means that as a Fleet team member, you may:

* Spend company money like it is your own money.
* Be responsible for what you need to purchase or expense to do your job effectively.
* Feel free to make purchases __in the company's interest__ without asking for permission beforehand (when in doubt, do __inform__ your manager prior to purchase or as soon as possible after the purchase).

For more developed thoughts about __spending guidelines and limits__, please read [GitLab's open expense policy](https://about.gitlab.com/handbook/spending-company-money/).

### Reimbursements

We provide all of our team members with Brex cards for making purchases for the company. Fleet will reimburse team members who pay for work-related expenses with their personal funds.

Team members can request reimbursement through [Gusto](https://app.gusto.com/expenses) if they're in the US or [Pilot](https://pilot.co/) if they are an international team member. When submitting an expense report, team members need to provide the receipt and a description of the expense.

Operations will review the expense and reach out to the team member if they have any questions. The reimbursement will be added to the team member's next payroll when an expense is approved.

>Pilot handles reimbursements differently depending on if the international team member is classified as an employee or a contractor. If the reimbursement is for a contractor, Operations will need to add the expense reimbursement to an upcoming recurring payment or schedule the reimbursement as an off-cycle payment. If the reimbursement is for an employee, no other action is needed; Pilot will add the reimbursement to the team member's next payroll. 

### Purchasing a company-issued device

Fleet provides laptops for team members to use while working at Fleet. As soon as an offer is accepted, `eashaw` will reach out to the new team member to start this process. `eashaw` will work with the new team member to get their laptop purchased and shipped to them.

Most of the team at Fleet uses 16" MacBook Pros, but team members are free to choose any laptop or operating system that works for them, as long as the price [is within reason](#spending-company-money).

When selecting your new laptop, we ask that you optimize your configuration to have a large hard drive and be available for delivery or pickup quickly, without waiting for customization.

When a device has been purchased, it's added to the [spreadsheet of company equipment](https://docs.google.com/spreadsheets/d/1hFlymLlRWIaWeVh14IRz03yE-ytBLfUaqVz0VVmmoGI/edit#gid=0) where we keep track of devices and equipment, purchased by Fleet. When the team member receives their computer, they will complete the entry by adding a description, model, and serial number to the spreadsheet.

## Paid time off

What matters most is your results, which are driven by your focus, your availability to collaborate, and the time and consideration you put into your work.

Fleet offers all team members unlimited time off. Whether you're sick, you want to take a trip, you are eager for some time to relax, or you need to get some chores done around the house, any reason is a good reason.

For team members working in jurisdictions that require certain mandatory sick leave or PTO policies, Fleet complies to the extent required by law.

### Taking time off

When you take any time off, you should follow this process:
- Let your manager and team know as soon as possible(e.g., post a message in your team's Slack channel).
- Find someone to cover anything that needs covering while you're out(i.e., meetings, planned tasks, unfinished business, important Slack/email threads, anything where someone might be depending on you).
- Mark an all-day "Out of office" event in Google Calendar for the day(s) you're taking off.

If you can’t complete the above because you need to take the day off quickly due to an emergency, let your team know, and they will help you.

If you ever want to take a day off, and the only thing stopping you is internal (Fleetie-only) meetings, don’t stress. Consider, “Is this a meeting that I can reschedule to another day, or is this a meeting that can go on without me and not interfere with the company’s plans?” 

Talk to your manager if you’re unsure, but it is perfectly OK to reschedule internal meetings that can wait so that you can take a day off.

This process is the same for any days you take off, whether it's a holiday or you just need a break.
   
### Holidays

At Fleet, we have team members with various employment classifications in many different countries worldwide. Fleet is a US company, but we think you should choose the days you want to work and what days you are on holiday, rather than being locked into any particular nation or culture's expectation about when to take time off.

When a team member joins Fleet, they pick one of the following holiday schedules:

 - **Traditional**: This is based on the country where you work. Non-US team members should let their managers know the dates of national holidays.

 **Or**

 - **Freestyle**: You have no set schedule and start with no holidays. Then you add the days that are holidays to you.

Either way, it's up to you to make sure that your responsibilities are covered, and that your team knows you're out of the office.

### New parent leave

Fleet gives new parents six weeks of paid leave. After six weeks, if you don't feel ready to return yet, we'll set up a quick call to discuss and work together to come up with a plan to help you return to work gradually or when you're ready.

## Meetings

* At Fleet, meetings start whether you're there or not. Nevertheless, being even a few minutes late can make a big difference and slow your meeting counterparts down. When in doubt, show up a couple of minutes early.
* It's okay to spend the first minute or two of a meeting being present and making small talk. Since we are all remote, it's easy to miss out on hallway chatter and human connections that happen in [meatspace](https://www.dictionary.com/browse/meatspace).  Use this time together during the first minute to say "Hi!"  Then you can jump into the topics to be discussed.
* Turning on your camera allows for more complete and intuitive verbal and non-verbal communication. Feel free to leave your camera on or turn it off when joining meetings with new participants you might not be familiar with yet. Turn your camera on when you lead or cohost a meeting.
* In an all-remote company, “face time” matters. Remember: even if someone’s calendar is open, they have other work to do. Limiting (or batching up) internal meetings can enable longer, uninterrupted stretches of deep work.

### Internal meeting scheduling

Use the Google Calendar "[Find a meeting
time](https://support.google.com/calendar/answer/37161?hl=en&co=GENIE.Platform%3DDesktop#zippy=%2Cfind-a-meeting-time)"
feature to coordinate meetings with Fleet team members. Enter the `@fleetdm.com` emails for each
participant into the "Meet with..." box in Google Calendar, and the calendar availability for each
participant will appear in your view. Then, when you select a meeting time, those participants will
automatically be invited, and a video conference will be attached to the invite.

Please prefer this strategy over negotiating meeting times via chat -- This can save a lot of
communication overhead, especially when scheduling with multiple participants.

It is important to [set your working
hours](https://support.google.com/calendar/answer/7638168?hl=en&co=GENIE.Platform%3DDesktop) in
Google Calendar and block out any personal time/events/PTO, so that team members do not inadvertently
schedule a time when you are not available. Many team members use the free tier of
[reclaim.ai](https://reclaim.ai/) to synchronize personal event times (without event details) into
their work calendars. It is also common practice to block out time for focused work.

#### Modifying an event organized by someone else

To edit an event where someone else at Fleet is the organizer, you can first subscribe to their calendar in Google Calendar and then edit the event on their calendar.  Your edits will automatically apply to all attendees.

> This works because every Fleetie grants edit access to everyone else at Fleet as part of onboarding.

### External meeting scheduling

When scheduling external meetings, provide external participants with a
[Calendly](https://calendly.com) link to schedule with the relevant internal participants. If you
need a Calendly account, reach out to `@eashaw` via Slack.

### Zoom

We use [Zoom](https://zoom.us) for virtual meetings at Fleet, and it is important that every team member feels comfortable hosting, joining, and scheduling Zoom meetings.

By default, Zoom settings are the same for all Fleet team members, but you can change your personal settings on your [profile settings](https://zoom.us/profile/setting) page. 

Settings that have a lock icon next to them have been locked by an administrator and cannot be changed. Zoom administrators can change settings for all team members on the [account settings page](https://zoom.us/account/setting) or for individual accounts on the [user management page](https://zoom.us/account/user#/).

#### Scheduling a Zoom meeting

We use the Zoom add-on for Google Calendar to schedule Zoom meetings when we create calendar events. To add a Zoom meeting to a calendar event, click the "Add video conferencing" dropdown and select "Zoom Meeting." Google Calendar will automatically add the Zoom meeting details and instructions to join the event.

We configure our Zoom meetings to let participants join before the host starts the meeting. We do this to make sure meetings start on time, even if the host isn't there.

## Slack

At Fleet, we do not send internal emails to each other. Instead, we prefer to use Slack to communicate with other folks who work at Fleet.

We use threads in Slack as much as possible. Threads help limit noise for other people following the channel and reduce notification overload.

We configure our [working hours in Slack](https://slack.com/help/articles/360025054173-Set-up-Slack-for-work-hours-) to make sure everyone knows when they can get in touch with others.

### Slack channel prefixes

We have specific channels for various topics, but we also have more general channels for the teams at Fleet.

We use these prefixes to organize the Fleet Slack:
 * ***g-***: for team/group channels *(Note: "g-" is short for "grupo")*.
 * ***oooh-***: used to discuss and share interesting information about a topic.
 * ***help-***: for asking for help on specific topics.
 * ***at*** or ***fleet-at***: for customer channels.


## Performance feedback
At Fleet, performance feedback is a continuous process. We give feedback (particularly negative) as soon as possible. Most feedback will happen during 1:1 meetings, if not sooner.

Founders evaluate and update compensation decisions yearly, shortly after the anniversary of a team member's start date.

## Growing the team

### Creating a new position

Every new position being created goes through this process before interviewing, accepting applicants, or extending offers.

1. Add the proposed position to ["Fleeties"](https://docs.google.com/spreadsheets/d/1OSLn-ZCbGSjPusHPiR5dwQhheH1K8-xqyZdsOe9y7qc/edit#gid=0) as a new row, with a blank start date.  Be sure to include job title, manager, and department.
2. Add a job description to the ["Roles."](https://docs.google.com/document/d/1wS5jFfrZtO4xMH-3U_S8pE59gNXOTR3rS1WWD8pkq9E/edit#heading=h.5z24knw25190)  Include only "Responsibilities" and "Experience." (You will insert these into the existing job description template.)
3. Create a private "#hiring-xxxxxx-2022" Slack channel (where "xxxxxx" is the job title) and invite the CEO (Mike McNeil) and People Operations (Charlie Chance).
  - People Ops is the DRI for all `#hiring-xxxxx-2022` Slack channels.
4. In that channel, post a message proposing the position:
  - At-mention CEO (@mikermcneil) and Charlie (@charlie).
  - Include a link to the job description in "Roles."
  - Include a link to the Fleeties document.
5. People Ops will:
  - Confirm the "Roles" document has the job description, consisting only of "Responsibilities" and "Experience," and that both look accurate, grammatically correct, and otherwise ready to post in a public job description.
  - Confirm the "Fleeties" document has a manager, job title, and department, and that the start date is not entered yet (so we can tell the position is proposed but not planned, yet).
  - Using Pave, determine an anticipated salary and equity range, then add that research to "Compensation decisions" as a new heading.
  - Share a direct link to the new heading in "Compensation decisions" with the CEO.
6. The CEO will then:
  - Determine whether this fits into the budget and equity plan.
  - Decide whether Fleet will open this position at this time.
  - Set tentative compensation in the budget and equity plan.
  - Set a tentative start date in the Fleeties doc to indicate this position is now part of the hiring plan.
  - Reply in the `#hiring-xxxxx-2022` Slack channel, at-mentioning the original proposer, to let them know the new position is approved.


After getting CEO approval, create a position in Breezy.

### Creating a new position in Breezy

> TODO: document how to post a job on fleetdm.com/apply using Breezy and manage the hiring process

### Interviewing at Fleet

We're glad you're interested in joining the team! 

Here are some of the things you can anticipate throughout this process:
  - We try to reply by email within one business day from the time when the application arrives.
  - You may receive a rejection email (Bummer, consider applying again in the future).
  - You may receive an invitation to "book with us."

If you've been invited to "book with us," you'll have a Zoom meeting with the hiring team to discuss the next steps. 

### Hiring a new team member

> Fleet is unable to hire team members in some countries. See [this internal document](https://docs.google.com/document/d/1jHHJqShIyvlVwzx1C-FB9GC74Di_Rfdgmhpai1SPC0g/edit) for the list.

1. **Manager:** At-mention People Operations in the `#hiring-xxxxx-2022` channel and indicate that you would like for Fleet to make an offer to the candidate.  Include the candidate's name, personal email address, the timeframe for their start date, and the country where they will be working. 

2. **People Ops:** People Operations will research compensation using [Pave](https://www.pave.com), making sure to adjust for the cost of living where the candidate will do the work.  _If People Ops is unsure of their findings, ask for help from the CEO._  People Ops will then document this decision in the [compensation decisions document](https://docs.google.com/document/d/1NQ-IjcOTbyFluCWqsFLMfP4SvnopoXDcX0civ-STS5c/edit) for future reference.

3. **People Ops:** After you have determined compensation, make copies of these two templates and customize them for this candidate:
   - [Exit scenarios (template)](https://docs.google.com/spreadsheets/d/1k2TzsFYR0QxlD-KGPxuhuvvlJMrCvLPo2z8s8oGChT0/copy)
   - [Informal offer email (template)](https://docs.google.com/document/d/1zpNN2LWzAj-dVBC8iOg9jLurNlSe7XWKU69j7ntWtbY/copy)

Change the name of the copied documents accordingly (e.g., "[candidate's name]'s a copy of exit scenarios") and link to the exit scenarios spreadsheet from the offer email.

4. **People Ops:** Next, prepare the informal offer email. Post in the `#g-people` Slack channel and at-mention the CEO for assistance with determining the number of shares.  You'll then need to add the following information to the template: 
   - Candidate's name and email address
   - Candidate's start date
   - Candidate's compensation
   - Candidate's manager (the person they report to)
   - Equity offered to the candidate (specify the number of shares, and highlight it with a link to the candidate's exit scenarios spreadsheet)
   - Benefits (determined by the candidate's location)

5. **People Ops:** Prepare the exit scenarios spreadsheet. Enter the number of shares offered to the candidate, and the spreadsheet will update to reflect this. 
   
   >**_Note:_** *Don't play with numbers in the exit scenarios spreadsheet. The revision history is visible to the candidate, and they might misunderstand.*

6. **People Ops:** Once both documents are complete, share the offer email draft, exit scenarios copy, and a link to the compensation decision with the CEO for approval by mentioning @mikermcneil in #g-people.

7. **CEO:** Confirm:
  - The compensation decision has been documented sufficiently and adjusted for the cost of living.
  - The equity plan and budget are up to date with the actual offer that is about to be sent.
  - The Fleeties doc now reflects the actual start date from the offer email, as well as the candidate's name, LinkedIn URL, and preferred pronoun.
  - It still makes business sense to make this offer by reviewing the budget and equity plan.

The CEO will then reply in `#g-people` to indicate that the offer is approved.

   >**_Note:_** *When hiring an international employee, Pilot.co recommends starting the hiring process a month before the new employee's start date.*

8. **People Ops:** After obtaining CEO approval, confirm everything is correct one more time, then mention the CEO or CTO, who will send the offer email.
  - The offer email is copied directly from Google Drive into Gmail before being sent to the candidate.
  - When sending the offer, the CEO or CTO will edit the permissions of the exit scenarios sheet so it is accessible to the candidate.
  - People Ops is cc'd on the offer email but will not participate in the email thread until after the offer is accepted.


### Steps after an offer is accepted

1. Once an applicant accepts an offer in writing, People Ops replies to the candidate.

2. People Ops creates a [hiring issue](https://github.com/fleetdm/confidential/blob/main/.github/ISSUE_TEMPLATE/hiring.md) for the new team member in the [fleetdm/confidential](https://github.com/fleetdm/confidential/issues) repo. People Ops will use this issue to keep track of the hiring tasks for the new team member.

3. People Ops reaches out to the new team member via email to get any information they will need to prepare an agreement and add them to our payroll system.

   - **US team members**: People Ops will send the new team member's agreement through [DocuSign](https://www.docusign.com/).
  After signing and storing an in the correct Google Drive folder, People Ops will invite the new team member to onboard in [Gusto](https://www.gusto.com/). People Ops will reach out to them if the new team member is a W-2 employee and schedule an I-9 verification meeting.

   >*If we're hiring in a new state, we'll have to register for state taxes and unemployment. Gusto usually hadles this process.*

   - **For international team members:** People Ops enters the new team member's information into [Pilot](https://pilot.co/) to kick off their hiring process. Pilot creates an agreement for the new team member, and People Ops reviews it to make sure everything looks correct. After People Ops confirms the information about the new hire, Pilot invites the new team member to enter the rest of their information and informs People Ops via email when a new Fleetie signs their agreement.

4. **As soon as we have a signed agreement with a new team member:** People Ops reaches out to the new team member to provide them with a [work device](#purchasing-a-company-issued-device) and a pair of [YubiKeys](./security.md#hardware-security-keys). People Ops then requests a screenshot or link to the new Fleetie's preferred device and configuration. People Ops orders their device and Yubikeys using his Brex card and has them shipped directly to the new team member.

   >*If the new team member is in the US and requests a MacBook, It will be purchased using our Apple business account. For MacBooks purchased with this account, Apple will ship pre-configured and enrolled in our MDM.*

5. **Two weeks before their first day at Fleet:** People Ops creates a [Google Workspace account](https://admin.google.com/ac/users) for the new team member and invites them to join the [FleetDM](https://github.com/fleetdm) GitHub organization. 

   When the new team member's work email is active, People Ops will send invitations to join Fleet's Slack and to create Fleet-managed 1Password and Zoom accounts with their Fleet email. People Ops sends the sign-in instructions to the new team member, accompanied by a brief explanation of the invitations sent.

6. **Before a new team member's first day:** People Ops creates an onboarding issue in the [fleetdm/confidential](https://github.com/fleetdm/confidential/issues) GitHub repo for the new team member. Before creating the issue, People Ops will go through it and comment on any steps that the new team member will not have to complete.

### CorpNet state registration process

   In CorpNet, select "place an order for an existing business" we’ll need to have Foreign Registration and Payroll Tax Registration done.
   - You can have CorpNet do this by emailing the account rep "Subject: Fleet Device Management: State - Foreign Registration and Payroll Tax Registration" (this takes about two weeks).
   - You can do this between you and CorpNet by selecting "Foreign Qualification," placing the order and emailing the confirmation to the rep for Payroll registration (this is a short turnaround).
   - You can do this on your own by visiting the state's "Secretary of State" website and checking that the company name is available. To register online, you'll need the EIN, business address, information about the owners and their percentages, the first date of business, sales within the state, and the business type (usually get an email right away for approval ~24-48 hrs). 

## Team member onboarding

It's important that every team member at Fleet takes the time to get fully trained and onboarded. 

When a new team member joins Fleet, we create an onboarding issue for them in the [fleetdm/confidential](https://github.com/fleetdm/confidential) repo using this [issue template](https://github.com/fleetdm/confidential/blob/main/.github/ISSUE_TEMPLATE/onboarding.md). 

We want to make sure that the new team member will be able to complete every task in their issue. To make sure the new team member is successful in their onboarding, we customize their issue by commenting on any tasks they won't need to complete.

We believe in taking onboarding and training seriously and that the onboarding template is an essential source of truth and good use of time for every single new hire. If managers see a step that they don't feel is necessary, they should make a pull request to the [onboarding template](https://github.com/fleetdm/confidential/blob/main/.github/ISSUE_TEMPLATE/onboarding.md) and request a review from People operations.

### Contributor experience training

During their first week at Fleet, new team members are asked to schedule a contributor experience training call with People operations. During this call, the new team member will share their screen, and People operations will

- make sure emails will get seen and responded to quickly.
- make sure Slack messages will get seen and responded to quickly.
- make sure you know where your issues are tracked, which kanban board you use, and what the columns mean.
- make sure you can succeed with submitting a PR with the GitHub web editor, modifying docs or handbook, and working with Markdown.
- talk about Google calendar.
- give you a quick tour of the Fleet Google drive folder.

### Sightseeing Tour

During their onboarding at Fleet, new team members are asked to schedule a sightseeing tour call with People operations. During this call, the new team member will participate in an interactive tour that includes:

- GitHub issues: the living bloodstream of the company.
- Kanban boards: the bulletin board of quests you can get and how you update status and let folks know things are done.
- Google Calendar: the future.
- Gmail: like any mailbox, full of junk mail, plus some important things, so it is important to check carefully.
- Salesforce: the Rolodex.
- Google Docs: the archives.
- Slack:
  - The "office" (#g-, #general).
  - The walkie talkies (DMs).
  - The watering hole (#oooh-, #random, #news, #help-).

## Onboarding a new advisor

Advisor agreements are sent through [DocuSign](https://www.docusign.com/), using the "Advisor Agreement"
template. To send a new advisor agreement, you'll need the new advisor's name and the number of shares they
are offered. 

Once you send the agreement, add a new row to the [advisory board spreadsheet](https://docs.google.com/spreadsheets/d/15knBE2-PrQ1Ad-QcIk0mxCN-xFsATKK9hcifqrm0qFQ/edit#gid=1803674483) and enter the new advisor's information. Use this spreadsheet to track the advisor's progress through the onboarding process.

   >**_Note:_** *Be sure to mark any columns that haven't been completed yet as "TODO"*

When you complete the agreement, make sure it is in the correct Google Drive folder, update the [advisory board spreadsheet](https://docs.google.com/spreadsheets/d/15knBE2-PrQ1Ad-QcIk0mxCN-xFsATKK9hcifqrm0qFQ/edit#gid=1803674483) to show that the agreement has been signed, and ask the new advisor to add us on [Linkedin](https://www.linkedin.com/company/71111416), [Crunchbase](https://www.crunchbase.com/organization/fleet-device-management), and [Angellist](https://angel.co/company/fleetdm).

## Onboarding a new consultant

Consultant agreements are sent through [DocuSign](https://www.docusign.com/), using the "Consulting Agreement" template. To send a new consulting agreement, you'll need the new consultant's name, the term of the service, a summary of the services provided, and the consultant's fee. 
There are some defaults that we use for these agreements:
   - Term: one month
   - Services rendered: [use this doc](https://docs.google.com/document/d/1b5SGgYEHqDmq5QF8p29WWN3it3XJh3xRT3zG0RdXARo/edit)
   - Work will commence and complete by dates: Start date and end of term date
   - Fee: Get from the contractor
   - Hours: Default to 10 hr/week = 40hr/week

Then hit send!  After all of the signatures are there, the completed document will automatically be uploaded to the appropriate Google Drive folder, and a Slack message will appear in the `#g-people` channel.

## Updating a consultant's fee

 - Direct message Charlie with rate change information.
 - Charlie will post the information to `#g-people` and tag the CEO for approval.
 - After CEO approval, Charlie will issue a new contractor agreement with the updated fee via DocuSign.

## Zapier and DocuSign

We use Zapier to automate how completed DocuSign envelopes are formatted and stored. This process ensures we store signed documents in the correct folder and that filenames are formatted consistently. 

When the final signature is added to an envelope in DocuSign, it is marked as completed and sent to Zapier, where it goes through these steps:

1. Zapier sends the following information about the DocuSign envelope to our Hydroplane webhook:
   - **`emailSubject`** - The subject of the envelope sent by DocuSign. Our DocuSign templates are configured to format the email subject as `[type of document] for [signer's name]`.
   - **`emailCsv`** - A comma-separated list of signers' email addresses.

2. The Hydroplane webhook matches the document type to the correct Google Drive folder, orders the list of signers, creates a timestamp, and sends that data back to Zapier as
   - **`destinationFolderID`** - The slug for the Google Drive folder where we store this type of document.
   - **`emailCsv`** - A sorted list of signers' email addresses.
   - **`date`** - The date the document was completed in DocuSign, formatted YYYY-MM-DD.

3. Zapier uses this information to upload the file to the matched Google Drive folder, with the filename formatted as `[date] - [emailSubject] - [emailCvs].PDF`.

4. Once the file is uploaded, Zapier uses the Slack integration to post in the #peepops channel with the message:
   ```
   Now complete with all signatures:
      [email subject]
      link: drive.google.com/[destinationFolderID]
   ```
## Adding Salesforce licenses

We consider Salesforce to be our Rolodex for customer information. During the onboarding process, you may need to add a license for the new hire. Here are the steps we take: 

1. Go to “Your account.”
2. View contracts -> pick current contract.
3. Add the number of licenses.
4. Sign DocuSign sent to the email.
5. The order will be processed in ~30m.

## PeopleOps

### OKR Planning

OKRs help inform what to prioritize and communicate company goals while encouraging cross-team collaboration.

At the end of the quarter and key points throughout the quarter (every three weeks), we review the status of each OKR (depending on the KR, either 100% or ≥70% completion is considered "success")

- Review topdown and departmental OKRs as they are turned in.
- OKRs are finalized one week from when topdown OKRs were initially reviewed.
- Finalized OKRs are shared company-wide and at the "All hands" meeting and, at least to some degree, become public.
- Throughout the quarter, Mike and Zach have OKR preplanning meetings (every three weeks) to prepare OKRs for the upcoming quarter. 

### 1:1 Mike:Sid Document Preparation

Every two weeks, our CEO Mike has a 1:1 meeting with our Investor Sid. The Digital Experience Team completes four parts while constructing the associated document. 

 - After the 1:1 meeting has happened, Charlie makes a copy of the original document, labels it "yyyy-mm-dd Backup copy of Mike from Fleet & Sid," and moves it to a private folder. 
 - Charlie will change the permissions on the new copy to share it with Mike and Zach and set Mike to be the file's owner. If there are any agenda items labeled "TODO," Charlie will comment in the backup copy to assign them to Mike.
 - Charlie prepares the original document by deleting the agenda items in the "Hallway" and "Feedback" sections, leaving only the "Vision" section.
 - Charlie will update the monthly "All Hands" link and grant Sid viewing access. 
 - Charlie will send Mike links to the new document and the backup copy in a direct message in Slack. 
 - The day before the meeting, Nathan will prepare the "Vision" section of the original document. Nathan will collect and update information related to annual recurring revenue, new members in the `#fleet` channel in the osquery Slack, the number of new customers and opportunities from Salesforce, the total number of devices using Fleet, the company's current headcount, and banking information.

### Workiversaries

We're happy you've ventured a trip around the sun with Fleet. Let's celebrate!

- Each Friday, if there are any upcoming workiversaries in the next seven days, People Operations posts about them in #g-people and tags @mikermcneil to let them know.

### Weekly updates

We like to celebrate our achievements weekly in `#general`.
  - Every Thursday night, Charlie creates a thread in #help-manage requesting weekly updates, and managers will reply to the thread with their weekly updates.
  - Friday afternoons, Charlie updates the KPIs in the [weekly updates spreadsheet](https://docs.google.com/spreadsheets/d/1Hso0LxqwrRVINCyW_n436bNHmoqhoLhC8bcbvLPOs9A/edit#gid=0), and Friday nights, Charlie will post the updates in #general.

Weekly update principles
   - Each department's update is 20-40 words or less.
   - Erring on the side of refering to items that are completely done and/or mentioning news that is potentially very exciting to folks throughout the company.

### Investor and Advisor updates

We like to regularly share updates about how Fleet is growing with our investors and advisors. 
  - Charlie tracks the most recent updates with investors and advisors and coordinates emails, zoom calls, or the investor or advisor's preferred method of communication with @mikermcneil and preps materials as needed. 

<<<<<<< HEAD
The information in GitLab is organized as follows: 

# Participating in the program

## Eligibility
TODO

## How to apply
 1. TODO: Create a merge request to add yourself to the [rotation schedule]()TODO.
 2. Assign your manager and ask them to approve (but not to merge) the merge request.
 3. TODO: Once your manager approves the merge request, assign the merge request to Charlie, link to the merge request in the #ceo-shadow channel, and @mention Charlie in the message.

## Parental Participation 
 TODO: (parent-friendly scheduling options)

## Rotation rhythm
 1. See one, you are trained by the outgoing person.
 2. Teach one, you train the incoming person.
 The shadow should be available for the full two weeks.

## Rotation schedule 
 TODO: (this is a chart: start date, end date, see one, teach one)

# Preparing for the Program

## Important things to note
 1. This is not a performance evaluation.
 2. Plan to observe and ask questions.
 3. Don't plan to do any of your usual work.
 4. Be ready to add a number of [handbook](https://fleetdm.com/handbook) updates during your shadow period.
 5. Participating in the shadow program is a privilege where you will be exposed to confidential information.
 6. Give feedback to and receive feedback from the CEO

## What to wear
TODO: Casual

## Pre-Program Tasks

### Create an onboarding issue 
 TODO:(onboarding and offboarding issues are created for the two week program)

### Consider creating goals
 For inspiration, here is [an example](https://gitlab.com/nmccorrison/ceo-shadow/-/issues/1#my-goals) of a CEO Shadow who added goals to their onboarding issue.

### Practice your introduction
 See [CEO Shadow Introductions](https://about.gitlab.com/handbook/ceo/shadow/#ceo-shadow-introductions) for specifics.

### Coffee chat with Co-shadow
  Try to schedule coffee chats with your co-shadow before you start the program

### Coffee Chat with CEO Shadow Alumni
 Feel free to schedule a coffee chat with any of the CEO Shadow Alumni. There's a link to the alumni chart dropped here too. 

### Coffee Chat with the CLO 
 TODO

### Explore the CEO Shadow project
 TODO: private board

### Review the CEO's calendar
 Anticipate your week. Look ahead in the schedule and plan accordingly 

### Review the CEO Handbook (TODO: insert link here)
 TODO: how to communicate and interact with CEO

### Review acronyms 
 TODO: add resource link (KPIs, OKRs, xMAU, SpU, ARR, keep a financial dictionary handy)

# What to expect during the program 
 TODO: Broken down by tasks like handbooking, and "for meetings"

## Tasks

### Collecting and managing tasks 
 TODO: (there is a project board that is privately linked here)

### Tweetstorm
A tweet storm is a series of Twitter posts usually made as replies in a single thread on a topic. CEO shadows may be asked to draft the tweets in relation to a public live streamed video recording or some other media content.

## Meetings & Events

### CEO's Calendar
 1. review the CEO's calendar
 2. how to update your zoom name so that it shows "CEO shadow"
 3. how to add CEO calendar to google calendar (we already do this in onboarding)
 4. details about invites to events that are marked private (like interviews)
 5. meetings with those outside of GitLab may not be on Zoom. Prior to the call, check the CEO's calendar and load any other conferencing programs that may be needed. It may be necessary to dial in via phone for audio-conferences.

### Types of meetings
 1. Fleet Meetings
  - 1-1s with reports.
  - Interviews with candidates.
  - Conversations with board members.
 2. Social calls
 3. Media Briefings
 4. Candidate Interviews
 5. Personal Meetings

### Removing yourself from personal CEO documents
TODO

### Responsibilities
 TODO: this is a chart outlining responsibilities based on meeting types

## Email Best Practices
TODO: In order to ensure continuity across CEO shadow participants. Always, cc TDOD on emails as part of the program. This ensures that even after you've left the program the response and follow-up can be tracked

# Considerations for other companies starting CEO Shadow programs
GitLab co-founder and CEO Sid Sijbrandij [answered questions in a YouTube livestream](https://youtu.be/ExG8_bnIAMI) from Sam Altman, as the two discussed considerations for implementing a CEO Shadow program in other organizations. Key takeaways are documented below.

 1. CEOs should not optimize meetings for Shadows. They are learning by being in the room, either in-person or virtual, and it's OK if the Shadow doesn't fully understand everything.
 2. A well-designed CEO Shadow program shouldn't burden a CEO; in fact, Shadows should actively make a CEO's day easier by assisting with notes and changing relevant portions of the company handbook upon request.
 11. Non-obvious benefits for a CEO (and their organization) include CEO empathy and humanizing a CEO, such that team members are more comfortable contributing input to an executive. Shadow alumni are able to translate real-world examples of [assuming positive intent](https://about.gitlab.com/handbook/values/#assume-positive-intent) from their time in the program to their direct reports, further fortifying company culture.
 12. Ensure that CEO Shadows do not plan to do any of their usual work. Shadows should prepare their team as if they were on vacation. Attempting to shadow the CEO while also maintaining a full workload creates undue stress for the CEO Shadow.

# Alumni 
TODO: (this is a chart with info on CEO alumni) (they use a slack channel for CEO-shadow-alumni)
=======
### Recruiting progress checkup

Weekly, Charlie looks in the [Fleeties spreadsheet](https://docs.google.com/spreadsheets/d/1OSLn-ZCbGSjPusHPiR5dwQhheH1K8-xqyZdsOe9y7qc/edit#gid=0) and reports on each open position:

 - Is the position in [BreezyHR](https://app.breezy.hr/signin)?
 - Is the position listed on fleetdm.com/jobs?
 - What is the total # applicants?
 - Total # interviews? 
>>>>>>> 266e1d29

## Rituals

The following table lists the People group's rituals, frequency, and Directly Responsible Individual (DRI).

| Ritual                       | Frequency                | Description                                         | DRI               |
|:-----------------------------|:-----------------------------|:----------------------------------------------------|-------------------|
| AP invoice monitoring | Daily | Look for new accounts payable invoices and make sure that Fleet's suppliers are paid. | Nathanael Holliday |
| Weekly update | Weekly | Updates from managers on what their departments accomplished for the week are logged in the cloud and disseminated in Slack. Update the ops KPIs in the ["🌈 Weekly updates" spreadsheet](https://docs.google.com/spreadsheets/d/1Hso0LxqwrRVINCyW_n436bNHmoqhoLhC8bcbvLPOs9A/edit#gid=0).| Charlie Chance | 
| Hours update | Weekly | Screenshots of contractor hours as shown in Gusto are sent via Slack to each contractor's manager with no further action necessary if everything appears normal. | Charlie Chance |
| Prepare Mike and Sid's 1:1 doc | Bi-weekly | Run through the document preparation GitHub issue for Mike's call with Sid. | Nathanael Holliday |
| OKR review | Every three weeks | Review the status of each OKR. | Mike Thomas |
| Brex reconciliation | Monthly | Make sure all company-issued credit card transactions include memos. | Nathanael Holliday |
| Monthly accounting | Monthly | Use the monthly accounting template in GitHub to go through the process of validating Fleet's books. | Nathanael Holliday |
| US contractor payroll | Monthly | Sync contractor hours to payments in Gusto and run payroll for the month. | Charlie Chance |
| OKR planning | Quarterly | Plan for the next quarter's OKRs. | Mike Thomas |
| 550C update | Annually | File California 550C. | Charlie Chance |
| Workiversaries | Weekly/PRN | People Operations posts in #g-people and tags @mikermcneil about any upcoming workiversaries | Charlie Chance |
| Investor and Advisor updates | PRN | People Operations tracks the last contact with investors and coordinates outreach with CEO | Charlie Chance |
| CEO inbox sweep | Daily unless OOO | Charlie does a morning sweep of the CEO's inbox to remove spam and grab action items | Charlie Chance |
| Recruiting progress checkup | Weekly | Charlie looks in the [Fleeties spreadsheet](https://docs.google.com/spreadsheets/d/1OSLn-ZCbGSjPusHPiR5dwQhheH1K8-xqyZdsOe9y7qc/edit#gid=0) and reports on each open position | Charlie Chance |


## Slack channels

Please see [Brand > Slack channels](https://fleetdm.com/handbook/brand#slack-channels).


<meta name="maintainedBy" value="eashaw">
<meta name="title" value="🧑‍🚀 People"><|MERGE_RESOLUTION|>--- conflicted
+++ resolved
@@ -453,8 +453,6 @@
 We like to regularly share updates about how Fleet is growing with our investors and advisors. 
   - Charlie tracks the most recent updates with investors and advisors and coordinates emails, zoom calls, or the investor or advisor's preferred method of communication with @mikermcneil and preps materials as needed. 
 
-<<<<<<< HEAD
-The information in GitLab is organized as follows: 
 
 # Participating in the program
 
@@ -571,7 +569,7 @@
 
 # Alumni 
 TODO: (this is a chart with info on CEO alumni) (they use a slack channel for CEO-shadow-alumni)
-=======
+
 ### Recruiting progress checkup
 
 Weekly, Charlie looks in the [Fleeties spreadsheet](https://docs.google.com/spreadsheets/d/1OSLn-ZCbGSjPusHPiR5dwQhheH1K8-xqyZdsOe9y7qc/edit#gid=0) and reports on each open position:
@@ -580,7 +578,7 @@
  - Is the position listed on fleetdm.com/jobs?
  - What is the total # applicants?
  - Total # interviews? 
->>>>>>> 266e1d29
+
 
 ## Rituals
 
