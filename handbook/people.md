--- conflicted
+++ resolved
@@ -473,7 +473,10 @@
  - What is the total # applicants?
  - Total # interviews? 
 
-<<<<<<< HEAD
+### Payroll
+
+Many of these processes are automated but it's important that we check Gusto and Pilot manually for accuracy.
+
 ## BizOps
 
 ### Monthly accounting
@@ -486,11 +489,6 @@
   - Detailed notes on this process are located [here](https://docs.google.com/document/d/1FQLpGxvHPW6X801HYYLPs5y8o943mmasQD3m9k_c0so/edit#). 
 - Contact Charlie Chance in Slack and let her know she can run the commission payroll. Use the off-cycle payroll option in Gusto. Be sure to classify the payment as "Commission" in the "other earnings" field and not the generic  "Bonus".
 - Once commission payroll has been run, update the [commission calculator](https://docs.google.com/spreadsheets/d/1vw6Q7kCC7-FdG5Fgx3ghgUdQiF2qwxk6njgK6z8_O9U/edit) to mark the commission as paid. 
-=======
-### Payroll
-
-Many of these processes are automated but it's important that we check Gusto and Pilot manually for accuracy. 
->>>>>>> de22b8d7
 
 ## Rituals
 
