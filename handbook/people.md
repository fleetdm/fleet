# People

## Directly responsible individuals

At Fleet we use the concept of directly responsible individuals (**DRI**s), a person who is singularly responsible for a given aspect of the open source project, the product, or the company.

This person is responsible for accomplishing goals and making decisions about a particular aspect of Fleet.

DRIs help us collaborate efficiently by knowing exactly who is responsible, and can make decisions about the work they're doing.

|    Aspect              										| DRI     		|
| ------------------------------------------------------------- | ------------- |
| Wireframes (figma)	 										| Noah Talerman	|
| How the product works 										| Noah Talerman |
| fleetctl CLI interface (and other tools) 						| Tomás Touceda |
| REST API interface design 							| Luke Heath	|
| [REST API docs](https://fleetdm.com/docs/using-fleet/rest-api) | Luke Heath | 
| Postman 											| Luke Heath 	|
| Terraform 											| Ben Edwards 	|
| Customer PoV deployments like acme.fleetdm.com 				| Ben Edwards 	|
| dogfood.fleetdm.com 											| Ben Edwards  	|
| Quality of core product UI 									| Luke Heath 	|
| Quality of tickets after Noah's done with them   				| Luke Heath 	|
| ["Escaped work"](https://docs.google.com/document/d/1vXL_WSUqASJWuNnQhUVrkudIeG4zlaiOCqJEa7xB2do/edit) | Luke Heath |
| Customer Slack channels | Tony Gauda |
| Quality of core product backend 									| Tomás Touceda |
| Quality of fleetctl (and other tools)							| Tomás Touceda |
| Final cut of what goes into each release 						| Zach Wasserman|
| When we cut a release, version numbers, and whether to release| Zach Wasserman|
| Release notes 												| Noah Talerman |
| Publishing release blog post, and promoting releases 			| Mike Thomas  	|

>You can read more about directly responsible individuals in [Gitlab's handbook](https://about.gitlab.com/handbook/people-group/directly-responsible-individuals/)

## Spending company money
As we continue to expand our own company policies, we use [GitLab's open expense policy](https://about.gitlab.com/handbook/spending-company-money/) as a guide for company spending.

In brief, this means that as a Fleet team member, you may:

* Spend company money like it is your own money.
* Be responsible for what you need to purchase or expense in order to do your job effectively.
* Feel free to make purchases __in the interest of the company__ without asking for permission beforehand (when in doubt, do __inform__ your manager prior to purchase, or as soon as possible after the purchase).

For more developed thoughts about __spending guidelines and limits__, please read [GitLab's open expense policy](https://about.gitlab.com/handbook/spending-company-money/).

## Meetings

* At Fleet, meetings start whether you're there or not. Nevertheless, being even a few minutes late can make a big difference and slow your meeting counterparts down. When in doubt, show up a couple of minutes early.
* It's okay to spend the first minute or two of a meeting to be present and make small talk, if you want.  Being all-remote, it's easy to miss out on hallway chatter and human connections that happen in [meatspace](https://www.dictionary.com/browse/meatspace).  Why not use this time together during the first minute to say "hi"?  Then you can jump in to the topics being discussed.
* Turning on your camera allows for more complete and intuitive verbal and non-verbal communication.  When joining meetings with new participants who you might not be familiar with yet, feel free to leave your camera on or to turn it off.  When you lead or cohost a meeting, turn your camera on.
* In an all-remote company, “face time” matters. Remember: even if someone’s calendar is open, they have other work to do. Limiting (or batching up) internal meetings can enable longer, uninterrupted stretches of deep work.

### Internal meeting scheduling

<<<<<<< HEAD
## People Ops

### Hiring a new team member

1. Reach out to Mike and Zach and give them an opportunity to meet the candidate.

2. Research compensation using [Pave](https://www.pave.com), making sure to adjust for the cost of living where the candidate will do the work. *If you're unsure of your findings, ask for help from Mike.*

3. Share the compensation information you've gathered with Eric. Eric will confirm the information with Mike and document this decision in the [compensation decisions document](https://docs.google.com/document/d/1NQ-IjcOTbyFluCWqsFLMfP4SvnopoXDcX0civ-STS5c/edit) for future reference.

4. After compensation has been determined, create two documents for the candidate:

- "Exit scenarios" spreadsheet
- "Informal offer email" template. 

If you need these templates, reach out to Eric on Slack, and he will provide you links that automatically create copies. 

Change the name of the documents accordingly (e.g., "[candidate's name]'s copy of exit scenarios,") and link to the exit scenarios spreadsheet from the offer email.

5. Prepare the informal offer email. You'll need to add the following information to the template: 
   - Candidate's name and email address
   - Candidate's start date
   - Candidate's compensation
   - Candidate's reporting manager
   - Equity offered to the candidate (make this information a link to the candidate's exit scenarios spreadsheet)
   - Benefits (determined by the candidate's location)

6. Prepare the exit scenarios spreadsheet. Enter the percentage of equity offered to the candidate, and the spreadsheet will update to reflect this. 
   
      >**_Note:_** *Don't play with numbers in the exit scenarios spreadsheet. The revision history is visible to the candidate, and they might misunderstand.*

7. Once both documents are complete, share the offer email draft, exit scenarios copy, and a link to the compensation decision, with Eric for confirmation.

8. After Eric confirms that everything is correct, Mike or Zach will send the offer email. The offer email is copied directly from Google drive and sent to the candidate. When they send the offer, Mike or Zach will edit the permissions of the exit scenarios sheet and share with the candidate.

   >**_Note:_** *When hiring an international employee, Pilot.co recommends starting the hiring process a month before the new employee's start date.*

### Steps after an offer is accepted

1. Once an offer is accepted in writing, reply to the candidate, CCing Eric via his Fleet email address to introduce the candidate to him.

2. If the new team member is in the United States, Eric will reach out to them and get any information needed (typically the new team member's home address and phone number) and send them a consulting or employment agreement through [Docusign](https://www.docusign.com/). If the new team member is an international employee or contractor, Eric will start the hiring process in [Pilot](https://pilot.co/).

   >**_Note:_** *International contractor and employment agreements are handled by the Pilot.co when you start the hiring process.*

3. **For US employees/contractors** After an agreement is signed and stored in the correct Google
   Drive folder, Eric will start onboarding the new team member in [Gusto](https://gusto.com/).
   If the new team member is a W-2 employee, Eric will reach out to them and
   schedule an I-9 verification meeting. 

   >**_Note:_** *If we're hiring in a new state, we'll have to register for state taxes and unemployment. This process can be handled by Gusto. *

4. Before their first day at Fleet, Eric will create a [Google Workspace account](https://admin.google.com/ac/users) for the new team member, add them to the [Fleet Github organization](https://github.com/fleetdm), create an onboarding issue in the [fleetdm/confidential](https://github.com/fleetdm/confidential/issues) Github repo, and invite them to join the Fleet Slack. If the new team member needs to purchase a work computer, Eric will set them up with a [Brex](https://dashboard.brex.com/team/invite-user) card.

### Onboarding a new advisor.

Advisor agreements are sent through [DocuSign](https://www.docusign.com/), using the "Advisor Agreement"
template. To send a new advisor agreement, you'll need the new advisor's name, and the number of shares they
are offered. 

Once the agreement is sent, add a new row to the [advisory board spreadsheet](https://docs.google.com/spreadsheets/d/15knBE2-PrQ1Ad-QcIk0mxCN-xFsATKK9hcifqrm0qFQ/edit#gid=1803674483) and enter the new advisor's information. Use this spreadsheet to track the advisor's progress through the onboarding process.

   >**_Note:_** *Be sure to mark any columns that haven't been completed yet as "TODO"*

When the agreement is completed, make sure it is in the correct Google Drive folder, and ask the new
advisor to add us on [Linkedin](https://www.linkedin.com/company/71111416), [Crunchbase](https://www.crunchbase.com/organization/fleet-device-management) and [Angellist](https://angel.co/company/fleetdm).
=======
Use the Google Calendar [find a meeting
time](https://support.google.com/calendar/answer/37161?hl=en&co=GENIE.Platform%3DDesktop#zippy=%2Cfind-a-meeting-time)
feature to coordinate meetings with Fleet team members. Enter the `@fleetdm.com` emails for each
participant into the "Meet with..." box in Google Calendar and the calendar availability for each
participant will appear in your view. Then, when you select a meeting time, those participants will
automatically be invited and a video conference will be attached to the invite.

Please prefer this strategy over negotiating meeting times via chat -- This can save a lot of
communication overhead, especially when scheduling with multiple participants.

It is important to [set your working
hours](https://support.google.com/calendar/answer/7638168?hl=en&co=GENIE.Platform%3DDesktop) in
Google Calendar, and block out any personal time/events/PTO so that team members do not inadvertently
schedule time when you are not available. Many team members use the free tier of
[reclaim.ai](https://reclaim.ai/) to synchronize personal event times (without event details) into
their work calendars. It is also common practice to block out time for focused work.

### External meeting scheduling

When scheduling external meetings, provide external participants with a
[Calendly](https://calendly.com) link to schedule with the relevant internal participants. If you
need a Calendly account, reach out to `@eashaw` via Slack.

## Slack

At Fleet, we do not send internal emails to each other. Instead, we prefer to use Slack to communicate with other folks who work at Fleet.

We use threads in Slack as much as possible. Threads help limit noise for other people following the channel and reduce notification overload.

We configure our working hours in Slack to ensure everyone knows when they can get in touch with others.

### Slack channels

We have specific channels for various topics, but we also have more general channels for the teams at Fleet.

We use these prefixes to organize the Fleet Slack:
 * ***g-***: for team/group channels. *(Note: "g-" is short for "grupo")*
 * ***oooh-***: used to discuss and share interesting information about a topic.
 * ***help-***: for asking for help on specific topics.
 * ***at*** or ***fleet-at***: for customer channels.
>>>>>>> ea8f1748

<meta name="maintainedBy" value="eashaw"><|MERGE_RESOLUTION|>--- conflicted
+++ resolved
@@ -52,7 +52,47 @@
 
 ### Internal meeting scheduling
 
-<<<<<<< HEAD
+Use the Google Calendar [find a meeting
+time](https://support.google.com/calendar/answer/37161?hl=en&co=GENIE.Platform%3DDesktop#zippy=%2Cfind-a-meeting-time)
+feature to coordinate meetings with Fleet team members. Enter the `@fleetdm.com` emails for each
+participant into the "Meet with..." box in Google Calendar and the calendar availability for each
+participant will appear in your view. Then, when you select a meeting time, those participants will
+automatically be invited and a video conference will be attached to the invite.
+
+Please prefer this strategy over negotiating meeting times via chat -- This can save a lot of
+communication overhead, especially when scheduling with multiple participants.
+
+It is important to [set your working
+hours](https://support.google.com/calendar/answer/7638168?hl=en&co=GENIE.Platform%3DDesktop) in
+Google Calendar, and block out any personal time/events/PTO so that team members do not inadvertently
+schedule time when you are not available. Many team members use the free tier of
+[reclaim.ai](https://reclaim.ai/) to synchronize personal event times (without event details) into
+their work calendars. It is also common practice to block out time for focused work.
+
+### External meeting scheduling
+
+When scheduling external meetings, provide external participants with a
+[Calendly](https://calendly.com) link to schedule with the relevant internal participants. If you
+need a Calendly account, reach out to `@eashaw` via Slack.
+
+## Slack
+
+At Fleet, we do not send internal emails to each other. Instead, we prefer to use Slack to communicate with other folks who work at Fleet.
+
+We use threads in Slack as much as possible. Threads help limit noise for other people following the channel and reduce notification overload.
+
+We configure our working hours in Slack to ensure everyone knows when they can get in touch with others.
+
+### Slack channels
+
+We have specific channels for various topics, but we also have more general channels for the teams at Fleet.
+
+We use these prefixes to organize the Fleet Slack:
+ * ***g-***: for team/group channels. *(Note: "g-" is short for "grupo")*
+ * ***oooh-***: used to discuss and share interesting information about a topic.
+ * ***help-***: for asking for help on specific topics.
+ * ***at*** or ***fleet-at***: for customer channels.
+
 ## People Ops
 
 ### Hiring a new team member
@@ -119,47 +159,5 @@
 
 When the agreement is completed, make sure it is in the correct Google Drive folder, and ask the new
 advisor to add us on [Linkedin](https://www.linkedin.com/company/71111416), [Crunchbase](https://www.crunchbase.com/organization/fleet-device-management) and [Angellist](https://angel.co/company/fleetdm).
-=======
-Use the Google Calendar [find a meeting
-time](https://support.google.com/calendar/answer/37161?hl=en&co=GENIE.Platform%3DDesktop#zippy=%2Cfind-a-meeting-time)
-feature to coordinate meetings with Fleet team members. Enter the `@fleetdm.com` emails for each
-participant into the "Meet with..." box in Google Calendar and the calendar availability for each
-participant will appear in your view. Then, when you select a meeting time, those participants will
-automatically be invited and a video conference will be attached to the invite.
-
-Please prefer this strategy over negotiating meeting times via chat -- This can save a lot of
-communication overhead, especially when scheduling with multiple participants.
-
-It is important to [set your working
-hours](https://support.google.com/calendar/answer/7638168?hl=en&co=GENIE.Platform%3DDesktop) in
-Google Calendar, and block out any personal time/events/PTO so that team members do not inadvertently
-schedule time when you are not available. Many team members use the free tier of
-[reclaim.ai](https://reclaim.ai/) to synchronize personal event times (without event details) into
-their work calendars. It is also common practice to block out time for focused work.
-
-### External meeting scheduling
-
-When scheduling external meetings, provide external participants with a
-[Calendly](https://calendly.com) link to schedule with the relevant internal participants. If you
-need a Calendly account, reach out to `@eashaw` via Slack.
-
-## Slack
-
-At Fleet, we do not send internal emails to each other. Instead, we prefer to use Slack to communicate with other folks who work at Fleet.
-
-We use threads in Slack as much as possible. Threads help limit noise for other people following the channel and reduce notification overload.
-
-We configure our working hours in Slack to ensure everyone knows when they can get in touch with others.
-
-### Slack channels
-
-We have specific channels for various topics, but we also have more general channels for the teams at Fleet.
-
-We use these prefixes to organize the Fleet Slack:
- * ***g-***: for team/group channels. *(Note: "g-" is short for "grupo")*
- * ***oooh-***: used to discuss and share interesting information about a topic.
- * ***help-***: for asking for help on specific topics.
- * ***at*** or ***fleet-at***: for customer channels.
->>>>>>> ea8f1748
 
 <meta name="maintainedBy" value="eashaw">