--- conflicted
+++ resolved
@@ -294,28 +294,13 @@
 
 6. **Before a new team member's first day:** Eric creates an onboarding issue in the [fleetdm/confidential](https://github.com/fleetdm/confidential/issues) GitHub repo for the new team member. Before creating the issue, Eric will go through it and comment on any steps that the new team member will not have to complete.
 
-<<<<<<< HEAD
-=======
-### For registering a new state in Gusto:
-
-- For the business description: Fleet Device Management seeks to build a buyer-based, open-core business that will help organizations monitor and manage their devices, whether they’re the servers providing the backbone for websites and apps or devices like laptops and smartphones that employees use to do their work.
-- Industry NAICS (2017) code: 511210
-- On what date did you incorporate or form your business?: 09/15/2020
-- In what month does your fiscal year end?: December
-- Who is the company signatory? The CEO, Mike McNeil.  To get Mike's birthday and social security number, access the “People ops" vault in [1Password](https://fleetdevicemanagement.1password.com/vaults/dsnfsvutwfdibmip2fqmuy2yee/allitems/p5vzkihppzaupeclamoapg743a), look up "Mike McNeil," and check out the custom fields.
-- For the CEO's latest ownership percentage, open up [Carta](https://app.carta.com/corporations/1234715/captable/investors/detailed/) and view "Capitalization" > "By stakeholder."
-- Where are executed documents related to state tax filings uploaded in Google Drive?
-"Key Documents" > "People Ops" > "Tax."
-
 ### CorpNet state registration process
 
    In CorpNet, select "place an order for an existing business" we’ll need to have Foreign Registration and Payroll Tax Registration done.
    - You can have CorpNet do this by emailing the account rep "Subject: Fleet Device Management: State - Foreign Registration and Payroll Tax Registration" (this takes about two weeks).
    - You can do this between you and CorpNet by selecting "Foreign Qualification," place the order, and email the confirmation to the rep for Payroll registration (this is a short turnaround).
    - You can do this on your own by visting the state's "Secretary of State" website and check that the company name is available. To register online you'll need: the EIN, business address, information about the owners and their percentages, first date of business, sales within the state, and the business type (usually get an email right away for approval ~24-48 hrs). 
-    
-
->>>>>>> bbf7d5e7
+
 ## Team member onboarding
 
 It's important that every team member at Fleet takes the time to get fully trained and onboarded. 
