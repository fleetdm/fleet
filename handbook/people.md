--- conflicted
+++ resolved
@@ -320,9 +320,9 @@
    - You can do this between you and CorpNet by selecting "Foreign Qualification," placing the order and emailing the confirmation to the rep for Payroll registration (this is a short turnaround).
    - You can do this on your own by visiting the state's "Secretary of State" website and checking that the company name is available. To register online, you'll need the EIN, business address, information about the owners and their percentages, the first date of business, sales within the state, and the business type (usually get an email right away for approval ~24-48 hrs). 
 
-<<<<<<< HEAD
+
 For more information, check out [Fleet - who does what](https://docs.google.com/spreadsheets/d/1FFOudmHmfVFIk-hdIWoPFsvMPmsjnRB8/edit?usp=sharing&ouid=102440584423243016963&rtpof=true&sd=true).
-=======
+
 ### Taxes and compliance
 
 From time to time, you may get notices in the mail from the IRS and/or state agencies regarding your company’s withholding and/or unemployment tax accounts. Many of these notices can be resolved on your own by verifying and/or updating the settings in your Gusto account. 
@@ -340,7 +340,6 @@
 In Gusto, cick "How to review your notice" to help you understand what kind of notice you received and what additional action you can take to help speed up the time it takes to resolve the issue.
 
 For more information about how Fleet and our accounting team work together, check out [Fleet - who does what](https://docs.google.com/spreadsheets/d/1FFOudmHmfVFIk-hdIWoPFsvMPmsjnRB8/edit#gid=829046836) (private doc).
->>>>>>> 61d5eb67
 
 ## Team member onboarding
 
