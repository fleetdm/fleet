# People

## Directly responsible individuals

At Fleet, we use the concept of directly responsible individuals (**DRI**s). This person is singularly responsible for a given aspect of the open source project, the product, or the company.

This person is accountable for accomplishing goals and making decisions about a particular element of Fleet.

DRIs help us collaborate efficiently by knowing exactly who is responsible and can make decisions about the work they're doing.

|    Aspect              										| DRI     		|
| ----------------------------------------------------| ------------ |
| Wireframes (Figma)| Noah Talerman	|
| How the product works | Noah Talerman |
| fleetctl CLI interface (and other tools) | Tomás Touceda |
| REST API interface design | Luke Heath |
| [REST API docs](https://fleetdm.com/docs/using-fleet/rest-api) | Luke Heath | 
| Postman | Luke Heath |
| Terraform | Ben Edwards |
| Customer PoV deployments like acme.fleetdm.com | Ben Edwards |
| dogfood.fleetdm.com | Ben Edwards |
| Quality of core product UI | Luke Heath |
| Ticket movement from product to engineering | Luke Heath |
| Lead engineering standup and sprint planning | Zach Wasserman* |
| Customer Slack channels | Tony Gauda |
| Customer renewals | Tony Gauda |
| Quality of core product backend | Tomás Touceda |
| Quality of fleetctl (and other tools) | Tomás Touceda |
| Final cut of what goes into each release | Zach Wasserman |
| When we cut a release, version numbers, and whether to release | Zach Wasserman |
| When a feature is advertised as "beta" | Zach Wasserman |
| When a feature is placed behind a feature flag | Zach Wasserman |
| Release notes | Noah Talerman |
| Documentation quality | Mike Thomas |
| Publishing release blog post, and promoting releases | Mike Thomas |
| fleetdm.com | Mike Thomas |
| Self-service Fleet Premium license dispenser | Mike Thomas |
| Security disclosure and policy | Guillaume Ross | 

*Luke Heath is backup 

>You can read more about directly responsible individuals in [GitLab's handbook](https://about.gitlab.com/handbook/people-group/directly-responsible-individuals/)

## Spending company money
As we continue to expand our company policies, we use [GitLab's open expense policy](https://about.gitlab.com/handbook/spending-company-money/) as a guide for company spending.

In brief, this means that as a Fleet team member, you may:

* Spend company money like it is your own money.
* Be responsible for what you need to purchase or expense in order to do your job effectively.
* Feel free to make purchases __in the company interest__ without asking for permission beforehand (when in doubt, do __inform__ your manager prior to purchase or as soon as possible after the purchase).

For more developed thoughts about __spending guidelines and limits__, please read [GitLab's open expense policy](https://about.gitlab.com/handbook/spending-company-money/).

### Reimbursements

We provide all of our team members with Brex cards for making purchases for the company. Fleet will reimburse team members who pay for work-related expenses with their personal funds.

Team members can request reimbursement through [Gusto](https://app.gusto.com/expenses) if they're in the US or [Pilot](https://pilot.co/) if they are an international team member. When submitting an expense report, team members need to provide the receipt and a description of the expense.

Operations will review the expense and reach out to the team member if they have any questions. When an expense is approved, the reimbursement will be added to the team member's next payroll.

>Pilot handles reimbursements differently depending on if the international team member is classified as an employee or a contractor. If the reimbursement is for a contractor, Operations will need to add the expense reimbursement to an upcoming recurring payment or schedule the reimbursement as an off-cycle payment. If the reimbursement is for an employee, no other action is needed; Pilot will add the reimbursement to the team member's next payroll. 

### Purchasing a company-issued device

Fleet provides laptops for team members to use while working at Fleet. As soon as an offer is accepted, `eashaw` will reach out to the new team member to start this process. `eashaw` will work with the new team member to get their laptop purchased and shipped to them.

Most of the team at Fleet uses 16" MacBook Pros, but team members are free to choose any laptop or operating system that works for them, as long as the price [is within reason](#spending-company-money).

When selecting your new laptop, we ask that you optimize your configuration to have a large hard drive and be available for delivery or pickup quickly, without waiting for customization.

When a device has been purchased, it's added to the [spreadsheet of company equipment](https://docs.google.com/spreadsheets/d/1hFlymLlRWIaWeVh14IRz03yE-ytBLfUaqVz0VVmmoGI/edit#gid=0) where we keep track of devices and equipment purchased by Fleet. When the team member receives their computer, they will complete the entry by adding a description, model, and serial number to the spreadsheet.

## Paid time off

What matters most is your results, which are driven by your focus, your availability to collaborate, and the time and consideration you put into your work.

Fleet offers all team members unlimited time off. Whether you're sick, you want to take a trip, you are eager for some time to relax, or you need to get some chores done around the house, any reason is a good reason.

For team members working in jurisdictions that require certain mandatory sick leave or PTO policies, Fleet complies to the extent required by law.

### Taking time off

When you take any time off, you should follow this process:
- Let your manager and team know as soon as possible(e.g., post a message in your team's Slack channel).
- Find someone to cover anything that needs covering while you're out(i.e., meetings, planned tasks, unfinished business, important Slack/email threads, anything where someone might be depending on you).
- Mark an all-day "Out of office" event in Google Calendar for the day(s) you're taking off.

This process is the same for any days you take off, whether it's a holiday or you just need a break.
   
### Holidays

At Fleet, we have team members with various employment classifications in many different countries worldwide. Fleet is a US company, but we think you should choose the days you want to work and what days you are on holiday, rather than being locked into any particular nation or culture's expectation about when to take time off.

When a team member joins Fleet, they pick one of the following holiday schedules:

 - **Traditional**: This is based on the country where you work. Non-US team members should let their managers know the dates of national holidays.

 **Or**

 - **Freestyle**: You have no set schedule and start with no holidays. Then you add the days that are holidays to you.

Either way, it's up to you to ensure that your responsibilities are covered and your team knows that you're out of the office.

### New parent leave

Fleet gives new parents six weeks of paid leave. After six weeks, if you don't feel ready to return yet, we'll set up a quick call to discuss and work together to come up with a plan to help you return to work gradually or when you're ready.

## Meetings

* At Fleet, meetings start whether you're there or not. Nevertheless, being even a few minutes late can make a big difference and slow your meeting counterparts down. When in doubt, show up a couple of minutes early.
* It's okay to spend the first minute or two of a meeting being present and making small talk. Being all-remote, it's easy to miss out on hallway chatter and human connections that happen in [meatspace](https://www.dictionary.com/browse/meatspace).  Use this time together during the first minute to say "Hi!"  Then you can jump into the topics to be discussed.
* Turning on your camera allows for more complete and intuitive verbal and non-verbal communication. Feel free to leave your camera on or to turn it off when joining meetings with new participants who you might not be familiar with yet. Turn your camera on when you lead or cohost a meeting.
* In an all-remote company, “face time” matters. Remember: even if someone’s calendar is open, they have other work to do. Limiting (or batching up) internal meetings can enable longer, uninterrupted stretches of deep work.

### Internal meeting scheduling

Use the Google Calendar "[Find a meeting
time](https://support.google.com/calendar/answer/37161?hl=en&co=GENIE.Platform%3DDesktop#zippy=%2Cfind-a-meeting-time)"
feature to coordinate meetings with Fleet team members. Enter the `@fleetdm.com` emails for each
participant into the "Meet with..." box in Google Calendar, and the calendar availability for each
participant will appear in your view. Then, when you select a meeting time, those participants will
automatically be invited, and a video conference will be attached to the invite.

Please prefer this strategy over negotiating meeting times via chat -- This can save a lot of
communication overhead, especially when scheduling with multiple participants.

It is important to [set your working
hours](https://support.google.com/calendar/answer/7638168?hl=en&co=GENIE.Platform%3DDesktop) in
Google Calendar and block out any personal time/events/PTO so that team members do not inadvertently
schedule a time when you are not available. Many team members use the free tier of
[reclaim.ai](https://reclaim.ai/) to synchronize personal event times (without event details) into
their work calendars. It is also common practice to block out time for focused work.

#### Modifying an event organized by someone else

To edit an event where someone else at Fleet is the organizer, you can first subscribe to their calendar in Google Calendar, then edit the event on their calendar.  Your edits will automatically apply to all attendees.

> This works because every Fleetie grants edit access to everyone else at Fleet as part of onboarding.

### External meeting scheduling

When scheduling external meetings, provide external participants with a
[Calendly](https://calendly.com) link to schedule with the relevant internal participants. If you
need a Calendly account, reach out to `@eashaw` via Slack.

### Zoom

We use [Zoom](https://zoom.us) for virtual meetings at Fleet, and it is important that every team member feels comfortable hosting, joining, and scheduling Zoom meetings.

Zoom settings are the same for all Fleet team members by default, but you can change your personal settings on your [profile settings](https://zoom.us/profile/setting) page. 

Settings that have a lock icon next to them have been locked by an administrator and cannot be changed. Zoom administrators can change settings for all team members on the [account settings page](https://zoom.us/account/setting) or for individual accounts on the [user management page](https://zoom.us/account/user#/).

#### Scheduling a Zoom meeting

We use the Zoom add-on for Google Calendar to schedule Zoom meetings when we create calendar events. To add a Zoom meeting to a calendar event, click the "Add video conferencing" dropdown and select "Zoom Meeting." Google Calendar will automatically add the Zoom meeting details and instructions to join the event.

Our Zoom meetings are configured to let participants join before the host starts the meeting. We do this to ensure meetings start on time, even if the host isn't there.

## Slack

At Fleet, we do not send internal emails to each other. Instead, we prefer to use Slack to communicate with other folks who work at Fleet.

We use threads in Slack as much as possible. Threads help limit noise for other people following the channel and reduce notification overload.

We configure our [working hours in Slack](https://slack.com/help/articles/360025054173-Set-up-Slack-for-work-hours-)to ensure everyone knows when they can get in touch with others.

### Slack channel prefixes

We have specific channels for various topics, but we also have more general channels for the teams at Fleet.

We use these prefixes to organize the Fleet Slack:
 * ***g-***: for team/group channels *(Note: "g-" is short for "grupo")*.
 * ***oooh-***: used to discuss and share interesting information about a topic.
 * ***help-***: for asking for help on specific topics.
 * ***at*** or ***fleet-at***: for customer channels.


## Performance feedback
At Fleet, performance feedback is a continuous process. We give feedback (particularly negative) as soon as possible. Most feedback will happen during 1:1 meetings, if not sooner.

Founders evaluate and update compensation decisions yearly, shortly after the anniversary of a team member's start date.

## Growing the team

### Creating a new position

Every new position being created goes through this process before interviewing, accepting applicants, or extending offers.

1. Add the proposed position to ["Fleeties"](https://docs.google.com/spreadsheets/d/1OSLn-ZCbGSjPusHPiR5dwQhheH1K8-xqyZdsOe9y7qc/edit#gid=0) as a new row, with a blank start date.  Be sure to include job title, manager, and department.
2. Add a job description to the ["Roles."](https://docs.google.com/document/d/1wS5jFfrZtO4xMH-3U_S8pE59gNXOTR3rS1WWD8pkq9E/edit#heading=h.5z24knw25190)  Include only "Responsibilities" and "Experience." (These will be inserted into the existing job description template.)
3. Create a private "#hiring-xxxxxx-2022" Slack channel (where "xxxxxx" is the job title) and invite the CEO (Mike McNeil) and People Operations (Charlie Chance).
  - People Ops is the DRI for all `#hiring-xxxxx-2022` Slack channels.
4. In that channel, post a message proposing the position:
  - At-mention CEO (@mikermcneil) and Charlie (@charlie).
  - Include a link to the job description in "Roles."
  - Include a link to the Fleeties document.
5. People Ops will:
  - Confirm the "Roles" document has the job description, consisting only of "Responsibilities" and "Experience," and that both look accurate, grammatically correct, and otherwise ready to post in a public job description.
  - Confirm the "Fleeties" document has a manager, job title, and department, and that the start date is not entered yet (so we can tell the position is proposed but not planned, yet).
  - Using Pave, determine an anticipated salary and equity range, then add that research to "Compensation decisions" as a new heading.
  - Share a direct link to the new heading in "Compensation decisions" with the CEO.
6. The CEO will then:
  - Determine whether this fits into the budget and equity plan.
  - Decide whether Fleet will open this position at this time.
  - Set tentative compensation in the budget and equity plan.
  - Set a tentative start date in the Fleeties doc to indicate this position is now part of the hiring plan.
  - Reply in the `#hiring-xxxxx-2022` Slack channel, at-mentioning the original proposer, to let them know the new position is approved.


After getting CEO approval, create a position in Breezy.

### Creating a new position in Breezy

> TODO: document how to post a job on fleetdm.com/apply using Breezy and manage the hiring process

### Interviewing at Fleet

We're glad you're interested in joining the team! 

Here are some of the things you can anticipate throughout this process:
  - We try to reply by email within 1 business day from the time when the application arrives.
  - You may receieve a rejection email (Bummer, consider applying again in the future).
  - You may receive an invitation to "book with us."

If you've been invited to "book with us" you'll have a Zoom meeting with the hiring team to discuss next steps. 

### Hiring a new team member

<<<<<<< HEAD
1. **Manager:** At-mention People Operations in the `#hiring-xxxxx-2022` channel and indicate that you would like for Fleet to make an offer to the candidate.  Include the candidate's name, personal email address, the timeframe for their start date, and the country where they will be working. 
=======
> Fleet is unable to hire team members in some countries. See [this internal document](https://docs.google.com/document/d/1jHHJqShIyvlVwzx1C-FB9GC74Di_Rfdgmhpai1SPC0g/edit) for the list.

1. At-mention People Operations in the `#hiring-xxxxx-2022` channel and indicate that you would like to make an offer to the candidate.  Include the candidate's name, personal email address, where the candidate would be working, and any other important considerations about the candidate (the timeframe for their start date, their status to work legally in their country of residence, etc.)
>>>>>>> 12b1a159

2. **People Ops:** People Operations will research compensation using [Pave](https://www.pave.com), making sure to adjust for the cost of living where the candidate will do the work.  _If People Ops is unsure of their findings, ask for help from the CEO._  People Ops will then document this decision in the [compensation decisions document](https://docs.google.com/document/d/1NQ-IjcOTbyFluCWqsFLMfP4SvnopoXDcX0civ-STS5c/edit) for future reference.

3. **People Ops:** After you have determined compensation, make copies of these two templates and customize them for this candidate:
   - [Exit scenarios (template)](https://docs.google.com/spreadsheets/d/1k2TzsFYR0QxlD-KGPxuhuvvlJMrCvLPo2z8s8oGChT0/copy)
   - [Informal offer email (template)](https://docs.google.com/document/d/1zpNN2LWzAj-dVBC8iOg9jLurNlSe7XWKU69j7ntWtbY/copy)

Change the name of the copied documents accordingly (e.g., "[candidate's name]'s a copy of exit scenarios") and link to the exit scenarios spreadsheet from the offer email.

4. **People Ops:** Next, prepare the informal offer email: Post in the `#g-people` Slack channel and at-mention the CEO for assistance with determining the number of shares.  You'll then need to add the following information to the template: 
   - Candidate's name and email address
   - Candidate's start date
   - Candidate's compensation
   - Candidate's manager (the person they report to)
   - Equity offered to the candidate (specify a number of shares, and highlight it with a link to the candidate's exit scenarios spreadsheet)
   - Benefits (determined by the candidate's location)

5. **People Ops:** Prepare the exit scenarios spreadsheet. Enter the number of shares offered to the candidate, and the spreadsheet will update to reflect this. 
   
   >**_Note:_** *Don't play with numbers in the exit scenarios spreadsheet. The revision history is visible to the candidate, and they might misunderstand.*

6. **People Ops:** Once both documents are complete, share the offer email draft, exit scenarios copy, and a link to the compensation decision with the CEO for approval by mentioning @mikermcneil in #g-people.

7. **CEO:** Confirm:
  - The compensation decision has been documented sufficiently and adjusted for the cost of living.
  - The equity plan and budget are up to date with the actual offer that is about to be sent.
  - The Fleeties doc now reflects the actual start date from the offer email, as well as the candidate's name, LinkedIn URL, and preferred pronoun.
  - It still makes business sense to make this offer by reviewing the budget and equity plan.

The CEO will then reply in `#g-people` to indicate that the offer is approved.

   >**_Note:_** *When hiring an international employee, Pilot.co recommends starting the hiring process a month before the new employee's start date.*

8. **People Ops:** After obtaining CEO approval, confirm everything is correct one more time, then mention either the CEO or CTO, who will send the offer email.
  - The offer email is copied directly from Google Drive into Gmail before being sent to the candidate.
  - When sending the offer, the CEO or CTO will edit the permissions of the exit scenarios sheet, so it is accessible to the candidate.
  - People Ops is cc'd on the offer email, but will not participate in the email thread until after the offer is accepted.


### Steps after an offer is accepted

1. Once an offer is accepted in writing, People Ops replies to the candidate.

2. People Ops creates a [hiring issue](https://github.com/fleetdm/confidential/blob/main/.github/ISSUE_TEMPLATE/hiring.md) for the new team member in the [fleetdm/confidential](https://github.com/fleetdm/confidential/issues) repo. People Ops will use this issue to keep track of the hiring tasks for the new team member.

3. People Ops reaches out to the new team member via email to get any information they will need to prepare an agreement and add them to our payroll system.

   - **US team members**: People Ops will send the new team member's agreement through [DocuSign](https://www.docusign.com/).
  After signing and storing an in the correct Google Drive folder, People Ops will invite the new team member to onboard in [Gusto](https://www.gusto.com/). People Ops will reach out to them if the new team member is a W-2 employee and schedule an I-9 verification meeting.

   >*If we're hiring in a new state, we'll have to register for state taxes and unemployment. This process can usually be handled by Gusto.*

   - **For international team members:** People Ops enters the new team member's information into [Pilot](https://pilot.co/) to kick off their hiring process. Pilot creates an agreement for the new team member, and People Ops reviews it to ensure that everything looks correct. After People Ops confirms the information about the new hire, Pilot invites the new team member to enter the rest of their information and informs People Ops via email when the agreement has been signed.

4. **As soon as we have a signed agreement with a new team member:** People Ops reaches out to the new team member to provide them with a [work device](#purchasing-a-company-issued-device) and a pair of [YubiKeys](./security.md#hardware-security-keys). The new team member will be asked to send People Ops a screenshot or link to their preferred device and configuration. People Ops orders their device and Yubikeys using his Brex card and has them shipped directly to the new team member.

   >*If the new team member is in the US and requests a MacBook, It will be purchased using our Apple business account. MacBooks purchased with this account will ship pre-configured and will be enrolled in our MDM.*

5. **Two weeks before their first day at Fleet:** People Ops creates a [Google Workspace account](https://admin.google.com/ac/users) for the new team member and invites them to join the [FleetDM](https://github.com/fleetdm) GitHub organization. 

   When the new team member's work email is active, People Ops will send invitations to join Fleet's Slack and to create Fleet-managed 1Password and Zoom accounts with their Fleet email. People Ops sends the sign-in instructions to the new team member, accompanied by a brief explanation of the invitations sent.

6. **Before a new team member's first day:** People Ops creates an onboarding issue in the [fleetdm/confidential](https://github.com/fleetdm/confidential/issues) GitHub repo for the new team member. Before creating the issue, People Ops will go through it and comment on any steps that the new team member will not have to complete.

### CorpNet state registration process

   In CorpNet, select "place an order for an existing business" we’ll need to have Foreign Registration and Payroll Tax Registration done.
   - You can have CorpNet do this by emailing the account rep "Subject: Fleet Device Management: State - Foreign Registration and Payroll Tax Registration" (this takes about two weeks).
   - You can do this between you and CorpNet by selecting "Foreign Qualification," place the order, and email the confirmation to the rep for Payroll registration (this is a short turnaround).
   - You can do this on your own by visiting the state's "Secretary of State" website and checking that the company name is available. To register online you'll need the EIN, business address, information about the owners and their percentages, the first date of business, sales within the state, and the business type (usually get an email right away for approval ~24-48 hrs). 

## Team member onboarding

It's important that every team member at Fleet takes the time to get fully trained and onboarded. 

When a new team member joins Fleet, we create an onboarding issue for them in the [fleetdm/confidential](https://github.com/fleetdm/confidential) repo using this [issue template](https://github.com/fleetdm/confidential/blob/main/.github/ISSUE_TEMPLATE/onboarding.md). 

We want to make sure that the new team member will be able to complete every task in their issue. To make sure the new team member is successful in their onboarding, we customize their issue by commenting on any tasks they won't need to complete.

We believe onboarding and training should be taken seriously, and that the onboarding template is an essential source of truth and good use of time for every single new hire. If managers see a step that they don't feel is necessary, they should make a pull request to the [onboarding template](https://github.com/fleetdm/confidential/blob/main/.github/ISSUE_TEMPLATE/onboarding.md) and request a review from People operations.

### Contributor experience training

During their first week at Fleet, new team members are asked to schedule a contributor experience training call with People operations. During this call, the new team member will share their screen, and People operations will:

- make sure emails are going to get seen and responded to quickly.
- make sure Slack messages are going to get seen and responded to quickly.
- make sure you know where your issues are tracked, which kanban board you use, and what the columns mean.
- make sure you can succeed with submitting a PR with the GitHub web editor, modifying docs or handbook, and working with Markdown.
- talk about Google calendar.
- give you a quick tour of the Fleet Google drive folder.

### Sightseeing Tour

During their onboarding at Fleet, new team members are asked to schedule a sightseeing tour call with People operations. During this call, the new team member will participate in an interactive tour that includes:

- GitHub issues: the living bloodstream of the company.
- Kanban boards: the bulletin board of quests you can get, and how you update status and let folks know things are done.
- Google Calendar: the future.
- Gmail: like any mailbox; full of junk mail, plus some important things, so it is important to check carefully.
- Salesforce: the Rolodex.
- Google Docs: the archives.
- Slack:
  - The "office" (#g-, #general).
  - The walkie talkies (DMs).
  - The watering hole (#oooh-, #random, #news, #help-).

## Onboarding a new advisor

Advisor agreements are sent through [DocuSign](https://www.docusign.com/), using the "Advisor Agreement"
template. To send a new advisor agreement, you'll need the new advisor's name and the number of shares they
are offered. 

Once the agreement is sent, add a new row to the [advisory board spreadsheet](https://docs.google.com/spreadsheets/d/15knBE2-PrQ1Ad-QcIk0mxCN-xFsATKK9hcifqrm0qFQ/edit#gid=1803674483) and enter the new advisor's information. Use this spreadsheet to track the advisor's progress through the onboarding process.

   >**_Note:_** *Be sure to mark any columns that haven't been completed yet as "TODO"*

When the agreement is completed, make sure it is in the correct Google Drive folder, and ask the new
advisor to add us on [Linkedin](https://www.linkedin.com/company/71111416), [Crunchbase](https://www.crunchbase.com/organization/fleet-device-management), and [Angellist](https://angel.co/company/fleetdm).

## Onboarding a new consultant

Consultant agreements are sent through [DocuSign](https://www.docusign.com/), using the "Consulting Agreement" template. To send a new consulting agreement, you'll need the new consultant's name, the term of the service, a summary of the services provided and the consultant's fee. 

Then hit send!  After all of the signatures are there, the completed document will automatically be uploaded to the appropriate Google Drive folder by our automation, and a Slack message will appear in the `#g-people` channel.

## Updating a consultant's fee

 - Direct message Charlie with rate change information.
 - Charlie will post the information to `#g-people` and tag the CEO for approval.
 - After CEO approval, Charlie will issue a new contractor agreement with the updated fee via DocuSign.

## Zapier and DocuSign

We use Zapier to automate how completed DocuSign envelopes are formatted and stored. This process ensures we store signed documents in the correct folder and that filenames are formatted consistently. 

When the final signature is added to an envelope in DocuSign, it is marked as completed and sent to Zapier, where it goes through these steps:

1. Zapier sends the following information about the DocuSign envelope to our Hydroplane webhook:
   - **`emailSubject`** - The subject of the envelope sent by DocuSign. Our DocuSign templates are configured to format the email subject as `[type of document] for [signer's name]`.
   - **`emailCsv`** - A comma-separated list of signers' email addresses.

2. The Hydroplane webhook matches the document type to the correct Google Drive folder, orders the list of signers, creates a timestamp, and sends that data back to Zapier as:
   - **`destinationFolderID`** - The slug for the Google Drive folder where we store this type of document.
   - **`emailCsv`** - A sorted list of signers' email addresses.
   - **`date`** - The date that the document was completed in DocuSign, formatted YYYY-MM-DD.

3. Zapier uses this information to upload the file to the matched Google Drive folder, with the filename formatted as `[date] - [emailSubject] - [emailCvs].PDF`.

4. Once the file is uploaded, Zapier uses the Slack integration to post in the #peepops channel with the message:
   ```
   Now complete with all signatures:
      [email subject]
      link: drive.google.com/[destinationFolderID]
   ```

## PeopleOps

### OKR Planning

OKRs help inform what to prioritize and communicate company goals while encouraging cross-team collaboration.

At the end of the quarter and key points throughout the quarter (every three weeks), we review the status of each OKR (depending on the KR, either 100% or ≥70% completion is considered "success")

- Review topdown and departmental OKRs as they are turned in.
- OKRs are finalized one week from when topdown OKRs were initially reviewed.
- Finalized OKRs are shared company-wide and at the "All hands" meeting and, at least to some degree, become public.
- Throughout the quarter, Mike and Zach have OKR preplanning meetings (every three weeks) to prepare OKRs for the upcoming quarter. 

### 1:1 Mike:Sid Document Preparation

Every two weeks, our CEO Mike has a 1:1 meeting with our Investor Sid. The Digital Experience Team completes four parts while constructing the associated document. 

 - After the 1:1 meeting has happened, Charlie makes a copy of the original document, labels it "yyyy-mm-dd Backup copy of Mike from Fleet & Sid," and moves it to a private folder. 
 - Charlie will change the permissions on the new copy to share it with Mike and Zach and set Mike to be the file's owner. If there are any agenda items labeled "TODO," Charlie will comment in the backup copy to assign them to Mike.
 - Charlie prepares the original document by deleting the agenda items in the "Hallway" and "Feedback" sections, leaving only the "Vision" section.
 - Charlie will update the monthly "All Hands" link and grant Sid viewing access. 
 - Charlie will send Mike links to the new document and the backup copy in a direct message in Slack. 
 - The day before the meeting, Nathan will prepare the "Vision" section of the original document. Nathan will collect and update information related to annual recurring revenue, new members in the `#fleet` channel in the osquery Slack, the number of new customers and opportunities from Salesforce, the total number of devices using Fleet, the company's current headcount, and banking information.

### Workiversaries

We're happy you've ventured a trip around the sun with Fleet. Let's celebrate!

- Each Friday, if there are any upcoming workiversaries in the next seven days, People Operations posts about them in #g-people and tags @mikermcneil to let them know.


## Rituals

The following table lists the People group's rituals, frequency, and Directly Responsible Individual (DRI).

| Ritual                       | Frequency                | Description                                         | DRI               |
|:-----------------------------|:-----------------------------|:----------------------------------------------------|-------------------|
| AP invoice monitoring | Daily | Look for new accounts payable invoices and ensure that Fleet's suppliers are paid. | Nathanael Holliday |
| Weekly department updates | Weekly | Updates from managers on what their departments accomplished for the week are logged in the cloud and disseminated on Slack. | Charlie Chance | 
| Hours update | Weekly | Screenshots of contractor hours as shown in Gusto are sent via Slack to each contractor's manager with no further action necessary if everything appears normal. | Charlie Chance |
| Prepare Mike and Sid's 1:1 doc | Bi-weekly | Run through the document preparation GitHub issue for Mike's call with Sid. | Nathanael Holliday |
| OKR review | Every three weeks | Review the status of each OKR. | Mike Thomas |
| Brex reconciliation | Monthly | Make sure all company-issued credit card transactions include memos. | Nathanael Holliday |
| Monthly accounting | Monthly | Use the monthly accounting template in GitHub to go through the process of validating Fleet's books. | Nathanael Holliday |
| US contractor payroll | Monthly | Sync contractor hours to payments in Gusto and run payroll for the month. | Charlie Chance |
| OKR planning | Quarterly | Plan the next quarter's OKRs. | Mike Thomas |
| 550C update | Annually | File California 550C. | Charlie Chance |
| Workiversaries | Weekly/PRN | People Operations posts in #g-people and tags @mikermcneil about any upcoming workiversaries | Charlie Chance |

## Slack channels

Please see [Brand > Slack channels](https://fleetdm.com/handbook/brand#slack-channels).


<meta name="maintainedBy" value="eashaw"><|MERGE_RESOLUTION|>--- conflicted
+++ resolved
@@ -229,13 +229,9 @@
 
 ### Hiring a new team member
 
-<<<<<<< HEAD
+> Fleet is unable to hire team members in some countries. See [this internal document](https://docs.google.com/document/d/1jHHJqShIyvlVwzx1C-FB9GC74Di_Rfdgmhpai1SPC0g/edit) for the list.
+
 1. **Manager:** At-mention People Operations in the `#hiring-xxxxx-2022` channel and indicate that you would like for Fleet to make an offer to the candidate.  Include the candidate's name, personal email address, the timeframe for their start date, and the country where they will be working. 
-=======
-> Fleet is unable to hire team members in some countries. See [this internal document](https://docs.google.com/document/d/1jHHJqShIyvlVwzx1C-FB9GC74Di_Rfdgmhpai1SPC0g/edit) for the list.
-
-1. At-mention People Operations in the `#hiring-xxxxx-2022` channel and indicate that you would like to make an offer to the candidate.  Include the candidate's name, personal email address, where the candidate would be working, and any other important considerations about the candidate (the timeframe for their start date, their status to work legally in their country of residence, etc.)
->>>>>>> 12b1a159
 
 2. **People Ops:** People Operations will research compensation using [Pave](https://www.pave.com), making sure to adjust for the cost of living where the candidate will do the work.  _If People Ops is unsure of their findings, ask for help from the CEO._  People Ops will then document this decision in the [compensation decisions document](https://docs.google.com/document/d/1NQ-IjcOTbyFluCWqsFLMfP4SvnopoXDcX0civ-STS5c/edit) for future reference.
 
