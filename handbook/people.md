# People

## Directly responsible individuals

At Fleet, we use the concept of directly responsible individuals (**DRI**s). This person is singularly responsible for a given aspect of the open source project, the product, or the company.

This person is accountable for accomplishing goals and making decisions about a particular element of Fleet.

DRIs help us collaborate efficiently by knowing exactly who is responsible and can make decisions about the work they're doing.

|    Aspect              										| DRI     		|
| ----------------------------------------------------| ------------ |
| Wireframes (Figma)| Noah Talerman	|
| How the product works | Noah Talerman |
| fleetctl CLI interface (and other tools) | Tomás Touceda |
| REST API interface design | Luke Heath |
| [REST API docs](https://fleetdm.com/docs/using-fleet/rest-api) | Luke Heath | 
| Postman | Luke Heath |
| Terraform | Ben Edwards |
| Customer PoV deployments like acme.fleetdm.com | Ben Edwards |
| dogfood.fleetdm.com | Ben Edwards |
| Quality of core product UI | Luke Heath |
| Ticket movement from product to engineering | Luke Heath |
| Lead engineering standup and sprint planning | Zach Wasserman* |
| Customer Slack channels | Tony Gauda |
| Customer renewals | Tony Gauda |
| Quality of core product backend | Tomás Touceda |
| Quality of fleetctl (and other tools) | Tomás Touceda |
| Final cut of what goes into each release | Zach Wasserman |
| When we cut a release, version numbers, and whether to release | Zach Wasserman |
| Release notes | Noah Talerman |
| Documentation quality | Mike Thomas |
| Publishing release blog post, and promoting releases | Mike Thomas |
| fleetdm.com | Mike Thomas |
| Self-service Fleet Premium license dispenser | Mike Thomas |

*Luke Heath is backup 

>You can read more about directly responsible individuals in [GitLab's handbook](https://about.gitlab.com/handbook/people-group/directly-responsible-individuals/)

## Spending company money
As we continue to expand our company policies, we use [GitLab's open expense policy](https://about.gitlab.com/handbook/spending-company-money/) as a guide for company spending.

In brief, this means that as a Fleet team member, you may:

* Spend company money like it is your own money.
* Be responsible for what you need to purchase or expense in order to do your job effectively.
* Feel free to make purchases __in the company interest__ without asking for permission beforehand (when in doubt, do __inform__ your manager prior to purchase or as soon as possible after the purchase).

For more developed thoughts about __spending guidelines and limits__, please read [GitLab's open expense policy](https://about.gitlab.com/handbook/spending-company-money/).

### Reimbursements

We provide all of our team members with Brex cards for making purchases for the company. Fleet will reimburse team members who pay for work-related expenses with their personal funds.

Team members can request reimbursement through [Gusto](https://app.gusto.com/expenses) if they're in the US or [Pilot](https://pilot.co/) if they are an international team member. When submitting an expense report, team members need to provide the receipt and a description of the expense.

Operations will review the expense and reach out to the team member if they have any questions. When an expense is approved, the reimbursement will be added to the team member's next payroll.

>Pilot handles reimbursements differently depending on if the international team member is classified as an employee or a contractor. If the reimbursement is for a contractor, Operations will need to add the expense reimbursement to an upcoming recurring payment or schedule the reimbursement as an off-cycle payment. If the reimbursement is for an employee, no other action is needed; Pilot will add the reimbursement to the team member's next payroll. 

### Purchasing a company-issued device

Fleet provides laptops for team members to use while working at Fleet. As soon as an offer is accepted, `eashaw` will reach out to the new team member to start this process. `eashaw` will work with the new team member to get their laptop purchased and shipped to them.

Most of the team at Fleet uses 16" MacBook Pros, but team members are free to choose any laptop or operating system that works for them, as long as the price [is within reason](#spending-company-money).

When selecting your new laptop, we ask that you optimize your configuration to have a large hard drive and be available for delivery or pickup quickly, without waiting for customization.

When a device has been purchased, it's added to the [spreadsheet of company equipment](https://docs.google.com/spreadsheets/d/1hFlymLlRWIaWeVh14IRz03yE-ytBLfUaqVz0VVmmoGI/edit#gid=0) where we keep track of devices and equipment purchased by Fleet. When the team member receives their computer, they will complete the entry by adding a description, model, and serial number to the spreadsheet.

## Paid time off

What matters most is your results, which are driven by your focus, your availability to collaborate, and the time and consideration you put into your work.

Fleet offers all team members unlimited time off. Whether you're sick, you want to take a trip, you are eager for some time to relax, or you need to get some chores done around the house, any reason is a good reason.

For team members working in jurisdictions that require certain mandatory sick leave or PTO policies, Fleet complies to the extent required by law.

### Taking time off

When you take any time off, you should follow this process:
- Let your manager and team know as soon as possible(e.g., post a message in your team's Slack channel).
- Find someone to cover anything that needs covering while you're out(i.e., meetings, planned tasks, unfinished business, important Slack/email threads, anything where someone might be depending on you).
- Mark an all-day "Out of office" event in Google Calendar for the day(s) you're taking off.

This process is the same for any days you take off, whether it's a holiday or you just need a break.
   
### Holidays

At Fleet, we have team members with various employment classifications in many different countries worldwide. Fleet is a US company, but we think you should choose the days you want to work and what days you are on holiday, rather than being locked into any particular nation or culture's expectation about when to take time off.

When a team member joins Fleet, they pick one of the following holiday schedules:

 - **Traditional**: This is based on the country where you work. Non-US team members should let their managers know the dates of national holidays.

 **Or**

 - **Freestyle**: You have no set schedule and start with no holidays. Then you add the days that are holidays to you.

Either way, it's up to you to ensure that your responsibilities are covered and your team knows that you're out of the office.

### New parent leave

Fleet gives new parents six weeks of paid leave. After six weeks, if you don't feel ready to return yet, we'll set up a quick call to discuss and work together to come up with a plan to help you return to work gradually or when you're ready.

## Meetings

* At Fleet, meetings start whether you're there or not. Nevertheless, being even a few minutes late can make a big difference and slow your meeting counterparts down. When in doubt, show up a couple of minutes early.
* It's okay to spend the first minute or two of a meeting being present and making small talk. Being all-remote, it's easy to miss out on hallway chatter and human connections that happen in [meatspace](https://www.dictionary.com/browse/meatspace).  Use this time together during the first minute to say "Hi!"  Then you can jump into the topics to be discussed.
* Turning on your camera allows for more complete and intuitive verbal and non-verbal communication. Feel free to leave your camera on or to turn it off when joining meetings with new participants who you might not be familiar with yet. Turn your camera on when you lead or cohost a meeting.
* In an all-remote company, “face time” matters. Remember: even if someone’s calendar is open, they have other work to do. Limiting (or batching up) internal meetings can enable longer, uninterrupted stretches of deep work.

### Internal meeting scheduling

Use the Google Calendar "[Find a meeting
time](https://support.google.com/calendar/answer/37161?hl=en&co=GENIE.Platform%3DDesktop#zippy=%2Cfind-a-meeting-time)"
feature to coordinate meetings with Fleet team members. Enter the `@fleetdm.com` emails for each
participant into the "Meet with..." box in Google Calendar, and the calendar availability for each
participant will appear in your view. Then, when you select a meeting time, those participants will
automatically be invited, and a video conference will be attached to the invite.

Please prefer this strategy over negotiating meeting times via chat -- This can save a lot of
communication overhead, especially when scheduling with multiple participants.

It is important to [set your working
hours](https://support.google.com/calendar/answer/7638168?hl=en&co=GENIE.Platform%3DDesktop) in
Google Calendar and block out any personal time/events/PTO so that team members do not inadvertently
schedule a time when you are not available. Many team members use the free tier of
[reclaim.ai](https://reclaim.ai/) to synchronize personal event times (without event details) into
their work calendars. It is also common practice to block out time for focused work.

#### Modifying an event organized by someone else

To edit an event where someone else at Fleet is the organizer, you can first subscribe to their calendar in Google Calendar, then edit the event on their calendar.  Your edits will automatically apply to all attendees.

> This works because every Fleetie grants edit access to everyone else at Fleet as part of onboarding.

### External meeting scheduling

When scheduling external meetings, provide external participants with a
[Calendly](https://calendly.com) link to schedule with the relevant internal participants. If you
need a Calendly account, reach out to `@eashaw` via Slack.

### Zoom

We use [Zoom](https://zoom.us) for virtual meetings at Fleet, and it is important that every team member feels comfortable hosting, joining, and scheduling Zoom meetings.

Zoom settings are the same for all Fleet team members by default, but you can change your personal settings on your [profile settings](https://zoom.us/profile/setting) page. 

Settings that have a lock icon next to them have been locked by an administrator and cannot be changed. Zoom administrators can change settings for all team members on the [account settings page](https://zoom.us/account/setting) or for individual accounts on the [user management page](https://zoom.us/account/user#/).

#### Scheduling a Zoom meeting

We use the Zoom add-on for Google Calendar to schedule Zoom meetings when we create calendar events. To add a Zoom meeting to a calendar event, click the "Add video conferencing" dropdown and select "Zoom Meeting." Google Calendar will automatically add the Zoom meeting details and instructions to join the event.

Our Zoom meetings are configured to let participants join before the host starts the meeting. We do this to ensure meetings start on time, even if the host isn't there.

## Slack

At Fleet, we do not send internal emails to each other. Instead, we prefer to use Slack to communicate with other folks who work at Fleet.

We use threads in Slack as much as possible. Threads help limit noise for other people following the channel and reduce notification overload.

We configure our [working hours in Slack](https://slack.com/help/articles/360025054173-Set-up-Slack-for-work-hours-)to ensure everyone knows when they can get in touch with others.

### Slack channel prefixes

We have specific channels for various topics, but we also have more general channels for the teams at Fleet.

We use these prefixes to organize the Fleet Slack:
 * ***g-***: for team/group channels *(Note: "g-" is short for "grupo")*.
 * ***oooh-***: used to discuss and share interesting information about a topic.
 * ***help-***: for asking for help on specific topics.
 * ***at*** or ***fleet-at***: for customer channels.

<<<<<<< HEAD
## Performance feedback

At Fleet, performance feedback is a continuous process. We give feedback (especially negative) as soon as possible. Most feedback will happen during 1:1 meetings, if not sooner.
=======
## People ops

### Performance feedback
At Fleet, performance feedback is a continuous process. We give feedback (particularly negative) as soon as possible. Most feedback will happen during 1:1 meetings, if not sooner.
>>>>>>> e0523f82

We evaluate and update compensation decisions yearly, shortly after the anniversary of a team member's start date.

## Growing the team

### Creating a new position

Every new position being created goes through this process before interviewing, accepting applicants, or extending offers.

Proposed positions get added to:
- "Roles" doc (stubbed out job description with "TODO" is fine). Only "Responsibilities" and "Experience" are needed and to Fleeties doc (leave start date blank).
- Create a private "#hiring-xxxxxx-2022" Slack channel (where "xxxxxx" is job title) and invite CEO and Charlie.

In that channel, post a message proposing the position:
  - At-mention CEO (@mikermcneil) and Charlie (@charlie).
  - Include link to job description in "Roles" (even if it's a stub).
  - Include link to Fleeties document.

After getting CEO approval, create a position in Breezy.

### Creating a new position in Breezy

> TODO: document how to post job on fleetdm.com/apply using Breezy and manage the hiring process 

### Hiring a new team member

1. Reach out to Mike and Zach and give them an opportunity to meet the candidate.

2. Research compensation using [Pave](https://www.pave.com), making sure to adjust for the cost of living where the candidate will do the work. *If you're unsure of your findings, ask for help from Mike.*

3. Share the compensation information you've gathered with Eric. Eric will confirm the information with Mike and document this decision in the [compensation decisions document](https://docs.google.com/document/d/1NQ-IjcOTbyFluCWqsFLMfP4SvnopoXDcX0civ-STS5c/edit) for future reference.

4. After compensation has been determined, create two documents for the candidate:

   - [Exit scenarios (template)](https://docs.google.com/spreadsheets/d/1k2TzsFYR0QxlD-KGPxuhuvvlJMrCvLPo2z8s8oGChT0/copy)
   - [Informal offer email (template)](https://docs.google.com/document/d/1zpNN2LWzAj-dVBC8iOg9jLurNlSe7XWKU69j7ntWtbY/copy)

   Change the name of the documents accordingly (e.g., "[candidate's name]'s a copy of exit scenarios") and link to the exit scenarios spreadsheet from the offer email.

5. Prepare the informal offer email. You'll need to add the following information to the template: 
   - Candidate's name and email address
   - Candidate's start date
   - Candidate's compensation
   - Candidate's reporting manager
   - Equity offered to the candidate (make this information a link to the candidate's exit scenarios spreadsheet)
   - Benefits (determined by the candidate's location)

6. Prepare the exit scenarios spreadsheet. Enter the number of shares offered to the candidate, and the spreadsheet will update to reflect this. 
   
   >**_Note:_** *Don't play with numbers in the exit scenarios spreadsheet. The revision history is visible to the candidate, and they might misunderstand.*

7. Once both documents are complete, share the offer email draft, exit scenarios copy, and a link to the compensation decision, with Eric for confirmation.

8. After Eric confirms that everything is correct, Mike or Zach will send the offer email. The offer email is copied directly from Google drive and sent to the candidate. When they send the offer, Mike or Zach will edit the permissions of the exit scenarios sheet and share it with the candidate.

9. The CEO will confirm:
  - The "Roles" document has the job description and "Responsibilities" and "Experience" are both listed and look accurate.
  - The Fleeties document has the correct manager and job title, and that the start date is not entered yet (so we can tell an offer has not been extended).
  - The candidate's LinkedIn link and preferred pronoun are listed. 
  - That it makes business sense to make this hire by evaluating the likely cost in terms of base and equity pay, and reviewing the stock options pool.

   >**_Note:_** *When hiring an international employee, Pilot.co recommends starting the hiring process a month before the new employee's start date.*

### Steps after an offer is accepted

1. Once an offer is accepted in writing, reply to the candidate, CCing Eric via his Fleet email address to introduce the candidate to him.

2. Eric creates a [hiring issue](https://github.com/fleetdm/confidential/blob/main/.github/ISSUE_TEMPLATE/hiring.md) for the new team member in the [fleetdm/confidential](https://github.com/fleetdm/confidential/issues) repo. Eric will use this issue to keep track of the hiring tasks for the new team member.

3. Eric reaches out to the new team member via email to get any information he will need to prepare an agreement and add them to our payroll system.

   - **US team members**: Eric will send the new team member's agreement through [DocuSign](https://www.docusign.com/).
  After signing and storing an in the correct Google Drive folder, Eric will invite the new team member to onboard in [Gusto](https://www.gusto.com/). Eric will reach out to them if the new team member is a W-2 employee and schedule an I-9 verification meeting.

   >*If we're hiring in a new state, we'll have to register for state taxes and unemployment. This process can usually be handled by Gusto.*

   - **For international team members:** Eric enters the new team member's information into [Pilot](https://pilot.co/) to kick off their hiring process. Pilot creates an agreement for the new team member, and Eric reviews it to ensure that everything looks correct. After Eric confirms the information about the new hire, Pilot invites the new team member to enter the rest of their information and informs Eric via email when the agreement has been signed.

4. **As soon as we have a signed agreement with a new team member:** Eric reaches out to the new team member to provide them with a [work device](#purchasing-a-company-issued-device) and a pair of [YubiKeys](./security.md#hardware-security-keys). The new team member will be asked to send Eric a screenshot or link to their preferred device and configuration. Eric orders their device and Yubikeys using his Brex card and has them shipped directly to the new team member.

   >*If the new team member is in the US and requests a MacBook, It will be purchased using our Apple business account. MacBooks purchased with this account will ship pre-configured and will be enrolled in our MDM.*

5. **Two weeks before their first day at Fleet:** Eric creates a [Google Workspace account](https://admin.google.com/ac/users) for the new team member and invites them to join the [FleetDM](https://github.com/fleetdm) GitHub organization. 

   When the new team member's work email is active, Eric will send invitations to join Fleet's Slack and to create Fleet-managed 1Password and Zoom accounts with their Fleet email. Eric sends the sign-in instructions to the new team member, accompanied by a brief explanation of the invitations sent.

6. **Before a new team member's first day:** Eric creates an onboarding issue in the [fleetdm/confidential](https://github.com/fleetdm/confidential/issues) GitHub repo for the new team member. Before creating the issue, Eric will go through it and comment on any steps that the new team member will not have to complete.

### For registering a new state in Gusto:

- For the business description: Fleet Device Management seeks to build a buyer-based, open-core business that will help organizations monitor and manage their devices, whether they’re the servers providing the backbone for websites and apps or devices like laptops and smartphones that employees use to do their work.
- Industry NAICS (2017) code: 511210
- On what date did you incorporate or form your business?: 09/15/2020
- In what month does your fiscal year end?: December
- Who is the company signatory? The CEO, Mike McNeil.  To get Mike's birthday and social security number, access the “People ops" vault in [1Password](https://fleetdevicemanagement.1password.com/vaults/dsnfsvutwfdibmip2fqmuy2yee/allitems/p5vzkihppzaupeclamoapg743a), look up "Mike McNeil," and check out the custom fields.
- For the CEO's latest ownership percentage, open up [Carta](https://app.carta.com/corporations/1234715/captable/investors/detailed/) and view "Capitalization" > "By stakeholder."
- Where are executed documents related to state tax filings uploaded in Google Drive?
"Key Documents" > "People Ops" > "Tax."

## Team member onboarding

It's important that every team member at Fleet takes the time to get fully trained and onboarded. 

When a new team member joins Fleet, we create an onboarding issue for them in the [fleetdm/confidential](https://github.com/fleetdm/confidential) repo using this [issue template](https://github.com/fleetdm/confidential/blob/main/.github/ISSUE_TEMPLATE/onboarding.md). 

We want to make sure that the new team member will be able to complete every task in their issue. To make sure the new team member is successful in their onboarding, we customize their issue by commenting on any tasks they won't need to complete.

We believe onboarding and training should be taken seriously, and that the onboarding template is an essential source of truth and good use of time for every single new hire. If managers see a step that they don't feel is necessary, they should make a pull request to the [onboarding template](https://github.com/fleetdm/confidential/blob/main/.github/ISSUE_TEMPLATE/onboarding.md) and request a review from People operations.

### Contributor experience training

During their first week at Fleet, new team members are asked to schedule a contributor experience training call with People operations. During this call, the new team member will share their screen, and People operations will:

- make sure emails are going to get seen and responded to quickly.
- make sure Slack messages are going to get seen and responded to quickly.
- make sure you know where your issues are tracked, which kanban board you use, and what the columns mean.
- make sure you can succeed with submitting a PR with the GitHub web editor, modifying docs or handbook, and working with Markdown.
- talk about Google calendar.
- give you a quick tour of the Fleet Google drive folder.

### Sightseeing Tour

During their onboarding at Fleet, new team members are asked to schedule a sightseeing tour call with People operations. During this call, the new team member will participate in an interactive tour that includes:

- GitHub issues: the living bloodstream of the company.
- Kanban boards: the bulletin board of quests you can get, and how you update status and let folks know things are done.
- Google Calendar: the future.
- Gmail: like any mailbox; full of junk mail, plus some important things, so it is important to check carefully.
- Salesforce: the Rolodex.
- Google Docs: the archives.
- Slack:
  - The "office" (#g-, #general).
  - The walkie talkies (DMs).
  - The watering hole (#oooh-, #random, #news, #help-).

## Onboarding a new advisor

Advisor agreements are sent through [DocuSign](https://www.docusign.com/), using the "Advisor Agreement"
template. To send a new advisor agreement, you'll need the new advisor's name and the number of shares they
are offered. 

Once the agreement is sent, add a new row to the [advisory board spreadsheet](https://docs.google.com/spreadsheets/d/15knBE2-PrQ1Ad-QcIk0mxCN-xFsATKK9hcifqrm0qFQ/edit#gid=1803674483) and enter the new advisor's information. Use this spreadsheet to track the advisor's progress through the onboarding process.

   >**_Note:_** *Be sure to mark any columns that haven't been completed yet as "TODO"*

When the agreement is completed, make sure it is in the correct Google Drive folder, and ask the new
advisor to add us on [Linkedin](https://www.linkedin.com/company/71111416), [Crunchbase](https://www.crunchbase.com/organization/fleet-device-management), and [Angellist](https://angel.co/company/fleetdm).

## Onboarding a new consultant

Consultant agreements are sent through [DocuSign](https://www.docusign.com/), using the "Consulting Agreement" template. To send a new consulting agreement, you'll need the new consultant's name, the term of the service, a summary of the services provided and the consultant's fee. 

Then hit send!  After all of the signatures are there, the completed document will automatically be uploaded to the appropriate Google Drive folder by our automation, and a Slack message will appear in the `#g-people` channel.

## Zapier and DocuSign

We use Zapier to automate how completed DocuSign envelopes are formatted and stored. This process ensures we store signed documents in the correct folder and that filenames are formatted consistently. 

When the final signature is added to an envelope in DocuSign, it is marked as completed and sent to Zapier, where it goes through these steps:

1. Zapier sends the following information about the DocuSign envelope to our Hydroplane webhook:
   - **`emailSubject`** - The subject of the envelope sent by DocuSign. Our DocuSign templates are configured to format the email subject as `[type of document] for [signer's name]`.
   - **`emailCsv`** - A comma-separated list of signers' email addresses.

2. The Hydroplane webhook matches the document type to the correct Google Drive folder, orders the list of signers, creates a timestamp, and sends that data back to Zapier as:
   - **`destinationFolderID`** - The slug for the Google Drive folder where we store this type of document.
   - **`emailCsv`** - A sorted list of signers' email addresses.
   - **`date`** - The date that the document was completed in DocuSign, formatted YYYY-MM-DD.

3. Zapier uses this information to upload the file to the matched Google Drive folder, with the filename formatted as `[date] - [emailSubject] - [emailCvs].PDF`.

4. Once the file is uploaded, Zapier uses the Slack integration to post in the #peepops channel with the message:
   ```
   Now complete with all signatures:
      [email subject]
      link: drive.google.com/[destinationFolderID]
   ```

## Rituals

### OKR Planning

OKRs help inform what to prioritize and communicate company goals while encouraging cross-team collaboration.

At the end of the quarter and key points throughout the quarter (every three weeks), we review the status of each OKR (depending on the KR, either 100% or ≥70% completion is considered "success")

- Review topdown and departmental OKRs as they are turned in.
- OKRs are finalized one week from when topdown OKRs were initially reviewed.
- Finalized OKRs are shared company-wide and at the "All hands" meeting and, at least to some degree, become public.

### 1:1 Mike:Sid Document Preparation

Every two weeks our CEO Mike has a 1:1 meeting with our Investor Sid and there are four parts our Digital Experience Team completes while constructing this document. 

 - After the 1:1 meeting has happened, Charlie makes a copy of the original document, labels it "yyyy-mm-dd Backup copy of Mike from Fleet & Sid," and moves it to a private folder. 
 - Charlie will change the permissions on the new copy to share it with Mike and Zach and set Mike to be the file's owner. If there are any agenda items labeled "TODO", Charlie will make a comment in the backup copy to assign them to Mike.
 - Charlie prepares the original document by deleting the agenda items in the "Hallway" and "Feedback" sections, leaving only the "Vision" section.
 - Charlie will update the monthly "All Hands" link and grant Sid viewing access. 
 - Charlie will send Mike links to the new document and the backup copy in a direct message in Slack. 
 - The day before the meeting, Nathan will prepare the "Vision" section of the original document. Nathan will collect and update information related to annual recurring revenue, new members in the `#fleet` channel in the osquery Slack, the number of new customers and opportunities from Salesforce, the total number of devices using Fleet, the company's current headcount, and banking information.

## Workiversaries

We're happy you've ventured a trip around the sun with Fleet. Let's celebrate!

- Each Friday, if there are any upcoming workiversaries in the next seven days, People Operations posts about them in #g-people and tags @mikermcneil to let them know.

## Slack channels

Please see [Brand > Slack channels](https://fleetdm.com/handbook/brand#slack-channels).


<meta name="maintainedBy" value="eashaw"><|MERGE_RESOLUTION|>--- conflicted
+++ resolved
@@ -174,16 +174,15 @@
  * ***help-***: for asking for help on specific topics.
  * ***at*** or ***fleet-at***: for customer channels.
 
-<<<<<<< HEAD
+
 ## Performance feedback
 
 At Fleet, performance feedback is a continuous process. We give feedback (especially negative) as soon as possible. Most feedback will happen during 1:1 meetings, if not sooner.
-=======
+
 ## People ops
 
 ### Performance feedback
 At Fleet, performance feedback is a continuous process. We give feedback (particularly negative) as soon as possible. Most feedback will happen during 1:1 meetings, if not sooner.
->>>>>>> e0523f82
 
 We evaluate and update compensation decisions yearly, shortly after the anniversary of a team member's start date.
 
