# Engineering

This handbook page details processes specific to working [with](#contact-us) and [within](#responsibilities) this department.


## Team

| Role                            | Contributor(s)           |
|:--------------------------------|:-----------------------------------------------------------------------------------------------------------|
| Chief Technology Officer (CTO)  | [Luke Heath](https://www.linkedin.com/in/lukeheath/) _([@lukeheath](https://github.com/lukeheath))_
| Client Platform Engineer &amp; Community Advocate     | [JD Strong](https://www.linkedin.com/in/jackdaniyelstrong/) _([@spokanemac](https://github.com/spokanemac/spokanemac))_
| Engineering Manager (EM)        | <sup><sub> _See [🛩️ Product groups](https://fleetdm.com/handbook/company/product-groups#current-product-groups)_ </sup></sub>
| Quality Assurance Engineer (QA) | <sup><sub> _See [🛩️ Product groups](https://fleetdm.com/handbook/company/product-groups#current-product-groups)_ </sup></sub>
| Software Engineer               | <sup><sub> _See [🛩️ Product groups](https://fleetdm.com/handbook/company/product-groups#current-product-groups)_ </sup></sub>


## Contact us

- To **make a request** of this department, [create an issue](https://fleetdm.com/handbook/company/product-groups#current-product-groups) and a team member will get back to you within one business day (If urgent, mention a [team member](#team) in the [#help-engineering](https://fleetdm.slack.com/archives/C019WG4GH0A) Slack channel.
  - Any Fleet team member can [view the kanban boards](https://fleetdm.com/handbook/company/product-groups#current-product-groups) for this department, including pending tasks and the status of new requests.
  - Please **use issue comments and GitHub mentions** to communicate follow-ups or answer questions related to your request.


## Responsibilities

The 🚀 Engineering department at Fleet is directly responsible for writing and maintaining the [code](https://github.com/fleetdm/fleet) for Fleet's core product and infrastructure.


### Record engineering KPIs

We track the success of this process by observing the throughput of issues through the system and identifying where buildups (and therefore bottlenecks) are occurring.
The metrics are:
* Number of bugs opened this week
* Total # bugs open
* Bugs in each state (inbox, acknowledged, reproduced)
* Number of bugs closed this week

Each week these are tracked and shared in the weekly KPI sheet by Luke Heath.


### Write a feature guide 

We write [guides](https://fleetdm.com/guides) for all new features. Feature guides are published before the feature is released so that our users understand how the feature is intended to work. A guide is a type of article, so the process for writing a guide and article is the same.

1. Review and follow the [Fleet writing style guide](https://fleetdm.com/handbook/company/communications#writing).
2. Make a copy of the ["Article: Guide Template"](https://docs.google.com/document/d/1OPcDouyfyFPg3ScrN4bo6ol8vMfMa3P9-BIfbnEdcg4/copy) and rename "Article: [Guide] {feature name}".
3. Open the template and insert your [drafted content](https://fleetdm.com/handbook/company/product-groups#defining-done) into the provided template format. 
4. Create a [new GitHub issue](https://github.com/fleetdm/fleet/issues/new?assignees=spokanemac&labels=:help-it&title=New%20guide:) with the guide title, and add the `:help-it` label. It will be processed and added to the website by our [Community Advocate](https://fleetdm.com/handbook/engineering#team).


### Create an engineering-initiated story

Engineering-initiated stories are types of user stories created by engineers to make technical changes to Fleet. Technical changes should improve the user experience or contributor experience. For example, optimizing SQL that improves the response time of an API endpoint improves user experience by reducing latency. A script that generates common boilerplate, or automated tests to cover important business logic, improves the quality of life for contributors, making them happier and more productive, resulting in faster delivery of features to our customers.

It is important to frame engineering-initiated user stories the same way we frame all user stories. Stay focused on how this technical change will drive value for our users.

To [create an engineering-initiated user story](https://fleetdm.com/handbook/engineering#creating-an-engineering-initiated-story), follow the [user story drafting process](https://fleetdm.com/handbook/company/development-groups#drafting). Once your user story is created using the [new story template](https://github.com/fleetdm/fleet/issues/new?assignees=lukeheath&labels=story,~engineering-initiated&projects=&template=story.md&title=), make sure the `~engineering-initiated` label is added and the engineering output and architecture DRI (@lukeheath) is assigned. 

What happens next? The engineering output and architecture DRI reviews engineering-initiated stories weekly. 

If there are product changes (i.e. interface, documentation, or dependency changes), the story is added to the "New requests" column on the drafting board.

If there are no product changes, and the DRI decides to prioritize the story, the story is added to the "Specified" column on the drafting board so that it can be estimated.

> We prefer the term engineering-initiated stories over technical debt because the user story format helps keep us focused on our users and contributors.


### Fix a bug

All bug fix pull requests should have a mention back to the issue they resolve with #<ticket_number> in the description or even in a comment. Please do not use any [automated words](https://docs.github.com/en/issues/tracking-your-work-with-issues/linking-a-pull-request-to-an-issue#linking-a-pull-request-to-an-issue-using-a-keyword) since we don't want the tickets auto-closing when PR's are merged. 
If the bug is labeled `~unreleased bug`, branch off and put your PR into `main`. These issues can be closed as soon as they complete QA.

If the bug is labeled `~released bug`, branch off and put your PR into `main`. After merging checkout the latest tag, for example `git checkout fleet-v4.48.2`, then `git fetch; git cherry-pick <commit>`. If the cherry-pick fails with a conflict call out in the ticket how to resolve or if it is sufficiently complicated call out this fix is not suited for the patch release process and should only be included in the end of sprint release. This approach makes sure the bug fix is not built on top of unreleased feature code, which can cause merge conflicts during patch releases. 


### Create a release candidate

All minor releases go through the release candidate process before they are published. A release candidate for the next minor release is created on the Tuesday before the release at 11:00 AM Pacific. A release candidate branch is created at `minor-fleet-v4.x.x` and no additional feature work is merged without EM and QA approval.

All bug fixes that are merged into `main` after the release candidate is created are merged into the release candidate by the engineer responsible for the fix.

[Run the first step](https://github.com/fleetdm/fleet/tree/main/tools/release#minor-release-typically-end-of-sprint) of the minor release section of the Fleet releases script to create the release candidate branch, the release QA issue, and announce the release candidate in Slack.


### Deploy the release candidate to QA Wolf

During the release candidate period, the release candidate is deployed to our QA Wolf instance every morning instead of `main` to ensure that any new bugs reported by QA Wolf are in the upcoming release and need to be fixed before publishing the release.

Open the [confidential repo environment variables](https://github.com/fleetdm/confidential/settings/variables/actions) page and update the `QAWOLF_DEPLOY_TAG` repository variable with the name of the release candidate branch. 


### Merge bug fixes into the release candidate

Only merge bug fixes during the release candidate period to minimize code churn and help ensure a stable release. To merge a bug fix into the release candidate, it should first be merged into `main`. Then, `git checkout` the release candidate branch and create a new local branch. Next, `git cherry-pick` your commit from `main` into your new local branch, then create a pull request from your new branch to the release candidate. This process ensures your bug fix is included in `main` for future releases, as well as the release candidate branch for the pending release.

> To allow a stable release test, the final 24 hours before release is a deep freeze when only bugs with the `~release-blocker` or `~unreleased-bug` labels are merged.

If there is partially merged feature work when the release candidate is created, the previously merged code must be reverted. If there is an exceptional, business-critical need to merge feature work into the release candidate, as determined by the [release ritual DRI](#rituals), the release candidate [feature merge exception process](https://fleetdm.com/handbook/engineering#request-release-candidate-feature-merge-exception) may be followed.

### Request release candidate feature merge exception

1. Notify product group EM that feature work will not merge into `main` before the release candidate is cut and requires a feature merge exception.
2. EM notifies QA lead for the product group and the [release ritual DRI](https://fleetdm.com/handbook/engineering#rituals).
3. EM, QA lead, and [release ritual DRI](#rituals) must all approve the feature work PR before it is merged into the release candidate branch.

> This exception process should be avoided whenever possible. Any feature work merged into the release candidate will likely result in a significant release delay.


### Confirm latest versions of dependencies

Before kicking off release QA, confirm that we are using the latest versions of dependencies we want to keep up-to-date with each release. Currently, those dependencies are:

1. **Go**: Latest minor release
- Check the [version included in Fleet](https://github.com/fleetdm/fleet/settings/variables/actions).
- Check the [latest minor version of Go](https://go.dev/dl/). For example, if we are using `go1.19.8`, and there is a new minor version `go1.19.9`, we will upgrade.
- If the latest minor version is greater than the version included in Fleet, [file a bug](https://github.com/fleetdm/fleet/issues/new?assignees=&labels=bug%2C%3Areproduce&projects=&template=bug-report.md&title=) and assign it to the [release ritual DRI](https://fleetdm.com/handbook/engineering#rituals) and the current oncall engineer. Add the `~release blocker` label. We must upgrade to the latest minor version before publishing the next release.
- If the latest major version is greater than the version included in Fleet, [create a story](https://github.com/fleetdm/fleet/issues/new?assignees=&labels=story%2C%3Aproduct&projects=&template=story.md&title=) and assign it to the [release ritual DRI](https://fleetdm.com/handbook/engineering#rituals) and the current oncall engineer. This will be considered for an upcoming sprint. The release can proceed without upgrading the major version.
- Note that major version upgrades also require an [update to go.mod](https://github.com/fleetdm/fleet/blob/7b3134498873a31ba748ca27fabb0059cef70db9/go.mod#L3). 

> In Go versioning, the number after the first dot is the "major" version, while the number after the second dot is the "minor" version. For example, in Go 1.19.9, "19" is the major version and "9" is the minor version. Major version upgrades are assessed separately by engineering.

2. **macadmins-extension**: Latest release
- Check the [latest version of the macadmins-extension](https://github.com/macadmins/osquery-extension/releases).
- Check the [version included in Fleet](https://github.com/fleetdm/fleet/blob/main/go.mod#L60).
- If the latest stable version of the macadmins-extension is greater than the version included in Fleet, [file a bug](https://github.com/fleetdm/fleet/issues/new?assignees=&labels=bug%2C%3Areproduce&projects=&template=bug-report.md&title=) and assign it to the [release ritual DRI](https://fleetdm.com/handbook/engineering#rituals) and the [current on-call engineer](https://fleetdm.com/handbook/engineering#how-to-reach-the-oncall-engineer).
- Add the `~release blocker` label.

>**Note:** Some new versions of the macadmins-extension include updates that require code changes in Fleet. Make sure to note in the bug that the update should be checked for any changes, like new tables, that require code changes in Fleet.

Our goal is to keep these dependencies up-to-date with each release of Fleet. If a release is going out with an old dependency version, it should be treated as a [critical bug](https://fleetdm.com/handbook/engineering#critical-bugs) to make sure it is updated before the release is published.

3. **osquery**: Latest release
- Check the [latest version of osquery](https://github.com/osquery/osquery/releases).
- Check the [version included in Fleet](https://github.com/fleetdm/fleet/blob/ceb4e4602ba9a90ebf0e33e1eddef770c9a8d8b5/.github/workflows/generate-osqueryd-targets.yml#L27).
- If the latest release of osquery is greater than the version included in Fleet, [file a bug](https://github.com/fleetdm/fleet/issues/new?assignees=&labels=bug%2C%3Areproduce&projects=&template=bug-report.md&title=) and assign it to the [release ritual DRI](https://fleetdm.com/handbook/engineering#rituals) and the [current on-call engineer](https://fleetdm.com/handbook/engineering#how-to-reach-the-oncall-engineer).
- Do not add the `~release blocker` label. 
- Update the bug description to note that changes to [osquery command-line flags](https://osquery.readthedocs.io/en/stable/installation/cli-flags/) require updates to Fleet's flag validation and related documentation [as shown in this pull request](https://github.com/fleetdm/fleet/pull/16239/files). 

4. Vulnerability data sources
- Check the [NIST National Vulnerability Database website](https://nvd.nist.gov/) for any announcements that might impact our [NVD data feed](https://github.com/fleetdm/fleet/blob/5e22f1fb4647a6a387ca29db6dd75d492f1864d6/cmd/cpe/generate.go#L53). 
- Check the [CISA website](https://www.cisa.gov/) for any news or announcements that might impact our [CISA data feed](https://github.com/fleetdm/fleet/blob/5e22f1fb4647a6a387ca29db6dd75d492f1864d6/server/vulnerabilities/nvd/sync.go#L137). 

If an announcement is found for either data source that may impact data feed availability, notify the current [on-call engineer](https://fleetdm.com/handbook/engineering#how-to-reach-the-oncall-engineer). Notify them that it is their responsibility to investigate and file a bug or take further action as necessary. 

5. [Fleetd](https://fleetdm.com/docs/get-started/anatomy#fleetd) components
- Check for code changes to [Orbit](https://github.com/fleetdm/fleet/blob/main/orbit/) or [Desktop](https://github.com/fleetdm/fleet/tree/main/orbit/cmd/desktop) since the last `orbit-*` tag was published.
- Check for code changes to the [fleetd-chrome extension](https://github.com/fleetdm/fleet/tree/main/ee/fleetd-chrome) since the last `fleetd-chrome-*` tag was published.

If code changes are found for any `fleetd` components, create a new release QA issue to update `fleetd`. Delete the top section for Fleet core, and retain the bottom section for `fleetd`. Populate the necessary version changes for each `fleetd` component.


### Indicate your product group is release-ready

Once a product group completes its QA process during the release candidate period, its QA lead moves the smoke testing ticket to the "Ready for release" column on their ZenHub board. They then notify the release ritual DRI by tagging them in a comment, indicating that their group is prepared for release. The release ritual DRI starts the [release process](https://github.com/fleetdm/fleet/blob/main/docs/Contributing/Releasing-Fleet.md) after all QA leads have made these updates and confirmed their readiness for release.


### Prepare Fleet release

Documentation on completing the release process can be found [here](https://github.com/fleetdm/fleet/blob/main/docs/Contributing/Releasing-Fleet.md).


### Deploy a new release to dogfood

After each Fleet release, the new release is deployed to Fleet's "dogfood" (internal) instance.

How to deploy a new release to dogfood:

1. Head to the **Tags** page on the fleetdm/fleet Docker Hub: https://hub.docker.com/r/fleetdm/fleet/tags
2. In the **Filter tags** search bar, type in the latest release (ex. v4.19.0).
3. Locate the tag for the new release and copy the image name. An example image name is "fleetdm/fleet:v4.19.0".
4. Head to the "Deploy Dogfood Environment" action on GitHub: https://github.com/fleetdm/fleet/actions/workflows/dogfood-deploy.yml
5. Select **Run workflow** and paste the image name in the **The image tag wished to be deployed.** field.

> Note that this action will not handle down migrations. Always deploy a newer version than is currently deployed.
>
> Note that "fleetdm/fleet:main" is not a image name, instead use the commit hash in place of "main".


### Conclude current milestone 

Immediately after publishing a new release, we close out the associated GitHub issues and milestones. 

1. **Rename current milestone**: In GitHub, [change the current milestone name](https://github.com/fleetdm/fleet/milestones) from `4.x.x-tentative` to `4.x.x`. `4.37.0-tentative` becomes `4.37.0`.

2. **Update product group boards**: In ZenHub, go to each product group board tracking the current release. Usually, these are [#g-endpoint-ops](https://app.zenhub.com/workspaces/-g-endpoint-ops-current-sprint-63bd7e0bf75dba002a2343ac/board) and [#g-mdm](https://app.zenhub.com/workspaces/-g-mdm-current-sprint-63bc507f6558550011840298/board).

3. **Remove milestone from unfinished items**: If you see any items in columns other than "Ready for release" tagged with the current milestone, remove that milestone tag. These items didn't make it into the release.

4. **Prep release items**: Make sure all items in the "Ready for release" column have the current milestone and sprint tags. If not, select all items in the column and apply the appropriate tags.

5. **Move user stories to drafting board**: Select all items in "Ready for release" that have the `story` label. Apply the `:product` label and remove the `:release` label. These items will move back to the product drafting board.

6. **Confirm and close**: Make sure that all items with the `story` label have left the "Ready for release" column. Select all remaining items in the "Ready for release" column and move them to the "Closed" column. This will close the related GitHub issues.

8. **Confirm and celebrate**: Now, head to the [Drafting](https://app.zenhub.com/workspaces/-drafting-ships-in-6-weeks-6192dd66ea2562000faea25c/board) board. Find all `story` issues with the current milestone (these are the ones you just moved). Move them to the "Confirm and celebrate" column. Product will close the issues during their [confirm and celebrate ritual](https://fleetdm.com/handbook/product#rituals).

9. **Close GitHub milestone**: Visit [GitHub's milestone page](https://github.com/fleetdm/fleet/milestones) and close the current milestone.

10. **Create next milestone**: Create a new milestone for the next versioned release, `4.x.x-tentative`.

11. Announce that the release milestone has been closed in #help-engineering.

12. Visit the [confidential repo variables](https://github.com/fleetdm/confidential/settings/variables/actions) page and update the `QAWOLF_DEPLOY_TAG` repository variable to `main` so that the latest code is deployed to QA Wolf every morning.


### Update the Fleet releases calendar

The [Fleet releases Google calendar](https://calendar.google.com/calendar/embed?src=c_v7943deqn1uns488a65v2d94bs%40group.calendar.google.com&ctz=America%2FChicago) is kept up-to-date by the [release ritual DRI](https://fleetdm.com/handbook/engineering#rituals). Any change to targeted release dates is reflected on this calendar.


### Secure company-issued equipment for a team member

As soon as an offer is accepted, Fleet provides laptops and YubiKey security keys for core team members to use while working at Fleet. The IT engineer will work with the new team member to get their equipment requested and shipped to them on time.

- [**Check the Fleet IT warehouse**](https://docs.google.com/spreadsheets/d/1hFlymLlRWIaWeVh14IRz03yE-ytBLfUaqVz0VVmmoGI/edit#gid=0) before purchasing any equipment including laptops, monitors, and Yubikeys to ensure we efficiently [utilize existing assets before spending money](https://fleetdm.com/handbook/company/why-this-way#why-spend-less). If Fleet IT warehouse inventory can meet the needs of the request, file a [warehouse request](https://github.com/fleetdm/confidential/issues/new?assignees=sampfluger88&labels=%23g-digital-experience&projects=&template=warehouse-request.md&title=%F0%9F%92%BB+Warehouse+request).

- Apple computers shipping to the United States and Canada are ordered using the Apple [eCommerce Portal](https://ecommerce2.apple.com/asb2bstorefront/asb2b/en/USD/?accountselected=true), or by contacting the business team at an Apple Store or contacting the online sales team at [800-854-3680](tel:18008543680). The IT engineer can arrange for same-day pickup at a store local to the Fleetie if needed.
  - **Note:** Most Fleeties use 16-inch MacBook Pros. Team members are free to choose any laptop or operating system that works for them, as long as the price [is within reason](https://www.fleetdm.com/handbook/communications#spending-company-money). 

  - When ordering through the Apple eCommerce Portal, look for a banner with *Apple Store for FLEET DEVICE MANAGEMENT | Welcome [Your Name].* Hovering over *Welcome* should display *Your Profile.* If Fleet's account number is displayed, purchases will be automatically made available in Apple Business Manager (ABM).

- Apple computers for Fleeties in other countries should be purchased through an authorized reseller to ensure the device is enrolled in ADE. In countries that Apple does not operate or that do not allow ADE, work with the authorized reseller to find the best solution, or consider shipping to a US based Fleetie and then shipping on to the teammate. 

 > A 3-year AppleCare+ Protection Plan (APP) should be considered default for Apple computers >$1500. Base MacBook Airs, Mac minis, etc. do not need APP unless configured beyond the $1500 price point. APP provides 24/7 support, and global repair coverage in case of accidental screen damage or liquid spill, and battery service.

 - Order a pack of two [YubiKey 5C NFC security keys](https://www.yubico.com/product/yubikey-5-series/yubikey-5c-nfc/) for new team member, shipped to them directly.

- Include delivery tracking information when closing the support request so the new employee can be notified.


### Register a domain for Fleet

Domain name registrations are handled through Namecheap. Access is managed via 1Password.


### Fix a laptop that's not checking in

It is [possible for end users to remove launch agents](https://github.com/fleetdm/confidential/issues/6088) (this is true not just for osquery, but for anything). 

If the host has MDM turned on, use the `fleetctl mdm run-command` CLI command to push the XML file located at https://github.com/fleetdm/fleet/blob/main/it-and-security/lib/macos-send-fleetd.xml to the device, which will reinstall fleetd.

If the host doesn't have MDM turned on or isn't enrolled to dogfood, it is beyond our ability to control remotely.


### Enroll a macOS host in dogfood

When a device is purchased using the Apple eCommerce store, the device is automatically enrolled in Apple Business Manager (ABM) and assigned to the correct server to ensure the device is in dogfood.
You can confirm that the device has been ordered correctly by following these steps:
- Log into ABM
- Use the device serial number to find the device.
  - Note: if the device cannot be found, you will need to manually enroll the device.
- View device settings and ensure the "MDM Server" selected is "Fleet Dogfood".

On occasion there will be a need to manually enroll a macOS host in dogfood. This could be due to a BYOD arrangement, or because the Fleetie getting the device is in a country when DEP (automatic enrollment) isn't supported. To manually enroll a macOS host in dogfood, follow these steps:
- If you have physical access to the macOS host, use Apple Configurator (docs are [here](https://support.apple.com/guide/apple-business-manager/add-devices-from-apple-configurator-axm200a54d59/web)).
- If you do not have physical access to the device, the user will need to undertake the following steps:
  - Install the fleetd package for your device from shared drive folder [here](https://drive.google.com/drive/folders/1-hMwk4P7NRzCU5kDxkEcOo8Sluuaux1h?usp=drive_link).
  - Once fleetd is installed, click on Fleet desktop icon in top right menu bar, and select "My device".
  - In Fleet desktop, follow the instructions to turn on MDM.
  - Once complete, follow instructions to reset disk encryption key.
- Disk encryption key will now be stored in Fleet dogfood, which signifies that the device is now enrolled in dogfood.


### Enroll a Windows or Ubuntu Linux device in dogfood

To enroll a windows or Ubuntu Linux device in dogfood, instruct the user to install fleetd for their platform from internal shared drive folder [here](https://drive.google.com/drive/folders/1-hMwk4P7NRzCU5kDxkEcOo8Sluuaux1h?usp=drive_link).
Once the user has installed fleetd, verify the device is correctly enrolled by confirming the device encryption key is in dogfood.


### Enroll a ChromeOS device in dogfood

ChromeOS devices are automatically enrolled in dogfood after the IT admin sets up automatic enrollment. This is done in dogfood by following the steps found in the dialog popup when selecting "Add hosts > ChromeOS" from the dogfood Hosts page.


### Lock a macOS host in dogfood using fleetctl CLI tool

- Download the lock command XML file from Google Drive [here](https://drive.google.com/file/d/1o6vJ1fHilRtBmyKAj0I5URiKn77qe4gS/view?usp=drive_link).
- Customize any messaging that will appear on the locked device, and modify the pin for unlocking the device by editing the file in text editor.
  - Note you will need to safely store the recovery pin for the device, suggest using 1Password or other secure storage method
- Run this command with fleetctl CLI tool: `fleetctl mdm run-command --hosts=hostname --payload=Downloads/command-lock-macos-host.xml`
  - Note that `hostname` must be replaced with **Hostname** in Fleet (not the display name)
  - Note that the payload path may change based on where the file is stored once downloaded
  - Note that if you haven't logged into fleetctl recently, will need to follow authentication steps (see [Logging in with SAML (SSO) authentication](https://fleetdm.com/docs/using-fleet/fleetctl-cli#logging-in-with-saml-sso-authentication) ).
- Device will be locked
- When device needs to be unlocked, enter the security pin (from XML file) in the input field of the device
- The device will then open to the regular login screen, asking for password
  -  If you do not have the password available, you can choose the option to enter recovery key/disk encryption key (this option might be behind `?` icon).
  - Get disk encryption key from Fleet dogfood (using the action menu from the individual host page).
  - Enter disk encryption key on laptop. This should prompt you to create a new password.
- You will then be logged into the default device profile, and can complete any needed actions (wipe, recover data).


### Book an event

Fleet's Client Platform Engineer & Community Advocate is responsible for booking events that Fleet has chosen to attend and/or sponsor. To book an event, complete the steps in each event issue. Contact the [🫧 Digital Marketing Manager](https://fleetdm.com/handbook/demand#team) as needed with any questions or blockers to booking an event.

> Note: The Demand department [settles all event strategy](https://fleetdm.com/handbook/demand#settle-event-strategy) prior to booking an event. 

<!-- TODO Create Article issue template and update this section of the handbook to reflect reality and add corresponding rituals to engineering.rituals.yml

### Create an article
Article creation begins with creation of an issue using the "Article request" template.

1. Create a [new GitHub issue for the #g-demand board](https://github.com/fleetdm/confidential/issues/new?assignees=spokanemac&labels=%23g-demand=&template=custom-request.md&title=Article%20Idea%3A+_______________________) and select the "Event-preparation" template..
2. Move the issue into the "📃 Planned articles" column.

### Review ongoing articles
Check the "📃 Planned articles" column in [#g-demand board](https://app.zenhub.com/workspaces/g-demand-64e6c8e2d35c7f001a457b7f/board) and continue to work through steps in each event's issue.
-->


### Order SWAG

**To order T-shirts:**

  - Check [Postal](https://app.postal.io/items/postals) first and see if the warehouse has enough shirts.
  - Navigate to the [approved items page](https://app.postal.io/items/postals).
      - Hover over the shirt design and click on the airplane.
      - Click bulk send and choose one shirt size and the expected quantity of that particular shirt size.
      - Make sure the address matches the expected receiving address.
  - If the Postal warehouse can't fulfill the order or To order swag quickly: 
      - Login to [https://www.rushordertees.com/my-account/login/) (saved in 1Password).
      - Choose Fleet logo design t-shirt under [my designs](https://www.rushordertees.com/my-account/designs/).
      - Order shirts based on the pre-determined number (~5% of total event attendees).
      - Submit the order. Ensure the address matches the expected receiving address.

**To order stickers:**

  - Login to [StickerMule](https://www.stickermule.com/) (saved in 1Password).
  - Find the [brand kit](https://www.stickermule.com/studio/brand-kits) after logging in.
  - Click on the "Fleet Device Management" brand kit and order preapproved stickers from the templates.
  - Total sticker quantity should be ~10% of total event attendees.
  - Complete the checkout process. Ensure the address matches the expected receiving address.

**To order pens and sticky note pads**

  - Pens and sticky note pads are ordered through Everything Branded.
  - Email our sales representative Jake William (saved in 1Password) to order any of the following:
    - [Javalina™ Metallic Stylus Pen](https://www.everythingbranded.com/product/javalina-metallic-stylus-pen-us-pat-8847930-9092077-350220)
    - [Sharpie Fine Point Markers](https://www.everythingbranded.com/product/sharpie-fine-point-332908)
    - [Custom sticky note pads](https://www.everythingbranded.com/product/custom-sticky-notes-585601) (design is in the StickerMule [brand kit](https://www.stickermule.com/studio/brand-kits))


### Review another product group's pull request

Some code paths require pull request review from multiple product groups to confirm there are no
unintended side effects of the change for another product group. All code paths defined in
[CODEOWNERS](https://github.com/fleetdm/fleet/blob/main/CODEOWNERS) that are assigned to individual
engineers across multiple product groups must be approved by one engineer from each product group
before merging.


### Review a community pull request

If you're assigned a community pull request for review, it is important to keep things moving for the contributor. The goal is to not go more than one business day without following up with the contributor.

A PR should be merged if:

- It's a change that is needed and useful.
- The CI is passing.
- Tests are in place.
- Documentation is updated.
- Changes file is created.

For PRs that aren't ready to merge:

- Thank the contributor for their hard work and explain why we can't merge the changes yet.
- Encourage the contributor to reach out in the #fleet channel of osquery Slack to get help from the rest of the community.
- Offer code review and coaching to help get the PR ready to go (see note below).
- Keep an eye out for any updates or responses.

> Sometimes (typically for Fleet customers), a Fleet team member may add tests and make any necessary changes to merge the PR.

If everything is good to go, approve the review.

For PRs that will not be merged:

- Thank the contributor for their effort and explain why the changes won't be merged.
- Close the PR.


### Merge a community pull request

When merging a pull request from a community contributor:

- Ensure that the checklist for the submitter is complete.
- Verify that all necessary reviews have been approved.
- Merge the PR.
- Thank and congratulate the contributor.
- Share the merged PR with the team in the #help-promote channel of Fleet Slack to be publicized on social media. Those who contribute to Fleet and are recognized for their contributions often become great champions for the project.


### Close a stale community issue

If a community member opens an issue that we can't reproduce leave a comment asking the author for more context. After one week with no reply, close the issue with a comment letting them know they are welcome to re-open it with any updates.


### Schedule developer on-call workload

Engineering managers are asked to be aware of the [on-call rotation](https://docs.google.com/document/d/1FNQdu23wc1S9Yo6x5k04uxT2RwT77CIMzLLeEI2U7JA/edit#) and schedule a light workload for engineers while they are on-call. While it varies week to week considerably, the on-call responsibilities can sometimes take up a substantial portion of the engineer's time.

We aspire to clear sprint work for the on-call engineer, but due to capacity or other constraints, sometimes the on-call engineer is required for sprint work. When this is the case, the EM will work with the on-call engineer to take over support requests or @oncall assignment completely when necessary.

The remaining time after fulfilling the responsibilities of on-call is free for the engineer to choose their own path. Please choose something relevant to your work or Fleet's goals to focus on. If unsure, speak with your manager.

Some ideas:

- Do training/learning relevant to your work.
- Improve the Fleet developer experience.
- Hack on a product idea. Note: Experiments are encouraged, but not all experiments will ship! Check in with the product team before shipping user-visible changes.
- Create a blog post (or other content) for fleetdm.com.
- Try out an experimental refactor. 


### Edit a DNS record

We use Cloudflare to manage the DNS records of fleetdm.com and our other domains. To make DNS changes in Cloudflare:
1. Log into your Cloudflare account and select the "Fleet" account.
2. Select the domain you want to change and go to the DNS panel on that domain's dashboard.
3. To add a record, click the "Add record" button, select the record's type, fill in the required values, and click "Save". If you're making changes to an existing record, you only need to click on the record, update the record's values, and save your changes.

> If you need access to Fleet's Cloudflare account, please ask the [DRI](https://fleetdm.com/handbook/company/why-this-way#why-direct-responsibility) [Luke Heath](https://fleetdm.com/handbook/engineering#team) in Slack for an invitation.


### Assume developer on-call alias

The on-call developer is responsible for: 
- Knowing [the on-call rotation](https://fleetdm.com/handbook/company/product-groups#the-developer-on-call-rotation).
- Preforming the [on-call responsibilities](https://fleetdm.com/handbook/company/product-groups#developer-on-call-responsibilities).
- [Escalating community questions and issues](https://fleetdm.com/handbook/company/product-groups#escalations).
- Successfully [transferring the on-call persona to the next developer](https://fleetdm.com/handbook/company/product-groups#changing-of-the-guard).


### Notify stakeholders when a user story is pushed to the next release

[User stories](https://fleetdm.com/handbook/company/product-groups#scrum-items) are intended to be completed in a single sprint. When a user story selected for a release has not merged into `main` by the time the release candidate is created, it is the product group EM's responsibility to notify stakeholders:

1. Add the `~pushed` label to the user story.
2. Update the user story's milestone to the next minor version milestone.
3. Comment on the GitHub issue and at-mention the PM and anyone listed in the requester field.
4. If `customer-` labels are applied to the user story, at-mention the [VP of Customer Success](https://fleetdm.com/handbook/customer-success#team).

<<<<<<< HEAD
### Make changes to the vulnerabilities and nvd repositories
The [nvd](https://github.com/fleetdm/nvd) and [vulnerabilities](https://github.com/fleetdm/vulnerabilities) repositories continuously create output files that are downloaded and used by our customers' Fleet servers. 
They run code that is managed in two places: 
1. The code and workflows in their respective repository.
2. Code sections in [fleet](https://github.com/fleetdm/fleet) repo, which are copied and run by them. This code starts with the four files below but is not limited to them since other code could be called from them. The process will cover all fleet code using tagging.
   - cmd/cve/generate.go
   - cmd/cpe/generate.go
   - cmd/msrc/generate.go
   - cmd/macoffice/generate.go

The process below ensures that QA is done before any code is effective and running.

#### How do nvd and vulnerabilities repositories take code from fleet repo
The repositories will only take tag-based code from the [fleet](https://github.com/fleetdm/fleet) 'main' branch, not the latest one. Tags will include PR numbers in them, e.g. VULN_TAG_12345. Both repositories use an environment parameter to configure their respective tag (changing the tag for any of the repos requires a PR).

#### Dev work in fleet repo code area that is copied and run by nvd and/or vulnerabilities repos
1. Create a new PR into [fleet](https://github.com/fleetdm/fleet) e.g. #12345.
2. Merge the PR into fleet main branch after review and approval.
3. Tag fleet main branch with VULN_TAG_XXXXX (e.g. VULN_TAG_12345).
4. Fork the relevant repo/s (nvd and/or vulnerabilities) and configure them to use the relevant tag (e.g. VULN_TAG_12345).
5. Hand over the forked repo/s to QA for testing.
6. Wait for QA approval.
7. After successful QA, configure the tag in the operational [nvd](https://github.com/fleetdm/nvd) and/or [vulnerabilities](https://github.com/fleetdm/vulnerabilities) repositories to use the new code. (Using a PR).

#### Dev work in nvd and/or vulnerabilities repo/s
1. Fork [nvd](https://github.com/fleetdm/nvd) and/or [vulnerabilities](https://github.com/fleetdm/vulnerabilities) repo/s.
2. Create a new PR and merge the new code into them.
3. Hand over the forked repo/s to QA for testing.
4. Wait for QA approval.
5. After successful QA, create a PR and merge the new code into [nvd](https://github.com/fleetdm/nvd) and/or [vulnerabilities](https://github.com/fleetdm/vulnerabilities).

#### QA process:
1. Create the necessary fleet servers for testing.
2. Route the fleet test servers to the forked test Repositories (nvd and/or vulnerabilities).
3. QA → Approve or reject.
=======
>>>>>>> ce83b6d8

### Run Fleet locally for QA purposes

To try Fleet locally for QA purposes, run `fleetctl preview`, which defaults to running the latest stable release.

To target a different version of Fleet, use the `--tag` flag to target any tag in [Docker Hub](https://hub.docker.com/r/fleetdm/fleet/tags?page=1&ordering=last_updated), including any git commit hash or branch name. For example, to QA the latest code on the `main` branch of fleetdm/fleet, you can run: `fleetctl preview --tag=main`.

To start a preview without starting the simulated hosts, use the `--no-hosts` flag (e.g., `fleetctl preview --no-hosts`).

For each bug found, please use the [bug report template](https://github.com/fleetdm/fleet/issues/new?assignees=&labels=bug%2C%3Areproduce&template=bug-report.md&title=) to create a new bug report issue.

For unreleased bugs in an active sprint, a new bug is created with the `~unreleased bug` label. The `:release` label and associated product group label is added, and the engineer responsible for the feature is assigned. If QA is unsure who the bug should be assigned to, it is assigned to the EM. Fixing the bug becomes part of the story.


### Accept new Apple developer account terms

Engineering is responsible for managing third-party accounts required to support engineering infrastructure. We use the official Fleet Apple developer account to notarize installers we generate for Apple devices. Whenever Apple releases new terms of service, we are unable to notarize new packages until the new terms are accepted.

When this occurs, we will begin receiving the following error message when attempting to notarize packages: "You must first sign the relevant contracts online." To resolve this error, follow the steps below.

1. Visit the [Apple developer account login page](https://appleid.apple.com/account?appId=632&returnUrl=https%3A%2F%2Fdeveloper.apple.com%2Fcontact%2F).

2. Log in using the credentials stored in 1Password under "Apple developer account".

3. Contact the Head of Business Operations to determine which phone number to use for 2FA.

4. Complete the 2FA process to log in.

5. Accept the new terms of service.


### Interview a developer candidate

Ensure the interview process follows these steps in order. This process must follow [creating a new position](https://fleetdm.com/handbook/company/leadership#creating-a-new-position) through [receiving job applications](https://fleetdm.com/handbook/company/leadership#receiving-job-applications). Once the position is approved manage this process per candidate in a [hiring pipeline](https://drive.google.com/drive/folders/1dLZaor9dQmAxcxyU6prm-MWNd-C-U8_1?usp=drive_link)

1. **Reach out**: Send an email or LinkedIn message introducing yourself. Include the URL for the position, your Calendly URL, and invite the candidate to schedule a 30-minute introduction call.
2. **Conduct screening call**: Discuss the requirements of the position with the candidate, and answer any questions they have about Fleet. Look for alignment with [Fleet's values](https://fleetdm.com/handbook/company#values) and technical expertise necessary to meet the requirements of the role.
2. **Deliver technical assessment**: Download the zip of the [code challenge](https://github.com/fleetdm/wordgame) and ask them to complete and send their project back within 5 business days.
3. **Test technical assessment**: Verify the code runs and completes the challenge correctly. Check the code for best practices, good style, and tests that meet our standards.
5. **Schedule technical interview**: Send the candidate a calendly link for 1hr to talk to a Software Engineer on your team where the goal is to understand the thechnical capabilities of the candidate. An additional Software Engineer can optionally join if available. Share the candidate's project with the Software Engineers and ask them to review in advance so they are prepared with questions about the candidate's code.
6. **Schedule HOPD interview**: Send the candidate a calendly link for 30m talk to the Head of Product Design @noahtalerman.
7. **Schedule CTO interview**: Send the candidate a calendly link for 30m talk with our CTO @lukeheath.

If the candidate passes all of these steps then continue with [hiring a new team member](https://fleetdm.com/handbook/company/leadership#hiring-a-new-team-member).


### Renew MDM certificate signing request (CSR) 

The certificate signing request (CSR) certificate expires every year. It needs to be renewed prior to expiring. This is notified to the team by the MDM calendar event [IMPORTANT: Renew MDM CSR certificate](https://calendar.google.com/calendar/u/0/r/eventedit/MmdqNTY4dG9nbWZycnNxbDBzYjQ5dGplM2FfMjAyNDA5MDlUMTczMDAwWiBjXzMyMjM3NjgyZGRlOThlMzI4MjVhNTY1ZDEyZjk0MDEyNmNjMWI0ZDljYjZjNjgyYzQ2MjcxZGY0N2UzNjM5NDZAZw)

Steps to renew the certificate:

1. Visit the [Apple developer account login page](https://appleid.apple.com/account?appId=632&returnUrl=https%3A%2F%2Fdeveloper.apple.com%2Fcontact%2F).
2. Log in using the credentials stored in 1Password under **Apple developer account**.
3. Verify you are using the **Enterprise** subaccount for Fleet Device Management Inc.
4. Generate a new certificate following the instructions in [MicroMDM](https://github.com/micromdm/micromdm/blob/c7e70b94d0cfc7710e5c92be20d4534d9d5a0640/docs/user-guide/quickstart.md?plain=1#L103-L118).
5. Note: `mdmctl` (a micromdm command for MDM vendors) will generate a `VendorPrivateKey.key` and `VendorCertificateRequest.csr` using an appropriate shared email relay and a passphrase (suggested generation method with pwgen available in brew / apt / yum `pwgen -s 32 -1vcy`)
6. Uploading `VendorCertificateRequest.csr` to Apple you will download a corresponding `mdm.cer` file
7. Convert the downloaded cert to PEM with `openssl x509 -inform DER -outform PEM -in mdm.cer -out server.crt.pem`
8. Update the **Config vars** in [Heroku](https://dashboard.heroku.com/apps/production-fleetdm-website/settings):
* Update `sails_custom__mdmVendorCertPem` with the results from step 7 `server.crt.pem`
* Update `sails_custom__mdmVendorKeyPassphrase` with the passphrase used in step 4
* Update `sails_custom__mdmVendorKeyPem` with `VendorPrivateKey.key` from step 4
9. Store updated values in [Confidential 1Password Vault](https://start.1password.com/open/i?a=N3F7LHAKQ5G3JPFPX234EC4ZDQ&v=lcvkjobeheaqdgnz33ontpuhxq&i=byyfn2knejwh42a2cbc5war5sa&h=fleetdevicemanagement.1password.com)
10. Verify by logging into a normal apple account (not billing@...) and Generate a new Push Certificate following our [setup MDM](https://fleetdm.com/docs/using-fleet/mdm-setup) steps and verify the Expiration date is 1 year from today.
11. Adjust calendar event to be between 2-4 weeks before the next expiration.


### Perform an incident postmortem

Conduct a postmortem meetings for every service or feature outage and every critical bug, whether it's a customer's environment or on fleetdm.com.

1. Copy this [postmortem template](https://docs.google.com/document/d/1Ajp2LfIclWfr4Bm77lnUggkYNQyfjePiWSnBv1b1nwM/edit?usp=sharing) document and pre-populate where possible.
2. Invite stakeholders. Typically the EM, PM, QA, and engineers involved. If a customer incident, include the CSM.
3. Follow and populate document topic by topic. Determine the root cause (why it happened), as well as why our controls did not catch it before release.
4. Assign each action item an owner that who is responsible for creating a Github issue promptly and working with with the relevant PM/EM to prioritize.

[Example Finished Document](https://docs.google.com/document/d/1YnETKhH9R7STAY-PaFnPy2qxhNht2EAFfkv-kyEwebQ/edit?usp=share_link)


### Process incoming equipment

Upon receiving any device, follow these steps to process incoming equipment.
1. Search for the SN of the physical device in the ["Company equipment" spreadsheet](https://docs.google.com/spreadsheets/d/1hFlymLlRWIaWeVh14IRz03yE-ytBLfUaqVz0VVmmoGI/edit#gid=0) to confirm the correct equipment was received.
3. Visibly inspect equipment and all related components (e.g. laptop charger) for damage.
4. Remove any stickers and clean devices and components.
5. Using the device's charger plug in the device.
6. Turn on the device and enter recovery mode using the [appropriate method](https://support.apple.com/en-us/HT204904).
7. Connect the device to WIFI.
8. Using the "Recovery assistant" tab (In the top left corner), select "Delete this Mac".
9. Follow the prompts to activate the device and reinstall the appropriate version of macOS.
> If you are prevented from completing the steps above, create a ["💻 IT support issue](https://github.com/fleetdm/confidential/issues/new?assignees=%40spokanemac&labels=%3Ahelp-it&projects=&template=request-it-support.md&title=%F0%9F%92%BB+Request+IT+support) for IT, for the device to be scheduled for troubleshooting and remediation. Please note in the issue where you encountered blockers to completing the steps.


### Ship approved equipment

Once the Business Operations department approves inventory to be shipped from Fleet IT, follow these step to ship the equipment.
1. Compare the equipment request issue with the ["Company equipment" spreadsheet](https://docs.google.com/spreadsheets/d/1hFlymLlRWIaWeVh14IRz03yE-ytBLfUaqVz0VVmmoGI/edit#gid=0) and verify physical inventory.
2. Plug in the device and ensure inventory has been correctly processed and all components are present (e.g. charger cord, power converter).
3. package equipment for shipment and include Yubikeys (if requested).
4. Change the "Company equipment" spreadsheet to reflect the new user.
  - If you encounter any issues, repeat the [process incoming equipment steps](https://fleetdm.com/handbook/engineering#process-incoming-equipment). If problems persist, create a ["💻 IT support issue](https://github.com/fleetdm/confidential/issues/new?assignees=%40spokanemac&labels=%3Ahelp-it&projects=&template=request-it-support.md&title=%F0%9F%92%BB+Request+IT+support) for IT to troubleshoot the device.
6. Ship via FedEx to the address listed in the equipment request.
7. Add a comment to the equipment request issue, at-mentioning the requestor with the FedEx tracking info and close the issue.


## Rituals

<rituals :rituals="rituals['handbook/engineering/engineering.rituals.yml']"></rituals>


#### Stubs
The following stubs are included only to make links backward compatible.

##### Weekly bug review
[handbook/company/product-groups#weekly-bug-review](https://fleetdm.com/handbook/company/product-groups#weekly-bug-review)

Please see [docs/contributing/infrastructure](https://fleetdm.com/docs/contributing/infrastructure) for **below**
##### Infrastructure
##### Infrastructure links
##### Best practices for containers
Please see [docs/contributing/infrastructure](https://fleetdm.com/docs/contributing/infrastructure) for **above**

##### Measurement
Please see [handbook/engineering#record-engineering-kpis](https://fleetdm.com/handbook/engineering#record-engineering-kpis)

##### Critical bug notification process
Please see [handbook/engineering#notify-community-members-about-a-critical-bug](https://fleetdm.com/handbook/engineering#notify-community-members-about-a-critical-bug)

##### Finding bugs
Please see [handbook/engineering#run-fleet-locally-for-qa-purposes](https://fleetdm.com/handbook/engineering#run-fleet-localy-for-qa-purposes)

##### Scrum at Fleet
Please see [handbook/company/product-groups#scrum-at-fleet](https://fleetdm.com/handbook/company/product-groups#scrum-at-fleet)

##### Scrum items
Please see [handbook/company/product-groups#scrum-items)](https://fleetdm.com/handbook/company/product-groups#scrum-items)

##### Sprint ceremonies
Please see [handbook/company/product-groups#sprint-ceremonies](https://fleetdm.com/handbook/company/product-groups#sprint-ceremonies)

##### Meetings
Please see [handbook/company/product-groups#meetings](https://fleetdm.com/handbook/company/product-groups#meetings)

##### Principles
Please see [handbook/company/product-groups#principles](https://fleetdm.com/handbook/company/product-groups#principles)

Please see [handbook/company/product-groups#eng-together](https://fleetdm.com/handbook/company/product-groups#eng-together) for **below**
##### Eng Together
##### Participants
##### Agenda
Please see [handbook/company/product-groups#eng-together](https://fleetdm.com/handbook/company/product-groups#eng-together) for **above**

Please see [handbook/company/product-groups#group-weeklies](https://fleetdm.com/handbook/company/product-groups#group-weeklies) for **below**
##### User story discovery
##### Participants
##### Agenda
Please see [handbook/company/product-groups#group-weeklies](https://fleetdm.com/handbook/company/product-groups#group-weeklies) for **above**

Please see [handbook/company/product-groups#group-weeklies](https://fleetdm.com/handbook/company/product-groups#group-weeklies) for **below**
##### Group weeklies
##### Participants
##### Sample agenda (Frontend weekly)
Please see [handbook/company/product-groups#group-weeklies](https://fleetdm.com/handbook/company/product-groups#group-weeklies) for **above**

##### Engineering-initiated stories
##### Creating an engineering-initiated story

Please see [handbook/engineering#create-an-engineering-initiated-story](https://fleetdm.com/handbook/engineering#create-an-engineering-initiated-story) for **above**

Please see [handbook/engineering#accept-new-apple-developer-account-terms](https://fleetdm.com/handbook/engineering#accept-new-apple-developer-account-terms) for **below**
##### Accounts  
##### Apple developer account
Please see [handbook/engineering#accept-new-apple-developer-account-terms](https://fleetdm.com/handbook/engineering#accept-new-apple-developer-account-terms) for **above**

##### Merging during the freeze period
Please see [handbook/engineering#merge-a-pull-request-during-the-freeze-period](https://fleetdm.com/handbook/engineering#merge-a-pull-request-during-the-freeze-period)

##### Merge a bug fix during the freeze period
Please see [merge-bug-fixes-into-the-release-candidate](https://fleetdm.com/handbook/engineering#merge-bug-fixes-into-the-release-candidate)

##### Merge a pull request during the freeze period
Please see [merge-bug-fixes-into-the-release-candidate](https://fleetdm.com/handbook/engineering#merge-bug-fixes-into-the-release-candidate)

##### Begin a merge freeze
Please see [handbook/engineering#create-a-release-candidate](https://fleetdm.com/handbook/engineering#create-a-release-candidate)

##### Scrum boards
Please see [handbook//product-groups#current-product-groups](https://fleetdm.com/handbook/engineering#contact-us)

Please see [handbook/engineering#begin-a-merge-freeze](https://fleetdm.com/handbook/engineering#begin-a-merge-freeze) for **below**
##### Release freeze period
##### Freeze day
Please see [handbook/engineering#begin-a-merge-freeze](https://fleetdm.com/handbook/engineering#begin-a-merge-freeze) for **above**

##### Release day
Please see [handbook/engineering#prepare-fleet-release](https://fleetdm.com/handbook/engineering#prepare-fleet-release)

##### Deploying to dogfood
Please see [handbook/engineering#deploy-a-new-release-to-dogfood](https://fleetdm.com/handbook/engineering#deploy-a-new-release-to-dogfood)

Please see [handbook/engineering#conclude-current-milestone](https://fleetdm.com/handbook/engineering#conclude-current-milestone) for **below**
##### Milestone release ritual
##### Update milestone in GitHub
##### ZenHub housekeeping
Please see [handbook/engineering#conclude-current-milestone](https://fleetdm.com/handbook/engineering#conclude-current-milestone) for **above**

##### Clearing the plate
Please see [handbook/engineering#schedule-developer-on-call-workload](https://fleetdm.com/handbook/engineering#schedule-developer-on-call-workload)

##### Check dependencies
Please see [handbook/engineering#confirm-latest-versions-of-dependencies](https://fleetdm.com/handbook/engineering#confirm-latest-versions-of-dependencies)

##### Release readiness
Please see [handbook/engineering#indicate-your-product-group-is-release-ready](https://fleetdm.com/handbook/engineering#indicate-your-product-group-is-release-ready)

##### Improve documentation
Please see [handbook/company/product-groups#documentation-for-contributors](https://fleetdm.com/handbook/company/product-groups#documentation-for-contributors)

##### How to reach the on-call engineer
Please see [handbook/company/product-groups#how-to-reach-the-developer-on-call](https://fleetdm.com/handbook/company/product-groups#how-to-reach-the-developer-on-call)

##### The rotation
Please see [handbook/company/product-groups#the-developer-on-call-rotation](https://fleetdm.com/handbook/company/product-groups#the-developer-on-call-rotation)

Please see [handbook/company/product-groups#the-developer-on-call-rotation](https://fleetdm.com/handbook/company/product-groups#developer-on-call-responsibilities) for **below**
##### Second-line response
##### PR reviews
##### Customer success meetings
Please see [handbook/company/product-groups#the-developer-on-call-rotation](https://fleetdm.com/handbook/company/product-groups#developer-on-call-responsibilities) for **above**

##### Escalations
Please see [handbook/company/product-groups#escalations](https://fleetdm.com/handbook/company/product-groups#escalations)

##### Handoff
Please see [handbook/company/product-groups#changing-of-the-guard](https://fleetdm.com/handbook/company/product-groups#changing-of-the-guard)

Please see [handbook/company/product-groups#quality](https://fleetdm.com/handbook/company/product-groups#quality) for **below**
##### Quality
##### Human-oriented QA
##### Bug process
##### Debugging
##### Bug states
Please see [handbook/company/product-groups#quality](https://fleetdm.com/handbook/company/product-groups#quality) for **above**

##### Inbox
Please see [handbook/company/product-groups#inbox](https://fleetdm.com/handbook/company/product-groups#inbox)

Please see [handbook/company/product-groups#reproduced](https://fleetdm.com/handbook/company/product-groups#reproduced) for **below**
##### Reproduced
##### Fast track for Fleeties
Please see [handbook/company/product-groups#reproduced](https://fleetdm.com/handbook/company/product-groups#reproduced) for **above**

##### In product drafting (as needed)
Please see [handbook/company/product-groups#in-product-drafting-as-needed](https://fleetdm.com/handbook/company/product-groups#in-product-drafting-as-needed)

##### In engineering
Please see [handbook/company/product-groups#in-engineering](https://fleetdm.com/handbook/company/product-groups#in-engineering)

##### Awaiting QA
Please see [handbook/company/product-groups#awaiting-qa](https://fleetdm.com/handbook/company/product-groups#awaiting-qa)

Please see [handbook/company/product-groups#all-bugs](https://fleetdm.com/handbook/company/product-groups#all-bugs) for **below**
##### All bugs
##### Bugs closed this week
##### Bugs closed this week
Please see [handbook/company/product-groups#all-bugs](https://fleetdm.com/handbook/company/product-groups#all-bugs) for **above**

Please see [handbook/company/product-groups#release-testing](https://fleetdm.com/handbook/company/product-groups#release-testing) for **below**
##### Release testing
##### Release blockers
##### Critical bugs
Please see [handbook/company/product-groups#release-testing](https://fleetdm.com/handbook/company/product-groups#release-testing) for **above**

##### Reviewing PRs from the community
Please see [handbook/engineering#review-a-community-pull-request](https://fleetdm.com/handbook/engineering#review-a-community-pull-request)

##### Merging community PRs
Please see [handbook/engineering#merge-a-community-pull-request](https://fleetdm.com/handbook/engineering#merge-a-community-pull-request)

##### Changes to tables' schema
Please see [handbook/company/product-groups#changes-to-tables-schema](https://fleetdm.com/handbook/company/product-groups#changes-to-tables-schema)

Please see [handbook/engineering#preform-an-incident-postmortem](https://fleetdm.com/handbook/engineering#preform-an-incident-postmortem) for **below**
##### Incident postmortems
##### Postmortem document
##### Postmortem meeting
##### Postmortem action items
Please see [handbook/engineering#preform-an-incident-postmortem](https://fleetdm.com/handbook/engineering#preform-an-incident-postmortem) for **below**

##### Outages
[handbook/company/product-groups#outages](https://fleetdm.com/handbook/company/product-groups#outages)

##### Scaling Fleet
[handbook/company/product-groups#scaling-fleet](https://fleetdm.com/handbook/company/product-groups#scaling-fleet)

##### Load testing
[handbook/company/product-groups#load-testing](https://fleetdm.com/handbook/company/product-groups#load-testing)

##### Version support
[handbook/company/product-groups#version-support](https://fleetdm.com/handbook/company/product-groups#version-support)

<meta name="maintainedBy" value="lukeheath">
<meta name="title" value="🚀 Engineering"><|MERGE_RESOLUTION|>--- conflicted
+++ resolved
@@ -440,7 +440,6 @@
 3. Comment on the GitHub issue and at-mention the PM and anyone listed in the requester field.
 4. If `customer-` labels are applied to the user story, at-mention the [VP of Customer Success](https://fleetdm.com/handbook/customer-success#team).
 
-<<<<<<< HEAD
 ### Make changes to the vulnerabilities and nvd repositories
 The [nvd](https://github.com/fleetdm/nvd) and [vulnerabilities](https://github.com/fleetdm/vulnerabilities) repositories continuously create output files that are downloaded and used by our customers' Fleet servers. 
 They run code that is managed in two places: 
@@ -476,8 +475,6 @@
 1. Create the necessary fleet servers for testing.
 2. Route the fleet test servers to the forked test Repositories (nvd and/or vulnerabilities).
 3. QA → Approve or reject.
-=======
->>>>>>> ce83b6d8
 
 ### Run Fleet locally for QA purposes
 
