--- conflicted
+++ resolved
@@ -14,27 +14,30 @@
 
 ### Goals
 
-* Stay in alignment across the whole organization.
-* Build teams, not groups of people.
-* Provide substantial time for engineers to work on "focused work."
+- Stay in alignment across the whole organization.
+- Build teams, not groups of people.
+- Provide substantial time for engineers to work on "focused work."
 
 ### Principles
 
-* Support the [Maker Schedule](http://www.paulgraham.com/makersschedule.html) by keeping meetings to a minimum.
-* Each individual must have a weekly sync 1:1 meeting with their manager. This is key to making sure each individual has a voice within the organization.
-* Each team should have a fixed weekly sync check-in. This helps reinforce team bonds and alignment.
-* Favor async communication when possible. This is very important to make sure every stakeholder on a project can have a clear understanding of what’s happening or what was decided, without needing to attend every meeting (i.e., if a person is sick or on vacation or just life happened.)
-* If an async conversation is not proving to be effective, never hesitate to hop on or schedule a call. Always document the decisions made in a ticket, document, or whatever makes sense for the conversation.
+- Support the [Maker Schedule](http://www.paulgraham.com/makersschedule.html) by keeping meetings to a minimum.
+- Each individual must have a weekly sync 1:1 meeting with their manager. This is key to making sure each individual has a voice within the organization.
+- Each team should have a fixed weekly sync check-in. This helps reinforce team bonds and alignment.
+- Favor async communication when possible. This is very important to make sure every stakeholder on a project can have a clear understanding of what’s happening or what was decided, without needing to attend every meeting (i.e., if a person is sick or on vacation or just life happened.)
+- If an async conversation is not proving to be effective, never hesitate to hop on or schedule a call. Always document the decisions made in a ticket, document, or whatever makes sense for the conversation.
 
 The following is the subset of proposed engineering meetings. Each group is free to treat these as a subset of the expected meetings and add any other meetings as they see fit.
 
 ### Eng Together
+
 This is to promote cohesion across groups within the engineering team. Disseminate engineering-wide announcements. Held weekly for one hour.
 
 #### Participants
+
 This includes all of engineering.
 
 #### Sample agenda
+
 - Announcements
 - “Show and tell”
   - Each engineer gets two minutes to explain (showing, if desired) what they are working on and why it’s important to the business and/or engineering team.
@@ -44,20 +47,25 @@
   - Structured and/or unstructured social activities
 
 ### Release Retro
+
 Gather feedback from all participants in each release. Used to improve communication and processes. Held each release for 30 minutes.
 
 This meeting will likely need to be split in the future as the number of attendees increases.
 
 #### Participants
+
 This would include members of each group (+ quality).
 
 #### Sample agenda
+
 For each attendee:
+
 - What went well this release cycle?
 - What could have gone better this release cycle?
 - What should we remember next time?
 
 ### Group Weeklies
+
 A chance for deeper, synchronous discussion on topics relevant to that group. Held weekly for 30 minutes - one hour.
 
 e.g., “Interface Weekly” - “Platform Weekly” - “Agent Weekly”
@@ -65,9 +73,11 @@
 In some groups, this may be split into smaller discussions related to the different focuses of members within the group.
 
 #### Participants
+
 This would include members of each group.
 
 #### Sample agenda (Platform)
+
 - Announcements
 - Anything at risk for the release?
 - Bug assignment
@@ -76,6 +86,7 @@
 - MarshalJSON to hide passwords and API tokens. Thoughts?
 
 #### Sample Agenda (Interface)
+
 - What’s good?
 - Anything at risk for the release?
 - Bug assignment
@@ -89,26 +100,33 @@
 If desired, each group can implement daily (or some other cadence) standups. Ultimately, it’s up to the Engineering Manager to make sure that the team is communicating appropriately to deliver results.
 
 #### Participants
+
 This would include any members of the group.
 
 ### Engineering Leadership Weekly (Weekly ~ one hour)
+
 Engineering leaders discuss topics of importance that week.
 
 #### Participants
+
 This would include the CTO + Engineering managers.
 
 #### Sample agenda
+
 - Fullstack engineer hiring
 - Engineering process discussion
 - Review Q2 OKRs
 
 ### Product and Eng Weekly
+
 Engineering and Product sync on priorities for the upcoming release, surface and address any inter-group dependencies. Held weekly for 30 minutes.
 
 #### Participants
+
 This would include the CTO + Engineering managers + PMs.
 
 #### Sample agenda
+
 - Plan for what's going into the next release
 - Identify inter-group dependencies
 - Ensure items are moving through architect/estimation
@@ -124,6 +142,7 @@
 In order to make sure quality releases, Fleet has a freeze period for testing prior to each release. Effective at the start of the freeze period, new feature work will not be merged.
 
 Release blocking bugs are exempt from the freeze period and are defined by the same rules as patch releases, which include:
+
 1. Regressions
 2. Security concerns
 3. Issues with features targeted for current release
@@ -147,12 +166,11 @@
 
 ### Responsibilities
 
-<<<<<<< HEAD
 #### 1. Second-line response
 
-The on-call engineer is a second-line responder to questions raised by customers and community members. 
-
-The community contact (Kathy) is responsible for the first response to GitHub issues, pull requests, and Slack messages in the [#fleet channel](https://osquery.slack.com/archives/C01DXJL16D8) of osquery Slack, and other public Slacks. Kathy is also responsible for the first response to messages in private customer Slack channels. 
+The on-call engineer is a second-line responder to questions raised by customers and community members.
+
+The community contact (Kathy) is responsible for the first response to GitHub issues, pull requests, and Slack messages in the [#fleet channel](https://osquery.slack.com/archives/C01DXJL16D8) of osquery Slack, and other public Slacks. Kathy is also responsible for the first response to messages in private customer Slack channels.
 
 We respond within 1-hour (during business hours) for interactions and ask the on-call engineer to address any questions sent their way promptly. When Kathy is unavailable, the on-call engineer may sometimes be asked to take over the first response duties.
 
@@ -160,42 +178,19 @@
 
 Pull requests may be routed through the on-call engineer for review.
 
-- For PRs to the Fleet documentation, the content editor (Desmi) will request a review from the on-call engineer. See also [How to request a review for Markdown changes to the docs](#how-to-request-a-review-for-markdown-changes-to-the-docs)
-
-- For PRs from the community, the community contact will a request review from the on-call engineer. 
+For PRs from the community, the community contact ([Kathy](https://github.com/ksatter)) will request review from the on-call. For all PRs to the Fleet documentation, the content editor ([Chris McGillicuddy](https://github.com/chris-mcgillicuddy)) will either merge (for typo fixes, when only documentation files are changed) or request a review from the current on-call (for changes to code samples, or to the meaning of the text).
 
 In either case, if the on-call engineer has the knowledge and confidence to review, they should go ahead and do so. Otherwise, they should request a review from an engineer with the appropriate domain knowledge. It is the on-call engineer's responsibility to confirm that these PRs are moved forward (either by review with feedback or merge).
 
 #### 3. Customer success meetings
 
-The on-call engineer is asked to attend all the customer success meetings during the week. The engineer will receive calendar invitations from Tony for the appropriate meetings. This has a dual purpose of providing more context for how our customers use Fleet. Also, the engineer should actively participate and provide input where appropriate (if not sure, please ask your manager or Tony).
+The on-call engineer is asked to attend all the customer success meetings during the week.
+
+The engineer will receive calendar invitations from Tony for the appropriate meetings. This has a dual purpose of providing more context for how our customers use Fleet. Also, the engineer should actively participate and provide input where appropriate (if not sure, please ask your manager or Tony).
 
 #### 4. Improve documentation
 
-The on-call engineer is asked to read, understand, test, correct, and improve at least one doc page per week. Our goal is to 1, ensure accuracy and verify that our deployment guides and tutorials are up to date and work as expected.  And 2, improve the readability, consistency, and simplicity of our documentation – with empathy towards first-time users. See [Writing documentation](#writing-documentation) for writing guidelines, and don't hesitate to reach out to [#g-digital-experience](https://fleetdm.slack.com/archives/C01GQUZ91TN) on Slack for writing support.
-=======
-During their on-call shift, engineers temporarily take on a different set of priorities and responsibilities.
-
-#### Responding quickly and finding answers
-
-The on-call engineer is a second-line responder to questions raised by customers and community members.  We respond within 1-hour (during business hours) for interactions and ask the on-call engineer to address any questions sent their way promptly.
-
-Normally, the community contact (Kathy) is responsible for the first response to GitHub issues, pull requests, and Slack messages in the osquery and other public Slacks. Kathy is also responsible for the first response to messages in private customer Slack channels.  When Kathy is unavailable, the on-call engineer may sometimes be asked to take over the first response duties.
-
-#### Reviewing pull requests
-
-Some pull requests are routed through the on-call engineer for review.  It is the on-call engineer's responsibility to confirm that these PRs move forward quickly (either by review with feedback or merge).
-
-For PRs from the community, the community contact ([Kathy](https://github.com/ksatter)) will request review from the on-call.  For all PRs to the Fleet documentation, the content editor ([Chris McGillicuddy](https://github.com/chris-mcgillicuddy)) will either merge (for typo fixes, when only documentation files are changed) or request a review from the current on-call (for changes to code samples, or to the meaning of the text).
-
-In either case, if the on-call has the knowledge and confidence to review, they should go ahead and do so. Otherwise, they should request a review from an engineer with the appropriate domain knowledge. 
-
-#### Attending meetings
-
-The on-call engineer is asked to attend all the customer success meetings during the week.
-
-The engineer will receive calendar invitations from Tony for the appropriate meetings. Besides giving Fleet's customers access to the expertise of the people who know the Fleet product best, this has a dual purpose of providing more context for how our customers use Fleet.  Also, the engineer should actively participate and provide input where appropriate (if not sure, please ask your manager or Tony).
->>>>>>> e97755f9
+The on-call engineer is asked to read, understand, test, correct, and improve at least one doc page per week. Our goal is to 1, ensure accuracy and verify that our deployment guides and tutorials are up to date and work as expected. And 2, improve the readability, consistency, and simplicity of our documentation – with empathy towards first-time users. See [Writing documentation](#writing-documentation) for writing guidelines, and don't hesitate to reach out to [#g-digital-experience](https://fleetdm.slack.com/archives/C01GQUZ91TN) on Slack for writing support.
 
 ### Clearing the plate
 
@@ -226,16 +221,18 @@
 See [the internal Google Doc](https://docs.google.com/document/d/1FNQdu23wc1S9Yo6x5k04uxT2RwT77CIMzLLeEI2U7JA/edit#) for the engineers in the rotation.
 
 ## Incident postmortems
+
 At Fleet, we take customer incidents very seriously. After working with customers to resolve issues, we will conduct an internal postmortem to determine any documentation or coding changes to prevent similar incidents from happening in the future. Why? We strive to make Fleet the best osquery management platform globally, and we sincerely believe that starts with sharing lessons learned with the community to become stronger together.
 
 At Fleet, we do postmortem meetings for every production incident, whether it's a customer's environment or on fleetdm.com.
 
 ## Outages
+
 At Fleet, we consider an outage to be a situation where new features or previously stable features are broken or unusable.
- - Occurences of outages are tracked in the [Outages](https://docs.google.com/spreadsheets/d/1a8rUk0pGlCPpPHAV60kCEUBLvavHHXbk_L3BI0ybME4/edit#gid=0) spreadsheet.
- - Fleet encourages embracing the inevitability of mistakes and discourages blame games.
- - Fleet stresses the critical importance of avoiding outages because they make customers' lives worse instead of better.
-
+
+- Occurences of outages are tracked in the [Outages](https://docs.google.com/spreadsheets/d/1a8rUk0pGlCPpPHAV60kCEUBLvavHHXbk_L3BI0ybME4/edit#gid=0) spreadsheet.
+- Fleet encourages embracing the inevitability of mistakes and discourages blame games.
+- Fleet stresses the critical importance of avoiding outages because they make customers' lives worse instead of better.
 
 ## Project boards
 
@@ -317,7 +314,7 @@
 
 ### What DB tables matter more when thinking about performance?
 
-While we need to be careful about handling everything in the database, not every table is the same. The host and host_* tables are the main cases where we have to be careful when using them in any way.
+While we need to be careful about handling everything in the database, not every table is the same. The host and host\_\* tables are the main cases where we have to be careful when using them in any way.
 
 However, beware of tables that go through async aggregation processes (such as scheduled_query and scheduled_query_stats) or those that are read often as part of the osquery distributed/read and config endpoints.
 
@@ -449,11 +446,13 @@
 Writing about how to use a new feature puts you in the shoes of the user. If something seems complicated, you have the opportunity to improve it — before commiting a line of code.
 
 ### Markdown
-Fleet's documentation and handbook are written in [Markdown](https://about.gitlab.com/handbook/markdown-guide/). Using Markdown lets us keep our documentation consistently formatted and viewable directly from the Fleet GitHub repo. The Markdown files in the `/docs` and `/handbook` folders are converted to HTML for the Fleet website. 
+
+Fleet's documentation and handbook are written in [Markdown](https://about.gitlab.com/handbook/markdown-guide/). Using Markdown lets us keep our documentation consistently formatted and viewable directly from the Fleet GitHub repo. The Markdown files in the `/docs` and `/handbook` folders are converted to HTML for the Fleet website.
 
 When making changes to the Fleet docs or handbook, there are a few differences in how the Markdown will render on GitHub and the Fleet website.
 
 #### Linebreaks and newlines
+
 Any time you need to add a line break in Markdown, you should add a new line. It is vital to make sure paragraphs are separated by new lines. Otherwise, they will render as the same HTML element.
 
 For example, if you were adding this section to the docs:
@@ -476,7 +475,6 @@
 line two
 ```
 
-
 The Markdown will render correctly as
 
 line one
@@ -531,10 +529,10 @@
 
 Keep headings brief, organized, and in a logical order:
 
-* H1: Page title
-* H2: Main headings
-* H3: Subheadings
-* H4: Sub-subheadings (headings nested under subheadings)
+- H1: Page title
+- H2: Main headings
+- H3: Subheadings
+- H4: Sub-subheadings (headings nested under subheadings)
 
 Try to stay within three or four heading levels. Complicated documents may use more, but pages with a simpler structure are easier to read.
 
@@ -555,12 +553,14 @@
 When directly linking to a specific section, always format the spaces within a section name to use a hyphen instead of an underscore. For example, when linking to the `osquery_result_log_plugin` section of the configuration reference docs, use a relative link like the following: `./Configuration.md#osquery-result-log-plugin`.
 
 ### Linking to a location on GitHub
+
 When adding a link to a location on GitHub outside of `/docs`, be sure to use the canonical form of the URL.
 
 Navigate to the file's location on GitHub, and press "y" to transform the URL into its canonical form.
 
 ### How to fix a broken link
-For instances when a broken link is discovered on fleetdm.com, always check if the link is a relative link to a directory outside of `/docs`. 
+
+For instances when a broken link is discovered on fleetdm.com, always check if the link is a relative link to a directory outside of `/docs`.
 
 An example of a link that lives outside of `/docs` is:
 
@@ -568,22 +568,24 @@
 ../../tools/app/prometheus
 ```
 
-If the link lives outside `/docs`, head to the file's location on GitHub (in this case, [https://github.com/fleetdm/fleet/blob/main/tools/app/prometheus.yml)](https://github.com/fleetdm/fleet/blob/main/tools/app/prometheus.yml)), and press "y" to transform the URL into its canonical form (a version of the link that will always point to the same version of the file) ([https://github.com/fleetdm/fleet/blob/194ad5963b0d55bdf976aa93f3de6cabd590c97a/tools/app/prometheus.yml](https://github.com/fleetdm/fleet/blob/194ad5963b0d55bdf976aa93f3de6cabd590c97a/tools/app/prometheus.yml)). Replace the relative link with this link in the Markdown file. 
+If the link lives outside `/docs`, head to the file's location on GitHub (in this case, [https://github.com/fleetdm/fleet/blob/main/tools/app/prometheus.yml)](https://github.com/fleetdm/fleet/blob/main/tools/app/prometheus.yml)), and press "y" to transform the URL into its canonical form (a version of the link that will always point to the same version of the file) ([https://github.com/fleetdm/fleet/blob/194ad5963b0d55bdf976aa93f3de6cabd590c97a/tools/app/prometheus.yml](https://github.com/fleetdm/fleet/blob/194ad5963b0d55bdf976aa93f3de6cabd590c97a/tools/app/prometheus.yml)). Replace the relative link with this link in the Markdown file.
 
 > Note that the instructions above also apply to adding links in the Fleet handbook.
 
 ### Page order
+
 The order we display documentation pages on fleetdm.com is determined by `pageOrderInSection` meta tags. These pages are sorted in their respective sections in **ascending** order by the `pageOrderInSection` value. Every Markdown file (except readme and faq pages) in the `docs/` folder must have a meta tag with a positive 'pageOrderInSection' value.
 
-
 We leave large gaps between values to make future changes easier. For example, the first page in the "Using Fleet" section of the docs has a `pageOrderInSection` value of 100, and the next page has a value of 200. The significant difference between values allows us to add, remove and reorder pages without changing the value of multiple pages at a time.
 
 When adding or reordering a page, try to leave as much room between values as possible. If you were adding a new page that would go between the two pages from the example above, you would add `<meta name="pageOrderInSection" value="150">` to the page.
 
 ### Adding an image
+
 Try to keep images in the docs at a minimum. Images can be a quick way to help users understand a concept or direct them towards a specific user interface(UI) element. Still, too many can make the documentation feel cluttered and more difficult to maintain.
 
 When adding images to the Fleet documentation, follow these guidelines:
+
 - UI screenshots should be a 4:3 aspect ratio (1280x960). This is an optimal size for the container width of the docs and ensures that content in screenshots is as clear as possible to view in the docs (and especially on mobile devices).
 - You can set up a custom preset in the Google Chrome device toolbar (in Developer Tools) to quickly adjust your browser to the correct size for taking a screenshot.
 - Keep the images as simple as possible to maintain. Screenshots can get out of date quickly as UIs change.
@@ -611,6 +613,7 @@
     C-->D
     D-->E
 ```
+
 Once we specify the `mermaid` as the language in the code block, it will render as a mermaid diagram on fleetdm.com and GitHub.
 
 ```mermaid
@@ -630,27 +633,27 @@
 
 ## Rituals
 
-The following rituals are engaged in by the  directly responsible individual (DRI) and at the frequency specified for the ritual.
-
-| Ritual                       | Frequency                | Description                                         | DRI               |
-|:-----------------------------|:-----------------------------|:----------------------------------------------------|-------------------|
-| Pull request review | Daily | Engineers go through pull requests for which their review has been requested. | Zach Wasserman |
-| Engineering group discussions | Weekly | See "Group Weeklies".  | Zach Wasserman |
-| On-call handoff | Weekly | Hand off the on-call engineering responsibilities to the next on-call engineer. | Zach Wasserman |
-| Release ritual | Every three weeks | Go through the process of releasing the next iteration of Fleet. | Zach Wasserman |
-| Create patch release branch | Every patch release | Go through the process of creating a patch release branch, cherry picking commits, and pushing the branch to github.com/fleetdm/fleet. | Luke Heath |
+The following rituals are engaged in by the directly responsible individual (DRI) and at the frequency specified for the ritual.
+
+| Ritual                        | Frequency           | Description                                                                                                                            | DRI            |
+| :---------------------------- | :------------------ | :------------------------------------------------------------------------------------------------------------------------------------- | -------------- |
+| Pull request review           | Daily               | Engineers go through pull requests for which their review has been requested.                                                          | Zach Wasserman |
+| Engineering group discussions | Weekly              | See "Group Weeklies".                                                                                                                  | Zach Wasserman |
+| On-call handoff               | Weekly              | Hand off the on-call engineering responsibilities to the next on-call engineer.                                                        | Zach Wasserman |
+| Release ritual                | Every three weeks   | Go through the process of releasing the next iteration of Fleet.                                                                       | Zach Wasserman |
+| Create patch release branch   | Every patch release | Go through the process of creating a patch release branch, cherry picking commits, and pushing the branch to github.com/fleetdm/fleet. | Luke Heath     |
 
 ## Slack channels
 
 The following [Slack channels are maintained](https://fleetdm.com/handbook/company#group-slack-channels) by this group:
 
-| Slack channel                       | [DRI](https://fleetdm.com/handbook/company#why-group-slack-channels) |
-|:------------------------------------|:--------------------------------------------------------------------|
-| `#help-engineering`                 | Zach Wasserman
-| `#g-platform`                       | Tomás Touceda
-| `#g-interface`                      | Luke Heath
-| `#g-agent`                          | Zach Wasserman
-| `#_pov-environments`                | Ben Edwards
+| Slack channel        | [DRI](https://fleetdm.com/handbook/company#why-group-slack-channels) |
+| :------------------- | :------------------------------------------------------------------- |
+| `#help-engineering`  | Zach Wasserman                                                       |
+| `#g-platform`        | Tomás Touceda                                                        |
+| `#g-interface`       | Luke Heath                                                           |
+| `#g-agent`           | Zach Wasserman                                                       |
+| `#_pov-environments` | Ben Edwards                                                          |
 
 <meta name="maintainedBy" value="zwass">
 <meta name="title" value="🚀 Engineering">