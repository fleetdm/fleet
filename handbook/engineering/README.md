# Engineering

## Scrum at Fleet

- [Sprint ceremonies](#sprint-ceremonies)
- [Scrum boards](#scrum-boards)
- [Scrum items](#scrum-items)

Fleet [product groups](https://fleetdm.com/handbook/company/development-groups#what-are-product-groups) employ scrum, an agile methodology, as a core practice in software development. This process is designed around sprints, which last three weeks to align with our release cadence.

### Sprint ceremonies

Each sprint is marked by five essential ceremonies:

1. **Sprint kickoff**: On the first day of the sprint, the team, along with stakeholders, select items from the backlog to work on. The team then commits to completing these items within the sprint.
2. **Daily standup**: Every day, the team convenes for updates. During this session, each team member shares what they accomplished since the last standup, their plans until the next meeting, and any blockers they are experiencing.
3. **Weekly estimation sessions**: The team estimates backlog items once a week (three times per sprint). These sessions help to schedule work completion and align the roadmap with business needs. They also provide estimated work units for upcoming sprints.
4. **Sprint demo**: On the last day of each sprint, all engineering teams and stakeholders come together to review completed work. Engineers are allotted 3-10 minutes to present their accomplishments, as well as any pending tasks.
5. **Sprint retrospective**: Also held on the last day of the sprint, this meeting encourages discussions among the team and stakeholders around three key areas: what went well, what could have been better, and what the team learned during the sprint.

### Scrum boards

Each product group has a dedicated sprint board:
- [MDM](https://app.zenhub.com/workspaces/-g-mdm-current-sprint-63bc507f6558550011840298/board)
- [CX](https://app.zenhub.com/workspaces/-g-cx-current-sprint-63bd7e0bf75dba002a2343ac/board)
- [Website](https://app.zenhub.com/workspaces/-g-website-6451748b4eb15200131d4bab/board)
- [Infra](https://app.zenhub.com/workspaces/-g-infra-642c83a53e96760014c978bd/board)

New tickets are estimated, specified, and prioritized on the roadmap:
- [Roadmap](https://app.zenhub.com/workspaces/-roadmap-ships-in-6-weeks-6192dd66ea2562000faea25c/board)

### Scrum items

Our scrum boards are exclusively composed of three types of scrum items:

1. **User stories**: These are simple and concise descriptions of features or requirements from the user's perspective, marked with the `story` label. They keep our focus on delivering value to our customers. Occasionally, due to ZenHub's ticket sub-task structure, the term 'epic' may be seen. However, we treat these as regular user stories.

2. **Sub-tasks**: These smaller, more manageable tasks contribute to the completion of a larger user story. Sub-tasks are labeled as `~sub-task` and enable us to break down complex tasks into more detailed and easier to estimate work units.

3. **Bugs**: Representing errors or flaws that result in incorrect or unexpected outcomes, bugs are marked with the `bug` label. Like user stories and sub-tasks, bugs are documented, prioritized, and addressed during a sprint. Bugs [may be estimated or left unestimated](https://fleetdm.com/handbook/engineering#do-we-estimate-released-bugs-and-outages), as determined by the product group's engineering manager.

> Our sprint boards do not accommodate any other type of ticket. By strictly adhering to these three types of scrum items, we maintain an organized and focused workflow that consistently adds value for our users.

## Meetings

- [Goals](#goals)
- [Principles](#principles)
- [Sprint ceremonies](#sprint-ceremonies)
- [Eng together](#eng-together)
- [Group weeklies](#group-weeklies)
- [Eng leadership weekly](#eng-leadership) 
- [Eng product weekly](#eng-product-weekly)

### Goals

- Stay in alignment across the whole organization.
- Build teams, not groups of people.
- Provide substantial time for engineers to work on "focused work."

### Principles

- Support the [Maker Schedule](http://www.paulgraham.com/makersschedule.html) by keeping meetings to a minimum.
- Each individual must have a weekly or biweekly sync 1:1 meeting with their manager. This is key to making sure each individual has a voice within the organization.
- Favor async communication when possible. This is very important to make sure every stakeholder on a project can have a clear understanding of what’s happening or what was decided, without needing to attend every meeting (i.e., if a person is sick or on vacation or just life happened.)
- If an async conversation is not proving to be effective, never hesitate to hop on or schedule a call. Always document the decisions made in a ticket, document, or whatever makes sense for the conversation.

### Eng Together

This meeting is to disseminate engineering-wide announcements, promote cohesion across groups within the engineering team, and connect with engineers (and the "engineering-curious") in other departments. Held weekly for one hour.

#### Participants

Everyone at the company is welcome to attend.  The subject matter is focused on engineering.

#### Sample agenda

- Announcements
- “Show and tell”
  - Each engineer gets two minutes to explain (showing, if desired) what they are working on and why it’s important to the business and/or engineering team.
- Deeper dive
  - One or a few engineers go deeper on a topic relevant to all of engineering.
- Social
  - Structured and/or unstructured social activities

### Group weeklies

A chance for deeper, synchronous discussion on topics relevant across product groups like “Frontend weekly”, “Backend weekly”, etc.

#### Participants

Anyone who wishes to participate. 

#### Sample Agenda (Frontend weekly)

- Discuss common patterns and conventions in the codebase
- Review difficult frontend bugs
- Write engineering-initiated stories

### Eng leadership weekly 

Engineering leaders discuss topics of importance that week.

#### Participants

- Engineering Managers
- CTO
- Director of Product Development

#### Sample agenda

- Engineer hiring
- Engineering process discussion
- Review engineering KPIs

### Eng product weekly

Engineering and product weekly sync to discuss process, roadmap, and scheduling. 

#### Participants

- Head of Product
- Product Managers (optional)
- CTO
- Director of Product Development
- Engineering Managers (optional)

#### Sample agenda

- Product to engineering handoff process
- Q4 product roadmap
- Optimizing development processes

## Engineering-initiated stories

- [Creating an engineering-initiated story](#creating-an-engineering-initiated-story) 

Engineering-initiated stories are types of user stories created by engineers to make technical changes to Fleet. Technical changes should improve the user experience or contributor experience. For example, optimizing SQL that improves the response time of an API endpoint improves user experience by reducing latency. A script that generates common boilerplate, or automated tests to cover important business logic, improves the quality of life for contributors, making them happier and more productive, resulting in faster delivery of features to our customers.

It is important to frame engineering-initiated user stories the same way we frame all user stories. Stay focused on how this technical change will drive value for our users. 

Engineering-initiated stories follow the [user story drafting process](https://fleetdm.com/handbook/company/development-groups#drafting). Once your user story is created using the [new story template](https://github.com/fleetdm/fleet/issues/new?assignees=&labels=story%2C%3Aproduct&projects=&template=story.md&title=), add the `~engineering-initiated` label, assign it to yourself, and work with an EM or PM to progress the story through the drafting process. 

> We prefer the term engineering-initiated stories over technical debt because the user story format helps keep us focused on our users.

### Creating an engineering-initiated story

1. Create a [new user story issue](https://github.com/fleetdm/fleet/issues/new?assignees=&labels=story%2C%3Aproduct&projects=&template=story.md&title=) in GitHub. 
2. Label it `~engineering-initiated` and the relevant product group. 
3. Assign it to yourself. You will own this user story until it is either prioritized or closed. 
4. Schedule a time with an EM or PM to attend an upcoming design review and present your story. All changes to Fleet go through the same user story design review process. 
5. Iterate based on feedback. 
6. If prioritized, a PM will place it on the roadmap board for further drafting and specification.

> We aspire to dedicate 20% of each sprint to technical changes, but may allocate less based on customer needs and business priorities. 

## Release process

- [Release freeze period](#release-freeze-period)
- [Release day](#release-day)

This section outlines the release process at Fleet.

The current release cadence is once every three weeks and is concentrated around Wednesdays.

### Release freeze period

To ensure release quality, Fleet has a freeze period for testing beginning the Thursday before the release at 9:00 AM Pacific. Effective at the start of the freeze period, new feature work will not be merged into `main`. 

Bugs are exempt from the release freeze period. 

### Freeze day

To begin the freeze, [open the repo on Merge Freeze](https://www.mergefreeze.com/installations/3704/branches/6847) and click the "Freeze now" button. This will freeze the `main` branch and require any PRs to be manually unfrozen before merging. PRs can be manually unfrozen in Merge Freeze using the PR number. 

> Any Fleetie can [unfreeze PRs on Merge Freeze](https://www.mergefreeze.com/installations/3704/branches) if the PR contains documentation changes or bug fixes only. If the PR contains other changes, please confirm with your manager before unfreezing.

#### Check dependencies

Before kicking off release QA, confirm that we are using the latest versions of dependencies we want to keep up-to-date with each release. Currently, those dependencies are: 

1. **Go**: Latest minor release
* Check the [version included in Fleet](https://github.com/fleetdm/fleet/blob/main/.github/workflows/build-binaries.yaml#L30).
* Check the [latest minor version of Go](https://go.dev/dl/). For example, if we are using `go1.19.8`, and there is a new minor version `go1.19.9`, we will upgrade.
* If the latest minor version is greater than the version included in Fleet, [file a bug](https://github.com/fleetdm/fleet/issues/new?assignees=&labels=bug%2C%3Areproduce&projects=&template=bug-report.md&title=) and assign it to the [release ritual DRI](https://fleetdm.com/handbook/engineering#rituals) and the [current oncall engineer](https://fleetdm.com/handbook/engineering#how-to-reach-the-oncall-engineer). Add the `~release blocker` label. We must upgrade to the latest minor version before publishing the next release. 
* If the latest major version is greater than the version included in Fleet, [create a story](https://github.com/fleetdm/fleet/issues/new?assignees=&labels=story%2C%3Aproduct&projects=&template=story.md&title=) and assign it to the [release ritual DRI](https://fleetdm.com/handbook/engineering#rituals) and the [current oncall engineer](https://fleetdm.com/handbook/engineering#how-to-reach-the-oncall-engineer). This will be considered for an upcoming sprint. The release can proceed without upgrading the major version.

> In Go versioning, the number after the first dot is the "major" version, while the number after the second dot is the "minor" version. For example, in Go 1.19.9, "19" is the major version and "9" is the minor version. Major version upgrades are assessed separately by engineering.

2. **macadmins-extension**: Latest release
* Check the [latest version of the macadmins-extension](https://github.com/macadmins/osquery-extension/releases).
* Check the [version included in Fleet](https://github.com/fleetdm/fleet/blob/main/go.mod#L60).
* If the latest stable version of the macadmins-extension is greater than the version included in Fleet, [file a bug](https://github.com/fleetdm/fleet/issues/new?assignees=&labels=bug%2C%3Areproduce&projects=&template=bug-report.md&title=) and assign it to the [release ritual DRI](https://fleetdm.com/handbook/engineering#rituals) and the [current oncall engineer](https://fleetdm.com/handbook/engineering#how-to-reach-the-oncall-engineer).
* Add the `~release blocker` label.

>**Note:** Some new versions of the macadmins-extension include updates that require code changes in Fleet. Make sure to note in the bug that the update should be checked for any changes, like new tables, that require code changes in Fleet.

Our goal is to keep these dependencies up-to-date with each release of Fleet. If a release is going out with an old dependency version, it should be treated as a [critical bug](https://fleetdm.com/handbook/engineering#critical-bugs) to make sure it is updated before the release is published.

#### Create release QA issue

Next, create a new GitHub issue using the [Release QA template](https://github.com/fleetdm/fleet/issues/new?assignees=&labels=&projects=&template=smoke-tests.md&title=). Add the release version to the title, and assign the quality assurance members of the [MDM](https://fleetdm.com/handbook/company/development-groups#mdm-group) and [CX](https://fleetdm.com/handbook/company/development-groups#customer-experience-group) product groups.

### Release day

Documentation on completing the release process can be found [here](https://fleetdm.com/docs/contributing/releasing-fleet).

## Deploying to dogfood

After each Fleet release, the new release is deployed to Fleet's dogfood (internal) instance.

How to deploy a new release to dogfood:

1. Head to the **Tags** page on the fleetdm/fleet Docker Hub: https://hub.docker.com/r/fleetdm/fleet/tags
2. In the **Filter tags** search bar, type in the latest release (ex. v4.19.0).
3. Locate the tag for the new release and copy the image name. An example image name is "fleetdm/fleet:v4.19.0".
4. Head to the "Deploy Dogfood Environment" action on GitHub: https://github.com/fleetdm/fleet/actions/workflows/dogfood-deploy.yml
5. Select **Run workflow** and paste the image name in the **The image tag wished to be deployed.** field.

> Note that this action will not handle down migrations. Always deploy a newer version than is currently deployed.
> 
> Note that "fleetdm/fleet:main" is not a image name, instead use the commit hash in place of "main".

## Oncall rotation

- [The rotation](#the-rotation)
- [Responsibilities](#responsibilities)
- [Clearing the plate](#clearing-the-plate)
- [How to reach the oncall engineer](#how-to-reach-the-oncall-engineer)
- [Escalations](#escalations)
- [Handoff](#handoff)

### The rotation

See [the internal Google Doc](https://docs.google.com/document/d/1FNQdu23wc1S9Yo6x5k04uxT2RwT77CIMzLLeEI2U7JA/edit#) for the engineers in the rotation.

Fleet team members can also subscribe to the [shared calendar](https://calendar.google.com/calendar/u/0?cid=Y181MzVkYThiNzMxMGQwN2QzOWEwMzU0MWRkYzc5ZmVhYjk4MmU0NzQ1ZTFjNzkzNmIwMTAxOTllOWRmOTUxZWJhQGdyb3VwLmNhbGVuZGFyLmdvb2dsZS5jb20) for calendar events.

### Responsibilities

- [Second-line response](#second-line-response)
- [PR reviews](#pr-reviews)
- [Customer success meetings](#customer-success-meetings)
- [Improve documentation](#improve-documentation)

#### Second-line response

The oncall engineer is a second-line responder to questions raised by customers and community members.

The community contact (Kathy) is responsible for the first response to GitHub issues, pull requests, and Slack messages in the [#fleet channel](https://osquery.slack.com/archives/C01DXJL16D8) of osquery Slack, and other public Slacks. Kathy and Zay are responsible for the first response to messages in private customer Slack channels.

We respond within 1-hour (during business hours) for interactions and ask the oncall engineer to address any questions sent their way promptly. When Kathy is unavailable, the oncall engineer may sometimes be asked to take over the first response duties. Note that we do not need to have answers within 1 hour -- we need to at least acknowledge and collect any additional necessary information, while researching/escalating to find answers internally. See [Escalations](#escalations) for more on this.

> Response SLAs help us measure and guarantee the responsiveness that a customer [can expect](https://fleetdm.com/handbook/company#values) from Fleet.  But SLAs aside, when a Fleet customer has an emergency or other time-sensitive situation ongoing, it is Fleet's priority to help them find them a solution quickly.

#### PR reviews

<<<<<<< HEAD
Pull requests may be routed through the oncall engineer for review.

For PRs from the community, the community contact ([Kathy](https://github.com/ksatter)) will request review from the oncall. ([Kathy](https://github.com/ksatter)) will review all PRs to the Fleet documentation, and she will either merge (for typo fixes, when only documentation files are changed) or request a review from the current oncall (for changes to code samples, or to the meaning of the text).
=======
PRs from Fleeties are reviewed by auto-assignment of codeowners, or by selecting the group or reviewer manually. 
>>>>>>> 2ce7291e

All PRs from the community are routed through the oncall engineer. For documentation changes, the community contact ([Kathy](https://github.com/ksatter)) is assigned by the oncall engineer. For code changes, if the oncall engineer has the knowledge and confidence to review, they should do so. Otherwise, they should request a review from an engineer with the appropriate domain knowledge. It is the oncall engineer's responsibility to monitor community PRs and make sure that they are moved forward (either by review with feedback or merge).

#### Customer success meetings

The oncall engineer is encouraged to attend some of the customer success meetings during the week. Post a message to the #g-customer-experience Slack channel requesting invitations to upcoming meetings.

This has a dual purpose of providing more context for how our customers use Fleet. The engineer should actively participate and provide input where appropriate (if not sure, please ask your manager or organizer of the call).

#### Improve documentation

The oncall engineer is asked to read, understand, test, correct, and improve at least one doc page per week. Our goal is to 1, ensure accuracy and verify that our deployment guides and tutorials are up to date and work as expected. And 2, improve the readability, consistency, and simplicity of our documentation – with empathy towards first-time users. See [Writing documentation](https://fleetdm.com/handbook/marketing#writing-documentation) for writing guidelines, and don't hesitate to reach out to [#g-digital-experience](https://fleetdm.slack.com/archives/C01GQUZ91TN) on Slack for writing support. A backlog of documentation improvement needs is kept [here](https://github.com/orgs/fleetdm/projects/40/views/10).

### Clearing the plate

Engineering managers are asked to be aware of the [oncall rotation](https://docs.google.com/document/d/1FNQdu23wc1S9Yo6x5k04uxT2RwT77CIMzLLeEI2U7JA/edit#) and schedule a light workload for engineers while they are oncall. While it varies week to week considerably, the oncall responsibilities can sometimes take up a substantial portion of the engineer's time.

The remaining time after fulfilling the responsibilities of oncall is free for the engineer to choose their own path. Please choose something relevant to your work or Fleet's goals to focus on. If unsure, feel free to speak with your manager.

Some ideas:

* Do training/learning relevant to your work.
* Improve the Fleet developer experience.
* Hack on a product idea. Note: Experiments are encouraged, but not all experiments will ship! Check in with the product team before shipping user-visible changes.
* Create a blog post (or other content) for fleetdm.com.
* Try out an experimental refactor.

At the end of your oncall shift, you will be asked to share about how you spent your time.

### How to reach the oncall engineer

Oncall engineers do not need to actively monitor Slack channels, except when called in by the Community or Customer teams. Members of those teams are instructed to `@oncall` in `#help-engineering` to get the attention of the oncall engineer to continue discussing any issues that come up. In some cases, the Community or Customer representative will continue to communicate with the requestor. In others, the oncall engineer will communicate directly (team members should use their judgment and discuss on a case-by-case basis how to best communicate with community members and customers).

### Escalations

When the oncall engineer is unsure of the answer, they should follow this process for escalation.

To achieve quick "first-response" times, you are encouraged to say something like "I don't know the answer and I'm taking it back to the team," or "I think X, but I'm confirming that with the team (or by looking in the code)."

How to escalate:

1. Spend 30 minutes digging into the relevant code ([osquery](https://github.com/osquery/osquery), [Fleet](https://github.com/fleetdm/fleet)) and/or documentation ([osquery](https://osquery.readthedocs.io/en/latest/), [Fleet](https://fleetdm.com/docs)). Even if you don't know the codebase (or even the programming language), you can sometimes find good answers this way. At the least, you'll become more familiar with each project. Try searching the code for relevant keywords, or filenames.

2. Create a new thread in the [#help-engineering channel](https://fleetdm.slack.com/archives/C019WG4GH0A), tagging `@zwass` and provide the information turned up in your research. Please include possibly relevant links (even if you didn't find what you were looking for there). Zach will work with you to craft an appropriate answer or find another team member who can help.

### Handoff

The oncall engineer changes each week on Wednesday.

A Slack reminder should notify the oncall of the handoff. Please do the following:

1. The new oncall engineer should change the `@oncall` alias in Slack to point to them. In the
   search box, type "people" and select "People & user groups." Switch to the "User groups" tab.
   Click `@oncall`. In the right sidebar, click "Edit Members." Remove the former oncall, and add
   yourself.

2. Hand off newer conversations (Slack threads, issues, PRs, etc.). For more recent threads, the former oncall can unsubscribe from the
   thread, and the new oncall should subscribe. The former oncall should explicitly share each of
   these threads and the new oncall can select "Get notified about new replies" in the "..." menu.
   The former oncall can select "Turn off notifications for replies" in that same menu. It can be
   helpful for the former oncall to remain available for any conversations they were deeply involved
   in, so use your judgment on which threads to hand off. Anything not clearly handed off remains the responsibility of the former oncall engineer.

At the weekly "Eng Together" meeting, the oncall is asked to make a report of how they spent their time. Please answer the following:

1. What were the most common support requests over the week? This can potentially give the new oncall an idea of which documentation to focus their efforts on.

2. Which documentation page did you focus on? What changes were necessary?

3. How did you spend the rest of your oncall week? This is a chance to demo or share what you learned.

## Incident postmortems

At Fleet, we take customer incidents very seriously. After working with customers to resolve issues, we will conduct an internal postmortem to determine any documentation or coding changes to prevent similar incidents from happening in the future. Why? We strive to make Fleet the best osquery management platform globally, and we sincerely believe that starts with sharing lessons learned with the community to become stronger together.

At Fleet, we do postmortem meetings for every production incident, whether it's a customer's environment or on fleetdm.com.

- [Postmortem document](#postmortem-document)
- [Postmortem meeting](#postmortem-meeting)
- [Postmortem action items](#postmortem-action-items)

### Postmortem document

Before running the postmortem meeting, copy this [Postmortem Template](https://docs.google.com/document/d/1Ajp2LfIclWfr4Bm77lnUggkYNQyfjePiWSnBv1b1nwM/edit?usp=sharing) document and populate it with some initial data to enable a productive conversation. 

### Postmortem meeting

Invite all stakeholders, typically the team involved and QA representatives.

Follow the document topic by topic. Keep the goal in mind which is to take action items for addressing the root cause and making sure a similar incident will not happen again. 

Distinguish between the root cause of the bug, which by that time was solved and released, and the root cause of why this issue reached our customers. These could be different issues. (e.g. the root cause of the bug was a coding issue, but the root causes (plural) of the event may be that the test plan did not cover a specific scenario, a lack of testing, and a lack of metrics to identify the issue quickly).

[Example Finished Document](https://docs.google.com/document/d/1YnETKhH9R7STAY-PaFnPy2qxhNht2EAFfkv-kyEwebQ/edit?usp=share_link)

### Postmortem action items

Each action item will have an owner that will be responsible for creating a Github issue promptly after the meeting. This Github issue should be prioritized with the relevant PM/EM.

## Outages

At Fleet, we consider an outage to be a situation where new features or previously stable features are broken or unusable.

- Occurences of outages are tracked in the [Outages](https://docs.google.com/spreadsheets/d/1a8rUk0pGlCPpPHAV60kCEUBLvavHHXbk_L3BI0ybME4/edit#gid=0) spreadsheet.
- Fleet encourages embracing the inevitability of mistakes and discourages blame games.
- Fleet stresses the critical importance of avoiding outages because they make customers' lives worse instead of better.

## Scaling Fleet

Fleet, as a Go server, scales horizontally very well. It’s not very CPU or memory intensive. However, there are some specific gotchas to be aware of when implementing new features. Visit our [scaling Fleet page](https://fleetdm.com/handbook/engineering/scaling-fleet) for tips on scaling Fleet as efficiently and effectively as possible. 

## Version support

To provide the most accurate and efficient support, Fleet will only target fixes based on the latest released version. In the current version fixes, Fleet will not backport to older releases.

Community version supported for bug fixes: **Latest version only**

Community support for support/troubleshooting: **Current major version**

Premium version supported for bug fixes: **Latest version only**

Premium support for support/troubleshooting: **All versions**

## Reviewing PRs from the community

If you're assigned a community pull request for review, it is important to keep things moving for the contributor. The goal is to not go more than one business day without following up with the contributor.

A PR should be merged if:

- It's a change that is needed and useful.
- The CI is passing.
- Tests are in place.
- Documentation is updated.
- Changes file is created.

For PRs that aren't ready to merge:

- Thank the contributor for their hard work and explain why we can't merge the changes yet.
- Encourage the contributor to reach out in the #fleet channel of osquery Slack to get help from the rest of the community.
- Offer code review and coaching to help get the PR ready to go (see note below).
- Keep an eye out for any updates or responses.

> Sometimes (typically for Fleet customers), a Fleet team member may add tests and make any necessary changes to merge the PR.

If everything is good to go, approve the review.

For PRs that will not be merged:

- Thank the contributor for their effort and explain why the changes won't be merged.
- Close the PR.

### Merging community PRs

When merging a pull request from a community contributor:

- Ensure that the checklist for the submitter is complete.
- Verify that all necessary reviews have been approved.
- Merge the PR.
- Thank and congratulate the contributor.
- Share the merged PR with the team in the #help-promote channel of Fleet Slack to be publicized on social media. Those who contribute to Fleet and are recognized for their contributions often become great champions for the project.

<<<<<<< HEAD
=======
## Updating docs and FAQ

When someone asks a question in a public channel, it's pretty safe to assume that they aren't the only person looking for an answer to the same question. To make our docs as helpful as possible, the Community team gathers these questions and uses them to make a weekly documentation update.

Our goal is to answer every question with a link to the docs and/or result in a documentation update.

> **Remember**, when submitting any pull request that changes Markdown files in the docs, request an editor review from Kathy Satterlee, who will escalate to the [on-call engineer](https://fleetdm.com/handbook/engineering#oncall-rotation) as needed.

### In this section

- [Tracking](#tracking)
- [How to request a review for Markdown changes to the docs](#how-to-request-a-review-for-markdown-changes-to-the-docs)
- [Markdown](#markdown)
- [Adding links](#adding-links)
- [Linking to a location on GitHub](#linking-to-a-location-on-github)
- [How to fix a broken link](#how-to-fix-a-broken-link)
- [Page order](#page-order)
- [Adding an image](#adding-an-image)
- [Adding a mermaid diagram](#adding-a-mermaid-diagram)

### Tracking

When responding to a question or issue in the [#fleet](https://fleetdm.com/slack) channel of the osquery Slack workspace, push the thread to Zapier using the `TODO: Update docs` Zap. This will add information about the thread to the [Slack Questions Spreadsheet](https://docs.google.com/spreadsheets/d/15AgmjlnV4oRW5m94N5q7DjeBBix8MANV9XLWRktMDGE/edit#gid=336721544). In the `Notes` field, you can include any information that you think will be helpful when making weekly doc updates. That may be something like

- proposed change to the documentation.
- documentation link that was sent as a response.
- link to associated thread in [#help-oncall](https://fleetdm.slack.com/archives/C024DGVCABZ).

### How to request a review for Markdown changes to the docs

When creating a pull request for Markdown changes in the docs, request a review from Kathy Satterlee, who will do an editor pass, and then hand over the review to the [oncall engineer](https://fleetdm.com/handbook/engineering#oncall-rotation) if necessary.

### Markdown

Fleet's documentation and handbook are written in [Markdown](https://about.gitlab.com/handbook/markdown-guide/). Using Markdown lets us keep our documentation consistently formatted and viewable directly from the Fleet GitHub repo. The Markdown files in the `/docs` and `/handbook` folders are converted to HTML for the Fleet website.

When making changes to the Fleet docs or handbook, there are a few differences in how the Markdown will render on GitHub and the Fleet website.

#### Linebreaks and newlines

Any time you need to add a line break in Markdown, you should add a new line. It is vital to make sure paragraphs are separated by new lines. Otherwise, they will render as the same HTML element.

For example, if you were adding this section to the docs:

```
line one
line two
```

The Markdown would render on the Fleet website as

line one
line two

To make sure formatting is consistent across GitHub and the Fleet website, you need to add a new line anywhere you want a line break. For example, if we separate the lines with a new line:

```
line one

line two
```

The Markdown will render correctly as

line one

line two

#### Ordered lists

Content nested within an ordered list needs to be indented. If the list is not formatted correctly, the number will reset on each list item.

For example, this list:

```
1. Item one

Paragraph about item one

2. Item two
```

On the Fleet website, this ordered list would be rendered as

1. Item one

Paragraph about item one

2. Item two

To make sure that ordered lists increment on the Fleet website, you can indent the content nested within the list. For example, the same ordered list with indentation:

```
1. Item one

   Paragraph about item one

2. Item two
```

This ordered list will render correctly as

1. Item one

   Paragraph about item one

2. Item two

### Adding links

You can link documentation pages to each other using relative paths. For example, in `docs/Using-Fleet/Fleet-UI.md`, you can link to `docs/Using-Fleet/Permissions.md` by writing `[permissions](./Permissions.md)`. This will automatically be transformed into the appropriate URL for `fleetdm.com/docs`.

However, the `fleetdm.com/docs` compilation process does not account for relative links to directories **outside** of `/docs`.
This is why it’s essential to follow the file path exactly when adding a link to Fleet docs.
When directly linking to a specific section, always format the spaces within a section name to use a hyphen instead of an underscore. For example, when linking to the `osquery_result_log_plugin` section of the configuration reference docs, use a relative link like the following: `./Configuration.md#osquery-result-log-plugin`.

### Linking to a location on GitHub

When adding a link to a location on GitHub outside of `/docs`, be sure to use the canonical form of the URL.

Navigate to the file's location on GitHub, and press "y" to transform the URL into its canonical form.

### How to fix a broken link

For instances when a broken link is discovered on fleetdm.com, always check if the link is a relative link to a directory outside of `/docs`.

An example of a link that lives outside of `/docs` is:

```
../../tools/app/prometheus
```

If the link lives outside `/docs`, head to the file's location on GitHub (in this case, [https://github.com/fleetdm/fleet/blob/main/tools/app/prometheus.yml)](https://github.com/fleetdm/fleet/blob/main/tools/app/prometheus.yml)), and press "y" to transform the URL into its canonical form (a version of the link that will always point to the same version of the file) ([https://github.com/fleetdm/fleet/blob/194ad5963b0d55bdf976aa93f3de6cabd590c97a/tools/app/prometheus.yml](https://github.com/fleetdm/fleet/blob/194ad5963b0d55bdf976aa93f3de6cabd590c97a/tools/app/prometheus.yml)). Replace the relative link with this link in the Markdown file.

> Note that the instructions above also apply to adding links in the Fleet handbook.

### Page order

The order we display documentation pages on fleetdm.com is determined by `pageOrderInSection` meta tags. These pages are sorted in their respective sections in **ascending** order by the `pageOrderInSection` value. Every Markdown file (except readme and faq pages) in the `docs/` folder must have a meta tag with a positive 'pageOrderInSection' value.

We leave large gaps between values to make future changes easier. For example, the first page in the "Using Fleet" section of the docs has a `pageOrderInSection` value of 100, and the next page has a value of 200. The significant difference between values allows us to add, remove and reorder pages without changing the value of multiple pages at a time.

When adding or reordering a page, try to leave as much room between values as possible. If you were adding a new page that would go between the two pages from the example above, you would add `<meta name="pageOrderInSection" value="150">` to the page.

### Adding an image

Try to keep images in the docs at a minimum. Images can be a quick way to help users understand a concept or direct them towards a specific user interface(UI) element. Still, too many can make the documentation feel cluttered and more difficult to maintain.

When adding images to the Fleet documentation, follow these guidelines:

- UI screenshots should be a 4:3 aspect ratio (1280x960). This is an optimal size for the container width of the docs and ensures that content in screenshots is as clear as possible to view in the docs (and especially on mobile devices).
- You can set up a custom preset in the Google Chrome device toolbar (in Developer Tools) to quickly adjust your browser to the correct size for taking a screenshot.
- Keep the images as simple as possible to maintain. Screenshots can get out of date quickly as UIs change.
- Exclude unnecessary images. Images should be used to help emphasize information in the docs, not replace it.
- Minimize images per doc page. For doc maintainers and users, more than one or two per page can get overwhelming.
- The goal is for the docs to look good on every form factor, from 320px window width all the way up to infinity. Full window screenshots and images with too much padding on the sides will be less than the width of the user's screen. When adding a large image, make sure it is easily readable at all widths.

Images can be added to the docs using the Markdown image link format, e.g., `![Schedule Query Sidebar](https://raw.githubusercontent.com/fleetdm/fleet/main/docs/images/add-new-host-modal.png)`
The images used in the docs live in `docs/images/`. Note that you must provide the URL of the image in the Fleet GitHub repo for it to display properly on both GitHub and the Fleet website.

> Note that the instructions above also apply to adding images in the Fleet handbook.

### Adding a mermaid diagram

The Fleet Docs support diagrams that are written in mermaid.js syntax. Take a look at the [Mermaid docs](https://mermaid-js.github.io/mermaid/#/README) to learn about the syntax language and what types of diagrams you can display.

To add a mermaid diagram to the docs, you need to add a code block and specify that it is written in the mermaid language by adding `mermaid` to the opening backticks (i.e., ` ```mermaid`).

For example, the following code block is a mermaid diagram that has **not** been specified as a mermaid code block:

```
graph TD;
    A-->D
    B-->D
    C-->D
    D-->E
```

Once we specify the `mermaid` as the language in the code block, it will render as a mermaid diagram on fleetdm.com and GitHub.

```mermaid
graph TD;
    A-->D
    B-->D
    C-->D
    D-->E
```

If the mermaid syntax is incorrect, the diagram will be replaced with an image displaying an error, as shown in the following example where the code block was written with **intentional** syntax errors:

```mermaid
graph TD;
    A--D
```

>>>>>>> 2ce7291e
## Quality

- [Human-oriented QA](#human-oriented-qa)
- [Finding bugs](#finding-bugs)
- [Outages](#outages)

### Human-oriented QA

Fleet uses a human-oriented quality assurance (QA) process to make sure the product meets the standards of users and organizations.

Automated tests are important, but they can't catch everything. Many issues are hard to notice until a human looks empathetically at the user experience, whether in the user interface, the REST API, or the command line.

The goal of quality assurance is to identify corrections and improvements before release:
- Bugs
- Edge cases
- Error message UX
- Developer experience using the API/CLI
- Operator experience looking at logs
- API response time latency
- UI comprehensibility
- Simplicity
- Data accuracy
- Perceived data freshness

### Finding bugs

To try Fleet locally for QA purposes, run `fleetctl preview`, which defaults to running the latest stable release.

To target a different version of Fleet, use the `--tag` flag to target any tag in [Docker Hub](https://hub.docker.com/r/fleetdm/fleet/tags?page=1&ordering=last_updated), including any git commit hash or branch name. For example, to QA the latest code on the `main` branch of fleetdm/fleet, you can run: `fleetctl preview --tag=main`.

To start a preview without starting the simulated hosts, use the `--no-hosts` flag (e.g., `fleetctl preview --no-hosts`).

For each bug found, please use the [bug report template](https://github.com/fleetdm/fleet/issues/new?assignees=&labels=bug%2C%3Areproduce&template=bug-report.md&title=) to create a new bug report issue.

For unreleased bugs in an active sprint, a new bug is created with the `~unreleased bug` label. The `:release` label and associated product group label is added, and the engineer responsible for the feature is assigned. If QA is unsure who the bug should be assigned to, it is assigned to the EM. Fixing the bug becomes part of the story.

## Bug process

- [Bug states](#bug-states)
- [Finding bugs](#finding-bugs)
- [Outages](#outages)
- [All bugs](#all-bugs)

All bugs in Fleet are tracked by QA on the [bugs board](https://app.zenhub.com/workspaces/-bugs-647f6d382e171b003416f51a/board) in ZenHub. 

### Bug states
The lifecycle stages of a bug at Fleet are: 
1. [Inbox](#inbox)
2. [Reproduced](#reproduced)
3. [In product drafting (as needed)](#in-product-drafting-as-needed)
4. [In engineering](#in-engineering)
5. [Awaiting QA](#awaiting-qa)

The above are all the possible states for a bug as envisioned in this process. These states each correspond to a set of GitHub labels, assignees, and boards. 

See [Bug states and filters](#bug-states-and-filters) at the end of this document for descriptions of these states and links to each GitHub filter.

#### Inbox 
When a new bug is created using the [bug report form](https://github.com/fleetdm/fleet/issues/new?assignees=&labels=bug%2C%3Areproduce&template=bug-report.md&title=), it is in the "inbox" state. 

At this state, the [bug review DRI](#rituals) (QA) is responsible for going through the inbox and documenting reproduction steps, asking for more reproduction details from the reporter, or asking the product team for more guidance. QA has one week to move the bug to the next step (reproduced).

For community-reported bugs, this may require QA to gather more information from the reporter. QA should reach out to the reporter if more information is needed to reproduce the issue. Reporters have six weeks to provide follow-up information for each report. We'll ping them again as a reminder at three weeks. After six weeks, we'll close the bug to remove it from our visibility, but reporters are welcome to re-open and provide context.

Once reproduced, QA documents the reproduction steps in the description and moves it to the reproduced state. If QA or the engineering manager feels the bug report may be expected behavior, or if clarity is required on the intended behavior, it is assigned to the group's product manager. [See on GitHub](https://github.com/fleetdm/fleet/issues?q=archived%3Afalse+org%3Afleetdm+is%3Aissue+is%3Aopen+label%3Abug+label%3A%3Areproduce+sort%3Acreated-asc+).

##### Weekly bug review
QA has weekly check-in with product to go over the inbox items. QA is responsible for proposing “not a bug”, closing due to lack of response (with a nice message), or raising other relevant questions. All requires product agreement

QA may also propose that a reported bug is not actually a bug. A bug is defined as “behavior that is not according to spec or implied by spec.” If agreed that it is not a bug, then it's assigned to the relevant product manager to determine its priority.

#### Reproduced
QA has reproduced the issue successfully. It should now be transferred to engineering. 

Remove the “reproduce” label, add the label of the relevant team (e.g. #g-cx, #g-mdm, #g-infra, #g-website), and assign it to the relevant engineering manager. (Make your best guess as to which team. The EM will re-assign if they think it belongs to another team.) [See on GitHub](https://github.com/fleetdm/fleet/issues?q=archived%3Afalse+org%3Afleetdm+is%3Aissue+is%3Aopen+label%3Abug+label%3A%3Aproduct%2C%3Arelease+-label%3A%3Areproduce+sort%3Aupdated-asc+).

##### Fast track for Fleeties
Fleeties do not have to wait for QA to reproduce the bug. If you're confident it's reproducible, it's a bug, and the reproduction steps are well-documented, it can be moved directly to the reproduced state.

#### In product drafting (as needed)
If a bug requires input from product, the `:product` label is added and the bug is moved to the "Product drafting" column of the (bugs board)[https://app.zenhub.com/workspaces/-bugs-647f6d382e171b003416f51a/board]. It will stay in this state until product closes the bug, or removes the `:product` label, moves the back to the "Inbox" on the bugs board, and assigns it to the appropriate EM.

#### In engineering
A bug is in engineering after it has been reproduced and assigned to an EM. If a bug meets the criteria for a [critical bug](https://fleetdm.com/handbook/engineering#critical-bugs), the `:release` and `~critical bug` labels are added, and it is moved to the "Current release' column of the bugs board. If the bug is a `~critical bug`, the EM follows the [critical bug notification process](https://fleetdm.com/docs/contributing/releasing-fleet#critical-bug-notification-process).

If the bug does not meet the criteria of a critical bug, the EM will determine if there is capacity in the current sprint for this bug. If so, the `:release` label is added, and it is moved to the "Current release' column on the bugs board. If there is no available capacity in the current sprint, the EM will move the bug to the "Sprint backlog" column where it will be prioritized for the next sprint.

Fleet (always prioritizes bugs)[https://fleetdm.com/handbook/product#prioritizing-improvements] into a release within six weeks. If a bug is not prioritized in the current release, and it is not prioritized in the next release, it is removed from the "Sprint backlog" and placed back in the "Product drafting" column with the `:product` label. Product will determine if the bug should be closed as accepted behavior, or if further drafting is necessary. 

#### Awaiting QA 
Bugs are verified as fixed by QA when they are placed in the "Awaiting QA" column of the relevant product group's sprint board. If the bug is verified as fixed, it is moved to the "Ready for release" column of the sprint board. Otherwise, the remaining issues are noted in a comment, and it is moved back to the "In progress" column of the sprint board.

### All bugs

- [See on GitHub](https://github.com/fleetdm/fleet/issues?q=is%3Aissue+is%3Aopen+label%3Abug).
- [See on ZenHub](https://app.zenhub.com/workspaces/-bugs-647f6d382e171b003416f51a/board).

#### Bugs opened this week

This filter returns all "bug" issues opened after the specified date. Simply replace the date with a YYYY-MM-DD equal to one week ago. [See on GitHub](https://github.com/fleetdm/fleet/issues?q=is%3Aissue+archived%3Afalse+label%3Abug+created%3A%3E%3DREPLACE_ME_YYYY-MM-DD).

#### Bugs closed this week

This filter returns all "bug" issues closed after the specified date. Simply replace the date with a YYYY-MM-DD equal to one week ago. [See on Github](https://github.com/fleetdm/fleet/issues?q=is%3Aissue+archived%3Afalse+is%3Aclosed+label%3Abug+closed%3A%3E%3DREPLACE_ME_YYYY-MM-DD).

## Release testing

- [Release blockers](#release-blockers)
- [Critical bugs](#critical-bugs)

When a release is in testing, QA should use the Slack channel #help-qa to keep everyone aware of issues found. All bugs found should be reported in the channel after creating the bug first.

When a critical bug is found, the Fleetie who labels the bug as critical is responsible for following the [critical bug notification process](https://fleetdm.com/docs/contributing/releasing-fleet#critical-bug-notification-process) below. 

All unreleased bugs are addressed before publishing a release. Released bugs that are not critical may be addressed during the next release per the standard [bug process](https://fleetdm.com/docs/contributing/releasing-fleet#bug-process). 

### Release blockers

Product may add the `~release blocker` label to user stories to indicate that the story must be completed to publish the next version of Fleet. Bugs are never labeled as release blockers. 

### Critical bugs

A critical bug is a bug with the `~critical bug` label. A critical bug is defined as behavior that: 
* Blocks the normal use a workflow
* Prevents upgrades to Fleet
* Causes irreversible damage, such as data loss
* Introduces a security vulnerability

#### Critical bug notification process

We need to inform customers and the community about critical bugs immediately so they don’t trigger it themselves. When a bug meeting the definition of critical is found, the bug finder is responsible for raising an alarm.
Raising an alarm means pinging @here in the #help-product channel with the filed bug.

If the bug finder is not a Fleetie (e.g., a member of the community), then whoever sees the critical bug should raise the alarm. (We would expect this to be customer experience in the community Slack or QA in the bug inbox, though it could be anyone.)
Note that the bug finder here is NOT necessarily the **first** person who sees the bug. If you come across a bug you think is critical, but it has not been escalated, raise the alarm!

Once raised, product confirms whether or not it's critical and defines expected behavior.
When outside of working hours for the product team or if no one from product responds within 1 hour, then fall back to the #help-p1.

Once the critical bug is confirmed, customer experience needs to ping both customers and the community to warn them. If CX is not available, the oncall engineer is responsible for doing this.
If a quick fix workaround exists, that should be communicated as well for those who are already upgraded.

When a critical bug is identified, we will then follow the patch release process in [our documentation](https://fleetdm.com/docs/contributing/releasing-fleet#patch-releases).

## Measurement

We will track the success of this process by observing the throughput of issues through the system and identifying where buildups (and therefore bottlenecks) are occurring. 
The metrics are: 
* Number of bugs opened this week
* Total # bugs open 
* Bugs in each state (inbox, acknowledged, reproduced) 
* Number of bugs closed this week

Each week these are tracked and shared in the weekly KPI sheet by Luke Heath.

### Definitions
In the above process, any reference to "product" refers to: Mo Zhu, Head of Product.
In the above process, any reference to "QA" refers to: Reed Haynes, Product Quality Specialist

## Rituals
The following rituals are engaged in by the directly responsible individual (DRI) and at the frequency specified for the ritual.

| Ritual                        | Frequency           | Description                                                                                                                            | DRI            |
| :---------------------------- | :------------------ | :------------------------------------------------------------------------------------------------------------------------------------- | -------------- |
| Pull request review           | Daily               | Engineers go through pull requests for which their review has been requested.                                                          | Luke Heath |
| Engineering group discussions | Weekly              | See "Group Weeklies".                                                                                                                  | Zach Wasserman |
| Oncall handoff                | Weekly              | Hand off the oncall engineering responsibilities to the next oncall engineer.                                                          | Luke Heath |
| Vulnerability alerts (fleetdm.com)   | Weekly              | Review and remediate or dismiss [vulnerability alerts](https://github.com/fleetdm/fleet/security) for the fleetdm.com codebase on GitHub. | Eric Shaw |
| Vulnerability alerts (frontend)   | Weekly              | Review and remediate or dismiss [vulnerability alerts](https://github.com/fleetdm/fleet/security) for the Fleet frontend codebase (and related JS) on GitHub. | Zach Wasserman |
| Vulnerability alerts (backend)   | Weekly              | Review and remediate or dismiss [vulnerability alerts](https://github.com/fleetdm/fleet/security) for the Fleet backend codebase (and all Go code) on GitHub. | Zach Wasserman |
| Freeze ritual                 | Every three weeks   | Go through [the process of freezing](https://fleetdm.com/docs/contributing/releasing-fleet#patch-releases) the `main` branch to prepare for the next release.                                                  | Luke Heath |
| Release ritual                | Every three weeks   | Go through [the process of releasing](https://fleetdm.com/docs/contributing/releasing-fleet) the next iteration of Fleet.              | Luke Heath |
| Create patch release branch   | Every patch release | Go through the process of [creating a patch release](https://fleetdm.com/docs/contributing/releasing-fleet#patch-releases) branch, cherry picking commits, and pushing the branch to github.com/fleetdm/fleet. | Luke Heath |
| Bug review                    | Weekly              | Review bugs that are in QA's inbox. | Reed Haynes     |
| QA report                     | Every three weeks | Every release cycle, on the Monday of release week, the DRI for the release ritual is updated on status of testing. | Reed Haynes |
| Release QA                    | Every three weeks | Every release cycle, by end of day Friday of release week, all issues move to "Ready for release" on the #g-mdm and #g-cx sprint boards. | Reed Haynes |

## 24/7 on-call
The 24/7 on-call (aka infrastructure on-call) team is responsible for alarms related to fleetdm.com, Fleet sandbox, Fleet managed cloud, as well as delivering 24/7 support for Fleet Ultimate customers.  The infrastructure (24/7) on-call responsibility  happen in shifts of 1 week. The people involved in them will be:

First responders:

- Zachary Winnerman
- Robert Fairburn

Escalations (in order):

- Luke Heath
- Zach Wasserman (Fleet app)
- Eric Shaw (fleetdm.com)
- Mike McNeil

The first responder oncall will take ownership of the @infrastructure-oncall alias in Slack first thing Monday morning. The previous weeks oncall will provide a summary in the #g-customer-experience Slack channel with a an update on alarms that came up the week before, open issues with or without direct end user impact, and other things to keep an eye out for.  

Expected response times: during business hours, 1 hour. Outside of business hours <4 hours.

For fleetdm.com and sandbox alarms, if the issue is not user facing (e.g. provisioner/deprovisioner/temporary errors in osquery/etc), the oncall engineer will proceed to address the issue. If the issue is user facing (e.g. the user noticed this error first hand through the Fleet UI), then the oncall engineer will proceed to identify the user and contact them letting them know that we are aware of the issue and working on a resolution. They may also request more information from the user if it is needed. They will cc the VP of Customer Success on any user correspondence. 

For Fleet managed cloud alarms that are user facing, the first responder should collect the email address for the customer and all available information on the error. If the error occurs during business hours, the first responder should make a best effort to understand where in the app the error might have occurred. Assistance can be requested in `#help-engineering` by including the data they know regarding the issue, and when available, a frontend or backend engineer can help identify what might be causing the problem. If the error occurs outside of business hours, then the oncall engineer will contact the user letting them know that we are aware of the issue and working on a resolution. It’s more helpful to say something like “we saw that you saw an error while trying to create a query” than to say “your POST /api/blah failed”.

Escalation of issues will be done manually by the first responder according to the escalation contacts mentioned above. An outage issue (template available) should be created in the Fleet confidential repo addressing: who was affected?, for how long?, what expected behavior occurred?, how do you know?, what near-term resolution can be taken to recover the affected user?, what is the underlying reason or suspected reason for the outage?, and what are the next steps Fleet will take to address the root cause?.  

All infrastructure alarms (fleetdm.com, Fleet managed cloud, and sandbox) will go to #help-p1.

The information needed to evaluate and potentially fix any issues is documented in the [runbook](https://github.com/fleetdm/fleet/blob/main/infrastructure/sandbox/readme.md).

When an infrastructure oncall engineer is out of office, Zach Wasserman will serve as a backup to oncall in #help-p1. All absences must be communicated in advance with Luke Heath and Zach Wasserman.

## Slack channels

The following [Slack channels are maintained](https://fleetdm.com/handbook/company#group-slack-channels) by this group:

| Slack channel        | [DRI](https://fleetdm.com/handbook/company#why-group-slack-channels) |
| :------------------- | :------------------------------------------------------------------- |
| `#help-engineering`      | Zach Wasserman                                                   |
| `#g-mdm`                 | George Karr                                                      |
| `#g-customer-experience` | Sharon Katz                                                      |
| `#g-infra`               | Luke Heath                                                       |
| `#help-qa`               | Reed Haynes                                                      |
| `#_pov-environments`     | Ben Edwards                                                      |

<meta name="maintainedBy" value="lukeheath">
<meta name="title" value="🚀 Engineering"><|MERGE_RESOLUTION|>--- conflicted
+++ resolved
@@ -254,13 +254,7 @@
 
 #### PR reviews
 
-<<<<<<< HEAD
-Pull requests may be routed through the oncall engineer for review.
-
-For PRs from the community, the community contact ([Kathy](https://github.com/ksatter)) will request review from the oncall. ([Kathy](https://github.com/ksatter)) will review all PRs to the Fleet documentation, and she will either merge (for typo fixes, when only documentation files are changed) or request a review from the current oncall (for changes to code samples, or to the meaning of the text).
-=======
 PRs from Fleeties are reviewed by auto-assignment of codeowners, or by selecting the group or reviewer manually. 
->>>>>>> 2ce7291e
 
 All PRs from the community are routed through the oncall engineer. For documentation changes, the community contact ([Kathy](https://github.com/ksatter)) is assigned by the oncall engineer. For code changes, if the oncall engineer has the knowledge and confidence to review, they should do so. Otherwise, they should request a review from an engineer with the appropriate domain knowledge. It is the oncall engineer's responsibility to monitor community PRs and make sure that they are moved forward (either by review with feedback or merge).
 
@@ -422,204 +416,6 @@
 - Thank and congratulate the contributor.
 - Share the merged PR with the team in the #help-promote channel of Fleet Slack to be publicized on social media. Those who contribute to Fleet and are recognized for their contributions often become great champions for the project.
 
-<<<<<<< HEAD
-=======
-## Updating docs and FAQ
-
-When someone asks a question in a public channel, it's pretty safe to assume that they aren't the only person looking for an answer to the same question. To make our docs as helpful as possible, the Community team gathers these questions and uses them to make a weekly documentation update.
-
-Our goal is to answer every question with a link to the docs and/or result in a documentation update.
-
-> **Remember**, when submitting any pull request that changes Markdown files in the docs, request an editor review from Kathy Satterlee, who will escalate to the [on-call engineer](https://fleetdm.com/handbook/engineering#oncall-rotation) as needed.
-
-### In this section
-
-- [Tracking](#tracking)
-- [How to request a review for Markdown changes to the docs](#how-to-request-a-review-for-markdown-changes-to-the-docs)
-- [Markdown](#markdown)
-- [Adding links](#adding-links)
-- [Linking to a location on GitHub](#linking-to-a-location-on-github)
-- [How to fix a broken link](#how-to-fix-a-broken-link)
-- [Page order](#page-order)
-- [Adding an image](#adding-an-image)
-- [Adding a mermaid diagram](#adding-a-mermaid-diagram)
-
-### Tracking
-
-When responding to a question or issue in the [#fleet](https://fleetdm.com/slack) channel of the osquery Slack workspace, push the thread to Zapier using the `TODO: Update docs` Zap. This will add information about the thread to the [Slack Questions Spreadsheet](https://docs.google.com/spreadsheets/d/15AgmjlnV4oRW5m94N5q7DjeBBix8MANV9XLWRktMDGE/edit#gid=336721544). In the `Notes` field, you can include any information that you think will be helpful when making weekly doc updates. That may be something like
-
-- proposed change to the documentation.
-- documentation link that was sent as a response.
-- link to associated thread in [#help-oncall](https://fleetdm.slack.com/archives/C024DGVCABZ).
-
-### How to request a review for Markdown changes to the docs
-
-When creating a pull request for Markdown changes in the docs, request a review from Kathy Satterlee, who will do an editor pass, and then hand over the review to the [oncall engineer](https://fleetdm.com/handbook/engineering#oncall-rotation) if necessary.
-
-### Markdown
-
-Fleet's documentation and handbook are written in [Markdown](https://about.gitlab.com/handbook/markdown-guide/). Using Markdown lets us keep our documentation consistently formatted and viewable directly from the Fleet GitHub repo. The Markdown files in the `/docs` and `/handbook` folders are converted to HTML for the Fleet website.
-
-When making changes to the Fleet docs or handbook, there are a few differences in how the Markdown will render on GitHub and the Fleet website.
-
-#### Linebreaks and newlines
-
-Any time you need to add a line break in Markdown, you should add a new line. It is vital to make sure paragraphs are separated by new lines. Otherwise, they will render as the same HTML element.
-
-For example, if you were adding this section to the docs:
-
-```
-line one
-line two
-```
-
-The Markdown would render on the Fleet website as
-
-line one
-line two
-
-To make sure formatting is consistent across GitHub and the Fleet website, you need to add a new line anywhere you want a line break. For example, if we separate the lines with a new line:
-
-```
-line one
-
-line two
-```
-
-The Markdown will render correctly as
-
-line one
-
-line two
-
-#### Ordered lists
-
-Content nested within an ordered list needs to be indented. If the list is not formatted correctly, the number will reset on each list item.
-
-For example, this list:
-
-```
-1. Item one
-
-Paragraph about item one
-
-2. Item two
-```
-
-On the Fleet website, this ordered list would be rendered as
-
-1. Item one
-
-Paragraph about item one
-
-2. Item two
-
-To make sure that ordered lists increment on the Fleet website, you can indent the content nested within the list. For example, the same ordered list with indentation:
-
-```
-1. Item one
-
-   Paragraph about item one
-
-2. Item two
-```
-
-This ordered list will render correctly as
-
-1. Item one
-
-   Paragraph about item one
-
-2. Item two
-
-### Adding links
-
-You can link documentation pages to each other using relative paths. For example, in `docs/Using-Fleet/Fleet-UI.md`, you can link to `docs/Using-Fleet/Permissions.md` by writing `[permissions](./Permissions.md)`. This will automatically be transformed into the appropriate URL for `fleetdm.com/docs`.
-
-However, the `fleetdm.com/docs` compilation process does not account for relative links to directories **outside** of `/docs`.
-This is why it’s essential to follow the file path exactly when adding a link to Fleet docs.
-When directly linking to a specific section, always format the spaces within a section name to use a hyphen instead of an underscore. For example, when linking to the `osquery_result_log_plugin` section of the configuration reference docs, use a relative link like the following: `./Configuration.md#osquery-result-log-plugin`.
-
-### Linking to a location on GitHub
-
-When adding a link to a location on GitHub outside of `/docs`, be sure to use the canonical form of the URL.
-
-Navigate to the file's location on GitHub, and press "y" to transform the URL into its canonical form.
-
-### How to fix a broken link
-
-For instances when a broken link is discovered on fleetdm.com, always check if the link is a relative link to a directory outside of `/docs`.
-
-An example of a link that lives outside of `/docs` is:
-
-```
-../../tools/app/prometheus
-```
-
-If the link lives outside `/docs`, head to the file's location on GitHub (in this case, [https://github.com/fleetdm/fleet/blob/main/tools/app/prometheus.yml)](https://github.com/fleetdm/fleet/blob/main/tools/app/prometheus.yml)), and press "y" to transform the URL into its canonical form (a version of the link that will always point to the same version of the file) ([https://github.com/fleetdm/fleet/blob/194ad5963b0d55bdf976aa93f3de6cabd590c97a/tools/app/prometheus.yml](https://github.com/fleetdm/fleet/blob/194ad5963b0d55bdf976aa93f3de6cabd590c97a/tools/app/prometheus.yml)). Replace the relative link with this link in the Markdown file.
-
-> Note that the instructions above also apply to adding links in the Fleet handbook.
-
-### Page order
-
-The order we display documentation pages on fleetdm.com is determined by `pageOrderInSection` meta tags. These pages are sorted in their respective sections in **ascending** order by the `pageOrderInSection` value. Every Markdown file (except readme and faq pages) in the `docs/` folder must have a meta tag with a positive 'pageOrderInSection' value.
-
-We leave large gaps between values to make future changes easier. For example, the first page in the "Using Fleet" section of the docs has a `pageOrderInSection` value of 100, and the next page has a value of 200. The significant difference between values allows us to add, remove and reorder pages without changing the value of multiple pages at a time.
-
-When adding or reordering a page, try to leave as much room between values as possible. If you were adding a new page that would go between the two pages from the example above, you would add `<meta name="pageOrderInSection" value="150">` to the page.
-
-### Adding an image
-
-Try to keep images in the docs at a minimum. Images can be a quick way to help users understand a concept or direct them towards a specific user interface(UI) element. Still, too many can make the documentation feel cluttered and more difficult to maintain.
-
-When adding images to the Fleet documentation, follow these guidelines:
-
-- UI screenshots should be a 4:3 aspect ratio (1280x960). This is an optimal size for the container width of the docs and ensures that content in screenshots is as clear as possible to view in the docs (and especially on mobile devices).
-- You can set up a custom preset in the Google Chrome device toolbar (in Developer Tools) to quickly adjust your browser to the correct size for taking a screenshot.
-- Keep the images as simple as possible to maintain. Screenshots can get out of date quickly as UIs change.
-- Exclude unnecessary images. Images should be used to help emphasize information in the docs, not replace it.
-- Minimize images per doc page. For doc maintainers and users, more than one or two per page can get overwhelming.
-- The goal is for the docs to look good on every form factor, from 320px window width all the way up to infinity. Full window screenshots and images with too much padding on the sides will be less than the width of the user's screen. When adding a large image, make sure it is easily readable at all widths.
-
-Images can be added to the docs using the Markdown image link format, e.g., `![Schedule Query Sidebar](https://raw.githubusercontent.com/fleetdm/fleet/main/docs/images/add-new-host-modal.png)`
-The images used in the docs live in `docs/images/`. Note that you must provide the URL of the image in the Fleet GitHub repo for it to display properly on both GitHub and the Fleet website.
-
-> Note that the instructions above also apply to adding images in the Fleet handbook.
-
-### Adding a mermaid diagram
-
-The Fleet Docs support diagrams that are written in mermaid.js syntax. Take a look at the [Mermaid docs](https://mermaid-js.github.io/mermaid/#/README) to learn about the syntax language and what types of diagrams you can display.
-
-To add a mermaid diagram to the docs, you need to add a code block and specify that it is written in the mermaid language by adding `mermaid` to the opening backticks (i.e., ` ```mermaid`).
-
-For example, the following code block is a mermaid diagram that has **not** been specified as a mermaid code block:
-
-```
-graph TD;
-    A-->D
-    B-->D
-    C-->D
-    D-->E
-```
-
-Once we specify the `mermaid` as the language in the code block, it will render as a mermaid diagram on fleetdm.com and GitHub.
-
-```mermaid
-graph TD;
-    A-->D
-    B-->D
-    C-->D
-    D-->E
-```
-
-If the mermaid syntax is incorrect, the diagram will be replaced with an image displaying an error, as shown in the following example where the code block was written with **intentional** syntax errors:
-
-```mermaid
-graph TD;
-    A--D
-```
-
->>>>>>> 2ce7291e
 ## Quality
 
 - [Human-oriented QA](#human-oriented-qa)
