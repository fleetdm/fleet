--- conflicted
+++ resolved
@@ -84,15 +84,6 @@
   description: "Every release cycle, by end of day Friday of release week, move all issues to the ”✅ Ready for release” column on the #g-mdm and #g-endpoint-ops sprint boards."
   moreInfoUrl:
   dri: "xpkoala"
-<<<<<<< HEAD
-#-
-#   task: "Review ongoing articles"
-#   startedOn: "2023-10-02"
-#   frequency: "Daily"
-#   description: "Check 📃 Planned articles and complete steps in each issue"
-#   moreInfoUrl: "https://fleetdm.com/handbook/demand#review-ongoing-articles"
-#   dri: "spokanemac"
-=======
 -
   task: "Review ongoing articles"
   startedOn: "2023-10-02"
@@ -100,8 +91,6 @@
   description: "Check 📃 Planned articles and complete steps in each issue"
   moreInfoUrl: "https://fleetdm.com/handbook/demand#review-ongoing-articles"
   dri: "rachaelshaw"
-
->>>>>>> a2c9e378
 
 
 
