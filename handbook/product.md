# Product

🛸 Product team (weekly) board: https://github.com/orgs/fleetdm/projects/17

🧱📡 Fleet core roadmap board: https://github.com/orgs/fleetdm/projects/8

## Job to be done

Every product should have a single job that it strives to do. At Fleet we use the [Jobs to be Done
(JTBD) framework](https://about.gitlab.com/handbook/engineering/ux/jobs-to-be-done/). Fleet's overarching job to be done is:

> I need a way to see what laptops and servers I have, and what I need to do to keep them secure and
> compliant."

## Q1 2022 product objectives

For Q1 2022, the 7 product objectives we are focused on are:

#### Ultimate source of truth

Fleet + osquery gives organizations the ability to see an almost [endless amount of
data](https://osquery.io/schema/5.1.0/) for all their devices. We want to build on this reputation
by always providing the freshest, most accurate, and most understandable data possible
in the UI and API.

##### Execution plan

We will solve the "Undetermined" performance impact limitation for new scheduled queries as well as
reflect unfinished policy runs in the UI/API. In addition, we will only advertise working
osquery tables inside the product (looking at you `wifi_networks` table). Moreover, we will improve the Fleet server's
performance and improve reliability and accuracy of the vulnerability detections.

#### Programmable

Fleet differentiate's itself from other security tools by providing a simple and easy to use API and
CLI tool (fleetctl). This allows users and customers to leverage Fleet's superb ability to gather
device data in ways that are unique to their organization.

##### Execution plan

We will add integrations for policy and vulnerability automations as well as get closer to parity
with Rapid7's vulnerability features. In addition, we will roll up software and vulnerabilities
across the entire organization and teams.

#### Who's watching the watchers

Many current Fleet users and customers hire Fleet to increase their confidence that other security
tools are functioning properly. We will continue to expose valuable information about these tools to meet customer requirements.

##### Execution plan

We will invest in sending the health of other installed agents and verify device enrollment in Jamf,
Kandji, and SimpleMDM. In addition we will roll up mobile device management (MDM) and Munki data
across the entire organization and teams.

#### Self-service, 2-way IT

Fleet is poised to enable an organization's employees to resolve issues with their devices on their own. Not only does this save time for IT administrators and security practitioners but it also builds
trust so that an organization can focus on achieving their business outcomes together.

##### Execution plan

We will focus on enabling end users to self serve issues with their devices using Fleet Desktop. In
addition, Fleet Desktop will begin to provide end users with the ability to see what information is collected
about their device (scope transparency).

#### Easy to use

We'd like to make maintaining secure laptops and servers as
easy as possible. This quarter we'll focus on improving the time to value for new Fleet users and
customers by providing instructions and tools to quickly bolster any organization's security program. 

##### Execution plan

We will focus on improving the standard query library so that it includes 80% of the most common
policies that any organization needs. In addition, we will provide documentation that makes it dead
simple to deploy on every major cloud platform (Reference architectures, AWS, GCP, Azure) as well as
open source our own internal security program. Moreover, we will eliminate fear, uncertainty and
doubt (FUD) related to the production readiness of Fleet's osquery installers.


## Product design process

The product team is responsible for product design tasks. These include drafting
changes to the Fleet product, reviewing and collecting feedback from engineering, sales, customer success, and marketing counterparts, and delivering
these changes to the engineering team.

### Drafting

* Move an issue that is assigned to you from the "Ready" column of the [🛸 Product team (weekly) board](https://github.com/orgs/fleetdm/projects/17) to the "In progress" column.

* Create a page in the [Fleet EE (scratchpad, dev-ready) Figma file](https://www.figma.com/file/hdALBDsrti77QuDNSzLdkx/%F0%9F%9A%A7-Fleet-EE-dev-ready%2C-scratchpad?node-id=3923%3A208793) and combine your issue's number and
  title to name the Figma page.

* Draft changes to the Fleet product that solve the problem specified in the issue. Constantly place
  yourself in the shoes of a user while drafting changes. Place these drafts in the appropriate
  Figma page in Fleet EE (scratchpad, dev-ready).

* While drafting, reach out to sales, customer success, and marketing for a new perspective.

* While drafting, engage engineering to gain insight into technical costs and feasibility.

### Review

* Move the issue into the "Ready for review" column. The drafted changes that correspond to each
  issue in this column will be reviewed during the recurring product huddle meeting.

* During the product huddle meeting, record any feedback on the drafted changes.

### Deliver

* Once your work is complete and all feedback is addressed, make sure that the issue is updated with
  a link to the correct page in the Fleet EE (scratchpad) Figma. This page is where the design
  specifications live.

* Add the issue to the 🏛 Architect column in [the 🛸 Product project](https://github.com/orgs/fleetdm/projects/27). This way, an architect on the engineering team knows that the issue is ready for engineering specification and later,
  engineering estimation.

#### Priority drafting

Priority drafting is the revision of drafted changes that are currently being developed by
the engineering team. The goal of priority drafting is to quickly adapt to unknown edge cases and
changing specification while ensuring
that Fleet meets our brand and quality guidelines. 

Priority drafting occurs in the following scenarios:

* A drafted UI change is missing crucial information that prevents the engineering team from
  continuing the development task.

* Functionality included in a drafted UI change must be cut down in order to ship the improvement in
  the current scheduled release.

What happens during priority drafting?

1. Everyone on the product team and engineering team is made aware that a drafted change was brought back
   to drafting and prioritized. 

2. Drafts are updated to cover edge cases or reduce functionality.

3. UI changes are reviewed and the UI changes are brought back to the engineering team to continue
  the development task.

## Product quality

Fleet uses a human-oriented quality assurance (QA) process to ensure the product meets the standards of users and organizations.

To try Fleet locally for QA purposes, run `fleetctl preview`, which defaults to running the latest stable release.

To target a different version of Fleet, use the `--tag` flag to target any tag in [Docker Hub](https://hub.docker.com/r/fleetdm/fleet/tags?page=1&ordering=last_updated), including any git commit hash or branch name.  For example, to QA the latest code on the `main` branch of fleetdm/fleet, you can run: `fleetctl preview --tag=main`

To start preview without starting the simulated hosts, use the `--no-hosts` flag (eg. `fleetctl preview --no-hosts`).

### Why human-oriented QA?

Automated tests are important, but they can't catch everything.  Many issues are hard to notice until a human looks empathetically at the user experience, whether that's in the user interface, the REST API, or the command line.

The goal of quality assurance is to catch unexpected behavior prior to release:
- bugs
- edge cases
- error message UX
- developer experience using the API/CLI
- operator experience looking at logs
- API response time latency
- UI comprehensibility
- simplicity
- data accuracy
- perceived data freshness
- the product’s ability to save users from themselves


### Collecting bugs

All QA steps should be possible using `fleetctl preview`.  Please refer to [docs/Contributing/Testing.md](https://fleetdm.com/docs/contributing/testing) for flows that cannot be completed using `fleetctl preview`.

Please start the manual QA process by creating a blank GitHub issue. As you complete each of the
flows, record a list of the bugs you encounter in this new issue. Each item in this list should
contain one sentence describing the bug and a screenshot if the item is a frontend bug.

### Fleet UI

For all following flows, please refer to the [permissions documentation](https://fleetdm.com/docs/using-fleet/permissions) to ensure that actions are limited to the appropriate user type. Any users with access beyond what this document lists as availale should be considered a bug and reported for either documentation updates or investigation.

#### Set up flow

Successfully set up `fleetctl preview` using the preview steps outlined [here](https://fleetdm.com/get-started)

#### Login and logout flow

Successfully logout and then login to your local Fleet.

#### Host details page

Select a host from the "Hosts" table as a global user with the Maintainer role. You may create a user with a fake email for this purpose.

You should be able to see and select the "Delete" button on this host's **Host details** page.

You should be able to see and select the "Query" button on this host's **Host details** page.

#### Label flow

`Flow is covered by e2e testing`

Create a new label by selecting "Add a new label" on the Hosts page. Make sure it correctly filters the host on the hosts page.

Edit this label. Confirm users can only edit the "Name" and "Description" fields for a label. Users cannot edit the "Query" field because label queries are immutable.

Delete this label.

#### Query flow

`Flow is covered by e2e testing`

Create a new saved query.

Run this query as a live query against your local machine.

Edit this query and then delete this query.

#### Pack flow

`Flow is covered by e2e testing`

Create a new pack (under Schedule/advanced).

Add a query as a saved query to the pack. Remove this query. Delete the pack.


#### My account flow

Head to the My account page by selecting the dropdown icon next to your avatar in the top navigation. Select "My account" and successfully update your password. Please do this with an extra user created for this purpose to maintain accessibility of `fleetctl preview` admin user.


### fleetctl CLI

#### Set up flow

Successfully set up Fleet by running the `fleetctl setup` command.

You may have to wipe your local MySQL database in order to successfully set up Fleet. Check out the [Clear your local MySQL database](#clear-your-local-mysql-database) section of this document for instructions.

#### Login and logout flow

Successfully login by running the `fleetctl login` command.

Successfully logout by running the `fleetctl logout` command. Then, log in again.

#### Hosts

Run the `fleetctl get hosts` command.

You should see your local machine returned. If your host isn't showing up, you may have to reenroll your local machine. Check out the [Orbit for osquery documentation](https://github.com/fleetdm/fleet/blob/main/orbit/README.md) for instructions on generating and installing an Orbit package.

#### Query flow

Apply the standard query library by running the following command:

`fleetctl apply -f docs/01-Using-Fleet/standard-query-library/standard-query-library.yml`

Make sure all queries were successfully added by running the following command:

`fleetctl get queries`

Run the "Get the version of the resident operating system" query against your local machine by running the following command:

`fleetctl query --hosts <your-local-machine-here> --query-name "Get the version of the resident operating system"`

#### Pack flow

Apply a pack by running the following commands:

`fleetctl apply -f docs/Using-Fleet/configuration-files/multi-file-configuration/queries.yml`

`fleetctl apply -f docs/Using-Fleet/configuration-files/multi-file-configuration/pack.yml`

Make sure the pack was successfully added by running the following command:

`fleetctl get packs`

#### Organization settings flow

Apply organization settings by running the following command:

`fleetctl apply -f docs/Using-Fleet/configuration-files/multi-file-configuration/organization-settings.yml`

#### Manage users flow

Create a new user by running the `fleetctl user create` command.

Logout of your current user and log in with the newly created user.


## UI design

### Communicating design changes to the engineering team
For something NEW that has been added to [Figma Fleet EE (current, dev-ready)](https://www.figma.com/file/qpdty1e2n22uZntKUZKEJl/?node-id=0%3A1):
1. Create a new [GitHub issue](https://github.com/fleetdm/fleet/issues/new)
2. Detail the required changes (including page links to the relevant layouts), then assign it to the __“Initiatives”__ project.

<img src="https://user-images.githubusercontent.com/78363703/129840932-67d55b5b-8e0e-4fb9-9300-5d458e1b91e4.png" alt="Assign to Initiatives project"/>

> ___NOTE:___ Artwork and layouts in Figma Fleet EE (current) are final assets, ready for implementation. Therefore, it’s important NOT to use the “idea” label, as designs in this document are more than ideas - they are something that WILL be implemented._

3. Navigate to the [Initiatives project](https://github.com/orgs/fleetdm/projects/8), and hit “+ Add cards”, pick the new issue, and drag it into the “🤩Inspire me” column. 

<img src="https://user-images.githubusercontent.com/78363703/129840496-54ea4301-be20-46c2-9138-b70bff7198d0.png" alt="Add cards"/>

<img src="https://user-images.githubusercontent.com/78363703/129840735-3b270429-a92a-476d-87b4-86b93057b2dd.png" alt="Inspire me"/>

### Communicating unplanned design changes

For issues related to something that was ALREADY in Figma Fleet EE (current, dev-ready), but __implemented differently__, e.g, padding/spacing inconsistency etc. Create a [bug issue](https://github.com/fleetdm/fleet/issues/new?assignees=&labels=bug%2C%3Areproduce&template=bug-report.md&title=) and detail the required changes.

### Design conventions

We have certain design conventions that we include in Fleet. We will document more of these over time.

**Table empty states**

Use `---`, with color `$ui-fleet-black-50` as the default UI for empty columns.

<<<<<<< HEAD
**Form behavior**

Pressing the return or enter key with an open form will cause the form to be submitted.


<meta name="maintainedBy" value="noahtalerman">

=======
>>>>>>> 8e925a95
## Release 

This section outlines the communication between the product team and growth team and product team
and customer success team prior to a release of Fleet.

### Goal

Keep the business up to date with improvements and changes to the Fleet product so that all stakeholders are able to communicate
with customers and users.

### Blog post

The product team is responsible for providing the [growth team](./brand.md) with necessary information for writing
the release blog post. This is accomplished by filing a release blog post issue and adding
the issue to the growth board on GitHub.

The release blog post issue includes a list of the primary features included in the upcoming
release. This list of features should point the reader to the GitHub issue that explains each
feature in more detail.

An example release blog post issue can be found [here](https://github.com/fleetdm/fleet/issues/3465).

### Customer announcement

The product team is responsible for providing the [customer success team](./customers.md) with necessary information
for writing a release customer announcement. This is accomplished by filing a release customer announcement issue and adding
the issue to the customer success board on GitHub. 


The release blog post issue is filed in the private fleetdm/confidential repository because the
comment section may contain private information about Fleet's customers.

An example release customer announcement blog post issue can be found [here](https://github.com/fleetdm/confidential/issues/747).

## Feature flags

In Fleet, features are placed behind feature flags if the changes could affect Fleet's availability of existing functionalities.

The following highlights should be considered when deciding if feature flags should be leveraged:

- The feature flag must be disabled by default.
- The feature flag will not be permanent. This means that the individual who decides that a feature flag should be introduced is responsible for creating an issue to track the feature's progress towards removing the feature flag and including the feature in a stable release.
- The feature flag will not be advertised. For example, advertising in the documentation on fleetdm.com/docs, release notes, release blog posts, and Twitter.

Fleet's feature flag guidelines borrows from GitLab's ["When to use feature flags" section](https://about.gitlab.com/handbook/product-development-flow/feature-flag-lifecycle/#when-to-use-feature-flags) of their handbook. Check out [GitLab's "Feature flags only when needed" video](https://www.youtube.com/watch?v=DQaGqyolOd8) for an explanation on the costs of introducing feature flags.


## Slack channels

These are the Slack channels the product team maintains. If the channel has a [directly responsible individual](./people.md#directly-resonsible-individuals) (**DRI**), they will be specified. These people are responsible for keeping up with all new messages, even if they aren't mentioned. 

- **#g-product** - **DRI**: - Noah Talerman

**Who should have these channels unmuted?** Members of this group, everyone else is encouraged to mute them.

## Competition

We track the capabilities of competitors in this [Google Doc](https://docs.google.com/document/d/1SpAP8Y8eLa-KvkaHi5m507efSFX570EaKbrbRHM4RGs/edit#) (private).

<meta name="maintainedBy" value="noahtalerman"><|MERGE_RESOLUTION|>--- conflicted
+++ resolved
@@ -319,16 +319,12 @@
 
 Use `---`, with color `$ui-fleet-black-50` as the default UI for empty columns.
 
-<<<<<<< HEAD
 **Form behavior**
 
 Pressing the return or enter key with an open form will cause the form to be submitted.
 
-
 <meta name="maintainedBy" value="noahtalerman">
 
-=======
->>>>>>> 8e925a95
 ## Release 
 
 This section outlines the communication between the product team and growth team and product team
