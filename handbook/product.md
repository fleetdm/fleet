--- conflicted
+++ resolved
@@ -98,11 +98,7 @@
 
 ### Collecting bugs
 
-<<<<<<< HEAD
-All QA steps should be possible using `fleetctl preview`.  Please refer to [docs/Contributing/Testing.md](https://github.com/fleetdm/fleet/blob/main/docs/Contributing/Testing.md) for flows that cannot be completed using `fleetctl preview`.
-=======
-All QA steps should be possible using `fleetctl preview`.  Please refer to [docs/03-Contributing/02-Testing.md](https://fleetdm.com/docs/contributing/testing) for flows that cannot be completed using `fleetctl preview`.
->>>>>>> d1675565
+All QA steps should be possible using `fleetctl preview`.  Please refer to [docs/Contributing/Testing.md](https://fleetdm.com/docs/contributing/testing) for flows that cannot be completed using `fleetctl preview`.
 
 Please start the manual QA process by creating a blank GitHub issue. As you complete each of the
 flows, record a list of the bugs you encounter in this new issue. Each item in this list should
