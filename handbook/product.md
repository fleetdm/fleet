<<<<<<< HEAD
# Product

## Product DRIs

Below is a table of [directly responsible individuals (DRIs)](./people.md#directly-resonsible-individuals) for aspects of the Fleet product:

|    Aspect              										| DRI     		|
| ------------------------------------------------------------- | ------------- |
| Wireframes (figma)	 										| Noah Talerman	|
| How the product works 										| Noah Talerman |
| fleetctl CLI interface (and other tools) 						| Tomás Touceda |
| REST API interface design 							| Luke Heath	|
| [REST API docs](https://fleetdm.com/docs/using-fleet/rest-api) | Luke Heath | 
| Postman 											| Luke Heath 	|
| Terraform 											| Ben Edwards 	|
| Customer PoV deployments like acme.fleetdm.com 				| Ben Edwards 	|
| dogfood.fleetdm.com 											| Ben Edwards  	|
| Quality of core product UI 									| Luke Heath 	|
| Quality of tickets after Noah's done with them   				| Luke Heath 	|
| ["Escaped work"](https://docs.google.com/document/d/1vXL_WSUqASJWuNnQhUVrkudIeG4zlaiOCqJEa7xB2do/edit) | Luke Heath |
| Customer Slack channels | Tony Gauda |
| Quality of core product backend 									| Tomás Touceda |
| Quality of fleetctl (and other tools)							| Tomás Touceda |
| Final cut of what goes into each release 						| Zach Wasserman|
| When we cut a release, version numbers, and whether to release| Zach Wasserman|
| Release notes 												| Noah Talerman |
| Publishing release blog post, and promoting releases 			| Mike Thomas  	|

=======
>>>>>>> ee7625c3
## Feature flags

In Fleet, features are placed behind feature flags if the changes could affect Fleet's availability of existing functionalities.

The following highlights should be considered when deciding if feature flags should be leveraged:

- The feature flag must be disabled by default.
- The feature flag will not be permanent. This means that the individual who decides that a feature flag should be introduced is responsible for creating an issue to track the feature's progress towards removing the feature flag and including the feature in a stable release.
- The feature flag will not be advertised. For example, advertising in the documentation on fleetdm.com/docs, release notes, release blog posts, and Twitter.

Fleet's feature flag guidelines borrows from GitLab's ["When to use feature flags" section](https://about.gitlab.com/handbook/product-development-flow/feature-flag-lifecycle/#when-to-use-feature-flags) of their handbook. Check out [GitLab's "Feature flags only when needed" video](https://www.youtube.com/watch?v=DQaGqyolOd8) for an explanation on the costs of introducing feature flags.

## Fleet docs

### Adding a link to the Fleet docs
You can link documentation pages to each other using relative paths. For example, in `docs/01-Using-Fleet/01-Fleet-UI.md`, you can link to `docs/01-Using-Fleet/09-Permissions.md` by writing `[permissions](./09-Permissions.md)`. This will be automatically transformed into the appropriate URL for `fleetdm.com/docs`.

However, the `fleetdm.com/docs` compilation process does not account for relative links to directories **outside** of `/docs`.
Therefore, when adding a link to Fleet docs, it is important to always use the absolute file path.

When directly linking to a specific section within a page in the Fleet documentation, always format the spaces within a section name to use a hyphen `-` instead of an underscore `_`. For example, when linking to the `osquery_result_log_plugin` section of the configuration reference docs, use a relative link like the following: `./02-Configuration.md#osquery-result-log-plugin`.

### Linking to a location on GitHub
When adding a link to a location on GitHub that is outside of `/docs`, be sure to use the canonical form of the URL.

To do this, navigate to the file's location on GitHub, and press "y" to transform the URL into its canonical form.

### How to fix a broken link
For instances in which a broken link is discovered on fleetdm.com, check if the link is a relative link to a directory outside of `/docs`. 

An example of a link that lives outside of `/docs` is:

```
../../tools/app/prometheus
```

If the link lives outside `/docs`, head to the file's location on GitHub (in this case, [https://github.com/fleetdm/fleet/blob/main/tools/app/prometheus.yml)](https://github.com/fleetdm/fleet/blob/main/tools/app/prometheus.yml)), and press "y" to transform the URL into its canonical form ([https://github.com/fleetdm/fleet/blob/194ad5963b0d55bdf976aa93f3de6cabd590c97a/tools/app/prometheus.yml](https://github.com/fleetdm/fleet/blob/194ad5963b0d55bdf976aa93f3de6cabd590c97a/tools/app/prometheus.yml)). Replace the relative link with this link in the markdown file.

> Note that the instructions above also apply to adding links in the Fleet handbook.

### Adding an image to the Fleet docs
Try to keep images in the docs at a minimum. Images can be a quick way to help a user understand a concept or direct them towards a specific UI element, but too many can make the documentation feel cluttered and more difficult to maintain.

When adding images to the Fleet documentation, follow these guidelines:
- Keep the images as simple as possible to maintain (screenshots can get out of date quickly as UIs change)
- Exclude unnecessary images. An image should be used to help emphasize information in the docs, not replace it.
- Minimize images per doc page. More than one or two per page can get overwhelming, for doc maintainers and users.
- The goal is for the docs to look good on every form factor, from 320px window width all the way up to infinity and beyond. Full window screenshots and images with too much padding on the sides will be less than the width of the user's screen. When adding a large image, make sure that it is easily readable at all widths.

Images can be added to the docs using the Markdown image link format, e.g. `![Schedule Query Sidebar](https://raw.githubusercontent.com/fleetdm/fleet/main/docs/images/schedule-query-sidebar.png)`
The images used in the docs live in `docs/images/`. Note that you must provide the url of the image in the Fleet Github repo for it to display properly on both Github and the Fleet website.

> Note that the instructions above also apply to adding images in the Fleet handbook.

## Product quality

Fleet uses a human-oriented quality assurance (QA) process to ensure the product meets the standards of users and organizations.

To try stuff out with Fleet locally for QA purposes, you can run `fleetctl preview`, which defaults to running the latest stable release.

To target a different version of Fleet, you can use the `--tag` argument to target any tag in [Docker Hub](https://hub.docker.com/r/fleetdm/fleet/tags?page=1&ordering=last_updated), including any git commit hash or branch name.  For example, to QA the latest code on the `main` branch of fleetdm/fleet, you can run: `fleetctl preview --tag='main'`

### Why human-oriented QA?

Automated tests are important, but they can't catch everything.  Many issues are hard to notice until a human looks empathetically at the user experience, whether that's in the user interface, the REST API, or the command line.

The goal of quality assurance is to catch unexpected behavior prior to release:
- bugs
- edge cases
- error message UX
- developer experience using the API/CLI
- operator experience looking at logs
- API response time latency
- UI comprehensibility
- simplicity
- data accuracy
- perceived data freshness
- the product’s ability to save users from themselves


### Collecting bugs

All QA steps should be possible using `fleetctl preview`.  Please refer to [docs/03-Contributing/02-Testing.md](https://github.com/fleetdm/fleet/blob/main/docs/03-Contributing/02-Testing.md) for flows that cannot be completed using `fleetctl preview`.

Please start the manual QA process by creating a blank GitHub issue. As you complete each of the flows, record a list of the bugs you encounter in this new issue. Each item in this list should contain one sentence describing the bug and a screenshot if the item is a frontend bug.

### Fleet UI

For all following flows, please refer to the [permissions documentation](https://fleetdm.com/docs/using-fleet/permissions) to ensure that actions are limited to the appropriate user type. Any users with access beyond what this document lists as availale should be considered a bug and reported for either documentation updates or investigation.

#### Set up flow

Successfully set up `fleetctl preview` using the preview steps outlined [here](https://fleetdm.com/get-started)

#### Login and logout flow

Successfully logout and then login to your local Fleet.

#### Host details page

Select a host from the "Hosts" table as a global user with the Maintainer role. You may create a user with a fake email for this purpose.

You should be able to see and select the "Delete" button on this host's **Host details** page.

You should be able to see and select the "Query" button on this host's **Host details** page.

#### Label flow

`Flow is covered by e2e testing`

Create a new label by selecting "Add a new label" on the Hosts page. Make sure it correctly filters the host on the hosts page.

Edit this label. Confirm users can only edit the "Name" and "Description" fields for a label. Users cannot edit the "Query" field because label queries are immutable.

Delete this label.

#### Query flow

`Flow is covered by e2e testing`

Create a new saved query.

Run this query as a live query against your local machine.

Edit this query and then delete this query.

#### Pack flow

`Flow is covered by e2e testing`

Create a new pack (under Schedule/advanced).

Add a query as a saved query to the pack. Remove this query. Delete the pack.


#### My account flow

Head to the My account page by selecting the dropdown icon next to your avatar in the top navigation. Select "My account" and successfully update your password. Please do this with an extra user created for this purpose to maintain accessibility of `fleetctl preview` admin user.


### fleetctl CLI

#### Set up flow

Successfully set up Fleet by running the `fleetctl setup` command.

You may have to wipe your local MySQL database in order to successfully set up Fleet. Check out the [Clear your local MySQL database](#clear-your-local-mysql-database) section of this document for instructions.

#### Login and logout flow

Successfully login by running the `fleetctl login` command.

Successfully logout by running the `fleetctl logout` command. Then, log in again.

#### Hosts

Run the `fleetctl get hosts` command.

You should see your local machine returned. If your host isn't showing up, you may have to reenroll your local machine. Check out the [Orbit for osquery documentation](https://github.com/fleetdm/fleet/blob/main/orbit/README.md) for instructions on generating and installing an Orbit package.

#### Query flow

Apply the standard query library by running the following command:

`fleetctl apply -f docs/01-Using-Fleet/standard-query-library/standard-query-library.yml`

Make sure all queries were successfully added by running the following command:

`fleetctl get queries`

Run the "Get the version of the resident operating system" query against your local machine by running the following command:

`fleetctl query --hosts <your-local-machine-here> --query-name "Get the version of the resident operating system"`

#### Pack flow

Apply a pack by running the following commands:

`fleetctl apply -f docs/01-Using-Fleet/configuration-files/multi-file-configuration/queries.yml`

`fleetctl apply -f docs/01-Using-Fleet/configuration-files/multi-file-configuration/pack.yml`

Make sure the pack was successfully added by running the following command:

`fleetctl get packs`

#### Organization settings flow

Apply organization settings by running the following command:

`fleetctl apply -f docs/01-Using-Fleet/configuration-files/multi-file-configuration/organization-settings.yml`

#### Manage users flow

Create a new user by running the `fleetctl user create` command.

Logout of your current user and log in with the newly created user.

## UI design

### Communicating design changes to the engineering team
For something NEW that has been added to [Figma Fleet EE (current, dev-ready)](https://www.figma.com/file/qpdty1e2n22uZntKUZKEJl/?node-id=0%3A1):
1. Create a new [GitHub issue](https://github.com/fleetdm/fleet/issues/new)
2. Detail the required changes (including page links to the relevant layouts), then assign it to the __“Initiatives”__ project.

<img src="https://user-images.githubusercontent.com/78363703/129840932-67d55b5b-8e0e-4fb9-9300-5d458e1b91e4.png" alt="Assign to Initiatives project"/>

> ___NOTE:___ Artwork and layouts in Figma Fleet EE (current, dev-ready) are final assets, ready for implementation. Therefore, it’s important NOT to use the “idea” label, as designs in this document are more than ideas - they are something that WILL be implemented._

3. Navigate to the [Initiatives project](https://github.com/orgs/fleetdm/projects/8), and hit “+ Add cards”, pick the new issue, and drag it into the “🤩Inspire me” column. 

<img src="https://user-images.githubusercontent.com/78363703/129840496-54ea4301-be20-46c2-9138-b70bff7198d0.png" alt="Add cards"/>

<img src="https://user-images.githubusercontent.com/78363703/129840735-3b270429-a92a-476d-87b4-86b93057b2dd.png" alt="Inspire me"/>

### Communicating unplanned design changes

For issues related to something that was ALREADY in Figma Fleet EE (current, dev-ready), but __implemented differently__, e.g, padding/spacing inconsistency etc. Create a [bug issue](https://github.com/fleetdm/fleet/issues/new?assignees=&labels=bug%2C%3Areproduce&template=bug-report.md&title=) and detail the required changes.

### Design conventions

We have certain design conventions that we include in Fleet. We will document more of these over time.

**Table empty states**

Use `---`, with color `$ui-fleet-black-50` as the default UI for empty columns.


<meta name="maintainedBy" value="noahtalerman">
<|MERGE_RESOLUTION|>--- conflicted
+++ resolved
@@ -1,34 +1,5 @@
-<<<<<<< HEAD
 # Product
 
-## Product DRIs
-
-Below is a table of [directly responsible individuals (DRIs)](./people.md#directly-resonsible-individuals) for aspects of the Fleet product:
-
-|    Aspect              										| DRI     		|
-| ------------------------------------------------------------- | ------------- |
-| Wireframes (figma)	 										| Noah Talerman	|
-| How the product works 										| Noah Talerman |
-| fleetctl CLI interface (and other tools) 						| Tomás Touceda |
-| REST API interface design 							| Luke Heath	|
-| [REST API docs](https://fleetdm.com/docs/using-fleet/rest-api) | Luke Heath | 
-| Postman 											| Luke Heath 	|
-| Terraform 											| Ben Edwards 	|
-| Customer PoV deployments like acme.fleetdm.com 				| Ben Edwards 	|
-| dogfood.fleetdm.com 											| Ben Edwards  	|
-| Quality of core product UI 									| Luke Heath 	|
-| Quality of tickets after Noah's done with them   				| Luke Heath 	|
-| ["Escaped work"](https://docs.google.com/document/d/1vXL_WSUqASJWuNnQhUVrkudIeG4zlaiOCqJEa7xB2do/edit) | Luke Heath |
-| Customer Slack channels | Tony Gauda |
-| Quality of core product backend 									| Tomás Touceda |
-| Quality of fleetctl (and other tools)							| Tomás Touceda |
-| Final cut of what goes into each release 						| Zach Wasserman|
-| When we cut a release, version numbers, and whether to release| Zach Wasserman|
-| Release notes 												| Noah Talerman |
-| Publishing release blog post, and promoting releases 			| Mike Thomas  	|
-
-=======
->>>>>>> ee7625c3
 ## Feature flags
 
 In Fleet, features are placed behind feature flags if the changes could affect Fleet's availability of existing functionalities.
