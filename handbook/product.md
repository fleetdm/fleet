--- conflicted
+++ resolved
@@ -77,23 +77,19 @@
 
 > Note that the instructions above also apply to adding images in the Fleet handbook.
 
-<<<<<<< HEAD
-## Human-oriented QA
+## Product quality
 
 Fleet uses a human-oriented quality assurance (QA) process to ensure the product meets the standards of users and organizations.
-=======
-## Product quality
-
-This section outlines the manual quality assurance process conducted to ensure each release of Fleet meets organization standards.
->>>>>>> 9f9b9d8b
-
-To test out Fleet locally for QA purposes, you can run `fleetctl preview`, which defaults to running the latest stable release.
+
+To try stuff out with Fleet locally for QA purposes, you can run `fleetctl preview`, which defaults to running the latest stable release.
 
 To target a different version of Fleet, you can use the `--tag` argument to target any tag in [Docker Hub](https://hub.docker.com/r/fleetdm/fleet/tags?page=1&ordering=last_updated), including any git commit hash or branch name.  For example, to QA the latest code on the `main` branch of fleetdm/fleet, you can run: `fleetctl preview --tag='main'`
 
 ### Why human-oriented QA?
 
-The goal of quality assurance (QA) is to catch unexpected behavior prior to release:
+Automated tests are important, but they can't catch everything.  Many issues are hard to notice until a human looks empathetically at the user experience, whether that's in the user interface, the REST API, or the command line.
+
+The goal of quality assurance is to catch unexpected behavior prior to release:
 - bugs
 - edge cases
 - error message UX
@@ -106,8 +102,6 @@
 - perceived data freshness
 - the product’s ability to save users from themselves
 
-Automated tests are important, but they can't catch everything.  Many issues are hard to notice until a human looks empathetically at the user experience, whether that's in the user interface, the REST API, or the command line.
-
 
 ### Collecting bugs
 
