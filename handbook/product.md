--- conflicted
+++ resolved
@@ -393,9 +393,4 @@
 Use `---`, with color `$ui-fleet-black-50` as the default UI for empty columns.
 
 
-<<<<<<< HEAD
-<meta name="maintainedBy" value="mike-j-thomas">
-=======
-
 <meta name="maintainedBy" value="noahtalerman">
->>>>>>> d003046b
