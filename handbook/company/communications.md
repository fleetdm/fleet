# Communications
This page covers the things every team member needs to know to effectively contribute at Fleet.


## All hands

Every month, Fleet holds a company-wide meeting called the "All hands". 

All team members should attend the "All hands" every month.  "All hands" meetings are recorded, To see the evolution over time or catch up with the latest happenings, review [decks](https://drive.google.com/drive/folders/1cw_lL3_Xu9ZOXKGPghh8F4tc0ND9kQeY) and [recordings](https://us-65885.app.gong.io/conversations?workspace-id=9148397688380544352&callSearch=%7B%22search%22%3A%7B%22type%22%3A%22And%22%2C%22filters%22%3A%5B%7B%22type%22%3A%22CallTitle%22%2C%22phrase%22%3A%22all%20hands%22%7D%5D%7D%7D) from recent company-wide "All hands" meetings. Team members who cannot attend are expected to watch the recording within a few days. 


## Strategy

You can read about the company's positioning and product strategy in ["🎐 Why Fleet?" (private google doc)](https://docs.google.com/document/d/1E0VU4AcB6UTVRd4JKD45Saxh9Gz-mkO3LnGSTBDLEZo/edit#).

You can read about Fleet's Go-To-Market (GTM) strategy on our [Go-To-Market groups page](https://fleetdm.com/handbook/company/go-to-market-groups).


## Trust

Fleet is successful because of our customers and community, and those relationships are built on trust.


### Security

Security policies are best when they're alive, in context of how an organization operates.  Fleeties carry Yubikeys, and change control of policies and access control is driven primarily through GitOps and SSO.

Here are a few different entry points for a tour of Fleet's security policies and best practices:
1. [Security policies](https://fleetdm.com/handbook/security/security-policies#security-policies)
2. [Human resources security policy](https://fleetdm.com/handbook/security/security-policies#human-resources-security-policy)
3. [Account recovery process](https://fleetdm.com/handbook/security#account-recovery-process)
4. [Personal mobile devices](https://fleetdm.com/handbook/security#personal-mobile-devices)
5. [Hardware security keys](https://fleetdm.com/handbook/security#hardware-security-keys)
6. More details about internal security processes at Fleet are located on [the Security page](https://fleetdm.com/handbook/digital-experience/security).


## SOC 2

You can find a copy of Fleet's SOC 2 report in [Google Drive](https://drive.google.com/file/d/1mUwmCUdggONULr6OjDO--QtKfDWLcrI4/view?usp=sharing).  In its current form, this SOC 2 report is intended to be shared only with parties who have signed a non-disclosure agreement with Fleet.

You can learn more about how Fleet approaches security in the [security handbook](https://fleetdm.com/handbook/security) or in [Fleet's trust report](https://fleetdm.com/trust).


## Directly responsible individuals (DRIs)

| Area of responsibility | [DRI](https://fleetdm.com/handbook/company/why-this-way#why-direct-responsibility) |
| -------------- | --- |
| Revenue                              | <sup><sub>_See [🐋 Chief Revenue Officer](https://fleetdm.com/handbook/sales#team)_</sup></sub>
| Pricing                              | <sup><sub>_See [🛠️ CEO responsibilities](https://fleetdm.com/handbook/company/leadership#ceo-responsibilities)_</sup></sub>
| Illustrations                        | <sup><sub>_See [🌐 Head of Design](https://fleetdm.com/handbook/digital-experience#team)_</sup></sub>
| Website                              | <sup><sub>_See [🌐 Digital Experience team](https://fleetdm.com/handbook/digital-experience#team)_
| Product marketing (PMM)              | <sup><sub>_See [🛠️ CEO responsibilities](https://fleetdm.com/handbook/company/leadership#ceo-responsibilities)_</sup></sub>
| Brand marketing                      | <sup><sub>_See [🛠️ CEO responsibilities](https://fleetdm.com/handbook/company/leadership#ceo-responsibilities)_</sup></sub>
| Public relations                     | <sup><sub>_See [🛠️ CEO responsibilities](https://fleetdm.com/handbook/company/leadership#ceo-responsibilities)_</sup></sub>
| Revenue pipeline                     | <sup><sub>_See [🫧 Marketing team](https://fleetdm.com/handbook/marketing#team)_</sup></sub>
| Ads                                  | <sup><sub>_See [🫧 Marketing team](https://fleetdm.com/handbook/marketing#team)_</sup></sub>
| Video                                | <sup><sub>_See [🫧 Digital Marketing Manager](https://fleetdm.com/handbook/marketing#team)_</sup></sub>
| Social media                         | <sup><sub>_See [🫧 Digital Marketing Manager](https://fleetdm.com/handbook/marketing#team)_</sup></sub>
| Guides                               | <sup><sub>_See [🌦️ Customer Success &amp; VP of Customer Success](https://fleetdm.com/handbook/customer-success#team)_</sup></sub>
| Release article                      | <sup><sub>_See [🦢 Head of Product Design](https://fleetdm.com/handbook/product-design#team)_</sup></sub>
| Information technology (IT)          | <sup><sub>_See [🚀 Client Platform Engineer &amp; Community Advocate](https://fleetdm.com/handbook/engineering#team)_</sup></sub>
| Payroll, bookkeeping, AR/AP          | <sup><sub>_See [💸 Finance Engineer](https://fleetdm.com/handbook/finance#team)_</sup></sub>
| Legal contracts                      | <sup><sub>_See [🌐 Digital Experience team](https://fleetdm.com/handbook/digital-experience#team)_</sup></sub>
| Customer renewals                    | <sup><sub>_See [🌦️ VP of Customer Success](https://fleetdm.com/handbook/customer-success#team)_</sup></sub>
| Customer deployments                 | <sup><sub>_See [🌦️ Infrastructure Engineer](https://fleetdm.com/handbook/customer-success#team)_ </sup></sub>
| Customer support                     | <sup><sub>_See [🌦️ Customer Success team](https://fleetdm.com/handbook/customer-success#team)_</sup></sub>
| Quality assurance (QA)               | <sup><sub>_See [🚀 Engineering team](https://fleetdm.com/handbook/engineering#team)_ </sup></sub>
| Features &amp; product adoption      | <sup><sub>_See [🦢 Head of Product Design](https://fleetdm.com/handbook/product-design#team)_</sup></sub>
| Feature prioritization               | <sup><sub>_See [🦢 Head of Product Design](https://fleetdm.com/handbook/product-design#team)_</sup></sub>
| Intentionality of Fleet's interfaces | <sup><sub>_See [🦢 Head of Product Design](https://fleetdm.com/handbook/product-design#team)_</sup></sub>
| Best practices for using Fleet       | <sup><sub>_See [🦢 Product Design team](https://fleetdm.com/handbook/product-design#team)_</sup></sub>
| [API design](https://fleetdm.com/docs/rest-api/rest-api) | <sup><sub>_See [🚀 Chief Technology Officer](https://fleetdm.com/handbook/engineering#team)_</sup></sub>
| Structure of the [docs](https://fleetdm.com/docs/get-started/why-fleet) | <sup><sub>_See [🌐 Head of Design](https://fleetdm.com/handbook/digital-experience#team)_</sup></sub>
| Product introduction docs            | <sup><sub>_See [🛠️ CEO responsibilities](https://fleetdm.com/handbook/company/leadership#ceo-responsibilities)_</sup></sub>
| Product deployment docs              | <sup><sub>_See [🚀 Chief Technology Officer](https://fleetdm.com/handbook/engineering#team)_</sup></sub>
| Product usage docs                   | <sup><sub>_See [🦢 Head of Product Design](https://fleetdm.com/handbook/product-design#team)_</sup></sub>
| Product reference docs               | <sup><sub>_See [🦢 Head of Product Design](https://fleetdm.com/handbook/product-design#team)_</sup></sub>
| What goes in a release               | <sup><sub>_See [🚀 Chief Technology Officer](https://fleetdm.com/handbook/engineering#team)_ </sup></sub> 
| Engineering output and architecture  | <sup><sub>_See [🚀 Chief Technology Officer](https://fleetdm.com/handbook/engineering#team)_ </sup></sub>
| Product development                  | <sup><sub>_See [🛩️ Product groups](https://fleetdm.com/handbook/company/product-groups#current-product-groups)_ </sup></sub>


<<<<<<< HEAD
<img width="384" alt="image" src="https://github.com/fleetdm/fleet/assets/618009/f67a88e3-ab0a-4eda-a44d-b0e68de523a9">
=======
## Docs

This section details processes related to maintaining and updating the [Fleet documentation](https://fleetdm.com/docs).

When someone asks a question in a public channel, it's safe to assume they aren't the only person looking for an answer. 

To make our docs as helpful as possible, the Community team gathers these questions and uses them to make a weekly documentation update.

Fleet's goal is to answer every question with a link to the docs and/or result in a documentation update.

> Fleet's philosophy on how to write useful documentation is public and open-source: ["Why read documentation?"](https://fleetdm.com/handbook/company/why-this-way#why-read-documentation)

The docs are separated into four categories:

1. [Get started](https://fleetdm.com/docs/get-started/why-fleet)

2. [Deploy](https://fleetdm.com/docs/deploy/introduction)

3. [Using Fleet](https://fleetdm.com/docs/using-fleet/fleet-ui)

4. Reference
- [Configuration](https://fleetdm.com/docs/configuration/fleet-server-configuration)
- [REST API](https://fleetdm.com/docs/rest-api/rest-api)
- [Data tables](https://fleetdm.com/tables/account_policy_data)
- [Built-in queries](https://fleetdm.com/queries)


## Fleetdm.com

Any change to fleetdm.com follows the same process as [making changes](https://fleetdm.com/handbook/company/product-groups#making-changes) to the core product. To propose a change to Fleet's website [create a website request](https://github.com/fleetdm/fleet/issues/new?assignees=&labels=%23g-digital-experience&projects=&template=website-request.md&title=Website%20request%3A+__________________________) on the #g-digital-experience kanban board. 

Before committing anything to code, we create wireframes (referred to as ["drafting"](https://fleetdm.com/handbook/company/product-groups#making-changes)) to illustrate all changes that affect the layout and structure of the user interface, design, or APIs of fleetdm.com. See [Why do we use a wireframe first approach](https://fleetdm.com/handbook/company/why-this-way#why-do-we-use-a-wireframe-first-approach) for more information. 

The [Digital Experience team](https://fleetdm.com/handbook/digital-experience#team) holds regular design review sessions to evaluate, revise, and approve wireframes before moving into production. Design review sessions are hosted by the [Head of Design](https://calendar.google.com/calendar/u/0?cid=bXRob21hc0BmbGVldGRtLmNvbQ) and typically take place daily, late afternoon (CT). Anyone is welcome to join.


## Go-To-Market outreach 

Go-To-Market (GTM) strategy at Fleet is [always evolving](https://handbook.gitlab.com/handbook/values/#everything-is-in-draft), but the [philosophy behind the strategy](https://fleetdm.com/handbook/company/why-this-way#why-dont-we-sell-like-everyone-else) remains consistent. 

When you reach out to a prospect or customer, make sure you're the right person:
- **🐋 "Sales-ready" prospect**: The rep (AE) determines the best way to contact the prospective customer, which is often the Solutions Consultant reaching help.
- **🌦️ Customers**: The Customer Success Manager (CSM) reaches out.
- **🫧 Any other prospects**: The Solutions Consultant (SC) reaches out.


## Marketing programs

Fleet's community programs are rooted in several areas; created to nurture communication between all current and future Fleet users through events, community support, [social media](#social-media), conversation-starting, [ads](#ads), video, and articles.


### Social media

Fleet's largest asset is our user community, the people actually using Fleet. Public conversations on social media create valuable opportunities for contributors to answer technical questions and collect feedback.

Fleet [does not self-promote](https://www.audible.com/pd/The-Impact-Equation-Audiobook/B00AR1VFBU).  (Great brands are [magnanimous](https://en.wikipedia.org/wiki/Magnanimity).) In fact, conversations are already happening in our social spaces that open up opportunities for Fleet to [engage with the community](https://fleetdm.com/handbook/marketing#engage-with-the-community).

Here are some topics for social media posts:
- Fleet the product
- Internal progress
- Highlighting community contributions
- Highlighting Fleet and osquery accomplishments
- Industry news about osquery
- Industry news about device management
- Upcoming events, interviews, and podcasts


#### Fleet on LinkedIn
>>>>>>> c6caf53c


<<<<<<< HEAD
## Meetings
=======
### Articles

Every fleetie can write articles for [the Fleet blog](https://fleetdm.com/articles), and every fleetie can propose ideas for articles.

- To quickly propose an idea for a blog post, add it to the [content calendar](https://docs.google.com/spreadsheets/d/1Hso0LxqwrRVINCyW_n436bNHmoqhoLhC8bcbvLPOs9A/edit?gid=809357993#gid=809357993).
- If you are writing the article yourself, make a [pull request](#making-a-pull-request) adding your post as a new `.md` file in [`articles/`](https://github.com/fleetdm/fleet/tree/main/articles).  You can use [special tags at the bottom of your file](#article-meta-tags) to control how the article looks, and you can also [embed .gifs or a video](#images).

>>>>>>> c6caf53c

**Plan to join meetings on time.** At Fleet, we start on time and do not wait for folks to join.  As most of our meetings are conducted over zoom, please join with a working microphone and with your camera on whenever possible.  Being even a few minutes late can make a big difference and slow your meeting counterparts down. When in doubt, show up a couple of minutes early. 

**Turn on your camera.** This allows for more complete and intuitive verbal and non-verbal communication. Feel free to leave your camera on or turn it off when joining meetings with new participants you might not be familiar with yet. Turn your camera on when you lead or cohost a meeting, or when you present your work during a demo session.

**If you would prefer not to be on YouTube** when presenting on a meeting, you can prep your demo ahead of the meeting and communicate to your manager who will present for you.  It's always ok to do this.

**Be warm.**  It's okay to spend the first minute or two of a meeting being present and making small talk. Since we are all remote, it's easy to miss out on hallway chatter and human connections that happen in [meatspace](https://www.dictionary.com/browse/meatspace).  Use this time together during the first minute to say "Hi!"  Then you can jump into the topics to be discussed.

**When sharing your screen** during a public meeting, refrain from displaying sensitive information such as customer names, private messages, or other confidential information.

> **[OpenBlur]([OpenBlur](https://chromewebstore.google.com/detail/openblur/dlnglldcaegkgmhmmhhdknblccppichf?pli=1))** is a web extension that automatically blurs elements containing specific keywords on any webpage. This allows you to hide secrets from online meetings or anyone viewing your screen. Created by Victor Lyuboslavsky ([@getvictor](https://github.com/getvictor).

**Take notes.** Every meeting should have a [DRI](https://fleetdm.com/handbook/company/why-this-way#why-direct-responsibility) to ensure: 
  - The agenda creation and/or prep beforehand. 
  - There is a designated notetaker during the meeting. 
  - All action items are tracked and assigned to the correct individuals. 


> ***Zoom***
> We use [Zoom](https://zoom.us) for virtual meetings at Fleet, and it is important that every team member feels comfortable hosting, joining, and scheduling Zoom meetings. By default, some settings have been intentionally locked and can't be changed, but others can be adjusted on your [profile settings](https://zoom.us/profile/setting) page.
>
> Need help with Zoom? Reach out to 🌐 [Digital Experience](https://fleetdm.com/handbook/digital-experience#contact-us).


### Recording meetings

Capturing video from meetings with customers, prospects, and community members outside the company is an important part of building world-class sales and customer success teams and is a widespread practice across the industry. At Fleet, we use Gong to capture Zoom meetings and share them company-wide. If a team member with a Gong license attends certain meetings, generally those with at least one person from outside of Fleet in attendance.  
  - While some fleeties may have a Gong seat that is necessary in their work, the typical use case at Fleet is for employees on the company's sales, customer success, or customer support teams. 
  - You should be notified anytime you join a recorded call with an audio message announcing "this meeting is being recorded" or "recording in progress."  To stop a recording, the host of the call can press "Stop." 
  - If the call has external participants and is recorded, this call is stored in Gong for future use. 
To access a recording saved in Gong, visit [app.gong.io](https://app.gong.io) and sign in with SSO. 
  - Everyone at Fleet has access, whether they have a Gong seat or not, and you can explore and search through any uploaded call transcripts unless someone marks them as private (though the best practice would be not to record any calls you don't want to be captured). 
If you ever make a mistake and need to delete something, you can delete the video in Gong or reach out to Nathan Holliday or Mike McNeil for help. They will delete it immediately without watching the video. 
  - Note that any recording stopped within 60 seconds of the start of the recording is not saved in Gong, and there will be no saved record of it. 

Most folks at Fleet should see no difference in their meetings if they aren't interfacing with external parties. 
Our goal in using Gong and recording calls is to capture insights from sales, customer, and community meetings and improve how we position and sell our product. We never intend to make anyone uncomfortable, and we hope you reach out to our DRI for Gong, Nathan Holliday, or Mike McNeil if you have questions or concerns.  

Here are some tips for troubleshooting Gong:
- In order to use Gong, the Zoom call must be hosted by someone with a Fleet email address.  
- You cannot use Gong to record calls hosted by external parties.
- Cloud recording in Zoom has to be turned on and unlocked company wide for Gong to function properly, because of this, there is a chance that some Gong recordings may still save in Zoom's cloud storage even if they aren't uploaded into Gong.
- To counter this, Nathan Holliday will periodically delete all recordings found in Zoom's storage without viewing them.
- If you need help using Gong, please check out [Gong Academy](https://academy.gong.io/).

<<<<<<< HEAD
> ***Excluding calls from being recorded***
>
> For those with a Gong seat or scheduling a call with someone in attendance that has a Gong seat who does not wish for their Zoom call with an external party to record, make sure your calendar event title contains `[no shadows]`.  You can also read the [complete list of exclusion rules](https://docs.google.com/document/d/1OOxLajvqf-on5I8viN7k6aCzqEWS2B24_mE47OefutE/edit?usp=sharing).
=======
Fleet uses YouTube to help keep the community up-to-date and informed. These videos facilitate community engagement, provide educational resources, and help share essential information about Fleet and the people using it. Meetings regularly uploaded to YouTube will have a "▶️" emoji prepended to the calendar event title (e.g. "▶️ ☁️🌈 Sprint demos!").  All videos are edited and uploaded within 2 business days of recording the meeting. 
>>>>>>> c6caf53c


#### Sharing a local Zoom recording 

In some instances, you may need to record a call locally (i.e. save the recording on your computer and not in the cloud ☁️). You can use the following steps to upload the call recording:
1. Log into [Zoom](https://zoom.us/recording) using SSO (Single-Sign-On) and go to "Recordings". 
2. After the recording is finished processing (which sometimes can take a couple of hours), you will see the hotdog (or "overflow menu") menu appear. Select the call you want to share and use the hotdog menu to download all files.
3. Rename the mp4 file to match the meeting name and prefix it with the date of the recording (e.g. "YYYY-MM-DD *Name of the calendar event*").
4. Upload the mp4 recording to the [whiteboards folder](https://drive.google.com/drive/u/0/folders/1prO98fmB2WKzpubZ2-z0sju9dQ4ijpNE) in Google Drive.

<<<<<<< HEAD
=======
- **Plan to join meetings on time.** At Fleet, we start on time and do not wait for folks to join.  As most of our meetings are conducted over zoom, please join with a working microphone and with your camera on whenever possible.  Being even a few minutes late can make a big difference and slow your meeting counterparts down. When in doubt, show up a couple of minutes early. 
- **Turn on your camera.** This allows for more complete and intuitive verbal and non-verbal communication. Feel free to leave your camera on or turn it off when joining meetings with new participants you might not be familiar with yet. Turn your camera on when you lead or cohost a meeting, or when you present your work during a demo session.
  - **If you would prefer not to be on YouTube** when presenting on a meeting, you can prep your demo ahead of the meeting and communicate to your manager who will present for you.  It's always ok to do this.
- **Be warm.**  It's okay to spend the first minute or two of a meeting being present and making small talk. Since we are all remote, it's easy to miss out on hallway chatter and human connections that happen in [meatspace](https://www.dictionary.com/browse/meatspace).  Use this time together during the first minute to say "Hi!"  Then you can jump into the topics to be discussed.
- **Confidentiality reminder.** Fleet meetings titled with "▶️" are considered public by default unless [otherwise specified](https://fleetdm.com/handbook/company/communications#levels-of-confidentiality). All public meeting transcripts and videos are screened for confidential information before being published. If confidential information (e.g. customer names, IP addresses, GitHub secrets, etc.) is revealed via screen share or audio during the recording of a public meeting, any team member on the call that notices sensitive information should verbally say, "Pineapple, pineapple, pineapple."
>>>>>>> c6caf53c

> **Confidentiality reminder.** Fleet meetings titled with "▶️" are considered public by default unless [otherwise specified](https://fleetdm.com/handbook/company/communications#levels-of-confidentiality). All public meeting transcripts and video are screened for confidential information before being published. If confidential information (e.g. customer names, IP addresses, GitHub secrets, etc.) is revealed via screen share or audio during the recording of a public meeting, any team member on the call that notices sensitive information should verbally say, "Pineapple, pineapple, pineapple." 
>
> 🍍🍍🍍 Why three times? This helps ensure that at least one of the "Pineapple" call-outs will be transcribed correctly. 🍍🍍🍍   

Videos are transcribed, and this makes it easier to find required redactions during the editing process before [upload](https://fleetdm.com/handbook/demand#upload-to-youtube).
<<<<<<< HEAD
  
=======
  - **When sharing your screen** during a public meeting, refrain from displaying sensitive information such as customer names, private messages, or other confidential information.
  - **[OpenBlur]([OpenBlur](https://chromewebstore.google.com/detail/openblur/dlnglldcaegkgmhmmhhdknblccppichf?pli=1))** is a web extension that automatically blurs elements containing specific keywords on any webpage. This allows you to hide secrets from online meetings or anyone viewing your screen. Created by Victor Lyuboslavsky ([@getvictor](https://github.com/getvictor).
- **Take notes.** Every meeting should have a [DRI](https://fleetdm.com/handbook/company/why-this-way#why-direct-responsibility) to ensure: 
  - The agenda creation and/or prep beforehand. 
  - There is a designated notetaker during the meeting. 
  - All action items are tracked and assigned to the correct individuals. 

Meetings that are currently considered public and marked with ▶️:
- Design reviews

>>>>>>> c6caf53c

## Meeting agendas

["**No agenda, no attenda**."](https://about.gitlab.com/company/culture/all-remote/live-doc-meetings/#gitlab-meeting-best-practices) Every work-related meeting should have an editable agenda (e.g. edit access shared with all attendees) attached to the calendar invite. 
- To create a meeting agenda please make a copy of [Fleet's meeting template](https://docs.google.com/document/d/1TaZ654gTwadWGDYhP3zuAzWe0eiY0s9NhaU9KLCokgw/copy).

>Please do not use Google Calendar's automatic agenda/notes creation function, as it does not adhere to Fleet's preferred agenda format. If the automatic agenda doc has been created in error, edit the calendar invite to delete it from the meeting to avoid confusion.


## Scheduling a meeting

To schedule a meeting within Fleet:
- To add a Zoom meeting to a calendar event, click the "Add video conferencing" dropdown and select "Zoom Meeting." Google Calendar will automatically add the Zoom meeting details and instructions to join the event.
- Enter the `@fleetdm.com` emails for each participant into the "Add guests" box in Google Calendar, and the calendar availability for each participant will appear in your view.
- Select a meeting time, the participants will automatically be invited and a video conference will be attached to the invite (this can save a lot of communication overhead when scheduling with multiple participants).

**Internal meeting scheduling**: Fleet uses the Zoom add-on for Google Calendar to schedule meetings (exceptions are customers that are non-negotiably required to use a different tool) when we [create calendar events](https://support.google.com/calendar/answer/72143?hl=en&ref_topic=10510646&sjid=7187599067132459840-NA#zippy=%2Cclick-an-empty-time-in-your-calendar). 
Our Zoom meetings are configured to let participants join before the host arrives, to make sure meetings start on time even if the host isn't there.

**External meetings**: When scheduling external meetings, provide external participants with a
[Calendly](https://calendly.com) link to schedule with the relevant internal participants. 

> Need a Calendly account? Reach out to 🌐 [Digital Experience](https://fleetdm.com/handbook/digital-experience#contact-us).


<<<<<<< HEAD
It is important to [set your working hours](https://support.google.com/calendar/answer/7638168?hl=en&co=GENIE.Platform%3DDesktop) in Google Calendar and block out any personal time/events/PTO, so that team members do not inadvertently schedule a time when you are not available. 
- Many team members use the free tier of [reclaim.ai](https://reclaim.ai/) to synchronize personal event times (without event details) into their work calendars. 

It is also common practice to block out time for focused work. In an all-remote company, "face time" matters. Remember: even if someone's calendar is open, they have other work to do. Help each other by batching up internal meetings which enables longer, uninterrupted stretches of deep work.

<img width="384" alt="image" src="https://github.com/fleetdm/fleet/assets/618009/0f453745-9ddc-4ae7-853a-2a73e3d2aa1a">
=======
All meeting invitations are welcomed, and quickly considering them is a top priority for the CEO. 

**To request time with the CEO, at mention the Apprentice in the [#help-ea Slack channel](https://fleetdm.slack.com/archives/C08HKQ84UCD)**. Internal meetings can sometimes be moved to make room. External meetings, blocked time, travel, and personal commitments can rarely be moved.

> Please do not add events to the CEO's calendar. **Events added directly to the CEO's calendar will be declined and removed.** Even if the CEO asks you to set up a meeting or add him to a call, please get scheduling help from the [Apprentice](https://www.fleetdm.com/handbook/digital-experience#team)).

**Why the extra step?** There are not enough hours in the day for the CEO to accept every request to meet, so [we have to prioritize](https://www.fleetdm.com/handbook/digital-experience#process-the-ceos-calendar). Unlike other team members, who you can schedule with by simply dropping an event on their calendar unless requested directly from Mike, please do not directly schedule a meeting onto the CEO's calendar without using this process to confirm with the Apprentice first.

All items on Mike's calendar are subject to change by the CEO to better serve the company.  Send last-minute changes or cancellations to Mike [via direct message (DM)](https://www.fleetdm.com/handbook/company/why-this-way#why-not-mention-the-ceo-in-slack-threads).
>>>>>>> c6caf53c


### Modifying an event organized by someone else

To edit an event where someone else at Fleet is the organizer, you can first subscribe to their calendar in Google Calendar and then edit the event on their calendar.  Your edits will automatically apply to all attendees.
This works because every Fleetie grants edit access to everyone else at Fleet as part of onboarding.


### Shared calendars

Team calendars are the primary source for sprint rituals; they facilitate the execution of each sprint. 
Looking to add, change, or remove a shared calendar? [Create an issue for the CEO](https://fleetdm.com/handbook/digital-experience#contact-us) and the appropriate DRI will reply with feedback.


### Skip-level 1:1 meetings 

Fleet uses skip-level 1:1 meetings as a recurring pulse check to encourage [valuable personal and departmental feedback](https://fleetdm.com/handbook/company/communications#performance-feedback) across the org. This helps the leadership at Fleet run an effective company with a great team, good alignment, and quick decisions. To schedule a skip-Level 1:1:
1. Create a copy of the ["Skip-level 1:1 agenda template"](https://docs.google.com/document/d/191wiy-_a9XBMndLlM97iOwUF6a-0PtkbboQ2FCUIy6w/copy) and rename the document "🧑‍🚀 YOUR_GITHUB_USER_NAME : SUPERVISOR_GITHUB_USER_NAME".
2. [Schedule a meeting](https://fleetdm.com/handbook/company/communications#internal-meeting-scheduling) with your manager's supervisor and title the calendar event by copying your skip-level agenda title and appending "[no shadows]" to the end (this tells other team members that this is a private conversation).
3. Link the skip-level agenda in the calendar event description before saving.


### Schedule time with the CEO

All invitations to meetings are welcomed, and quickly considering them is a top priority for the CEO.

> Please do not add events to the CEO's calendar. **Events added directly to the CEO's calendar will be declined and removed.** Even if the CEO asks you to set up a meeting or add him to a call, please get scheduling help from the [Apprentice](https://www.fleetdm.com/handbook/digital-experience#team)).

To request time with the CEO, [submit an issue](https://github.com/fleetdm/confidential/issues/new?assignees=sampfluger88&labels=%23g-digital-experience&projects=&template=custom-request.md&title=%7BMeeting%20request%3A%20) at-mentioning the [Head of Digital Experience](https://www.fleetdm.com/handbook/digital-experience#team). Internal meetings can sometimes be moved to make room. External meetings, blocked time, travel, and personal commitments can rarely be moved.

- **Why the extra step?** There are not enough hours in the day for the CEO to accept every request to meet, so [we have to prioritize](https://www.fleetdm.com/handbook/digital-experience#process-the-ceos-calendar).
- **Self-service scheduling:** Unlike other team members, who you can schedule with by simply dropping an event on their calendar unless requested directly from Mike, please do not directly schedule a meeting onto the CEO's calendar without using this process to confirm with the Apprentice first.
- **Rescheduling:** All items on Mike's calendar are subject to change by the CEO to better serve the company.  Send last-minute changes or cancellations to Mike [via direct message (DM)](https://www.fleetdm.com/handbook/company/why-this-way#why-not-mention-the-ceo-in-slack-threads).


## Email relays

There are [several special email addresses](https://docs.google.com/document/d/1tE-NpNfw1icmU2MjYuBRib0VWBPVAdmq4NiCrpuI0F0/edit#) that automatically relay messages to the appropriate people in Fleet. Each email address meets a minimum response time ("Min RT"), expressed in business hours/days, and has a dedicated, directly responsible individual (DRI) who is responsible for reading and replying to emails sent to that address.


## Levels of confidentiality

Fleet uses these levels to standardize a commitment to minimal esotericism across the company.  
- **Public:**   _Share with anyone, anywhere in the world_
- **Confidential:**  _Share only with team members who've signed an NDA, consulting agreement, or employment agreement_
- **Classified:**  _Share only with the CEO, Head of Digital Experience, and/or the people involved.  e.g., US social security numbers during hiring_


### Document titles

Fleet uses these levels to standardize a commitment to minimal esotericism across the company. 
- **"Public":** _(Available to public)_ 
- _(Confidential - for Fleet eyes only)_     
- **"¶":** _(E-group - Direct reports the the CEO)_
- **"¶¶":** _(Classified - CEO, Head of Digital Experience, and Apprentice)_


## Company database

Fleet uses Google Drive to keep files correctly bucketed and accessible for team members. When adding a file, you can: 
- Check for existing files to avoid duplication.
- Avoid breaking Google Drive links. In some cases, you can update files by using the "Manage versions" option (in the right-click menu) so that links continue to work.


## Communicating with team members

At Fleet, we do not send internal emails to each other. Instead, we prefer to use [Slack](https://www.linkedin.com/pulse/remote-work-how-set-boundaries-when-office-your-house-lora-vaughn/) to communicate with other folks who work at Fleet.
- We use [channels over DMs](https://fleetdm.com/handbook/company/why-this-way#why-group-slack-channels).
- We use threads in Slack as much as possible. Threads help limit noise for other people following the channel and reduce notification overload.
- We configure our [working hours in Slack](https://slack.com/help/articles/360025054173-Set-up-Slack-for-work-hours-) to make sure everyone knows when they can get in touch with others.
- In consideration of our team, Fleet avoids using global tags in channels (i.e. @here, @channel, etc.) (What about polls? Good question, fleeties are asked to post their poll in the channel and @mention the teammates they would like to hear from.)


## Key Slack channels

We use these prefixes to organize the Fleet Slack:
 - ***g-***: for team/group channels *(Note: "g-" is short for "grupo" or "group")*.
 - ***oooh-***: used to discuss and share interesting information about a topic.
 - ***help-***: for asking for help on specific topics.
 - ***at*** or ***fleet-at***: for customer channels.
 - ***2023-***: for temporary channels _(Note: specify the relevant year in four digits, like "YYYY-`)_

We have specific channels for various topics, but we also have more general channels for the teams at Fleet. The following Slack channels are useful for every fleetie:

| Slack channel               | Purpose |
|:----------------------------|:--------------------------------------------------------------------|
| `#general`                  | Read company-wide announcements.
| `#thanks`                   | Say thank you.
| `#random`                   | Be random.


## Fleetdm.com

Any change to fleetdm.com follows the same process as [making changes](https://fleetdm.com/handbook/company/product-groups#making-changes) to the core product. To propose a change to Fleet's website [create a website request](https://github.com/fleetdm/fleet/issues/new?assignees=&labels=%23g-digital-experience&projects=&template=website-request.md&title=Website%20request%3A+__________________________) on the #g-digital-experience kanban board. 

Before committing anything to code, we create wireframes (referred to as ["drafting"](https://fleetdm.com/handbook/company/product-groups#making-changes)) to illustrate all changes that affect the layout and structure of the user interface, design, or APIs of fleetdm.com. See [Why do we use a wireframe first approach](https://fleetdm.com/handbook/company/why-this-way#why-do-we-use-a-wireframe-first-approach) for more information. 

The [Digital Experience team](https://fleetdm.com/handbook/digital-experience#team) holds regular design review sessions to evaluate, revise, and approve wireframes before moving into production. Design review sessions are hosted by the [Head of Design](https://calendar.google.com/calendar/u/0?cid=bXRob21hc0BmbGVldGRtLmNvbQ) and typically take place daily, late afternoon (CT). Anyone is welcome to join.


### Docs

This section details processes related to maintaining and updating the [Fleet documentation](https://fleetdm.com/docs).

When someone asks a question in a public channel, it's safe to assume they aren't the only person looking for an answer. 

To make our docs as helpful as possible, the Community team gathers these questions and uses them to make a weekly documentation update.

Fleet's goal is to answer every question with a link to the docs and/or result in a documentation update.

> Fleet's philosophy on how to write useful documentation is public and open-source: ["Why read documentation?"](https://fleetdm.com/handbook/company/why-this-way#why-read-documentation)

The docs are separated into four categories:

1. [Get started](https://fleetdm.com/docs/get-started/why-fleet)

2. [Deploy](https://fleetdm.com/docs/deploy/introduction)

3. [Using Fleet](https://fleetdm.com/docs/using-fleet/fleet-ui)

4. Reference
- [Configuration](https://fleetdm.com/docs/configuration/fleet-server-configuration)
- [REST API](https://fleetdm.com/docs/rest-api/rest-api)
- [Data tables](https://fleetdm.com/tables/account_policy_data)
- [Built-in queries](https://fleetdm.com/queries)


## Design at Fleet

We use Figma for virtually all our design work. This includes the Fleet product, our website, and our marketing collateral. 

- **Fleet product:** All product design work is done in the [Fleet product](https://www.figma.com/files/project/17318630/%F0%9F%94%9C%F0%9F%93%A6-Fleet-EE%C2%AE-(product)?fuid=1234929285759903870) Figma project.  
See [📖Product#Working with Figma](https://fleetdm.com/handbook/product#working-with-figma) for more details.
- **Fleet website:** All website design work is done in the [fleetdm.com (current, dev-ready)](https://www.figma.com/file/yLP0vJ8Ms4GbCoofLwptwS/%E2%9C%85-fleetdm.com-(current%2C-dev-ready)?node-id=794%3A373) Figma file.
- **Design system:** Shared logos, typography styles, and UI components can be found in [Design system](https://www.figma.com/files/project/15701210).
- **NOTE:** The Figma docs in Design System contain the master components that are referenced throughout all other Figma files. Use caution when modifying these components, as changes will be reflected in the master Fleet EE (scratchpad) and fleetdm.com (current, dev-ready) Figma docs.

**Marketing assets:** Product screenshots and artwork for social media, articles, and other marketing assets can be found in [Collateral](https://www.figma.com/files/project/20798819).


### Images

Try to keep images in the docs at a minimum. Images can be a quick way to help users understand a concept or direct them towards a specific user interface(UI) element. Still, too many can make the documentation feel cluttered and more difficult to maintain.

When adding images to the Fleet repo, follow these guidelines:

- UI screenshots should be a 4:3 aspect ratio (1280x960). This is an optimal size for the container width of the docs and ensures that content in screenshots is as clear as possible to view in the docs (and especially on mobile devices).
- You can set up a custom preset in the Google Chrome device toolbar (in Developer Tools) to quickly adjust your browser to the correct size for taking a screenshot.
- Keep the images as simple as possible to maintain. Screenshots can get out of date quickly as UIs change.
- Exclude unnecessary images. Images should be used to help emphasize information in the docs, not replace it.
- Minimize images per doc page. For doc maintainers and users, more than one or two per page can get overwhelming.
- The goal is for the docs to look good on every form factor, from 320px window width all the way up to infinity. Full window screenshots and images with too much padding on the sides will be less than the width of the user's screen. When adding a large image, make sure it is easily readable at all widths.

Images can be added to the docs using the Markdown image link format, e.g., `![Schedule Query Sidebar](https://raw.githubusercontent.com/fleetdm/fleet/main/docs/images/add-new-host-modal.png)`
The images used in the docs live in `docs/images/`. Note that you must provide the URL of the image in the Fleet GitHub repo for it to display properly on both GitHub and the Fleet website.

> Note that the instructions above also apply to adding images in the Fleet handbook.


#### Export an image for fleetdm.com

In Figma:
1. Select the layers you want to export.
2. Confirm export settings and naming convention:
  - Item name - color variant - (CSS)size - @2x.fileformat (e.g., `os-macos-black-16x16@2x.png`)
  - Note that the dimensions in the filename are in CSS pixels.  In this example, if you opened it in preview, the image would actually have dimensions of 32x32px but in the filename, and in HTML/CSS, we'll size it as if it were 16x16.  This is so that we support retina displays by default.
  - File extension might be .jpg or .png.
  - Avoid using SVGs or icon fonts.
3. Click the __Export__ button.


## Change management

Fleet uses GitHub as the [source of truth](https://fleetdm.com/handbook/company/why-this-way#why-do-we-use-one-repo) for the product and documentation. GitHub allows community members to interact with Fleet, [contribute and provide feedback](https://github.com/fleetdm/fleet/blob/main/docs/Contributing/Committing-Changes.md#committing-changes).


### Issue labels

Fleet prefixes all GitHub labels with special characters or words to organize and categorize GitHub issues.

| Prefix            | Label type  | Examples                            |
|:------------------|:------------|:------------------------------------|
| `:`               | Verb        | `:dev`, `:research`, `:design`
| `~`               | Adjective   | `~blocked`, `~frontend`, `~backend`
| `customer-`       | [Customer request](TODO link to handbook section) | `customer-leo`, `customer-sagittarius`
| `#g-`             | Group isssue | _An issue requesting something from a group at Fleet, such that it will be seen and procesed on their kanban board within 1 business day._

Opinionated conventions help people work faster and spend less time figuring out what to name things, or misunderstanding why they're named what they are.  This also reduces the total number of labels required while maintaining an expressive labeling system.

Labels with a `#g-` prefix refer to a kanban board. Since it is best practice to have an issue on a single board, make an effort to have only one label with the `#g-` prefix per issue.

<<<<<<< HEAD
_**Note:**_ There are only a few "special" labels that are exceptions to this rule:
- `bug` A defect in the product.
- `bug-` Defect category. For example, `bug-enrollment`, `bug-profiles-sync`, `bug-policies`. This allows us to track the areas of the product producing the most bugs.
- `story` A user story.
-  `prospect-` A customer prospect.
- `P-` A [priority level](https://fleetdm.com/handbook/company/communications#high-priority-user-stories-and-bugs).
- `Epic` Do not use. _(TODO: ZenHub automatically recreates this label when we group sub-tasks inside of a user story. Find a way to remove this. It is an artifact from Zenhub and not something we actually want to exist or use, as it is confusing.)_
=======
> _**Note:** There are only a few "special" labels that are exceptions to this rule_:
> - `bug` A defect in the product.
> - `bug-` Defect category. For example, `bug-enrollment`, `bug-profiles-sync`, `bug-policies`. This allows us to track the areas of the product producing the most bugs.
> - `story` A user story.
> -  `prospect-` A customer prospect.
> - `P-` A [priority level](https://fleetdm.com/handbook/company/communications#high-priority-user-stories-and-bugs).
> - `Epic` Do not use. _(TODO: ZenHub automatically recreates this label when we group sub-tasks inside of a user story. Find a way to remove this. It is an artifact from Zenhub and not something we actually want to exist or use, as it is confusing.)_
>>>>>>> c6caf53c

> If you're adding multiple labels to an issue template, GitHub won't add both labels unless you put them in an array e.g. `labels: ['~air-guitar', ':product']`.  To verify the syntax is correct you can preview the template and make sure each label name is in a separate box.  
> <img width="1645" alt="Screenshot 2025-03-13 at 10 59 03" src="https://github.com/user-attachments/assets/37227cb8-335e-4237-afd9-4144b695ec63" />


> ***Create an issue from a Slack***
>
> If you need to track content from a Slack channel (e.g. #help-customers), you can automatically generate a GitHub issue by adding the emoji `create-github-issue` as a reaction to any message. This will automatically: 
> - Create an issue tagged with the departmental GitHub label that corresponds with the Slack channel. If there isn't a corresponding departmental label for the channel, the issue defaults to the [#g-digital-experience](https://github.com/fleetdm/confidential/issues#workspaces/g-digital-experience-6451748b4eb15200131d4bab/board) kanban board.
> - Link the 

<img width="384" alt="image" src="https://github.com/fleetdm/fleet/assets/618009/97ce6caa-4b21-4cc2-8fcb-91aa03dfc6d6">


## Process new requests

Team members [process their department's kanban boards](https://fleetdm.com/handbook/company/why-this-way#why-lean-software-development) daily, prioritizing all new requests including issues and PRs within one business day.

To process intake team members will:
- Inspect each item in the "📨 New requests" column and understand the next steps needed to complete the task.
- Indicate to the requestor when they can expect the task to be completed by placing each item in the appropriate column (e.g. Not yet, Planned, In progress) and estimate if necessary.
- If the goal/user story is unclear, assign the issue to the requestor and at-mention them in an issue comment asking to clarify the intended action. 
- If the task is to be backlogged (i.e. "Not yet"), place the issue in the "Not yet" column and at-mention the requestor in an issue comment. Explain why the task is unable to be prioritized and provide a tentative ETA on when the task will be completed. 


### Estimation points

Estimation points represent the effort required to complete a task. After accessing wireframes, we typically play planning poker, a gamified estimation technique, to determine the necessary story point value.

We use the following story points to estimate tasks:

| Story point | Time |
|:---|:--------------|
| 1  | 1 to 2 hours  |
| 2  | 2 to 4 hours  |
| 3  | 1 day         |
| 5  | 2 to 3 days   |
| 8  | Up to a week  |
| 13 | 1 to 2 weeks  |

> Larger projects are estimated in a way that can sometimes look disproportionate to account for edge cases that weren't caught during planning. This helps us develop [iteratively](https://fleetdm.com/handbook/company#results) and deliver bite-sized functionality on more predictable time scales.


## High priority user stories and bugs

All issues are treated as standard priority by default. Some issues are assigned a priority label to indicate the level of urgency.

- Emergency: `P0`
  - Examples: Customer outage, confirmed security vulnerability ([critical bug](https://fleetdm.com/handbook/company/product-groups#release-testing)), a new feature is needed to address an immediate Fleet emergency.
  - Response: Immediately stop other work to swarm the issue. Work 24/7 in shifts until resolved.
  - Impact: Significant impact. May void current sprint.

- Critical: `P1`
  - Examples: A supported workflow is broken ([critical bug](https://fleetdm.com/handbook/company/product-groups#release-testing)), a potential security vulnerability, a new feature is required to address an immediate critical Fleet need.
  - Response: Issue brought to next standup for estimation and immediately brought into the sprint. Necessary team members are assigned as their top priority.
  - Impact: High impact. Does not void sprint, but reduces overall velocity and requires deprioritizing other work.

- Urgent: `P2`
  - Examples: A supported workflow is not functioning as intended, a newly drafted feature has an associated urgent Fleet need.
  - Response: Issue is prioritized at the top of the next sprint. If opporunity cost of waiting for the next sprint is too high, it may be considered for current sprint.
  - Impact: Low to medium impact. If prioritized into current sprint, may reduce overall velocity and require deprioritizing other work.

Any fleetie can follow the process below to add a priority label to an issue.

1. Add as much context as possible to the issue description and assign labels to help the team
   understand the problem and what is driving the urgency. 
2. Add the `P0`, `P1`, or `P2` label based on the urgency of the issue. 
3. Comment on the GitHub issue explaining why the issue is a priority, and assign the issue to the
   [DRI for what goes in a
   release](https://fleetdm.com/handbook/company/communications#directly-responsible-individuals-dris).
   For immediate action, follow up via Slack DM or by phone.
4. The DRI for what goes in a release will review the issue to determine if it meets the criteria
   for the assigned priority label. If so, they will assign the issue to the appropriate EM and PM. If not,
   they will comment on the issue explaining why. 


## Making a pull request

Our handbook and docs pages are written in Markdown and are editable from our website (via GitHub). Follow the instructions below to propose an edit to the handbook or docs.
1. Click the _"Edit page"_ button (top right of the page) from the relevant handbook or docs page on [fleetdm.com](https://www.fleetdm.com) (this will take you to the GitHub browser).
2. Make your suggested edits in the GitHub.
3. Click _"Commit changes...."_
4. Give your proposed change a title or _["Commit message"](https://about.gitlab.com/topics/version-control/version-control-best-practices/#write-descriptive-commit-messages)_ and optional _"Extended description"_ (good commit messages help page maintainers quickly understand the proposed changes).
 - **Note:** _Keep commit messages short and clear. (e.g. "Add DRI automation")_ 
4. Click _"Propose changes"_
5. Request a review from the page maintainer, and finally, press “Create pull request.”
6. GitHub will run a series of automated checks and notify the reviewer. At this point, you are done and can safely close the browser page at any time.
8. Check the “Files changed” section on the Open a pull request page to double-check your proposed changes.

> Note: Pages in the `./docs/Contributing/` folder are not included in the documentation on [fleetdm.com](https://fleetdm.com/).


### Merging changes

When merging a PR to the master branch of the [Fleet repo](https://github.com/fleetdm/fleet), remember that whatever you merge gets deployed live immediately. Ensure that the appropriate quality checks have been completed before merging. [Learn about the website QA process](#quality).

When merging changes to the [docs](https://fleetdm.com/docs), [handbook](https://fleetdm.com/handbook), and articles, make sure that the PR’s changes do not contain inappropriate content (goes without saying) or confidential information, and that the content represents our [brand](#brand) accordingly. When in doubt reach out to the product manager of the [website group](https://fleetdm.com/handbook/digital-experience) in the [#g-digital-experience](https://fleetdm.slack.com/archives/C058S8PFSK0) channel on Slack.

### Editing a merged pull request

We approach editing retrospectively for pull requests (PRs) to handbook pages. Remember our goal above about moving quickly and reducing time to value for our contributors? We avoid the editor becoming a bottleneck for merging quickly by editing for typos and grammatical errors after-the-fact. Here's how to do it:

1. Check that the previous day's edits are formatted correctly on the website (more on this in the note below.)
2. Use the [Handbook history](https://github.com/fleetdm/fleet/commits/main/handbook) feed in GitHub to see a list of changes made to the handbook.
3. From the list of recently merged PRs, look at the files changed for each and then:
  - Scan for typos and grammatical errors.
  - Check that the tone aligns with our [Communicating as Fleet](https://fleetdm.com/handbook/brand#communicating-as-fleet) guidelines and that Grammarly's tone detector is on-brand.
  - Check that Markdown is formatted correctly.
  - **Remember**, Do not make edits to this page. It's already merged.
4. Instead, navigate to the page in question on the website and submit a new PR to make edits - making sure to request a review from the maintainer of that page.
5. Comment on the original PR to keep track of your progress. Comments made will show up on the history feed. E.g., `"Edited, PR incoming"` or `"LGTM, no edits required."`
6. Watch [this short video](https://www.loom.com/share/95d4525a7aae482b9f9a9470d446ce9c) to see this process in action.

> **Note:** The Fleet website may render Markdown differently from GitHub's rich text preview. It's essential to check that PRs merged by the editor are displaying as expected on the site. It can take a few minutes for merged PRs to appear on the live site, and therefore easy to move on and forget. It's good to start the ritual by looking at the site to check that the previous day's edits are displaying as they should.


### Linking to a location on GitHub

When adding a link to any text in the docs, handbook, or website always be sure to use the canonical form of the URL (e.g. _"https//www.fleetdm.com/
handbook/..."_).
Navigate to the file's location on GitHub, and press "y" to transform the URL into its canonical form.


### Fixing a broken link

For instance when a broken link is discovered on fleetdm.com, always check if the link is a relative link to a location outside of `/docs`.

An example of a link that lives outside of `/docs` is:

```
../../tools/app/prometheus
```

If the link lives outside `/docs`, head to the file's location (in this case, [https://github.com/fleetdm/fleet/blob/main/tools/app/prometheus.yml)](https://github.com/fleetdm/fleet/blob/main/tools/app/prometheus.yml)), and copy the full URL  into its canonical form (a version of the link that will always point to the same location) ([https://github.com/fleetdm/fleet/blob/194ad5963b0d55bdf976aa93f3de6cabd590c97a/tools/app/prometheus.yml](https://github.com/fleetdm/fleet/blob/194ad5963b0d55bdf976aa93f3de6cabd590c97a/tools/app/prometheus.yml)). Replace the relative link with full URL.


### Documentation meta tags

- **Page order:** The order we display documentation pages on fleetdm.com is determined by `pageOrderInSection` meta tags. These pages are sorted in their respective sections in **ascending** order by the `pageOrderInSection` value. Every Markdown file (except readme and faq pages) in the `docs/` folder must have a meta tag with a positive 'pageOrderInSection' value.

We leave large gaps between values to make future changes easier. For example, the first page in the "Using Fleet" section of the docs has a `pageOrderInSection` value of 100, and the next page has a value of 200. The significant difference between values allows us to add, remove and reorder pages without changing the value of multiple pages at a time.

When adding or reordering a page, try to leave as much room between values as possible. If you were adding a new page that would go between the two pages from the example above, you would add `<meta name="pageOrderInSection" value="150">` to the page.


### Article meta tags

We use `<meta>` tags in Markdown articles to set metadata information about the article on the Fleet website. The values of these tags determine where the article will live, and how the article will be displayed on the website.

- Required `<meta>` tags - If any of these tags are missing, the website's build script will fail with an error.
    - `articleTitle`: The title of the article.
    - `authorFullName`:  The full name of the author of the article.
    - `authorGithubUsername`: The Github username of the author.
    - `category`: The category of the article. determines the article category page the article will be shown on. 
      > Note: All markdown articles can be found at fleetdm.com/articles
        - Supported values: 
            - `releases` - For Fleet release notes. Articles in this category are available at fleetdm.com/releases
            - `security` - For security-related articles. Articles in this category are available at fleetdm.com/securing
            - `engineering` - For engineering-related articles. Articles in this category are available at fleetdm.com/engineering
            - `success stories` - Articles about how/why Fleet is being used by our customers. Articles in this category are available at fleetdm.com/success-stories
            - `announcements` - News and announcements about new features and changes to Fleet. Articles in this category are available at fleeetdm.com/announcements
            - `guides` - Non-reference documentation and how-to guides. Articles in this category are available at fleetdm.com/guides
            - `podcasts` - Episodes of Fleet's podcast. Articles in this category are available at fleetdm.com/podcasts
    - `publishedOn`:  An ISO 8601 formatted date (YYYY-MM-DD) of the articles publish date. If the article is a guide, this value should be updated whenever a change to the guide is made.
- Optional meta tags:
    - `articleImageUrl`: A relative link to a cover image for the article. If provided, the image needs to live in the /website/assets/images/articles folder. The image will be added to the card for this article on it's category page, as well as a cover image on the article page. If this value is not provided, the card for the article will display the Fleet logo and the article will have no cover image.
    - `description`: A description of the article that will be visible in search results and social share previews. If provided, this value will override the generated meta description for this article. otherwise, the description will default to `[articleTitle] by [authorFullName]`.

**Example meta tag section:**

```html
<meta name="articleTitle" value="Building an effective dashboard with Fleet's REST API, Flask, and Plotly: A step-by-step guide">
<meta name="authorFullName" value="Dave Herder">
<meta name="authorGitHubUsername" value="dherder">
<meta name="category" value="guides">
<meta name="publishedOn" value="2023-05-22">
<meta name="articleImageUrl" value="../website/assets/images/articles/building-an-effective-dashboard-with-fleet-rest-api-flask-and-plotly@2x.jpg">
<meta name="description" value="Step-by-step guide on building a dynamic dashboard with Fleet's REST API, Flask, and Plotly. Master data visualization with open-source tools!">
```


### Audit logs

The [Audit logs doc page](https://fleetdm.com/docs/Using-Fleet/Audit-logs) has a page generator that is used to speed up doc writing when Fleet adds new activity types.

- If you're making a copy change to an exiting activity type, edit the `activities.go` file [here](https://github.com/fleetdm/fleet/blob/main/server/fleet/activities.go).
- If you're making a change to the top section or meta tags, edit the `gen_activity_doc.go` file [here](https://github.com/fleetdm/fleet/blob/main/server/fleet/gen_activity_doc.go).
- If you're adding a new activity type, add the activity to the `ActivityDetailsList` list in the `activities.go` file.

After making your changes, save them and run `make generate-doc`. This will generate a new `Audit-logs.md` file. Make sure you run the command in the top level folder of your cloned, Fleet repo.



## Spending company money

As we continue to expand our company policies, we use [GitLab's open expense policy](https://handbook.gitlab.com/handbook/finance/spending-company-money/) as a guide for company spending.
In brief, this means that as a Fleet team member, you may:
<<<<<<< HEAD
- Spend company money like it is your own money.
- [Spend less](https://fleetdm.com/handbook/company/why-this-way#why-spend-less).  Purchase what you need to do your job effectively.
- Feel free to make purchases __in the company's interest__ without asking for permission beforehand (when in doubt, do __inform__ your manager prior to purchase or as soon as possible after the purchase).
For more developed thoughts about __spending guidelines and limits__, please read [GitLab's open expense policy](https://about.gitlab.com/handbook/spending-company-money/).
=======
* Spend company money like it is your own money.
* [Spend less](https://fleetdm.com/handbook/company/why-this-way#why-spend-less).  Purchase what you need to do your job effectively.
* Feel free to make purchases __in the company's interest__ without asking for permission beforehand (when in doubt, do __inform__ your manager prior to purchase or as soon as possible after the purchase).
For more developed thoughts about __spending guidelines and limits__, please read [GitLab's open expense policy](https://handbook.gitlab.com/handbook/finance/spending-company-money/).
>>>>>>> c6caf53c


### Brex


#### Non-travel purchases that exceed a Brex cardholder's limit

For non-travel purchases that would require an increase in the Brex cardholder's limit ($200 by default), please [make a request](https://fleetdm.com/handbook/digital-experience#contact-us) with following information:
- The nature of the purchase (i.e. SaaS subscription and what it's used for)
- The cost of the purchase and whether it is a fixed or variable (i.e. use-based) cost.
- Whether it is a one time purchase or a recurring purchase and at what frequency the purchase will re-occur (annually, monthly, etc.)
- If there are more ideal options to pay for the purchase (i.e. bill.com, the Fleet AP Brex card, etc.) that method will be used instead.  
- In general, recurring purchases such as subscription services that will continually stretch the spend limit on a card holder's Brex card should be paid through other means. 
- For one time purchases where payment via credit card is the most convenient then the card limit will be temporarily increased to accomodate the purchase.

<img width="384" alt="image" src="https://github.com/fleetdm/fleet/assets/618009/1890e56b-7b03-4340-97d4-a6590c7715a9">


### SaaS tool purchases

When procuring SaaS tools and services, analyze the purchase of these subscription services look for these way to help the company:
- Get product demos whenever possible.  Does the product do what it's supposed to do in the way that it is supposed to do it?
- Avoid extra features you don't need, and if they're there anyway, avoid using them.
- Data portability: is it possible for Fleet to export it's data if we stop using it? Is it easy to pull that data in an understandable format?
- Programability: Does it have a publicly documented legible REST API that requires at most a single API token?
- Intentionality: The product fits into other tools and processes that Fleet uses today. Avoid [unintended consequences](https://en.wikipedia.org/wiki/Midas). The tool will change to fit the company, or we won't use it. 


#### Reimbursements

Fleet does not reimburse expenses. We provide all of our team members with Brex cards for making purchases for the company. For company expenses, **use your Brex card.**  If there was an extreme accident, [get help](https://fleetdm.com/handbook/digital-experience#contact-us).


### Individualized expenses

Recurring expenses related to a particular team member, such as coworking fees, are called _individualized expenses_.  These expenses are still considered [non-personnel expenses](https://docs.google.com/spreadsheets/d/1X-brkmUK7_Rgp7aq42drNcUg8ZipzEiS153uKZSabWc/edit#gid=2112277278), with a few extra considerations:

- Non-recurring (one-off) expenses such as an Uber ride from the airport are NOT considered "individualized".
- Seat licenses for tools like Salesforce or GitHub are NOT considered "individualized".
- Individualized expenses should include the team member's name explicitly in the name of the expense.
- If multiple team members use the same vendor for an individualized expense (for example, "WeWork"), use a separate row for each individualized expense.  (For example: "Coworking, Mungojerry (WeWork)" and "Coworking, Jennyanydots (WeWork)")
- Individualized expenses are always attributed to the  "💸 Finance" department.
- These expenses are still considered non-personnel expenses, in the same way seat licenses for tools like Salesforce or GitHub are considered non-personnel expenses.

For all new individualized expenses, [create an issue](https://github.com/fleetdm/confidential/issues/new?assignees=&labels=%23g-finance&projects=&template=custom-request.md) to notify the Finance department.  


### Accounts payable cards

For recurring business expenses paid by credit card, there are four accounts payable (AP) cards that can be used based on the purpose:

| Card title  | Purpose | Card owner |
| ---------- |----------- | --------- |
| Business spend | Business tax, insurance, IT, SaaS, other | CEO |
| Individualized spend | Flowers, swag, and other internal gifting for fleeties, coaching/training, coworking, and other large [individualized expenses](https://fleetdm.com/handbook/company/communications#individualized-expenses) | Finance Engineer |
| Infrastructure spend | AWS and other production/cloud infrastructure related to hosting Fleet for customers or load testing customer scale | CTO |
| Marketing program spend | Ads, events, sponsorship, etc. | Head of Marketing | 


## Travel


### Flights

- Everyone at Fleet, including the CEO, uses the same [principles for booking flights](https://fleetdm.com/handbook/digital-experience#schedule-travel-for-the-ceo).
- For example, feel free to book a direct flight if there is one that is less than double the price of the cheapest non-direct flight.


### Lodging

- Choose a modest location with inexpensive lodging and [minimally-viable comfort](https://fleetdm.com/handbook/company/why-this-way#why-spend-less).
- For events, check the event's website for travel & hotel accommodations and book as soon as the event is approved. As a general rule, do not spend more on lodging than the average listed hotel accommodations.
- Avoid expensive neighborhoods and popular destination cities.
- Please do not share bedrooms.  Shared bathrooms are OK, but make sure every hotel room or Airbnb has at least one bathroom per gender identity.   <!-- Make sure everyone is well-rested, efficiently primped, with sufficient privacy. -->
- Be creative.  If an AirBnb is the most efficient way to house the team, then do that.  If separate hotel rooms are more efficient, then do that.
- If the stay is longer than 4 nights and an Airbnb with a washing machine is not available, then dry cleaning can be purchased with your Brex card.
- If you need to meet with a large group that won't fit in your hotel room or Airbnb (e.g. more than 5 people), [contact Digital Experience](https://fleetdm.com/handbook/digital-experience#contact-us) for their help approving and booking additional event space.


### Spending company money while traveling

When attending a conference or traveling for Fleet, keep the following in mind:
- **No reimbursements:** Use your company Brex card.  Reimbursements are time consuming, so Fleet does not do reimbursements for spending on personal credit cards.
- **Food:** Be efficient and use your own credit card when it makes sense.  There is a $100 allowance per day for your own personal food and beverage on your company Brex card. _(There are many good reasons to make exceptions to this allowance, such as dinners with customers.
- **Tipping:** Tipping norms vary by culture.  How you tip when representing the company reflects on Fleet's brand.  When traveling in the United States and using your company Brex card, prepare to tip between 18-20% at restaurants.  For rideshare, takeout, delivery, and other situations where tipping comes up, tip between 10-20%.
- **Personal credit card:** Please use your personal credit card for hotel incidentals, personal consumables, movies, mini bars, and entertainment.  These expenses _will not_ be reimbursed.
- **Company credit card:** We recommend you order a physical Brex card if you do not have one before traveling.
- **Credit card limit increases:** The monthly limit on your Brex card may need to be increased temporarily as necessary to accommodate the increased spending associated with the conference, such as [booking your own travel](https://fleetdm.com/handbook/company/communications#flights).  You can [request that here](https://fleetdm.com/handbook/digital-experience#contact-us) by providing the following information:
  - The start and end dates for your trip.
  - The [price of your flight](https://fleetdm.com/handbook/company/communications#flights)
  - The [price of your hotel or Airbnb](https://fletdm.com/handbook/comopany/communications#lodging) per night
  - The price of the admission fees (if attending a conference)


### Sales kickoffs

From time to time, Fleet holds a sales kickoff (SKO) meeting.  This is a type of [offsite](https://fleetdm.com/handbook/company/communications#offsites).


### Offsites

From time to time, Fleet organizes offsites to bring team members together in person.  This encourages trust and makes the company more productive.

Offsites are:
  - Attended by a particular [product group](https://fleetdm.com/handbook/company#product-groups), a [department](https://fleetdm.com/handbook/company#org-chart), or a team such as the E-group.
  - Sometimes also attended by founders or other team members on a case-by-case basis.
  - 1-3 full days long (2-4 nights stay)
  - A ritual of effective teams, not a reward or vacation.
  - Driven by a detailed, thoughtful agenda of how time will be spent.  An intentional investment of valuable personal and company time, at great opportunity cost.
  - An opportunity to spend time together, build relationships, and be human.  Shared meals and activities are important.

Before spending any money on an offsite, inviting people, booking travel, or otherwise committing the company:
  - **Make a plan:** Write a Google Doc with your proposed plan, listing:
    - all participants with their current work locations
    - tentative dates
    - a lean budget (including links and street address of lodging and event spaces, estimated airfare, and spending for other food or accomodations)
    - a detailed agenda of how time will be spent
  - **Bring to e-group:** Ask your manager to bring your plan for the offsite to the next weekly e-group meeting for feedback, edits, and CEO approval.
  - **Iteration:** The E-group will discuss live, make edits, and establish a DRI for the offsite.

After the plan for the offsite is approved at the e-group meeting (including recommended participants, goals, and budget):
  - The DRI will confirm dates with all approved participants, then book all [lodging](#lodging) and coordinate any additional event space.  (Participants [book their own flights](https://fleetdm.com/handbook/company/communications#flights).)
  - _**Note:** If the plan needs to change again, after it is approved, [ask Apprentice to the CEO for help](https://fleetdm.com/handbook/digital-experience#contact-us)._


### Attending conferences

When attending a conference for Fleet, treat it [like other travel for the company](https://fleetdm.com/handbook/company/communications#travel).

<img width="384" alt="image" src="https://github.com/fleetdm/fleet/assets/618009/8c3eeeb4-f322-44cf-8405-4f94f10fde6d">


<<<<<<< HEAD
=======
## SOC 2

You can find a copy of Fleet's SOC 2 report in [Google Drive](https://drive.google.com/file/d/1mUwmCUdggONULr6OjDO--QtKfDWLcrI4/view?usp=sharing).  In its current form, this SOC 2 report is intended to be shared only with parties who have signed a non-disclosure agreement with Fleet.

You can learn more about how Fleet approaches security in the [security handbook](https://fleetdm.com/handbook/security) or in [Fleet's trust report](https://fleetdm.com/trust).


## Vendor questionnaires 

In responding to security questionnaires, Fleet endeavors to provide full transparency via our [security policies](https://fleetdm.com/handbook/digital-experience/security#security-policies), [trust](https://trust.fleetdm.com/), and [application security](https://fleetdm.com/handbook/digital-experience/security#application-security) documentation. In addition to this documentation, please refer to [the vendor questionnaires page](https://fleetdm.com/handbook/digital-experience//security#vendor-questionnaires). [Contact the Sales department](https://fleetdm.com/handbook/sales#contact-us) to address any pending questionnaires.


## Getting a contract reviewed

All non-standard (from another party) subscription agreements, NDAs, and similar contracts require legal review from Digital Experience before being signed. The [Digital Experience team](https://fleetdm.com/handbook/digital-experience#team) will review all contracts within **2 business days**. 

> If a document is ready for signature and does not need to be reviewed or negotiated, you can skip the review process and [get the contract signed](https://fleetdm.com/handbook/company/communications#getting-a-contract-signed). Please submit other legal questions and requests to [Digital Experience](https://fleetdm.com/handbook/digital-experience#contact-us).

To get a contract reviewed, complete the [contract review issue template in GitHub](https://github.com/fleetdm/confidential/issues/new?assignees=hollidayn&labels=%23g-digital-experience&projects=&template=contract-review.md&title=Review%3A++%F0%9F%96%8B%EF%B8%8F+__________________________). Upload the docx version whenever possible and be sure to include the link to the document in the issue. Follow-up comments should be made in the GitHub issue and in the document itself to avoid losing context.

If an agreement requires additional review during the negotiation process, the requestor will need to upload the new draft agreement and repeat the process. When no further review or action is required, the requestor is responsible for [routing the document](https://fleetdm.com/handbook/company/communications#getting-a-contract-signed) for signature.


## Getting a contract signed

The SLA for contract signature is **2 business days**. Please do not follow up on signatures unless this time has elapsed. If a contract is ready for signature and **DOES NOT** require [review or revision](https://fleetdm.com/handbook/company/communications#getting-a-contract-reviewed) (i.e. no contract review issue necessary), follow the steps below:

First, log into DocuSign (credentials in 1Password) and route the agreement to the CEO for signature. When a contract is going to be routed for signature by someone outside of Fleet (i.e. the vendor or customer), the requestor is responsible for working with the other party to make sure the document gets routed to the CEO for signature.

Then, at-mention the [Head of Digital Experience](https://fleetdm.com/handbook/digital-experience#team) in the appropriate internal Slack channel (e.g. op channel, #g-digital-experience) with the following template:

```
@Sam Pfluger - :writing_hand Signature request
The following contract is ready to sign and has been routed to the CEO for signature: CONTRACT_DOC_URL_FROM_GOOGLE_DRIVE
```

Please use [Fleet's billing email address](https://fleetdm.com/handbook/company/communications#email-relays) for all contracts and never include individual emails in any company agreement. If the agreement includes any individual emails, please remove them before routing the agreement to the CEO for signature.


## Trust

Fleet is successful because of our customers and community, and those relationships are built on trust.


### Security

Security policies are best when they're alive, in context of how an organization operates.  Fleeties carry Yubikeys, and change control of policies and access control is driven primarily through GitOps and SSO.

Here are a few different entry points for a tour of Fleet's security policies and best practices:
1. [Security policies](https://fleetdm.com/handbook/security/security-policies#security-policies)
2. [Human resources security policy](https://fleetdm.com/handbook/security/security-policies#human-resources-security-policy)
3. [Account recovery process](https://fleetdm.com/handbook/security#account-recovery-process)
4. [Personal mobile devices](https://fleetdm.com/handbook/security#personal-mobile-devices)
5. [Hardware security keys](https://fleetdm.com/handbook/security#hardware-security-keys)
6. More details about internal security processes at Fleet are located on [the Security page](https://fleetdm.com/handbook/digital-experience/security).


>>>>>>> c6caf53c
## Benefits

In this section, you can find information about Fleet's benefit strategies and decisions.


### Paid time off

What matters most is your results, which are driven by your focus, your availability to collaborate, and the time and consideration you put into your work. Fleet offers all team members unlimited time off. Whether you're sick, you want to take a trip, you are eager for some time to relax, or you need to get some chores done around the house, any reason is a good reason.
For team members working in jurisdictions that require certain mandatory sick leave or PTO policies, Fleet complies to the extent required by law.

<img width="384" alt="image" src="https://github.com/fleetdm/fleet/assets/618009/dc417031-82fd-4348-b811-6a2e73a654a2">


#### Holidays

At Fleet, we have team members with various employment classifications in many different countries worldwide. Fleet is a US company, but we think you should choose the days you want to work and what days you are on holiday, rather than being locked into any particular nation or culture's expectation about when to take time off.
When a team member joins Fleet, they pick one of the following holiday schedules:
 - **Traditional**: This is based on the country where you work. Non-US team members should let their managers know the dates of national holidays.
 **Or**
 - **Freestyle**: You have no set schedule and start with no holidays. Then you add the days that are holidays to you.

Either way, it's up to you to make sure that your responsibilities are covered, and that your team knows you're out of the office.


#### New parent leave

Fleet gives new parents six weeks of paid leave. After six weeks, if you don't feel ready to return yet, we'll set up a quick call to discuss and work together to come up with a plan to help you return to work gradually or when you're ready.

<img width="384" alt="image" src="https://github.com/fleetdm/fleet/assets/618009/80808c80-8e39-4413-b87b-988014aa4348">


#### Taking time off

When you need to take time off, follow this process:
- Let your manager and team know the days when you will be out by posting a message in your department Slack channel mentioning your manager, with when and how long.
- Life happens and things come up.  But as soon as you know when you'll be out, let the company know.  (Extra notice helps!)
- Find someone to cover anything that needs covering while you're out and communicate what they need to take over the responsibilities as well as who to refer to for help (e.g., meetings, planned tasks, unfinished business, important Slack/email threads, [CODEOWNERS](https://github.com/fleetdm/fleet/blob/main/CODEOWNERS) coverage, anything where someone might be depending on you).
- Mark an all-day "Out of office" event in Google Calendar for the day(s) you're taking off or for the hours that you will be off if less than a day. Google Calendar recognizes the event title "OOO" and will give you the option to decline existing and new meetings or just new meetings. You are expected to attend any meetings that you have accepted, so be sure to decline meetings you are not going to attend.
- If you can’t complete these steps because you need to take the day off quickly due to an emergency, let your manager know and they will help you complete the handoff.
- If you ever want to take a day off, and the only thing stopping you is internal (Fleetie-only) meetings, don’t stress. Consider, “Is this a meeting that I can reschedule to another day, or is this a meeting that can go on without me and not interfere with the company’s plans?” Talk to your manager if you’re unsure, but it is perfectly OK to reschedule internal meetings that can wait so that you can take a day off.
- This process is the same for any days you take off, whether it's a holiday or you just need a break.


### Retirement contributions

- **US based team members:** Starting August 2023, Fleet offers the ability for US based team members to contribute to a 401(k) retirement plan directly from their salary. Team members will be auto-enrolled in our plan with Guideline at a default 1% contribution unless they opt out or change their contribution amount within 30 days of commencement. Fleet currently does not match any contributions made by team members to 401(k) plans.
- **Non-US team members**: Fleet meets the relevant country's retirement contribution requirements for team members outside the US.


### Coworking

Your Brex card may be used for up to $500 USD per month in coworking costs. Please get prior approval from the [Digital Experience team](https://fleetdm.com/handbook/digital-experience#contact-us).


## Compensation

Compensation at Fleet is determined by benchmarking using [Pave](https://pave.com). Annual raises are not guaranteed, instead we ensure teammates are compensated fairly based on the role, experience, location, and performance relative to benchmarks.


### Payroll dates

US based fleeties get paid on the last business day of the month. International teammates pay dates follow the same structure as US pay, unless there are in-country requirement that dictate a more frequent cadence.

Variable compensation (i.e. commission) is reviewed and submitted for processing by RevOps by the 7th of each month for the previous month or quarter's contributions. US based fleeties that receive variable compensation will be paid by the 10th. International fleeties will be paid no later than the last day of the month for the previous month's or quarter’s contributions. 


### Workiversaries

We're happy you've ventured a trip around the sun with Fleet- let's celebrate! The team will celebrate your tenure at the monthly "All Hands" meeting to highlight your dedication and contribution to Fleet, giving an opportunity for teammates to share their appreciation of your contribution!


### Compensation changes

Fleet benchmarks US-based team members based on the United States Dollar (USD). Non-US Fleeties are benchmarked in the local currency.  Compensation decisions are re-benchmarked yearly, shortly after the anniversary of a team member's start date. The Head of Digital Experience is responsible for the process to [update compensation](https://fleetdm.com/handbook/digital-experience#update-a-team-members-compensation). 


### Relocating

When fleeties relocate, there are vendors that need to be notified of the change. Before relocating, please [let the company know in advance](https://fleetdm.com/handbook/digital-experience#contact-us) by following the directions listed in the relevant issue template ("Moving").


## Team member onboarding


### Before the start date

Fleet is open source and anyone can contribute at any time.  Before a core team member's start date, they are welcome to contribute, but not expected to.


#### Recommendations for new teammates

Welcome to Fleet!

1. Understand the company
2. Take the time to get trained
3. Get comfortable with the tools
4. Immerse yourself in the world of device management and cybersecurity.

> Please see Fleet's ["🥽 Recommendations for new teammates"](https://docs.google.com/document/d/1xcnqKB9HHPd94POnZ_7LATiy_VjO2kJdbYx0SAgKVao/edit#).

<img width="384" alt="image" src="https://github.com/fleetdm/fleet/assets/618009/6b14f6ea-2e66-4369-9b71-d4babc0d00d5">


### Training expectations

It's [important](https://fleetdm.com/handbook/company/why-this-way#why-the-emphasis-on-training) that every team member at Fleet takes the time to get fully trained and onboarded. 
When a new team member joins Fleet, we create an onboarding issue for them in the [fleetdm/confidential](https://github.com/fleetdm/confidential) repo using this [issue template](https://github.com/fleetdm/confidential/blob/main/.github/ISSUE_TEMPLATE/onboarding.md). 
We want to make sure that the new team member will be able to complete every task in their issue. To make sure the new team member is successful in their onboarding, we customize their issue by commenting on any tasks they won't need to complete.
We believe in taking onboarding and training seriously and that the onboarding template is an essential source of truth and good use of time for every single new hire. If managers see a step that they don't feel is necessary, they should make a pull request to the [onboarding template](https://github.com/fleetdm/confidential/blob/main/.github/ISSUE_TEMPLATE/onboarding.md).

Expectations during onboarding:
- Onboarding time (all checkboxes checked) is a KPI for the Digital Experience team.  Our goal is 14 days or less.
- The first 3 weekdays (excluding days off) for **every new team member** at Fleet is reserved for completing onboarding tasks from the checkboxes in their onboarding issue.  New team members **should not work on anything else during this time**, whether or not other tasks are stacking up or assigned.  It is OK, expected, and appreciated for new team members to **remind their manager and colleagues** of this [important](https://fleetdm.com/handbook/company/why-this-way#why-the-emphasis-on-training) responsibility.
- Even after the first 3 days, during the rest of their first 2 weeks, completing onboarding tasks on time is a new team member's [highest priority](https://fleetdm.com/handbook/company/why-this-way#why-the-emphasis-on-training).


### Sightseeing tour

During their first day at Fleet, new team members join a sightseeing tour call. During this call, the new team member will participate in an interactive tour of the main attractions in our all-remote company, including the primary tools used company-wide, what the human experience is like, and when/why we use them at Fleet.

In this meeting, we'll [use this agenda](https://docs.google.com/document/d/1_gAy_ndrRQ-RwHAm4xhZ8rbY8XJZl9QqZBMS7YU2aMY/edit?tab=t.0#heading=h.7en766pueek4) to walk through the following:
- Handbook: values, purpose, key pages to pay special attention to
- GitHub issues: the living bloodstream of the company.
- Kanban boards: the bulletin board of quests you can get and how you update status and let folks know things are done.
- Google Calendar: the future.
- Gmail: like any mailbox, full of junk mail, plus some important things, so it is important to check carefully.
- Salesforce: the Rolodex.
- Google Docs: the archives.
- Slack:
  - The "office" (#g-, #general).
  - The walkie talkies (DMs).
  - The watering hole (#oooh-, #random, #news, #help-).


### Contributor experience training

During their first week at Fleet, every new team member schedules a contributor experience training call. During this call, the new team member will share their screen, and their counterpart will:
- make sure emails will get seen and responded to quickly.
- make sure Slack messages will get seen and responded to quickly.
- make sure you know where your issues are tracked, which kanban board you use, and what the columns mean.
- make sure you can succeed with submitting a PR with the GitHub web editor, modifying docs or handbook, and working with Markdown.
- talk about Google calendar.
- give you a quick tour of the Fleet Google Drive folder.
- make sure new team members understand the expectations of, and [how to prepare](https://fleetdm.com/handbook/company/leadership#prepare-for-the-program) for, the [CEO shadow program](https://fleetdm.com/handbook/company/leadership#ceo-shadow-program).



<!-- 
TODO: Merge this commented-out stuff with the above

Agenda:
A 60-minute call with Mike where you will share your screen, and she will work with you to...
Make sure Slack messages are going to get seen and responded to quickly and disable email notifications in Slack
Make sure you know where your issues are tracked, which kanban board you use, what the columns mean
Make sure you can succeed with submitting a PR in github.com, modifying docs or handbook, working with Markdown
Make sure emails are going to get seen and responded to quickly (make sure inbox management is going to be productive, talk about filters, unsubscribe)
Make sure you know how to see and subscribe to other team members' calendars and that you can add yourself to an event on someone else's calendar.
A quick tour of the Google drive folder (access look correct? Ok. Give access to executed documents on the shared drive as needed) show how to use “Add to drive” or “favorite,” or just a browser bookmark, so the folder is easily accessible. This is where things go. It's the archive.)
Make sure you know how to share a google doc into the folder for all fleeties to see and access.
A high level overview of the Company values
-->


### Onboarding retrospective

At the end of their first two weeks of onboarding at Fleet, every new team member schedules an onboarding retro call.  Agenda: 
> Welcome once again to the team! Please tell me about your first few weeks at Fleet. How did your onboarding/training go? What didn't you manage to get to? Anything you weren't sure how to do? Any feedback on how we can make the experience better for Fleet's next hire?

Fleet prioritizes a [bias for action](https://fleetdm.com/handbook/company#ownership).  If possible, apply onboarding feedback to the handbook and issue templates in realtime, during this call.  This avoids backlogging tasks that may just get out of date before we get around to them anyway.


## Feedback

At Fleet, performance feedback is a continuous process. We give feedback (particularly negative) as soon as possible. Managers at Fleet will provide performance feedback [during scheduled 1:1 meetings](https://fleetdm.com/handbook/company/leadership#performance-feedback), if not sooner. When sharing feedback publicly, it's important to remember what feedback _is_: 
- Feedback is something to share with the DRI, who has the context and mission to hear your feedback and decide what to do.
- Feedback is better shared in a way that doesn't ping the customer. Reading it doesn't help them. 
- Feedback is ready to share. If it's just an opinion without a solution or an opinion about a customer's contribution without specifically saying why the contribution would make the product worse, it's not feedback that's ready to share.
- Feedback is how we improve. We encourage all fleeties to share candid and helpful feedback with each other. We use the "4A" feedback pattern:

When _giving_ feedback:

1. **Aim to assist**: Feedback must be given with positive intent. Feedback must be framed around how it can help the individual or the company.
2. **Actionable**: Feedback must be actionable and focus on what the recipient can do differently.

When _receiving_ feedback:

3. **Appreciate**: It is natural to feel defensive when hearing criticism. Rather than immediately reacting, listen carefully and be open-minded without becoming defensive or angry.
4. **Accept or discard**: Listen and consider all feedback, then decide to accept or discard. The decision to react to the feedback is entirely up to the recipient.

> When delivering feedback, you can also use the [other person's personality type](https://docs.google.com/spreadsheets/d/1OSLn-ZCbGSjPusHPiR5dwQhheH1K8-xqyZdsOe9y7qc/edit#gid=0&range=AA1) as [a guide](https://drive.google.com/file/d/1iWHYJzc6WKdR95GBFAvjumouh0ej2DQM/view).  For example, when delivering feedback to a ["type 1" personality](https://www.enneagraminstitute.com/type-1/), it helps to focus on minimizing the extent to which the person spirals into self-blame.  In contrast, when delivering feedback to a ["type 7" personality](https://www.enneagraminstitute.com/type-7/), it is better to focus on being sensitive to the person's tendency to avoid negative emotions and reframe things positively.


## Equipment

Fleet provides laptops, YubiKey security keys, and software licenses for core team members to use while working at Fleet. 


### Requesting new equipment

As soon as an offer is accepted, Digital Experience will reach out to the new team member to start this process and will work with the new team member to get their equipment requested and shipped to them on time. From time to time, team members need to purchase additional equipment in the interest of the company.

If you are in need of additional equipment for any reason, [open a warehouse request](https://github.com/fleetdm/confidential/issues/new?template=warehouse-request.md) with Digital Experience. When possible, Fleet will pull from its warehouse of existing assets before spending [more money on new equipment](https://fleetdm.com/handbook/company/why-this-way#why-spend-less).

- **Tracking equipment:** All company-owned devices are tracked in Fleet's ["🍽️ Dogfood" instance](https://dogfood.fleetdm.com/dashboard). When a device is purchased, it's automatically enrolled in dogfood.

- **Returning equipment:** Apple computers with remaining AppleCare Protection Plans should be reprovisioned to other fleeties who may have older or less-capable computers. Equipment should be returned once offboarded for reprovisioning. Coordinate offboarding and return with the Head of Digital Experience. Please return all equipment to the Fleet IT warehouse using Fleet's FedEx account (address and account # in 1Password).

- **Equipment retention and replacement:** Older equipment results in lost productivity of fleeties and should be considered for replacement. Replacement candidates are computers that are no longer under an AppleCare+ Protection Plan (or another warranty plan), are >3 years from the [discontinued date](https://everymac.com/systems/apple/macbook_pro/index-macbookpro.html#specs), or when the "Battery condition" status in Fleet is less than "Normal". The old equipment should be evaluated for return or retention as a test environment.

> If your Apple device is less than 3 years old, has normal battery condition, but is experiencing operating difficulties, you should first contact Apple support and troubleshoot performance issues before requesting a new device.


### Requesting IT support

If you are in need of IT support to assist with a software or hardware issue, [open a support request](https://github.com/fleetdm/confidential/issues/new?assignees=&labels=%23g-digital-experience&projects=&template=custom-request.md&title=) with Digital Experience. A Fleet IT team member will attempt to correct your issue remotely using Fleet, and will notify you if any action is needed on your part. Reach out to 🌐 [Digital Experience](https://fleetdm.com/handbook/digital-experience#contact-us).


## Writing

Learn how to communicate as Fleet with guidelines for tone of voice, our approach, grammar and mechanics, and more.


### Writing style

  - Infuse the core [values](https://fleetdm.com/handbook/company#values) into everything you write. 
  - Read and reread, then rewrite to make it shorter. Use links rather than explanations, and favor short sentences. 
  - Get to where you feel like it’s really good, short, simple, and clear, hack away at any word that’s too confusing. 
  - Don’t sound formal, sound welcoming so that anyone can understand. Translate "[puffery](https://www.linkedin.com/pulse/puffery-adam-frankl%3FtrackingId=SBVWxzqXTBm9qlO7Rw3ddw%253D%253D/?trackingId=SBVWxzqXTBm9qlO7Rw3ddw%3D%3D)" into "ease of use" or "readability".
    - Disarm puffery for engineers by replacing puffery with real data.
    - Disarm puffery for the business by replacing puffery with ROI/RTO  (how much time and/or money is it going save the business?  Forget the details.  When will it pay itself back?)
  - Apply the advice about writing linked from the company values (the [Paul Graham](http://www.paulgraham.com/simply.html) essays). 
  - Create headings that make good permalinks, use links and add missing links. Indicate links by highlighting words that describe the content (Better SEO than lighting up “click here”). 
  - Don’t duplicate content, link to other places like the [values](https://fleetdm.com/handbook/company#values) or [“why this way”](https://fleetdm.com/handbook/company/why-this-way#why-this-way), but don’t make it awkward. 
  - A big goal is to be able to link directly to this stuff when something comes up as a gentle way to remind and train using the foundation we've already built. 
  - Avoid unnecessary changes, and don’t change headings lightly (it breaks handbook links people might have put in an external article or have in their email inbox somewhere). 
  - Read your PRs, check it carefully with each change and edit until the diff looks good.
  - Check preview mode in GitHub to make sure the format renders correctly. If you look at your diff and notice unintentional changes, remove them.


### What would Mister Rogers say?

[*Mister Rogers’ Neighborhood*](https://en.wikipedia.org/wiki/Mister_Rogers%27_Neighborhood) was one of the longest-running children’s T.V. series. That’s thanks to [Fred Rogers](https://en.wikipedia.org/wiki/Fred_Rogers)’ communication skills. He knew kids heard things differently than adults. So, he checked every line to avoid confusion and encourage positivity.

Our audience is a little older. But just like the show, Mister Rogers’ method is appropriate for all ages. Here are some steps you can take to communicate like Mister Rogers:

- State the idea you want to express as clearly as possible.
- Rephrase the idea in a positive manner.
- Rephrase the idea, directing your reader to authorities they trust.
- Rephrase the idea to eliminate anything that may not apply to your reader.
- Add a motivational idea that gives your reader a reason to follow your advice.
- Rephrase the new statement, repeating the first step.

Consider this example tweet.

<blockquote purpose= "large-quote">- Distributed workforces aren’t going anywhere anytime soon. It’s past time to start engaging meaningfully with your workforce and getting them to work with your security team instead of around them.</blockquote>

What would Mister Rogers say? The tweet could look something like this...

<blockquote purpose= "large-quote">- Distributed workforces are here to stay. So, it’s a great time to help employees work with your security experts (and not around them). Because stronger teams get to celebrate more victories.</blockquote>

By Mister Rogersing our writing, we can encourage our readers to succeed by emphasizing optimism. You might not be able to apply all of these steps every time. That’s fine. Think of these as guidelines to help you simplify complex topics.


### Grammarly

All of our writers and editors have access to Grammarly, which comes with a handy set of tools, including:
- **Style guide**, which helps us write consistently in the style of Fleet.
- **Brand tones** to keep the tone of our messaging consistent with just the right amount of confidence, optimism, and joy.
- **Snippets** to turn commonly used phrases, sentences, and paragraphs (such as calls to action, thank you messages, etc.) into consistent, reusable snippets to save time.


### Using sentence case and capitalization


#### Sentence case

Fleet uses sentence case capitalization for all headings, subheadings, button text in the Fleet product, fleetdm.com, the documentation, the handbook, marketing material, direct emails, in Slack, and in every other conceivable situation.

In sentence case, we write and capitalize words as if they were in sentences:

<blockquote purpose= "large-quote"> Ask questions about your servers, containers, and laptops running Linux, Windows, and macOS.</blockquote>

As we use sentence case, only the first word is capitalized. But, if a word would normally be capitalized in the sentence (e.g., a proper noun, an acronym, or a stylization) it should remain capitalized.

- Proper nouns _("Nudge", "Skimbleshanks", "Kleenex")_
  - "Yeah, we use Nudge"
  - "Introducing our friend Skimbleshanks"
  - "Please, can I have a Kleenex?"
- Acronyms _("MDM", "REST", "API", "JSON")_
  - "MDM commands in Fleet are available over a REST API that returns JSON"
- Stylizations _("macOS", "osquery", "MySQL", "APNs")
  - "Although 'macOS' is a proper noun, macOS uses its own style guide from Apple, to which we adhere"
  - "Zach is the co-creator of osquery"
  - "Does it work with MySQL?"
  - "Does it use APNs (the Apple Push Notification service)?"

- ***Struggling with this?*** It takes some adjustment, and you need repetitions of seeing things written this way and correcting yourself. Contributors have given feedback that this [opinionated solution](https://fleetdm.com/handbook/company/why-this-way#why-does-fleet-use-sentence-case) is a huge relief once you build the habit of sentence case capitalization. You don't have to think as hard, nor choose between flouting and diligently adhering to the style guide.
<img width="384" alt="image" src="https://github.com/fleetdm/fleet/assets/618009/cca980db-24e1-4303-a120-ecdb7419aac4">


#### Capitalization and proper nouns

- **Fleet:** When talking about Fleet the company, we stylize our name as either "Fleet" or "Fleet Device Management".
- **Fleet the product:** We always say “Fleet” or “Fleet for osquery".  We _NEVER_ say "fleetDM" or "FleetDM" or "fleetdm".
- **Team members:** [Core team members](https://fleetdm.com/handbook/company/leadership#who-isnt-a-consultant) are “fleeties".
- **Group of devices or virtual servers:** Use "fleet" or "fleets" (lowercase).
- **Osquery:** Osquery should always be written in lowercase unless used to start a sentence or heading.
- **Fleetd:** Fleetd should always be written in lowercase unless used to start a sentence or heading.
- **Fleetctl:** Fleetctl should always be written in lowercase unless used to start a sentence or heading. Fleetctl should always be in plain text and not inside codeblocks text unless used in a command (ex. `fleetctl -help`).


#### Device vs endpoint

- When talking about a users' computer, we prefer to use "device" over _endpoint._ Devices in this context can be a physical device or virtual instance that connect to and exchange information with a computer network. Examples of devices include mobile devices, desktop computers, laptop computers, virtual machines, and servers.


### Headings and titles

Headings and titles should give an accurate idea of a topic's content and help guide readers through your writing so they can quickly find what they need.

#### Static headings

Use static headings (a `noun` or `noun phrase`) e.g., “Log destinations,” for concept or reference topics. Be as short and specific as possible.

#### Task-based headings

Use task-based headings (`verb` + `topic`) e.g., _“Configure a log destination”_ for guides and tutorials where the heading should reveal the task that the reader is trying to achieve. 

#### Avoid _-ing_ verb forms in headings

Avoid starting a heading with _-ing_ verb form, if possible.

_-ing_ verb forms are more difficult for non-native English readers to understand, translate inconsistently, and increase character counts in limit spaces, such as in docs navigation.

| ✅ Recommended | ❌ Not recommended | 
| ---------------- | -------------------- |
| “Configure a log destination” | “Configuring a log destination” |

#### Avoid vague verbs in headings

Were possible, avoid starting a heading with a vague verb, like “understand,” “learn,” or “Use.” Headings that start with a vague verb can mislead readers by making a topic appear to be task-oriented (a guide) when it is actually reference or conceptual information. 

| ✅ Recommended | ❌ Not recommended | 
| ---------------- | -------------------- |
| “Log destinations” | “Understand log destinations.” |


#### Avoid code in headings

While our readers are more tech-savvy than most, we can’t expect them to recognize queries by SQL alone.  Avoid using code for headings. Instead, say what the code does and include code examples in the body of your document. That aside, it doesn't render well on the website.

#### Heading hierarchy 

Use heading tags to structure your content hierarchically. Try to stay within three or four heading levels. Detailed documents may use more, but pages with a simpler structure are easier to read.

- H1: Page title
- H2: Main headings
- H3: Subheadings
- H4: Sub-subheadings

#### Punctuation in headings

Fleet headings do not use end punctuation unless the heading is a question:

<blockquote purpose= "large-quote">Learn how to use osquery, nanoMDM, and Nudge to manage and monitor laptops and servers running Linux, Windows, ChromeOS, and macOS</blockquote>

If the heading is a question, end the heading with a question mark.


### Grammar mechanics


#### Contractions 

They’re great! Don’t be afraid to use them. They’ll help your writing sound more approachable


#### Ampersands 

(&) Only use ampersands if they appear in a brand name, or if you’re quoting the title of an article from another source. Otherwise, write out “and”.


#### Commas 

When listing three or more things, use commas to separate the words. This is called a serial comma.

✅ **Do:** Fleet is for IT professionals, client platform engineers, and security practitioners.

❌ **Don’t:** Fleet is for IT professionals, client platform engineers and security practitioners.

Aside from the serial comma, use commas, as usual, to break up your sentences. If you’re unsure whether you need a comma, saying the sentence aloud can give you a clue. If you pause or take a breath, that’s when you probably need a comma.


#### Hyphens

✅ **Do** use a hyphen to indicate a range:
- Monday-Friday

✅ **Do** use a hyphen for compound modifiers. This is when 2 or more words function as one adjective. Compound modifiers precede the noun they modify:
- We release Fleet on a three-week cadence.
- Osquery is an open-source agent.

❌ **Don’t** use a hyphen when modifying words follow the noun:
- Fleet is released every three weeks.
- Osquery is open source.


#### Colons 

Colons introduce one or more elements that add detail to the idea before the colon. 

✅ **Do** use a colon to introduce a list:
- The Fleet product has 4 interfaces: Fleet UI, REST API, fleetctl CLI, and Fleet Desktop.

✅ **Do** use a colon to introduce a phrase (Only capitalize the first word following a colon if it’s a proper noun):
- Introducing Sandbox: the fastest way to play with Fleet.


#### Exclamation points 

They’re fun! But too many can undermine your credibility!!!1! Please use them sparingly. Take context into consideration. And only use one at a time.


#### Abbreviations and acronyms

If there’s a chance your reader won’t recognize an abbreviation or acronym, spell it out the first time you mention it and specify the abbreviation in parentheses. 

Then use the short version for all other references.
- A command-line interface (CLI) is a text-based user interface (UI) used to run programs, manage computer files, and interact with the computer.
- The Fleet CLI is called fleetctl.
If the abbreviation or acronym is well known, like API or HTML, use it instead (and don’t worry about spelling it out).

<img width="384" alt="image" src="https://github.com/fleetdm/fleet/assets/618009/195a1406-dc03-43ec-ae81-0a98e40b1d84">


### Numbers and times


#### Numbers

Spell out a number when it begins a sentence. Otherwise, use the numeral. 

Sometimes numerals seem out of place. If an expression typically spells out the number, leave it as is:
- First impression
- Third-party integration
- All-in-one platform

Numbers over 3 digits get commas:
- 999
- 1,000
- 150,000


#### Times

Use numerals and am or pm without a space in between:
- 7am
- 7:30pm

Use a hyphen between times to indicate a time period:
- 7am–10:30pm

We have users and fleeties all over the world.🌎 Specify time zones when scheduling events or meetings.

Abbreviate time zones within the continental United States as follows:
- Eastern time: ET
- Central time: CT
- Mountain time: MT
- Pacific time: PT

Spell out international time zones:
- Central European Time
- Japan Standard Time


### Emphasis

- **Bold:** Use bold text to emphasize words or phrases. Just don’t overdo it. Too much bold text may make it hard to see what’s really important.

- _Italics:_ Use italics when referencing UI elements (e.g., buttons and navigation labels):
  - On the settings page, go to *Organization Settings* and select *Fleet Desktop*.


### Lists

Lists help readers scan content for essential information. They should be as concise and symmetrical as possible.
If you find your list running long, or if each item contains several sentences, you may want to reconsider whether a list is the best approach.
Use a numbered list if it follows a specific order or includes a set number of items. Otherwise, use bullet points.


#### How to introduce a list 

✅ **Do** use a colon if you introduce a list with a complete sentence.

❌ **Don’t** use a colon if you start a list right after a heading.


#### How to use end punctuation with list items

End punctuation refers to punctuation marks that are used to end sentences, such as periods, question marks, and exclamation points.

✅ **Do** use end punctuation if your list items are complete sentences:
- Project confidence and be informative.
- Educate users about security threats positively.
- We never use fear as a marketing tactic.

❌ **Don’t** use end punctuation if your list items are sentence fragments, single words, or short phrases:
- Policies
- Enterprise support
- Self-hosted agent auto-updates

❌ **Don’t** mix complete sentences with sentence fragments, single words, or short phrases. Consistent formatting makes lists easier to read.

❌ **Don’t** use commas or semicolons to end bullet points.


#### How to capitalize list items

✅ **Do** use a capital letter at the beginning of every bullet point. The only exceptions are words that follow specific style guides (e.g., macOS).


### Web elements


#### SQL statements

When adding SQL statements, all SQL reserved words should be uppercase, and all identifiers (such as tables and columns) should be lowercase. Here’s an example:

`SELECT days, hours, total_seconds FROM uptime;`


## Writing in Fleet-flavored Markdown

Markdown is a simple formatting syntax used to write content on the web. In order to publish content like [docs](https://fleetdm.com/docs), [handbook entries](https://fleetdm.com/handbook), and [articles](https://fleetdm.com/articles), you must format your content in Markdown. 


### Headings

Each heading needs two lines of empty space separating it from the previous section and one line of empty space between the heading and related content. This helps break up blocks of text and is especially important on larger, more detailed pages. Here's an example:

```
...previous content.
<!-- Empty space -->
<!-- Empty space -->
### New heading
<!-- Empty space -->
Related content... 
```


#### Nested headings

Wherever possible, avoid creating nested headings. For example:

```

### Things

#### Thing 1

Hi my name is Thing 1

```


#### Heading levels

Try to stay within three or four heading levels. Complicated documents may use more, but pages with a simpler structure are easier to read.
| Markdown | Rendered heading |
|:--------------------|:-----------------------------|
| `# Heading 1` | <h1>Heading 1</h1> |
| `## Heading 2` | <h2>Heading 2</h2> |
| `### Heading 3` | <h3>Heading 3</h3> |
| `#### Heading 4` | <h4>Heading 4</h4> |


### Emphasis

| Markdown | Rendered text |
|:--------------------|:-----------------------------|
| `**Bold**` | <strong>Bold</strong> |
| `*Italic*` | <em>Italic</em> |
| `***Bold italic***` | <em><strong>Bold italic</strong></em> |
| `~~Strikethrough~~` | <s>Strikethrough</s> |


### Line breaks and new lines

Any time you need to add a line break in Markdown, add an extra line break.

For example, if you were adding this section:

```
line one
line two
```

The Markdown would render on the Fleet website as

line one
line two

To make sure formatting is consistent across GitHub and the Fleet website, you need to add a new line anywhere you want a line break. For example, if we separate the lines with a new line:

```
line one

line two
```

The Markdown will render correctly as

line one

line two


### Lists


#### Ordered lists

| Markdown | Rendered list |
|:-------------|:-----------------------------|
| <pre>1. Line one<br>2. Line two  <br>3. Line three<br>4. Line four</pre> | 1. Line one<br>2. Line two<br> 3. Line three<br>4. Line four |
| <pre>1. Line one<br>1. Indent one<br>2. Line two<br>3. Line three<br>1. Indent one<br>2. Indent two<br>4. Line four</pre> | 1. Line one<br>&nbsp;1. Indent one<br>2. Line two<br>3. Line three<br>&nbsp;1. Indent one<br>&nbsp;2. Indent two<br>4. Line four |

**Markdown:**

```
1. Item one

Paragraph about item one

2. Item two
```

**Rendered output:**

1. Item one

Paragraph about item one

2. Item two


#### Unordered lists

| Markdown | Rendered list |
|:-------------|:-----------------------------|
| <pre>- Line one<br>- Line two  <br>- Line three<br>- Line four</pre> | - Line one<br>- Line two<br>- Line three<br>- Line four |
| <pre>- Line one<br> - Indent one<br>- Line two<br>- Line three<br> - Indent one<br> - Indent two<br>- Line four</pre> | - Line one<br>&nbsp;- Indent one<br>- Line two<br>- Line three<br>&nbsp;- Indent one<br>&nbsp;- Indent two<br>- Line four |


### Links

The Fleet website currently supports the following Markdown link types.


#### Inline link

It's a classic.
- **Markdown:** `[This is an inline link](https://domain.com/example.md)`
- **Rendered output:** [This is an inline link](https://domain.com/example.md)


#### Link with a tooltip

Adding a tooltip to your link is a great way to provide additional information.
- **Markdown:** `[This is link with a tooltip](https://domain.com/example.md "You're awesome!")`
- **Rendered output:** [This is link with a tooltip](https://domain.com/example.md "You're awesome!")


### URLs

Add angle brackets "< >" around a URL to turn it into a link.
- **Markdown:** `<https://fleetdm.com>`
- **Rendered output:** <https://fleetdm.com>


### Emails

To create a mailto link... oh wait, I'm not going to tell you.
- ***Important: To avoid spam, we **NEVER** use mailto links.***


### Tables

To create a table, start with the header by separating rows with pipes (" | ").
Use dashes (at least 3) to separate the header, and add colons to align the text in the table columns.

- **Markdown:**
```
| Category one | Category two | Category three |
|:---|---:|:---:|
| Left alignment | Right alignment | Center Alignment |
```

- **Rendered output:**

| Category one | Category two | Category three |
|:---|---:|:---:|
| Left alignment | Right alignment | Center Alignment |

> When using tables to document API endpoint parameters, we use the following conventions:
> + Document nested objects in their own separate tables. See the [**Modify configuration**](https://fleetdm.com/docs/rest-api/rest-api#modify-configuration) documentation for example formatting.
> + In the **Type** column, use the terms "boolean" (not "bool"), and "array" (not "list").
> + In the **Description** column for required parameters, begin the description with "**Required.**"


### Blockquotes

To add a tip blockquote, start a line with ">" and end the blockquote with a blank newline.


#### Tip blockquotes

Tip blockquotes are the default blockquote style in our Markdown content.

- **Markdown:**

```
> This is a tip blockquote.
This line is rendered inside of the tip blockquote.

This line is rendered outside of the tip blockquote.
```

- **Rendered output:**
  
> This is a tip blockquote.
This line is rendered inside of the tip blockquote.

This line is rendered outside of the tip blockquote.


#### Quote blockquotes

To add a quote blockquote, add a `<blockquote>` HTML element with `purpose="quote"`.

- **Markdown:**

```
<blockquote purpose="quote">
This is a quote blockquote.

Lines seperated by a blank newline will be rendered on a different line in the blockquote.
</blockquote>
```

- **Rendered output:**
  
<blockquote purpose="quote">
This is a quote blockquote.

Lines seperated by a blank newline will be rendered on a different line in the blockquote.
</blockquote>


#### Large quote blockquote

You can add a large quote blockquote by adding a `<blockquote>` HTML element with `purpose="large-quote"`.

- **Markdown:**
  
```
<blockquote purpose="large-quote"> 
This is a large blockquote.

You can use a large quote blockquote to reduce the font size and line height of the rendered text.
</blockquote>
```

- **Rendered output:**
  
<blockquote purpose="large-quote"> 
This is a large blockquote.

You can use a large quote blockquote to reduce the font size and line height of the rendered text.
</blockquote>


#### Mermaid diagrams

The Fleet Docs support diagrams that are written in mermaid.js syntax. Take a look at the [Mermaid docs](https://mermaid-js.github.io/mermaid/#/README) to learn about the syntax language and what types of diagrams you can display.

To add a mermaid diagram to the docs, you need to add a code block and specify that it is written in the mermaid language by adding `mermaid` to the opening backticks (i.e., ` ```mermaid`).

For example, the following code block is a mermaid diagram that has **not** been specified as a mermaid code block:

```
graph TD;
    A-->D
    B-->D
    C-->D
    D-->E
```

Once we specify the `mermaid` as the language in the code block, it will render as a mermaid diagram on fleetdm.com and GitHub.

```mermaid
graph TD;
    A-->D
    B-->D
    C-->D
    D-->E
```

If the mermaid syntax is incorrect, the diagram will be replaced with an image displaying an error, as shown in the following example where the code block was written with **intentional** syntax errors:

```mermaid
graph TD;
    A--D
```



## Commonly used terms

This glossary provides definitions to commonly used terms within our space.

| Term | Meaning | 
|:------ |:-----------------|
| **antivirus** | A class of programs designed to detect, block, and clear away malware from devices, networks, and IT systems. |
| **API** | (Application Programming Interface) a software go-between that allows applications to communicate.  |
| **automation** | A system that operates without needing intervention from a human to do so. |
| **AWS** | (Amazon Web Services) An ever-evolving cloud computing platform designed to allow application providers, ISVs, and vendors to host applications. |
| **CI/CD** | (Continuous Integration and Continuous Delivery/Continuous Deployment) A software development practice where cumulative code changes are made regularly and accurately. |
| **CLI** | (Command Line Interface) A tool for managing Fleet from the command line. |
| **Client Platform Engineer (CPE)** | See: CPE. |
| **cloud** | Data storage, networking, servers, databases, software, intelligence, and analytics through the internet instead of a device's hard drive. |
| **command line** | A horizontal row on an interface for text to allow you to type in a variety of commands. Also, see "CLI." |
| **compliance** | The act of being in line with the established risk-based expectations to preserve the strength and confidentiality of data stored, used, and transmitted. |
| **CPE** | (Client Platform Engineer) A person who constructs, evaluates, and deploys solutions to administrate a fleet of "clients" or end-users and does so in a scaleable manner. |
| **CVE** | (Common Vulnerabilities and Exposures) A system that provides a technique for sharing information publicly. |
| **data leaks** | When crucial and confidential data is unwittingly exposed physically, on the Internet, or any other way. This includes misplaced hard drives or devices. |
| **device management** | The process of overseeing the execution, process, and upkeep of a device, be it physical or virtual. |
| **DevOps** | Practices that incorporate both software development (Dev) and IT operations (Ops). |
| **Docker** | An open source platform that allows one to manage containerized applications. |
| **DRI** | The person who is singularly responsible for a given aspect of the open source project, the product, or the company. |
| **EDR** | (Endpoint Detection and Response) Security software that continually audits end-user devices to identify and respond to threats such as malware and ransomware. Also, see EDTR. |
| **EDTR** | (Endpoint Detection and Threat Response) Security software that continually audits end-user devices to identify and respond to threats such as malware and ransomware. Also, see EDR. |
| **encryption** | The act of converting data into a cipher that requires a key to be deciphered. |
| **end-users** | Someone using a distributed device or service. This could be a computer or a mobile device. |
| **FileVault** | The macOS feature to encrypt entire drives. |
| **Firewall** | A device or software that is used to block unwanted network traffic. |
| **fleetctl** | A CLI tool for managing Fleet from the command line. It can be used to accomplish many tasks you would typically need to do through the UI (User Interface). Also, fleetctl enables a GitOps workflow with Fleet and osquery. |
| **GitHub** | Cloud-based service for software development and version control using Git. |
| **historical compliance** | The ability to view past behavior around established risk-based controls to safeguard the integrity, confidentiality, and access of data storage, processing, or transfers. |
| **IETF** | (Internet Engineering Task Force) An organization that defines standardizing operations of internet protocols |
| **Internet Engineering Task Force (IETF)** | See: IETF |
| **IR** | (Incident Response) The actions one takes in response to a security breach or cyberattack. |
| **Linux** | An open source operating system. |
| **macOS** | The operating system used in all of Apple's Mac computers. |
| **Munki** | Open-source software deployment tool for macOS. |
| **open core** | Is the business model where a company has a core version of a product with some of the features as (FOSS) Free Open Source Software in addition to a paid commercial version that is proprietary software. |
| **open source** | Software with intentionally public code for the sake of transparency. |
| **OS** | (Operating System) Software that provides the groundwork and instructions for a device's basic functions, including application use and controlling peripherals. |
| **osquery**  | A tool that assembles low-level operating system analytics and monitoring. |
| **out-of-policy device** | A device that fails any security or vulnerability policy created in Fleet. |
| **permissions** | Users have different abilities depending on the access level they have. |
| **platform** | Any software or hardware for hosting an application, data, or service. |
| **policies** | Yes or no questions you can ask using Fleet about your host devices. |
| **policy compliance** | The state of whether a device is passing or failing policies created in Fleet. |
| **queries** | Questions you can ask an end-user device's operating system via Fleet. |
| **SAML** | (Security Assertion Markup Language) A standard that allows identity providers (IdP) to authorize credentials for service providers; enabling SSO (Single Sign-On). |
| **security audits** | An assessment of an organization's security posture. |
| **security engineer** | Individual for managing and implementing security systems in an organization. |
| **SIEM** | (Security Information and Event Management) Technology that assembles data, security warnings, and events into one platform and provides almost real-time analyzed data to help you better monitor your organization's security. |
| **Site Reliability Engineers (SREs)** | Individuals who apply site reliability principles to improve reliability and scalability of systems in a systematic manner. |
| **SQL** | (Structured Query Language) A language used to manage databases and complete a variety of operations tasks within said databases. |
| **SRE** | See "Site Reliabilty Engineers." |
| **SSO authentication** | (Single Sign-On authentication) Allows identity providers (IdP) to authorize credentials for service providers once and use that as the authentication for multiple outside accounts. |
| **TLS** | (Transport Layer Security) An Internet Engineering Task Force (IETF) standardized protocol that authenticates and provides privacy and data protection over computer networks. |
| **token** | A physical Two-Factor Authentication (2FA) login security device to prove one's identity. |
| **Transport Layer Security (TLS)** | See: TLS |
| **UI** | (User Interface) An interactive space in a program that concentrates on style and intuitive use. |
| **URL** | Uniform resource locator. Specifies where a web resource is located (ex: https://fleetdm.com/articles/) |
| **vulnerabilities** | An exploitable weakness that can lead to unauthorized access or other negative consequences to a computer system. |
| **Windows** | Microsoft's graphical operating system. |
| **YAML** | A data serialized language that has features derived from Perl, C, HTML, and other languages and is often used to write configuration files. |



#### Stubs

The following stubs are included only to make links backward compatible.

##### Competition
Please see 📖[handbook/company/go-to-market-groups#competition](https://fleetdm.com/handbook/company/go-to-market-groups#competition).

##### Customer support service level agreements (SLAs)
Please see 📖[handbook/company/go-to-market-groups#customer-support-service-level-agreements-slas](https://fleetdm.com/handbook/company/go-to-market-groups#customer-support-service-level-agreements-slas).

For below, please see 📖[handbook/company/communications#scheduling-a-meeting](https://fleetdm.com/handbook/company/communications#scheduling-a-meeting).
##### Internal meetings
##### External meetings
For above, please see 📖[handbook/company/communications#scheduling-a-meeting](https://fleetdm.com/handbook/company/communications#scheduling-a-meeting).

##### Zoom
Please see 📖[handbook/company/communications#meetings](https://fleetdm.com/handbook/company/company/communications#meetings).

##### Excluding calls from being recorded
Please see 📖[handbook/company/communications#recording-meetings](https://fleetdm.com/handbook/company/company/communications#recording-meetings).

For below, please see 📖[handbook/company/communications#communicating-with-team-members](https://fleetdm.com/handbook/company/company/communications#communicating-with-team-members).
##### Slack
##### Slack communications and best practices
For above, please see 📖[handbook/company/communications#communicating-with-team-members](https://fleetdm.com/handbook/company/company/communications#communicating-with-team-members).

##### Slack channel prefixes
Please see 📖[handbook/company/communications#key-slack-channels](https://fleetdm.com/handbook/company/company/communications#key-slack-channels)

##### GitHub
Please see 📖[handbook/company/communications#change-management](https://fleetdm.com/handbook/company/company/communications#change-management).

For below, please see 📖[handbook/company/communications#issue-labels](https://fleetdm.com/handbook/company/company/communications#issue-labels).
##### GitHub labels
##### Create a GitHub issue from a Slack thread
For above, please see 📖[handbook/company/communications#issue-labels](https://fleetdm.com/handbook/company/company/communications#issue-labels).

##### Vulnerability monitoring
Please see 📖[handbook/digital-experience#check-production-dependencies-of-fleetdm.com](https://fleetdm.com/handbook/digital-experience#check-production-dependencies-of-fleetdm.com).

##### Testing changes
Please see 📖[handbook/digital-experience#test-fleetdm-com-locally](https://fleetdm.com/handbook/digital-experience#test-fleetdm-com-locally).

##### Cloudflare
Please see 📖[handbook/digital-experience#edit-a-dns-record](https://fleetdm.com/handbook/digital-experience#edit-a-dns-record).

##### Incident post-mortems
Please see 📖[handbook/engineering#perform-an-incident-postmortem](https://fleetdm.com/handbook/product-groups#perform-an-incident-postmortem).


<meta name="maintainedBy" value="sampfluger88">
<meta name="title" value="🛰️ Communications"><|MERGE_RESOLUTION|>--- conflicted
+++ resolved
@@ -80,91 +80,10 @@
 | Product development                  | <sup><sub>_See [🛩️ Product groups](https://fleetdm.com/handbook/company/product-groups#current-product-groups)_ </sup></sub>
 
 
-<<<<<<< HEAD
 <img width="384" alt="image" src="https://github.com/fleetdm/fleet/assets/618009/f67a88e3-ab0a-4eda-a44d-b0e68de523a9">
-=======
-## Docs
-
-This section details processes related to maintaining and updating the [Fleet documentation](https://fleetdm.com/docs).
-
-When someone asks a question in a public channel, it's safe to assume they aren't the only person looking for an answer. 
-
-To make our docs as helpful as possible, the Community team gathers these questions and uses them to make a weekly documentation update.
-
-Fleet's goal is to answer every question with a link to the docs and/or result in a documentation update.
-
-> Fleet's philosophy on how to write useful documentation is public and open-source: ["Why read documentation?"](https://fleetdm.com/handbook/company/why-this-way#why-read-documentation)
-
-The docs are separated into four categories:
-
-1. [Get started](https://fleetdm.com/docs/get-started/why-fleet)
-
-2. [Deploy](https://fleetdm.com/docs/deploy/introduction)
-
-3. [Using Fleet](https://fleetdm.com/docs/using-fleet/fleet-ui)
-
-4. Reference
-- [Configuration](https://fleetdm.com/docs/configuration/fleet-server-configuration)
-- [REST API](https://fleetdm.com/docs/rest-api/rest-api)
-- [Data tables](https://fleetdm.com/tables/account_policy_data)
-- [Built-in queries](https://fleetdm.com/queries)
-
-
-## Fleetdm.com
-
-Any change to fleetdm.com follows the same process as [making changes](https://fleetdm.com/handbook/company/product-groups#making-changes) to the core product. To propose a change to Fleet's website [create a website request](https://github.com/fleetdm/fleet/issues/new?assignees=&labels=%23g-digital-experience&projects=&template=website-request.md&title=Website%20request%3A+__________________________) on the #g-digital-experience kanban board. 
-
-Before committing anything to code, we create wireframes (referred to as ["drafting"](https://fleetdm.com/handbook/company/product-groups#making-changes)) to illustrate all changes that affect the layout and structure of the user interface, design, or APIs of fleetdm.com. See [Why do we use a wireframe first approach](https://fleetdm.com/handbook/company/why-this-way#why-do-we-use-a-wireframe-first-approach) for more information. 
-
-The [Digital Experience team](https://fleetdm.com/handbook/digital-experience#team) holds regular design review sessions to evaluate, revise, and approve wireframes before moving into production. Design review sessions are hosted by the [Head of Design](https://calendar.google.com/calendar/u/0?cid=bXRob21hc0BmbGVldGRtLmNvbQ) and typically take place daily, late afternoon (CT). Anyone is welcome to join.
-
-
-## Go-To-Market outreach 
-
-Go-To-Market (GTM) strategy at Fleet is [always evolving](https://handbook.gitlab.com/handbook/values/#everything-is-in-draft), but the [philosophy behind the strategy](https://fleetdm.com/handbook/company/why-this-way#why-dont-we-sell-like-everyone-else) remains consistent. 
-
-When you reach out to a prospect or customer, make sure you're the right person:
-- **🐋 "Sales-ready" prospect**: The rep (AE) determines the best way to contact the prospective customer, which is often the Solutions Consultant reaching help.
-- **🌦️ Customers**: The Customer Success Manager (CSM) reaches out.
-- **🫧 Any other prospects**: The Solutions Consultant (SC) reaches out.
-
-
-## Marketing programs
-
-Fleet's community programs are rooted in several areas; created to nurture communication between all current and future Fleet users through events, community support, [social media](#social-media), conversation-starting, [ads](#ads), video, and articles.
-
-
-### Social media
-
-Fleet's largest asset is our user community, the people actually using Fleet. Public conversations on social media create valuable opportunities for contributors to answer technical questions and collect feedback.
-
-Fleet [does not self-promote](https://www.audible.com/pd/The-Impact-Equation-Audiobook/B00AR1VFBU).  (Great brands are [magnanimous](https://en.wikipedia.org/wiki/Magnanimity).) In fact, conversations are already happening in our social spaces that open up opportunities for Fleet to [engage with the community](https://fleetdm.com/handbook/marketing#engage-with-the-community).
-
-Here are some topics for social media posts:
-- Fleet the product
-- Internal progress
-- Highlighting community contributions
-- Highlighting Fleet and osquery accomplishments
-- Industry news about osquery
-- Industry news about device management
-- Upcoming events, interviews, and podcasts
-
-
-#### Fleet on LinkedIn
->>>>>>> c6caf53c
-
-
-<<<<<<< HEAD
+
+
 ## Meetings
-=======
-### Articles
-
-Every fleetie can write articles for [the Fleet blog](https://fleetdm.com/articles), and every fleetie can propose ideas for articles.
-
-- To quickly propose an idea for a blog post, add it to the [content calendar](https://docs.google.com/spreadsheets/d/1Hso0LxqwrRVINCyW_n436bNHmoqhoLhC8bcbvLPOs9A/edit?gid=809357993#gid=809357993).
-- If you are writing the article yourself, make a [pull request](#making-a-pull-request) adding your post as a new `.md` file in [`articles/`](https://github.com/fleetdm/fleet/tree/main/articles).  You can use [special tags at the bottom of your file](#article-meta-tags) to control how the article looks, and you can also [embed .gifs or a video](#images).
-
->>>>>>> c6caf53c
 
 **Plan to join meetings on time.** At Fleet, we start on time and do not wait for folks to join.  As most of our meetings are conducted over zoom, please join with a working microphone and with your camera on whenever possible.  Being even a few minutes late can make a big difference and slow your meeting counterparts down. When in doubt, show up a couple of minutes early. 
 
@@ -211,13 +130,10 @@
 - To counter this, Nathan Holliday will periodically delete all recordings found in Zoom's storage without viewing them.
 - If you need help using Gong, please check out [Gong Academy](https://academy.gong.io/).
 
-<<<<<<< HEAD
+
 > ***Excluding calls from being recorded***
 >
 > For those with a Gong seat or scheduling a call with someone in attendance that has a Gong seat who does not wish for their Zoom call with an external party to record, make sure your calendar event title contains `[no shadows]`.  You can also read the [complete list of exclusion rules](https://docs.google.com/document/d/1OOxLajvqf-on5I8viN7k6aCzqEWS2B24_mE47OefutE/edit?usp=sharing).
-=======
-Fleet uses YouTube to help keep the community up-to-date and informed. These videos facilitate community engagement, provide educational resources, and help share essential information about Fleet and the people using it. Meetings regularly uploaded to YouTube will have a "▶️" emoji prepended to the calendar event title (e.g. "▶️ ☁️🌈 Sprint demos!").  All videos are edited and uploaded within 2 business days of recording the meeting. 
->>>>>>> c6caf53c
 
 
 #### Sharing a local Zoom recording 
@@ -228,34 +144,13 @@
 3. Rename the mp4 file to match the meeting name and prefix it with the date of the recording (e.g. "YYYY-MM-DD *Name of the calendar event*").
 4. Upload the mp4 recording to the [whiteboards folder](https://drive.google.com/drive/u/0/folders/1prO98fmB2WKzpubZ2-z0sju9dQ4ijpNE) in Google Drive.
 
-<<<<<<< HEAD
-=======
-- **Plan to join meetings on time.** At Fleet, we start on time and do not wait for folks to join.  As most of our meetings are conducted over zoom, please join with a working microphone and with your camera on whenever possible.  Being even a few minutes late can make a big difference and slow your meeting counterparts down. When in doubt, show up a couple of minutes early. 
-- **Turn on your camera.** This allows for more complete and intuitive verbal and non-verbal communication. Feel free to leave your camera on or turn it off when joining meetings with new participants you might not be familiar with yet. Turn your camera on when you lead or cohost a meeting, or when you present your work during a demo session.
-  - **If you would prefer not to be on YouTube** when presenting on a meeting, you can prep your demo ahead of the meeting and communicate to your manager who will present for you.  It's always ok to do this.
-- **Be warm.**  It's okay to spend the first minute or two of a meeting being present and making small talk. Since we are all remote, it's easy to miss out on hallway chatter and human connections that happen in [meatspace](https://www.dictionary.com/browse/meatspace).  Use this time together during the first minute to say "Hi!"  Then you can jump into the topics to be discussed.
-- **Confidentiality reminder.** Fleet meetings titled with "▶️" are considered public by default unless [otherwise specified](https://fleetdm.com/handbook/company/communications#levels-of-confidentiality). All public meeting transcripts and videos are screened for confidential information before being published. If confidential information (e.g. customer names, IP addresses, GitHub secrets, etc.) is revealed via screen share or audio during the recording of a public meeting, any team member on the call that notices sensitive information should verbally say, "Pineapple, pineapple, pineapple."
->>>>>>> c6caf53c
 
 > **Confidentiality reminder.** Fleet meetings titled with "▶️" are considered public by default unless [otherwise specified](https://fleetdm.com/handbook/company/communications#levels-of-confidentiality). All public meeting transcripts and video are screened for confidential information before being published. If confidential information (e.g. customer names, IP addresses, GitHub secrets, etc.) is revealed via screen share or audio during the recording of a public meeting, any team member on the call that notices sensitive information should verbally say, "Pineapple, pineapple, pineapple." 
 >
 > 🍍🍍🍍 Why three times? This helps ensure that at least one of the "Pineapple" call-outs will be transcribed correctly. 🍍🍍🍍   
 
 Videos are transcribed, and this makes it easier to find required redactions during the editing process before [upload](https://fleetdm.com/handbook/demand#upload-to-youtube).
-<<<<<<< HEAD
-  
-=======
-  - **When sharing your screen** during a public meeting, refrain from displaying sensitive information such as customer names, private messages, or other confidential information.
-  - **[OpenBlur]([OpenBlur](https://chromewebstore.google.com/detail/openblur/dlnglldcaegkgmhmmhhdknblccppichf?pli=1))** is a web extension that automatically blurs elements containing specific keywords on any webpage. This allows you to hide secrets from online meetings or anyone viewing your screen. Created by Victor Lyuboslavsky ([@getvictor](https://github.com/getvictor).
-- **Take notes.** Every meeting should have a [DRI](https://fleetdm.com/handbook/company/why-this-way#why-direct-responsibility) to ensure: 
-  - The agenda creation and/or prep beforehand. 
-  - There is a designated notetaker during the meeting. 
-  - All action items are tracked and assigned to the correct individuals. 
-
-Meetings that are currently considered public and marked with ▶️:
-- Design reviews
-
->>>>>>> c6caf53c
+
 
 ## Meeting agendas
 
@@ -281,24 +176,13 @@
 > Need a Calendly account? Reach out to 🌐 [Digital Experience](https://fleetdm.com/handbook/digital-experience#contact-us).
 
 
-<<<<<<< HEAD
+
 It is important to [set your working hours](https://support.google.com/calendar/answer/7638168?hl=en&co=GENIE.Platform%3DDesktop) in Google Calendar and block out any personal time/events/PTO, so that team members do not inadvertently schedule a time when you are not available. 
 - Many team members use the free tier of [reclaim.ai](https://reclaim.ai/) to synchronize personal event times (without event details) into their work calendars. 
 
 It is also common practice to block out time for focused work. In an all-remote company, "face time" matters. Remember: even if someone's calendar is open, they have other work to do. Help each other by batching up internal meetings which enables longer, uninterrupted stretches of deep work.
 
 <img width="384" alt="image" src="https://github.com/fleetdm/fleet/assets/618009/0f453745-9ddc-4ae7-853a-2a73e3d2aa1a">
-=======
-All meeting invitations are welcomed, and quickly considering them is a top priority for the CEO. 
-
-**To request time with the CEO, at mention the Apprentice in the [#help-ea Slack channel](https://fleetdm.slack.com/archives/C08HKQ84UCD)**. Internal meetings can sometimes be moved to make room. External meetings, blocked time, travel, and personal commitments can rarely be moved.
-
-> Please do not add events to the CEO's calendar. **Events added directly to the CEO's calendar will be declined and removed.** Even if the CEO asks you to set up a meeting or add him to a call, please get scheduling help from the [Apprentice](https://www.fleetdm.com/handbook/digital-experience#team)).
-
-**Why the extra step?** There are not enough hours in the day for the CEO to accept every request to meet, so [we have to prioritize](https://www.fleetdm.com/handbook/digital-experience#process-the-ceos-calendar). Unlike other team members, who you can schedule with by simply dropping an event on their calendar unless requested directly from Mike, please do not directly schedule a meeting onto the CEO's calendar without using this process to confirm with the Apprentice first.
-
-All items on Mike's calendar are subject to change by the CEO to better serve the company.  Send last-minute changes or cancellations to Mike [via direct message (DM)](https://www.fleetdm.com/handbook/company/why-this-way#why-not-mention-the-ceo-in-slack-threads).
->>>>>>> c6caf53c
 
 
 ### Modifying an event organized by someone else
@@ -490,7 +374,7 @@
 
 Labels with a `#g-` prefix refer to a kanban board. Since it is best practice to have an issue on a single board, make an effort to have only one label with the `#g-` prefix per issue.
 
-<<<<<<< HEAD
+
 _**Note:**_ There are only a few "special" labels that are exceptions to this rule:
 - `bug` A defect in the product.
 - `bug-` Defect category. For example, `bug-enrollment`, `bug-profiles-sync`, `bug-policies`. This allows us to track the areas of the product producing the most bugs.
@@ -498,15 +382,7 @@
 -  `prospect-` A customer prospect.
 - `P-` A [priority level](https://fleetdm.com/handbook/company/communications#high-priority-user-stories-and-bugs).
 - `Epic` Do not use. _(TODO: ZenHub automatically recreates this label when we group sub-tasks inside of a user story. Find a way to remove this. It is an artifact from Zenhub and not something we actually want to exist or use, as it is confusing.)_
-=======
-> _**Note:** There are only a few "special" labels that are exceptions to this rule_:
-> - `bug` A defect in the product.
-> - `bug-` Defect category. For example, `bug-enrollment`, `bug-profiles-sync`, `bug-policies`. This allows us to track the areas of the product producing the most bugs.
-> - `story` A user story.
-> -  `prospect-` A customer prospect.
-> - `P-` A [priority level](https://fleetdm.com/handbook/company/communications#high-priority-user-stories-and-bugs).
-> - `Epic` Do not use. _(TODO: ZenHub automatically recreates this label when we group sub-tasks inside of a user story. Find a way to remove this. It is an artifact from Zenhub and not something we actually want to exist or use, as it is confusing.)_
->>>>>>> c6caf53c
+
 
 > If you're adding multiple labels to an issue template, GitHub won't add both labels unless you put them in an array e.g. `labels: ['~air-guitar', ':product']`.  To verify the syntax is correct you can preview the template and make sure each label name is in a separate box.  
 > <img width="1645" alt="Screenshot 2025-03-13 at 10 59 03" src="https://github.com/user-attachments/assets/37227cb8-335e-4237-afd9-4144b695ec63" />
@@ -704,17 +580,10 @@
 
 As we continue to expand our company policies, we use [GitLab's open expense policy](https://handbook.gitlab.com/handbook/finance/spending-company-money/) as a guide for company spending.
 In brief, this means that as a Fleet team member, you may:
-<<<<<<< HEAD
 - Spend company money like it is your own money.
 - [Spend less](https://fleetdm.com/handbook/company/why-this-way#why-spend-less).  Purchase what you need to do your job effectively.
 - Feel free to make purchases __in the company's interest__ without asking for permission beforehand (when in doubt, do __inform__ your manager prior to purchase or as soon as possible after the purchase).
 For more developed thoughts about __spending guidelines and limits__, please read [GitLab's open expense policy](https://about.gitlab.com/handbook/spending-company-money/).
-=======
-* Spend company money like it is your own money.
-* [Spend less](https://fleetdm.com/handbook/company/why-this-way#why-spend-less).  Purchase what you need to do your job effectively.
-* Feel free to make purchases __in the company's interest__ without asking for permission beforehand (when in doubt, do __inform__ your manager prior to purchase or as soon as possible after the purchase).
-For more developed thoughts about __spending guidelines and limits__, please read [GitLab's open expense policy](https://handbook.gitlab.com/handbook/finance/spending-company-money/).
->>>>>>> c6caf53c
 
 
 ### Brex
@@ -847,66 +716,6 @@
 <img width="384" alt="image" src="https://github.com/fleetdm/fleet/assets/618009/8c3eeeb4-f322-44cf-8405-4f94f10fde6d">
 
 
-<<<<<<< HEAD
-=======
-## SOC 2
-
-You can find a copy of Fleet's SOC 2 report in [Google Drive](https://drive.google.com/file/d/1mUwmCUdggONULr6OjDO--QtKfDWLcrI4/view?usp=sharing).  In its current form, this SOC 2 report is intended to be shared only with parties who have signed a non-disclosure agreement with Fleet.
-
-You can learn more about how Fleet approaches security in the [security handbook](https://fleetdm.com/handbook/security) or in [Fleet's trust report](https://fleetdm.com/trust).
-
-
-## Vendor questionnaires 
-
-In responding to security questionnaires, Fleet endeavors to provide full transparency via our [security policies](https://fleetdm.com/handbook/digital-experience/security#security-policies), [trust](https://trust.fleetdm.com/), and [application security](https://fleetdm.com/handbook/digital-experience/security#application-security) documentation. In addition to this documentation, please refer to [the vendor questionnaires page](https://fleetdm.com/handbook/digital-experience//security#vendor-questionnaires). [Contact the Sales department](https://fleetdm.com/handbook/sales#contact-us) to address any pending questionnaires.
-
-
-## Getting a contract reviewed
-
-All non-standard (from another party) subscription agreements, NDAs, and similar contracts require legal review from Digital Experience before being signed. The [Digital Experience team](https://fleetdm.com/handbook/digital-experience#team) will review all contracts within **2 business days**. 
-
-> If a document is ready for signature and does not need to be reviewed or negotiated, you can skip the review process and [get the contract signed](https://fleetdm.com/handbook/company/communications#getting-a-contract-signed). Please submit other legal questions and requests to [Digital Experience](https://fleetdm.com/handbook/digital-experience#contact-us).
-
-To get a contract reviewed, complete the [contract review issue template in GitHub](https://github.com/fleetdm/confidential/issues/new?assignees=hollidayn&labels=%23g-digital-experience&projects=&template=contract-review.md&title=Review%3A++%F0%9F%96%8B%EF%B8%8F+__________________________). Upload the docx version whenever possible and be sure to include the link to the document in the issue. Follow-up comments should be made in the GitHub issue and in the document itself to avoid losing context.
-
-If an agreement requires additional review during the negotiation process, the requestor will need to upload the new draft agreement and repeat the process. When no further review or action is required, the requestor is responsible for [routing the document](https://fleetdm.com/handbook/company/communications#getting-a-contract-signed) for signature.
-
-
-## Getting a contract signed
-
-The SLA for contract signature is **2 business days**. Please do not follow up on signatures unless this time has elapsed. If a contract is ready for signature and **DOES NOT** require [review or revision](https://fleetdm.com/handbook/company/communications#getting-a-contract-reviewed) (i.e. no contract review issue necessary), follow the steps below:
-
-First, log into DocuSign (credentials in 1Password) and route the agreement to the CEO for signature. When a contract is going to be routed for signature by someone outside of Fleet (i.e. the vendor or customer), the requestor is responsible for working with the other party to make sure the document gets routed to the CEO for signature.
-
-Then, at-mention the [Head of Digital Experience](https://fleetdm.com/handbook/digital-experience#team) in the appropriate internal Slack channel (e.g. op channel, #g-digital-experience) with the following template:
-
-```
-@Sam Pfluger - :writing_hand Signature request
-The following contract is ready to sign and has been routed to the CEO for signature: CONTRACT_DOC_URL_FROM_GOOGLE_DRIVE
-```
-
-Please use [Fleet's billing email address](https://fleetdm.com/handbook/company/communications#email-relays) for all contracts and never include individual emails in any company agreement. If the agreement includes any individual emails, please remove them before routing the agreement to the CEO for signature.
-
-
-## Trust
-
-Fleet is successful because of our customers and community, and those relationships are built on trust.
-
-
-### Security
-
-Security policies are best when they're alive, in context of how an organization operates.  Fleeties carry Yubikeys, and change control of policies and access control is driven primarily through GitOps and SSO.
-
-Here are a few different entry points for a tour of Fleet's security policies and best practices:
-1. [Security policies](https://fleetdm.com/handbook/security/security-policies#security-policies)
-2. [Human resources security policy](https://fleetdm.com/handbook/security/security-policies#human-resources-security-policy)
-3. [Account recovery process](https://fleetdm.com/handbook/security#account-recovery-process)
-4. [Personal mobile devices](https://fleetdm.com/handbook/security#personal-mobile-devices)
-5. [Hardware security keys](https://fleetdm.com/handbook/security#hardware-security-keys)
-6. More details about internal security processes at Fleet are located on [the Security page](https://fleetdm.com/handbook/digital-experience/security).
-
-
->>>>>>> c6caf53c
 ## Benefits
 
 In this section, you can find information about Fleet's benefit strategies and decisions.
