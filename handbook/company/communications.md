# Communications
This page covers the things every team member needs to know to effectively contribute at Fleet.

## All hands
Every month, Fleet holds a company-wide meeting called the "All hands". 

All team members should attend the "All hands" every month.  "All hands" meetings are recorded, To see the evolution over time or catch up with the latest happenings, review [decks](https://drive.google.com/drive/folders/1cw_lL3_Xu9ZOXKGPghh8F4tc0ND9kQeY) and [recordings](https://us-65885.app.gong.io/conversations?workspace-id=9148397688380544352&callSearch=%7B%22search%22%3A%7B%22type%22%3A%22And%22%2C%22filters%22%3A%5B%7B%22type%22%3A%22CallTitle%22%2C%22phrase%22%3A%22all%20hands%22%7D%5D%7D%7D) from recent company-wide "All hands" meetings. Team members who cannot attend are expected to watch the recording within a few days. 

## Strategy
You can read about the company's positioning and product strategy in ["🎐 Why Fleet?" (private google doc)](https://docs.google.com/document/d/1E0VU4AcB6UTVRd4JKD45Saxh9Gz-mkO3LnGSTBDLEZo/edit#).

### Competition
We track competitors' capabilities and adjacent (or commonly integrated) products in Google doc [Competition](https://docs.google.com/document/d/1Bqdui6oQthdv5XtD5l7EZVB-duNRcqVRg7NVA4lCXeI/edit) (private Google doc).

## Marketing programs
Fleet's community programs are rooted in several areas; created to nurture communication between all current and future Fleet users through events, community support, [social media](#social-media), conversation-starting, [ads](#ads), video, and articles.

### Social media
Fleet's largest asset is our user community, the people actually using Fleet. Public conversations on social media create valuable opportunities for contributors to answer technical questions and collect feedback.

Fleet [does not self-promote](https://www.audible.com/pd/The-Impact-Equation-Audiobook/B00AR1VFBU).  (Great brands are [magnanimous](https://en.wikipedia.org/wiki/Magnanimity).) In fact, conversations are already happening in our social spaces that open up opportunities for Fleet to [engage with the community](https://fleetdm.com/handbook/demand#engage-with-the-community).

Here are some topics for social media posts:
- Fleet the product
- Internal progress
- Highlighting community contributions
- Highlighting Fleet and osquery accomplishments
- Industry news about osquery
- Industry news about device management
- Upcoming events, interviews, and podcasts

### Ads
Fleet uses advertising to spread awareness through a broader audience and foster greater engagement within user communities. The more people actively using Fleet, or contributing, the better Fleet will be.


### Events
It's important for Fleet to engage at events. This provides an opportunity to directly engage with potential users and contributors, build relationships, gather feedback, and create a stronger sense of community and trust.

### Podcast
Fleet has created the [ExpedITioners podcast](https://expeditioners.podbean.com/) to open discussions and help IT and security professionals get ahead of the curve and prepare themselves and their organizations for what lies ahead. 

### Video
Fleet's utilization of YouTube is an essential component of our commitment to nurturing a strong and informed user community. These videos facilitate community engagement, provide educational resources, and help share essential information about Fleet and the people using it.

## Meetings
- **Plan to join meetings on time.** At Fleet, we start on time and do not wait for folks to join.  As most of our meetings are conducted over zoom, please join with a working microphone and with your camera on whenever possible.  Being even a few minutes late can make a big difference and slow your meeting counterparts down. When in doubt, show up a couple of minutes early. 
- **Turn on your camera.** This allows for more complete and intuitive verbal and non-verbal communication. Feel free to leave your camera on or turn it off when joining meetings with new participants you might not be familiar with yet. Turn your camera on when you lead or cohost a meeting, or when you present your work during a demo session.
  - **If you would prefer not to be on YouTube** when presenting on a meeting, you can prep your demo ahead of the meeting and communicate to your manager who will present for you.  It's always ok to do this.
- **Be warm.**  It's okay to spend the first minute or two of a meeting being present and making small talk. Since we are all remote, it's easy to miss out on hallway chatter and human connections that happen in [meatspace](https://www.dictionary.com/browse/meatspace).  Use this time together during the first minute to say "Hi!"  Then you can jump into the topics to be discussed.
- **Take notes.** Every meeting should have a [DRI](https://fleetdm.com/handbook/company/why-this-way#why-direct-responsibility) to ensure: 
  - The agenda creation and/or prep beforehand. 
  - There is a designated notetaker during the meeting. 
  - All action items are tracked and assigned to the correct individuals. 

### Meeting agendas
["**No agenda, no attenda**."](https://about.gitlab.com/company/culture/all-remote/live-doc-meetings/#gitlab-meeting-best-practices) Every work-related meeting should have an editable agenda (e.g. edit access shared with all attendees) attached to the calendar invite. 
- To create a meeting agenda please make a copy of [Fleet's meeting template](https://docs.google.com/document/d/1TaZ654gTwadWGDYhP3zuAzWe0eiY0s9NhaU9KLCokgw/copy).

>Please do not use Google Calendar's automatic agenda/notes creation function, as it does not adhere to Fleet's preferred agenda format. If the automatic agenda doc has been created in error, edit the calendar invite to delete it from the meeting to avoid confusion.

### External meeting scheduling
When scheduling external meetings, provide external participants with a
[Calendly](https://calendly.com) link to schedule with the relevant internal participants. If you
need a Calendly account, reach out to `#g-business-operations` via Slack.

### Internal meeting scheduling
Fleet uses the Zoom add-on for Google Calendar to schedule meetings (exceptions are customers that are non-negotiably required to use a different tool) when we [create calendar events](https://support.google.com/calendar/answer/72143?hl=en&ref_topic=10510646&sjid=7187599067132459840-NA#zippy=%2Cclick-an-empty-time-in-your-calendar). 
Our Zoom meetings are configured to let participants join before the host arrives, to make sure meetings start on time even if the host isn't there.

To schedule a meeting within Fleet:
- To add a Zoom meeting to a calendar event, click the "Add video conferencing" dropdown and select "Zoom Meeting." Google Calendar will automatically add the Zoom meeting details and instructions to join the event.
- Enter the `@fleetdm.com` emails for each participant into the "Add guests" box in Google Calendar, and the calendar availability for each participant will appear in your view.
- Select a meeting time, the participants will automatically be invited and a video conference will be attached to the invite (this can save a lot of communication overhead when scheduling with multiple participants).

It is important to [set your workinghours](https://support.google.com/calendar/answer/7638168?hl=en&co=GENIE.Platform%3DDesktop) in Google Calendar and block out any personal time/events/PTO, so that team members do not inadvertently schedule a time when you are not available. 
- Many team members use the free tier of [reclaim.ai](https://reclaim.ai/) to synchronize personal event times (without event details) into their work calendars. 
It is also common practice to block out time for focused work.

In an all-remote company, "face time" matters. Remember: even if someone's calendar is open, they have other work to do. Help each other by batching up internal meetings can enable longer, uninterrupted stretches of deep work.

#### Schedule time with the CEO
All invitations to meetings are welcomed, and quickly considering them is a top priority for the CEO.

> **Note:** Please do not add events to the CEO's calendar. **Events added directly to the CEO's calendar will be declined and removed.** Even if the CEO asks you to set up a meeting or add him to a call, please get scheduling help from the [Apprentice](https://www.fleetdm.com/handbook/digital-experience#team)).

To request time with the CEO, [submit an issue](https://github.com/fleetdm/confidential/issues/new?assignees=sampfluger88&labels=%23g-digital-experience&projects=&template=custom-request.md&title=%7BNAME%7D%C2%BB______________________). Internal meetings can sometimes be moved to make room. External meetings, blocked time, travel, and personal commitments can rarely be moved.

- **Why the extra step?** There are not enough hours in the day for the CEO to accept every request to meet, so [we have to prioritize](https://www.fleetdm.com/handbook/digital-experience#process-the-ceos-calendar).
- **Self-service scheduling:** Unlike other team members, who you can schedule with by simply dropping an event on their calendar unless requested directly from Mike, please do not directly schedule a meeting onto the CEO's calendar without using this process to confirm with the Apprentice first.
- **Rescheduling:** All items on Mike's calendar are subject to change by the CEO to better serve the company.  Send last-minute changes or cancellations to Mike [via direct message (DM)](https://www.fleetdm.com/handbook/company/why-this-way#why-not-mention-the-ceo-in-slack-threads).

### Modifying an event organized by someone else
To edit an event where someone else at Fleet is the organizer, you can first subscribe to their calendar in Google Calendar and then edit the event on their calendar.  Your edits will automatically apply to all attendees.
This works because every Fleetie grants edit access to everyone else at Fleet as part of onboarding.

### Shared calendars
Team calendars are the primary source for sprint rituals; they facilitate the execution of each sprint. 

Looking to add, change, or remove a shared calendar? [Create an issue for the CEO](https://fleetdm.com/handbook/digital-experience#contact-us) and the appropriate DRI will reply with feedback.


### Zoom
We use [Zoom](https://zoom.us) for virtual meetings at Fleet, and it is important that every team member feels comfortable hosting, joining, and scheduling Zoom meetings.
By default, Zoom settings are the same for all Fleet team members, but you can change your personal settings on your [profile settings](https://zoom.us/profile/setting) page. 
Settings that have a lock icon next to them have been locked by an administrator and cannot be changed. Zoom administrators can change settings for all team members on the [account settings page](https://zoom.us/account/setting) or for individual accounts on the [user management page](https://zoom.us/account/user#/).

### Recording meetings
Capturing video from meetings with customers, prospects, and community members outside the company is an important part of building world-class sales and customer success teams and is a widespread practice across the industry. At Fleet, we use Gong to capture Zoom meetings and share them company-wide. If a team member with a Gong license attends certain meetings, generally those with at least one person from outside of Fleet in attendance.  
  - While some Fleeties may have a Gong seat that is necessary in their work, the typical use case at Fleet is for employees on the company's sales, customer success, or customer support teams. 
  - You should be notified anytime you join a recorded call with an audio message announcing "this meeting is being recorded" or "recording in progress."  To stop a recording, the host of the call can press "Stop." 
  - If the call has external participants and is recorded, this call is stored in Gong for future use. 
To access a recording saved in Gong, visit [app.gong.io](https://app.gong.io) and sign in with SSO. 
  - Everyone at Fleet has access, whether they have a Gong seat or not, and you can explore and search through any uploaded call transcripts unless someone marks them as private (though the best practice would be not to record any calls you don't want to be captured). 
If you ever make a mistake and need to delete something, you can delete the video in Gong or reach out to Nathan Holliday or Mike McNeil for help. They will delete it immediately without watching the video. 
  - Note that any recording stopped within 60 seconds of the start of the recording is not saved in Gong, and there will be no saved record of it. 

Most folks at Fleet should see no difference in their meetings if they aren't interfacing with external parties. 
Our goal in using Gong and recording calls is to capture insights from sales, customer, and community meetings and improve how we position and sell our product. We never intend to make anyone uncomfortable, and we hope you reach out to our DRI for Gong, Nathan Holliday, or Mike McNeil if you have questions or concerns.  

Here are some tips for troubleshooting Gong:
- In order to use Gong, the Zoom call must be hosted by someone with a Fleet email address.  
- You cannot use Gong to record calls hosted by external parties.
- Cloud recording in Zoom has to be turned on and unlocked company wide for Gong to function properly, because of this, there is a chance that some Gong recordings may still save in Zoom's cloud storage even if they aren't uploaded into Gong.
- To counter this, Nathan Holliday will periodically delete all recordings found in Zoom's storage without viewing them.
- If you need help using Gong, please check out [Gong Academy](https://academy.gong.io/).

### Excluding calls from being recorded
For those with a Gong seat or scheduling a call with someone in attendance that has a Gong seat who does not wish for their Zoom call with an external party to record, make sure your calendar event title contains `[no shadows]`.  You can also read the [complete list of exclusion rules](https://docs.google.com/document/d/1OOxLajvqf-on5I8viN7k6aCzqEWS2B24_mE47OefutE/edit?usp=sharing).


## Levels of confidentiality
Fleet uses these levels to standardize a commitment to minimal esotericism across the company.  
- **Public:**   _Share with anyone, anywhere in the world_
- **Confidential:**  _Share only with team members who've signed an NDA, consulting agreement, or employment agreement_
- **Classified:**  _Share only with founders of Fleet, business operations, and/or the people involved.  e.g., US social security numbers during hiring_

### Document titles
Fleet uses these levels to standardize a commitment to minimal esotericism across the company. 
- **"Public":** _(Available to public)_ 
- _(Confidential - for Fleet eyes only)_     
- **"¶":** _(E-group - Direct reports the the CEO)_
- **"¶¶":** _(Classified - Founders and BizOps)_
- **"¶¶¶":** _(Founders and board members)_

## Email relays
There are [several special email addresses](https://docs.google.com/document/d/1tE-NpNfw1icmU2MjYuBRib0VWBPVAdmq4NiCrpuI0F0/edit#) that automatically relay messages to the appropriate people in Fleet. Each email address meets a minimum response time ("Min RT"), expressed in business hours/days, and has a dedicated, directly responsible individual (DRI) who is responsible for reading and replying to emails sent to that address.

## Slack
At Fleet, we do not send internal emails to each other. Instead, we prefer to use [Slack](https://www.linkedin.com/pulse/remote-work-how-set-boundaries-when-office-your-house-lora-vaughn/) to communicate with other folks who work at Fleet.

### Key Slack channels
The following Slack channels are useful for every Fleetie:

| Slack channel               | Purpose |
|:----------------------------|:--------------------------------------------------------------------|
| `#general`                  | Read company-wide announcements.
| `#thanks`                   | Say thank you.
| `#random`                   | Be random.

### Slack channel prefixes
- We have specific channels for various topics, but we also have more general channels for the teams at Fleet.
We use these prefixes to organize the Fleet Slack:
 * ***g-***: for team/group channels *(Note: "g-" is short for "grupo" or "group")*.
 * ***oooh-***: used to discuss and share interesting information about a topic.
 * ***help-***: for asking for help on specific topics.
 * ***at*** or ***fleet-at***: for customer channels.
 * ***2023-***: for temporary channels _(Note: specify the relevant year in four digits, like "YYYY-`)_

### Slack communications and best practices
- We use threads in Slack as much as possible. Threads help limit noise for other people following the channel and reduce notification overload.
- We configure our [working hours in Slack](https://slack.com/help/articles/360025054173-Set-up-Slack-for-work-hours-) to make sure everyone knows when they can get in touch with others.
- In consideration of our team, Fleet avoids using global tags in channels (i.e. @here, @channel, etc.) (What about polls? Good question, Fleeties are asked to post their poll in the channel and @mention the teammates they would like to hear from.)

### Create a GitHub issue from a Slack thread
If you need to track content from a Slack channel (ie. #g-sales), you can automatically generate a github issue by selecting the `create-github-issue` emoji on the thread. This will automatically create an issue tagged with the #g-business-operations label. If you need the issue logged against a specific board, ensure that you have updated the label during issue creation.

### Customer support service level agreements (SLAs)

**Fleet Free:**

| Impact Level | Definition | Preferred Contact | Response Time |
|:---|:---|:---|:---|
| All Inquiries | Any request regardless of impact level or severity | Osquery #fleet Slack channel | No guaranteed resolution |

> **Note:** If you're using Fleet Free, you can also access community support by [opening a bug](https://github.com/fleetdm/fleet/issues/new?assignees=&labels=bug%2C%3Areproduce&projects=&template=bug-report.md&title=) in the [Fleet GitHub](https://github.com/fleetdm/fleet/) repository.

**Fleet Premium:**

| Impact Level | Definition | Preferred Contact | Response Time |
|:-----|:----|:----|:-----|
| Emergency (P0) | Your production instance of Fleet is unavailable or completely unusable. For example, if Fleet is showing 502 errors for all users. | Expedited phone/chat/email support during business hours. </br></br>Email the contact address provided in your Fleet contract or chat with us via your dedicated private Slack channel | **≤4 hours** |
| High (P1) | Fleet is highly degraded with significant business impact. | Expedited phone/chat/email support during business hours. </br></br>Email the contact address provided in your Fleet contract or chat with us via your dedicated private Slack channel | **≤4 business hours** |
| Medium (P2) | Something is preventing normal Fleet operation, and there may or may not be minor business impact. | Standard email/chat support | ≤1 business day | 
| Low (P3) | Questions or clarifications around features, documentation, deployments, or 'how to's'. | Standard email/chat support | 1-2 business days | 

> **Note:** Fleet business hours for support are Monday-Friday, 6AM-4PM Pacific Time, excluding current U.S. federal holidays during which responses may be delayed for Medium and Low impact issues. Fleeties can find Fleet general contact information [here](https://docs.google.com/document/d/1tE-NpNfw1icmU2MjYuBRib0VWBPVAdmq4NiCrpuI0F0/edit).

**Emergency (P0) request communications:**

![Screen Shot 2022-12-05 at 10 22 43 AM](https://user-images.githubusercontent.com/114112018/205676145-38491aa2-288d-4a6c-a611-a96b5a87a0f0.png)


## Github
Fleet uses Github as the [source of truth](https://fleetdm.com/handbook/company/why-this-way#why-do-we-use-one-repo) for our product and documentation; a platform to allow community members to interact with Fleet, [contribute and provide feedback](https://github.com/fleetdm/fleet/blob/main/docs/Contributing/Committing-Changes.md#committing-changes).

### GitHub labels
Fleet prefixes all GitHub labels with special characters or words to organize and categorize GitHub issues.

| Prefix            | Label type  | Examples                            |
|:------------------|:------------|:------------------------------------|
| `:`               | Verb        | `:dev`, `:research`, `:design`
| `~`               | Adjective   | `~blocked`, `~frontend`, `~backend`
| `customer-`       | [Customer request](TODO link to handbook section) | `customer-leo`, `customer-sagittarius`
| `#g-`             | Group isssue | _An issue requesting something from a group at Fleet, such that it will be seen and procesed on their kanban board within 1 business day._

Opinionated conventions help people work faster and spend less time figuring out what to name things, or misunderstanding why they're named what they are.  This also reduces the total number of labels required while maintaining an expressive labeling system.

Labels with a `#g-` prefix refer to a kanban board. Since it is best practice to have an issue on a single board, make an effort to have only one label with the `#g-` prefix per issue.

> _**Note:** There are only a few "special" labels that are exceptions to this rule:
> - `bug` A defect in the product.
> - `bug-` Defect category. For example, `bug-enrollment`, `bug-profiles-sync`, `bug-policies`. This allows us to track the areas of the product producing the most bugs.
> - `story` A user story.
> -  `prospect-` A customer prospect.
> - `Epic` Do not use. _(TODO: ZenHub automatically recreates this label when we group sub-tasks inside of a user story. Find a way to remove this. It is an artifact from Zenhub and not something we actually want to exist or use, as it is confusing.)_

### Process new requests
Team members [process their department's kanban boards](https://fleetdm.com/handbook/company/why-this-way#why-lean-software-development) daily, prioritizing all new requests including issues and PRs within one business day.

To process intake team members will:
- Inspect each item in the "📨 New requests" column and understand the next steps needed to complete the task.
- Indicate to the requestor when they can expect the task to be completed by placing each item in the appropriate column (e.g. Not yet, Planned, In progress) and estimate if necessary.
- If the goal/user story is unclear, assign the issue to the requestor and at-mention them in an issue comment asking to clarify the intended action. 
- If the task is to be backlogged (i.e. "Not yet"), place the issue in the "Not yet" column and at-mention the requestor in an issue comment. Explain why the task is unable to be prioritized and provide a tentative ETA on when the task will be completed.  


### Making a pull request
Our handbook and docs pages are written in Markdown and are editable from our website (via GitHub). Follow the instructions below to propose an edit to the handbook or docs.
1. Click the _"Edit page"_ button from the relevant handbook or docs page on [fleetdm.com](https://www.fleetdm.com) (this will take you to the GitHub browser).
2. Make your suggested edits in the GitHub.
3. Click _"Commit changes...."_
4. Give your proposed change a title or _["Commit message"](https://about.gitlab.com/topics/version-control/version-control-best-practices/#write-descriptive-commit-messages)_ and optional _"Extended description"_ (good commit messages help page maintainers quickly understand the proposed changes).
 - **Note:** _Keep commit messages short and clear. (e.g. "Add DRI automation")_ 
4. Click _"Propose changes"_
5. Request a review from the page maintainer, and finally, press “Create pull request.”
6. GitHub will run a series of automated checks and notify the reviewer. At this point, you are done and can safely close the browser page at any time.
8. Check the “Files changed” section on the Open a pull request page to double-check your proposed changes.

### Merging changes
When merging a PR to the master branch of the [Fleet repo](https://github.com/fleetdm/fleet), remember that whatever you merge gets deployed live immediately. Ensure that the appropriate quality checks have been completed before merging. [Learn about the website QA process](#quality).

When merging changes to the [docs](https://fleetdm.com/docs), [handbook](https://fleetdm.com/handbook), and articles, make sure that the PR’s changes do not contain inappropriate content (goes without saying) or confidential information, and that the content represents our [brand](#brand) accordingly. When in doubt reach out to the product manager of the [website group](https://fleetdm.com/handbook/digital-expericnce) in the [#g-digital-experience](https://fleetdm.slack.com/archives/C058S8PFSK0) channel on Slack.

### Editing a merged pull requests 
We approach editing retrospectively for pull requests (PRs) to handbook pages. Remember our goal above about moving quickly and reducing time to value for our contributors? We avoid the editor becoming a bottleneck for merging quickly by editing for typos and grammatical errors after-the-fact. Here's how to do it:

1. Check that the previous day's edits are formatted correctly on the website (more on this in the note below.)
2. Use the [Handbook history](https://github.com/fleetdm/fleet/commits/main/handbook) feed in GitHub to see a list of changes made to the handbook.
3. From the list of recently merged PRs, look at the files changed for each and then:
  - Scan for typos and grammatical errors.
  - Check that the tone aligns with our [Communicating as Fleet](https://fleetdm.com/handbook/brand#communicating-as-fleet) guidelines and that Grammarly's tone detector is on-brand.
  - Check that Markdown is formatted correctly.
  - **Remember**, Do not make edits to this page. It's already merged.
4. Instead, navigate to the page in question on the website and submit a new PR to make edits - making sure to request a review from the maintainer of that page.
5. Comment on the original PR to keep track of your progress. Comments made will show up on the history feed. E.g., `"Edited, PR incoming"` or `"LGTM, no edits required."`
6. Watch [this short video](https://www.loom.com/share/95d4525a7aae482b9f9a9470d446ce9c) to see this process in action.

> **Note:** The Fleet website may render Markdown differently from GitHub's rich text preview. It's essential to check that PRs merged by the editor are displaying as expected on the site. It can take a few minutes for merged PRs to appear on the live site, and therefore easy to move on and forget. It's good to start the ritual by looking at the site to check that the previous day's edits are displaying as they should.


### Linking to a location on GitHub
When adding a link to any text in the docs, handbook, or website always be sure to use the canonical form of the URL (e.g. _"https//www.fleetdm.com/
handbook/..."_).
Navigate to the file's location on GitHub, and press "y" to transform the URL into its canonical form.

#### Fixing a broken link
For instance when a broken link is discovered on fleetdm.com, always check if the link is a relative link to a location outside of `/docs`.

An example of a link that lives outside of `/docs` is:

```
../../tools/app/prometheus
```

If the link lives outside `/docs`, head to the file's location (in this case, [https://github.com/fleetdm/fleet/blob/main/tools/app/prometheus.yml)](https://github.com/fleetdm/fleet/blob/main/tools/app/prometheus.yml)), and copy the full URL  into its canonical form (a version of the link that will always point to the same location) ([https://github.com/fleetdm/fleet/blob/194ad5963b0d55bdf976aa93f3de6cabd590c97a/tools/app/prometheus.yml](https://github.com/fleetdm/fleet/blob/194ad5963b0d55bdf976aa93f3de6cabd590c97a/tools/app/prometheus.yml)). Replace the relative link with full URL.


### Meta tags
- **Page order:** The order we display documentation pages on fleetdm.com is determined by `pageOrderInSection` meta tags. These pages are sorted in their respective sections in **ascending** order by the `pageOrderInSection` value. Every Markdown file (except readme and faq pages) in the `docs/` folder must have a meta tag with a positive 'pageOrderInSection' value.

We leave large gaps between values to make future changes easier. For example, the first page in the "Using Fleet" section of the docs has a `pageOrderInSection` value of 100, and the next page has a value of 200. The significant difference between values allows us to add, remove and reorder pages without changing the value of multiple pages at a time.

When adding or reordering a page, try to leave as much room between values as possible. If you were adding a new page that would go between the two pages from the example above, you would add `<meta name="pageOrderInSection" value="150">` to the page.

- **Page description:** TODO: Document.

### Images
Try to keep images in the docs at a minimum. Images can be a quick way to help users understand a concept or direct them towards a specific user interface(UI) element. Still, too many can make the documentation feel cluttered and more difficult to maintain.

When adding images to the Fleet repo, follow these guidelines:

- UI screenshots should be a 4:3 aspect ratio (1280x960). This is an optimal size for the container width of the docs and ensures that content in screenshots is as clear as possible to view in the docs (and especially on mobile devices).
- You can set up a custom preset in the Google Chrome device toolbar (in Developer Tools) to quickly adjust your browser to the correct size for taking a screenshot.
- Keep the images as simple as possible to maintain. Screenshots can get out of date quickly as UIs change.
- Exclude unnecessary images. Images should be used to help emphasize information in the docs, not replace it.
- Minimize images per doc page. For doc maintainers and users, more than one or two per page can get overwhelming.
- The goal is for the docs to look good on every form factor, from 320px window width all the way up to infinity. Full window screenshots and images with too much padding on the sides will be less than the width of the user's screen. When adding a large image, make sure it is easily readable at all widths.

Images can be added to the docs using the Markdown image link format, e.g., `![Schedule Query Sidebar](https://raw.githubusercontent.com/fleetdm/fleet/main/docs/images/add-new-host-modal.png)`
The images used in the docs live in `docs/images/`. Note that you must provide the URL of the image in the Fleet GitHub repo for it to display properly on both GitHub and the Fleet website.

> Note that the instructions above also apply to adding images in the Fleet handbook.

### Audit logs
The [Audit logs doc page](https://fleetdm.com/docs/Using%20Fleet/Audit-logs.md) has a page generator that is used to speed up doc writing when Fleet adds new activity types.

- If you're making a copy change to an exiting activity type, edit the `activities.go` file [here](https://github.com/fleetdm/fleet/blob/main/server/fleet/activities.go).
- If you're making a change to the top section or meta tags, edit the `gen_activity_doc.go` file [here](https://github.com/fleetdm/fleet/blob/main/server/fleet/gen_activity_doc.go).
- If you're adding a new activity type, add the activity to the `ActivityDetailsList` list in the `activities.go` file.

After making your changes, save them and run `make generate-doc`. This will generate a new `Audit-logs.md` file. Make sure you run the command in the top level folder of your cloned, Fleet repo.

## Figma
We use Figma for virtually all our design work. This includes the Fleet product, our website, and our marketing collateral. 

- **Fleet product:** All product design work is done in the [Fleet product](https://www.figma.com/files/project/17318630/%F0%9F%94%9C%F0%9F%93%A6-Fleet-EE%C2%AE-(product)?fuid=1234929285759903870) Figma project.  
See [📖Product#Working with Figma](https://fleetdm.com/handbook/product#working-with-figma) for more details.
- **Fleet website:** All website design work is done in the [fleetdm.com (current, dev-ready)](https://www.figma.com/file/yLP0vJ8Ms4GbCoofLwptwS/%E2%9C%85-fleetdm.com-(current%2C-dev-ready)?node-id=794%3A373) Figma file.
- **Design system:** Shared logos, typography styles, and UI components can be found in [Design system](https://www.figma.com/files/project/15701210).
- **NOTE:** The Figma docs in Design System contain the master components that are referenced throughout all other Figma files. Use caution when modifying these components, as changes will be reflected in the master Fleet EE (scratchpad) and fleetdm.com (current, dev-ready) Figma docs.

**Marketing assets:** Product screenshots and artwork for social media, articles, and other marketing assets can be found in [Collateral](https://www.figma.com/files/project/20798819).


## Spending company money
As we continue to expand our company policies, we use [GitLab's open expense policy](https://about.gitlab.com/handbook/spending-company-money/) as a guide for company spending.
In brief, this means that as a Fleet team member, you may:
* Spend company money like it is your own money.
* [Spend less](https://fleetdm.com/handbook/company/why-this-way#why-spend-less).  Purchase what you need to do your job effectively.
* Feel free to make purchases __in the company's interest__ without asking for permission beforehand (when in doubt, do __inform__ your manager prior to purchase or as soon as possible after the purchase).
For more developed thoughts about __spending guidelines and limits__, please read [GitLab's open expense policy](https://about.gitlab.com/handbook/spending-company-money/).

### Brex

#### Non-travel purchases that exceed a Brex cardholder's limit
For non-travel purchases that would require an increase in the Brex cardholder's limit, please [make a request](https://fleetdm.com/handbook/business-operations#contact-us) with following information:
- The nature of the purchase (i.e. SaaS subscription and what it's used for)
- The cost of the purchase and whether it is a fixed or variable (i.e. use-based) cost.
- Whether it is a one time purchase or a recurring purchase and at what frequency the purchase will re-occur (annually, monthly, etc.)
- If there are more ideal options to pay for the purchase (i.e. bill.com, the Fleet AP Brex card, etc.) that method will be used instead.  
- In general, recurring purchases such as subscription services that will continually stretch the spend limit on a cardholder's Brex card should be paid through other means. 
- For one time purchases where payment via credit card is the most convenient then the card limit will be temporarily increased to accomodate the purchase.  

#### Reimbursements
Fleet does not reimburse expenses. We provide all of our team members with Brex cards for making purchases for the company. For company expenses, **use your Brex card.**  If there was an extreme accident, [get help]((https://fleetdm.com/handbook/business-operations#contact-us).

<!-- 
No longer supported.  -mike, CEO, 2023-04-26.

Fleet will reimburse team members who pay for work-related expenses with their personal funds.
Team members can request reimbursement through [Gusto]([https://app.gusto.com/expenses](https://support.gusto.com/article/209831449100000/Get-reimbursed-for-expenses-as-an-employee)) if they're in the US or [Pilot]([https://pilot.co/](https://help.pilot.co/en/articles/4658204-how-to-request-a-reimbursement#:~:text=If%20you%20made%20a%20purchase,and%20click%20'Add%20new%20expense.)) if they are an international team member. When submitting an expense report, team members need to provide the receipt and a description of the expense.
Operations will review the expense and reach out to the team member if they have any questions. The reimbursement will be added to the team member's next payroll when an expense is approved.
>Pilot handles reimbursements differently depending on if the international team member is classified as an employee or a contractor. If the reimbursement is for a contractor, Operations will need to add the expense reimbursement to an upcoming recurring payment or schedule the reimbursement as an off-cycle payment. If the reimbursement is for an employee, no other action is needed; Pilot will add the reimbursement to the team member's next payroll.  -->

### Individualized expenses
Recurring expenses related to a particular team member, such as coworking fees, are called _individualized expenses_.  These expenses are still considered [non-personnel expenses](https://docs.google.com/spreadsheets/d/1X-brkmUK7_Rgp7aq42drNcUg8ZipzEiS153uKZSabWc/edit#gid=2112277278), with a few extra considerations:

- Non-recurring (one-off) expenses such as an Uber ride from the airport are NOT considered "individualized".
- Seat licenses for tools like Salesforce or GitHub are NOT considered "individualized".
- Individualized expenses should include the team member's name explicitly in the name of the expense.
- If multiple team members use the same vendor for an individualized expense (for example, "WeWork"), use a separate row for each individualized expense.  (For example: "Coworking, Mungojerry (WeWork)" and "Coworking, Jennyanydots (WeWork)")
- Individualized expenses are always attributed to the  "🔦 Business operations" department.
- These expenses are still considered non-personnel expenses, in the same way seat licenses for tools like Salesforce or GitHub are considered non-personnel expenses.   


## Travel

### Flights
- Everyone at Fleet, including the CEO, uses the same [principles for booking flights](https://fleetdm.com/handbook/digital-experience#schedule-travel-for-the-ceo).
- For example, feel free to book a direct flight if there is one that is less than double the price of the cheapest non-direct flight.

### Lodging
- Choose a modest location with inexpensive lodging and [minimally-viable comfort](https://fleetdm.com/handbook/company/why-this-way#why-spend-less).
- For events, check the event's website for travel & hotel accommodations and book as soon as the event is approved. As a general rule, do not spend more on lodging than the average listed hotel accommodations.
- Avoid expensive neighborhoods and popular destination cities.
- Do not share bedrooms.  Shared bathrooms are OK, but make sure every hotel room or Airbnb has at least one bathroom per gender identity.   <!-- Make sure everyone is well-rested, efficiently primped, with sufficient privacy. -->
- Be creative.  If an AirBnb is the most efficient way to house the team, then do that.  If separate hotel rooms are more efficient, then do that.
- If the stay is longer than 4 nights and an Airbnb with a washing machine is not available, then dry cleaning can be purchased with your Brex card.
- If you need to meet with a large group that won't fit in your hotel room or Airbnb (e.g. more than 5 people), [contact Business Operations](https://fleetdm.com/handbook/business-operations#contact-us) for their help approving and booking additional event space.

### Spending company money while traveling
When attending a conference or traveling for Fleet, keep the following in mind:
- **No reimbursements:** Use your company Brex card.  Reimbursements are time consuming, so Fleet does not do reimbursements for spending on personal credit cards.
- **Food:** Be efficient and use your own credit card when it makes sense.  There is a $100 allowance per day for your own personal food and beverage on your company Brex card. _(There are many good reasons to make exceptions to this allowance, such as dinners with customers.  Before proceeding, please [request approval from the Head of Business Operations](https://fleetdm.com/handbook/business-operations#contact-us) to avoid complexities._
- **Tipping:** Tipping norms vary by culture.  How you tip when representing the company reflects on Fleet's brand.  When traveling in the United States and using your company Brex card, prepare to tip between 18-20% at restaurants.  For rideshare, takeout, delivery, and other situations where tipping comes up, tip between 10-20%.
- **Personal credit card:** Please use your personal credit card for hotel incidentals, personal consumables, movies, mini bars, and entertainment.  These expenses _will not_ be reimbursed.
- **Company credit card:** We recommend you order a physical Brex card if you do not have one before traveling.
- **Credit card limit increases:** The monthly limit on your Brex card may need to be increased temporarily as necessary to accommodate the increased spending associated with the conference, such as [booking your own travel](https://fleetdm.com/handbook/company/communications#flights).  You can [request that here](https://fleetdm.com/handbook/business-operations#contact-us) by providing the following information:
  - The start and end dates for your trip.
  - The [price of your flight](https://fleetdm.com/handbook/company/communications#flights)
  - The [price of your hotel or Airbnb](https://fletdm.com/handbook/comopany/communications#lodging) per night
  - The price of the admission fees (if attending a conference)

### Sales kickoffs
From time to time, Fleet holds a sales kickoff (SKO) meeting.  This is a type of [offsite](https://fleetdm.com/handbook/company/communications#offsites).

### Offsites
From time to time, Fleet organizes offsites to bring team members together in person.  This encourages trust and makes the company more productive.

Offsites are:
  - Attended by a particular [product group](https://fleetdm.com/handbook/company#product-groups), a [department](https://fleetdm.com/handbook/company#org-chart), or a team such as the E-group.
  - Sometimes also attended by founders or other team members on a case-by-case basis.
  - 1-3 full days long (2-4 nights stay)
  - A ritual of effective teams, not a reward or vacation.
  - Driven by a detailed, thoughtful agenda of how time will be spent.  An intentional investment of valuable personal and company time, at great opportunity cost.
  - An opportunity to spend time together, build relationships, and be human.  Shared meals and activities are important.

Before spending any money on an offsite, inviting people, booking travel, or otherwise committing the company:
  - **Make a plan:** Write a Google Doc with your proposed plan, listing:
    - all participants with their current work locations
    - tentative dates
    - a lean budget (including links and street address of lodging and event spaces, estimated airfare, and spending for other food or accomodations)
    - a detailed agenda of how time will be spent
  - **Bring to e-group:** Ask your manager to bring your plan for the offsite to the next weekly e-group meeting for feedback, edits, and CEO approval.
  - **Iteration:** The E-group will discuss live, make edits, and may ask you to provide additional information or changes and return the following week for another pass.

After the plan for the offsite is approved at the e-group meeting (including participants, detailed agenda, and final budget):
  - The Head of Business Operations will confirm dates with all approved participants, then book all [lodging](#lodging) and coordinate any additional event space.  (Participants [book their own flights](https://fleetdm.com/handbook/company/communications#flights).)
  - _**Note:** If the plan needs to change again, after it is approved, [ask Apprentice to the CEO for help](https://fleetdm.com/handbook/digital-experience#contact-us)._

### Attending conferences
When attending a conference for Fleet, treat it [like other travel for the company](https://fleetdm.com/handbook/company/communications#travel).


### SOC 2
You can find a copy of Fleet's SOC 2 report in [Google Drive](https://drive.google.com/file/d/1B-Xb4ZVmZk7Fk0IA1eCr8tCVJ-cfipid/view?usp=drivesdk).  In its current form, this SOC 2 report is intended to be shared only with parties who have signed a non-disclosure agreement with Fleet.

You can learn more about how Fleet approaches security in the [security handbook](https://fleetdm.com/handbook/security) or in [Fleet's trust report](https://fleetdm.com/trust).


## Vendor questionnaires 
In responding to security questionnaires, Fleet endeavors to provide full transparency via our [security policies](https://fleetdm.com/handbook/security/security-policies#security-policies) and [application security](https://fleetdm.com/handbook/business-operations/application-security) documentation. In addition to this documentation, please refer to [the vendor questionnaires page](https://fleetdm.com/handbook/business-operations/vendor-questionnaires) 

## Getting a contract signed
If a contract is ready for signature and requires no review or revision, the requestor logins into DocuSign using hello@ from the 1Password vault and routes the agreement to the CEO for signature. 

When a contract is going to be routed for signature by someone outside of Fleet (i.e. the vendor or customer), the requestor is responsible for working with the other party to make sure the document gets routed to the CEO for signature.

The SLA for contract signature is **2 business days**. Please do not follow up on signature unless this time has elapsed.

_**Note:** Signature open time for the CEO is not currently measured, to avoid the overhead of creating separate signature issues to measure open and close time. This may change as signature volume increases._

> _**Note:** If a contract is ready for signature and requires no review or revision, the requestor logins into DocuSign using hello@ from the 1Password and routes the agreement to the CEO for signature._ 

Please use [Fleet's billing email address](https://fleetdm.com/handbook/company/communications#email-relays) for all contracts, and never use individual emails except for signature.  If the page to sign includes any individual emails in the docusign contract, please remove it before routing to the CEO for signature.

## Getting a contract reviewed

> If a document is ready for signature and does not need to be reviewed or negotiated, you can skip the review process and use the signature process documented above.

To get a contract reviewed, upload the agreement to [Google Drive](https://drive.google.com/drive/folders/1G1JTpFxhKZZzmn2L2RppohCX5Bv_CQ9c).

Complete the [contract review issue template in GitHub](https://fleetdm.com/handbook/business-operations#contact-us), being sure to include the link to the document you uploaded and using the Calendly link in the issue template to schedule time to discuss the agreement with Nathan Holliday (allowing for sufficient time for him to have reviewed the contract prior to the call).

Follow up comments should be made in the GitHub issue and in the document itself so it is all in the same place.

The SLA for contract review is **2 business days**.

Once the review is complete, the issue will be closed.

If an agreement requires an additional review during the negotiation process, the requestor will need to follow these steps again. Uploading the new draft and creating a new issue in GitHub. 

When no further review or action is required for an agreement and the document is ready to be signed, the requestor is then responsible for routing the document for signature.

> **Note:** Please submit other legal questions and requests to [Business Operations department](https://fleetdm.com/handbook/business-operations#contact-us).

## Trust
Fleet is successful because of our customers and community, and those relationships are built on trust.

### Security
Security policies are best when they're alive, in context of how an organization operates.  Fleeties carry Yubikeys, and change control of policies and access control is driven primarily through GitOps and SSO.

Here are a few different entry points for a tour of Fleet's security policies and best practices:
1. [Security policies](https://fleetdm.com/handbook/security/security-policies#security-policies)
2. [Human resources security policy](https://fleetdm.com/handbook/security/security-policies#human-resources-security-policy)
3. [Account recovery process](https://fleetdm.com/handbook/security#account-recovery-process)
4. [Personal mobile devices](https://fleetdm.com/handbook/security#personal-mobile-devices)
5. [Hardware security keys](https://fleetdm.com/handbook/security#hardware-security-keys)
6. More details about internal security processes at Fleet are located on [the Security page](https://fleetdm.com/handbook/business-operations/security).

## Benefits
In this section, you can find information about Fleet's benefit strategies and decisions.

### Paid time off
What matters most is your results, which are driven by your focus, your availability to collaborate, and the time and consideration you put into your work. Fleet offers all team members unlimited time off. Whether you're sick, you want to take a trip, you are eager for some time to relax, or you need to get some chores done around the house, any reason is a good reason.
For team members working in jurisdictions that require certain mandatory sick leave or PTO policies, Fleet complies to the extent required by law.

#### Holidays
At Fleet, we have team members with various employment classifications in many different countries worldwide. Fleet is a US company, but we think you should choose the days you want to work and what days you are on holiday, rather than being locked into any particular nation or culture's expectation about when to take time off.
When a team member joins Fleet, they pick one of the following holiday schedules:
 - **Traditional**: This is based on the country where you work. Non-US team members should let their managers know the dates of national holidays.
 **Or**
 - **Freestyle**: You have no set schedule and start with no holidays. Then you add the days that are holidays to you.

Either way, it's up to you to make sure that your responsibilities are covered, and that your team knows you're out of the office.

#### New parent leave
Fleet gives new parents six weeks of paid leave. After six weeks, if you don't feel ready to return yet, we'll set up a quick call to discuss and work together to come up with a plan to help you return to work gradually or when you're ready.

#### Taking time off
When you need to take time off, follow this process:
- Let your manager and team know the days when you will be out by posting a message in your department Slack channel mentioning your manager, with when and how long.
- Life happens and things come up.  But as soon as you know when you'll be out, let the company know.  (Extra notice helps!)
- Find someone to cover anything that needs covering while you're out and communicate what they need to take over the responsibilities as well as who to refer to for help (e.g., meetings, planned tasks, unfinished business, important Slack/email threads, [CODEOWNERS](https://github.com/fleetdm/fleet/blob/main/CODEOWNERS) coverage, anything where someone might be depending on you).
- Mark an all-day "Out of office" event in Google Calendar for the day(s) you're taking off or for the hours that you will be off if less than a day. Google Calendar recognizes the event title "OOO" and will give you the option to decline existing and new meetings or just new meetings. You are expected to attend any meetings that you have accepted, so be sure to decline meetings you are not going to attend.
- If you can’t complete these steps because you need to take the day off quickly due to an emergency, let your manager know and they will help you complete the handoff.
- If you ever want to take a day off, and the only thing stopping you is internal (Fleetie-only) meetings, don’t stress. Consider, “Is this a meeting that I can reschedule to another day, or is this a meeting that can go on without me and not interfere with the company’s plans?” Talk to your manager if you’re unsure, but it is perfectly OK to reschedule internal meetings that can wait so that you can take a day off.
- This process is the same for any days you take off, whether it's a holiday or you just need a break.


### Retirement contributions
- **US based team members:** Starting August 2023, Fleet offers the ability for US based team members to contribute to a 401(k) retirement plan directly from their salary. Team members will be auto-enrolled in our plan with Guideline at a default 1% contribution unless they opt out or change their contribution amount within 30 days of commencement. Fleet currently does not match any contributions made by team members to 401(k) plans.
- **Non-US team members**: Fleet meets the relevant country's retirement contribution requirements for team members outside the US.

### Coworking
Your Brex card may be used for up to $500 USD per month in coworking costs. Please get prior approval by making a [custom request to the business operations team](https://fleetdm.com/handbook/business-operations#contact-us).

## Compensation
Compensation at Fleet is determined by benchmarking using [Pave](https://pave.com). Annual raises are not guaranteed, instead we ensure teammates are compensated fairly based on the role, experience, location, and performance relative to benchmarks.

### Payroll dates
US based Fleeties get paid on the last business day of the month. International teammates pay dates follow the same structure as US pay, unless there are in-country requirement that dictate a more frequent cadence.

Variable compensation (i.e. commission) is reviewed and submitted for processing by RevOps by the 7th of each month for the previous month or quarter's contributions. US based Fleeties that receive variable compensation will be paid by the 10th. International Fleeties will be paid no later than the last day of the month for the previous month's or quarter’s contributions. 

### Workiversaries
We're happy you've ventured a trip around the sun with Fleet- let's celebrate! The team will celebrate your tenure at the monthly "All Hands" meeting to highlight your dedication and contribution to Fleet, giving an opportunity for teammates to share their appreciation of your contribution!

### Compensation changes
Fleet evaluates and (if necessary) updates compensation decisions yearly, shortly after the anniversary of a team member's start date. The Head of BizOps is responsible for the process to [update compensation](https://fleetdm.com/handbook/business-operations#updating-compensation)

### Relocating
When Fleeties relocate, there are vendors that need to be notified of the change. 
<<<<<<< HEAD
Before relocating, please [let the company know in advance](https://fleetdm.com/handbook/business-operations#intake) by following the directions listed in the relevant issue template ("Moving").
=======

Before relocating, please [let the company know in advance](https://fleetdm.com/handbook/business-operations#contact-us) by following the directions listed in the relevant issue template ("Moving").
>>>>>>> afa5f054


## Team member onboarding

### Before the start date

Fleet is open source and anyone can contribute at any time.  Before a core team member's start date, they are welcome to contribute, but not expected to.

#### Recommendations for new teammates
Welcome to Fleet!

1. Understand the company
2. Take the time to get trained
3. Get comfortable with the tools
4. Immerse yourself in the world of device management and cybersecurity.

> Please see Fleet's ["🥽 Recommendations for new teammates"](https://docs.google.com/document/d/1xcnqKB9HHPd94POnZ_7LATiy_VjO2kJdbYx0SAgKVao/edit#).

### Training expectations
It's [important](https://fleetdm.com/handbook/company/why-this-way#why-the-emphasis-on-training) that every team member at Fleet takes the time to get fully trained and onboarded. 
When a new team member joins Fleet, we create an onboarding issue for them in the [fleetdm/confidential](https://github.com/fleetdm/confidential) repo using this [issue template](https://github.com/fleetdm/confidential/blob/main/.github/ISSUE_TEMPLATE/onboarding.md). 
We want to make sure that the new team member will be able to complete every task in their issue. To make sure the new team member is successful in their onboarding, we customize their issue by commenting on any tasks they won't need to complete.
We believe in taking onboarding and training seriously and that the onboarding template is an essential source of truth and good use of time for every single new hire. If managers see a step that they don't feel is necessary, they should make a pull request to the [onboarding template](https://github.com/fleetdm/confidential/blob/main/.github/ISSUE_TEMPLATE/onboarding.md).

Expectations during onboarding:
- Onboarding time (all checkboxes checked) is a KPI for the business operations team.  Our goal is 14 days or less.
- The first 3 weekdays (excluding days off) for **every new team member** at Fleet is reserved for completing onboarding tasks from the checkboxes in their onboarding issue.  New team members **should not work on anything else during this time**, whether or not other tasks are stacking up or assigned.  It is OK, expected, and appreciated for new team members to **remind their manager and colleagues** of this [important](https://fleetdm.com/handbook/company/why-this-way#why-the-emphasis-on-training) responsibility.
- Even after the first 3 days, during the rest of their first 2 weeks, completing onboarding tasks on time is a new team member's [highest priority](https://fleetdm.com/handbook/company/why-this-way#why-the-emphasis-on-training).

### Sightseeing tour
During their first day at Fleet, new team members join a sightseeing tour call. During this call, the new team member will participate in an interactive tour of the seven main attractions in our all-remote company, including the primary tools used company-wide, what the human experience is like, and when/why we use them at Fleet.

In this meeting, we'll take a look at:
- Handbook: values, purpose, key pages to pay special attention to
- GitHub issues: the living bloodstream of the company.
- Kanban boards: the bulletin board of quests you can get and how you update status and let folks know things are done.
- Google Calendar: the future.
- Gmail: like any mailbox, full of junk mail, plus some important things, so it is important to check carefully.
- Salesforce: the Rolodex.
- Google Docs: the archives.
- Slack:
  - The "office" (#g-, #general).
  - The walkie talkies (DMs).
  - The watering hole (#oooh-, #random, #news, #help-).

### Contributor experience training
During their first week at Fleet, every new team member schedules a contributor experience training call. During this call, the new team member will share their screen, and their counterpart will:
- make sure emails will get seen and responded to quickly.
- make sure Slack messages will get seen and responded to quickly.
- make sure you know where your issues are tracked, which kanban board you use, and what the columns mean.
- make sure you can succeed with submitting a PR with the GitHub web editor, modifying docs or handbook, and working with Markdown.
- talk about Google calendar.
- give you a quick tour of the Fleet Google Drive folder.



<!-- 
TODO: Merge this commented-out stuff with the above

Agenda:
A 60-minute call with Mike where you will share your screen, and she will work with you to...
Make sure Slack messages are going to get seen and responded to quickly and disable email notifications in Slack
Make sure you know where your issues are tracked, which kanban board you use, what the columns mean
Make sure you can succeed with submitting a PR in github.com, modifying docs or handbook, working with Markdown
Make sure emails are going to get seen and responded to quickly (make sure inbox management is going to be productive, talk about filters, unsubscribe)
Make sure you know how to see and subscribe to other team members' calendars and that you can add yourself to an event on someone else's calendar.
A quick tour of the Google drive folder (access look correct? Ok. Give access to executed documents on the shared drive as needed) show how to use “Add to drive” or “favorite,” or just a browser bookmark, so the folder is easily accessible. This is where things go. It's the archive.)
Make sure you know how to share a google doc into the folder for all fleeties to see and access.
A high level overview of the Company values
-->

### Onboarding retrospective
At the end of their first two weeks of onboarding at Fleet, every new team member schedules an onboarding retro call.  Agenda: 
> Welcome once again to the team! Please tell me about your first few weeks at Fleet. How did your onboarding/training go? What didn't you manage to get to? Anything you weren't sure how to do? Any feedback on how we can make the experience better for Fleet's next hire?

Fleet prioritizes a [bias for action](https://fleetdm.com/handbook/company#ownership).  If possible, apply onboarding feedback to the handbook and issue templates in realtime, during this call.  This avoids backlogging tasks that may just get out of date before we get around to them anyway.

## Receiving performance feedback
At Fleet, performance feedback is a continuous process. We give feedback (particularly negative) as soon as possible. Managers at Fleet will provide performance feedback [during scheduled 1:1 meetings](https://fleetdm.com/handbook/company/leadership#performance-feedback), if not sooner.

## Equipment
Fleet provides laptops and YubiKey security keys for core team members to use while working at Fleet. As soon as an offer is accepted, Business Operations will reach out to the new team member to start this process and will work with the new team member to get their equipment requested and shipped to them on time. From time to time, team members need to purchase additional equipment in the interest of the company.

If you are in need of additional equipment for any reason, [contact the Business Operations department](https://fleetdm.com/handbook/business-operations#contact-us). When possible, Fleet will pull from its warehouse of existing assets before spending [more money on new equipment](https://fleetdm.com/handbook/company/why-this-way#why-spend-less).

- **Tracking equipment:** When a device has been purchased, it's added to the [spreadsheet of company equipment](https://docs.google.com/spreadsheets/d/1hFlymLlRWIaWeVh14IRz03yE-ytBLfUaqVz0VVmmoGI/edit#gid=0) where we keep track of devices and equipment, purchased by Fleet. When you receive your new computer, complete the entry by adding a description, model, and serial number to the spreadsheet.

- **Returning equipment:** Apple computers with remaining AppleCare Protection Plans should be reprovisioned to other Fleeties who may have older or less-capable computers. Equipment should be returned once offboarded for reprovisioning. Coordinate offboarding and return with the Head of Business Operations. Please return all equipment to the Fleet IT warehouse using Fleet's FedEx account (address and account # in 1Password).

- **Equipment retention and replacement:** Older equipment results in lost productivity of Fleeties and should be considered for replacement. Replacement candidates are computers that are no longer under an AppleCare+ Protection Plan (or another warranty plan), are >3 years from the [discontinued date](https://everymac.com/systems/apple/macbook_pro/index-macbookpro.html#specs), or when the "Battery condition" status in Fleet is less than "Normal". The old equipment should be evaluated for return or retention as a test environment.

> If your Apple device is less than 3 years old, has normal battery condition, but is experiencing operating difficulties, you should first contact Apple support and troubleshoot performance issues before requesting a new device.

## Writing
Learn how to communicate as Fleet with guidelines for tone of voice, our approach, grammar and mechanics, and more.

### Writing style
  - Infuse the core [values](https://fleetdm.com/handbook/company#values) into everything you write. 
  - Read and reread, then rewrite to make it shorter. Use links rather than explanations, short sentences. 
  - Get to where you feel like it’s really good, short, simple, and clear, hack away at any word that’s too confusing. 
  - Don’t sound formal, sound welcoming so that anyone can understand. Translate "[puffery](https://www.linkedin.com/pulse/puffery-adam-frankl%3FtrackingId=SBVWxzqXTBm9qlO7Rw3ddw%253D%253D/?trackingId=SBVWxzqXTBm9qlO7Rw3ddw%3D%3D)" into "ease of use" or "readability". 
  - Apply the advice about writing linked from the company values (the [Paul Graham](http://www.paulgraham.com/simply.html) essays). 
  - Create headings that make good permalinks, use links and add missing links. Indicate links by highlighting words that describe the content (Better SEO than lighting up “click here”). 
  - Don’t duplicate content, link to other places like the [values](https://fleetdm.com/handbook/company#values) or [“why this way”](https://fleetdm.com/handbook/company/why-this-way#why-this-way), but don’t make it awkward. 
  - A big goal is to be able to link directly to this stuff when something comes up as a gentle way to remind and train using the foundation we've already built. 
  - Avoid unnecessary changes, and don’t change headings lightly (it breaks handbook links people might have put in an external article or have in their email inbox somewhere). 
  - Read your PRs, check it carefully with each change and edit until the diff looks good.
  - Check preview mode in GitHub to make sure the format renders correctly. If you look at your diff and notice unintentional changes, remove them.


### What would Mister Rogers say?
[*Mister Rogers’ Neighborhood*](https://en.wikipedia.org/wiki/Mister_Rogers%27_Neighborhood) was one of the longest-running children’s TV series. That’s thanks to [Fred Rogers](https://en.wikipedia.org/wiki/Fred_Rogers)’ communication skills. He knew kids heard things differently than adults. So, he checked every line to avoid confusion and encourage positivity.

Our audience is a little older. But just like the show, Mister Rogers’ method is appropriate for all ages. Here are some steps you can take to communicate like Mister Rogers:

- State the idea you want to express as clearly as possible.
- Rephrase the idea in a positive manner.
- Rephrase the idea, directing your reader to authorities they trust.
- Rephrase the idea to eliminate anything that may not apply to your reader.
- Add a motivational idea that gives your reader a reason to follow your advice.
- Rephrase the new statement, repeating the first step.

Consider this example tweet.

<blockquote purpose= "large-quote">- Distributed workforces aren’t going anywhere anytime soon. It’s past time to start engaging meaningfully with your workforce and getting them to work with your security team instead of around them.</blockquote>

What would Mister Rogers say? The tweet could look something like this...

<blockquote purpose= "large-quote">- Distributed workforces are here to stay. So, it’s a great time to help employees work with your security experts (and not around them). Because stronger teams get to celebrate more victories.</blockquote>

By Mister Rogersing our writing, we can encourage our readers to succeed by emphasizing optimism. You might not be able to apply all of these steps every time. That’s fine. Think of these as guidelines to help you simplify complex topics.


### Grammarly
All of our writers and editors have access to Grammarly, which comes with a handy set of tools, including:
- **Style guide**, which helps us write consistently in the style of Fleet.
- **Brand tones** to keep the tone of our messaging consistent with just the right amount of confidence, optimism, and joy.
- **Snippets** to turn commonly used phrases, sentences, and paragraphs (such as calls to action, thank you messages, etc.) into consistent, reusable snippets to save time.


### Using sentence case and capitalization

#### Sentence case
Fleet uses sentence case capitalization for all headings, subheadings, button text in the Fleet product, fleetdm.com, the documentation, the handbook, marketing material, direct emails, in Slack, and in every other conceivable situation.

In sentence case, we write and capitalize words as if they were in sentences:

<blockquote purpose= "large-quote"> Ask questions about your servers, containers, and laptops running Linux, Windows, and macOS.</blockquote>

As we use sentence case, only the first word is capitalized. But, if a word would normally be capitalized in the sentence (e.g., a proper noun, an acronym, or a stylization) it should remain capitalized.

- Proper nouns _("Nudge", "Skimbleshanks", "Kleenex")_
  - "Yeah, we use Nudge"
  - "Introducing our friend Skimbleshanks"
  - "Please, can I have a Kleenex?"
- Acronyms _("MDM", "REST", "API", "JSON")_
  - "MDM commands in Fleet are available over a REST API that returns JSON"
- Stylizations _("macOS", "osquery", "MySQL")
  - "Although 'macOS' is a proper noun, macOS uses its own style guide from Apple, to which we adhere"
  - "Zach is the co-creator of osquery"
  - "Does it work with MySQL?"

- ***Struggling with this?*** It takes some adjustment, and you need repetitions of seeing things written this way and correcting yourself. Contributors have given feedback that this [opinionated solution](https://fleetdm.com/handbook/company/why-this-way#why-does-fleet-use-sentence-case) is a huge relief once you build the habit of sentence case capitalization. You don't have to think as hard, nor choose between flouting and diligently adhering to the style guide.

#### Capitalization and proper nouns
- **Fleet:** When talking about Fleet the company, we stylize our name as either "Fleet" or "Fleet Device Management."
- **Fleet the product:** We say either “Fleet” or “Fleet for osquery.”
- **Core team members:** Team members who've signed an NDA employment agreement, are “Fleeties.”
- **Group of devices or virtual servers:** Use "fleet" or "fleets" (lowercase).  
- **Osquery:** Osquery should always be written in lowercase unless used to start a sentence or heading.
- **Fleetd:** Fleetd should always be written in lowercase unless used to start a sentence or heading.


#### Device vs endpoint
- When talking about a users' computer, we prefer to use "device" over _endpoint._ Devices in this context can be a physical device or virtual instance that connect to and exchange information with a computer network. Examples of devices include mobile devices, desktop computers, laptop computers, virtual machines, and servers.


### Headings
Headings help readers quickly scan content to find what they need and guide readers through your writing. Organize page content using clear headings specific to the topic they describe. 

While our readers are more tech-savvy than most, we can’t expect them to recognize queries by SQL alone.  Avoid using code for headings. Instead, say what the code does and include code examples in the body of your document.

Keep headings brief, organized, and in a logical order:
- H1: Page title
- H2: Main headings
- H3: Subheadings
- H4: Sub-subheadings

Try to stay within three or four heading levels. Detailed documents may use more, but pages with a simpler structure are easier to read.

#### Punctuation in headings
Fleet headings do not use end punctuation unless the heading is a question:

<blockquote purpose= "large-quote">Learn how to use osquery, nanoMDM, and Nudge to manage and monitor laptops and servers running Linux, Windows, ChromeOS, and macOS</blockquote>

If the heading is a question, end the heading with a question mark.

### Grammar mechanics

#### Contractions 
They’re great! Don’t be afraid to use them. They’ll help your writing sound more approachable

#### Ampersands 
(&) Only use ampersands if they appear in a brand name, or if you’re quoting the title of an article from another source. Otherwise, write out “and”.

#### Commas 
When listing three or more things, use commas to separate the words. This is called a serial comma.

✅ **Do:** Fleet is for IT professionals, client platform engineers, and security practitioners.

❌ **Don’t:** Fleet is for IT professionals, client platform engineers and security practitioners.

Aside from the serial comma, use commas, as usual, to break up your sentences. If you’re unsure whether you need a comma, saying the sentence aloud can give you a clue. If you pause or take a breath, that’s when you probably need a comma.

#### Hyphens
✅ **Do** use a hyphen to indicate a range:
- Monday-Friday

✅ **Do** use a hyphen for compound modifiers. This is when 2 or more words function as one adjective. Compound modifiers precede the noun they modify:
- We release Fleet on a three-week cadence.
- Osquery is an open-source agent.

❌ **Don’t** use a hyphen when modifying words follow the noun:
- Fleet is released every three weeks.
- Osquery is open source.

#### Colons 
Colons introduce one or more elements that add detail to the idea before the colon. 

✅ **Do** use a colon to introduce a list:
- The Fleet product has 4 interfaces: Fleet UI, REST API, fleetctl CLI, and Fleet Desktop.

✅ **Do** use a colon to introduce a phrase (Only capitalize the first word following a colon if it’s a proper noun):
- Introducing Sandbox: the fastest way to play with Fleet.

#### Exclamation points 
They’re fun! But too many can undermine your credibility!!!1! Please use them sparingly. Take context into consideration. And only use one at a time.

#### Abbreviations and acronyms
If there’s a chance your reader won’t recognize an abbreviation or acronym, spell it out the first time you mention it and specify the abbreviation in parentheses. 

Then use the short version for all other references.
- A command-line interface (CLI) is a text-based user interface (UI) used to run programs, manage computer files, and interact with the computer.
- The Fleet CLI is called fleetctl.
If the abbreviation or acronym is well known, like API or HTML, use it instead (and don’t worry about spelling it out).

### Numbers and times

#### Numbers
Spell out a number when it begins a sentence. Otherwise, use the numeral. 

Sometimes numerals seem out of place. If an expression typically spells out the number, leave it as is:
- First impression
- Third-party integration
- All-in-one platform
Numbers over 3 digits get commas:
- 999
- 1,000
- 150,000

#### Times
Use numerals and am or pm without a space in between:
- 7am
- 7:30pm
Use a hyphen between times to indicate a time period:
- 7am–10:30pm

We have users and Fleeties all over the world.🌎 Specify time zones when scheduling events or meetings.

Abbreviate time zones within the continental United States as follows:
- Eastern time: ET
- Central time: CT
- Mountain time: MT
- Pacific time: PT

Spell out international time zones:
- Central European Time
- Japan Standard Time

### Emphasis
- **Bold:** Use bold text to emphasize words or phrases. Just don’t overdo it. Too much bold text may make it hard to see what’s really important.

- _Italics:_ Use italics when referencing UI elements (e.g., buttons and navigation labels):
  - On the settings page, go to *Organization Settings* and select *Fleet Desktop*.

### Lists
Lists help readers scan content for essential information. They should be as concise and symmetrical as possible.
If you find your list running long, or if each item contains several sentences, you may want to reconsider whether a list is the best approach.
Use a numbered list if it follows a specific order or includes a set number of items. Otherwise, use bullet points.

#### How to introduce a list 
✅ **Do** use a colon if you introduce a list with a complete sentence.

❌ **Don’t** use a colon if you start a list right after a heading.

#### How to use end punctuation with list items
End punctuation refers to punctuation marks that are used to end sentences, such as periods, question marks, and exclamation points.

✅ **Do** use end punctuation if your list items are complete sentences:
- Project confidence and be informative.
- Educate users about security threats positively.
- We never use fear as a marketing tactic.

❌ **Don’t** use end punctuation if your list items are sentence fragments, single words, or short phrases:
- Policies
- Enterprise support
- Self-hosted agent auto-updates

❌ **Don’t** mix complete sentences with sentence fragments, single words, or short phrases. Consistent formatting makes lists easier to read.

❌ **Don’t** use commas or semicolons to end bullet points.

#### How to capitalize list items
✅ **Do** use a capital letter at the beginning of every bullet point. The only exceptions are words that follow specific style guides (e.g., macOS).

### Web elements

#### SQL statements

When adding SQL statements, all SQL reserved words should be uppercase, and all identifiers (such as tables and columns) should be lowercase. Here’s an example:

`SELECT days, hours, total_seconds FROM uptime;`


## Writing in Fleet-flavored Markdown

Markdown is a simple formatting syntax used to write content on the web. In order to publish content like [docs](https://fleetdm.com/docs), [handbook entries](https://fleetdm.com/handbook), and [articles](https://fleetdm.com/articles), you must format your content in Markdown. 

### Headings
Try to stay within three or four heading levels. Complicated documents may use more, but pages with a simpler structure are easier to read.
| Markdown | Rendered heading |
|:--------------------|:-----------------------------|
| `# Heading 1` | <h1>Heading 1</h1> |
| `## Heading 2` | <h2>Heading 2</h2> |
| `### Heading 3` | <h3>Heading 3</h3> |
| `#### Heading 4` | <h4>Heading 4</h4> |

### Emphasis
| Markdown | Rendered text |
|:--------------------|:-----------------------------|
| `**Bold**` | <strong>Bold</strong> |
| `*Italic*` | <em>Italic</em> |
| `***Bold italic***` | <em><strong>Bold italic</strong></em> |
| `~~Strikethrough~~` | <s>Strikethrough</s> |

### Line breaks and new lines
Any time you need to add a line break in Markdown, you should add a new line. It is vital to make sure paragraphs are separated by new lines. Otherwise, they will render as the same HTML element.

For example, if you were adding this section:

```
line one
line two
```

The Markdown would render on the Fleet website as

line one
line two

To make sure formatting is consistent across GitHub and the Fleet website, you need to add a new line anywhere you want a line break. For example, if we separate the lines with a new line:

```
line one

line two
```

The Markdown will render correctly as

line one

line two

## Lists

### Ordered lists
| Markdown | Rendered list |
|:-------------|:-----------------------------|
| <pre>1. Line one<br>2. Line two  <br>3. Line three<br>4. Line four</pre> | 1. Line one<br>2. Line two<br> 3. Line three<br>4. Line four |
| <pre>1. Line one<br>1. Indent one<br>2. Line two<br>3. Line three<br>1. Indent one<br>2. Indent two<br>4. Line four</pre> | 1. Line one<br>&nbsp;1. Indent one<br>2. Line two<br>3. Line three<br>&nbsp;1. Indent one<br>&nbsp;2. Indent two<br>4. Line four |

Content nested within an ordered list needs to be indented. If the list is not formatted correctly, the number will reset on each list item, as shown in the example below.

**Markdown:**

```
1. Item one

Paragraph about item one

2. Item two
```

**Rendered output:**

1. Item one

Paragraph about item one

2. Item two

To make sure that ordered lists increment correctly, you can indent the content nested within the list. For example, the same ordered list with indentation:

**Markdown:**

```
1. Item one

   Paragraph about item one

2. Item two
```

**Rendered output:**

1. Item one

   Paragraph about item one

2. Item two

### Unordered lists
| Markdown | Rendered list |
|:-------------|:-----------------------------|
| <pre>- Line one<br>- Line two  <br>- Line three<br>- Line four</pre> | - Line one<br>- Line two<br>- Line three<br>- Line four |
| <pre>- Line one<br> - Indent one<br>- Line two<br>- Line three<br> - Indent one<br> - Indent two<br>- Line four</pre> | - Line one<br>&nbsp;- Indent one<br>- Line two<br>- Line three<br>&nbsp;- Indent one<br>&nbsp;- Indent two<br>- Line four |

### Links
The Fleet website currently supports the following Markdown link types.

#### Inline link
It's a classic.
- **Markdown:** `[This is an inline link](https://domain.com/example.md)`
- **Rendered output:** [This is an inline link](https://domain.com/example.md)

#### Link with a tooltip
Adding a tooltip to your link is a great way to provide additional information.
- **Markdown:** `[This is link with a tooltip](https://domain.com/example.md "You're awesome!")`
- **Rendered output:** [This is link with a tooltip](https://domain.com/example.md "You're awesome!")

### URLs
Add angle brackets "< >" around a URL to turn it into a link.
- **Markdown:** `<https://fleetdm.com>`
- **Rendered output:** <https://fleetdm.com>

### Emails
To create a mailto link... oh wait, I'm not going to tell you.
- ***Important: To avoid spam, we **NEVER** use mailto links.***

### Tables
To create a table, start with the header by separating rows with pipes (" | ").
Use dashes (at least 3) to separate the header, and add colons to align the text in the table columns.

- **Markdown:**
```
| Category one | Category two | Category three |
|:---|---:|:---:|
| Left alignment | Right alignment | Center Alignment |
```

- **Rendered output:**

| Category one | Category two | Category three |
|:---|---:|:---:|
| Left alignment | Right alignment | Center Alignment |

### Blockquotes
To add a tip blockquote, start a line with ">" and end the blockquote with a blank newline.

#### Tip blockquotes
Tip blockquotes are the default blockquote style in our Markdown content.

- **Markdown:**

```
> This is a tip blockquote.
This line is rendered inside of the tip blockquote.

This line is rendered outside of the tip blockquote.
```

- **Rendered output:**
  
> This is a tip blockquote.
This line is rendered inside of the tip blockquote.

This line is rendered outside of the tip blockquote.

#### Quote blockquotes
To add a quote blockquote, add a `<blockquote>` HTML element with `purpose="quote"`.

- **Markdown:**

```
<blockquote purpose="quote">
This is a quote blockquote.

Lines seperated by a blank newline will be rendered on a different line in the blockquote.
</blockquote>
```

- **Rendered output:**
  
<blockquote purpose="quote">
This is a quote blockquote.

Lines seperated by a blank newline will be rendered on a different line in the blockquote.
</blockquote>

#### Large quote blockquote

You can add a large quote blockquote by adding a `<blockquote>` HTML element with `purpose="large-quote"`.

- **Markdown:**
  
```
<blockquote purpose="large-quote"> 
This is a large blockquote.

You can use a large quote blockquote to reduce the font size and line height of the rendered text.
</blockquote>
```

- **Rendered output:**
  
<blockquote purpose="large-quote"> 
This is a large blockquote.

You can use a large quote blockquote to reduce the font size and line height of the rendered text.
</blockquote>

#### Mermaid diagrams

The Fleet Docs support diagrams that are written in mermaid.js syntax. Take a look at the [Mermaid docs](https://mermaid-js.github.io/mermaid/#/README) to learn about the syntax language and what types of diagrams you can display.

To add a mermaid diagram to the docs, you need to add a code block and specify that it is written in the mermaid language by adding `mermaid` to the opening backticks (i.e., ` ```mermaid`).

For example, the following code block is a mermaid diagram that has **not** been specified as a mermaid code block:

```
graph TD;
    A-->D
    B-->D
    C-->D
    D-->E
```

Once we specify the `mermaid` as the language in the code block, it will render as a mermaid diagram on fleetdm.com and GitHub.

```mermaid
graph TD;
    A-->D
    B-->D
    C-->D
    D-->E
```

If the mermaid syntax is incorrect, the diagram will be replaced with an image displaying an error, as shown in the following example where the code block was written with **intentional** syntax errors:

```mermaid
graph TD;
    A--D
```
## Website

This page details processes related to maintaining and updating the Fleet website ([fleetdm.com](https://fleetdm.com)).

Website-related topics that are NOT included on this page:
- [Publishing an article](https://fleetdm.com/handbook/marketing/how-to-submit-and-publish-an-article)

### Responsibilities

The [website group](https://fleetdm.com/handbook/company/product-groups#website-group) is responsible for production and maintenance of the Fleet website.

### Website Rituals
| Ritual                       | Frequency                | Description                                         | DRI               |
|:-----------------------------|:-------------------------|:----------------------------------------------------|-------------------|
| Generate latest schema | once every 3 weeks | After each sprint, generate the latest tables json file to incorporate any new schema documentation. | Eric Shaw |


### Website roadmap

View planned changes to the website on the website group's [sprint board](https://app.zenhub.com/workspaces/g-website-6451748b4eb15200131d4bab/board?sprints=none).

### Requesting changes

See Marketing [intake](https://fleetdm.com/handbook/digital-experience#contact-us) for more information on how the website team prioritizes new requests. Bugs are always prioritized first.

### Wireframes

Before committing anything to code, we create wireframes (referred to as ["drafting"](https://fleetdm.com/handbook/company/product-groups#making-changes)) to illustrate all changes that affect the layout and structure of the user interface, design, or APIs of fleetdm.com.

See [Why do we use a wireframe first approach](https://fleetdm.com/handbook/company/why-this-way#why-do-we-use-a-wireframe-first-approach) for more information. 

### Design reviews

We hold regular design review sessions to evaluate, revise, and approve wireframes before moving into production.

Design review sessions are hosted by [Mike Thomas](https://calendar.google.com/calendar/u/0?cid=bXRob21hc0BmbGVldGRtLmNvbQ) and typically take place daily, late afternoon (CST). Anyone is welcome to join.

### Estimation sessions

We use estimation sessions to estimate the effort required to complete a prioritized task. 

Through these sessions, we can:

- Confirm that wireframes are complete before moving to production.
- Consider all edge cases and requirements that may have been with during wireframing.
- Avoid having the engineer make choices for “unknowns” during production.
- More accurately plan and prioritize upcoming tasks.

#### Story points

Story points represent the effort required to complete a task. After accessing wireframes, we typically play planning poker, a gamified estimation technique, to determine the necessary story point value.

We use the following story points to estimate website tasks:

| Story point | Time |
|:---|:---|
| 1 | 1 to 2 hours |
| 2 | 2 to 4 hours |
| 3 | 1 day |
| 5 | 1 to 2 days |
| 8 | Up to a week |
| 13 | 1 to 2 weeks |

### Quality

Quality assurance (QA) checks must be completed before changes to the website can be merged. Read on to learn about the quality assurance process for the website.

> **Important:** A PR to the website should not be merged until the quality assurance process has been successfully completed.

#### Manual QA

The product manager of the website group is responsible for making sure that manual QA steps have been added to requests.

#### Writing QA steps

QA steps are step-by-step instructions used to confirm that changed to the website function as expected. They should be simple and clear enough for anybody to follow. Example steps are included in [the “Website request” issue template](https://github.com/fleetdm/fleet/issues/new?assignees=&labels=%23g-digital-experience&template=website-request.md&title=Request%3A+__________________________).

#### Actioning QA steps

[View the website locally](#test-changes-to-the-website) and follow the QA steps in the request ticket to test changes.

QA steps should be actioned when a request has been moved into the “Review/QA” column of the website product board. PRs to the website should not be merged until QA has been completed.

A successful QA check can be indicated by leaving a comment in the conversation thread of the PR. 

#### Additional QA

In addition to the steps above. All website changes must be thoroughly checked at all breakpoints and a [browser compatibility](#browser-compatibility) test should be carried out on [supported browsers](https://fleetdm.com/docs/using-fleet/supported-browsers) before website changes can go live.

### Testing changes

When making changes to the Fleet website, you can test your changes by running the website locally. To do this, you'll need the following:

- A local copy of the [Fleet repo](https://github.com/fleetdm/fleet).
- [Node.js](https://nodejs.org/en/download/)
- (Optional) [Sails.js](https://sailsjs.com/) installed globally on your machine (`npm install sails -g`)

Once you have the above follow these steps:

1. Open your terminal program, and navigate to the `website/` folder of your local copy of the Fleet repo.
    
    > Note: If this is your first time running this script, you will need to run `npm install` inside of the website/ folder to install the website's dependencies.


2. Run the `build-static-content` script to generate HTML pages from our Markdown and YAML content.
  - **With Node**, you will need to use `node ./node_modules/sails/bin/sails run build-static-content` to execute the script.
  - **With Sails.js installed globally** you can use `sails run build-static-content` to execute the script.
    
    > You can use the `--skipGithubRequests` flag to skip requests made to GitHub if you get rate-limited by GitHub’s API while running this script. 
    > 
    > e.g., `node ./node_modules/sails/bin/sails run build-static-content --skipGithubRequests`

    >Note: When this script runs, the website's configuration file ([`website/.sailsrc`](https://github.com/fleetdm/fleet/blob/main/website/.sailsrc)) will automatically be updated with information the website uses to display content built from Markdown and YAML. Changes to this file should never be committed to the GitHub repo. If you want to exclude changes to this file in any PRs you make, you can run this terminal command in your local copy of the Fleet repo: `git update-index --assume-unchanged ./website/.sailsrc`.

3. Once the script is complete, start the website server. From the `website/` folder:
  - **With Node.js:** start the server by running `node ./node_modules/sails/bin/sails lift`
  - **With Sails.js installed globally:** start the server by running `sails lift`.
4. When the server has started, the Fleet website will be available at [http://localhost:2024](http://localhost:2024)
    
  > **Note:** Some features, such as self-service license dispenser and account creation, are not available when running the website locally. If you need help testing features on a local copy, reach out to `@eashaw` in the [#g-digital-experience](https://fleetdm.slack.com/archives/C058S8PFSK0) channel on Slack.


#### The "Deploy Fleet Website" GitHub action failed
If the action fails, please complete the following steps:
1. Head to the fleetdm-website app in the [Heroku dashboard](https://heroku.com) and select the "Activity" tab.
2. Select "Roll back to here" on the second to most recent deploy.
3. Head to the fleetdm/fleet GitHub repository and re-run the Deploy Fleet Website action. 

### Browser compatibility

A browser compatibility check of [fleetdm.com](https://fleetdm.com/) should be carried out monthly to verify that the website looks and functions as expected across all [supported browsers](../../docs/Using-Fleet/Supported-browsers.md).

- We use [BrowserStack](https://www.browserstack.com/users/sign_in) (logins can be found in [1Password](https://start.1password.com/open/i?a=N3F7LHAKQ5G3JPFPX234EC4ZDQ&v=3ycqkai6naxhqsylmsos6vairu&i=nwnxrrbpcwkuzaazh3rywzoh6e&h=fleetdevicemanagement.1password.com)) for our cross-browser checks.
- Check for issues against the latest version of Google Chrome (macOS). We use this as our baseline for quality assurance.
- Document any issues in GitHub as a [bug report](https://github.com/fleetdm/fleet/issues/new?assignees=&labels=bug%2C%3Areproduce&template=bug-report.md&title=), and assign them for fixing.
- If in doubt about anything regarding design or layout, please reach out to the Design team.

### Error handling

#### Responding to a 5xx error on fleetdm.com

Production systems can fail for various reasons, and it can be frustrating to users when they do, and customer experience is significant to Fleet. In the event of system failure, Fleet will:
* investigate the problem to determine the root cause.
* identify affected users.
* escalate if necessary.
* understand and remediate the problem.
* notify impacted users of any steps they need to take (if any).  If a customer paid with a credit card and had a bad experience, default to refunding their money.
* Conduct an incident post-mortem to determine any additional steps we need (including monitoring) to take to prevent this class of problems from happening in the future.

#### Incident post-mortems

When conducting an incident post-mortem, answer the following three questions:

1. Impact: What impact did this error have? How many humans experienced this error, if any, and who were they?
2. Root Cause: Why did this error happen?
3. Side effects: did this error have any side effects? e.g., did it corrupt any data? Did code that was supposed to run afterward and “finish something up” not run, and did it leave anything in the database or other systems in a broken state requiring repair? This typically involves checking the line in the source code that threw the error. 

### Vulnerability monitoring

Every week, we run `npm audit --only=prod` to check for vulnerabilities on the production dependencies of fleetdm.com. Once we have a solution to configure GitHub's Dependabot to ignore devDependencies, this manual process can be replaced with Dependabot.

### Landing pages and website experiments

Experimental pages are short-lived, temporary landing pages intended for a small audience. All experiments and landing pages need to go through the standard [drafting process](https://fleetdm.com/handbook/company/product-groups#making-changes) before they are created.

Website experiments and landing pages live behind `/imagine` url. Which is hidden from the sitemap and intended to be linked to from ads and marketing campaigns. Design experiments (flyers, swag, etc.) should be limited to small audiences (less than 500 people) to avoid damaging the brand or confusing our customers. In general, experiments that are of a design nature should be targeted at prospects and random users, never targeted at our customers.

Some examples of experiments that would live behind the `/imagine` url:
- A flyer for a meetup "Free shirt to the person who can solve this riddle!"
- A landing page for a movie screening presented by Fleet
- A landing page for a private event
- A landing page for an ad campaign that is running for 4 weeks.
- An A/B test on product positioning
- A giveaway page for a conference
- Table-top signage for a conference booth or meetup

The Fleet website has a built-in landing page generator that can be used to quickly create a new page that lives under the /imagine/ url.

To generate a new page, you'll need: 

- A local copy of the [Fleet repo](https://github.com/fleetdm/fleet).
- [Node.js](https://nodejs.org/en/download/)
- (Optional) [Sails.js](https://sailsjs.com/) installed globally on your machine (`npm install sails -g`)

1. Open your terminal program, and navigate to the `website/` folder of your local copy of the Fleet repo.
    
    > Note: If this is your first time running the website locally, you will need to run `npm install` inside of the website/ folder to install the website's dependencies.

2. Call the `landing-page` generator by running `node ./node_modules/sails/bin/sails generate landing-page [page-name]`, replacing `[page-name]` with the kebab-cased name (words seperated by dashes `-`) of your page.

3. After the files have been generated, you'll need to manually update the website's routes. To do this, copy and paste the generated route for the new page to the "Imagine" section of `website/config/routes.js`.

4. Next you need to update the stylesheets so that the page can inherit the correct styles. To do this, copy and paste the generated import statement to the "Imagine" section of `website/assets/styles/importer.less`.

5. Start the website by running `node ./node_modules/sails/bin/sails lift` (or `sails lift` if you have Sails installed globally). The new landing page will be availible at `http://localhost:1337/imagine/{page-name}`.

6. Replace the lorum ipsum and placeholder images on the generated page with the page's real content, and add a meta description and title by changing the `pageTitleForMeta` and `pageDescriptionForMeta in the page's `locals` in `website/config/routes.js`.


### How to export images for the website
In Figma:
1. Select the layers you want to export.
2. Confirm export settings and naming convention:
  * Item name - color variant - (CSS)size - @2x.fileformat (e.g., `os-macos-black-16x16@2x.png`)
  * Note that the dimensions in the filename are in CSS pixels.  In this example, if you opened it in preview, the image would actually have dimensions of 32x32px but in the filename, and in HTML/CSS, we'll size it as if it were 16x16.  This is so that we support retina displays by default.
  * File extension might be .jpg or .png.
  * Avoid using SVGs or icon fonts.
3. Click the __Export__ button.

### Website services

#### Cloudflare

We use Cloudflare to manage the DNS records of fleetdm.com and our other domains. Cloudflare offers a free, user-friendly, and cloud-agnostic interface that allows authorized team members to manage all our domains easily.
If you need access to Fleet's Cloudflare account, please ask the [DRI](https://fleetdm.com/handbook/company/why-this-way#why-direct-responsibility) Zach Wasserman in Slack for an invitation.


To make DNS changes in Cloudflare:
1. Log into your Cloudflare account and select the "Fleet" account.
2. Select the domain you want to change and go to the DNS panel on that domain's dashboard.
3. To add a record, click the "Add record" button, select the record's type, fill in the required values, and click "Save". If you're making changes to an existing record, you only need to click on the record, update the record's values, and save your changes.

#### Heroku

TODO: Document.

#### Algolia

TODO: Document.

### Docs

This page details processes related to maintaining and updating the ([Fleet docs](https://fleetdm.com/docs)).

When someone asks a question in a public channel, it's safe to assume they aren't the only person looking for an answer. 

To make our docs as helpful as possible, the Community team gathers these questions and uses them to make a weekly documentation update.

Fleet's goal is to answer every question with a link to the docs and/or result in a documentation update.

#### Documentation DRIs

TODO: Document.

#### Tracking

When responding to a question or issue in the [#fleet channel of the osquery Slack workspace](https://fleetdm.com/slack), push the thread to Zapier using the `TODO: Update docs` Zap. This will add information about the thread to the [Slack Questions Spreadsheet](https://docs.google.com/spreadsheets/d/15AgmjlnV4oRW5m94N5q7DjeBBix8MANV9XLWRktMDGE/edit#gid=336721544). In the `Notes` field, you can include any information that you think will be helpful when making weekly doc updates. That may be something like

- proposed change to the documentation.
- documentation link that was sent as a response.
- link to associated thread in [#help-oncall](https://fleetdm.slack.com/archives/C024DGVCABZ).
- **Note:** When submitting any pull request that changes Markdown files in the docs, request an editor review from Kathy Satterlee, who will escalate to the [on-call engineer](https://fleetdm.com/handbook/engineering#oncall-rotation) as needed.


## Commonly used terms

This glossary provides definitions to commonly used terms within our space.

| Term | Meaning | 
|:------ |:-----------------|
| **antivirus** | A class of programs designed to detect, block, and clear away malware from devices, networks, and IT systems. |
| **API** | (Application Programming Interface) a software go-between that allows applications to communicate.  |
| **automation** | A system that operates without needing intervention from a human to do so. |
| **AWS** | (Amazon Web Services) An ever-evolving cloud computing platform designed to allow application providers, ISVs, and vendors to host applications. |
| **CI/CD** | (Continuous Integration and Continuous Delivery/Continuous Deployment) A software development practice where cumulative code changes are made regularly and accurately. |
| **CLI** | (Command Line Interface) A tool for managing Fleet from the command line. |
| **Client Platform Engineer (CPE)** | See: CPE. |
| **cloud** | Data storage, networking, servers, databases, software, intelligence, and analytics through the internet instead of a device's hard drive. |
| **command line** | A horizontal row on an interface for text to allow you to type in a variety of commands. Also, see "CLI." |
| **compliance** | The act of being in line with the established risk-based expectations to preserve the strength and confidentiality of data stored, used, and transmitted. |
| **CPE** | (Client Platform Engineer) A person who constructs, evaluates, and deploys solutions to administrate a fleet of "clients" or end-users and does so in a scaleable manner. |
| **CVE** | (Common Vulnerabilities and Exposures) A system that provides a technique for sharing information publicly. |
| **data leaks** | When crucial and confidential data is unwittingly exposed physically, on the Internet, or any other way. This includes misplaced hard drives or devices. |
| **device management** | The process of overseeing the execution, process, and upkeep of a device, be it physical or virtual. |
| **DevOps** | Practices that incorporate both software development (Dev) and IT operations (Ops). |
| **Docker** | An open source platform that allows one to manage containerized applications. |
| **DRI** | The person who is singularly responsible for a given aspect of the open source project, the product, or the company. |
| **EDR** | (Endpoint Detection and Response) Security software that continually audits end-user devices to identify and respond to threats such as malware and ransomware. Also, see EDTR. |
| **EDTR** | (Endpoint Detection and Threat Response) Security software that continually audits end-user devices to identify and respond to threats such as malware and ransomware. Also, see EDR. |
| **encryption** | The act of converting data into a cipher that requires a key to be deciphered. |
| **end-users** | Someone using a distributed device or service. This could be a computer or a mobile device. |
| **FileVault** | The macOS feature to encrypt entire drives. |
| **Firewall** | A device or software that is used to block unwanted network traffic. |
| **fleetctl** | A CLI tool for managing Fleet from the command line. It can be used to accomplish many tasks you would typically need to do through the UI (User Interface). Also, fleetctl enables a GitOps workflow with Fleet and osquery. |
| **GitHub** | Cloud-based service for software development and version control using Git. |
| **historical compliance** | The ability to view past behavior around established risk-based controls to safeguard the integrity, confidentiality, and access of data storage, processing, or transfers. |
| **IETF** | (Internet Engineering Task Force) An organization that defines standardizing operations of internet protocols |
| **Internet Engineering Task Force (IETF)** | See: IETF |
| **IR** | (Incident Response) The actions one takes in response to a security breach or cyberattack. |
| **Linux** | An open source operating system. |
| **Logica** | An IT and management consultancy company based in the United Kingdom. |
| **macOS** | The operating system used in all of Apple's Mac computers. |
| **Munki** | Open-source software deployment tool for macOS. |
| **open core** | Is the business model where a company has a core version of a product with some of the features as (FOSS) Free Open Source Software in addition to a paid commercial version that is proprietary software. |
| **open source** | Software with intentionally public code for the sake of transparency. |
| **OS** | (Operating System) Software that provides the groundwork and instructions for a device's basic functions, including application use and controlling peripherals. |
| **osquery**  | A tool that assembles low-level operating system analytics and monitoring. |
| **out-of-policy device** | A device that is fails any security or vulnerability policy created in Fleet. |
| **permissions** | Users have different abilities depending on the access level they have. |
| **platform** | Any software or hardware for hosting an application, data, or service. |
| **policies** | Yes or no questions you can ask using Fleet about your host devices. |
| **policy compliance** | The state of whether a device is passing or failing policies created in Fleet. |
| **queries** | Questions you can ask an end-user device's operating system via Fleet. |
| **SAML** | (Security Assertion Markup Language) A standard that allows identity providers (IdP) to authorize credentials for service providers; enabling SSO (Single Sign-On). |
| **security audits** | An assessment of an organization's security posture. |
| **security engineer** | Individual for managing and implementing security systems in an organization. |
| **SIEM** | (Security Information and Event Management) Technology that assembles data, security warnings, and events into one platform and provides almost real-time analyzed data to help you better monitor your organization's security. |
| **Site Reliability Engineers (SREs)** | Individuals who apply site reliability principles to improve reliability and scalability of systems in a systematic manner. |
| **SQL** | (Structured Query Language) A language used to manage databases and complete a variety of operations tasks within said databases. |
| **SRE** | See "Site Reliabilty Engineers." |
| **SSO authentication** | (Single Sign-On authentication) Allows identity providers (IdP) to authorize credentials for service providers once and use that as the authentication for multiple outside accounts. |
| **TLS** | (Transport Layer Security) An Internet Engineering Task Force (IETF) standardized protocol that authenticates and provides privacy and data protection over computer networks. |
| **token** | A physical Two-Factor Authentication (2FA) login security device to prove one's identity. |
| **Transport Layer Security (TLS)** | See: TLS |
| **UI** | (User Interface) An interactive space in a program that concentrates on style and intuitive use. |
| **URL** | Uniform resource locator. Specifies where a web resource is located (ex: https://fleetdm.com/articles/) |
| **vulnerabilities** | An exploitable weakness that can lead to unauthorized access or other negative consequences to a computer system. |
| **Windows** | Microsoft's graphical operating system. |
| **YAML** | A data serialized language that has features derived from Perl, C, HTML, and other languages and is often used to write configuration files. |



#### Stubs
The following stubs are included only to make links backward compatible.

Please see 📖[handbook/company/communications#purchase-company-issued-equipment](https://fleetdm.com/handbook/company/communications#equipment) for below.
##### Equipment retention and replacement
##### Returning equipment
##### Tracking equipment
##### Reprovisioning equipment
##### Buying other new equipment
Please see 📖[handbook/company/communications#purchase-company-issued-equipment](https://fleetdm.com/handbook/company/communications#equipment) for above.

##### Purchasing a company-issued device
Please see 📖[handbook/business-operations/#secure-company-issued-equipment-for-a-team-member](https://fleetdm.com/handbook/business-operations/#secure-company-issued-equipment-for-a-team-member).

##### Company travel
Please see 📖[handbook/company/communications#travel](https://fleetdm.com/handbook/company/communications#travel).

<meta name="maintainedBy" value="mikermcneil">
<meta name="title" value="🛰️ Communications"><|MERGE_RESOLUTION|>--- conflicted
+++ resolved
@@ -541,12 +541,7 @@
 
 ### Relocating
 When Fleeties relocate, there are vendors that need to be notified of the change. 
-<<<<<<< HEAD
-Before relocating, please [let the company know in advance](https://fleetdm.com/handbook/business-operations#intake) by following the directions listed in the relevant issue template ("Moving").
-=======
-
 Before relocating, please [let the company know in advance](https://fleetdm.com/handbook/business-operations#contact-us) by following the directions listed in the relevant issue template ("Moving").
->>>>>>> afa5f054
 
 
 ## Team member onboarding
