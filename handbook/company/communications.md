--- conflicted
+++ resolved
@@ -258,77 +258,6 @@
 
 **Marketing assets:** Product screenshots and artwork for social media, articles, and other marketing assets can be found in [Collateral](https://www.figma.com/files/project/20798819).
 
-<<<<<<< HEAD
-## Levels of confidentiality
-Fleet uses these levels to standardize a commitment to minimal esotericism across the company.  
-- **Public:**   _Share with anyone, anywhere in the world_
-- **Confidential:**  _Share only with team members who've signed an NDA, consulting agreement, or employment agreement_
-- **Classified:**  _Share only with founders of Fleet, business operations, and/or the people involved.  e.g., US social security numbers during hiring_
-
-
-### Document titles
-Fleet uses these levels to standardize a commitment to minimal esotericism across the company. 
-- **"Public":** _(Available to public)_ 
-- _(Confidential - for Fleet eyes only)_     
-- **"¶":** _(E-group - Direct reports the the CEO)_
-- **"¶¶":** _(Classified - Founders and BizOps)_
-- **"¶¶¶":** _(Founders and board members)_
-
-
-## Meetings
-- **Plan to join meetings on time.** At Fleet, we start on time and do not wait for folks to join.  As most of our meetings are conducted over zoom, please join with a working microphone and with your camera on whenever possible.  Being even a few minutes late can make a big difference and slow your meeting counterparts down. When in doubt, show up a couple of minutes early. 
-- **Turn on your camera.** This allows for more complete and intuitive verbal and non-verbal communication. Feel free to leave your camera on or turn it off when joining meetings with new participants you might not be familiar with yet. Turn your camera on when you lead or cohost a meeting, or when you present your work during a demo session.
-  - **If you would prefer not to be on YouTube** when presenting on a meeting, you can prep your demo ahead of the meeting and communicate to your manager who will present for you.  It's always ok to do this.
-- **Be warm.**  It's okay to spend the first minute or two of a meeting being present and making small talk. Since we are all remote, it's easy to miss out on hallway chatter and human connections that happen in [meatspace](https://www.dictionary.com/browse/meatspace).  Use this time together during the first minute to say "Hi!"  Then you can jump into the topics to be discussed.
-- **Take notes.** Every meeting should have a [DRI](https://fleetdm.com/handbook/company/why-this-way#why-direct-responsibility) to ensure: 
-  - The agenda creation and/or prep beforehand. 
-  - There is a designated notetaker during the meeting. 
-  - All action items are tracked and assigned to the correct individuals. 
-
-### Meeting agendas
-["**No agenda, no attenda**."](https://about.gitlab.com/company/culture/all-remote/live-doc-meetings/#gitlab-meeting-best-practices) Every work-related meeting should have an editable agenda (e.g. edit access shared with all attendees) attached to the calendar invite. 
-- To create a meeting agenda please make a copy of [Fleet's meeting template](https://docs.google.com/document/d/1TaZ654gTwadWGDYhP3zuAzWe0eiY0s9NhaU9KLCokgw/copy).
-
->Please do not use Google Calendar's automatic agenda/notes creation function, as it does not adhere to Fleet's preferred agenda format. If the automatic agenda doc has been created in error, edit the calendar invite to delete it from the meeting to avoid confusion.
-
-### External meeting scheduling
-When scheduling external meetings, provide external participants with a
-[Calendly](https://calendly.com) link to schedule with the relevant internal participants. If you
-need a Calendly account, reach out to `#g-business-operations` via Slack.
-
-### Internal meeting scheduling
-Fleet uses the Zoom add-on for Google Calendar to schedule meetings (exceptions are customers that are non-negotiably required to use a different tool) when we [create calendar events](https://support.google.com/calendar/answer/72143?hl=en&ref_topic=10510646&sjid=7187599067132459840-NA#zippy=%2Cclick-an-empty-time-in-your-calendar). 
-Our Zoom meetings are configured to let participants join before the host arrives, to make sure meetings start on time even if the host isn't there.
-
-To schedule a meeting within Fleet:
-- To add a Zoom meeting to a calendar event, click the "Add video conferencing" dropdown and select "Zoom Meeting." Google Calendar will automatically add the Zoom meeting details and instructions to join the event.
-- Enter the `@fleetdm.com` emails for each participant into the "Add guests" box in Google Calendar, and the calendar availability for each participant will appear in your view.
-- Select a meeting time, the participants will automatically be invited and a video conference will be attached to the invite (this can save a lot of communication overhead when scheduling with multiple participants).
-
-It is important to [set your workinghours](https://support.google.com/calendar/answer/7638168?hl=en&co=GENIE.Platform%3DDesktop) in Google Calendar and block out any personal time/events/PTO, so that team members do not inadvertently schedule a time when you are not available. 
-- Many team members use the free tier of [reclaim.ai](https://reclaim.ai/) to synchronize personal event times (without event details) into their work calendars. 
-It is also common practice to block out time for focused work.
-
-In an all-remote company, "face time" matters. Remember: even if someone's calendar is open, they have other work to do. Help each other by batching up internal meetings can enable longer, uninterrupted stretches of deep work.
-
-### Modifying an event organized by someone else
-To edit an event where someone else at Fleet is the organizer, you can first subscribe to their calendar in Google Calendar and then edit the event on their calendar.  Your edits will automatically apply to all attendees.
-This works because every Fleetie grants edit access to everyone else at Fleet as part of onboarding.
-
-### Shared calendars
-Team calendars are the primary source for sprint rituals; they facilitate the execution of each sprint. 
-
-Looking to add, change, or remove a shared calendar? [Create an issue for the CEO](https://fleetdm.com/handbook/ceo#contact-us) and the appropriate DRI will reply with feedback.
-
-## All hands
-Every month, Fleet holds a company-wide meeting called the "All hands".
-
-All team members should attend the "All hands" every month.  Team members who cannot attend are expected to watch the [recording](https://us-65885.app.gong.io/conversations?workspace-id=9148397688380544352&callSearch=%7B%22search%22%3A%7B%22type%22%3A%22And%22%2C%22filters%22%3A%5B%7B%22type%22%3A%22CallTitle%22%2C%22phrase%22%3A%22all%20hands%22%7D%5D%7D%7D) within a few days.
-
-"All hands" meetings are [recorded](https://us-65885.app.gong.io/conversations?workspace-id=9148397688380544352&callSearch=%7B%22search%22%3A%7B%22type%22%3A%22And%22%2C%22filters%22%3A%5B%7B%22type%22%3A%22CallTitle%22%2C%22phrase%22%3A%22all%20hands%22%7D%5D%7D%7D) and have [slides](https://drive.google.com/drive/folders/1cw_lL3_Xu9ZOXKGPghh8F4tc0ND9kQeY) available.
-
-=======
->>>>>>> 07a7c19f
 
 ## Spending company money
 As we continue to expand our company policies, we use [GitLab's open expense policy](https://about.gitlab.com/handbook/spending-company-money/) as a guide for company spending.
