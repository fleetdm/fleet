# Communications


This page covers the things every team member needs to know to effectively contribute at Fleet.


## Strategy
You can read about the company's positioning and product strategy in ["👑 Crown jewels" (private google doc)](https://docs.google.com/document/d/1E0VU4AcB6UTVRd4JKD45Saxh9Gz-mkO3LnGSTBDLEZo/edit#).

To see the evolution over time or catch up with the latest happenings, review [decks](https://drive.google.com/drive/folders/1cw_lL3_Xu9ZOXKGPghh8F4tc0ND9kQeY) and [recordings](https://us-65885.app.gong.io/conversations?workspace-id=9148397688380544352&callSearch=%7B%22search%22%3A%7B%22type%22%3A%22And%22%2C%22filters%22%3A%5B%7B%22type%22%3A%22CallTitle%22%2C%22phrase%22%3A%22all%20hands%22%7D%5D%7D%7D) from recent company-wide ["All hands" meetings](https://fleetdm.com/handbook/business-operations#all-hands).

## Email relays
There are [several special email addresses](https://docs.google.com/document/d/1tE-NpNfw1icmU2MjYuBRib0VWBPVAdmq4NiCrpuI0F0/edit#) that automatically relay messages to the appropriate people in Fleet. Each email address meets a minimum response time ("Min RT"), expressed in business hours/days, and has a dedicated, directly responsible individual (DRI) who is responsible for reading and replying to emails sent to that address.


## Zoom
We use [Zoom](https://zoom.us) for virtual meetings at Fleet, and it is important that every team member feels comfortable hosting, joining, and scheduling Zoom meetings.
By default, Zoom settings are the same for all Fleet team members, but you can change your personal settings on your [profile settings](https://zoom.us/profile/setting) page. 
Settings that have a lock icon next to them have been locked by an administrator and cannot be changed. Zoom administrators can change settings for all team members on the [account settings page](https://zoom.us/account/setting) or for individual accounts on the [user management page](https://zoom.us/account/user#/).

## Recording meetings
Capturing video from meetings with customers, prospects, and community members outside the company is an important part of building world-class sales and customer success teams and is a widespread practice across the industry. At Fleet, we use Gong to capture Zoom meetings and share them company-wide. If a team member with a Gong license attends certain meetings, generally those with at least one person from outside of Fleet in attendance.  
  - While some Fleeties may have a Gong seat that is necessary in their work, the typical use case at Fleet is for employees on the company's sales, customer success, or customer support teams. 
  - You should be notified anytime you join a recorded call with an audio message announcing "this meeting is being recorded" or "recording in progress."  To stop a recording, the host of the call can press "Stop." 
  - If the call has external participants and is recorded, this call is stored in Gong for future use. 
To access a recording saved in Gong, visit [app.gong.io](https://app.gong.io) and sign in with SSO. 
  - Everyone at Fleet has access, whether they have a Gong seat or not, and you can explore and search through any uploaded call transcripts unless someone marks them as private (though the best practice would be not to record any calls you don't want to be captured). 
If you ever make a mistake and need to delete something, you can delete the video in Gong or reach out to Nathan Holliday or Mike McNeil for help. They will delete it immediately without watching the video. 
  - Note that any recording stopped within 60 seconds of the start of the recording is not saved in Gong, and there will be no saved record of it. 

Most folks at Fleet should see no difference in their meetings if they aren't interfacing with external parties. 
Our goal in using Gong and recording calls is to capture insights from sales, customer, and community meetings and improve how we position and sell our product. We never intend to make anyone uncomfortable, and we hope you reach out to our DRI for Gong, Nathan Holliday, or Mike McNeil if you have questions or concerns.  

Here are some tips for troubleshooting Gong:
- In order to use Gong, the Zoom call must be hosted by someone with a Fleet email address.  
- You cannot use Gong to record calls hosted by external parties.
- Cloud recording in Zoom has to be turned on and unlocked company wide for Gong to function properly, because of this, there is a chance that some Gong recordings may still save in Zoom's cloud storage even if they aren't uploaded into Gong.
- To counter this, Nathan Holliday will periodically delete all recordings found in Zoom's storage without viewing them.
- If you need help using Gong, please check out [Gong Academy](https://academy.gong.io/).

### Excluding calls from being recorded
For those with a Gong seat or scheduling a call with someone in attendance that has a Gong seat who does not wish for their Zoom call with an external party to record, make sure your calendar event title contains `[no shadows]`.  You can also read the [complete list of exclusion rules](https://docs.google.com/document/d/1OOxLajvqf-on5I8viN7k6aCzqEWS2B24_mE47OefutE/edit?usp=sharing).


## Slack
At Fleet, we do not send internal emails to each other. Instead, we prefer to use [Slack](https://www.linkedin.com/pulse/remote-work-how-set-boundaries-when-office-your-house-lora-vaughn/) to communicate with other folks who work at Fleet.

### Key Slack channels
The following Slack channels are useful for every Fleetie:

| Slack channel               | Purpose |
|:----------------------------|:--------------------------------------------------------------------|
| `#general`                  | Read company-wide announcements.
| `#thanks`                   | Say thank you.
| `#random`                   | Be random.

### Slack channel prefixes
- We have specific channels for various topics, but we also have more general channels for the teams at Fleet.
We use these prefixes to organize the Fleet Slack:
 * ***g-***: for team/group channels *(Note: "g-" is short for "grupo" or "group")*.
 * ***oooh-***: used to discuss and share interesting information about a topic.
 * ***help-***: for asking for help on specific topics.
 * ***at*** or ***fleet-at***: for customer channels.
 * ***2023-***: for temporary channels _(Note: specify the relevant year in four digits, like "YYYY-`)_

### Slack communications and best practices
- We use threads in Slack as much as possible. Threads help limit noise for other people following the channel and reduce notification overload.
- We configure our [working hours in Slack](https://slack.com/help/articles/360025054173-Set-up-Slack-for-work-hours-) to make sure everyone knows when they can get in touch with others.
- In consideration of our team, Fleet avoids using global tags in channels (i.e. @here, @channel, etc.) (What about polls? Good question, Fleeties are asked to post their poll in the channel and @mention the teammates they would like to hear from.)


## Levels of confidentiality
Fleet uses these levels to standardize a commitment to minimal esotericism across the company.  
- **Public:**   _Share with anyone, anywhere in the world_
- **Confidential:**  _Share only with team members who've signed an NDA, consulting agreement, or employment agreement_
- **Classified:**  _Share only with founders of Fleet, business operations, and/or the people involved.  e.g., US social security numbers during hiring_


### Google doc titles
Fleet uses these levels to standardize a commitment to minimal esotericism across the company. 
- **"Public":** _(Available to public)_ 
- _(Confidential - for Fleet eyes only)_     
- **"¶":** _(E-group - Direct reports the the CEO)_
- **"¶¶":** _(Classified - Founders and BizOps)_
- **"¶¶¶":** _(Founders and board members)_


## Meetings
- **Plan to join meetings on time.** At Fleet, we start on time and do not wait for folks to join.  As most of our meetings are conducted over zoom, please join with a working microphone and with your camera on whenever possible.  Being even a few minutes late can make a big difference and slow your meeting counterparts down. When in doubt, show up a couple of minutes early. 
- **Turning on your camera** allows for more complete and intuitive verbal and non-verbal communication. Feel free to leave your camera on or turn it off when joining meetings with new participants you might not be familiar with yet. Turn your camera on when you lead or cohost a meeting, or when you present your work during a demo session.
- **If you would prefer not to be on YouTube** when presenting on a meeting, you can prep your demo ahead of the meeting and communicate to your manager who will present for you.  It's always ok to do this.
- **Be warm.**  It's okay to spend the first minute or two of a meeting being present and making small talk. Since we are all remote, it's easy to miss out on hallway chatter and human connections that happen in [meatspace](https://www.dictionary.com/browse/meatspace).  Use this time together during the first minute to say "Hi!"  Then you can jump into the topics to be discussed.

### External meeting scheduling
When scheduling external meetings, provide external participants with a
[Calendly](https://calendly.com) link to schedule with the relevant internal participants. If you
need a Calendly account, reach out to `mikermcneil` via Slack.

### Internal meeting scheduling
Fleet uses the Zoom add-on for Google Calendar to schedule meetings (exceptions are customers that are non-negotiably required to use a different tool) when we [create calendar events](https://support.google.com/calendar/answer/72143?hl=en&ref_topic=10510646&sjid=7187599067132459840-NA#zippy=%2Cclick-an-empty-time-in-your-calendar). 
Our Zoom meetings are configured to let participants join before the host arrives, to make sure meetings start on time even if the host isn't there.

To schedule a meeting within Fleet:
- To add a Zoom meeting to a calendar event, click the "Add video conferencing" dropdown and select "Zoom Meeting." Google Calendar will automatically add the Zoom meeting details and instructions to join the event.
- Enter the `@fleetdm.com` emails for each participant into the "Add guests" box in Google Calendar, and the calendar availability for each participant will appear in your view.
- Select a meeting time, the participants will automatically be invited and a video conference will be attached to the invite (this can save a lot of communication overhead when scheduling with multiple participants).

It is important to [set your workinghours](https://support.google.com/calendar/answer/7638168?hl=en&co=GENIE.Platform%3DDesktop) in Google Calendar and block out any personal time/events/PTO, so that team members do not inadvertently schedule a time when you are not available. 
- Many team members use the free tier of [reclaim.ai](https://reclaim.ai/) to synchronize personal event times (without event details) into their work calendars. 
It is also common practice to block out time for focused work.

<blockquote puropse="large-quote">In an all-remote company, "face time" matters. Remember: even if someone's calendar is open, they have other work to do. Limiting (or batching up) internal meetings can enable longer, uninterrupted stretches of deep work.</blockquote>


### Modifying an event organized by someone else
To edit an event where someone else at Fleet is the organizer, you can first subscribe to their calendar in Google Calendar and then edit the event on their calendar.  Your edits will automatically apply to all attendees.
This works because every Fleetie grants edit access to everyone else at Fleet as part of onboarding.

### All hands
Every month, Fleet holds a company-wide meeting called the "All hands".

All team members should attend the "All hands" every month.  Team members who cannot attend are expected to watch the [recording](https://us-65885.app.gong.io/conversations?workspace-id=9148397688380544352&callSearch=%7B%22search%22%3A%7B%22type%22%3A%22And%22%2C%22filters%22%3A%5B%7B%22type%22%3A%22CallTitle%22%2C%22phrase%22%3A%22all%20hands%22%7D%5D%7D%7D) within a few days.

"All hands" meetings are [recorded](https://us-65885.app.gong.io/conversations?workspace-id=9148397688380544352&callSearch=%7B%22search%22%3A%7B%22type%22%3A%22And%22%2C%22filters%22%3A%5B%7B%22type%22%3A%22CallTitle%22%2C%22phrase%22%3A%22all%20hands%22%7D%5D%7D%7D) and have [slides](https://drive.google.com/drive/folders/1cw_lL3_Xu9ZOXKGPghh8F4tc0ND9kQeY) available.


## Spending company money
As we continue to expand our company policies, we use [GitLab's open expense policy](https://about.gitlab.com/handbook/spending-company-money/) as a guide for company spending.
In brief, this means that as a Fleet team member, you may:
* Spend company money like it is your own money.
* Be responsible for what you need to purchase or expense to do your job effectively.
* Feel free to make purchases __in the company's interest__ without asking for permission beforehand (when in doubt, do __inform__ your manager prior to purchase or as soon as possible after the purchase).
For more developed thoughts about __spending guidelines and limits__, please read [GitLab's open expense policy](https://about.gitlab.com/handbook/spending-company-money/).

### Reimbursements
Fleet does not reimburse expenses. We provide all of our team members with Brex cards for making purchases for the company. For company expenses, **use your Brex card.**  If there was an extreme accident, [get help](https://fleetdm.com/handbook/business-operations#intake).

<!-- 
No longer supported.  -mike, CEO, 2023-04-26.

Fleet will reimburse team members who pay for work-related expenses with their personal funds.
Team members can request reimbursement through [Gusto]([https://app.gusto.com/expenses](https://support.gusto.com/article/209831449100000/Get-reimbursed-for-expenses-as-an-employee)) if they're in the US or [Pilot]([https://pilot.co/](https://help.pilot.co/en/articles/4658204-how-to-request-a-reimbursement#:~:text=If%20you%20made%20a%20purchase,and%20click%20'Add%20new%20expense.)) if they are an international team member. When submitting an expense report, team members need to provide the receipt and a description of the expense.
Operations will review the expense and reach out to the team member if they have any questions. The reimbursement will be added to the team member's next payroll when an expense is approved.
>Pilot handles reimbursements differently depending on if the international team member is classified as an employee or a contractor. If the reimbursement is for a contractor, Operations will need to add the expense reimbursement to an upcoming recurring payment or schedule the reimbursement as an off-cycle payment. If the reimbursement is for an employee, no other action is needed; Pilot will add the reimbursement to the team member's next payroll.  -->

### Brex
All Fleeties will be provided with a Brex account and virtual Brex card when they onboard at Fleet. Fleeties will be prompted to order a physical Brex card when they log in to their account. Fleet recommends you order a physical card as soon as possible.

#### Individualized expenses
Recurring expenses related to a particular team member, such as coworking fees, are called _individualized expenses_.  These expenses are also considered [non-personnel expenses](https://docs.google.com/spreadsheets/d/1X-brkmUK7_Rgp7aq42drNcUg8ZipzEiS153uKZSabWc/edit#gid=2112277278), with a few extra considerations:
- Non-recurring (one-off) expenses such as an Uber ride from the airport are NOT considered "individualized".
- Seat licenses for tools like Salesforce or GitHub are NOT considered "individualized".
- Individualized expenses should include the team member's name explicitly in the name of the expense.
- If multiple team members use the same vendor for an individualized expense (for example, "WeWork"), use a separate row for each individualized expense.  (For example: "Coworking, Mungojerry (WeWork)" and "Coworking, Jennyanydots (WeWork)")
- Individualized expenses are always attributed to the  "🔦 Business operations" department.
- These expenses are still considered non-personnel expenses, in the same way seat licenses for tools like Salesforce or GitHub are considered non-personnel expenses.

#### Travel expenses
Travel expenses are any purchases made that support the attendance of a Fleetie at a company event, customer visit, conference attendance, or other work-required travel. These expenses are considered [non-personnel expenses](https://docs.google.com/spreadsheets/d/1X-brkmUK7_Rgp7aq42drNcUg8ZipzEiS153uKZSabWc/edit#gid=2112277278), and are not "individualized". Travel expenses are allocated to a specific event spend. In order to allocate this spend correctly, Fleeties must follow the [expense acquittal process](#expense-aquittal).
For more guidance on travel, see [Company travel](#company-travel).

#### One-off expenses
One-off expenses are non-travel, non-recurring expenses. These expenses are considered [non-personnel expenses](https://docs.google.com/spreadsheets/d/1X-brkmUK7_Rgp7aq42drNcUg8ZipzEiS153uKZSabWc/edit#gid=2112277278). There are a varity of reasons a Fleetie might make a one-off expense, including purchase of headphones or ergonomic workstation needs, printing or sending of work documents, purchase of a swag item, etc. 
One-off expenses should always be made with the Fleetie's Brex card, and aquitted using the [expense acquittal process](#expense-aquittal)

#### Non-travel purchases that exceed a Brex cardholder's limit
For non-travel purchases that would require an increase in the Brex cardholder's limit, please [make a request](https://fleetdm.com/handbook/business-operations#intake) with following information:
- The nature of the purchase (i.e. SaaS subscription and what it's used for)
- The cost of the purchase and whether it is a fixed or variable (i.e. use-based) cost.
- Whether it is a one time purchase or a recurring purchase and at what frequency the purchase will re-occur (annually, monthly, etc.)
- If there are more ideal options to pay for the purchase (i.e. bill.com, the Fleet AP Brex card, etc.) that method will be used instead.  
- In general, recurring purchases such as subscription services that will continually stretch the spend limit on a cardholder's Brex card should be paid through other means. 
- For one time purchases where payment via credit card is the most convenient then the card limit will be temporarily increased to accomodate the purchase.  

#### Expense aquittal process
Fleeties are encourage to [spend company money like it's their own](#spending-company-money), however to ensure that spend is captured correctly, teammates need to take the following steps after spending money:
- If the spend is under $50, Fleeties can use the memo field in the Brex expense details to provide context on what the spend was for.
- If the spend is over $50, Fleeties must attach a receipt for the item and add a memo to provide context on what the spend was for.
- **In addition:** If the spend is for travel, include the event name and year as the prefix, e.g: "DEFCON 2023 - Uber from airport to hotel"

## Travel

### Flights
- Everyone at Fleet, including the CEO, uses the same [principles for booking flights](https://fleetdm.com/handbook/ceo#schedule-travel-for-the-ceo).
- For example, feel free to book a direct flight if there is one that is less than double the price of the cheapest non-direct flight.

### Lodging
- Choose a modest location with inexpensive lodging and [minimally-viable comfort](https://fleetdm.com/handbook/company/why-this-way#why-spend-less).
- For events, check the event's website for travel & hotel accommodations and book as soon as the event is approved. As a general rule, do not spend more on lodging than the average listed hotel accommodations.
- Avoid expensive neighborhoods and popular destination cities.
- Do not share bedrooms.  Shared bathrooms are OK, but make sure every hotel room or Airbnb has at least one bathroom per gender identity.   <!-- Make sure everyone is well-rested, efficiently primped, with sufficient privacy. -->
- Be creative.  If an AirBnb is the most efficient way to house the team, then do that.  If separate hotel rooms are more efficient, then do that.
- If the stay is longer than 4 nights and an Airbnb with a washing machine is not available, then dry cleaning can be purchased with your Brex card.
- If you need to meet with a large group that won't fit in your hotel room or Airbnb (e.g. more than 5 people), [contact Business Operations](https://fleetdm.com/handbook/business-operations#contact-us) for their help approving and booking additional event space.

### Spending company money while traveling
When attending a conference or traveling for Fleet, keep the following in mind:
<<<<<<< HEAD
- $100 allowance per day for your own personal food and beverage. **(There are many good reasons to make exceptions to this guideline, such as dinners with customers.  Before proceeding, please [request approval from the Head of Business Operations](https://fleetdm.com/handbook/business-operations#intake).**
- Tipping norms vary by culture.  How you tip when representing the company reflects on Fleet's brand.  When traveling in the United States and using your company Brex card, prepare to tip between 18-20% at restaurants.  For rideshare, takeout, delivery, and other situations where tipping comes up, tip between 10-20%.
- If you haven't already, order a physical Brex card before attending the conference.
- The monthly limit on your Brex card may need to be increased temporarily as necessary to accommodate the increased spending associated with the conference, such as travel.  You can [request that here](https://fleetdm.com/handbook/business-operations#intake) by providing the following information:
  - The start and end dates for your trip.
  - The price of your flight (feel free to optimize a direct flight if there is one that is less than double the price of the cheapest non-direct flight).
  - The price of your hotel per night (dry cleaning is allowable if the stay is over 3 days).
  - The price of the admission fees if attending a conference.
- Please use your personal credit card for movies, mini bars, and entertainment.  These expenses _will not_ be approved.
=======
- **No reimbursements:** Use your company Brex card.  Reimbursements are time consuming, so Fleet does not do reimbursements for spending on personal credit cards.
- **Food:** Be efficient and use your own credit card when it makes sense.  There is a $100 allowance per day for your own personal food and beverage on your company Brex card. _(There are many good reasons to make exceptions to this allowance, such as dinners with customers.  Before proceeding, please [request approval from the Head of Business Operations](https://fleetdm.com/handbook/business-operations#contact-us) to avoid complexities._
- **Tipping:** Tipping norms vary by culture.  How you tip when representing the company reflects on Fleet's brand.  When traveling in the United States and using your company Brex card, prepare to tip between 18-20% at restaurants.  For rideshare, takeout, delivery, and other situations where tipping comes up, tip between 10-20%.
- **Personal credit card:** Please use your personal credit card for hotel incidentals, personal consumables, movies, mini bars, and entertainment.  These expenses _will not_ be reimbursed.
- **Company credit card:** We recommend you order a physical Brex card if you do not have one before traveling.
- **Credit card limit increases:** The monthly limit on your Brex card may need to be increased temporarily as necessary to accommodate the increased spending associated with the conference, such as [booking your own travel](https://fleetdm.com/handbook/company/communications#flights).  You can [request that here](https://fleetdm.com/handbook/business-operations#contact-us) by providing the following information:
  - The start and end dates for your trip.
  - The [price of your flight](https://fleetdm.com/handbook/company/communications#flights)
  - The [price of your hotel or Airbnb](https://fletdm.com/handbook/comopany/communications#lodging) per night
  - The price of the admission fees (if attending a conference)

### Sales kickoffs
From time to time, Fleet holds a sales kickoff (SKO) meeting.  This is a type of [offsite](https://fleetdm.com/handbook/company/communications#offsites).

### Offsites
From time to time, Fleet organizes offsites to bring team members together in person.  This encourages trust and makes the company more productive.

Offsites are:
  - Attended by a particular [product group](https://fleetdm.com/handbook/company#product-groups), a [department](https://fleetdm.com/handbook/company#org-chart), or a team such as the E-group.
  - Sometimes also attended by founders or other team members on a case-by-case basis.
  - 1-3 full days long (2-4 nights stay)
  - A ritual of effective teams, not a reward or vacation.
  - Driven by a detailed, thoughtful agenda of how time will be spent.  An intentional investment of valuable personal and company time, at great opportunity cost.
  - An opportunity to spend time together, build relationships, and be human.  Shared meals and activities are important.

Before spending any money on an offsite, inviting people, booking travel, or otherwise committing the company:
  - **Make a plan:** Write a Google Doc with your proposed plan, listing:
    - all participants with their current work locations
    - tentative dates
    - a lean budget (including links and street address of lodging and event spaces, estimated airfare, and spending for other food or accomodations)
    - a detailed agenda of how time will be spent
  - **Bring to e-group:** Ask your manager to bring your plan for the offsite to the next weekly e-group meeting for feedback, edits, and CEO approval.
  - **Iteration:** The E-group will discuss live, make edits, and may ask you to provide additional information or changes and return the following week for another pass.

After the plan for the offsite is approved at the e-group meeting (including participants, detailed agenda, and final budget):
  - The Head of Business Operations will confirm dates with all approved participants, then book all [lodging](#lodging) and coordinate any additional event space.  (Participants [book their own flights](https://fleetdm.com/handbook/company/communications#flights).)
  - _**Note:** If the plan needs to change again, after it is approved, [ask the CEO for help](https://fleetdm.com/handbook/ceo#contact-us)._

### Attending conferences
When attending a conference for Fleet, treat it [like other travel for the company](https://fleetdm.com/handbook/company/communications#travel).

>>>>>>> 51db5b5f

## Vendor questionnaires 
In responding to security questionnaires, Fleet endeavors to provide full transparency via our [security policies](https://fleetdm.com/handbook/security/security-policies#security-policies) and [application security](https://fleetdm.com/handbook/business-operations/application-security) documentation. In addition to this documentation, please refer to [the vendor questionnaires page](https://fleetdm.com/handbook/business-operations/vendor-questionnaires) 

## Getting a contract signed

If a contract is ready for signature and requires no review or revision, the requestor logins into DocuSign using hello@ from the 1Password vault and routes the agreement to the CEO for signature. 

When a contract is going to be routed for signature by someone outside of Fleet (i.e. the vendor or customer), the requestor is responsible for working with the other party to make sure the document gets routed to the CEO for signature.

The SLA for contract signature is **2 business days**. Please do not follow up on signature unless this time has elapsed.

_**Note:** Signature open time for the CEO is not currently measured, to avoid the overhead of creating separate signature issues to measure open and close time. This may change as signature volume increases._

> _**Note:** If a contract is ready for signature and requires no review or revision, the requestor logins into DocuSign using hello@ from the 1Password and routes the agreement to the CEO for signature._ 

Please use [Fleet's billing email address](https://fleetdm.com/handbook/company/communications#email-relays) for all contracts, and never use individual emails except for signature.  If the page to sign includes any individual emails in the docusign contract, please remove it before routing to the CEO for signature.

## Getting a contract reviewed

> If a document is ready for signature and does not need to be reviewed or negotiated, you can skip the review process and use the signature process documented above.

To get a contract reviewed, upload the agreement to [Google Drive](https://drive.google.com/drive/folders/1G1JTpFxhKZZzmn2L2RppohCX5Bv_CQ9c).

Complete the [contract review issue template in GitHub](https://fleetdm.com/handbook/business-operations#intake), being sure to include the link to the document you uploaded and using the Calendly link in the issue template to schedule time to discuss the agreement with Nathan Holliday (allowing for sufficient time for him to have reviewed the contract prior to the call).

Follow up comments should be made in the GitHub issue and in the document itself so it is all in the same place.

The SLA for contract review is **2 business days**.

Once the review is complete, the issue will be closed.

If an agreement requires an additional review during the negotiation process, the requestor will need to follow these steps again. Uploading the new draft and creating a new issue in GitHub. 

When no further review or action is required for an agreement and the document is ready to be signed, the requestor is then responsible for routing the document for signature.

> **Note:** Please submit other legal questions and requests to [Business Operations department](https://fleetdm.com/handbook/business-operations#intake).

## Trust
Fleet is successful because of our customers and community, and those relationships are built on trust.

### Security
Security policies are best when they're alive, in context of how an organization operates.  Fleeties carry Yubikeys, and change control of policies and access control is driven primarily through GitOps and SSO.

Here are a few different entry points for a tour of Fleet's security policies and best practices:
1. [Security policies](https://fleetdm.com/handbook/security/security-policies#security-policies)
2. [Human resources security policy](https://fleetdm.com/handbook/security/security-policies#human-resources-security-policy)
3. [Account recovery process](https://fleetdm.com/handbook/security#account-recovery-process)
4. [Personal mobile devices](https://fleetdm.com/handbook/security#personal-mobile-devices)
5. [Hardware security keys](https://fleetdm.com/handbook/security#hardware-security-keys)
6. More details about internal security processes at Fleet are located on [the Security page](https://fleetdm.com/handbook/business-operations/security).

## Benefits
In this section, you can find information about Fleet's benefit strategies and decisions.

### Paid time off
What matters most is your results, which are driven by your focus, your availability to collaborate, and the time and consideration you put into your work. Fleet offers all team members unlimited time off. Whether you're sick, you want to take a trip, you are eager for some time to relax, or you need to get some chores done around the house, any reason is a good reason.
For team members working in jurisdictions that require certain mandatory sick leave or PTO policies, Fleet complies to the extent required by law.

#### Holidays
At Fleet, we have team members with various employment classifications in many different countries worldwide. Fleet is a US company, but we think you should choose the days you want to work and what days you are on holiday, rather than being locked into any particular nation or culture's expectation about when to take time off.
When a team member joins Fleet, they pick one of the following holiday schedules:
 - **Traditional**: This is based on the country where you work. Non-US team members should let their managers know the dates of national holidays.
 **Or**
 - **Freestyle**: You have no set schedule and start with no holidays. Then you add the days that are holidays to you.

Either way, it's up to you to make sure that your responsibilities are covered, and that your team knows you're out of the office.

#### New parent leave
Fleet gives new parents six weeks of paid leave. After six weeks, if you don't feel ready to return yet, we'll set up a quick call to discuss and work together to come up with a plan to help you return to work gradually or when you're ready.

#### Taking time off
When you need to take time off, follow this process:
- Let your manager and team know the days when you will be out by posting a message in your department Slack channel mentioning your manager, with when and how long.
- Life happens and things come up.  But as soon as you know when you'll be out, let the company know.  (Extra notice helps!)
- Find someone to cover anything that needs covering while you're out and communicate what they need to take over the responsibilities as well as who to refer to for help (e.g., meetings, planned tasks, unfinished business, important Slack/email threads, anything where someone might be depending on you).
- Mark an all-day "Out of office" event in Google Calendar for the day(s) you're taking off or for the hours that you will be off if less than a day. Google Calendar recognizes the event title "OOO" and will give you the option to decline existing and new meetings or just new meetings. You are expected to attend any meetings that you have accepted, so be sure to decline meetings you are not going to attend.
- If you can’t complete these steps because you need to take the day off quickly due to an emergency, let your manager know and they will help you complete the handoff.
- If you ever want to take a day off, and the only thing stopping you is internal (Fleetie-only) meetings, don’t stress. Consider, “Is this a meeting that I can reschedule to another day, or is this a meeting that can go on without me and not interfere with the company’s plans?” Talk to your manager if you’re unsure, but it is perfectly OK to reschedule internal meetings that can wait so that you can take a day off.
- This process is the same for any days you take off, whether it's a holiday or you just need a break.


### Retirement contributions
- **US based team members:** Starting August 2023, Fleet offers the ability for US based team members to contribute to a 401(k) retirement plan directly from their salary. Team members will be auto-enrolled in our plan with Guideline at a default 1% contribution unless they opt out or change their contribution amount within 30 days of commencement. Fleet currently does not match any contributions made by team members to 401(k) plans.
- **Non-US team members**: Fleet meets the relevant country's retirement contribution requirements for team members outside the US.

### Coworking
Your Brex card may be used for up to $500 USD per month in coworking costs. Please get prior approval by making a [custom request to the business operations team](https://fleetdm.com/handbook/business-operations#intake).

## Performance feedback
At Fleet, performance feedback is a continuous process. We give feedback (particularly negative) as soon as possible. Most feedback will happen during 1:1 meetings, if not sooner.

## Compensation
Compensation at Fleet is determined by benchmarking using [Pave](https://pave.com). Annual raises are not guaranteed, instead we ensure teammates are compensated fairly based on the role, experience, location, and performance relative to benchmarks.

### Payroll dates
US based Fleeties get paid on the last business day of the month. International teammates pay dates follow the same structure as US pay, unless there are in-country requirement that dictate a more frequent cadence.

### Workiversaries
We're happy you've ventured a trip around the sun with Fleet- let's celebrate! The  team will post in Slack to highlight your dedication and contribution to Fleet, giving an opportunity for teammates to share their appreciation of your contribution!

Fleet also [evaluates and (if necessary) updates compensation decisions yearly](#compensation-changes), shortly after the anniversary of a team member's start date.

### Compensation changes
Fleet evaluates and (if necessary) updates compensation decisions yearly, shortly after the anniversary of a team member's start date. The process for that evaluation and update is:
- On the first Friday of the month, the Head of BizOps posts in the `#help-classified` channel with the list of teammates celebrating anniversaries over the next month.
- On the day of the fleetiversary, the Head of BizOps or executive team member will post in `#random` celebrating the tenure of the teammate.
- The Head of BizOps confers with manager or head of department and prepares compensation benchmarking data and schedules time with the CEO and CTO over an existing 1:1 to discuss if an adjustment needs to be made to compensation.
- During the 1:1 call, founders review benchmarking for role and geography, and decide if there will be an adjustment.
- Head of BizOps posts to slack in `#help-classified` with the decision on compensation changes and effective date, if any.
- If a change is to be made, the Head of BizOps communicates decision to the teammate's people manager, who then communicates to their teammate.
- Head of BizOps updates the respective payroll platform (Gusto or Plane) and [equity spreadsheet](https://docs.google.com/spreadsheets/d/1_GJlqnWWIQBiZFOoyl9YbTr72bg5qdSSp4O3kuKm1Jc/edit?usp=sharing) (internal doc).
- If an additional equity grant is part of this compensation change, the previous equity and new situation is noted in detail in the "Notes" column of the equity plan, and the "Grant started?" column is set back to "todo" to add it to the queue for the next time grants are processed (quarterly).

### Relocating
When Fleeties relocate, there are vendors that need to be notified of the change. 

Before relocating, please [let the company know in advance](https://fleetdm.com/handbook/business-operations#intake) by following the directions listed in the relevant issue template ("Moving").



## Team member onboarding

### Before the start date

Fleet is open source and anyone can contribute at any time.  Before a core team member's start date, they are welcome to contribute, but not expected to.

#### Recommendations for new teammates
Welcome to Fleet!

1. Understand the company
2. Take the time to get trained
3. Get comfortable with the tools
4. Immerse yourself in the world of device management and cybersecurity.

> Please see Fleet's ["🥽 Recommendations for new teammates"](https://docs.google.com/document/d/1xcnqKB9HHPd94POnZ_7LATiy_VjO2kJdbYx0SAgKVao/edit#).

### Training expectations
It's [important](https://fleetdm.com/handbook/company/why-this-way#why-the-emphasis-on-training) that every team member at Fleet takes the time to get fully trained and onboarded. 
When a new team member joins Fleet, we create an onboarding issue for them in the [fleetdm/confidential](https://github.com/fleetdm/confidential) repo using this [issue template](https://github.com/fleetdm/confidential/blob/main/.github/ISSUE_TEMPLATE/onboarding.md). 
We want to make sure that the new team member will be able to complete every task in their issue. To make sure the new team member is successful in their onboarding, we customize their issue by commenting on any tasks they won't need to complete.
We believe in taking onboarding and training seriously and that the onboarding template is an essential source of truth and good use of time for every single new hire. If managers see a step that they don't feel is necessary, they should make a pull request to the [onboarding template](https://github.com/fleetdm/confidential/blob/main/.github/ISSUE_TEMPLATE/onboarding.md).

Expectations during onboarding:
- Onboarding time (all checkboxes checked) is a KPI for the business operations team.  Our goal is 14 days or less.
- The first 3 weekdays (excluding days off) for **every new team member** at Fleet is reserved for completing onboarding tasks from the checkboxes in their onboarding issue.  New team members **should not work on anything else during this time**, whether or not other tasks are stacking up or assigned.  It is OK, expected, and appreciated for new team members to **remind their manager and colleagues** of this [important](https://fleetdm.com/handbook/company/why-this-way#why-the-emphasis-on-training) responsibility.
- Even after the first 3 days, during the rest of their first 2 weeks, completing onboarding tasks on time is a new team member's [highest priority](https://fleetdm.com/handbook/company/why-this-way#why-the-emphasis-on-training).

### Sightseeing tour
During their first day at Fleet, new team members join a sightseeing tour call with the acting Head of People (CEO). During this call, the new team member will participate in an interactive tour of the seven main attractions in our all-remote company, including the primary tools used company-wide, what the human experience is like, and when/why we use them at Fleet.

In this meeting, we'll take a look at:
- Handbook: values, purpose, key pages to pay special attention to
- GitHub issues: the living bloodstream of the company.
- Kanban boards: the bulletin board of quests you can get and how you update status and let folks know things are done.
- Google Calendar: the future.
- Gmail: like any mailbox, full of junk mail, plus some important things, so it is important to check carefully.
- Salesforce: the Rolodex.
- Google Docs: the archives.
- Slack:
  - The "office" (#g-, #general).
  - The walkie talkies (DMs).
  - The watering hole (#oooh-, #random, #news, #help-).

### Contributor experience training
During their first week at Fleet, every new team member schedules a contributor experience training call with the acting Head of People (CEO). During this call, the new team member will share their screen, and the acting Head of People will:
- make sure emails will get seen and responded to quickly.
- make sure Slack messages will get seen and responded to quickly.
- make sure you know where your issues are tracked, which kanban board you use, and what the columns mean.
- make sure you can succeed with submitting a PR with the GitHub web editor, modifying docs or handbook, and working with Markdown.
- talk about Google calendar.
- give you a quick tour of the Fleet Google drive folder.

<!-- 
TODO: Merge this commented-out stuff with the above

Agenda:
A 60-minute call with Mike where you will share your screen, and she will work with you to...
Make sure Slack messages are going to get seen and responded to quickly and disable email notifications in Slack
Make sure you know where your issues are tracked, which kanban board you use, what the columns mean
Make sure you can succeed with submitting a PR in github.com, modifying docs or handbook, working with Markdown
Make sure emails are going to get seen and responded to quickly (make sure inbox management is going to be productive, talk about filters, unsubscribe)
Make sure you know how to see and subscribe to other team members' calendars and that you can add yourself to an event on someone else's calendar.
A quick tour of the Google drive folder (access look correct? Ok. Give access to executed documents on the shared drive as needed) show how to use “Add to drive” or “favorite,” or just a browser bookmark, so the folder is easily accessible. This is where things go. It's the archive.)
Make sure you know how to share a google doc into the folder for all fleeties to see and access.
A high level overview of the Company values
-->

### Onboarding retrospective
At the end of their first two weeks of onboarding at Fleet, every new team member schedules a onboarding retro call with the acting Head of People (CEO).  Agenda: 
> Welcome once again to the team! Please tell me about your first few weeks at Fleet. How did your onboarding/training go? What didn't you manage to get to? Anything you weren't sure how to do? Any feedback on how we can make the experience better for Fleet's next hire?

Fleet prioritizes a [bias for action](https://fleetdm.com/handbook/company#ownership).  If possible, apply onboarding feedback to the handbook and issue templates in realtime, during this call.  This avoids backlogging tasks that may just get out of date before we get around to them anyway.



## Equipment

### Purchasing a company-issued device
Fleet provides laptops for core team members to use while working at Fleet. As soon as an offer is accepted, Business Operations will reach out to the new team member to start this process and will work with the new team member to get their laptop purchased and shipped to them on time.

Apple computers shipping to the United States and Canada are ordered using the Apple [eCommerce Portal](https://ecommerce2.apple.com/asb2bstorefront/asb2b/en/USD/?accountselected=true), or by contacting the business team at an Apple Store or contacting the online sales team at [800-854-3680](tel:18008543680). The business team can arrange for same-day pickup at a store local to the Fleetie if needed.

When ordering through the Apple eCommerce Portal, look for a banner with *Apple Store for FLEET DEVICE MANAGEMENT | Welcome [Your Name].* Hovering over *Welcome* should display *Your Profile.* If Fleet's account number is displayed, purchases will be automatically made available in Apple Business Manager (ABM).

Apple computers for Fleeties in other countries should be purchased through an authorized reseller to ensure the device is enrolled in ADE. In countries that Apple does not operate or that do not allow ADE, work with the authorized reseller to find the best solution, or consider shipping to a US based Fleetie and then shipping on to the teammate. 

#### Selecting a laptop
Most Fleeties use 16-inch MacBook Pros. Team members are free to choose any laptop or operating system that works for them, as long as the price [is within reason](#spending-company-money) and supported by our device management solution.  (Good news: Since Fleet uses Fleet for device management, every operating system is supported!)

When selecting a new laptop for a team member, optimize their configuration to:
1. Have a reasonably large storage (at least 512GB of storage, and if there's any concern go bigger)
2. Look for pre-configured models with the desired memory and storage requirements. These tend to be available for delivery or pickup as quickly as possible and before the start date.

> If delivery timelines are a concern with no devices in stock, play around with build until it ships as quickly as possible.  Sometimes small changes lead to much faster ship times.  More standard configurations (with fewer customizations) usually ship more quickly.  Sometimes MacBook Pros ship more quickly than MacBook Airs, and vice versa.  This varies.  Remember: Always play around with the build and optimize for something that will **ship quickly**!

For example, someone in sales, marketing, or business operations might like to use a 14-inch Macbook Air, whereas someone in an engineering, product, or design role might use a 16-inch MacBook Pro.  **Default to a 16-inch MacBook Pro.**

> A 3-year AppleCare+ Protection Plan (APP) should be considered default for Apple computers >$1500. Base MacBook Airs, Mac minis, etc. do not need APP unless configured beyond the $1500 price point. APP provides 24/7 support, and global repair coverage in case of accidental screen damage or liquid spill, and battery service.

Windows and Linux devices are available upon request for team members in product and engineering.  (See [Buying other new equipment](#buying-other-new-equipment).)

### Buying other new equipment
At Fleet, we [spend company money like it's our own money](https://fleetdm.com/handbook/business-operations#spending-company-money).  If you need equipment above and beyond those standard guidelines, you can request new equipment by creating a GitHub issue in fleetdm/fleet and attaching the `#g-business-operations`.  Please include a link to the requested equipment (including any specs), the reason for the request, and a timeline for when the device is needed. 

### Tracking equipment
When a device has been purchased, it's added to the [spreadsheet of company equipment](https://docs.google.com/spreadsheets/d/1hFlymLlRWIaWeVh14IRz03yE-ytBLfUaqVz0VVmmoGI/edit#gid=0) where we keep track of devices and equipment, purchased by Fleet.

When you receive your new computer, complete the entry by adding a description, model, and serial number to the spreadsheet.

### Returning equipment
Equipment should be returned once offboarded for reprovisioning. Coordinate offboarding and return with the Head of Business Operations. 

### Reprovisioning equipment
Apple computers with remaining AppleCare Protection Plans should be reprovisioned to other Fleeties who may have older or less-capable computers.

### Equipment retention and replacement
Older equipment results in lost productivity of Fleeties and should be considered for replacement. Replacement candidates are computers that are no longer under an AppleCare+ Protection Plan (or another warranty plan), are >3 years from the [discontinued date](https://everymac.com/systems/apple/macbook_pro/index-macbookpro.html#specs), or when the "Battery condition" status in Fleet is less than "Normal". The old equipment should be evaluated for return or retention as a test environment.

> If your Apple device is less than 3 years old, has normal battery condition, but is experiencing operating difficulties, you should first contact Apple support and troubleshoot performance issues before requesting a new device.


## Github

### Making a pull request
Our handbook and docs pages are written in Markdown and are editable from our website (via GitHub). Follow the instructions below to propose an edit to the handbook or docs.
1. Click the _"Edit page"_ button from the relevant handbook or docs page on [fleetdm.com](https://www.fleetdm.com) (this will take you to the GitHub browser).
2. Make your suggested edits in the GitHub.
3. Click _"Commit changes...."_
4. Give your proposed change a title or _["Commit message"](https://about.gitlab.com/topics/version-control/version-control-best-practices/#write-descriptive-commit-messages)_ and optional _"Extended description"_ (good commit messages help page maintainers quickly understand the proposed changes).
 - **Note:** _Keep commit messages short and clear. (e.g. "Add DRI automation")_ 
4. Click _"Propose changes"_
5. Request a review from the page maintainer, and finally, press “Create pull request.”
6. GitHub will run a series of automated checks and notify the reviewer. At this point, you are done and can safely close the browser page at any time.
8. Check the “Files changed” section on the Open a pull request page to double-check your proposed changes.

### Merging changes
When merging a PR to the master branch of the [Fleet repo](https://github.com/fleetdm/fleet), remember that whatever you merge gets deployed live immediately. Ensure that the appropriate quality checks have been completed before merging. [Learn about the website QA process](#quality).

When merging changes to the [docs](https://fleetdm.com/docs), [handbook](https://fleetdm.com/handbook), and articles, make sure that the PR’s changes do not contain inappropriate content (goes without saying) or confidential information, and that the content represents our [brand](#brand) accordingly. When in doubt reach out to the product manager of the [website group](https://fleetdm.com/handbook/company/product-groups#website-group) in the [#g-website](https://fleetdm.slack.com/archives/C058S8PFSK0) channel on Slack.

### Editing a merged pull requests 
We approach editing retrospectively for pull requests (PRs) to handbook pages. Remember our goal above about moving quickly and reducing time to value for our contributors? We avoid the editor becoming a bottleneck for merging quickly by editing for typos and grammatical errors after-the-fact. Here's how to do it:

1. Check that the previous day's edits are formatted correctly on the website (more on this in the note below.)
2. Use the [Handbook history](https://github.com/fleetdm/fleet/commits/main/handbook) feed in GitHub to see a list of changes made to the handbook.
3. From the list of recently merged PRs, look at the files changed for each and then:
  - Scan for typos and grammatical errors.
  - Check that the tone aligns with our [Communicating as Fleet](https://fleetdm.com/handbook/brand#communicating-as-fleet) guidelines and that Grammarly's tone detector is on-brand.
  - Check that Markdown is formatted correctly.
  - **Remember**, Do not make edits to this page. It's already merged.
4. Instead, navigate to the page in question on the website and submit a new PR to make edits - making sure to request a review from the maintainer of that page.
5. Comment on the original PR to keep track of your progress. Comments made will show up on the history feed. E.g., `"Edited, PR incoming"` or `"LGTM, no edits required."`
6. Watch [this short video](https://www.loom.com/share/95d4525a7aae482b9f9a9470d446ce9c) to see this process in action.

> **Note:** The Fleet website may render Markdown differently from GitHub's rich text preview. It's essential to check that PRs merged by the editor are displaying as expected on the site. It can take a few minutes for merged PRs to appear on the live site, and therefore easy to move on and forget. It's good to start the ritual by looking at the site to check that the previous day's edits are displaying as they should.


### Linking to a location on GitHub
When adding a link to any text in the docs, handbook, or website always be sure to use the canonical form of the URL (e.g. _"https//www.fleetdm.com/handbook/..."_).

Navigate to the file's location on GitHub, and press "y" to transform the URL into its canonical form.

#### Fixing a broken link
For instance when a broken link is discovered on fleetdm.com, always check if the link is a relative link to a location outside of `/docs`.

An example of a link that lives outside of `/docs` is:

```
../../tools/app/prometheus
```

If the link lives outside `/docs`, head to the file's location (in this case, [https://github.com/fleetdm/fleet/blob/main/tools/app/prometheus.yml)](https://github.com/fleetdm/fleet/blob/main/tools/app/prometheus.yml)), and copy the full URL  into its canonical form (a version of the link that will always point to the same location) ([https://github.com/fleetdm/fleet/blob/194ad5963b0d55bdf976aa93f3de6cabd590c97a/tools/app/prometheus.yml](https://github.com/fleetdm/fleet/blob/194ad5963b0d55bdf976aa93f3de6cabd590c97a/tools/app/prometheus.yml)). Replace the relative link with full URL.


### Meta tags

#### Page order
The order we display documentation pages on fleetdm.com is determined by `pageOrderInSection` meta tags. These pages are sorted in their respective sections in **ascending** order by the `pageOrderInSection` value. Every Markdown file (except readme and faq pages) in the `docs/` folder must have a meta tag with a positive 'pageOrderInSection' value.

We leave large gaps between values to make future changes easier. For example, the first page in the "Using Fleet" section of the docs has a `pageOrderInSection` value of 100, and the next page has a value of 200. The significant difference between values allows us to add, remove and reorder pages without changing the value of multiple pages at a time.

When adding or reordering a page, try to leave as much room between values as possible. If you were adding a new page that would go between the two pages from the example above, you would add `<meta name="pageOrderInSection" value="150">` to the page.

#### Page description
TODO: Document.

### Images
Try to keep images in the docs at a minimum. Images can be a quick way to help users understand a concept or direct them towards a specific user interface(UI) element. Still, too many can make the documentation feel cluttered and more difficult to maintain.

When adding images to the Fleet repo, follow these guidelines:

- UI screenshots should be a 4:3 aspect ratio (1280x960). This is an optimal size for the container width of the docs and ensures that content in screenshots is as clear as possible to view in the docs (and especially on mobile devices).
- You can set up a custom preset in the Google Chrome device toolbar (in Developer Tools) to quickly adjust your browser to the correct size for taking a screenshot.
- Keep the images as simple as possible to maintain. Screenshots can get out of date quickly as UIs change.
- Exclude unnecessary images. Images should be used to help emphasize information in the docs, not replace it.
- Minimize images per doc page. For doc maintainers and users, more than one or two per page can get overwhelming.
- The goal is for the docs to look good on every form factor, from 320px window width all the way up to infinity. Full window screenshots and images with too much padding on the sides will be less than the width of the user's screen. When adding a large image, make sure it is easily readable at all widths.

Images can be added to the docs using the Markdown image link format, e.g., `![Schedule Query Sidebar](https://raw.githubusercontent.com/fleetdm/fleet/main/docs/images/add-new-host-modal.png)`
The images used in the docs live in `docs/images/`. Note that you must provide the URL of the image in the Fleet GitHub repo for it to display properly on both GitHub and the Fleet website.

> Note that the instructions above also apply to adding images in the Fleet handbook.



### GitHub labels
We use special characters to define different types of GitHub labels. By combining labels, we
organize and categorize GitHub issues. This reduces the total number of labels required while
maintaining an expressive labeling system. For example, instead of a label called
`platform-dev-backend`, we use `#platform :dev ~backend`.

| Special character | Label type  | Examples                            |
|:------------------|:------------|:------------------------------------|
| `#`               | Noun        | `#platform`, `#interface`, `#agent`
| `:`               | Verb        | `:dev`, `:research`, `:design`
| `~`               | Adjective   | `~blocked`, `~frontend`, `~backend`

## Writing
Learn how to communicate as Fleet with guidelines for tone of voice, our approach, grammar and mechanics, and more.

### Writing style
  - Infuse the core [values](https://fleetdm.com/handbook/company#values) into everything you write. 
  - Read and reread, then rewrite to make it shorter. Use links rather than explanations, short sentences. 
  - Get to where you feel like it’s really good, short, simple, and clear, hack away at any word that’s too confusing. 
  - Don’t sound formal, sound welcoming so that anyone can understand. Translate "[puffery](https://www.linkedin.com/pulse/puffery-adam-frankl%3FtrackingId=SBVWxzqXTBm9qlO7Rw3ddw%253D%253D/?trackingId=SBVWxzqXTBm9qlO7Rw3ddw%3D%3D)" into "ease of use" or "readability". 
  - Apply the advice about writing linked from the company values (the [Paul Graham](http://www.paulgraham.com/simply.html) essays). 
  - Create headings that make good permalinks, use links and add missing links. Indicate links by highlighting words that describe the content (Better SEO than lighting up “click here”). 
  - Don’t duplicate content, link to other places like the [values](https://fleetdm.com/handbook/company#values) or [“why this way”](https://fleetdm.com/handbook/company/why-this-way#why-this-way), but don’t make it awkward. 
  - A big goal is to be able to link directly to this stuff when something comes up as a gentle way to remind and train using the foundation we've already built. 
  - Avoid unnecessary changes, and don’t change headings lightly (it breaks handbook links people might have put in an external article or have in their email inbox somewhere). 
  - Read your PRs, check it carefully with each change and edit until the diff looks good.
  - Check preview mode in GitHub to make sure the format renders correctly. If you look at your diff and notice unintentional changes, remove them.


### What would Mister Rogers say?
[*Mister Rogers’ Neighborhood*](https://en.wikipedia.org/wiki/Mister_Rogers%27_Neighborhood) was one of the longest-running children’s TV series. That’s thanks to [Fred Rogers](https://en.wikipedia.org/wiki/Fred_Rogers)’ communication skills. He knew kids heard things differently than adults. So, he checked every line to avoid confusion and encourage positivity.

Our audience is a little older. But just like the show, Mister Rogers’ method is appropriate for all ages. Here are some steps you can take to communicate like Mister Rogers:

- State the idea you want to express as clearly as possible.
- Rephrase the idea in a positive manner.
- Rephrase the idea, directing your reader to authorities they trust.
- Rephrase the idea to eliminate anything that may not apply to your reader.
- Add a motivational idea that gives your reader a reason to follow your advice.
- Rephrase the new statement, repeating the first step.

Consider this example tweet.

<blockquote purpose= "large-quote">- Distributed workforces aren’t going anywhere anytime soon. It’s past time to start engaging meaningfully with your workforce and getting them to work with your security team instead of around them.</blockquote>

What would Mister Rogers say? The tweet could look something like this...

<blockquote purpose= "large-quote">- Distributed workforces are here to stay. So, it’s a great time to help employees work with your security experts (and not around them). Because stronger teams get to celebrate more victories.</blockquote>

By Mister Rogersing our writing, we can encourage our readers to succeed by emphasizing optimism. You might not be able to apply all of these steps every time. That’s fine. Think of these as guidelines to help you simplify complex topics.


### Grammarly
All of our writers and editors have access to Grammarly, which comes with a handy set of tools, including:
- **Style guide**, which helps us write consistently in the style of Fleet.
- **Brand tones** to keep the tone of our messaging consistent with just the right amount of confidence, optimism, and joy.
- **Snippets** to turn commonly used phrases, sentences, and paragraphs (such as calls to action, thank you messages, etc.) into consistent, reusable snippets to save time.


### Using sentence case and capitalization

#### Sentence case
Fleet uses sentence case capitalization for all headings, subheadings, button text in the Fleet product, fleetdm.com, the documentation, the handbook, marketing material, direct emails, in Slack, and in every other conceivable situation.

In sentence case, we write and capitalize words as if they were in sentences:

<blockquote purpose= "large-quote"> Ask questions about your servers, containers, and laptops running Linux, Windows, and macOS.</blockquote>

As we use sentence case, only the first word is capitalized. But, if a word would normally be capitalized in the sentence (e.g., a proper noun, an acronym, or a stylization) it should remain capitalized.

- Proper nouns _("Nudge", "Skimbleshanks", "Kleenex")_
  - "Yeah, we use Nudge"
  - "Introducing our friend Skimbleshanks"
  - "Please, can I have a Kleenex?"
- Acronyms _("MDM", "REST", "API", "JSON")_
  - "MDM commands in Fleet are available over a REST API that returns JSON"
- Stylizations _("macOS", "osquery", "MySQL")
  - "Although 'macOS' is a proper noun, macOS uses its own style guide from Apple, to which we adhere"
  - "Zach is the co-creator of osquery"
  - "Does it work with MySQL?"

- ***Struggling with this?*** It takes some adjustment, and you need repetitions of seeing things written this way and correcting yourself. Contributors have given feedback that this [opinionated solution](https://fleetdm.com/handbook/company/why-this-way#why-does-fleet-use-sentence-case) is a huge relief once you build the habit of sentence case capitalization. You don't have to think as hard, nor choose between flouting and diligently adhering to the style guide.

#### Capitalization and proper nouns
- **Fleet:** When talking about Fleet the company, we stylize our name as either "Fleet" or "Fleet Device Management."
- **Fleet the product:** We say either “Fleet” or “Fleet for osquery.”
- **Core team members:** Team members who've signed an NDA employment agreement, are “Fleeties.”
- **Group of devices or virtual servers:** Use "fleet" or "fleets" (lowercase).  
- **Osquery:** Osquery should always be written in lowercase unless used to start a sentence or heading.
- **Fleetd:** Fleetd should always be written in lowercase unless used to start a sentence or heading.


#### Device vs endpoint
- When talking about a users' computer, we prefer to use "device" over _endpoint._ Devices in this context can be a physical device or virtual instance that connect to and exchange information with a computer network. Examples of devices include mobile devices, desktop computers, laptop computers, virtual machines, and servers.


### Headings
Headings help readers quickly scan content to find what they need and guide readers through your writing. Organize page content using clear headings specific to the topic they describe. 

While our readers are more tech-savvy than most, we can’t expect them to recognize queries by SQL alone.  Avoid using code for headings. Instead, say what the code does and include code examples in the body of your document.

Keep headings brief, organized, and in a logical order:
- H1: Page title
- H2: Main headings
- H3: Subheadings
- H4: Sub-subheadings

Try to stay within three or four heading levels. Detailed documents may use more, but pages with a simpler structure are easier to read.

#### Punctuation in headings
Fleet headings do not use end punctuation unless the heading is a question:

<blockquote purpose= "large-quote">Learn how to use osquery, nanoMDM, and Nudge to manage and monitor laptops and servers running Linux, Windows, ChromeOS, and macOS</blockquote>

If the heading is a question, end the heading with a question mark.

### Grammar mechanics

#### Contractions 
They’re great! Don’t be afraid to use them. They’ll help your writing sound more approachable

#### Ampersands 
(&) Only use ampersands if they appear in a brand name, or if you’re quoting the title of an article from another source. Otherwise, write out “and”.

#### Commas 
When listing three or more things, use commas to separate the words. This is called a serial comma.

✅ **Do:** Fleet is for IT professionals, client platform engineers, and security practitioners.

❌ **Don’t:** Fleet is for IT professionals, client platform engineers and security practitioners.

Aside from the serial comma, use commas, as usual, to break up your sentences. If you’re unsure whether you need a comma, saying the sentence aloud can give you a clue. If you pause or take a breath, that’s when you probably need a comma.

#### Hyphens
✅ **Do** use a hyphen to indicate a range:
- Monday-Friday

✅ **Do** use a hyphen for compound modifiers. This is when 2 or more words function as one adjective. Compound modifiers precede the noun they modify:
- We release Fleet on a three-week cadence.
- Osquery is an open-source agent.

❌ **Don’t** use a hyphen when modifying words follow the noun:
- Fleet is released every three weeks.
- Osquery is open source.

#### Colons 
Colons introduce one or more elements that add detail to the idea before the colon. 

✅ **Do** use a colon to introduce a list:
- The Fleet product has 4 interfaces: Fleet UI, REST API, fleetctl CLI, and Fleet Desktop.

✅ **Do** use a colon to introduce a phrase (Only capitalize the first word following a colon if it’s a proper noun):
- Introducing Sandbox: the fastest way to play with Fleet.

#### Exclamation points 
They’re fun! But too many can undermine your credibility!!!1! Please use them sparingly. Take context into consideration. And only use one at a time.

#### Abbreviations and acronyms
If there’s a chance your reader won’t recognize an abbreviation or acronym, spell it out the first time you mention it and specify the abbreviation in parentheses. 

Then use the short version for all other references.
- A command-line interface (CLI) is a text-based user interface (UI) used to run programs, manage computer files, and interact with the computer.
- The Fleet CLI is called fleetctl.
If the abbreviation or acronym is well known, like API or HTML, use it instead (and don’t worry about spelling it out).

### Numbers and times

#### Numbers
Spell out a number when it begins a sentence. Otherwise, use the numeral. 

Sometimes numerals seem out of place. If an expression typically spells out the number, leave it as is:
- First impression
- Third-party integration
- All-in-one platform
Numbers over 3 digits get commas:
- 999
- 1,000
- 150,000

#### Times
Use numerals and am or pm without a space in between:
- 7am
- 7:30pm
Use a hyphen between times to indicate a time period:
- 7am–10:30pm

We have users and Fleeties all over the world.🌎 Specify time zones when scheduling events or meetings.

Abbreviate time zones within the continental United States as follows:
- Eastern time: ET
- Central time: CT
- Mountain time: MT
- Pacific time: PT

Spell out international time zones:
- Central European Time
- Japan Standard Time

### Emphasis
- **Bold:** Use bold text to emphasize words or phrases. Just don’t overdo it. Too much bold text may make it hard to see what’s really important.

- _Italics:_ Use italics when referencing UI elements (e.g., buttons and navigation labels):
  - On the settings page, go to *Organization Settings* and select *Fleet Desktop*.

### Lists
Lists help readers scan content for essential information. They should be as concise and symmetrical as possible.
If you find your list running long, or if each item contains several sentences, you may want to reconsider whether a list is the best approach.
Use a numbered list if it follows a specific order or includes a set number of items. Otherwise, use bullet points.

#### How to introduce a list 
✅ **Do** use a colon if you introduce a list with a complete sentence.

❌ **Don’t** use a colon if you start a list right after a heading.

#### How to use end punctuation with list items
End punctuation refers to punctuation marks that are used to end sentences, such as periods, question marks, and exclamation points.

✅ **Do** use end punctuation if your list items are complete sentences:
- Project confidence and be informative.
- Educate users about security threats positively.
- We never use fear as a marketing tactic.

❌ **Don’t** use end punctuation if your list items are sentence fragments, single words, or short phrases:
- Policies
- Enterprise support
- Self-hosted agent auto-updates

❌ **Don’t** mix complete sentences with sentence fragments, single words, or short phrases. Consistent formatting makes lists easier to read.

❌ **Don’t** use commas or semicolons to end bullet points.

#### How to capitalize list items
✅ **Do** use a capital letter at the beginning of every bullet point. The only exceptions are words that follow specific style guides (e.g., macOS).

### Web elements

#### SQL statements

When adding SQL statements, all SQL reserved words should be uppercase, and all identifiers (such as tables and columns) should be lowercase. Here’s an example:

`SELECT days, hours, total_seconds FROM uptime;`


## Writing in Fleet-flavored Markdown

Markdown is a simple formatting syntax used to write content on the web. In order to publish content like [docs](https://fleetdm.com/docs), [handbook entries](https://fleetdm.com/handbook), and [articles](https://fleetdm.com/articles), you must format your content in Markdown. 

### Headings
Try to stay within three or four heading levels. Complicated documents may use more, but pages with a simpler structure are easier to read.
| Markdown | Rendered heading |
|:--------------------|:-----------------------------|
| `# Heading 1` | <h1>Heading 1</h1> |
| `## Heading 2` | <h2>Heading 2</h2> |
| `### Heading 3` | <h3>Heading 3</h3> |
| `#### Heading 4` | <h4>Heading 4</h4> |

### Emphasis
| Markdown | Rendered text |
|:--------------------|:-----------------------------|
| `**Bold**` | <strong>Bold</strong> |
| `*Italic*` | <em>Italic</em> |
| `***Bold italic***` | <em><strong>Bold italic</strong></em> |
| `~~Strikethrough~~` | <s>Strikethrough</s> |

### Line breaks and new lines
Any time you need to add a line break in Markdown, you should add a new line. It is vital to make sure paragraphs are separated by new lines. Otherwise, they will render as the same HTML element.

For example, if you were adding this section:

```
line one
line two
```

The Markdown would render on the Fleet website as

line one
line two

To make sure formatting is consistent across GitHub and the Fleet website, you need to add a new line anywhere you want a line break. For example, if we separate the lines with a new line:

```
line one

line two
```

The Markdown will render correctly as

line one

line two

## Lists

### Ordered lists
| Markdown | Rendered list |
|:-------------|:-----------------------------|
| <pre>1. Line one<br>2. Line two  <br>3. Line three<br>4. Line four</pre> | 1. Line one<br>2. Line two<br> 3. Line three<br>4. Line four |
| <pre>1. Line one<br>1. Indent one<br>2. Line two<br>3. Line three<br>1. Indent one<br>2. Indent two<br>4. Line four</pre> | 1. Line one<br>&nbsp;1. Indent one<br>2. Line two<br>3. Line three<br>&nbsp;1. Indent one<br>&nbsp;2. Indent two<br>4. Line four |

Content nested within an ordered list needs to be indented. If the list is not formatted correctly, the number will reset on each list item, as shown in the example below.

**Markdown:**

```
1. Item one

Paragraph about item one

2. Item two
```

**Rendered output:**

1. Item one

Paragraph about item one

2. Item two

To make sure that ordered lists increment correctly, you can indent the content nested within the list. For example, the same ordered list with indentation:

**Markdown:**

```
1. Item one

   Paragraph about item one

2. Item two
```

**Rendered output:**

1. Item one

   Paragraph about item one

2. Item two

### Unordered lists
| Markdown | Rendered list |
|:-------------|:-----------------------------|
| <pre>- Line one<br>- Line two  <br>- Line three<br>- Line four</pre> | - Line one<br>- Line two<br>- Line three<br>- Line four |
| <pre>- Line one<br> - Indent one<br>- Line two<br>- Line three<br> - Indent one<br> - Indent two<br>- Line four</pre> | - Line one<br>&nbsp;- Indent one<br>- Line two<br>- Line three<br>&nbsp;- Indent one<br>&nbsp;- Indent two<br>- Line four |

### Links
The Fleet website currently supports the following Markdown link types.

#### Inline link
It's a classic.
- **Markdown:** `[This is an inline link](https://domain.com/example.md)`
- **Rendered output:** [This is an inline link](https://domain.com/example.md)

#### Link with a tooltip
Adding a tooltip to your link is a great way to provide additional information.
- **Markdown:** `[This is link with a tooltip](https://domain.com/example.md "You're awesome!")`
- **Rendered output:** [This is link with a tooltip](https://domain.com/example.md "You're awesome!")

### URLs
Add angle brackets "< >" around a URL to turn it into a link.
- **Markdown:** `<https://fleetdm.com>`
- **Rendered output:** <https://fleetdm.com>

### Emails
To create a mailto link... oh wait, I'm not going to tell you.
- ***Important: To avoid spam, we **NEVER** use mailto links.***

### Tables
To create a table, start with the header by separating rows with pipes (" | ").
Use dashes (at least 3) to separate the header, and add colons to align the text in the table columns.

- **Markdown:**
```
| Category one | Category two | Category three |
|:---|---:|:---:|
| Left alignment | Right alignment | Center Alignment |
```

- **Rendered output:**

| Category one | Category two | Category three |
|:---|---:|:---:|
| Left alignment | Right alignment | Center Alignment |

### Blockquotes
To add a tip blockquote, start a line with ">" and end the blockquote with a blank newline.

#### Tip blockquotes
Tip blockquotes are the default blockquote style in our Markdown content.

- **Markdown:**

```
> This is a tip blockquote.
This line is rendered inside of the tip blockquote.

This line is rendered outside of the tip blockquote.
```

- **Rendered output:**
  
> This is a tip blockquote.
This line is rendered inside of the tip blockquote.

This line is rendered outside of the tip blockquote.

#### Quote blockquotes
To add a quote blockquote, add a `<blockquote>` HTML element with `purpose="quote"`.

- **Markdown:**

```
<blockquote purpose="quote">
This is a quote blockquote.

Lines seperated by a blank newline will be rendered on a different line in the blockquote.
</blockquote>
```

- **Rendered output:**
  
<blockquote purpose="quote">
This is a quote blockquote.

Lines seperated by a blank newline will be rendered on a different line in the blockquote.
</blockquote>

#### Large quote blockquote

You can add a large quote blockquote by adding a `<blockquote>` HTML element with `purpose="large-quote"`.

- **Markdown:**
  
```
<blockquote purpose="large-quote"> 
This is a large blockquote.

You can use a large quote blockquote to reduce the font size and line height of the rendered text.
</blockquote>
```

- **Rendered output:**
  
<blockquote purpose="large-quote"> 
This is a large blockquote.

You can use a large quote blockquote to reduce the font size and line height of the rendered text.
</blockquote>

#### Mermaid diagrams

The Fleet Docs support diagrams that are written in mermaid.js syntax. Take a look at the [Mermaid docs](https://mermaid-js.github.io/mermaid/#/README) to learn about the syntax language and what types of diagrams you can display.

To add a mermaid diagram to the docs, you need to add a code block and specify that it is written in the mermaid language by adding `mermaid` to the opening backticks (i.e., ` ```mermaid`).

For example, the following code block is a mermaid diagram that has **not** been specified as a mermaid code block:

```
graph TD;
    A-->D
    B-->D
    C-->D
    D-->E
```

Once we specify the `mermaid` as the language in the code block, it will render as a mermaid diagram on fleetdm.com and GitHub.

```mermaid
graph TD;
    A-->D
    B-->D
    C-->D
    D-->E
```

If the mermaid syntax is incorrect, the diagram will be replaced with an image displaying an error, as shown in the following example where the code block was written with **intentional** syntax errors:

```mermaid
graph TD;
    A--D
```
## Website

This page details processes related to maintaining and updating the Fleet website ([fleetdm.com](https://fleetdm.com)).

Website-related topics that are NOT included on this page:
- [Publishing an article](https://fleetdm.com/handbook/marketing/how-to-submit-and-publish-an-article)

### Responsibilities

The [website group](https://fleetdm.com/handbook/company/product-groups#website-group) is responsible for production and maintenance of the Fleet website.

### Website Rituals
| Ritual                       | Frequency                | Description                                         | DRI               |
|:-----------------------------|:-------------------------|:----------------------------------------------------|-------------------|
| Generate latest schema | once every 3 weeks | After each sprint, generate the latest tables json file to incorporate any new schema documentation. | Eric Shaw |


### Website roadmap

View planned changes to the website on the website group's [sprint board](https://app.zenhub.com/workspaces/g-website-6451748b4eb15200131d4bab/board?sprints=none).

### Requesting changes

See Marketing [intake](https://fleetdm.com/handbook/marketing#intake) for more information on how the website team prioritizes new requests. Bugs are always prioritized first.

### Wireframes

Before committing anything to code, we create wireframes (referred to as ["drafting"](https://fleetdm.com/handbook/company/development-groups#making-changes)) to illustrate all changes that affect the layout and structure of the user interface, design, or APIs of fleetdm.com.

See [Why do we use a wireframe first approach](https://fleetdm.com/handbook/company/why-this-way#why-do-we-use-a-wireframe-first-approach) for more information. 

### Design reviews

We hold regular design review sessions to evaluate, revise, and approve wireframes before moving into production.

Design review sessions are hosted by [Mike Thomas](https://calendar.google.com/calendar/u/0?cid=bXRob21hc0BmbGVldGRtLmNvbQ) and typically take place daily, late afternoon (CST). Anyone is welcome to join.

### Estimation sessions

We use estimation sessions to estimate the effort required to complete a prioritized task. 

Through these sessions, we can:

- Confirm that wireframes are complete before moving to production.
- Consider all edge cases and requirements that may have been with during wireframing.
- Avoid having the engineer make choices for “unknowns” during production.
- More accurately plan and prioritize upcoming tasks.

#### Story points

Story points represent the effort required to complete a task. After accessing wireframes, we typically play planning poker, a gamified estimation technique, to determine the necessary story point value.

We use the following story points to estimate website tasks:

| Story point | Time |
|:---|:---|
| 1 | 1 to 2 hours |
| 2 | 2 to 4 hours |
| 3 | 1 day |
| 5 | 1 to 2 days |
| 8 | Up to a week |
| 13 | 1 to 2 weeks |

### Quality

Quality assurance (QA) checks must be completed before changes to the website can be merged. Read on to learn about the quality assurance process for the website.

> **Important:** A PR to the website should not be merged until the quality assurance process has been successfully completed.

#### Manual QA

The product manager of the website group is responsible for making sure that manual QA steps have been added to requests.

#### Writing QA steps

QA steps are step-by-step instructions used to confirm that changed to the website function as expected. They should be simple and clear enough for anybody to follow. Example steps are included in [the “Website request” issue template](https://github.com/fleetdm/fleet/issues/new?assignees=&labels=%23g-website&template=website-request.md&title=Request%3A+__________________________).

#### Actioning QA steps

[View the website locally](#test-changes-to-the-website) and follow the QA steps in the request ticket to test changes.

QA steps should be actioned when a request has been moved into the “Review/QA” column of the website product board. PRs to the website should not be merged until QA has been completed.

A successful QA check can be indicated by leaving a comment in the conversation thread of the PR. 

#### Additional QA

In addition to the steps above. All website changes must be thoroughly checked at all breakpoints and a [browser compatibility](#browser-compatibility) test should be carried out on [supported browsers](https://fleetdm.com/docs/using-fleet/supported-browsers) before website changes can go live.

### Testing changes

When making changes to the Fleet website, you can test your changes by running the website locally. To do this, you'll need the following:

- A local copy of the [Fleet repo](https://github.com/fleetdm/fleet).
- [Node.js](https://nodejs.org/en/download/)
- (Optional) [Sails.js](https://sailsjs.com/) installed globally on your machine (`npm install sails -g`)

Once you have the above follow these steps:

1. Open your terminal program, and navigate to the `website/` folder of your local copy of the Fleet repo.
    
    > Note: If this is your first time running this script, you will need to run `npm install` inside of the website/ folder to install the website's dependencies.


2. Run the `build-static-content` script to generate HTML pages from our Markdown and YAML content.
  - **With Node**, you will need to use `node ./node_modules/sails/bin/sails run build-static-content` to execute the script.
  - **With Sails.js installed globally** you can use `sails run build-static-content` to execute the script.
    
    > You can use the `--skipGithubRequests` flag to skip requests made to GitHub if you get rate-limited by GitHub’s API while running this script. 
    > 
    > e.g., `node ./node_modules/sails/bin/sails run build-static-content --skipGithubRequests`

3. Once the script is complete, start the website server. From the `website/` folder:
  - **With Node.js:** start the server by running `node ./node_modules/sails/bin/sails lift`
  - **With Sails.js installed globally:** start the server by running `sails lift`.
4. When the server has started, the Fleet website will be availible at [http://localhost:2024](http://localhost:2024)
    
  > **Note:** Some features, such as Fleet Sandbox, Self-service license dispenser, and account creation are not availible when running the website locally. If you need help testing features on a local copy, reach out to `@eashaw` in the [#g-website](https://fleetdm.slack.com/archives/C058S8PFSK0) channel on Slack..


#### The "Deploy Fleet Website" GitHub action failed
If the action fails, please complete the following steps:
1. Head to the fleetdm-website app in the [Heroku dashboard](https://heroku.com) and select the "Activity" tab.
2. Select "Roll back to here" on the second to most recent deploy.
3. Head to the fleetdm/fleet GitHub repository and re-run the Deploy Fleet Website action. 

### Browser compatibility

A browser compatibility check of [fleetdm.com](https://fleetdm.com/) should be carried out monthly to verify that the website looks and functions as expected across all [supported browsers](../../docs/Using-Fleet/Supported-browsers.md).

- We use [BrowserStack](https://www.browserstack.com/users/sign_in) (logins can be found in [1Password](https://start.1password.com/open/i?a=N3F7LHAKQ5G3JPFPX234EC4ZDQ&v=3ycqkai6naxhqsylmsos6vairu&i=nwnxrrbpcwkuzaazh3rywzoh6e&h=fleetdevicemanagement.1password.com)) for our cross-browser checks.
- Check for issues against the latest version of Google Chrome (macOS). We use this as our baseline for quality assurance.
- Document any issues in GitHub as a [bug report](https://github.com/fleetdm/fleet/issues/new?assignees=&labels=bug%2C%3Areproduce&template=bug-report.md&title=), and assign them for fixing.
- If in doubt about anything regarding design or layout, please reach out to the Design team.

### Error handling

#### Responding to a 5xx error on fleetdm.com

Production systems can fail for various reasons, and it can be frustrating to users when they do, and customer experience is significant to Fleet. In the event of system failure, Fleet will:
* investigate the problem to determine the root cause.
* identify affected users.
* escalate if necessary.
* understand and remediate the problem.
* notify impacted users of any steps they need to take (if any).  If a customer paid with a credit card and had a bad experience, default to refunding their money.
* Conduct an incident post-mortem to determine any additional steps we need (including monitoring) to take to prevent this class of problems from happening in the future.

#### Incident post-mortems

When conducting an incident post-mortem, answer the following three questions:

1. Impact: What impact did this error have? How many humans experienced this error, if any, and who were they?
2. Root Cause: Why did this error happen?
3. Side effects: did this error have any side effects? e.g., did it corrupt any data? Did code that was supposed to run afterward and “finish something up” not run, and did it leave anything in the database or other systems in a broken state requiring repair? This typically involves checking the line in the source code that threw the error. 

### Vulnerability monitoring

Every week, we run `npm audit --only=prod` to check for vulnerabilities on the production dependencies of fleetdm.com. Once we have a solution to configure GitHub's Dependabot to ignore devDependencies, this manual process can be replaced with Dependabot.

### Experimentation

In order for marketing to iterate rapidly we have created a process of experimentation. This will allow a small group of marketers to draft, review and publish a page or a flyer or an experiment without getting a series of approvals. Experiments should be short-lived, temporary things intended for a small audience. When an experiment succeeds it should immediately be turned into a part of Fleet'd rituals and then go through the proper wireframe-first approach. 

Website experiments and landing pages should live behind `/imagine` url. Which is hidden from the sitemap and intended to be linked to from ads and marketing campaigns. Design experiments (flyers, swag, etc.) should be limited to small audiences (less than 500 people) to avoid damaging the brand or confusing our customers. In general, experiments that are of a design nature should be targeted at prospects and random users, never targeted at our customers.

Some examples of experiments that would qualify to get a rapid approach:
- A flyer for a meetup "Free shirt to the person who can solve this riddle!"
- A landing page for a movie screening presented by Fleet
- A landing page for a private event
- A landing page for an ad campaign that is running for 4 weeks.
- An A/B test on product positioning
- A giveaway page for a conference
- Table-top signage for a conference booth or meetup

#### Landing pages

The Fleet website has a built-in landing page generator that can be used to quickly create a new page that lives under the /imagine/ url.

To generate a new page, you'll need: 

- A local copy of the [Fleet repo](https://github.com/fleetdm/fleet).
- [Node.js](https://nodejs.org/en/download/)
- (Optional) [Sails.js](https://sailsjs.com/) installed globally on your machine (`npm install sails -g`)

1. Open your terminal program, and navigate to the `website/` folder of your local copy of the Fleet repo.
    
    > Note: If this is your first time running the website locally, you will need to run `npm install` inside of the website/ folder to install the website's dependencies.

2. Call the `landing-page` generator by running `node ./node_modules/sails/bin/sails generate landing-page [page-name]`, replacing `[page-name]` with the kebab-cased name (words seperated by dashes `-`) of your page.

3. After the files have been generated, you'll need to manually update the website's routes. To do this, copy and paste the generated route for the new page to the "Imagine" section of `website/config/routes.js`.

4. Next you need to update the stylesheets so that the page can inherit the correct styles. To do this, copy and paste the generated import statement to the "Imagine" section of `website/assets/styles/importer.less`.

5. Start the website by running `node ./node_modules/sails/bin/sails lift` (or `sails lift` if you have Sails installed globally). The new landing page will be availible at `http://localhost:1337/imagine/{page-name}`.

6. Replace the lorum ipsum and placeholder images on the generated page with the page's real content, and add a meta description and title by changing the `pageTitleForMeta` and `pageDescriptionForMeta in the page's `locals` in `website/config/routes.js`.


### How to export images for the website
In Figma:
1. Select the layers you want to export.
2. Confirm export settings and naming convention:
  * Item name - color variant - (CSS)size - @2x.fileformat (e.g., `os-macos-black-16x16@2x.png`)
  * Note that the dimensions in the filename are in CSS pixels.  In this example, if you opened it in preview, the image would actually have dimensions of 32x32px but in the filename, and in HTML/CSS, we'll size it as if it were 16x16.  This is so that we support retina displays by default.
  * File extension might be .jpg or .png.
  * Avoid using SVGs or icon fonts.
3. Click the __Export__ button.

### Website services

#### Cloudflare

We use Cloudflare to manage the DNS records of fleetdm.com and our other domains. Cloudflare offers a free, user-friendly, and cloud-agnostic interface that allows authorized team members to manage all our domains easily.
If you need access to Fleet's Cloudflare account, please ask the [DRI](https://fleetdm.com/handbook/company/why-this-way#why-direct-responsibility) Zach Wasserman in Slack for an invitation.


To make DNS changes in Cloudflare:
1. Log into your Cloudflare account and select the "Fleet" account.
2. Select the domain you want to change and go to the DNS panel on that domain's dashboard.
3. To add a record, click the "Add record" button, select the record's type, fill in the required values, and click "Save". If you're making changes to an existing record, you only need to click on the record, update the record's values, and save your changes.

#### Heroku

TODO: Document.

#### Algolia

TODO: Document.

### Docs

This page details processes related to maintaining and updating the ([Fleet docs](https://fleetdm.com/docs)).

When someone asks a question in a public channel, it's safe to assume they aren't the only person looking for an answer. 

To make our docs as helpful as possible, the Community team gathers these questions and uses them to make a weekly documentation update.

Fleet's goal is to answer every question with a link to the docs and/or result in a documentation update.

#### Documentation DRIs

TODO: Document.

#### Tracking

When responding to a question or issue in the [#fleet](https://osquery.slack.com/join/shared_invite/zt-h29zm0gk-s2DBtGUTW4CFel0f0IjTEw#/) channel of the osquery Slack workspace, push the thread to Zapier using the `TODO: Update docs` Zap. This will add information about the thread to the [Slack Questions Spreadsheet](https://docs.google.com/spreadsheets/d/15AgmjlnV4oRW5m94N5q7DjeBBix8MANV9XLWRktMDGE/edit#gid=336721544). In the `Notes` field, you can include any information that you think will be helpful when making weekly doc updates. That may be something like

- proposed change to the documentation.
- documentation link that was sent as a response.
- link to associated thread in [#help-oncall](https://fleetdm.slack.com/archives/C024DGVCABZ).
- **Note:** When submitting any pull request that changes Markdown files in the docs, request an editor review from Kathy Satterlee, who will escalate to the [on-call engineer](https://fleetdm.com/handbook/engineering#oncall-rotation) as needed.


## Commonly used terms

This glossary provides definitions to commonly used terms within our space.

| Term | Meaning | 
|:------ |:-----------------|
| **antivirus** | A class of programs designed to detect, block, and clear away malware from devices, networks, and IT systems. |
| **API** | (Application Programming Interface) a software go-between that allows applications to communicate.  |
| **automation** | A system that operates without needing intervention from a human to do so. |
| **AWS** | (Amazon Web Services) An ever-evolving cloud computing platform designed to allow application providers, ISVs, and vendors to host applications. |
| **CI/CD** | (Continuous Integration and Continuous Delivery/Continuous Deployment) A software development practice where cumulative code changes are made regularly and accurately. |
| **CLI** | (Command Line Interface) A tool for managing Fleet from the command line. |
| **Client Platform Engineer (CPE)** | See: CPE. |
| **cloud** | Data storage, networking, servers, databases, software, intelligence, and analytics through the internet instead of a device's hard drive. |
| **command line** | A horizontal row on an interface for text to allow you to type in a variety of commands. Also, see "CLI." |
| **compliance** | The act of being in line with the established risk-based expectations to preserve the strength and confidentiality of data stored, used, and transmitted. |
| **CPE** | (Client Platform Engineer) A person who constructs, evaluates, and deploys solutions to administrate a fleet of "clients" or end-users and does so in a scaleable manner. |
| **CVE** | (Common Vulnerabilities and Exposures) A system that provides a technique for sharing information publicly. |
| **data leaks** | When crucial and confidential data is unwittingly exposed physically, on the Internet, or any other way. This includes misplaced hard drives or devices. |
| **device management** | The process of overseeing the execution, process, and upkeep of a device, be it physical or virtual. |
| **DevOps** | Practices that incorporate both software development (Dev) and IT operations (Ops). |
| **Docker** | An open source platform that allows one to manage containerized applications. |
| **DRI** | The person who is singularly responsible for a given aspect of the open source project, the product, or the company. |
| **EDR** | (Endpoint Detection and Response) Security software that continually audits end-user devices to identify and respond to threats such as malware and ransomware. Also, see EDTR. |
| **EDTR** | (Endpoint Detection and Threat Response) Security software that continually audits end-user devices to identify and respond to threats such as malware and ransomware. Also, see EDR. |
| **encryption** | The act of converting data into a cipher that requires a key to be deciphered. |
| **end-users** | Someone using a distributed device or service. This could be a computer or a mobile device. |
| **FileVault** | The macOS feature to encrypt entire drives. |
| **Firewall** | A device or software that is used to block unwanted network traffic. |
| **fleetctl** | A CLI tool for managing Fleet from the command line. It can be used to accomplish many tasks you would typically need to do through the UI (User Interface). Also, fleetctl enables a GitOps workflow with Fleet and osquery. |
| **GitHub** | Cloud-based service for software development and version control using Git. |
| **historical compliance** | The ability to view past behavior around established risk-based controls to safeguard the integrity, confidentiality, and access of data storage, processing, or transfers. |
| **IETF** | (Internet Engineering Task Force) An organization that defines standardizing operations of internet protocols |
| **Internet Engineering Task Force (IETF)** | See: IETF |
| **IR** | (Incident Response) The actions one takes in response to a security breach or cyberattack. |
| **Linux** | An open source operating system. |
| **Logica** | An IT and management consultancy company based in the United Kingdom. |
| **macOS** | The operating system used in all of Apple's Mac computers. |
| **Munki** | Open-source software deployment tool for macOS. |
| **open core** | Is the business model where a company has a core version of a product with some of the features as (FOSS) Free Open Source Software in addition to a paid commercial version that is proprietary software. |
| **open source** | Software with intentionally public code for the sake of transparency. |
| **OS** | (Operating System) Software that provides the groundwork and instructions for a device's basic functions, including application use and controlling peripherals. |
| **osquery**  | A tool that assembles low-level operating system analytics and monitoring. |
| **out-of-policy device** | A device that is fails any security or vulnerability policy created in Fleet. |
| **permissions** | Users have different abilities depending on the access level they have. |
| **platform** | Any software or hardware for hosting an application, data, or service. |
| **policies** | Yes or no questions you can ask using Fleet about your host devices. |
| **policy compliance** | The state of whether a device is passing or failing policies created in Fleet. |
| **queries** | Questions you can ask an end-user device's operating system via Fleet. |
| **SAML** | (Security Assertion Markup Language) A standard that allows identity providers (IdP) to authorize credentials for service providers; enabling SSO (Single Sign-On). |
| **security audits** | An assessment of an organization's security posture. |
| **security engineer** | Individual for managing and implementing security systems in an organization. |
| **SIEM** | (Security Information and Event Management) Technology that assembles data, security warnings, and events into one platform and provides almost real-time analyzed data to help you better monitor your organization's security. |
| **Site Reliability Engineers (SREs)** | Individuals who apply site reliability principles to improve reliability and scalability of systems in a systematic manner. |
| **SQL** | (Structured Query Language) A language used to manage databases and complete a variety of operations tasks within said databases. |
| **SRE** | See "Site Reliabilty Engineers." |
| **SSO authentication** | (Single Sign-On authentication) Allows identity providers (IdP) to authorize credentials for service providers once and use that as the authentication for multiple outside accounts. |
| **TLS** | (Transport Layer Security) An Internet Engineering Task Force (IETF) standardized protocol that authenticates and provides privacy and data protection over computer networks. |
| **token** | A physical Two-Factor Authentication (2FA) login security device to prove one's identity. |
| **Transport Layer Security (TLS)** | See: TLS |
| **UI** | (User Interface) An interactive space in a program that concentrates on style and intuitive use. |
| **URL** | Uniform resource locator. Specifies where a web resource is located (ex: https://fleetdm.com/articles/) |
| **vulnerabilities** | An exploitable weakness that can lead to unauthorized access or other negative consequences to a computer system. |
| **Windows** | Microsoft's graphical operating system. |
| **YAML** | A data serialized language that has features derived from Perl, C, HTML, and other languages and is often used to write configuration files. |



#### Stubs
The following stubs are included only to make links backward compatible.

##### Company travel
Please see 📖[handbook/company/communications#travel](https://fleetdm.com/handbook/company/communications#travel).

<meta name="maintainedBy" value="mikermcneil">
<meta name="title" value="🛰️ Communications"><|MERGE_RESOLUTION|>--- conflicted
+++ resolved
@@ -195,17 +195,6 @@
 
 ### Spending company money while traveling
 When attending a conference or traveling for Fleet, keep the following in mind:
-<<<<<<< HEAD
-- $100 allowance per day for your own personal food and beverage. **(There are many good reasons to make exceptions to this guideline, such as dinners with customers.  Before proceeding, please [request approval from the Head of Business Operations](https://fleetdm.com/handbook/business-operations#intake).**
-- Tipping norms vary by culture.  How you tip when representing the company reflects on Fleet's brand.  When traveling in the United States and using your company Brex card, prepare to tip between 18-20% at restaurants.  For rideshare, takeout, delivery, and other situations where tipping comes up, tip between 10-20%.
-- If you haven't already, order a physical Brex card before attending the conference.
-- The monthly limit on your Brex card may need to be increased temporarily as necessary to accommodate the increased spending associated with the conference, such as travel.  You can [request that here](https://fleetdm.com/handbook/business-operations#intake) by providing the following information:
-  - The start and end dates for your trip.
-  - The price of your flight (feel free to optimize a direct flight if there is one that is less than double the price of the cheapest non-direct flight).
-  - The price of your hotel per night (dry cleaning is allowable if the stay is over 3 days).
-  - The price of the admission fees if attending a conference.
-- Please use your personal credit card for movies, mini bars, and entertainment.  These expenses _will not_ be approved.
-=======
 - **No reimbursements:** Use your company Brex card.  Reimbursements are time consuming, so Fleet does not do reimbursements for spending on personal credit cards.
 - **Food:** Be efficient and use your own credit card when it makes sense.  There is a $100 allowance per day for your own personal food and beverage on your company Brex card. _(There are many good reasons to make exceptions to this allowance, such as dinners with customers.  Before proceeding, please [request approval from the Head of Business Operations](https://fleetdm.com/handbook/business-operations#contact-us) to avoid complexities._
 - **Tipping:** Tipping norms vary by culture.  How you tip when representing the company reflects on Fleet's brand.  When traveling in the United States and using your company Brex card, prepare to tip between 18-20% at restaurants.  For rideshare, takeout, delivery, and other situations where tipping comes up, tip between 10-20%.
@@ -237,6 +226,7 @@
     - tentative dates
     - a lean budget (including links and street address of lodging and event spaces, estimated airfare, and spending for other food or accomodations)
     - a detailed agenda of how time will be spent
+    - BizOps has a [template (private google doc)](https://docs.google.com/spreadsheets/d/1oe1wAFzerXlKghZaZtdlA7QrWBv9iZmHThlFYqfVzRQ/edit#gid=1927695119) you can use to guide your planning.
   - **Bring to e-group:** Ask your manager to bring your plan for the offsite to the next weekly e-group meeting for feedback, edits, and CEO approval.
   - **Iteration:** The E-group will discuss live, make edits, and may ask you to provide additional information or changes and return the following week for another pass.
 
@@ -246,8 +236,6 @@
 
 ### Attending conferences
 When attending a conference for Fleet, treat it [like other travel for the company](https://fleetdm.com/handbook/company/communications#travel).
-
->>>>>>> 51db5b5f
 
 ## Vendor questionnaires 
 In responding to security questionnaires, Fleet endeavors to provide full transparency via our [security policies](https://fleetdm.com/handbook/security/security-policies#security-policies) and [application security](https://fleetdm.com/handbook/business-operations/application-security) documentation. In addition to this documentation, please refer to [the vendor questionnaires page](https://fleetdm.com/handbook/business-operations/vendor-questionnaires) 
