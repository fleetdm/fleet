# Communications
This page covers the things every team member needs to know to effectively contribute at Fleet.

## All hands
Every month, Fleet holds a company-wide meeting called the "All hands". 

All team members should attend the "All hands" every month.  "All hands" meetings are recorded, To see the evolution over time or catch up with the latest happenings, review [decks](https://drive.google.com/drive/folders/1cw_lL3_Xu9ZOXKGPghh8F4tc0ND9kQeY) and [recordings](https://us-65885.app.gong.io/conversations?workspace-id=9148397688380544352&callSearch=%7B%22search%22%3A%7B%22type%22%3A%22And%22%2C%22filters%22%3A%5B%7B%22type%22%3A%22CallTitle%22%2C%22phrase%22%3A%22all%20hands%22%7D%5D%7D%7D) from recent company-wide "All hands" meetings. Team members who cannot attend are expected to watch the recording within a few days. 

## Strategy
You can read about the company's positioning and product strategy in ["🎐 Why Fleet?" (private google doc)](https://docs.google.com/document/d/1E0VU4AcB6UTVRd4JKD45Saxh9Gz-mkO3LnGSTBDLEZo/edit#).

### Competition
We track competitors' capabilities and adjacent (or commonly integrated) products in Google doc [Competition](https://docs.google.com/document/d/1Bqdui6oQthdv5XtD5l7EZVB-duNRcqVRg7NVA4lCXeI/edit) (private Google doc).

<img width="384" alt="image" src="https://github.com/fleetdm/fleet/assets/618009/680adba6-f5b7-4726-b2ea-73d0549a45eb">

## Directly responsible individuals (DRIs)

| Area of responsibility | [DRI](https://fleetdm.com/handbook/company/why-this-way#why-direct-responsibility) |
| -------------- | --- |
| Revenue                              | <sup><sub>_See [🐋 Chief Revenue Officer](https://fleetdm.com/handbook/sales#team)_</sup></sub>
| Pricing                              | <sup><sub>_See [🛠️ CEO responsibilities](https://fleetdm.com/handbook/company/leadership#ceo-responsibilities)_</sup></sub>
| Illustrations                        | <sup><sub>_See [🌐 Head of Design](https://fleetdm.com/handbook/digital-experience#team)_</sup></sub>
| Website                              | <sup><sub>_See [🌐 Digital Experience team](https://fleetdm.com/handbook/digital-experience#team)_
| Product marketing (PMM)              | <sup><sub>_See [🛠️ CEO responsibilities](https://fleetdm.com/handbook/company/leadership#ceo-responsibilities)_</sup></sub>
| Brand marketing                      | <sup><sub>_See [🛠️ CEO responsibilities](https://fleetdm.com/handbook/company/leadership#ceo-responsibilities)_</sup></sub>
| Public relations                     | <sup><sub>_See [🛠️ CEO responsibilities](https://fleetdm.com/handbook/company/leadership#ceo-responsibilities)_</sup></sub>
<<<<<<< HEAD
| Revenue pipeline                     | <sup><sub>_See [🫧 Digital Marketing Manager](https://fleetdm.com/handbook/demand#team)_</sup></sub>
| Ads                                  | <sup><sub>_See [🫧 Digital Marketing Manager](https://fleetdm.com/handbook/demand#team)_</sup></sub>
=======
| Revenue pipeline                     | <sup><sub>_See [🫧 Demand team](https://fleetdm.com/handbook/demand#team)_</sup></sub>
| Ads                                  | <sup><sub>_See [🫧 Demand team](https://fleetdm.com/handbook/demand#team)_</sup></sub>
>>>>>>> ed159ceb
| Video                                | <sup><sub>_See [🫧 Digital Marketing Manager](https://fleetdm.com/handbook/demand#team)_</sup></sub>
| Social media                         | <sup><sub>_See [🫧 Digital Marketing Manager](https://fleetdm.com/handbook/demand#team)_</sup></sub>
| Blog                                 | <sup><sub>_See [🚀 Client Platform Engineer &amp; Community Advocate](https://fleetdm.com/handbook/engineering#team)_</sup></sub>
| Information technology (IT)          | <sup><sub>_See [🚀 Client Platform Engineer &amp; Community Advocate](https://fleetdm.com/handbook/engineering#team)_</sup></sub>
| Payroll, bookkeeping, AR/AP          | <sup><sub>_See [🔦 Head of Business Operations](https://fleetdm.com/handbook/customer-success#team)_</sup></sub>
| Legal contracts                      | <sup><sub>_See [🔦 Business Operations team](https://fleetdm.com/handbook/customer-success#team)_</sup></sub>
| Customer renewals                    | <sup><sub>_See [🌦️ VP of Customer Success](https://fleetdm.com/handbook/customer-success#team)_</sup></sub>
| Customer deployments                 | <sup><sub>_See [🌦️ Infrastructure Engineer](https://fleetdm.com/handbook/customer-success#team)_ </sup></sub>
| Customer support                     | <sup><sub>_See [🌦️ Customer Success team](https://fleetdm.com/handbook/customer-success#team)_</sup></sub>
| Quality assurance (QA)               | <sup><sub>_See [🚀 Engineering team](https://fleetdm.com/handbook/engineering#team)_ </sup></sub>
| Features &amp; product adoption      | <sup><sub>_See [🦢 Head of Product Design](https://fleetdm.com/handbook/product-design#team)_</sup></sub>
| Feature prioritization               | <sup><sub>_See [🦢 Head of Product Design](https://fleetdm.com/handbook/product-design#team)_</sup></sub>
| Intentionality of Fleet's interfaces | <sup><sub>_See [🦢 Head of Product Design](https://fleetdm.com/handbook/product-design#team)_</sup></sub>
| Best practices for using Fleet       | <sup><sub>_See [🦢 Product Design team](https://fleetdm.com/handbook/product-design#team)_</sup></sub>
| [API design](https://fleetdm.com/docs/rest-api/rest-api) | <sup><sub>_See [🦢 Rachael Shaw](https://fleetdm.com/handbook/product-design#team)_</sup></sub>
| Structure of the [docs](https://fleetdm.com/docs/get-started/why-fleet) | <sup><sub>_See [🌐 Head of Design](https://fleetdm.com/handbook/digital-experience#team)_</sup></sub>
| Product introduction docs            | <sup><sub>_See [🛠️ CEO responsibilities](https://fleetdm.com/handbook/company/leadership#ceo-responsibilities)_</sup></sub>
| Product deployment docs              | <sup><sub>_See [🚀 Chief Technology Officer](https://fleetdm.com/handbook/engineering#team)_</sup></sub>
| Product usage docs                   | <sup><sub>_See [🦢 Head of Product Design](https://fleetdm.com/handbook/product-design#team)_</sup></sub>
| Product reference docs               | <sup><sub>_See [🦢 Rachael Shaw](https://fleetdm.com/handbook/product-design#team)_</sup></sub>
| What goes in a release               | <sup><sub>_See [🚀 Chief Technology Officer](https://fleetdm.com/handbook/engineering#team)_ </sup></sub> 
| Engineering output and architecture  | <sup><sub>_See [🚀 Chief Technology Officer](https://fleetdm.com/handbook/engineering#team)_ </sup></sub>
| Product development                  | <sup><sub>_See [🛩️ Product groups](https://fleetdm.com/handbook/company/product-groups#current-product-groups)_ </sup></sub>

### Docs
This page details processes related to maintaining and updating the [Fleet documentation](https://fleetdm.com/docs).

When someone asks a question in a public channel, it's safe to assume they aren't the only person looking for an answer. 

To make our docs as helpful as possible, the Community team gathers these questions and uses them to make a weekly documentation update.

Fleet's goal is to answer every question with a link to the docs and/or result in a documentation update.

> Fleet's philosophy on how to write useful documentation is public and open-source: ["Why read documentation?"](https://fleetdm.com/handbook/company/why-this-way#why-read-documentation)

The docs are separated into four categories:

1. [Get started](https://fleetdm.com/docs/get-started/why-fleet)

2. [Deploy](https://fleetdm.com/docs/deploy/introduction)

3. [Using Fleet](https://fleetdm.com/docs/using-fleet/fleet-ui)

4. Reference
- [Configuration](https://fleetdm.com/docs/configuration/fleet-server-configuration)
- [REST API](https://fleetdm.com/docs/rest-api/rest-api)
- [Data tables](https://fleetdm.com/tables/account_policy_data)
- [Built-in queries](https://fleetdm.com/queries)

## Fleetdm.com
Any change to fleetdm.com follows the same process as [making changes](https://fleetdm.com/handbook/company/product-groups#making-changes) to the core product. To propose a change to Fleet's website [create a website request](https://github.com/fleetdm/fleet/issues/new?assignees=&labels=%23g-digital-experience&projects=&template=website-request.md&title=Request%3A+__________________________) on the #g-digital-experience kanban board. 

Before committing anything to code, we create wireframes (referred to as ["drafting"](https://fleetdm.com/handbook/company/product-groups#making-changes)) to illustrate all changes that affect the layout and structure of the user interface, design, or APIs of fleetdm.com. See [Why do we use a wireframe first approach](https://fleetdm.com/handbook/company/why-this-way#why-do-we-use-a-wireframe-first-approach) for more information. 

The [Digital Experience team](https://fleetdm.com/handbook/digital-experience#team) holds regular design review sessions to evaluate, revise, and approve wireframes before moving into production. Design review sessions are hosted by the [Head of Design](https://calendar.google.com/calendar/u/0?cid=bXRob21hc0BmbGVldGRtLmNvbQ) and typically take place daily, late afternoon (CST). Anyone is welcome to join.


## Marketing programs
Fleet's community programs are rooted in several areas; created to nurture communication between all current and future Fleet users through events, community support, [social media](#social-media), conversation-starting, [ads](#ads), video, and articles.


### Social media
Fleet's largest asset is our user community, the people actually using Fleet. Public conversations on social media create valuable opportunities for contributors to answer technical questions and collect feedback.

Fleet [does not self-promote](https://www.audible.com/pd/The-Impact-Equation-Audiobook/B00AR1VFBU).  (Great brands are [magnanimous](https://en.wikipedia.org/wiki/Magnanimity).) In fact, conversations are already happening in our social spaces that open up opportunities for Fleet to [engage with the community](https://fleetdm.com/handbook/demand#engage-with-the-community).

Here are some topics for social media posts:
- Fleet the product
- Internal progress
- Highlighting community contributions
- Highlighting Fleet and osquery accomplishments
- Industry news about osquery
- Industry news about device management
- Upcoming events, interviews, and podcasts

#### Fleet on LinkedIn
Original posts on LinkedIn by Fleet employees [can be promoted using the Fleet company page](https://fleetdm.com/handbook/demand#promote-a-post-on-linkedin). If you think your post would make sense in front of a bigger audience, [create an issue on the demand board](https://fleetdm.com/handbook/demand#contact-us) linking the team to your personal LinkedIn post (only original posts please, reposts and quotes of other posts can not be promoted). Include any context in the issue and keep an eye on your inbox, The Demand team will request permission to use the post in a promoted post.


### Ads
Fleet uses advertising to spread awareness through a broader audience and foster greater engagement within user communities. The more people actively using Fleet, or contributing, the better Fleet will be.


### Events
It's important for Fleet to engage at [events](https://docs.google.com/spreadsheets/d/1YQXAX2Q_WnGkAwMYjMbQpV3nbCj7gOBbv7Y0u4twxzQ/edit#gid=1931288160). This provides an opportunity to directly engage with potential users and contributors, build relationships, gather feedback, and create a stronger sense of community and trust.

#### Event lead follow-up
Eventgoers are expecting a timely follow-up from Fleet based on the conversations that they had at the event. It is up to Digital Marketing Manager to make sure this process is followed.

1. Once a list of badge scans is available, Fleeties that attended the event are to add any follow up notes that note buying situation, amount of endpoints, level of interest, and general talking points.
2. Within 3 business days of returning from the event, attendees will set up a debrief meeting with the demand team to discuss follow-up.
3. Demand will determine appropriate follow-up to each potential lead, and sales will be notified of actions needed immediately following.

### Podcast
Fleet has created the [ExpedITioners podcast](https://expeditioners.podbean.com/) to open discussions and help IT and security professionals get ahead of the curve and prepare themselves and their organizations for what lies ahead. 
<!-- TODO: Find a way to link to the meetings section below and make it make sense-->
### Video
Fleet uses YouTube to help keep the community up-to-date and informed. These videos facilitate community engagement, provide educational resources, and help share essential information about Fleet and the people using it. Meetings regularly uploaded to YouTube will have a "▶️" emoji prepended to the calendar event title (e.g. "▶️ ☁️🌈 Sprint demos!").  

<img width="384" alt="image" src="https://github.com/fleetdm/fleet/assets/618009/29167232-652c-4c64-a37c-910cc781f2c1">


## Meetings
- **Plan to join meetings on time.** At Fleet, we start on time and do not wait for folks to join.  As most of our meetings are conducted over zoom, please join with a working microphone and with your camera on whenever possible.  Being even a few minutes late can make a big difference and slow your meeting counterparts down. When in doubt, show up a couple of minutes early. 
- **Turn on your camera.** This allows for more complete and intuitive verbal and non-verbal communication. Feel free to leave your camera on or turn it off when joining meetings with new participants you might not be familiar with yet. Turn your camera on when you lead or cohost a meeting, or when you present your work during a demo session.
  - **If you would prefer not to be on YouTube** when presenting on a meeting, you can prep your demo ahead of the meeting and communicate to your manager who will present for you.  It's always ok to do this.
- **Be warm.**  It's okay to spend the first minute or two of a meeting being present and making small talk. Since we are all remote, it's easy to miss out on hallway chatter and human connections that happen in [meatspace](https://www.dictionary.com/browse/meatspace).  Use this time together during the first minute to say "Hi!"  Then you can jump into the topics to be discussed.
- **Take notes.** Every meeting should have a [DRI](https://fleetdm.com/handbook/company/why-this-way#why-direct-responsibility) to ensure: 
  - The agenda creation and/or prep beforehand. 
  - There is a designated notetaker during the meeting. 
  - All action items are tracked and assigned to the correct individuals. 

### Meeting agendas
["**No agenda, no attenda**."](https://about.gitlab.com/company/culture/all-remote/live-doc-meetings/#gitlab-meeting-best-practices) Every work-related meeting should have an editable agenda (e.g. edit access shared with all attendees) attached to the calendar invite. 
- To create a meeting agenda please make a copy of [Fleet's meeting template](https://docs.google.com/document/d/1TaZ654gTwadWGDYhP3zuAzWe0eiY0s9NhaU9KLCokgw/copy).

>Please do not use Google Calendar's automatic agenda/notes creation function, as it does not adhere to Fleet's preferred agenda format. If the automatic agenda doc has been created in error, edit the calendar invite to delete it from the meeting to avoid confusion.

### External meeting scheduling
When scheduling external meetings, provide external participants with a
[Calendly](https://calendly.com) link to schedule with the relevant internal participants. If you
need a Calendly account, reach out to `#g-business-operations` via Slack.

### Internal meeting scheduling
Fleet uses the Zoom add-on for Google Calendar to schedule meetings (exceptions are customers that are non-negotiably required to use a different tool) when we [create calendar events](https://support.google.com/calendar/answer/72143?hl=en&ref_topic=10510646&sjid=7187599067132459840-NA#zippy=%2Cclick-an-empty-time-in-your-calendar). 
Our Zoom meetings are configured to let participants join before the host arrives, to make sure meetings start on time even if the host isn't there.

To schedule a meeting within Fleet:
- To add a Zoom meeting to a calendar event, click the "Add video conferencing" dropdown and select "Zoom Meeting." Google Calendar will automatically add the Zoom meeting details and instructions to join the event.
- Enter the `@fleetdm.com` emails for each participant into the "Add guests" box in Google Calendar, and the calendar availability for each participant will appear in your view.
- Select a meeting time, the participants will automatically be invited and a video conference will be attached to the invite (this can save a lot of communication overhead when scheduling with multiple participants).

It is important to [set your working hours](https://support.google.com/calendar/answer/7638168?hl=en&co=GENIE.Platform%3DDesktop) in Google Calendar and block out any personal time/events/PTO, so that team members do not inadvertently schedule a time when you are not available. 
- Many team members use the free tier of [reclaim.ai](https://reclaim.ai/) to synchronize personal event times (without event details) into their work calendars. 
It is also common practice to block out time for focused work.

In an all-remote company, "face time" matters. Remember: even if someone's calendar is open, they have other work to do. Help each other by batching up internal meetings can enable longer, uninterrupted stretches of deep work.

<img width="384" alt="image" src="https://github.com/fleetdm/fleet/assets/618009/0f453745-9ddc-4ae7-853a-2a73e3d2aa1a">


#### Schedule time with the CEO
All invitations to meetings are welcomed, and quickly considering them is a top priority for the CEO.

> Please do not add events to the CEO's calendar. **Events added directly to the CEO's calendar will be declined and removed.** Even if the CEO asks you to set up a meeting or add him to a call, please get scheduling help from the [Apprentice](https://www.fleetdm.com/handbook/digital-experience#team)).

To request time with the CEO, [submit an issue](https://github.com/fleetdm/confidential/issues/new?assignees=sampfluger88&labels=%23g-digital-experience&projects=&template=custom-request.md&title=%7BMeeting%20request%3A%20) at-mentioning the [Head of Digital Experience](https://www.fleetdm.com/handbook/digital-experience#team). Internal meetings can sometimes be moved to make room. External meetings, blocked time, travel, and personal commitments can rarely be moved.

- **Why the extra step?** There are not enough hours in the day for the CEO to accept every request to meet, so [we have to prioritize](https://www.fleetdm.com/handbook/digital-experience#process-the-ceos-calendar).
- **Self-service scheduling:** Unlike other team members, who you can schedule with by simply dropping an event on their calendar unless requested directly from Mike, please do not directly schedule a meeting onto the CEO's calendar without using this process to confirm with the Apprentice first.
- **Rescheduling:** All items on Mike's calendar are subject to change by the CEO to better serve the company.  Send last-minute changes or cancellations to Mike [via direct message (DM)](https://www.fleetdm.com/handbook/company/why-this-way#why-not-mention-the-ceo-in-slack-threads).

### Modifying an event organized by someone else
To edit an event where someone else at Fleet is the organizer, you can first subscribe to their calendar in Google Calendar and then edit the event on their calendar.  Your edits will automatically apply to all attendees.
This works because every Fleetie grants edit access to everyone else at Fleet as part of onboarding.

### Shared calendars
Team calendars are the primary source for sprint rituals; they facilitate the execution of each sprint. 
Looking to add, change, or remove a shared calendar? [Create an issue for the CEO](https://fleetdm.com/handbook/digital-experience#contact-us) and the appropriate DRI will reply with feedback.


## Skip-level 1:1 meetings 

Fleet uses skip-level 1:1 meetings as a recurring pulse check to encourage [valuable personal and departmental feedback](https://fleetdm.com/handbook/company/communications#performance-feedback) across the org. This helps the leadership at Fleet run an effective company with a great team, good alignment, and quick decisions. To schedule a skip-Level 1:1:
1. Create a copy of the ["Skip-level 1:1 agenda template"](https://docs.google.com/document/d/191wiy-_a9XBMndLlM97iOwUF6a-0PtkbboQ2FCUIy6w/copy) and rename the document "🧑‍🚀 YOUR_GITHUB_USER_NAME : SUPERVISOR_GITHUB_USER_NAME".
2. [Schedule a meeting](https://fleetdm.com/handbook/company/communications#internal-meeting-scheduling) with your manager's supervisor and title the calendar event by copying your skip-level agenda title and appending "[no shadows]" to the end (this tells other team members that this is a private conversation).

> **If you're scheduling with the CEO** please [get help](https://fleetdm.com/handbook/company/communications#schedule-time-with-the-ceo) before adding events to the calendar.

3. Link the skip-level agenda in the calendar event description before saving.


### Zoom

We use [Zoom](https://zoom.us) for virtual meetings at Fleet, and it is important that every team member feels comfortable hosting, joining, and scheduling Zoom meetings.
By default, Zoom settings are the same for all Fleet team members, but you can change your personal settings on your [profile settings](https://zoom.us/profile/setting) page. 
Settings that have a lock icon next to them have been locked by an administrator and cannot be changed. Zoom administrators can change settings for all team members on the [account settings page](https://zoom.us/account/setting) or for individual accounts on the [user management page](https://zoom.us/account/user#/).

<img width="384" alt="image" src="https://github.com/fleetdm/fleet/assets/618009/f67a88e3-ab0a-4eda-a44d-b0e68de523a9">


### Recording meetings

Capturing video from meetings with customers, prospects, and community members outside the company is an important part of building world-class sales and customer success teams and is a widespread practice across the industry. At Fleet, we use Gong to capture Zoom meetings and share them company-wide. If a team member with a Gong license attends certain meetings, generally those with at least one person from outside of Fleet in attendance.  
  - While some Fleeties may have a Gong seat that is necessary in their work, the typical use case at Fleet is for employees on the company's sales, customer success, or customer support teams. 
  - You should be notified anytime you join a recorded call with an audio message announcing "this meeting is being recorded" or "recording in progress."  To stop a recording, the host of the call can press "Stop." 
  - If the call has external participants and is recorded, this call is stored in Gong for future use. 
To access a recording saved in Gong, visit [app.gong.io](https://app.gong.io) and sign in with SSO. 
  - Everyone at Fleet has access, whether they have a Gong seat or not, and you can explore and search through any uploaded call transcripts unless someone marks them as private (though the best practice would be not to record any calls you don't want to be captured). 
If you ever make a mistake and need to delete something, you can delete the video in Gong or reach out to Nathan Holliday or Mike McNeil for help. They will delete it immediately without watching the video. 
  - Note that any recording stopped within 60 seconds of the start of the recording is not saved in Gong, and there will be no saved record of it. 

Most folks at Fleet should see no difference in their meetings if they aren't interfacing with external parties. 
Our goal in using Gong and recording calls is to capture insights from sales, customer, and community meetings and improve how we position and sell our product. We never intend to make anyone uncomfortable, and we hope you reach out to our DRI for Gong, Nathan Holliday, or Mike McNeil if you have questions or concerns.  

Here are some tips for troubleshooting Gong:
- In order to use Gong, the Zoom call must be hosted by someone with a Fleet email address.  
- You cannot use Gong to record calls hosted by external parties.
- Cloud recording in Zoom has to be turned on and unlocked company wide for Gong to function properly, because of this, there is a chance that some Gong recordings may still save in Zoom's cloud storage even if they aren't uploaded into Gong.
- To counter this, Nathan Holliday will periodically delete all recordings found in Zoom's storage without viewing them.
- If you need help using Gong, please check out [Gong Academy](https://academy.gong.io/).

### Excluding calls from being recorded
For those with a Gong seat or scheduling a call with someone in attendance that has a Gong seat who does not wish for their Zoom call with an external party to record, make sure your calendar event title contains `[no shadows]`.  You can also read the [complete list of exclusion rules](https://docs.google.com/document/d/1OOxLajvqf-on5I8viN7k6aCzqEWS2B24_mE47OefutE/edit?usp=sharing).


## Levels of confidentiality
Fleet uses these levels to standardize a commitment to minimal esotericism across the company.  
- **Public:**   _Share with anyone, anywhere in the world_
- **Confidential:**  _Share only with team members who've signed an NDA, consulting agreement, or employment agreement_
- **Classified:**  _Share only with founders of Fleet, business operations, and/or the people involved.  e.g., US social security numbers during hiring_

### Document titles
Fleet uses these levels to standardize a commitment to minimal esotericism across the company. 
- **"Public":** _(Available to public)_ 
- _(Confidential - for Fleet eyes only)_     
- **"¶":** _(E-group - Direct reports the the CEO)_
- **"¶¶":** _(Classified - CEO, Apprentice, and BizOps)_
- **"¶¶¶":** _(CEO, Apprentice to the CEO, and board members)_

## Email relays
There are [several special email addresses](https://docs.google.com/document/d/1tE-NpNfw1icmU2MjYuBRib0VWBPVAdmq4NiCrpuI0F0/edit#) that automatically relay messages to the appropriate people in Fleet. Each email address meets a minimum response time ("Min RT"), expressed in business hours/days, and has a dedicated, directly responsible individual (DRI) who is responsible for reading and replying to emails sent to that address.

## Slack
At Fleet, we do not send internal emails to each other. Instead, we prefer to use [Slack](https://www.linkedin.com/pulse/remote-work-how-set-boundaries-when-office-your-house-lora-vaughn/) to communicate with other folks who work at Fleet.

### Key Slack channels
The following Slack channels are useful for every Fleetie:

| Slack channel               | Purpose |
|:----------------------------|:--------------------------------------------------------------------|
| `#general`                  | Read company-wide announcements.
| `#thanks`                   | Say thank you.
| `#random`                   | Be random.

### Slack channel prefixes
- We have specific channels for various topics, but we also have more general channels for the teams at Fleet.
We use these prefixes to organize the Fleet Slack:
 * ***g-***: for team/group channels *(Note: "g-" is short for "grupo" or "group")*.
 * ***oooh-***: used to discuss and share interesting information about a topic.
 * ***help-***: for asking for help on specific topics.
 * ***at*** or ***fleet-at***: for customer channels.
 * ***2023-***: for temporary channels _(Note: specify the relevant year in four digits, like "YYYY-`)_

### Slack communications and best practices
- We use [channels over DMs](https://fleetdm.com/handbook/company/why-this-way#why-group-slack-channels).
- We use threads in Slack as much as possible. Threads help limit noise for other people following the channel and reduce notification overload.
- We configure our [working hours in Slack](https://slack.com/help/articles/360025054173-Set-up-Slack-for-work-hours-) to make sure everyone knows when they can get in touch with others.
- In consideration of our team, Fleet avoids using global tags in channels (i.e. @here, @channel, etc.) (What about polls? Good question, Fleeties are asked to post their poll in the channel and @mention the teammates they would like to hear from.)

### Create a GitHub issue from a Slack thread
If you need to track content from a Slack channel (ie. #g-sales), you can automatically generate a github issue by selecting the `create-github-issue` emoji on the thread. This will automatically create an issue tagged with the #g-business-operations label. If you need the issue logged against a specific board, ensure that you have updated the label during issue creation.

<img width="384" alt="image" src="https://github.com/fleetdm/fleet/assets/618009/97ce6caa-4b21-4cc2-8fcb-91aa03dfc6d6">


### Customer support service level agreements (SLAs)

**Fleet Free:**

| Impact level | Definition | Preferred contact | Response time |
|:---|:---|:---|:---|
| All inquiries | Any request regardless of impact level or severity | Osquery #fleet Slack channel | No guaranteed resolution |

> **Note:** If you're using Fleet Free, you can also access community support by [opening a bug](https://github.com/fleetdm/fleet/issues/new?assignees=&labels=bug%2C%3Areproduce&projects=&template=bug-report.md&title=) in the [Fleet GitHub](https://github.com/fleetdm/fleet/) repository.

**Fleet Premium:**

| Impact level | Definition | Preferred contact | Response time |
|:-----|:----|:----|:-----|
| Emergency (P0) | Your production instance of Fleet is unavailable or completely unusable. For example, if Fleet is showing 502 errors for all users. | Expedited phone/chat/email support during business hours. </br></br>Email the contact address provided in your Fleet contract or chat with us via your dedicated private Slack channel | **≤4 hours** |
| High (P1) | Fleet is highly degraded with significant business impact. | Expedited phone/chat/email support during business hours. </br></br>Email the contact address provided in your Fleet contract or chat with us via your dedicated private Slack channel | **≤4 business hours** |
| Medium (P2) | Something is preventing normal Fleet operation, and there may or may not be minor business impact. | Standard email/chat support | ≤1 business day | 
| Low (P3) | Questions or clarifications around features, documentation, deployments, or 'how to's'. | Standard email/chat support | 1-2 business days | 

> **Note:** Fleet business hours for support are Monday-Friday, 6AM-4PM Pacific Time, excluding current U.S. federal holidays during which responses may be delayed for Medium and Low impact issues. Fleeties can find Fleet general contact information [here](https://docs.google.com/document/d/1tE-NpNfw1icmU2MjYuBRib0VWBPVAdmq4NiCrpuI0F0/edit).

**Emergency (P0) request communications:**

![Screen Shot 2022-12-05 at 10 22 43 AM](https://user-images.githubusercontent.com/114112018/205676145-38491aa2-288d-4a6c-a611-a96b5a87a0f0.png)


## GitHub
Fleet uses GitHub as the [source of truth](https://fleetdm.com/handbook/company/why-this-way#why-do-we-use-one-repo) for the product and documentation. GitHub allows community members to interact with Fleet, [contribute and provide feedback](https://github.com/fleetdm/fleet/blob/main/docs/Contributing/Committing-Changes.md#committing-changes).

### GitHub labels
Fleet prefixes all GitHub labels with special characters or words to organize and categorize GitHub issues.

| Prefix            | Label type  | Examples                            |
|:------------------|:------------|:------------------------------------|
| `:`               | Verb        | `:dev`, `:research`, `:design`
| `~`               | Adjective   | `~blocked`, `~frontend`, `~backend`
| `customer-`       | [Customer request](TODO link to handbook section) | `customer-leo`, `customer-sagittarius`
| `#g-`             | Group isssue | _An issue requesting something from a group at Fleet, such that it will be seen and procesed on their kanban board within 1 business day._

Opinionated conventions help people work faster and spend less time figuring out what to name things, or misunderstanding why they're named what they are.  This also reduces the total number of labels required while maintaining an expressive labeling system.

Labels with a `#g-` prefix refer to a kanban board. Since it is best practice to have an issue on a single board, make an effort to have only one label with the `#g-` prefix per issue.

> _**Note:** There are only a few "special" labels that are exceptions to this rule:
> - `bug` A defect in the product.
> - `bug-` Defect category. For example, `bug-enrollment`, `bug-profiles-sync`, `bug-policies`. This allows us to track the areas of the product producing the most bugs.
> - `story` A user story.
> -  `prospect-` A customer prospect.
> - `P-` A [priority level](https://fleetdm.com/handbook/company/product-groups#high-priority-user-stories-and-bugs).
> - `Epic` Do not use. _(TODO: ZenHub automatically recreates this label when we group sub-tasks inside of a user story. Find a way to remove this. It is an artifact from Zenhub and not something we actually want to exist or use, as it is confusing.)_

### Process new requests
Team members [process their department's kanban boards](https://fleetdm.com/handbook/company/why-this-way#why-lean-software-development) daily, prioritizing all new requests including issues and PRs within one business day.

To process intake team members will:
- Inspect each item in the "📨 New requests" column and understand the next steps needed to complete the task.
- Indicate to the requestor when they can expect the task to be completed by placing each item in the appropriate column (e.g. Not yet, Planned, In progress) and estimate if necessary.
- If the goal/user story is unclear, assign the issue to the requestor and at-mention them in an issue comment asking to clarify the intended action. 
- If the task is to be backlogged (i.e. "Not yet"), place the issue in the "Not yet" column and at-mention the requestor in an issue comment. Explain why the task is unable to be prioritized and provide a tentative ETA on when the task will be completed.  

### Estimation points
Estimation points represent the effort required to complete a task. After accessing wireframes, we typically play planning poker, a gamified estimation technique, to determine the necessary story point value.

We use the following story points to estimate website tasks:

| Story point | Time |
|:---|:--------------|
| 1  | 1 to 2 hours  |
| 2  | 2 to 4 hours  |
| 3  | 1 day         |
| 5  | 1 to 2 days   |
| 8  | Up to a week  |
| 13 | 1 to 2 weeks  |

### Making a pull request
Our handbook and docs pages are written in Markdown and are editable from our website (via GitHub). Follow the instructions below to propose an edit to the handbook or docs.
1. Click the _"Edit page"_ button from the relevant handbook or docs page on [fleetdm.com](https://www.fleetdm.com) (this will take you to the GitHub browser).
2. Make your suggested edits in the GitHub.
3. Click _"Commit changes...."_
4. Give your proposed change a title or _["Commit message"](https://about.gitlab.com/topics/version-control/version-control-best-practices/#write-descriptive-commit-messages)_ and optional _"Extended description"_ (good commit messages help page maintainers quickly understand the proposed changes).
 - **Note:** _Keep commit messages short and clear. (e.g. "Add DRI automation")_ 
4. Click _"Propose changes"_
5. Request a review from the page maintainer, and finally, press “Create pull request.”
6. GitHub will run a series of automated checks and notify the reviewer. At this point, you are done and can safely close the browser page at any time.
8. Check the “Files changed” section on the Open a pull request page to double-check your proposed changes.

> Note: Pages in the `./docs/Contributing/` folder and folders with a underscore prefix (e.g., `./docs/Deploy/_kubernetes/`) are not included in the documentation on the Fleet website.

### Merging changes
When merging a PR to the master branch of the [Fleet repo](https://github.com/fleetdm/fleet), remember that whatever you merge gets deployed live immediately. Ensure that the appropriate quality checks have been completed before merging. [Learn about the website QA process](#quality).

When merging changes to the [docs](https://fleetdm.com/docs), [handbook](https://fleetdm.com/handbook), and articles, make sure that the PR’s changes do not contain inappropriate content (goes without saying) or confidential information, and that the content represents our [brand](#brand) accordingly. When in doubt reach out to the product manager of the [website group](https://fleetdm.com/handbook/digital-experience) in the [#g-digital-experience](https://fleetdm.slack.com/archives/C058S8PFSK0) channel on Slack.

### Editing a merged pull requests 
We approach editing retrospectively for pull requests (PRs) to handbook pages. Remember our goal above about moving quickly and reducing time to value for our contributors? We avoid the editor becoming a bottleneck for merging quickly by editing for typos and grammatical errors after-the-fact. Here's how to do it:

1. Check that the previous day's edits are formatted correctly on the website (more on this in the note below.)
2. Use the [Handbook history](https://github.com/fleetdm/fleet/commits/main/handbook) feed in GitHub to see a list of changes made to the handbook.
3. From the list of recently merged PRs, look at the files changed for each and then:
  - Scan for typos and grammatical errors.
  - Check that the tone aligns with our [Communicating as Fleet](https://fleetdm.com/handbook/brand#communicating-as-fleet) guidelines and that Grammarly's tone detector is on-brand.
  - Check that Markdown is formatted correctly.
  - **Remember**, Do not make edits to this page. It's already merged.
4. Instead, navigate to the page in question on the website and submit a new PR to make edits - making sure to request a review from the maintainer of that page.
5. Comment on the original PR to keep track of your progress. Comments made will show up on the history feed. E.g., `"Edited, PR incoming"` or `"LGTM, no edits required."`
6. Watch [this short video](https://www.loom.com/share/95d4525a7aae482b9f9a9470d446ce9c) to see this process in action.

> **Note:** The Fleet website may render Markdown differently from GitHub's rich text preview. It's essential to check that PRs merged by the editor are displaying as expected on the site. It can take a few minutes for merged PRs to appear on the live site, and therefore easy to move on and forget. It's good to start the ritual by looking at the site to check that the previous day's edits are displaying as they should.


### Linking to a location on GitHub
When adding a link to any text in the docs, handbook, or website always be sure to use the canonical form of the URL (e.g. _"https//www.fleetdm.com/
handbook/..."_).
Navigate to the file's location on GitHub, and press "y" to transform the URL into its canonical form.

#### Fixing a broken link
For instance when a broken link is discovered on fleetdm.com, always check if the link is a relative link to a location outside of `/docs`.

An example of a link that lives outside of `/docs` is:

```
../../tools/app/prometheus
```

If the link lives outside `/docs`, head to the file's location (in this case, [https://github.com/fleetdm/fleet/blob/main/tools/app/prometheus.yml)](https://github.com/fleetdm/fleet/blob/main/tools/app/prometheus.yml)), and copy the full URL  into its canonical form (a version of the link that will always point to the same location) ([https://github.com/fleetdm/fleet/blob/194ad5963b0d55bdf976aa93f3de6cabd590c97a/tools/app/prometheus.yml](https://github.com/fleetdm/fleet/blob/194ad5963b0d55bdf976aa93f3de6cabd590c97a/tools/app/prometheus.yml)). Replace the relative link with full URL.


### Meta tags
- **Page order:** The order we display documentation pages on fleetdm.com is determined by `pageOrderInSection` meta tags. These pages are sorted in their respective sections in **ascending** order by the `pageOrderInSection` value. Every Markdown file (except readme and faq pages) in the `docs/` folder must have a meta tag with a positive 'pageOrderInSection' value.

We leave large gaps between values to make future changes easier. For example, the first page in the "Using Fleet" section of the docs has a `pageOrderInSection` value of 100, and the next page has a value of 200. The significant difference between values allows us to add, remove and reorder pages without changing the value of multiple pages at a time.

When adding or reordering a page, try to leave as much room between values as possible. If you were adding a new page that would go between the two pages from the example above, you would add `<meta name="pageOrderInSection" value="150">` to the page.

- **Page description:** TODO: Document.

### Images
Try to keep images in the docs at a minimum. Images can be a quick way to help users understand a concept or direct them towards a specific user interface(UI) element. Still, too many can make the documentation feel cluttered and more difficult to maintain.

When adding images to the Fleet repo, follow these guidelines:

- UI screenshots should be a 4:3 aspect ratio (1280x960). This is an optimal size for the container width of the docs and ensures that content in screenshots is as clear as possible to view in the docs (and especially on mobile devices).
- You can set up a custom preset in the Google Chrome device toolbar (in Developer Tools) to quickly adjust your browser to the correct size for taking a screenshot.
- Keep the images as simple as possible to maintain. Screenshots can get out of date quickly as UIs change.
- Exclude unnecessary images. Images should be used to help emphasize information in the docs, not replace it.
- Minimize images per doc page. For doc maintainers and users, more than one or two per page can get overwhelming.
- The goal is for the docs to look good on every form factor, from 320px window width all the way up to infinity. Full window screenshots and images with too much padding on the sides will be less than the width of the user's screen. When adding a large image, make sure it is easily readable at all widths.

Images can be added to the docs using the Markdown image link format, e.g., `![Schedule Query Sidebar](https://raw.githubusercontent.com/fleetdm/fleet/main/docs/images/add-new-host-modal.png)`
The images used in the docs live in `docs/images/`. Note that you must provide the URL of the image in the Fleet GitHub repo for it to display properly on both GitHub and the Fleet website.

> Note that the instructions above also apply to adding images in the Fleet handbook.

### Audit logs
The [Audit logs doc page](https://fleetdm.com/docs/Using-Fleet/Audit-logs) has a page generator that is used to speed up doc writing when Fleet adds new activity types.

- If you're making a copy change to an exiting activity type, edit the `activities.go` file [here](https://github.com/fleetdm/fleet/blob/main/server/fleet/activities.go).
- If you're making a change to the top section or meta tags, edit the `gen_activity_doc.go` file [here](https://github.com/fleetdm/fleet/blob/main/server/fleet/gen_activity_doc.go).
- If you're adding a new activity type, add the activity to the `ActivityDetailsList` list in the `activities.go` file.

After making your changes, save them and run `make generate-doc`. This will generate a new `Audit-logs.md` file. Make sure you run the command in the top level folder of your cloned, Fleet repo.

## Figma
We use Figma for virtually all our design work. This includes the Fleet product, our website, and our marketing collateral. 

- **Fleet product:** All product design work is done in the [Fleet product](https://www.figma.com/files/project/17318630/%F0%9F%94%9C%F0%9F%93%A6-Fleet-EE%C2%AE-(product)?fuid=1234929285759903870) Figma project.  
See [📖Product#Working with Figma](https://fleetdm.com/handbook/product#working-with-figma) for more details.
- **Fleet website:** All website design work is done in the [fleetdm.com (current, dev-ready)](https://www.figma.com/file/yLP0vJ8Ms4GbCoofLwptwS/%E2%9C%85-fleetdm.com-(current%2C-dev-ready)?node-id=794%3A373) Figma file.
- **Design system:** Shared logos, typography styles, and UI components can be found in [Design system](https://www.figma.com/files/project/15701210).
- **NOTE:** The Figma docs in Design System contain the master components that are referenced throughout all other Figma files. Use caution when modifying these components, as changes will be reflected in the master Fleet EE (scratchpad) and fleetdm.com (current, dev-ready) Figma docs.

**Marketing assets:** Product screenshots and artwork for social media, articles, and other marketing assets can be found in [Collateral](https://www.figma.com/files/project/20798819).


## Spending company money
As we continue to expand our company policies, we use [GitLab's open expense policy](https://about.gitlab.com/handbook/spending-company-money/) as a guide for company spending.
In brief, this means that as a Fleet team member, you may:
* Spend company money like it is your own money.
* [Spend less](https://fleetdm.com/handbook/company/why-this-way#why-spend-less).  Purchase what you need to do your job effectively.
* Feel free to make purchases __in the company's interest__ without asking for permission beforehand (when in doubt, do __inform__ your manager prior to purchase or as soon as possible after the purchase).
For more developed thoughts about __spending guidelines and limits__, please read [GitLab's open expense policy](https://about.gitlab.com/handbook/spending-company-money/).

### Brex

#### Non-travel purchases that exceed a Brex cardholder's limit
For non-travel purchases that would require an increase in the Brex cardholder's limit ($2,000 by default), please [make a request](https://fleetdm.com/handbook/business-operations#contact-us) with following information:
- The nature of the purchase (i.e. SaaS subscription and what it's used for)
- The cost of the purchase and whether it is a fixed or variable (i.e. use-based) cost.
- Whether it is a one time purchase or a recurring purchase and at what frequency the purchase will re-occur (annually, monthly, etc.)
- If there are more ideal options to pay for the purchase (i.e. bill.com, the Fleet AP Brex card, etc.) that method will be used instead.  
- In general, recurring purchases such as subscription services that will continually stretch the spend limit on a cardholder's Brex card should be paid through other means. 
- For one time purchases where payment via credit card is the most convenient then the card limit will be temporarily increased to accomodate the purchase.

<img width="384" alt="image" src="https://github.com/fleetdm/fleet/assets/618009/1890e56b-7b03-4340-97d4-a6590c7715a9">

#### Reimbursements
Fleet does not reimburse expenses. We provide all of our team members with Brex cards for making purchases for the company. For company expenses, **use your Brex card.**  If there was an extreme accident, [get help](https://fleetdm.com/handbook/business-operations#contact-us).

<!-- 
No longer supported.  -mike, CEO, 2023-04-26.

Fleet will reimburse team members who pay for work-related expenses with their personal funds.
Team members can request reimbursement through [Gusto]([https://app.gusto.com/expenses](https://support.gusto.com/article/209831449100000/Get-reimbursed-for-expenses-as-an-employee)) if they're in the US or [Pilot]([https://pilot.co/](https://help.pilot.co/en/articles/4658204-how-to-request-a-reimbursement#:~:text=If%20you%20made%20a%20purchase,and%20click%20'Add%20new%20expense.)) if they are an international team member. When submitting an expense report, team members need to provide the receipt and a description of the expense.
Operations will review the expense and reach out to the team member if they have any questions. The reimbursement will be added to the team member's next payroll when an expense is approved.
>Pilot handles reimbursements differently depending on if the international team member is classified as an employee or a contractor. If the reimbursement is for a contractor, Operations will need to add the expense reimbursement to an upcoming recurring payment or schedule the reimbursement as an off-cycle payment. If the reimbursement is for an employee, no other action is needed; Pilot will add the reimbursement to the team member's next payroll.  -->

### Individualized expenses
Recurring expenses related to a particular team member, such as coworking fees, are called _individualized expenses_.  These expenses are still considered [non-personnel expenses](https://docs.google.com/spreadsheets/d/1X-brkmUK7_Rgp7aq42drNcUg8ZipzEiS153uKZSabWc/edit#gid=2112277278), with a few extra considerations:

- Non-recurring (one-off) expenses such as an Uber ride from the airport are NOT considered "individualized".
- Seat licenses for tools like Salesforce or GitHub are NOT considered "individualized".
- Individualized expenses should include the team member's name explicitly in the name of the expense.
- If multiple team members use the same vendor for an individualized expense (for example, "WeWork"), use a separate row for each individualized expense.  (For example: "Coworking, Mungojerry (WeWork)" and "Coworking, Jennyanydots (WeWork)")
- Individualized expenses are always attributed to the  "🔦 Business operations" department.
- These expenses are still considered non-personnel expenses, in the same way seat licenses for tools like Salesforce or GitHub are considered non-personnel expenses.

For all new individualized expenses, [create an issue](https://github.com/fleetdm/confidential/issues/new?assignees=&labels=%23g-business-operations&projects=&template=custom-request.md&title=Request%3A+_______________________) to notify the Business Operations department.  

### Accounts payable cards
For recurring business expenses paid by credit card, there are four accounts payable (AP) cards that can be used based on the purpose:

| Card title  | Purpose | Card owner |
| ---------- |----------- | --------- |
| Business spend | Business tax, insurance, IT, SaaS, other | CEO |
| Individualized spend | Flowers, swag, and other internal gifting for Fleeties, coaching/training, coworking, and other large [individualized expenses](https://fleetdm.com/handbook/company/communications#individualized-expenses) | Head of Business Operations |
| Infrastructure spend | AWS and other production/cloud infrastructure related to hosting Fleet for customers or load testing customer scale | CTO |
<<<<<<< HEAD
| Marketing program spend | Ads, events, sponsorship, etc. | 🫧 Digital Marketing Manager | 
=======
| Marketing program spend | Ads, events, sponsorship, etc. | Head of Business Operations | 
>>>>>>> ed159ceb


## Travel

### Flights
- Everyone at Fleet, including the CEO, uses the same [principles for booking flights](https://fleetdm.com/handbook/digital-experience#schedule-travel-for-the-ceo).
- For example, feel free to book a direct flight if there is one that is less than double the price of the cheapest non-direct flight.

### Lodging
- Choose a modest location with inexpensive lodging and [minimally-viable comfort](https://fleetdm.com/handbook/company/why-this-way#why-spend-less).
- For events, check the event's website for travel & hotel accommodations and book as soon as the event is approved. As a general rule, do not spend more on lodging than the average listed hotel accommodations.
- Avoid expensive neighborhoods and popular destination cities.
- Do not share bedrooms.  Shared bathrooms are OK, but make sure every hotel room or Airbnb has at least one bathroom per gender identity.   <!-- Make sure everyone is well-rested, efficiently primped, with sufficient privacy. -->
- Be creative.  If an AirBnb is the most efficient way to house the team, then do that.  If separate hotel rooms are more efficient, then do that.
- If the stay is longer than 4 nights and an Airbnb with a washing machine is not available, then dry cleaning can be purchased with your Brex card.
- If you need to meet with a large group that won't fit in your hotel room or Airbnb (e.g. more than 5 people), [contact Business Operations](https://fleetdm.com/handbook/business-operations#contact-us) for their help approving and booking additional event space.

### Spending company money while traveling
When attending a conference or traveling for Fleet, keep the following in mind:
- **No reimbursements:** Use your company Brex card.  Reimbursements are time consuming, so Fleet does not do reimbursements for spending on personal credit cards.
- **Food:** Be efficient and use your own credit card when it makes sense.  There is a $100 allowance per day for your own personal food and beverage on your company Brex card. _(There are many good reasons to make exceptions to this allowance, such as dinners with customers.  Before proceeding, please [request approval from the Head of Business Operations](https://fleetdm.com/handbook/business-operations#contact-us) to avoid complexities._
- **Tipping:** Tipping norms vary by culture.  How you tip when representing the company reflects on Fleet's brand.  When traveling in the United States and using your company Brex card, prepare to tip between 18-20% at restaurants.  For rideshare, takeout, delivery, and other situations where tipping comes up, tip between 10-20%.
- **Personal credit card:** Please use your personal credit card for hotel incidentals, personal consumables, movies, mini bars, and entertainment.  These expenses _will not_ be reimbursed.
- **Company credit card:** We recommend you order a physical Brex card if you do not have one before traveling.
- **Credit card limit increases:** The monthly limit on your Brex card may need to be increased temporarily as necessary to accommodate the increased spending associated with the conference, such as [booking your own travel](https://fleetdm.com/handbook/company/communications#flights).  You can [request that here](https://fleetdm.com/handbook/business-operations#contact-us) by providing the following information:
  - The start and end dates for your trip.
  - The [price of your flight](https://fleetdm.com/handbook/company/communications#flights)
  - The [price of your hotel or Airbnb](https://fletdm.com/handbook/comopany/communications#lodging) per night
  - The price of the admission fees (if attending a conference)

### Sales kickoffs
From time to time, Fleet holds a sales kickoff (SKO) meeting.  This is a type of [offsite](https://fleetdm.com/handbook/company/communications#offsites).

### Offsites
From time to time, Fleet organizes offsites to bring team members together in person.  This encourages trust and makes the company more productive.

Offsites are:
  - Attended by a particular [product group](https://fleetdm.com/handbook/company#product-groups), a [department](https://fleetdm.com/handbook/company#org-chart), or a team such as the E-group.
  - Sometimes also attended by founders or other team members on a case-by-case basis.
  - 1-3 full days long (2-4 nights stay)
  - A ritual of effective teams, not a reward or vacation.
  - Driven by a detailed, thoughtful agenda of how time will be spent.  An intentional investment of valuable personal and company time, at great opportunity cost.
  - An opportunity to spend time together, build relationships, and be human.  Shared meals and activities are important.

Before spending any money on an offsite, inviting people, booking travel, or otherwise committing the company:
  - **Make a plan:** Write a Google Doc with your proposed plan, listing:
    - all participants with their current work locations
    - tentative dates
    - a lean budget (including links and street address of lodging and event spaces, estimated airfare, and spending for other food or accomodations)
    - a detailed agenda of how time will be spent
  - **Bring to e-group:** Ask your manager to bring your plan for the offsite to the next weekly e-group meeting for feedback, edits, and CEO approval.
  - **Iteration:** The E-group will discuss live, make edits, and may ask you to provide additional information or changes and return the following week for another pass.

After the plan for the offsite is approved at the e-group meeting (including participants, detailed agenda, and final budget):
  - The Head of Business Operations will confirm dates with all approved participants, then book all [lodging](#lodging) and coordinate any additional event space.  (Participants [book their own flights](https://fleetdm.com/handbook/company/communications#flights).)
  - _**Note:** If the plan needs to change again, after it is approved, [ask Apprentice to the CEO for help](https://fleetdm.com/handbook/digital-experience#contact-us)._

### Attending conferences
When attending a conference for Fleet, treat it [like other travel for the company](https://fleetdm.com/handbook/company/communications#travel).

<img width="384" alt="image" src="https://github.com/fleetdm/fleet/assets/618009/8c3eeeb4-f322-44cf-8405-4f94f10fde6d">


## SOC 2
You can find a copy of Fleet's SOC 2 report in [Google Drive](https://drive.google.com/file/d/1B-Xb4ZVmZk7Fk0IA1eCr8tCVJ-cfipid/view?usp=drivesdk).  In its current form, this SOC 2 report is intended to be shared only with parties who have signed a non-disclosure agreement with Fleet.

You can learn more about how Fleet approaches security in the [security handbook](https://fleetdm.com/handbook/security) or in [Fleet's trust report](https://fleetdm.com/trust).


## Vendor questionnaires 
In responding to security questionnaires, Fleet endeavors to provide full transparency via our [security policies](https://fleetdm.com/handbook/security/security-policies#security-policies), [trust](https://trust.fleetdm.com/), and [application security](https://fleetdm.com/handbook/business-operations/application-security) documentation. In addition to this documentation, please refer to [the vendor questionnaires page](https://fleetdm.com/handbook/business-operations/vendor-questionnaires). [Contact the Sales department](https://fleetdm.com/handbook/sales#contact-us) to address any pending questionnaires.

## Getting a contract signed
If a contract is ready for signature and requires no review or revision, the requestor logins into DocuSign using hello@ from the 1Password vault and routes the agreement to the CEO for signature. 

When a contract is going to be routed for signature by someone outside of Fleet (i.e. the vendor or customer), the requestor is responsible for working with the other party to make sure the document gets routed to the CEO for signature.

The SLA for contract signature is **2 business days**. Please do not follow up on signature unless this time has elapsed.

_**Note:** Signature open time for the CEO is not currently measured, to avoid the overhead of creating separate signature issues to measure open and close time. This may change as signature volume increases._

> _**Note:** If a contract is ready for signature and requires no review or revision, the requestor logins into DocuSign using hello@ from the 1Password and routes the agreement to the CEO for signature._ 

Please use [Fleet's billing email address](https://fleetdm.com/handbook/company/communications#email-relays) for all contracts, and never use individual emails except for signature.  If the page to sign includes any individual emails in the docusign contract, please remove it before routing to the CEO for signature.

## Getting a contract reviewed

> If a document is ready for signature and does not need to be reviewed or negotiated, you can skip the review process and use the signature process documented above.

To get a contract reviewed, upload the agreement to [Google Drive](https://drive.google.com/drive/folders/1G1JTpFxhKZZzmn2L2RppohCX5Bv_CQ9c).

Complete the [contract review issue template in GitHub](https://fleetdm.com/handbook/business-operations#contact-us), being sure to include the link to the document you uploaded and using the Calendly link in the issue template to schedule time to discuss the agreement with Nathan Holliday (allowing for sufficient time for him to have reviewed the contract prior to the call).

Follow up comments should be made in the GitHub issue and in the document itself so it is all in the same place.

The SLA for contract review is **2 business days**.

Once the review is complete, the issue will be closed.

If an agreement requires an additional review during the negotiation process, the requestor will need to follow these steps again. Uploading the new draft and creating a new issue in GitHub. 

When no further review or action is required for an agreement and the document is ready to be signed, the requestor is then responsible for routing the document for signature.

> **Note:** Please submit other legal questions and requests to [Business Operations department](https://fleetdm.com/handbook/business-operations#contact-us).

## Trust
Fleet is successful because of our customers and community, and those relationships are built on trust.

### Security
Security policies are best when they're alive, in context of how an organization operates.  Fleeties carry Yubikeys, and change control of policies and access control is driven primarily through GitOps and SSO.

Here are a few different entry points for a tour of Fleet's security policies and best practices:
1. [Security policies](https://fleetdm.com/handbook/security/security-policies#security-policies)
2. [Human resources security policy](https://fleetdm.com/handbook/security/security-policies#human-resources-security-policy)
3. [Account recovery process](https://fleetdm.com/handbook/security#account-recovery-process)
4. [Personal mobile devices](https://fleetdm.com/handbook/security#personal-mobile-devices)
5. [Hardware security keys](https://fleetdm.com/handbook/security#hardware-security-keys)
6. More details about internal security processes at Fleet are located on [the Security page](https://fleetdm.com/handbook/business-operations/security).

## Benefits
In this section, you can find information about Fleet's benefit strategies and decisions.

### Paid time off
What matters most is your results, which are driven by your focus, your availability to collaborate, and the time and consideration you put into your work. Fleet offers all team members unlimited time off. Whether you're sick, you want to take a trip, you are eager for some time to relax, or you need to get some chores done around the house, any reason is a good reason.
For team members working in jurisdictions that require certain mandatory sick leave or PTO policies, Fleet complies to the extent required by law.

<img width="384" alt="image" src="https://github.com/fleetdm/fleet/assets/618009/dc417031-82fd-4348-b811-6a2e73a654a2">

#### Holidays
At Fleet, we have team members with various employment classifications in many different countries worldwide. Fleet is a US company, but we think you should choose the days you want to work and what days you are on holiday, rather than being locked into any particular nation or culture's expectation about when to take time off.
When a team member joins Fleet, they pick one of the following holiday schedules:
 - **Traditional**: This is based on the country where you work. Non-US team members should let their managers know the dates of national holidays.
 **Or**
 - **Freestyle**: You have no set schedule and start with no holidays. Then you add the days that are holidays to you.

Either way, it's up to you to make sure that your responsibilities are covered, and that your team knows you're out of the office.

#### New parent leave
Fleet gives new parents six weeks of paid leave. After six weeks, if you don't feel ready to return yet, we'll set up a quick call to discuss and work together to come up with a plan to help you return to work gradually or when you're ready.

<img width="384" alt="image" src="https://github.com/fleetdm/fleet/assets/618009/80808c80-8e39-4413-b87b-988014aa4348">


#### Taking time off
When you need to take time off, follow this process:
- Let your manager and team know the days when you will be out by posting a message in your department Slack channel mentioning your manager, with when and how long.
- Life happens and things come up.  But as soon as you know when you'll be out, let the company know.  (Extra notice helps!)
- Find someone to cover anything that needs covering while you're out and communicate what they need to take over the responsibilities as well as who to refer to for help (e.g., meetings, planned tasks, unfinished business, important Slack/email threads, [CODEOWNERS](https://github.com/fleetdm/fleet/blob/main/CODEOWNERS) coverage, anything where someone might be depending on you).
- Mark an all-day "Out of office" event in Google Calendar for the day(s) you're taking off or for the hours that you will be off if less than a day. Google Calendar recognizes the event title "OOO" and will give you the option to decline existing and new meetings or just new meetings. You are expected to attend any meetings that you have accepted, so be sure to decline meetings you are not going to attend.
- If you can’t complete these steps because you need to take the day off quickly due to an emergency, let your manager know and they will help you complete the handoff.
- If you ever want to take a day off, and the only thing stopping you is internal (Fleetie-only) meetings, don’t stress. Consider, “Is this a meeting that I can reschedule to another day, or is this a meeting that can go on without me and not interfere with the company’s plans?” Talk to your manager if you’re unsure, but it is perfectly OK to reschedule internal meetings that can wait so that you can take a day off.
- This process is the same for any days you take off, whether it's a holiday or you just need a break.


### Retirement contributions
- **US based team members:** Starting August 2023, Fleet offers the ability for US based team members to contribute to a 401(k) retirement plan directly from their salary. Team members will be auto-enrolled in our plan with Guideline at a default 1% contribution unless they opt out or change their contribution amount within 30 days of commencement. Fleet currently does not match any contributions made by team members to 401(k) plans.
- **Non-US team members**: Fleet meets the relevant country's retirement contribution requirements for team members outside the US.

### Coworking
Your Brex card may be used for up to $500 USD per month in coworking costs. Please get prior approval by making a [custom request to the business operations team](https://fleetdm.com/handbook/business-operations#contact-us).

## Compensation
Compensation at Fleet is determined by benchmarking using [Pave](https://pave.com). Annual raises are not guaranteed, instead we ensure teammates are compensated fairly based on the role, experience, location, and performance relative to benchmarks.

### Payroll dates
US based Fleeties get paid on the last business day of the month. International teammates pay dates follow the same structure as US pay, unless there are in-country requirement that dictate a more frequent cadence.

Variable compensation (i.e. commission) is reviewed and submitted for processing by RevOps by the 7th of each month for the previous month or quarter's contributions. US based Fleeties that receive variable compensation will be paid by the 10th. International Fleeties will be paid no later than the last day of the month for the previous month's or quarter’s contributions. 

### Workiversaries
We're happy you've ventured a trip around the sun with Fleet- let's celebrate! The team will celebrate your tenure at the monthly "All Hands" meeting to highlight your dedication and contribution to Fleet, giving an opportunity for teammates to share their appreciation of your contribution!

### Compensation changes
Fleet evaluates and (if relevant) updates compensation decisions yearly, shortly after the anniversary of a team member's start date. The Head of BizOps is responsible for the process to [update compensation](https://fleetdm.com/handbook/business-operations#updating-compensation)

### Relocating
When Fleeties relocate, there are vendors that need to be notified of the change. Before relocating, please [let the company know in advance](https://fleetdm.com/handbook/business-operations#contact-us) by following the directions listed in the relevant issue template ("Moving").


## Team member onboarding

### Before the start date

Fleet is open source and anyone can contribute at any time.  Before a core team member's start date, they are welcome to contribute, but not expected to.

#### Recommendations for new teammates
Welcome to Fleet!

1. Understand the company
2. Take the time to get trained
3. Get comfortable with the tools
4. Immerse yourself in the world of device management and cybersecurity.

> Please see Fleet's ["🥽 Recommendations for new teammates"](https://docs.google.com/document/d/1xcnqKB9HHPd94POnZ_7LATiy_VjO2kJdbYx0SAgKVao/edit#).

<img width="384" alt="image" src="https://github.com/fleetdm/fleet/assets/618009/6b14f6ea-2e66-4369-9b71-d4babc0d00d5">


### Training expectations
It's [important](https://fleetdm.com/handbook/company/why-this-way#why-the-emphasis-on-training) that every team member at Fleet takes the time to get fully trained and onboarded. 
When a new team member joins Fleet, we create an onboarding issue for them in the [fleetdm/confidential](https://github.com/fleetdm/confidential) repo using this [issue template](https://github.com/fleetdm/confidential/blob/main/.github/ISSUE_TEMPLATE/onboarding.md). 
We want to make sure that the new team member will be able to complete every task in their issue. To make sure the new team member is successful in their onboarding, we customize their issue by commenting on any tasks they won't need to complete.
We believe in taking onboarding and training seriously and that the onboarding template is an essential source of truth and good use of time for every single new hire. If managers see a step that they don't feel is necessary, they should make a pull request to the [onboarding template](https://github.com/fleetdm/confidential/blob/main/.github/ISSUE_TEMPLATE/onboarding.md).

Expectations during onboarding:
- Onboarding time (all checkboxes checked) is a KPI for the business operations team.  Our goal is 14 days or less.
- The first 3 weekdays (excluding days off) for **every new team member** at Fleet is reserved for completing onboarding tasks from the checkboxes in their onboarding issue.  New team members **should not work on anything else during this time**, whether or not other tasks are stacking up or assigned.  It is OK, expected, and appreciated for new team members to **remind their manager and colleagues** of this [important](https://fleetdm.com/handbook/company/why-this-way#why-the-emphasis-on-training) responsibility.
- Even after the first 3 days, during the rest of their first 2 weeks, completing onboarding tasks on time is a new team member's [highest priority](https://fleetdm.com/handbook/company/why-this-way#why-the-emphasis-on-training).

### Sightseeing tour
During their first day at Fleet, new team members join a sightseeing tour call. During this call, the new team member will participate in an interactive tour of the seven main attractions in our all-remote company, including the primary tools used company-wide, what the human experience is like, and when/why we use them at Fleet.

In this meeting, we'll take a look at:
- Handbook: values, purpose, key pages to pay special attention to
- GitHub issues: the living bloodstream of the company.
- Kanban boards: the bulletin board of quests you can get and how you update status and let folks know things are done.
- Google Calendar: the future.
- Gmail: like any mailbox, full of junk mail, plus some important things, so it is important to check carefully.
- Salesforce: the Rolodex.
- Google Docs: the archives.
- Slack:
  - The "office" (#g-, #general).
  - The walkie talkies (DMs).
  - The watering hole (#oooh-, #random, #news, #help-).

### Contributor experience training
During their first week at Fleet, every new team member schedules a contributor experience training call. During this call, the new team member will share their screen, and their counterpart will:
- make sure emails will get seen and responded to quickly.
- make sure Slack messages will get seen and responded to quickly.
- make sure you know where your issues are tracked, which kanban board you use, and what the columns mean.
- make sure you can succeed with submitting a PR with the GitHub web editor, modifying docs or handbook, and working with Markdown.
- talk about Google calendar.
- give you a quick tour of the Fleet Google Drive folder.



<!-- 
TODO: Merge this commented-out stuff with the above

Agenda:
A 60-minute call with Mike where you will share your screen, and she will work with you to...
Make sure Slack messages are going to get seen and responded to quickly and disable email notifications in Slack
Make sure you know where your issues are tracked, which kanban board you use, what the columns mean
Make sure you can succeed with submitting a PR in github.com, modifying docs or handbook, working with Markdown
Make sure emails are going to get seen and responded to quickly (make sure inbox management is going to be productive, talk about filters, unsubscribe)
Make sure you know how to see and subscribe to other team members' calendars and that you can add yourself to an event on someone else's calendar.
A quick tour of the Google drive folder (access look correct? Ok. Give access to executed documents on the shared drive as needed) show how to use “Add to drive” or “favorite,” or just a browser bookmark, so the folder is easily accessible. This is where things go. It's the archive.)
Make sure you know how to share a google doc into the folder for all fleeties to see and access.
A high level overview of the Company values
-->

### Onboarding retrospective
At the end of their first two weeks of onboarding at Fleet, every new team member schedules an onboarding retro call.  Agenda: 
> Welcome once again to the team! Please tell me about your first few weeks at Fleet. How did your onboarding/training go? What didn't you manage to get to? Anything you weren't sure how to do? Any feedback on how we can make the experience better for Fleet's next hire?

Fleet prioritizes a [bias for action](https://fleetdm.com/handbook/company#ownership).  If possible, apply onboarding feedback to the handbook and issue templates in realtime, during this call.  This avoids backlogging tasks that may just get out of date before we get around to them anyway.

## Performance feedback
At Fleet, performance feedback is a continuous process. We give feedback (particularly negative) as soon as possible. Managers at Fleet will provide performance feedback [during scheduled 1:1 meetings](https://fleetdm.com/handbook/company/leadership#performance-feedback), if not sooner.

Feedback is how we improve. We encourage all Fleeties to share candid and helpful feedback with each other. We use the "4A" feedback pattern:

When _giving_ feedback:

1. Aim to assist
  - Feedback must be given with positive intent.
  - Feedback must be framed around how it can help the individual or the company.
2. Actionable
  - Feedback must be actionable and focus on what the recipient can do differently.

When _receiving_ feedback:

3. Appreciate
  - It is natural to feel defensive when hearing criticism.
  - Rather than immediately reacting, listen carefully and be open-minded without becoming defensive or angry.
4. Accept or discard
  - Listen and consider all feedback, then decide to accept or discard.
  - The decision to react to the feedback is entirely up to the recipient.

> When delivering feedback, you can also use the [other person's personality type](https://docs.google.com/spreadsheets/d/1OSLn-ZCbGSjPusHPiR5dwQhheH1K8-xqyZdsOe9y7qc/edit#gid=0&range=AA1) as [a guide](https://drive.google.com/file/d/1iWHYJzc6WKdR95GBFAvjumouh0ej2DQM/view).  For example, when delivering feedback to a ["type 1" personality](https://www.enneagraminstitute.com/type-1/), it helps to focus on minimizing the extent to which the person spirals into self-blame.  In contrast, when delivering feedback to a ["type 7" personality](https://www.enneagraminstitute.com/type-7/), it is better to focus on being sensitive to the person's tendency to avoid negative emotions and reframe things positively.


## Equipment
Fleet provides laptops, YubiKey security keys, and software licenses for core team members to use while working at Fleet. 

### Requesting new equipment
As soon as an offer is accepted, Business Operations will reach out to the new team member to start this process and will work with the new team member to get their equipment requested and shipped to them on time. From time to time, team members need to purchase additional equipment in the interest of the company.

If you are in need of additional equipment for any reason, [open an IT support request](https://github.com/fleetdm/confidential/issues/new?assignees=spokanemac&labels=%3Ahelp-it&projects=&template=request-it-support.md&title=%F0%9F%92%BB+Request+IT+support). When possible, Fleet will pull from its warehouse of existing assets before spending [more money on new equipment](https://fleetdm.com/handbook/company/why-this-way#why-spend-less).

- **Tracking equipment:** When a device has been purchased, it's added to the [spreadsheet of company equipment](https://docs.google.com/spreadsheets/d/1hFlymLlRWIaWeVh14IRz03yE-ytBLfUaqVz0VVmmoGI/edit#gid=0) where we keep track of devices and equipment, purchased by Fleet. When you receive your new computer, complete the entry by adding a description, model, and serial number to the spreadsheet.

- **Returning equipment:** Apple computers with remaining AppleCare Protection Plans should be reprovisioned to other Fleeties who may have older or less-capable computers. Equipment should be returned once offboarded for reprovisioning. Coordinate offboarding and return with the Head of Business Operations. Please return all equipment to the Fleet IT warehouse using Fleet's FedEx account (address and account # in 1Password).

- **Equipment retention and replacement:** Older equipment results in lost productivity of Fleeties and should be considered for replacement. Replacement candidates are computers that are no longer under an AppleCare+ Protection Plan (or another warranty plan), are >3 years from the [discontinued date](https://everymac.com/systems/apple/macbook_pro/index-macbookpro.html#specs), or when the "Battery condition" status in Fleet is less than "Normal". The old equipment should be evaluated for return or retention as a test environment.

> If your Apple device is less than 3 years old, has normal battery condition, but is experiencing operating difficulties, you should first contact Apple support and troubleshoot performance issues before requesting a new device.

### Requesting IT support
If you are in need of IT support to assist with a software or hardware issue, [open an IT support request](https://github.com/fleetdm/confidential/issues/new?assignees=spokanemac&labels=%3Ahelp-it&projects=&template=request-it-support.md&title=%F0%9F%92%BB+Request+IT+support). A Fleet IT team member will attempt to correct your issue remotely using Fleet, and will notify you if any action is needed on your part.

## Writing
Learn how to communicate as Fleet with guidelines for tone of voice, our approach, grammar and mechanics, and more.

### Writing style
  - Infuse the core [values](https://fleetdm.com/handbook/company#values) into everything you write. 
  - Read and reread, then rewrite to make it shorter. Use links rather than explanations, short sentences. 
  - Get to where you feel like it’s really good, short, simple, and clear, hack away at any word that’s too confusing. 
  - Don’t sound formal, sound welcoming so that anyone can understand. Translate "[puffery](https://www.linkedin.com/pulse/puffery-adam-frankl%3FtrackingId=SBVWxzqXTBm9qlO7Rw3ddw%253D%253D/?trackingId=SBVWxzqXTBm9qlO7Rw3ddw%3D%3D)" into "ease of use" or "readability".
    - Disarm puffery for engineers by replacing puffery with real data.
    - Disarm puffery for the business by replacing puffery with ROI/RTO  (how much time and/or money is it going save the business?  Forget the details.  When will it pay itself back?)
  - Apply the advice about writing linked from the company values (the [Paul Graham](http://www.paulgraham.com/simply.html) essays). 
  - Create headings that make good permalinks, use links and add missing links. Indicate links by highlighting words that describe the content (Better SEO than lighting up “click here”). 
  - Don’t duplicate content, link to other places like the [values](https://fleetdm.com/handbook/company#values) or [“why this way”](https://fleetdm.com/handbook/company/why-this-way#why-this-way), but don’t make it awkward. 
  - A big goal is to be able to link directly to this stuff when something comes up as a gentle way to remind and train using the foundation we've already built. 
  - Avoid unnecessary changes, and don’t change headings lightly (it breaks handbook links people might have put in an external article or have in their email inbox somewhere). 
  - Read your PRs, check it carefully with each change and edit until the diff looks good.
  - Check preview mode in GitHub to make sure the format renders correctly. If you look at your diff and notice unintentional changes, remove them.


### What would Mister Rogers say?
[*Mister Rogers’ Neighborhood*](https://en.wikipedia.org/wiki/Mister_Rogers%27_Neighborhood) was one of the longest-running children’s TV series. That’s thanks to [Fred Rogers](https://en.wikipedia.org/wiki/Fred_Rogers)’ communication skills. He knew kids heard things differently than adults. So, he checked every line to avoid confusion and encourage positivity.

Our audience is a little older. But just like the show, Mister Rogers’ method is appropriate for all ages. Here are some steps you can take to communicate like Mister Rogers:

- State the idea you want to express as clearly as possible.
- Rephrase the idea in a positive manner.
- Rephrase the idea, directing your reader to authorities they trust.
- Rephrase the idea to eliminate anything that may not apply to your reader.
- Add a motivational idea that gives your reader a reason to follow your advice.
- Rephrase the new statement, repeating the first step.

Consider this example tweet.

<blockquote purpose= "large-quote">- Distributed workforces aren’t going anywhere anytime soon. It’s past time to start engaging meaningfully with your workforce and getting them to work with your security team instead of around them.</blockquote>

What would Mister Rogers say? The tweet could look something like this...

<blockquote purpose= "large-quote">- Distributed workforces are here to stay. So, it’s a great time to help employees work with your security experts (and not around them). Because stronger teams get to celebrate more victories.</blockquote>

By Mister Rogersing our writing, we can encourage our readers to succeed by emphasizing optimism. You might not be able to apply all of these steps every time. That’s fine. Think of these as guidelines to help you simplify complex topics.


### Grammarly
All of our writers and editors have access to Grammarly, which comes with a handy set of tools, including:
- **Style guide**, which helps us write consistently in the style of Fleet.
- **Brand tones** to keep the tone of our messaging consistent with just the right amount of confidence, optimism, and joy.
- **Snippets** to turn commonly used phrases, sentences, and paragraphs (such as calls to action, thank you messages, etc.) into consistent, reusable snippets to save time.


### Using sentence case and capitalization

#### Sentence case
Fleet uses sentence case capitalization for all headings, subheadings, button text in the Fleet product, fleetdm.com, the documentation, the handbook, marketing material, direct emails, in Slack, and in every other conceivable situation.

In sentence case, we write and capitalize words as if they were in sentences:

<blockquote purpose= "large-quote"> Ask questions about your servers, containers, and laptops running Linux, Windows, and macOS.</blockquote>

As we use sentence case, only the first word is capitalized. But, if a word would normally be capitalized in the sentence (e.g., a proper noun, an acronym, or a stylization) it should remain capitalized.

- Proper nouns _("Nudge", "Skimbleshanks", "Kleenex")_
  - "Yeah, we use Nudge"
  - "Introducing our friend Skimbleshanks"
  - "Please, can I have a Kleenex?"
- Acronyms _("MDM", "REST", "API", "JSON")_
  - "MDM commands in Fleet are available over a REST API that returns JSON"
- Stylizations _("macOS", "osquery", "MySQL")
  - "Although 'macOS' is a proper noun, macOS uses its own style guide from Apple, to which we adhere"
  - "Zach is the co-creator of osquery"
  - "Does it work with MySQL?"

- ***Struggling with this?*** It takes some adjustment, and you need repetitions of seeing things written this way and correcting yourself. Contributors have given feedback that this [opinionated solution](https://fleetdm.com/handbook/company/why-this-way#why-does-fleet-use-sentence-case) is a huge relief once you build the habit of sentence case capitalization. You don't have to think as hard, nor choose between flouting and diligently adhering to the style guide.
<img width="384" alt="image" src="https://github.com/fleetdm/fleet/assets/618009/cca980db-24e1-4303-a120-ecdb7419aac4">


#### Capitalization and proper nouns
- **Fleet:** When talking about Fleet the company, we stylize our name as either "Fleet" or "Fleet Device Management".
- **Fleet the product:** We always say “Fleet” or “Fleet for osquery".  We _NEVER_ say "fleetDM" or "FleetDM" or "fleetdm".
- **Team members:** [Core team members](https://fleetdm.com/handbook/company/leadership#who-isnt-a-consultant) are “fleeties".
- **Group of devices or virtual servers:** Use "fleet" or "fleets" (lowercase).
- **Osquery:** Osquery should always be written in lowercase unless used to start a sentence or heading.
- **Fleetd:** Fleetd should always be written in lowercase unless used to start a sentence or heading.


#### Device vs endpoint
- When talking about a users' computer, we prefer to use "device" over _endpoint._ Devices in this context can be a physical device or virtual instance that connect to and exchange information with a computer network. Examples of devices include mobile devices, desktop computers, laptop computers, virtual machines, and servers.


### Headings
Headings help readers quickly scan content to find what they need and guide readers through your writing. Organize page content using clear headings specific to the topic they describe. 

While our readers are more tech-savvy than most, we can’t expect them to recognize queries by SQL alone.  Avoid using code for headings. Instead, say what the code does and include code examples in the body of your document.

Keep headings brief, organized, and in a logical order:
- H1: Page title
- H2: Main headings
- H3: Subheadings
- H4: Sub-subheadings

Try to stay within three or four heading levels. Detailed documents may use more, but pages with a simpler structure are easier to read.

#### Punctuation in headings
Fleet headings do not use end punctuation unless the heading is a question:

<blockquote purpose= "large-quote">Learn how to use osquery, nanoMDM, and Nudge to manage and monitor laptops and servers running Linux, Windows, ChromeOS, and macOS</blockquote>

If the heading is a question, end the heading with a question mark.

### Grammar mechanics

#### Contractions 
They’re great! Don’t be afraid to use them. They’ll help your writing sound more approachable

#### Ampersands 
(&) Only use ampersands if they appear in a brand name, or if you’re quoting the title of an article from another source. Otherwise, write out “and”.

#### Commas 
When listing three or more things, use commas to separate the words. This is called a serial comma.

✅ **Do:** Fleet is for IT professionals, client platform engineers, and security practitioners.

❌ **Don’t:** Fleet is for IT professionals, client platform engineers and security practitioners.

Aside from the serial comma, use commas, as usual, to break up your sentences. If you’re unsure whether you need a comma, saying the sentence aloud can give you a clue. If you pause or take a breath, that’s when you probably need a comma.

#### Hyphens
✅ **Do** use a hyphen to indicate a range:
- Monday-Friday

✅ **Do** use a hyphen for compound modifiers. This is when 2 or more words function as one adjective. Compound modifiers precede the noun they modify:
- We release Fleet on a three-week cadence.
- Osquery is an open-source agent.

❌ **Don’t** use a hyphen when modifying words follow the noun:
- Fleet is released every three weeks.
- Osquery is open source.

#### Colons 
Colons introduce one or more elements that add detail to the idea before the colon. 

✅ **Do** use a colon to introduce a list:
- The Fleet product has 4 interfaces: Fleet UI, REST API, fleetctl CLI, and Fleet Desktop.

✅ **Do** use a colon to introduce a phrase (Only capitalize the first word following a colon if it’s a proper noun):
- Introducing Sandbox: the fastest way to play with Fleet.

#### Exclamation points 
They’re fun! But too many can undermine your credibility!!!1! Please use them sparingly. Take context into consideration. And only use one at a time.

#### Abbreviations and acronyms
If there’s a chance your reader won’t recognize an abbreviation or acronym, spell it out the first time you mention it and specify the abbreviation in parentheses. 

Then use the short version for all other references.
- A command-line interface (CLI) is a text-based user interface (UI) used to run programs, manage computer files, and interact with the computer.
- The Fleet CLI is called fleetctl.
If the abbreviation or acronym is well known, like API or HTML, use it instead (and don’t worry about spelling it out).

<img width="384" alt="image" src="https://github.com/fleetdm/fleet/assets/618009/195a1406-dc03-43ec-ae81-0a98e40b1d84">


### Numbers and times

#### Numbers
Spell out a number when it begins a sentence. Otherwise, use the numeral. 

Sometimes numerals seem out of place. If an expression typically spells out the number, leave it as is:
- First impression
- Third-party integration
- All-in-one platform
Numbers over 3 digits get commas:
- 999
- 1,000
- 150,000

#### Times
Use numerals and am or pm without a space in between:
- 7am
- 7:30pm
Use a hyphen between times to indicate a time period:
- 7am–10:30pm

We have users and Fleeties all over the world.🌎 Specify time zones when scheduling events or meetings.

Abbreviate time zones within the continental United States as follows:
- Eastern time: ET
- Central time: CT
- Mountain time: MT
- Pacific time: PT

Spell out international time zones:
- Central European Time
- Japan Standard Time

### Emphasis
- **Bold:** Use bold text to emphasize words or phrases. Just don’t overdo it. Too much bold text may make it hard to see what’s really important.

- _Italics:_ Use italics when referencing UI elements (e.g., buttons and navigation labels):
  - On the settings page, go to *Organization Settings* and select *Fleet Desktop*.

### Lists
Lists help readers scan content for essential information. They should be as concise and symmetrical as possible.
If you find your list running long, or if each item contains several sentences, you may want to reconsider whether a list is the best approach.
Use a numbered list if it follows a specific order or includes a set number of items. Otherwise, use bullet points.

#### How to introduce a list 
✅ **Do** use a colon if you introduce a list with a complete sentence.

❌ **Don’t** use a colon if you start a list right after a heading.

#### How to use end punctuation with list items
End punctuation refers to punctuation marks that are used to end sentences, such as periods, question marks, and exclamation points.

✅ **Do** use end punctuation if your list items are complete sentences:
- Project confidence and be informative.
- Educate users about security threats positively.
- We never use fear as a marketing tactic.

❌ **Don’t** use end punctuation if your list items are sentence fragments, single words, or short phrases:
- Policies
- Enterprise support
- Self-hosted agent auto-updates

❌ **Don’t** mix complete sentences with sentence fragments, single words, or short phrases. Consistent formatting makes lists easier to read.

❌ **Don’t** use commas or semicolons to end bullet points.

#### How to capitalize list items
✅ **Do** use a capital letter at the beginning of every bullet point. The only exceptions are words that follow specific style guides (e.g., macOS).

### Web elements

#### SQL statements

When adding SQL statements, all SQL reserved words should be uppercase, and all identifiers (such as tables and columns) should be lowercase. Here’s an example:

`SELECT days, hours, total_seconds FROM uptime;`


## Writing in Fleet-flavored Markdown

Markdown is a simple formatting syntax used to write content on the web. In order to publish content like [docs](https://fleetdm.com/docs), [handbook entries](https://fleetdm.com/handbook), and [articles](https://fleetdm.com/articles), you must format your content in Markdown. 

### Headings
Try to stay within three or four heading levels. Complicated documents may use more, but pages with a simpler structure are easier to read.
| Markdown | Rendered heading |
|:--------------------|:-----------------------------|
| `# Heading 1` | <h1>Heading 1</h1> |
| `## Heading 2` | <h2>Heading 2</h2> |
| `### Heading 3` | <h3>Heading 3</h3> |
| `#### Heading 4` | <h4>Heading 4</h4> |

### Emphasis
| Markdown | Rendered text |
|:--------------------|:-----------------------------|
| `**Bold**` | <strong>Bold</strong> |
| `*Italic*` | <em>Italic</em> |
| `***Bold italic***` | <em><strong>Bold italic</strong></em> |
| `~~Strikethrough~~` | <s>Strikethrough</s> |

### Line breaks and new lines
Any time you need to add a line break in Markdown, you should add a new line. It is vital to make sure paragraphs are separated by new lines. Otherwise, they will render as the same HTML element.

For example, if you were adding this section:

```
line one
line two
```

The Markdown would render on the Fleet website as

line one
line two

To make sure formatting is consistent across GitHub and the Fleet website, you need to add a new line anywhere you want a line break. For example, if we separate the lines with a new line:

```
line one

line two
```

The Markdown will render correctly as

line one

line two

### Lists

#### Ordered lists
| Markdown | Rendered list |
|:-------------|:-----------------------------|
| <pre>1. Line one<br>2. Line two  <br>3. Line three<br>4. Line four</pre> | 1. Line one<br>2. Line two<br> 3. Line three<br>4. Line four |
| <pre>1. Line one<br>1. Indent one<br>2. Line two<br>3. Line three<br>1. Indent one<br>2. Indent two<br>4. Line four</pre> | 1. Line one<br>&nbsp;1. Indent one<br>2. Line two<br>3. Line three<br>&nbsp;1. Indent one<br>&nbsp;2. Indent two<br>4. Line four |

Content nested within an ordered list needs to be indented. If the list is not formatted correctly, the number will reset on each list item, as shown in the example below.

**Markdown:**

```
1. Item one

Paragraph about item one

2. Item two
```

**Rendered output:**

1. Item one

Paragraph about item one

2. Item two

To make sure that ordered lists increment correctly, you can indent the content nested within the list. For example, the same ordered list with indentation:

**Markdown:**

```
1. Item one

   Paragraph about item one

2. Item two
```

**Rendered output:**

1. Item one

   Paragraph about item one

2. Item two

#### Unordered lists
| Markdown | Rendered list |
|:-------------|:-----------------------------|
| <pre>- Line one<br>- Line two  <br>- Line three<br>- Line four</pre> | - Line one<br>- Line two<br>- Line three<br>- Line four |
| <pre>- Line one<br> - Indent one<br>- Line two<br>- Line three<br> - Indent one<br> - Indent two<br>- Line four</pre> | - Line one<br>&nbsp;- Indent one<br>- Line two<br>- Line three<br>&nbsp;- Indent one<br>&nbsp;- Indent two<br>- Line four |

### Links
The Fleet website currently supports the following Markdown link types.

#### Inline link
It's a classic.
- **Markdown:** `[This is an inline link](https://domain.com/example.md)`
- **Rendered output:** [This is an inline link](https://domain.com/example.md)

#### Link with a tooltip
Adding a tooltip to your link is a great way to provide additional information.
- **Markdown:** `[This is link with a tooltip](https://domain.com/example.md "You're awesome!")`
- **Rendered output:** [This is link with a tooltip](https://domain.com/example.md "You're awesome!")

### URLs
Add angle brackets "< >" around a URL to turn it into a link.
- **Markdown:** `<https://fleetdm.com>`
- **Rendered output:** <https://fleetdm.com>

### Emails
To create a mailto link... oh wait, I'm not going to tell you.
- ***Important: To avoid spam, we **NEVER** use mailto links.***

### Tables
To create a table, start with the header by separating rows with pipes (" | ").
Use dashes (at least 3) to separate the header, and add colons to align the text in the table columns.

- **Markdown:**
```
| Category one | Category two | Category three |
|:---|---:|:---:|
| Left alignment | Right alignment | Center Alignment |
```

- **Rendered output:**

| Category one | Category two | Category three |
|:---|---:|:---:|
| Left alignment | Right alignment | Center Alignment |

### Blockquotes
To add a tip blockquote, start a line with ">" and end the blockquote with a blank newline.

#### Tip blockquotes
Tip blockquotes are the default blockquote style in our Markdown content.

- **Markdown:**

```
> This is a tip blockquote.
This line is rendered inside of the tip blockquote.

This line is rendered outside of the tip blockquote.
```

- **Rendered output:**
  
> This is a tip blockquote.
This line is rendered inside of the tip blockquote.

This line is rendered outside of the tip blockquote.

#### Quote blockquotes
To add a quote blockquote, add a `<blockquote>` HTML element with `purpose="quote"`.

- **Markdown:**

```
<blockquote purpose="quote">
This is a quote blockquote.

Lines seperated by a blank newline will be rendered on a different line in the blockquote.
</blockquote>
```

- **Rendered output:**
  
<blockquote purpose="quote">
This is a quote blockquote.

Lines seperated by a blank newline will be rendered on a different line in the blockquote.
</blockquote>

#### Large quote blockquote

You can add a large quote blockquote by adding a `<blockquote>` HTML element with `purpose="large-quote"`.

- **Markdown:**
  
```
<blockquote purpose="large-quote"> 
This is a large blockquote.

You can use a large quote blockquote to reduce the font size and line height of the rendered text.
</blockquote>
```

- **Rendered output:**
  
<blockquote purpose="large-quote"> 
This is a large blockquote.

You can use a large quote blockquote to reduce the font size and line height of the rendered text.
</blockquote>

#### Mermaid diagrams

The Fleet Docs support diagrams that are written in mermaid.js syntax. Take a look at the [Mermaid docs](https://mermaid-js.github.io/mermaid/#/README) to learn about the syntax language and what types of diagrams you can display.

To add a mermaid diagram to the docs, you need to add a code block and specify that it is written in the mermaid language by adding `mermaid` to the opening backticks (i.e., ` ```mermaid`).

For example, the following code block is a mermaid diagram that has **not** been specified as a mermaid code block:

```
graph TD;
    A-->D
    B-->D
    C-->D
    D-->E
```

Once we specify the `mermaid` as the language in the code block, it will render as a mermaid diagram on fleetdm.com and GitHub.

```mermaid
graph TD;
    A-->D
    B-->D
    C-->D
    D-->E
```

If the mermaid syntax is incorrect, the diagram will be replaced with an image displaying an error, as shown in the following example where the code block was written with **intentional** syntax errors:

```mermaid
graph TD;
    A--D
```


## Commonly used terms
This glossary provides definitions to commonly used terms within our space.

| Term | Meaning | 
|:------ |:-----------------|
| **antivirus** | A class of programs designed to detect, block, and clear away malware from devices, networks, and IT systems. |
| **API** | (Application Programming Interface) a software go-between that allows applications to communicate.  |
| **automation** | A system that operates without needing intervention from a human to do so. |
| **AWS** | (Amazon Web Services) An ever-evolving cloud computing platform designed to allow application providers, ISVs, and vendors to host applications. |
| **CI/CD** | (Continuous Integration and Continuous Delivery/Continuous Deployment) A software development practice where cumulative code changes are made regularly and accurately. |
| **CLI** | (Command Line Interface) A tool for managing Fleet from the command line. |
| **Client Platform Engineer (CPE)** | See: CPE. |
| **cloud** | Data storage, networking, servers, databases, software, intelligence, and analytics through the internet instead of a device's hard drive. |
| **command line** | A horizontal row on an interface for text to allow you to type in a variety of commands. Also, see "CLI." |
| **compliance** | The act of being in line with the established risk-based expectations to preserve the strength and confidentiality of data stored, used, and transmitted. |
| **CPE** | (Client Platform Engineer) A person who constructs, evaluates, and deploys solutions to administrate a fleet of "clients" or end-users and does so in a scaleable manner. |
| **CVE** | (Common Vulnerabilities and Exposures) A system that provides a technique for sharing information publicly. |
| **data leaks** | When crucial and confidential data is unwittingly exposed physically, on the Internet, or any other way. This includes misplaced hard drives or devices. |
| **device management** | The process of overseeing the execution, process, and upkeep of a device, be it physical or virtual. |
| **DevOps** | Practices that incorporate both software development (Dev) and IT operations (Ops). |
| **Docker** | An open source platform that allows one to manage containerized applications. |
| **DRI** | The person who is singularly responsible for a given aspect of the open source project, the product, or the company. |
| **EDR** | (Endpoint Detection and Response) Security software that continually audits end-user devices to identify and respond to threats such as malware and ransomware. Also, see EDTR. |
| **EDTR** | (Endpoint Detection and Threat Response) Security software that continually audits end-user devices to identify and respond to threats such as malware and ransomware. Also, see EDR. |
| **encryption** | The act of converting data into a cipher that requires a key to be deciphered. |
| **end-users** | Someone using a distributed device or service. This could be a computer or a mobile device. |
| **FileVault** | The macOS feature to encrypt entire drives. |
| **Firewall** | A device or software that is used to block unwanted network traffic. |
| **fleetctl** | A CLI tool for managing Fleet from the command line. It can be used to accomplish many tasks you would typically need to do through the UI (User Interface). Also, fleetctl enables a GitOps workflow with Fleet and osquery. |
| **GitHub** | Cloud-based service for software development and version control using Git. |
| **historical compliance** | The ability to view past behavior around established risk-based controls to safeguard the integrity, confidentiality, and access of data storage, processing, or transfers. |
| **IETF** | (Internet Engineering Task Force) An organization that defines standardizing operations of internet protocols |
| **Internet Engineering Task Force (IETF)** | See: IETF |
| **IR** | (Incident Response) The actions one takes in response to a security breach or cyberattack. |
| **Linux** | An open source operating system. |
| **Logica** | An IT and management consultancy company based in the United Kingdom. |
| **macOS** | The operating system used in all of Apple's Mac computers. |
| **Munki** | Open-source software deployment tool for macOS. |
| **open core** | Is the business model where a company has a core version of a product with some of the features as (FOSS) Free Open Source Software in addition to a paid commercial version that is proprietary software. |
| **open source** | Software with intentionally public code for the sake of transparency. |
| **OS** | (Operating System) Software that provides the groundwork and instructions for a device's basic functions, including application use and controlling peripherals. |
| **osquery**  | A tool that assembles low-level operating system analytics and monitoring. |
| **out-of-policy device** | A device that is fails any security or vulnerability policy created in Fleet. |
| **permissions** | Users have different abilities depending on the access level they have. |
| **platform** | Any software or hardware for hosting an application, data, or service. |
| **policies** | Yes or no questions you can ask using Fleet about your host devices. |
| **policy compliance** | The state of whether a device is passing or failing policies created in Fleet. |
| **queries** | Questions you can ask an end-user device's operating system via Fleet. |
| **SAML** | (Security Assertion Markup Language) A standard that allows identity providers (IdP) to authorize credentials for service providers; enabling SSO (Single Sign-On). |
| **security audits** | An assessment of an organization's security posture. |
| **security engineer** | Individual for managing and implementing security systems in an organization. |
| **SIEM** | (Security Information and Event Management) Technology that assembles data, security warnings, and events into one platform and provides almost real-time analyzed data to help you better monitor your organization's security. |
| **Site Reliability Engineers (SREs)** | Individuals who apply site reliability principles to improve reliability and scalability of systems in a systematic manner. |
| **SQL** | (Structured Query Language) A language used to manage databases and complete a variety of operations tasks within said databases. |
| **SRE** | See "Site Reliabilty Engineers." |
| **SSO authentication** | (Single Sign-On authentication) Allows identity providers (IdP) to authorize credentials for service providers once and use that as the authentication for multiple outside accounts. |
| **TLS** | (Transport Layer Security) An Internet Engineering Task Force (IETF) standardized protocol that authenticates and provides privacy and data protection over computer networks. |
| **token** | A physical Two-Factor Authentication (2FA) login security device to prove one's identity. |
| **Transport Layer Security (TLS)** | See: TLS |
| **UI** | (User Interface) An interactive space in a program that concentrates on style and intuitive use. |
| **URL** | Uniform resource locator. Specifies where a web resource is located (ex: https://fleetdm.com/articles/) |
| **vulnerabilities** | An exploitable weakness that can lead to unauthorized access or other negative consequences to a computer system. |
| **Windows** | Microsoft's graphical operating system. |
| **YAML** | A data serialized language that has features derived from Perl, C, HTML, and other languages and is often used to write configuration files. |



#### Stubs
The following stubs are included only to make links backward compatible.

##### Website
Please see 📖[handbook/company/communications#fleetdm-com](https://fleetdm.com/handbook/company/communications#fleetdm-com).

##### Responsibilities
Please see 📖[handbook/digital-experience#responsibilities](https://fleetdm.com/handbook/digital-experience#responsibilities).

##### Website Rituals
Please see 📖[handbook/digital-experience#rituals](https://fleetdm.com/handbook/digital-experience#rituals).

##### Website roadmap
Please see 📖[handbook/digital-experience#contact-us](https://fleetdm.com/handbook/digital-experience#contact-us).

##### Requesting changes
Please see 📖[handbook/digital-experience#contact-us](https://fleetdm.com/handbook/digital-experience#contact-us).

Please see 📖[handbook/digital-experience#qa-a-change-to-fleetdm-com](https://fleetdm.com/handbook/digital-experience#qa-a-change-to-fleetdm-com) for below.
##### Quality
##### Manual QA
##### Writing QA steps
##### Actioning QA steps
##### Additional QA
##### Error handling
Please see 📖[handbook/digital-experience#qa-a-change-to-fleetdm-com](https://fleetdm.com/handbook/digital-experience#qa-a-change-to-fleetdm-com) for above.

##### Responding to a 5xx error on fleetdm.com
Please see 📖[handbook/digital-experience#respond-to-a-5xx-error-on-fleetdm-com](https://fleetdm.com/handbook/digital-experience#respond-to-a-5xx-error-on-fleetdm-com).

##### The "Deploy Fleet Website" GitHub action failed
Please see 📖[handbook/digital-experience#re-run-the-deploy-fleet-website-action](https://fleetdm.com/handbook/digital-experience#re-run-the-deploy-fleet-website-action).

##### Vulnerability monitoring
Please see 📖[handbook/digital-experience#check-production-dependencies-of-fleetdm.com](https://fleetdm.com/handbook/digital-experience#check-production-dependencies-of-fleetdm.com).

##### Landing pages and website experiments
Please see 📖[handbook/digital-experience#generate-a-new-landing-page](https://fleetdm.com/handbook/digital-experience#generate-a-new-landing-page).


##### How to export images for the website
Please see 📖[handbook/digital-experience#export-an-image-for-fleetdm-com](https://fleetdm.com/handbook/digital-experience#export-an-image-for-fleetdm-com).

##### Incident post-mortems
Please see 📖[handbook/digital-experience#export-an-image-for-fleetdm-com](https://fleetdm.com/handbook/digital-experience#export-an-image-for-fleetdm-com).

Please see 📖[handbook/company/communications#purchase-company-issued-equipment](https://fleetdm.com/handbook/company/communications#equipment) for below.
##### Equipment retention and replacement
##### Returning equipment
##### Tracking equipment
##### Reprovisioning equipment
##### Buying other new equipment
Please see 📖[handbook/company/communications#purchase-company-issued-equipment](https://fleetdm.com/handbook/company/communications#equipment) for above.

##### Purchasing a company-issued device
Please see 📖[handbook/business-operations#secure-company-issued-equipment-for-a-team-member](https://fleetdm.com/handbook/business-operations#secure-company-issued-equipment-for-a-team-member).

##### Company travel
Please see 📖[handbook/company/communications#travel](https://fleetdm.com/handbook/company/communications#travel).

##### Estimation sessions
Please see 📖[handbook/company/product-groups#user-story-discovery](https://fleetdm.com/handbook/company/product-groups#user-story-discovery).

##### Website services
Please see 📖[handbook/digital-experience](https://fleetdm.com/handbook/digital-experience).

##### Testing changes
Please see 📖[handbook/digital-experience#test-fleetdm-com-locally](https://fleetdm.com/handbook/digital-experience#test-fleetdm-com-locally).

##### Cloudflare
Please see 📖[handbook/digital-experience#edit-a-dns-record](https://fleetdm.com/handbook/digital-experience#edit-a-dns-record).

##### Incident post-mortems
Please see 📖[handbook/engineering#perform-an-incident-postmortem](https://fleetdm.com/handbook/product-groups#perform-an-incident-postmortem).

<meta name="maintainedBy" value="mikermcneil">
<meta name="title" value="🛰️ Communications"><|MERGE_RESOLUTION|>--- conflicted
+++ resolved
@@ -25,13 +25,8 @@
 | Product marketing (PMM)              | <sup><sub>_See [🛠️ CEO responsibilities](https://fleetdm.com/handbook/company/leadership#ceo-responsibilities)_</sup></sub>
 | Brand marketing                      | <sup><sub>_See [🛠️ CEO responsibilities](https://fleetdm.com/handbook/company/leadership#ceo-responsibilities)_</sup></sub>
 | Public relations                     | <sup><sub>_See [🛠️ CEO responsibilities](https://fleetdm.com/handbook/company/leadership#ceo-responsibilities)_</sup></sub>
-<<<<<<< HEAD
-| Revenue pipeline                     | <sup><sub>_See [🫧 Digital Marketing Manager](https://fleetdm.com/handbook/demand#team)_</sup></sub>
-| Ads                                  | <sup><sub>_See [🫧 Digital Marketing Manager](https://fleetdm.com/handbook/demand#team)_</sup></sub>
-=======
 | Revenue pipeline                     | <sup><sub>_See [🫧 Demand team](https://fleetdm.com/handbook/demand#team)_</sup></sub>
 | Ads                                  | <sup><sub>_See [🫧 Demand team](https://fleetdm.com/handbook/demand#team)_</sup></sub>
->>>>>>> ed159ceb
 | Video                                | <sup><sub>_See [🫧 Digital Marketing Manager](https://fleetdm.com/handbook/demand#team)_</sup></sub>
 | Social media                         | <sup><sub>_See [🫧 Digital Marketing Manager](https://fleetdm.com/handbook/demand#team)_</sup></sub>
 | Blog                                 | <sup><sub>_See [🚀 Client Platform Engineer &amp; Community Advocate](https://fleetdm.com/handbook/engineering#team)_</sup></sub>
@@ -514,11 +509,8 @@
 | Business spend | Business tax, insurance, IT, SaaS, other | CEO |
 | Individualized spend | Flowers, swag, and other internal gifting for Fleeties, coaching/training, coworking, and other large [individualized expenses](https://fleetdm.com/handbook/company/communications#individualized-expenses) | Head of Business Operations |
 | Infrastructure spend | AWS and other production/cloud infrastructure related to hosting Fleet for customers or load testing customer scale | CTO |
-<<<<<<< HEAD
-| Marketing program spend | Ads, events, sponsorship, etc. | 🫧 Digital Marketing Manager | 
-=======
 | Marketing program spend | Ads, events, sponsorship, etc. | Head of Business Operations | 
->>>>>>> ed159ceb
+
 
 
 ## Travel
