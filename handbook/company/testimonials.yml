--- conflicted
+++ resolved
@@ -181,18 +181,10 @@
   quoteAuthorJobTitle: CIO & Chief Security Officer at Flock Safety
   productCategories: [Device management, Endpoint operations]
 -
-<<<<<<< HEAD
-  quote: We've been using Fleet for years at Stripe and couldn't be happier. The fact that it's also open-source made it easy for us to try it out, customize it to our needs, and seamlessly integrate it into our existing environment.
-  quoteImageFilename: social-proof-logo-stripe-67x32@2x.png
-  quoteLinkUrl: https://www.linkedin.com/in/scottmacvicar/
-  quoteAuthorName: Scott MacVicar
-  quoteAuthorProfileImageFilename: testimonial-author-scott-macvicar48x48@2x.png
-=======
   quote: We've been using Fleet for a few years at Stripe and we couldn't be happier. The fact that it's also open-source made it easy for us to try it out, customise it to our needs, and seamlessly integrate it into our existing environment.
   quoteImageFilename: social-proof-logo-stripe-67x32@2x.png
   quoteLinkUrl: https://www.linkedin.com/posts/scottmacvicar_fleet-expands-its-gitops-focused-device-management-activity-7245288577876566017-vAHG?utm_source=share&utm_medium=member_desktop
   quoteAuthorName: Scott MacVicar
   quoteAuthorProfileImageFilename: testimonial-author-scott-macvicar-100x100@2x.png
->>>>>>> 4d6a81c5
   quoteAuthorJobTitle: Head of Developer Infrastructure & Corporate Technology
   productCategories: [Device management, Endpoint operations]