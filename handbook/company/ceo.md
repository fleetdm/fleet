# CEO handbook
This page details processes specific to Mike McNeil, co-founder and Chief Executive Officer of Fleet. 

Need quick Answers?
* [How can I...](#how-can-i)
* [How to...(#Tasks)](#tasks)
* [Who will...(#Rituals)](#rituals)
Need to create a [GitHub issue](#intake)?

## Team

The 🦿 CEO support team is made up of these people:


| Contributor                                    | Role
|:-----------------------------------------------|:----------------------------------------------------------------------|
| Mike McNeil ([@mikermcneil](https://github.com/mikermcneil))  | [CEO](https://www.linkedin.com/in/mikermcneil/)
| Sam Pfluger ([@sampfluger88](https://github.com/sampfluger88)) | [Apprentice to the CEO (AttC)](https://www.linkedin.com/in/sampfluger88/)


### Flaws and feedback

[![SC2021 - Keynote: The Voyage of Sails - Mike McNeil](https://img.youtube.com/vi/_T-UR9mU4-o/0.jpg)](https://www.youtube.com/watch?v=_T-UR9mU4-o)

"[Broken links and bugs](https://gist.github.com/mikermcneil/0ce44f6c4f803ff6b4f6), fleas, dance tights, [focus](https://kevin.burke.dev/kevin/dont-use-sails-or-waterline/), [running out of money](https://nathanleclaire.com/blog/2013/12/28/the-good-the-bad-and-the-ugly-of-sails-dot-js-realtime-javascript-mvc-framework/), etc."
- I talk to think.
- I can speak quickly.  It is ok to say “Whoa, hold on a second.  Let me take some notes.”
- I can be quick to criticism, especially if something looks almost done.  It is ok to ask “What do you see?” If helpful, you can add “What are three bright spots?”
- I can hurry to decisions when I think something is time sensitive or nearly ready to ship.  It is ok to say “I’m looking for early feedback.”  It is ok to say “I’m not yet 70% sure I’m 100% done with this."
- When ideas differ I start at "what I would do", then talk myself backward toward the original idea


#### Writing style

- Infuse the core [values](https://fleetdm.com/handbook/company#values) into everything you write. 
- Read and reread, then rewrite to make it shorter. Use links rather than explanations, short sentences. 
- Get to where you feel like it’s really good, short, simple, and clear, hack away at any word that’s too confusing. 
- Don’t sound formal, sound welcoming so that anyone can understand. Translate "puffery" into "ease of use" or "readability". 
- Apply the advice about writing linked from the company values (the [Paul Graham](http://www.paulgraham.com/simply.html) essays). 
- Create heading(s) that make good permalinks, use links and add missing links. Indicate links by highlighting words that describe the content (Better SEO than lighting up “click here”). 
- Don’t duplicate content, link to other places like the [values](https://fleetdm.com/handbook/company#values) or [“why this way”](https://fleetdm.com/handbook/company/why-this-way#why-this-way), but don’t make it awkward. 
- A big goal is to be able to link directly to this stuff when something comes up as a gentle way to remind and train using the foundation we've already built. 
- Avoid unnecessary changes, and don’t change headings lightly (it breaks handbook links people might have put in an external article or have in their email inbox somewhere). 
- Read your PRs, check it carefully with each change and edit until the diff looks good.
- Check preview mode in GitHub to make sure the format renders correctly. If you look at your diff and notice unintentional changes, remove them.


## Responsibilities
The CEO is the [directly responsible](https://fleetdm.com/handbook/company/why-this-way#why-direct-responsibility) for pricing, [final review of UI or behavioral changes to fleetdm.com and the core product](https://fleetdm.com/handbook/company/product-groups#making-changes), signatures, changes to parts of the handbook, and various other aspects of the company. 
- **Note** When the CEO is out of office, these responsibilities are either paused, delegated, or coordinated through the Apprentice to the CEO so they can be handled promptly.  (It depends on the responsibility and the situation.)  The process for the CEO going out of office is a [work in progress](https://docs.google.com/document/d/1mtFP_92zQKMXW630ZyixBmwQeMY_q_cqW080ZTHFX5E/edit).



## How can I...


### Contact the CEO

If urgent or personal, send a Slack direct message (DM) right away. 
If you mention the CEO from within a Slack thread, he will not read your message.
Please find a different way to get in touch:
- If it can wait, add your message to the "🐈‍⬛🗣️ CEO office minutes (#g-ceo)" agenda and @mention the [Attc](https://fleetdm.com/handbook/company/ceo#team) in the  [#g-ceo Slack channel](https://fleetdm.slack.com/archives/C05K87USYUV)
- Ask: who is the directly responsible individual (DRI) for this decision?  Is it the CEO?
- Unsure?  Ask your manager for help.  (Add it to your 1:1 agenda, or send your manager a DM.)


### Schedule time with the CEO

All [meetings](https://fleetdm.com/handbook/company/communtcations#internal-meeting-scheduling) are welcomed and a top priority for the CEO to get on the calendar quickly. 

To grab time with the CEO @mention the [AttC](#team) in the [#-meetings channel](https://fleetdm.slack.com/archives/C01BQKMTJNR) with the following details:
- Proposed date and time
- Reason for meeting e.g. include customer names or related GitHub issues 
  - **Note:** Product design reviews and 🐋Sales meetings are top priority for the CEO.
Other internal meetings and blocked time can always be moved to make room. External meetings, travel, and personal commitments cannot be moved.

All meetings on Mike's calendar are reviewed and scheduled by the AttC. 
Please ***do not*** directly schedule a meeting onto Mike's calendar without confirming with the Apprentice first unless requested directly from Mike.

All meetings with the CEO should originate from his calendar and Zoom account. 
All items on Mike's calendar are subject to change by the CEO to better serve the company. 
Last-minute changes or cancellations must be communicated to Mike via [direct message (DM) only](#why-not-mention-the-ceo-in-slack-threads).


## Tasks
(How to...)


### Process the CEO's email

The Apprentice to the CEO is [responsible](https://fleetdm.com/handbook/company/why-this-way#why-direct-responsibility) for processing all email traffic prior to CEO review. The [AttC](#team) will reduce the scope of Mike's inbox to only include necessary and actionable communication.
 -  Marking spam emails as read (same for emails Mike doesn't actually need to read).
 -  Escalate actionable sales communication and update Mike directly.
 -  Ensure all calendar invites have the necessary documents included.


### Process the CEO's calendar

Time management for the CEO is essential at all times. 
The AttC processes the CEO's calendar by checking for and correcting any double-booking (e.g. two meetings scheduled for overlapping times that the CEO needs to attend) or new meetings added.

Prioritizing in order of importance:
 - External meetings
 - Travel and personal commitments
 - Investor meetings (eg Sid)
 - Additional product design review sessions
 - Opportunities to support teams on customer calls

_External meetings, travel, and personal commitments cannot be moved without the CEO's approval._ 

[Meeting agenda prep](https://docs.google.com/document/d/1gH3IRRgptrqSYzBFy-77g98JROTL8wqrazJIMkp-Gb4/edit#heading=h.i7mkhr6m123r) is especially important to help the CEO focus and transition quickly in and between meetings.

In the notes document include:
  1. LinkedIn profile link of all outside participants
  2. Screen-shot of LinkedIn profile pic
  3. Company name (in doc title and file name)
  4. Correct date (20XX-XX-XX in doc title and file name)
  5. Context that helps the CEO to understand the purpose of the meeting at a glance from:
     - CEO's email
     - LinkedIn messages (careful not to mark things as read!)
     - Google Drive 
Be sure to do this from Mike's browser so as to not lock him out of any meeting docs.


#### Schedule and adjust CEO meetings

If Mike agrees to a meeting at 9 am or earlier, the Apprentice will schedule a "DOTO: Mike" on his calendar the night before reminding him that he has a meeting before 9 am Central the following day.

Morning times should be held for team members and external folks whose time zones make it harder for them to meet later in the day.
 - The Apprentice to the CEO will confirm that recipients have accepted invites. 
 - If a recipient has not accepted, the Apprentice to the CEO will reach out to confirm attendance at least 24 hours before the meeting is scheduled to begin.

Don't schedule over the Weekly E-group call unless approved by Mike.
 - Refer to Mike's list of priorities in the [Priority calls](https://docs.google.com/document/d/1kYbRUMiGgOtrl1Lh6HWRc64p3rLhwvgTZD6CSONbGEo/edit#) (internal doc). 

### Send the weekly update

We like to be open about milestones and announcements.
  - Every Friday, e-group members [report their KPIs for the week](https://docs.google.com/spreadsheets/d/1Hso0LxqwrRVINCyW_n436bNHmoqhoLhC8bcbvLPOs9A/edit)
  - Friday nights, the AttC will post a short update in [#general](https://fleetdm.slack.com/archives/C019FNQPA23) including:
    - A link to view KPIs
    - Who was on-call that week
    - Fleeties who are currently onboarding
    - Planned hires who haven't started yet
    - Fleeties who had their lady day that week
  
  - Change the "⚡️" to "🔭" in the beginning of the formula

<img width="464" alt="image" src="https://github.com/fleetdm/fleet/assets/108141731/574f251c-6ea7-4e22-b0ca-1c450ca09ec6">

  - Select this week's cell (first week with the 🔮) in the KPI spreadsheet and copy the entire formula
  
  - Paste without formating (CMD+⇧+V) back into the same cell
  
  - The formula will now look like this:
    
  <img width="464" alt="image" src="https://github.com/fleetdm/fleet/assets/108141731/1f7c652c-955e-4e84-b16f-83bc48af71f1">
  
  - Paste the newly formatted message in the [#general](https://fleetdm.slack.com/archives/C019FNQPA23) Slack channel

  - 📬 **Send it!**


### Schedule travel for the CEO

Preferences for flights, in descending order of importance are:
  - Direct flight whenever possible  (as long as the cost of the direct flight is ≤2x the cost of a reasonable non-direct flight)
  - Select a non-middle seat, whenever possible
  - Don't upgrade seats (unless there's a cheap upgrade that gets a non-middle seat, or if a flight is longer than 5 hours.  Even then, never buy a seat upgrade that costs >$100.)
  - The CEO does not like to be called "Michael".  Unfortunately, this is necessary when booking flights.  (He has missed flights before by not doing this.)
  - Default to carry-on only, no checked bags.  (For trips longer than 5 nights, add 1 checked bag.)
  - Use the Brex card.
  - Frequent flyer details of all (previously flown) airlines are in 1Password as well as important travel documents.


### Prepare for the All hands

Every month the Apprentice will do the prep work for the monthly "✌️ All hands 🖐👋🤲👏🙌🤘" call.
  1. In the ["👋 All hands" folder](https://drive.google.com/drive/folders/1cw_lL3_Xu9ZOXKGPghh8F4tc0ND9kQeY?usp=sharing), create a new folder using "yyyy-mm - All Hands - yyyy month name".
  2. Download a copy of the previous month's keynote file and rename the copy with the same name used to create the new folder.
  3. Update "🧑‍🚀 Welcome!" slide to reflect new hires since last month's All Hands meeting (pull this from the [🧑‍🚀 Fleeties spreadsheet](https://docs.google.com/spreadsheets/d/1OSLn-ZCbGSjPusHPiR5dwQhheH1K8-xqyZdsOe9y7qc/edit?pli=1#gid=0) using "**name** <em>(pronoun)</em>, position".
  4. **If applicable** Update "🦉 Welcome!" slide to reflect new investors or advisors using "**name** <em>(pronoun)</em>, position, company".
  5. **If applicable** Update "🤝 Welcome!" slide to reflect new customers.
  6. Update slides that contain dates to reflect current All Hands date.
  7. Update slides that contain metrics to reflect current information using the [🌈 Weekly updates](https://docs.google.com/spreadsheets/d/1Hso0LxqwrRVINCyW_n436bNHmoqhoLhC8bcbvLPOs9A/edit?pli=1#gid=0) doc.
  8. **If applicable** Update Quarterly OKRs to reflect current OKR goals for the quarter.
  9. Test that the transition on the last slides continue to work.
  10. **If applicable** Add new customer's logo to final slide.
  11. **If applicable** Add a "Star slide" for guest speakers. 

The day before the All hands, Mike will prepare slides that reflect the CEO vision and focus. 

#### After the All hands

The Apprentice will post a link to the All hands Gong recording and slide deck in Slack.

Template to use:
```
Thanks to everyone who contributed to today's "All hands" call.

:tv: If you weren't able to attend, please *[watch the recording](Current-link-to-Gong-recording)* _(1.5x playback supported)_.

You can also grab a copy of the [original slides](https://fleetdm.com/handbook/business-operations#all-hands) for use in your own confidential presentations.
```

- Copy and paste the template to the "[# general](https://fleetdm.slack.com/archives/C019FNQPA23)" Slack channel.
 - To create the recording link:
 - Open [Gong recording](https://us-65885.app.gong.io/home?workspace-id=9148397688380544352&r=m) and `Share call`
 - `Share with customers`
 - `Copy link` and paste the url `*[Watch the recording](`here-in-your-template-message`)*`.
  
 - The PDF can be found in the current months [👋All hands folder](https://drive.google.com/drive/u/0/folders/1cw_lL3_Xu9ZOXKGPghh8F4tc0ND9kQeY) in Google Drive.
 - Download the PDF and upload (double click the `+`) into your updated Slack message, which will look like this:👇 

<img width="464" alt="image" src="https://github.com/Sampfluger88/fleet/assets/108141731/c2002cfa-a0f6-4349-bb06-71104f6cdce1">

📬 **Send it!**

### Connect on osquery and MacAdmins Slack

Go through (live) 3 recent questions asked in [osquery](https://osquery.slack.com/archives/C01DXJL16D8) or [MacAdmins](https://macadmins.slack.com/archives/C19MR7EM9) Slack.  Find the contributor on [LinkedIn](https://www.linkedin.com/search/results/all/?sid=54z). 
Send connect request (blank), Then jump into the conversation in Slack, based on what we learned from LinkedIn.

Goal: chum up the water.  No one else is currently LinkedIn connecting with community Slack participants. 


### 💻 Sid : Mike

Every two weeks, our CEO Mike has a 1:1 meeting with Sid Sijbrandij. The CEO uses dedicated (blocked, recurring) time to prepare for this meeting earlier in the week.

After each meeting, the CEO's apprentice makes a copy of the original document and moves it into a particular folder in the "Fleet" shared drive, with a particular naming convention:

<img width="364" alt="image" src="https://github.com/fleetdm/fleet/assets/618009/2781ec0c-4f8b-49ca-9586-87ebdc2c71dc">

### Post-e-group archival  

Immediately after every e-group the AttC duplicates the e-group agenda doc as a backup copy saved to ["Classified" shared drive](https://drive.google.com/drive/u/0/folders/1IsSGMgbt4pDcP8gSnLj8Z8NGY7_6UTt6).  Rename it to "YYYY-MM-DD backup of e-group agenda".  Then clear out all agenda items from the e-group doc (the ones that people add, not the standard fixtures), and replace them with a single item:  `Sam: FYI: Agenda from last time (YYYY-MM-DD):` [LINK](link)


### Unroll a Slack thread

From time to time the CEO will ask the Apprentice to the CEO to unroll a Slack thread into a well-named whiteboard google doc for safekeeping and future searching. 
  1. Start with a new doc.
  2. Name the file with "yyyy-mm-dd - topic" (something empathetic and easy to find).
  3. Use CMD+SHFT+V to paste the Slack convo into the doc.
  4. Reapply formatting manually (be mindful of quotes, links, and images).
      - To copy images right-click+copy and then paste in the doc (some resizing may be necessary to fit the page).

### Gong

#### Delete accidental Gong recordings and transcripts

- [Sign in to Gong](https://us-65885.app.gong.io/deals?company-id=2676443513846037003&workspace-id=9148397688380544352&board-id=8761946992754097113&view-mode=DEALS&tab-idx=0&account-activity=true&owner-ids=&owner-team-ids=5778354842532790437&timespan-id=34&sort-by=DealActivity&sort-field=%7B%22type%22%3A%22RegularField%22%2C%22name%22%3A%22DealActivity%22%7D&sort-order=DESC&owner-id=5778354842532790437&include-team=true) trough the CEO's browser
- Click `Conversations`
- Select the call recording no longer needed
- Click the "hotdog" menu in the right-hand corner
<img width="264" alt="image" src="https://github.com/fleetdm/fleet/assets/108141731/86948d02-a972-42ef-9a2d-1d93f24a1780">
  
- `Delete recording`
- Always check back to ensure the recording **and** transcript were both deleted


#### File Gong recordings

Marking as _"private"_ in Gong doesn't limit access, instead, use this process:
  1. Move to ¶¶ recording in google drive.
  2. Download video from Gong, then delete it from Gong (promptly) and instead upload mp4 to appropriate ¶¶ folder in google drive.
  3. Move generated transcript doc in google drive (promptly) instead into appropriate ¶¶ folder in google drive.
  4. **For both video and transcript**: Double-checked permissions to make sure they are only ¶¶ viewers.
  5. Include the links to ¶¶ video and transcript here in this doc:
    - If appropriate, make this doc "¶¶," plus fleeties who were on the call.
    - Include in the doc "link to video:"
    - Include in the doc "link to transcript:"

<<<<<<< HEAD
=======

## Rituals
(Who will...)



## Slack channels

| Channel | Purpose | Standard Operating Procedure | DRI |
| ------- | ------- | ---------------------------- | --- |
| [g-ceo](https://fleetdm.slack.com/archives/C05K87USYUV) | Open line of communication for Fleeties to make requests of the 🦿 [CEO support team](https://fleetdm.com/handbook/company/ceo#team) | Reach out to the AttC with requests or to add an item on the 🐈‍⬛🗣️ [CEO office minutes](https://docs.google.com/document/d/12cd0N8KvHkfJxYlo7ggdisrvqw4MCErDoIzLjmBIdj4/edit) | [@sampfluger]([https://github.com/sampfluger88](https://fleetdm.slack.com/archives/D05DW7BT2GY)) |
| [help-being-ceo](https://fleetdm.slack.com/archives/C03U703J0G5) | Private [hallway](https://about.gitlab.com/handbook/leadership/1-1/suggested-agenda-format/#hallway) for the CEO to drop tasks and personal scheduling information | - Mark items with 👀 (emoji reaction) to indicate that you are working on the task. - Mark requests with ✅ (emoji reaction) to indicate that you completed or filed away the task | [@sampfluger]([https://github.com/sampfluger88](https://fleetdm.slack.com/archives/D05DW7BT2GY)) |

>>>>>>> 3a9d80b6
     
### Why not mention the CEO in Slack threads?
Everyone else who works at Fleet is expected to read and reply (or acknowledge with an emoji reaction) every time they're mentioned in Slack, even deep inside long threads.

[Too often](https://docs.google.com/document/d/1vK-Dy2BVrw7doYUzabOPyCiN4RfolWFgOKMm23l91s0/edit) the CEO gets mentioned.

From Mike:

<blockquote purpose="large-quote">Staying on top of your Slack mentions (including in threads!) is very important.  Please use them. 
But now that the company has grown, in my role as CEO, I get mentioned in Slack very often.
I held on as long as I could.  But due to volume, in late 2022, I made the decision to no longer read Slack threads where I am mentioned.
 What do I still read?
 - If you mention me in a top-level channel message, I'll see and read it in 1 business day.
 - If you send me a direct message, I'll see and read that ASAP.
Keep in mind I am often in meetings all day, and may not be able to reply promptly.
Thank you so much!" 🙇</blockquote>


## Kanban

Any Fleet team member can view the [🐈‍⬛#g-ceo kanban board](https://app.zenhub.com/workspaces/-g-ceo-645b0eab68a4d40c0795ff61/board) (confidential) for this department, including pending tasks in the active sprint and any new or pending requests.


## Intake
To make a request of the business operations department, [create an issue using one of our issue templates](https://github.com/fleetdm/confidential/issues/new/choose).  If you don't see what you need, or you are unsure, [create a custom request issue](https://github.com/fleetdm/confidential/issues/new/choose) and someone in business operations will reply within 1 business day.

## Rituals
(Who will...)

<rituals :rituals="rituals['handbook/company/rituals.yml']"></rituals>

## Slack channels

| Channel | Purpose | Standard Operating Procedure | DRI |
| ------- | ------- | ---------------------------- | --- |
| [g-ceo](https://fleetdm.slack.com/archives/C05K87USYUV)  
| Open line of communication for Fleeties to make requests of the 🦿 [CEO support team](https://fleetdm.com/handbook/company/ceo#team) 
| Reach out to the AttC with requests or to add an item on the  | AttC |
| [help-being-ceo](https://fleetdm.slack.com/archives/C03U703J0G5) | Private [hallway](https://about.gitlab.com/handbook/leadership/1-1/suggested-agenda-format/#hallway) for the CEO to drop tasks and personal scheduling information | - Mark items with 👀 (emoji reaction) to indicate that you are working on the task. - Mark requests with ✅ (emoji reaction) to indicate that you completed or filed away the task | AttC |



<!-- 
# Participation in the CEO shadow program
This section explains more about the CEO shadow program.

> I commented out this section on 2023-02-28.  I also removed the issue template here: https://github.com/fleetdm/confidential/pull/2059#issue-1603849677  This was because CEO shadowing at Fleet is still evolving and we're experimenting with the right way to implement it at our scale.  -Mike

#### In this section
- [Eligibility](#eligibility)
- [How to apply](#how-to-apply)
- [Parental participation](#parental-participation)
- [Rotation rhythm](#rotation-rhythm)
- [Preparing for the program](#preparing-for-the-program)
- [Important things to note](#important-things-to-note)
- [What to wear](#what-to-wear)
- [Pre-program tasks](#pre-program-tasks)
- [What to expect during the program](#what-to-expect-during-the-program)
- [Preparing for meetings and events](#preparing-for-meetings-and-events)
- [CEO's Calendar](#ceos-calendar)
- [Responsibilities](#responsibilities)
- [Considerations for other companies starting CEO shadow programs](#considerations-for-other-companies-starting-ceo-shadow-programs)
- [Alumni](#alumni)

### Eligibility
All Fleet team members are eligibile to apply for the CEO Shadow Program. Eligibility starts after you've been at Fleet for at least 6 months. 

### How to apply
 1. Create a pull request to add yourself to the [rotation schedule](https://github.com/fleetdm/fleet/edit/main/handbook/people/ceo-handbook.md#rotation-schedule).
 2. Assign your manager and ask them to approve (but not merge) the pull request.
 3. Once your manager approves the pull request, assign the pull request to `mikermcneil`, link to the pull request in the #help-ceo-shadow channel, and tag `@mikermcneil`.

### Parental participation 
To allow flexibility for parents to participate, there will be some rotations identified as "parent-friendly" weeks. These are weeks when Mike doesn't need a shadow for the full 5 workdays or where the program is split so the weeks are not consecutive.

### Rotation rhythm
 1. See one, you are trained by the outgoing person.
 2. Teach one, you train the incoming person.
 The shadow should be available for the full two weeks.

### Preparing for the program
#### Important things to note
 1. This is not a performance evaluation.
 2. Plan to observe and ask questions.
 3. Don't plan to do any of your usual work.
 4. Be ready to add a number of [handbook](https://fleetdm.com/handbook) updates during your shadow period.
 5. Participating in the shadow program is a privilege that will expose you to confidential information.

#### What to wear
 Casual. You do not need to dress formally; business casual clothes are also appropriate.

#### Pre-program tasks
 1. Create an [onboarding issue](https://github.com/fleetdm/confidential/blob/main/ceo-shadow-onboarding.md). Outgoing shadows are responsible for training incoming shadows. We currently track onboarding and offboarding in the [ceo-shadow project](https://github.com/orgs/fleetdm/projects/49/views/1).
 2. Consider creating goals. For inspiration, here is [an example](https://gitlab.com/nmccorrison/ceo-shadow/-/issues/1#my-goals) of a CEO Shadow who added goals to their onboarding issue.
 3. Practice your introduction. See [CEO Shadow Introductions](https://about.gitlab.com/handbook/ceo/shadow/#ceo-shadow-introductions) for specifics.
 4. Coffee chat with co-shadow. Try to schedule coffee chats with your co-shadow before you start the program.
 5. Coffee Chat with CEO shadow alumni. Feel free to schedule a coffee chat with any of the [CEO Shadow Alumni](https://fleetdm.com/handbook/people/ceo-handbook#alumni).
 6. Explore the [CEO shadow project](https://github.com/orgs/fleetdm/projects/49/views/1)
 7. Review the CEO's calendar. Anticipate your week. Look ahead in the schedule and plan accordingly. 
 8. Review the CEO handbook (TODO: insert link here)
 9. Review acronyms 
 If you're not familiar with some of the business acronyms, take a bit of time to review them.
 - [KPI (Key Performance Indicator)](https://fleetdm.com/handbook/product#objectives-and-key-results)
 - [OKRs (Objectives and Key Results)](https://fleetdm.com/handbook/product#objectives-and-key-results)
 - Revenue definitions such as [ARR (Annual Recurring Revenue)](https://www.investopedia.com/terms/a/arr.asp)
 - Keep a [finance dictionary](https://www.investopedia.com/financial-term-dictionary-4769738) handy

> This list is not meant to be exhaustive and should not become a glossary. While we strive to be handbook first, you may find that we are using acronyms without a clear handbook definition. If you can't find it in the handbook or find a standard definition on Google, ask someone what the acronym means. Not being able to find it could be a sign that we need to do a better job with documentation.

### What to expect during the program 
The value of the CEO Shadow Program comes from the broader context you'll gain and the interesting conversations you'll witness.
Since your rotation is over a short period of time, there are no long-term tasks you can take on. However, there are many short-term administrative tasks you'll be asked to perform as a shadow. 

Here are some examples:
1. Make handbook updates.
2. Solve urgent issues. For example, help solve a complaint from a customer or coordinate the response to a technical issue.
3. Go through open pull requests and work towards merging or closing any that have not been merged.
4. Go through open issues in the CEO shadow project and work towards closing or creating a subsequent merge request to close out.
5. Iterate and complete small tasks as they come up. Clear them out immediately to allow for rapid iteration on more crucial tasks.
6. Provide training to the incoming CEO Shadow(s).

Here are some examples for meetings:
1. Prepare for, take notes during, and follow up on meetings. See more details below about your meeting responsibilities as a shadow.
2. Share thanks in the #thanks channel in Slack when it comes from a customer or wider community member in a meeting.


### Preparing for meetings and events
#### CEO's calendar
 1. Review the [CEO's calendar](https://calendar.google.com/calendar/u/0/r/week).
 2. As a reminder, you should have your title updated within your last name on zoom. During the Shadow rotation update your title to "CEO Shadow".
 3. Add the CEO's calendar to your Google Calendar by clicking the + next to "Other Calendars". Then click Subscribe to Calendar, search for the CEO's name, and click enter.
 4. Some meetings you will not be required to shadow, those are indicated with "[no shadows]" in the event title.
 5. Meetings with those outside of Fleet may not be on Zoom. Prior to the call, check the CEO's calendar and load any other conferencing programs that may be needed. It may be necessary to dial in via phone for audio conferences.

#### Zoom information
You'll have an opportunity to join many calls and meet new people along the way. Fleet asks that you change your Zoom name to reflect "[CEO shadow - your name]" so that everyone on the call knows who you are and why you are participating. 

#### Responsibilities
Meetings come in many different formats. Your responsibilities may change slightly based on the kind of meeting.
Here are the responsibilities shadows have during meetings:
| Meeting type | Notes? | Timekeeping? |
| ----------- | ----------- | --------- |
| Key Reviews | No notes | Timekeeping in chat |
| Internal meeting (CEO not host) | Notes optional | Timekeeping |
| Customer Meeting | Yes, please use the externally-shared collaboration doc | Timekeeping |
| Anything else (unless specified)	| Yes, take notes | Timekeeping |

### After the CEO shadow program
#### Alumni 
CEO Shadow program alumni are welcome to join the #ceo-shadow-alumni Slack channel to stay in touch after the program.
| Start date | End date | Name | Title | Takeaways |
| ---------- | -------- | ---- | ----- | --------- |
|  date      |  date    | name | title | takeaways |


### Considerations for other companies starting CEO shadow programs
GitLab co-founder and CEO Sid Sijbrandij [answered questions in a YouTube livestream](https://youtu.be/ExG8_bnIAMI) from Sam Altman, as the two discussed considerations for implementing a CEO Shadow program in other organizations. Key takeaways are documented below.
 1. CEOs should not optimize meetings for Shadows. They  learn by being in the room, either in-person or virtual, and it's OK if the Shadow doesn't fully understand everything.
 2. A well-designed CEO Shadow program shouldn't burden a CEO; in fact, Shadows should actively make a CEO's day easier by assisting with notes and changing relevant portions of the company handbook upon request.
 3. Non-obvious benefits for a CEO (and their organization) include CEO empathy and humanizing a CEO, such that team members are more comfortable contributing input to an executive. Shadow alumni can translate real-world examples of [assuming positive intent](https://about.gitlab.com/handbook/values/#assume-positive-intent) from their time in the program to their direct reports, further fortifying company culture.
 4. Make certain that CEO Shadows do not plan to do any of their usual work. Shadows should prepare their team as if they were on vacation. Attempting to shadow the CEO while also maintaining a full workload creates undue stress for the CEO Shadow.
 -->
 
<meta name="maintainedBy" value="Sampfluger88">
<meta name="title" value="CEO handbook"><|MERGE_RESOLUTION|>--- conflicted
+++ resolved
@@ -271,23 +271,6 @@
     - If appropriate, make this doc "¶¶," plus fleeties who were on the call.
     - Include in the doc "link to video:"
     - Include in the doc "link to transcript:"
-
-<<<<<<< HEAD
-=======
-
-## Rituals
-(Who will...)
-
-
-
-## Slack channels
-
-| Channel | Purpose | Standard Operating Procedure | DRI |
-| ------- | ------- | ---------------------------- | --- |
-| [g-ceo](https://fleetdm.slack.com/archives/C05K87USYUV) | Open line of communication for Fleeties to make requests of the 🦿 [CEO support team](https://fleetdm.com/handbook/company/ceo#team) | Reach out to the AttC with requests or to add an item on the 🐈‍⬛🗣️ [CEO office minutes](https://docs.google.com/document/d/12cd0N8KvHkfJxYlo7ggdisrvqw4MCErDoIzLjmBIdj4/edit) | [@sampfluger]([https://github.com/sampfluger88](https://fleetdm.slack.com/archives/D05DW7BT2GY)) |
-| [help-being-ceo](https://fleetdm.slack.com/archives/C03U703J0G5) | Private [hallway](https://about.gitlab.com/handbook/leadership/1-1/suggested-agenda-format/#hallway) for the CEO to drop tasks and personal scheduling information | - Mark items with 👀 (emoji reaction) to indicate that you are working on the task. - Mark requests with ✅ (emoji reaction) to indicate that you completed or filed away the task | [@sampfluger]([https://github.com/sampfluger88](https://fleetdm.slack.com/archives/D05DW7BT2GY)) |
-
->>>>>>> 3a9d80b6
      
 ### Why not mention the CEO in Slack threads?
 Everyone else who works at Fleet is expected to read and reply (or acknowledge with an emoji reaction) every time they're mentioned in Slack, even deep inside long threads.
