--- conflicted
+++ resolved
@@ -271,7 +271,7 @@
     - If appropriate, make this doc "¶¶," plus fleeties who were on the call.
     - Include in the doc "link to video:"
     - Include in the doc "link to transcript:"
-<<<<<<< HEAD
+
 
 
 ## Rituals
@@ -286,8 +286,7 @@
 | [g-ceo](https://fleetdm.slack.com/archives/C05K87USYUV) | Open line of communication for Fleeties to make requests of the 🦿 [CEO support team](https://fleetdm.com/handbook/company/ceo#team) | Reach out to the AttC with requests or to add an item on the 🐈‍⬛🗣️ [CEO office minutes](https://docs.google.com/document/d/12cd0N8KvHkfJxYlo7ggdisrvqw4MCErDoIzLjmBIdj4/edit) | [@sampfluger]([https://github.com/sampfluger88](https://fleetdm.slack.com/archives/D05DW7BT2GY)) |
 | [help-being-ceo](https://fleetdm.slack.com/archives/C03U703J0G5) | Private [hallway](https://about.gitlab.com/handbook/leadership/1-1/suggested-agenda-format/#hallway) for the CEO to drop tasks and personal scheduling information | - Mark items with 👀 (emoji reaction) to indicate that you are working on the task. - Mark requests with ✅ (emoji reaction) to indicate that you completed or filed away the task | [@sampfluger]([https://github.com/sampfluger88](https://fleetdm.slack.com/archives/D05DW7BT2GY)) |
 
-=======
->>>>>>> a03bbc0a
+
      
 ### Why not mention the CEO in Slack threads?
 Everyone else who works at Fleet is expected to read and reply (or acknowledge with an emoji reaction) every time they're mentioned in Slack, even deep inside long threads.
@@ -309,28 +308,27 @@
  - If you send me a direct message, I'll see and read that ASAP.
 
 Keep in mind I am often in meetings all day, and may not be able to reply promptly.
-<<<<<<< HEAD
+  
 When in doubt, you can look at my calendar and join whatever meeting I'm in.  If none of that works, and there is an emergency where you need my immediate attention, get help from Zach Wasserman.
 Thank you so much!" 🙇
 
 </blockquote> 
-=======
-Thank you so much!" 🙇</blockquote>
->>>>>>> a03bbc0a
-
-
-## Kanban
-
-Any Fleet team member can view the [🐈‍⬛#g-ceo kanban board](https://app.zenhub.com/workspaces/-g-ceo-645b0eab68a4d40c0795ff61/board) (confidential) for this department, including pending tasks in the active sprint and any new or pending requests.
 
 
 ## Intake
 To make a request of the business operations department, [create an issue using one of our issue templates](https://github.com/fleetdm/confidential/issues/new/choose).  If you don't see what you need, or you are unsure, [create a custom request issue](https://github.com/fleetdm/confidential/issues/new/choose) and someone in business operations will reply within 1 business day.
+ 
+ 
+## Kanban
+
+Any Fleet team member can view the [🐈‍⬛#g-ceo kanban board](https://app.zenhub.com/workspaces/-g-ceo-645b0eab68a4d40c0795ff61/board) (confidential) for this department, including pending tasks in the active sprint and any new or pending requests.
+
 
 ## Rituals
 (Who will...)
 
 <rituals :rituals="rituals['handbook/company/rituals.yml']"></rituals>
+
 
 ## Slack channels
 
