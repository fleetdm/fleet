--- conflicted
+++ resolved
@@ -27,11 +27,7 @@
 
 Fleet is currently hiring for the following positions:
 
-<<<<<<< HEAD
 - [🚀 Product Quality Specialist](https://fleetdm.com/handbook/company#product-quality-specialist)
-=======
-- Currently no open positions. Check back soon!
->>>>>>> 4d40d93b
 
 > **🛸 Join us!**  Interested in joining the team at Fleet, or know someone who might be?  Click one of the positions to read the job description and apply.  Or [copy a direct link to this page](https://fleetdm.com/handbook/company#open-positions) to share a short summary about the company, including our vision, values, history, and all currently open positions.  Thank you for the help!
 
