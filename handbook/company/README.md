--- conflicted
+++ resolved
@@ -66,15 +66,9 @@
 ### 🟠 Ownership
 It takes a fully-activated mind to achieve ambitious goals. Think like an owner of the company.
 
-<<<<<<< HEAD
 - **Be responsive.** Reply quickly, consistently, whether or not you can take immediate action. Especially GitHub, Slack, and emails.
 - **Assume responsibility.** Own up to mistakes. There's no time for finger-pointing, [just fix it](https://about.gitlab.com/handbook/values/#bias-for-action).  Follow through on commitments quickly.
 - **No one is coming.** Take initiative. Take care of [things that need doing](https://fleetdm.com/handbook/business-operations#spending-company-money), or loop in [the right people](https://fleetdm.com/handbook/company/why-this-way#why-direct-responsibility) fast. Understand [Fleet's goals](https://fleetdm.com/handbook/company#strategy) yourself. Look for [bottlenecks](https://en.wikipedia.org/wiki/Theory_of_constraints).
-=======
-- **Be responsive.** Reply quickly, consistently, whether or not you can take immediate action. Especially merge requests, Slack, and emails.
-- **Assume responsibility.** Own up to mistakes. There's no time for finger-pointing, just fix it.  Follow through on commitments quickly.
-- **No one is coming.** Take initiative. Take care of [things that need doing](https://fleetdm.com/handbook/business-operations#spending-company-money), or loop in [the right people](https://fleetdm.com/handbook/company/why-this-way#why-direct-responsibility) fast. Understand [Fleet's goals](https://fleetdm.com/handbook/company#purpose) yourself. Look for [bottlenecks](https://en.wikipedia.org/wiki/Theory_of_constraints).
->>>>>>> 1c8e5a6e
 - **Think long term.** Remember [the big picture](https://fleetdm.com/handbook/company#purpose) beyond your department's goals.
 
 ### 🟢 Results
