# 🛩️ Product groups

This page covers what all contributors (fleeties or not) need to know in order to contribute changes to [the core product](https://fleetdm.com/docs).

When creating software, handoffs between teams or contributors are one of the most common sources of miscommunication and waste.  Like [GitLab](https://docs.google.com/document/d/1RxqS2nR5K0vN6DbgaBw7SEgpPLi0Kr9jXNGzpORT-OY/edit#heading=h.7sfw1n9c1i2t), Fleet uses product groups to minimize handoffs and maximize iteration and efficiency in the way we build the product.

> - Write down philosophies and show how the pieces of the development process fit together on this "🛩️ Product groups" page.
> - Use the dedicated [departmental](https://fleetdm.com/handbook/company#org-chart) handbook pages for [🚀 Engineering](https://fleetdm.com/handbook/engineering) and [🦢 Product Design](https://fleetdm.com/handbook/product) to keep track of specific, rote responsibilities and recurring rituals designed to be read and used only by people within those departments.


## Product roadmap

Fleet team members can read [Fleet's high-level product goals for the current quarter](https://docs.google.com/spreadsheets/d/1Hso0LxqwrRVINCyW_n436bNHmoqhoLhC8bcbvLPOs9A/edit?usp=sharing) (confidential Google Sheet).


## What are product groups?

Fleet organizes product development efforts into separate, cross-functional product groups that include product designers, developers, and quality engineers.  These product groups are organized by business goal, and designed to operate in parallel.

Security, performance, stability, scalability, database migrations, release compatibility, usage documentation (such as REST API and configuration reference), contributor experience, and support escalation are the responsibility of every product group.

At Fleet, [anyone can contribute](https://fleetdm.com/handbook/company#openness), even across product groups.

> Ideas expressed in wireframes, like code contributions, [are welcome from everyone](https://chat.osquery.io/c/fleet), inside or outside the company.

### Product group roles

| Role                 | Responsibilities |
|:---------------------|:-----------------|
| Product Designer     | Wireframe changes to the product, API, configuration surface, GitOps YAML, CLI, and UI. |
| Product Owner        | Define the product vision, prioritize the roadmap and product backlog, communicate with stakeholders. |
| Engineering Manager  | Oversee sprint progress, plan and coordinate efforts, technical communication with stakeholders, recruit and mentor engineers. |
| Tech Lead            | Oversee day-to-day engineering efforts, assist with user story drafting, support engineers. Capacity is 1/3 support, 2/3 Individual Contributor. |
| Quality Assurance    | Write and conduct test plans for user stories, report new unreleased bugs, test released bug fixes, conduct smoke testing before each release. |
| Software Engineer    | [Implement changes](https://fleetdm.com/handbook/company/product-groups#implementing) to the product, provide technical expertise, research user stories, fix bugs, assist with quality assurance. |


## Current product groups

| Product group                                         | Goal _(value for customers and/or community)_                                                                          | Capacity |
|:------------------------------------------------------|:-----------------------------------------------------------------------------------------------------------------------|:---------|
| [MDM](#mdm-group)                                     | Increase and exceed maturity in the [device management](https://fleetdm.com/device-management) product category.       | 88       |
| [Software](#software-group)                           | Increase and exceed maturity in the [software management](https://fleetdm.com/software-management) product category.   | 112      |
| [Orchestration](#orchestration-group)                 | Increase and exceed maturity in the [orchestration](https://fleetdm.com/orchestration) product category.               | 100      |
| [Security & Compliance](#security-compliance-group)   | Increase and exceed maturity in the security and compliance product category.                                          | 88       |

\* The number of [estimated story points](https://fleetdm.com/handbook/company/communications#estimation-points) this group can take on per-sprint under ideal circumstances, used as a baseline number for planning and prioritizing user stories for drafting. In reality, capacity will vary as engineers are on-call, out-of-office, filling in for other product groups, etc.


### MDM group

The goal of the MDM group is to increase and exceed [Fleet's product maturity goals](https://fleetdm.com/device-management) in the "MDM" product category.

| Responsibility                    | Human(s)                  |
|:----------------------------------|:--------------------------|
| Product Designer                  | [Marko Lisica](https://www.linkedin.com/in/markolisica/) _([@marko-lisica](https://github.com/marko-lisica))_
| Product Owner                     | [Marko Lisica](https://www.linkedin.com/in/markolisica/) _([@marko-lisica](https://github.com/marko-lisica))_
| Engineering Manager               | [George Karr](https://www.linkedin.com/in/george-karr-4977b441/) _([@georgekarrv](https://github.com/georgekarrv))_
| Tech Lead                         | [Jordan Montgomery](https://www.linkedin.com/in/jordan-montgomery-54553651/) _([@JordanMontgomery](https://github.com/JordanMontgomery))_
| Quality Assurance                 | [Gabe Lopez](https://www.linkedin.com/in/gabelopez/) _([@PezHub](https://github.com/PezHub))_
| Software Engineer                 | Sarah Gillespie _([@gillespi314](https://github.com/gillespi314))_, [Gabe Hernandez](https://www.linkedin.com/in/gabriel-hernandez-gh) _([@ghernandez345](https://github.com/ghernandez345))_, [Magnus Jensen](https://linkedin.com/in/magnus-holm-jensen) ([@MagnusHJensen](https://github.com/magnushjensen))

**Areas of expertise**:
- MDM protocol & configuration
- New device onboarding
- Scripts
- Certificate Authorities (CAs)
- Certificate delivery & renewal
- Setup experience
- OS updates

> The [Slack channel](https://fleetdm.slack.com/archives/C03C41L5YEL), [kanban release board](https://github.com/orgs/fleetdm/projects/58), and [GitHub label](https://github.com/fleetdm/fleet/issues?q=is%3Aopen+is%3Aissue+label%3A%23g-mdm) for this product group is `#g-mdm`.


### Software group

The goal of the software group is to increase and exceed [Fleet's product maturity goals in the software management category](https://fleetdm.com/software-management).

| Responsibility                    | Human(s)                  |
|:----------------------------------|:--------------------------|
| Product Designer                  | [Marko Lisica](https://www.linkedin.com/in/markolisica/) _([@marko-lisica](https://github.com/marko-lisica))_
| Product Owner                     | [Marko Lisica](https://www.linkedin.com/in/markolisica/) _([@marko-lisica](https://github.com/marko-lisica))_
| Engineering Manager               | [George Karr](https://www.linkedin.com/in/george-karr-4977b441/) _([@georgekarrv](https://github.com/georgekarrv))_
| Tech Lead                         | [Carlo DiCelico](https://www.linkedin.com/in/carlodicelico/) _([@cdcme](https://github.com/cdcme))_
| Quality Assurance                 | [Janis Watts](https://www.linkedin.com/in/janis-watts-b080ab94/) _([@jmwatts](https://github.com/jmwatts))_
| Software Engineer                 | [Rachel Perkins](https://www.linkedin.com/in/rachelelysia/) _([@rachelelysia](https://github.com/rachelelysia))_, [Jahziel Villasana-Espinoza](https://www.linkedin.com/in/jahziel-v/) _([@jahzielv](https://github.com/jahzielv))_, [Jonathan Katz](https://www.linkedin.com/in/jonathan-katz-494362237/) _([@jkatz01](https://github.com/jkatz01))_, [Martin Angers](https://www.linkedin.com/in/martin-angers-3210305/) _([@mna](https://github.com/mna))_

**Areas of expertise**:
- Software Install / uninstall / patch
- Fleet-maintained apps (FMAs)
- Apple Volume Purchasing Program (VPP) apps
- Google Play apps
- In-house apps (IPAs) 
- End user self-service

> The [Slack channel](https://fleetdm.slack.com/archives/C086V2QK76X), [kanban release board](https://github.com/orgs/fleetdm/projects/70), and [GitHub label](https://github.com/fleetdm/fleet/labels?q=%23g-software) for this product group is `#g-software`.


### Orchestration group

The goal of the orchestration group is to increase and exceed [Fleet's product maturity goals in the orchestration category](https://fleetdm.com/orchestration).

| Responsibility                    | Human(s)                  |
|:----------------------------------|:--------------------------|
| Product Designer                  | [Rachael Shaw](https://www.linkedin.com/in/rachaelcshaw/) _([@rachaelshaw](https://github.com/rachaelshaw))_
| Product Owner                     | [Rachael Shaw](https://www.linkedin.com/in/rachaelcshaw/) _([@rachaelshaw](https://github.com/rachaelshaw))_
| Engineering Manager               | [Sharon Katz](https://www.linkedin.com/in/sharon-katz-45b1b3a/) _([@sharon-fdm](https://github.com/sharon-fdm))_
| Tech Lead                         | [Lucas Rodriguez](https://www.linkedin.com/in/lukmr/) _([@lucasmrod](https://github.com/lucasmrod))_
| Quality Assurance                 | [Reed Haynes](https://www.linkedin.com/in/reed-haynes-633a69a3/) _([@xpkoala](https://github.com/xpkoala))_
| Software Engineer                 | [Scott Gress](https://www.linkedin.com/in/scottgress/) _([@sgress454](https://github.com/sgress454))_, [Juan Fernandez](https://www.linkedin.com/in/juan-fdz-hawa/) _([@juan-fdz-hawa](https://github.com/juan-fdz-hawa))_, [Ian Littman](https://www.linkedin.com/in/ian-littman/) _([@iansltx](https://github.com/iansltx))_, [Konstantin Sykulev](https://www.linkedin.com/in/konstantins/) _([@ksykulev](https://github.com/ksykulev))_

**Areas of expertise**:
- Fleetd
- Authn / authz 
- Host data ingestion
- Foreign vitals / IdP vitals
- Automations
- Policies
- Queries
- Labels
- GitOps engine

> The [Slack channel](https://fleetdm.slack.com/archives/C084F4MKYSJ), [kanban release board](https://github.com/orgs/fleetdm/projects/71), and [GitHub label](https://github.com/fleetdm/fleet/labels/%23g-orchestration) for this product group is `#g-orchestration`.


### Security & compliance group

The goal of the security and compliance group is to increase and exceed Fleet's product maturity goals in the security and compliance category.

| Responsibility                    | Human(s)                  |
|:----------------------------------|:--------------------------|
| Product Designer                  | [Rachael Shaw](https://www.linkedin.com/in/rachaelcshaw/) _([@rachaelshaw](https://github.com/rachaelshaw))_
| Product Owner                     | [Rachael Shaw](https://www.linkedin.com/in/rachaelcshaw/) _([@rachaelshaw](https://github.com/rachaelshaw))_
| Engineering Manager               | [Sharon Katz](https://www.linkedin.com/in/sharon-katz-45b1b3a/) _([@sharon-fdm](https://github.com/sharon-fdm))_
| Tech Lead                         | [Victor Lyuboslavsky](https://www.linkedin.com/in/lyuboslavsky/) _([@getvictor](https://github.com/getvictor))_
| Quality Assurance                 | [Andrey Kizimenko](https://www.linkedin.com/in/andrey-kizimenko-988900214/) _([@AndreyKizimenko](https://github.com/AndreyKizimenko))_
| Software Engineer                 | [Dante Catalfamo](https://www.linkedin.com/in/dante-catalfamo-a6330412b/) _([@dantecatalfamo](https://github.com/dantecatalfamo))_, [Jacob Shandling](https://www.linkedin.com/in/jacob-shandling/) _([@jacobshandling](https://github.com/jacobshandling))_,  [Tim Lee](https://www.linkedin.com/in/mostlikelee/) _([@mostlikelee](https://github.com/mostlikelee))_

> The [Slack channel](https://fleetdm.slack.com/archives/C09HG9VMRSS), [kanban release board](https://github.com/orgs/fleetdm/projects/97), and [GitHub label](https://github.com/fleetdm/fleet/issues?q=state%3Aopen%20label%3A%23g-security-compliance) for this product group is `#g-security-compliance`.

**Areas of expertise**:
- Software inventory ingestion
- CVE/CPE ingestion & matching
- Vulnerability reporting
- CIS benchmarks 
- PCI ASV
- Application blocking
- Encryption




### Website group

The goal of the website group is to increase and exceed Fleet's product maturity goals for fleetdm.com.

| Responsibility                    | Human(s)                  |
|:----------------------------------|:--------------------------|
| Product Designer                  | [Mike Thomas](https://www.linkedin.com/in/mike-thomas-52277938) _([@mike-j-thomas](https://github.com/mike-j-thomas))_
| Engineering Manager               | [Luke Heath](https://www.linkedin.com/in/lukeheath/) _([@lukeheath](https://github.com/lukeheath))_
| Product Manager                   | [Eric Shaw](https://www.linkedin.com/in/eric-shaw-1423831a9/) _([@eashaw](https://github.com/eashaw))_
| Quality Assurance                 | [Eric Shaw](https://www.linkedin.com/in/eric-shaw-1423831a9/) _([@eashaw](https://github.com/eashaw))_
| Software Engineer                 | [Eric Shaw](https://www.linkedin.com/in/eric-shaw-1423831a9/) _([@eashaw](https://github.com/eashaw))_

> The [Slack channel](https://fleetdm.slack.com/archives/C097P4TAPRR), [kanban board](https://github.com/orgs/fleetdm/projects/92), and [GitHub label](https://github.com/fleetdm/fleet/labels?q=%23g-website) for this product group is `#g-website`.


## Working groups

Like a product group at Fleet, a working group is an arrangement of people from different functions. What makes a working group unique is that it is tasked with achieving a high-impact business goal fast. A working group disbands when the goal is achieved so Fleet stays fast and avoids unnecessary process.

Working groups are for important work that needs to be done quickly, when asynchronous work would be too slow.

Working groups have their own section in the handbook that includes the name, goal, resources, and contributors. See the commented out section in the handbook for an example.

Items to cover in the section:
- Name of the working group
- Desired business outcomes (goals)
- Link to the working group Slack channel and GitHub project
- Who is involved. This should include who the DRI is.
- Timeline. When will the working group start? When do we think we'll be done by?


### UX group

The goal of the UX group is to catch the Fleet product up with the [latest brand colors/styles](https://github.com/fleetdm/confidential/issues/11765) from the website (fleetdm.com), address [UX debt (spiffier)](https://github.com/fleetdm/confidential/issues/11868), and ship the Fleet product's first [2 graphs](https://github.com/fleetdm/confidential/issues/11864).

This group will kick off on 2025-08-27 and plans to wrap up on 2025-09-29.

| Responsibility                    | Human(s)                  |
|:----------------------------------|:--------------------------|
| Product Designer                  | [Mike Thomas](https://www.linkedin.com/in/mike-thomas-52277938) _([@mike-j-thomas](https://github.com/mike-j-thomas))_
| Product Manager (DRI)             | [Noah Talerman](https://www.linkedin.com/in/noah-talerman/) _([@noahtalerman](https://github.com/noahtalerman))_
| Quality Assurance                 | [Mike Thomas](https://www.linkedin.com/in/mike-thomas-52277938) _([@mike-j-thomas](https://github.com/mike-j-thomas))_
| Software Engineer                 | [Luke Heath](https://www.linkedin.com/in/lukeheath/) _([@lukeheath](https://github.com/lukeheath))_

<!--
Example working group section
### Name

Goal

| Responsibility | Human(s)   |
|:---------------|:-----------|
|                |
|                |
|                |
-->


## Making changes

Fleet's highest product ambition is to create experiences that users want.

To deliver on this mission, we need a clear, repeatable process for turning an idea into a set of cohesively-designed changes in the product.

> Learn more about Fleet's philosophy and process for making interface changes to the product, and [why we use a wireframe-first approach](https://fleetdm.com/handbook/company/why-this-way#why-do-we-use-a-wireframe-first-approach).

To make a change to Fleet:
- First, [write it down](https://github.com/fleetdm/fleet/issues/new?assignees=&labels=~feature+fest%2C%3Aproduct&projects=&template=feature-request.md&title=)
  - For every customer/prospect request, file a new GitHub issue. Whether the request is the same as an existing request will be determined by the Head of Product Design and a subject matter expert (SME) in the next step.
- Then, it will be looked at by Fleet's [Head of Product Design](https://fleetdm.com/handbook/product-design#team) and a SME [unpack the "why"](https://fleetdm.com/handbook/product-design#inbox-review).
  - For customer/prospect requests to be looked at, they must have a Gong snippet.
- Then, it will be [prioritized](https://fleetdm.com/handbook/company/product-groups#feature-fest) and written up as one or more user stories.
- Then, it will be [drafted](https://fleetdm.com/handbook/company/product-groups#drafting) (planned).
- Next, it will be [implemented](https://fleetdm.com/handbook/company/product-groups#implementing) and [released](https://fleetdm.com/handbook/engineering#release-process).

Occasionally, a contributor outside of the [product groups](https://fleetdm.com/handbook/product-groups#current-product-groups) (open source contributor, member of the Customer Success team, etc.) will implement a change that was prioritized and drafted. On the user story for these changes, add the product group label (e.g. `#g-mdm`, `#g-orchestration`, `#g-software`, `#g-security-compliance`), the `:release` label, and notify the product group's Engineer Manager to make sure the changes go through testing (QA) before release.

When an [open source contributor](https://fleetdm.com/handbook/company#open-source) proposes a change in the form of a pull request (PR), the PR will be [reviewed](https://fleetdm.com/handbook/engineering#review-a-community-pull-request) and then merged or closed.

### Planned and unplanned changes

Most changes to Fleet are planned changes. They are [prioritized](https://fleetdm.com/handbook/product), defined, designed, revised, estimated, and scheduled into a release sprint _prior to starting implementation_.  The process of going from a prioritized goal to an estimated, scheduled, committed user story with a target release is called "drafting", or "the drafting phase".

Occasionally, changes are unplanned.  Like a patch for an unexpected bug, or a hotfix for a security issue.  Or if an open source contributor suggests an unplanned change in the form of a pull request.  These unplanned changes are sometimes OK to merge as-is.  But if they change the user interface, the CLI usage, or the REST API, then they need to go through drafting and reconsideration before merging.

> But wait, [isn't this "waterfall"?](https://about.gitlab.com/handbook/product-development-flow/#but-wait-isnt-this-waterfall) Waterfall is something else.  Between 2015-2023, GitLab and The Sails Company independently developed and co-evolved similar delivery processes.  (What we call "drafting" and "implementation" at Fleet, is called "the validation phase" and "the build phase" at GitLab.)


### Experimental features

When a new feature is introduced it may be labeled as experimental. Experimental features are undergoing a rapid [incremental improvement and iteration process](https://fleetdm.com/handbook/company/why-this-way#why-lean-software-development) where new learnings may require breaking changes. When we introduce experimental features, it is important that any API endpoints or configuration surface that may change in the future be clearly labeled as experimental.

1. Apply the `~experimental` label to all associated user stories.
2. Set the optional `isExperimental` property to "yes" in [pricing-features-table.yml](https://github.com/fleetdm/fleet/blob/main/handbook/company/pricing-features-table.yml).
3. Make sure all API endpoints and configuration surface documentation includes the following message:

> **Experimental feature**. This feature is undergoing rapid improvement, which may result in breaking changes to the API or configuration surface. It is not recommended for use in automated workflows.


### Breaking changes

For product changes that cause breaking API or configuration changes or major impact for users (or even just the _impression_ of major impact!), the company plans migration thoughtfully. If the feature was released as stable (not experimental), the product group and E-group:

1. **Written:** Write a migration guide.
2. **Tested:** Test the migration thoroughly as engineers.
3. **Gamed out:** Pretend we are one or two key customers and try it out as a role play.
4. **Adapt:** If it becomes clear that the plan is insufficient, fix it.
5. **Communicate:** Create a plan for how to proactively communicate the change to customers.

All of the steps above happen prior to any breaking changes to stable features being prioritized for implementation.


#### API changes

To maintain consistency, ensure perspective, and provide a single pair of eyes in the design of Fleet's REST API and API documentation, there is a single Directly Responsible Individual (DRI). The API design DRI will review and approve any alterations at the pull request stage, instead of making it a prerequisite during drafting of the story. You may tag the DRI in a GitHub issue with draft API specs in place to receive a review and feedback prior to implementation. Receiving a pre-review from the DRI is encouraged if the API changes introduce new endpoints, or substantially change existing endpoints.

No API changes are merged without accompanying API documentation and approval from the DRI. The DRI is responsible for ensuring that the API design remains consistent and adequately addresses both standard and edge-case scenarios. The DRI is also the code owner of the API documentation Markdown file. The DRI is committed to reviewing PRs within one business day. In instances where the DRI is unavailable, the Head of Product will act as the substitute code owner and reviewer.


#### Changes to tables' schema

Whenever a PR is proposed for making changes to our [tables' schema](https://fleetdm.com/tables/screenlock)(e.g. to schema/tables/screenlock.yml), it also has to be reflected in our osquery_fleet_schema.json file.

The website team will [periodically](https://fleetdm.com/handbook/marketing/website-handbook#rituals) update the json file with the latest changes. If the changes should be deployed sooner, you can generate the new json file yourself by running these commands:
```
cd website
./node_modules/sails/bin/sails.js run generate-merged-schema
```

> When adding a new table, make sure it does not already exist with the same name. If it does, consider changing the new table name or merge the two tables if it makes sense.

> If a table is added to our ChromeOS extension but it does not exist in osquery or if it is a table added by fleetd, add a note that mentions it, as in this [example](https://github.com/fleetdm/fleet/blob/e95e075e77b683167e86d50960e3dc17045e3c44/schema/tables/mdm.yml#L2).


### Drafting

"Drafting" is the art of defining a change, designing and shepherding it through the drafting process until it is ready for implementation.

The goal of drafting is to deliver software that works every time with less total effort and investment, without making contribution any less fun.  By researching and iterating [prior to development](https://fleetdm.com/handbook/company/why-this-way#why-do-we-use-a-wireframe-first-approach), we design better product features, crystallize fewer bad, preemptive naming decisions, and achieve better throughput: getting more done in less time.

> Fleet's drafting process is focused first and foremost on product development, but it can be used for any kind of change that benefits from planning or a "dry run".  For example, imagine you work for a business who has decided to swap out one of your payroll or device management vendors.  You will probably need to plan and execute changes to a number of complicated onboarding/offboarding processes.


#### Drafting process

The DRI for defining and drafting issues for a product group is the product manager, with close involvement from the designer and engineering manager.  But drafting is a team effort, and all contributors participate.

A user story is considered ready for implementation once:
- [ ] User story [issue created](https://github.com/fleetdm/fleet/issues/new/choose)
- [ ] [Product group](https://fleetdm.com/handbook/company/product-groups) label added (e.g. `#g-mdm`, `#g-orchestration`, `#g-software`, `#g-security-compliance`)
- [ ] Changes [specified](https://fleetdm.com/handbook/company/development-groups#drafting) and [designed](https://fleetdm.com/handbook/company/why-this-way#why-do-we-use-a-wireframe-first-approach)
- [ ] [Designs revised and settled](#design-reviews)
- [ ] Reviewed and approved during [weekly user story review](#user-story-reviews)
- [ ] [All checklists are complete](#defining-done)
- [ ] [Estimated](https://fleetdm.com/handbook/company/why-this-way#why-scrum)
- [ ] [Scheduled](https://fleetdm.com/handbook/company/why-this-way#why-a-three-week-cadence) for development

> All user stories intended for the next sprint are estimated by the last estimation session before the sprint begins. This makes sure contributors have adequate time to complete the current sprint and provide accurate estimates for the next sprint.


#### Writing a good user story

Good user stories are short, with clear, unambiguous language.
- What screen are they looking at?  (`As an observer on the host details page…`)
- What do they want to do? (`As an observer on the host details page, I want to run a permitted query.`)
- Don't get hung up on the "so that I can ________" clause.  It is helpful, but optional.
- Example: "As an admin I would like to be asked for confirmation before deleting a user so that I do not accidentally delete a user."


#### Is it actually a story?

User stories are small and independently valuable.
- Is it small enough? Will this task be likely to fit in 1 sprint when estimated?
- Is it valuable enough? Will this task drive business value when released, independent of other tasks?


#### Defining "done"

To successfully deliver a user story, the people working on it need to know what "done" means.

Every user story has a product and engineering checklist that is completed before the user story is estimated. This populates the user story with the requirements, wireframes, and test plan necessary for the product group to effectively specify, estimate, implement, and test the change. The Product Designer is the DRI for completing the product checklist, and the Engineering Manager (EM) is the DRI for completing the engineering checklist.

When the Product Designer has completed the product checklist, it is moved to the "User story review" column of the drafting board and reviewed during the [weekly user story review](https://fleetdm.com/handbook/company/product-groups#user-story-reviews) rituals.

When a user story completes the review process, it is moved to the "Ready to spec" column on the drafting board and assigned to the product group's EM. The EM is responsible for completing the engineering checklist and finalizing the test plan with the QA Engineer before moving to the "Ready to estimate" column.


#### Providing context

User story issues contain an optional section called "Context".

This section is optional and hidden by default.  It can be included or omitted, as time allows.  As Fleet grows as an all-remote company with more asynchronous processes across timezones, we will rely on this section more and more.

Here are some examples of questions that might be helpful to answer:
- Why does this change matter more than you might think?
- What else should a contributor keep in mind when working on this change?
- Why create this user story?  Why should Fleet work on it?
- Why now?  Why prioritize this user story today?
- What is the business case?  How does this contribute to reaching Fleet's strategic goals?
- What's the problem?
- What is the current situation? Why does the current situation hurt?
- Who are the affected users?
- What are they doing right now to resolve this issue? Why is this so bad?

These questions are helpful for the product team when considering what to prioritize.  (The act of writing the answers has a lot of value!)  But these answers can also be helpful when users or contributors (including our future selves) have questions about how best to estimate, iterate, or refine.


#### Initiate an air guitar session

Anyone in the product group can initiate an air guitar session.

1. [Create a new air guitar issue](https://github.com/fleetdm/fleet/issues/new?template=air-guitar.md). Air guitar issues are always intended to be designed right away. If they can't be, the Head of Product Design notifies the requestor (normally a CSM or AE) via at-mention in the issue.

> An air guitar session may be used to design features that won't be shipped.

2. If the air guitar is prioritized, it's assigned to a Product Designer who brings it through the [drafting process](https://fleetdm.com/handbook/company/product-groups#drafting). However, keep in mind that these are conceptual and may or may not proceed to engineering.

3. When the wireframes are approved, assign the requester to the issue, at-mention them to let them know that the wireframes are ready, remove the `:product` label, and add the appropriate label(s) to move the issue to the requester's board (`:help-customers` for CSMs and `#g-unicorns` for AEs). The requester (CSM or AE) will then bring the wireframes to a call with the customer or prospect to collect feedback. It's up to the requester to record feedback and add Gong snippets to the issue.

4. After feedback has been added to the issue, the requester adds the `:product` label and assigns the issue to the Head of Product Design to determine an outcome:

  - Move forward with the formal drafting process leading to engineering.
  - Keep it open for future consideration.
  - Discard if it is invalidated through the process.

#### T-shirt sizing (capacity planning)

T-shirt sizes represent a rough estimate on the effort required to complete a task for a given team. Sometimes, T-shirt sizes are used to understand the level-of-effort before the task has gone through drafting.

[Estimation points](https://fleetdm.com/handbook/company/communications#estimation-points) are used if a task has already gone through drafting.

| T-shirt size | Time | Story points |
|:---|:-----------------------------|:-|
| XXS | ≤1 day for 1 contributor | 1-3 |
| XS | ≤1 week for 1 contributor | 3-8 |
| S  | ≤1 sprint for 1 contributor | 8-25 |
| M  | 1 sprint for 2 contributors | 25-50 |
| L  | 1 sprint for 3 contributors | 50-75 |
| XL | >1 sprint for 3 contributors | >75 |


### Implementing


#### Developing from wireframes

Please read carefully and [pay special attention](https://fleetdm.com/handbook/company/why-this-way#why-do-we-use-a-wireframe-first-approach) to UI wireframes.

While Product Designers are responsible for wireframing significant UI changes at Fleet's breakpoints (see [breakpoints in the user story template](https://github.com/fleetdm/fleet/blob/main/.github/ISSUE_TEMPLATE/story.md)), Fleet relies on Engineers to fill in the gaps and fluidly include all screen widths. If you discovered a gap, please bring the proposed changes as a live prototype to your product group's next design review.

Designs have usually gone through multiple rounds of revisions, but they could easily still be overlooking complexities or edge cases! When you think you've discovered a blocker, here's how to proceed:

**For implementation concerns...**

Communicate. Leave a comment [mentioning the appropriate PM](https://fleetdm.com/handbook/company/product-groups#current-product-groups) so they can update the user story and estimation to reflect your new understanding of the issue.

**For all other concerns...**

At Fleet, we prioritize [iteration](https://fleetdm.com/handbook/company#results). So before raising the alarm, think through the following:

+ Would addressing this add design work and/or delay shipping the feature?
+ Will this hurt the first-time user experience if we ship as-is?
+ Is this change a "one-way door"?

After these considerations, if you still think you've found a blocker, alert the [appropriate PM](https://fleetdm.com/handbook/company/product-groups#current-product-groups) so that the user story can be brought back for [expedited drafting](https://fleetdm.com/handbook/product#expedited-drafting). Otherwise, make a [feature request](https://fleetdm.com/handbook/product#intake).

> Check out [GitLab's Iteration handbook section](https://handbook.gitlab.com/handbook/company/culture/all-remote/remote-values/#iteration) for a deep dive into why we iterate.

#### Sub-tasks

The simplest way to manage work is to use a single user story issue, then pass it around between contributors/asignees as seldom as possible.  But on a case-by-case basis, for particular user stories and teams, it can sometimes be worthwhile to invest additional overhead in creating separate **unestimated sub-task** issues ("sub-tasks").

A user story is estimated to fit within 1 sprint and drives business value when released, independent of other stories.  Sub-tasks are not.

Sub-tasks:
- can be created by anyone
- add extra management overhead and should be used sparingly
- do NOT have nested sub-tasks
- will NOT necessarily, in isolation, deliver any business value
- are always attached to exactly ONE top-level "user story" (which does drive business value)
- are included as links in the parent user story's "definition of done" checklist
- are NOT the best place to post GitHub comments (instead, concentrate conversation in the top-level "user story" issue)
- will NOT be looked at or QA'd by quality assurance


## Outages

At Fleet, we consider an outage to be a situation where new features or previously stable features are broken or unusable.

- Occurrences of outages are tracked in the [Outages](https://docs.google.com/spreadsheets/d/1a8rUk0pGlCPpPHAV60kCEUBLvavHHXbk_L3BI0ybME4/edit#gid=0) spreadsheet.
- Fleet encourages embracing the inevitability of mistakes and discourages blame games.
- Fleet stresses the critical importance of avoiding outages because they make customers' lives worse instead of better.


## Scaling Fleet

Fleet, as a Go server, scales horizontally very well. It’s not very CPU or memory intensive. However, there are some specific gotchas to be aware of when implementing new features. Visit our [scaling Fleet page](https://fleetdm.com/handbook/engineering/scaling-fleet) for tips on scaling Fleet as efficiently and effectively as possible.


## Load testing

The [load testing page](https://fleetdm.com/handbook/engineering/load-testing) outlines the process we use to load test Fleet, and contains the results of our semi-annual load test.


## Version support

To provide the most accurate and efficient support, Fleet will only target fixes based on the latest released version. In the current version fixes, Fleet will not backport to older releases.

Community version supported for bug fixes: **Latest version only**

Community support for support/troubleshooting: **Current major version**

Premium version supported for bug fixes: **Latest version only**

Premium support for support/troubleshooting: **All versions**


## Release testing

When a release is in testing, QA should use the Slack channel #help-qa to keep everyone aware of issues found. All bugs found should be reported in the channel after creating the bug first.

When a critical bug is found, the Fleetie who labels the bug as critical is responsible for following the [critical bug notification process](https://fleetdm.com/handbook/company/product-groups#notify-the-community-about-a-critical-bug) below.

All unreleased bugs are addressed before publishing a release. Released bugs that are not critical may be addressed during the next release per the standard [bug process](https://github.com/fleetdm/fleet/blob/main/docs/Contributing/workflows/releasing-fleet.md#bug-process).

 - **Release blockers:** Product may add the `~release blocker` label to user stories to indicate that the story must be completed to publish the next version of Fleet. Bugs are never labeled as release blockers.

- **Critical bugs:** A critical bug is a bug with the `~critical bug` label. A critical bug is defined as behavior that:
  - Blocks the normal use of a workflow
  - Prevents upgrades to Fleet
  - Causes irreversible damage, such as data loss
  - Introduces a security vulnerability


### Notify the community about a critical bug

We inform customers and the community about critical bugs immediately so they don’t trigger it themselves. When a bug meeting the definition of critical is found, the bug finder is responsible for raising an alarm. Raising an alarm means pinging @here in the `#g-mdm`, `#g-software`, `#g-orchestration`, or `#g-security-compliance` channel with the filed bug.

If the bug finder is not a Fleetie (e.g., a member of the community), then whoever sees the critical bug should raise the alarm. Note that the bug finder here is NOT necessarily the **first** person who sees the bug. If you come across a bug you think is critical, but it has not been escalated, raise the alarm!

Once raised, product design confirms whether or not it's critical and defines expected behavior. When outside of working hours for the product design team or if no one from product design responds within 1 hour, then fall back to the #help-p1 channel.

Once the critical bug is confirmed, a [priority label](https://fleetdm.com/handbook/company/communications#high-priority-user-stories-and-bugs) is applied and the priority response process begins. Customer Success notifies impacted customers and the community if community features are impacted. If Customer Success is not available, the on-call engineer or infrastructure on-call engineer is responsible for this. If a quick fix workaround exists, that should be communicated as well for those who are already upgraded.

The relevant release page on GitHub is updated to indicate that the release contains a critical bug, as shown on the [fleet-v4.45.0 release page](https://github.com/fleetdm/fleet/releases/tag/fleet-v4.45.0).

When a critical bug is identified, we will then follow the patch release process in [our documentation](https://github.com/fleetdm/fleet/blob/main/docs/Contributing/workflows/releasing-fleet.md#prepare-a-patch-release).

> After a critical bug is fixed, [an incident postmortem](https://fleetdm.com/handbook/engineering#perform-an-incident-postmortem) is scheduled by the EM of the product group that fixed the bug.


## Feature fest

To stay in-sync with our customers' needs, Fleet accepts feature requests from customers and community members on a sprint-by-sprint basis.

Features that meet a [criteria for prioritization](#criteria-for-prioritization) are prioritized at the 🎁🗣 Feature Fest meeting.

Anyone in the company is invited to submit requests or simply listen in on the 🎁🗣 Feature Fest meeting. Folks from the wider community can also [request an invite](https://fleetdm.com/contact).

### Making a request

To make a feature request or advocate for a feature request from a customer or community member, [create an issue](https://github.com/fleetdm/fleet/issues/new/choose) using the feature request template. If you found that an issue already exists, add the `:product` label to it.

New requests are reviewed daily by the Head of Product Design and a former IT admin during the ["Unpacking the why"](https://fleetdm.com/handbook/product-design#unpacking-the-why) call. If the request meets the [criteria for prioritization](#criteria-for-prioritization), the request will be added to the upcoming feature fest (`~feature fest` label). If it doesn't, the request will be put to the side and the requester will be notified.

> **Fast for Fleeties:** Fleeties do not have to wait for "Unpacking the why" to add a request to feature fest. If you think Fleet is missing something and have described in detail what you already tried, it can be moved directly to the [🎁 Feature fest board](https://github.com/orgs/fleetdm/projects/72). Just add the `~feature fest` label.


### Criteria for prioritization

To prioritize a new feature, it must meet one of these criteria:

1. Bug
2. Small UX improvement that isn't quite a bug but it's so small that it's worthwhile
3. Contributes to Fleet's Product roadmap (see [🎯 Key results (OKRs) spreadsheet](https://docs.google.com/spreadsheets/d/1Hso0LxqwrRVINCyW_n436bNHmoqhoLhC8bcbvLPOs9A/edit?gid=1846478041#gid=1846478041))
4. Core: a feature that accentuates and directly assists in the core purpose of the company: to guide people out of the thicket through the gift of openness. It's what differentiates us. [How Fleet defined "core"](https://docs.google.com/document/d/1Vr0F218Acr69eAgaD38zsyUUQ3Ik9HDEAlitT911BzU/edit?tab=t.0#heading=h.axp63q5pht7).
5. Context: a feature that customers consider mission critical for their particular buying situation. Can either be an existing customer request or a prospect request in an order form.

Features that are core to Fleet are prioritized over context (mission critical) features. Mission critical features can be prioritized over core features only if they're a customer promise or a customer request is blocking a migration to Fleet.

If an issue has the `~feature fest` label, then it's a new feature request that will be weighed at the next 🎁🗣 Feature Fest meeting.

If an issue has the `~customer request` label, then it's a feature request that's already been prioritized. It will have one or more user stories that will be worked on in the current quarter.

If an issue has the `:product` and `story` label, then it's a user story that is currently in progress ([drafting](https://fleetdm.com/handbook/company/development-groups#drafting)). The user story will include a link to the original feature request issue.


### How feature requests are prioritized

Prioritization of new feature requests happens at the 🎁🗣 Feature Fest meeting.

Before the 🎁🗣 Feature Fest meeting, the [Customer renewals DRI](https://fleetdm.com/handbook/company/communications#directly-responsible-individuals-dris) adds customer requests to the 🎁🗣 Feature Fest board (`~feature fest` label) that are a high priority.

Before the meeting, the Feature prioritization DRI adds requests from Fleet's roadmap that contribute to Fleet's [quarterly key results (KRs)](https://docs.google.com/spreadsheets/d/1Hso0LxqwrRVINCyW_n436bNHmoqhoLhC8bcbvLPOs9A/edit?gid=1846478041#gid=1846478041&range=A1).

At the **🎁🗣 Feature Fest** meeting, the Feature prioritization DRI weighs all requests in the inbox. When the team weighs a request, it is immediately prioritized or put to the side (not prioritized).

- A request is _prioritized_ when the Feature prioritization DRI decides it is a priority.
- A request is _put to the side_ when the business perceives competing priorities as more pressing in the immediate moment.

If a feature is not prioritized during a 🎁🗣 Feature Fest meeting, it only means the feature has been rejected _at that time_. Requestors will be notified by the Feature prioritization DRI, and they can add their request back to the feature fest board (`~feature fest` label) to bring it back to a future meeting.

> If a feature request has an urgent Fleet need and can't wait until the next feature fest, @ mention the Head of Product Design in the `#g-mdm`, `#g-software`, `#g-orchestration`, or `#g-security-compliance` channel with a link to the request's GitHub issue. It's up to the HPD to decide whether it is immediately prioritized to go through drafting or put to the side. If prioritized, the HPD will decide to de-prioritize one or more feature requests to make room in the current design sprint and notify requesters.


### After the feature is accepted

After the 🎁🗣 Feature fest meeting, the feature prioritization DRI will clear the 🎁 Feature fest board as follows:
- Prioritized features: Remove the `~feature fest` label, add the `~customer request` label, create a new user story with the `:product` label, add the original request as parent issue in the user story, add the relevant `customer-` labels, and move the user story to the "Ready" column in the drafting board. The user story will then be assigned to a [Product Designer](https://fleetdm.com/handbook/company/product-groups#current-product-groups) during the "Design sprint kick-off" ritual.
- Put to the side features: Remove `~feature fest` label and notify the requestor.

> The product team's commitment to the requester is that the prioritized user story will be delivered or the requester will be notified within 1 business day of the decision to de-prioritize the story.

A story may be de-prioritized when its relative priority falls below new requests and there is not enough room in the upcoming engineering sprint. Since Fleet does not maintain a feature backlog, a story is only prioritized if it seems like it can be shipped in the upcoming 3 week engineering sprint. The relative priority of a story and engineering capacity may change over the course of a design sprint.
  - This may be because new higher-priority work (bugs or stories) was prioritized and/or the work in the current engineering sprint took longer than expected.

Just as when a feature request is not accepted in the 🎁🗣 Feature Fest meeting, whenever a feature is de-prioritized after it has been accepted, it only means that the feature has been _de-prioritized at this time_. It is up to the requester to bring the request back again at another 🎁🗣 Feature Fest meeting.


## Quality
The goal of quality assurance is to identify corrections and optimizations before release by verifying;
- Bugs
- Fixes for bugs
- Edge cases
- Error messages
- Developer experience (using the API/CLI)
- Operator experience (looking at logs)
- API response time latency
- UI comprehensibility
- Simplicity, data accuracy, and perceived data freshness

Fleet uses a human-oriented quality assurance (QA) process to make sure the product meets the standards of users and organizations. Automated tests are important, but they can't catch everything. Many issues are hard to notice until a human looks empathetically at the user experience, whether in the user interface, the REST API, or the command line.

You can read our guide to diagnosing issues in Fleet on the [debugging page](https://fleetdm.com/handbook/engineering/debugging). All bugs in Fleet are tracked by QA as [GitHub issues with the "bug" label](https://github.com/fleetdm/fleet/issues?q=is%3Aopen+is%3Aissue+label%3Abug).

- **Bug states:** The lifecycle stages of a bug at Fleet correspond to a set of GitHub labels, assignees, and boards.
  - [Inbox](https://fleetdm.com/handbook/company/product-groups#inbox)
  - [Reproduced](https://fleetdm.com/handbook/company/product-groups#reproduced)
  - [In product drafting](https://fleetdm.com/handbook/company/product-groups#in-product-drafting)
  - [In engineering](https://fleetdm.com/handbook/company/product-groups#in-engineering)
  - [Awaiting QA](https://fleetdm.com/handbook/company/product-groups#awaiting-qa)


### All bugs

- [See on GitHub](https://github.com/fleetdm/fleet/issues?q=is%3Aissue+is%3Aopen+label%3Abug).

- **Bugs opened this week:** This filter returns all "bug" issues opened after the specified date. Simply replace the date with a YYYY-MM-DD equal to one week ago. [See on GitHub](https://github.com/fleetdm/fleet/issues?q=is%3Aissue+archived%3Afalse+label%3Abug+created%3A%3E%3DREPLACE_ME_YYYY-MM-DD).

- **Bugs closed this week:** This filter returns all "bug" issues closed after the specified date. Simply replace the date with a YYYY-MM-DD equal to one week ago. [See on Github](https://github.com/fleetdm/fleet/issues?q=is%3Aissue+archived%3Afalse+is%3Aclosed+label%3Abug+closed%3A%3E%3DREPLACE_ME_YYYY-MM-DD).


#### Inbox

Quickly reproducing bug reports is a [priority for Fleet](https://fleetdm.com/handbook/company/why-this-way#why-make-it-obvious-when-stuff-breaks). When a new bug is created using the [bug report form](https://github.com/fleetdm/fleet/issues/new?assignees=&labels=bug%2C%3Areproduce&template=bug-report.md&title=), it is in the "inbox" state.  Website bugs (label: `#g-website`) are triaged by the [website group](https://fleetdm.com/handbook/company/product-groups#website-group).

At this state, the bug review DRI (QA) is responsible for going through the inbox and documenting reproduction steps, asking for more reproduction details from the reporter, or asking the product team for more guidance.  QA has **1 business day** to move the bug to the next step (reproduced) or request more information.

For community-reported bugs, this may require QA to gather more information from the reporter. QA should reach out to the reporter if more information is needed to reproduce the issue. Reporters are encouraged to provide timely follow-up information for each report. At one week since last communication QA will close the issue. Reporters are welcome to re-open the closed issue if more investigation is warranted.

Once reproduced, QA documents the reproduction steps in the description and moves it to the reproduced state.

For bugs that may require fixes from a partner (e.g. Apple, Microsoft, etc.), a Fleet issue is always filed. QA should file a support case with the partner and add a screenshot of the support case to the issue. For Apple bugs, @ mention the [DRI of Customer support](https://fleetdm.com/handbook/company/communications#directly-responsible-individuals-dris) to file an Apple support case.

If the partner responds and confirms that fixes from the partner are required, a screenshot of the response is added to the issue. The bug stays open until the partner confirms the fix is shipped. At that point, QA verifies the fix and closes the issue. If fixes from the partner aren't required, the bug is moved to the [reproduced state](#reproduced).

#### Reproduced

QA has reproduced the issue successfully. It should now be transferred to product design if it is a released bug, or engineering if it is unreleased.

If the bug is missing reproduction steps, it's removed from the drafting board and sent back to the "inbox" state.

Remove the “:reproduce” label, add the following labels:

1. The relevant product group (e.g. `#g-mdm`, `#g-orchestration`, `#g-software`, `#g-security-compliance`). Make your best guess, and product design will change if necessary.
3. The `~released bug` label if the bug is in a published version of Fleet, or `~unreleased bug` if it is not yet published.
2. The `:incoming` label indicates that it is a new bug to be triaged.
3. If this is a **released bug**, add the `:product` label to place the bug on the product drafting board. If it is an **unreleased bug**, add the `:release` label to place it directly on the release board so it is fixed before the next release.

> **Fast for Fleeties:** Fleeties do not have to wait for QA to reproduce the bug. If you've reproduced it outside of the customer's environment, have provided well documented reproduction steps, and it's a bug, it can be moved directly to the reproduced state.


#### In product drafting

After reproduction, all released bugs go through drafting to validate that it is not expected behavior, it requires a code change to fix, and the bug report is fully populated. During drafting, product design will take one of the following actions:

+ Prepare for engineering review and estimation
  - Specify a fix or a timebox
  - Update the issue title, if it no longer matches our understanding of the issue
  - Move it to the "Ready to estimate" column of the drafting board
+ Convert to a feature request
  - Remove all bug labels
  - Leave the issue in the "New requests" column
+ Assign to a non-engineering team
+ Close, if determined to be expected behavior

If a bug meets the criteria for a [critical bug](https://fleetdm.com/handbook/company/product-groups#release-testing), the `~critical bug` label is added, and product design follows the [critical bug notification process](https://fleetdm.com/handbook/company/product-groups#notify-the-community-about-a-critical-bug).


#### In engineering

A bug is in engineering after it has gone through product drafting, has received an estimation, and has been moved to a release board during sprint planning.


#### Awaiting QA

Bugs will be verified as fixed by QA when they are placed in the "Awaiting QA" column of the relevant product group's sprint board. If the bug is verified as fixed, it is moved to the "Ready for release" column of the sprint board. Otherwise, the remaining issues are noted in a comment, and it is moved back to the "In progress" column of the sprint board.


## How to reach the developer on-call

Oncall engineers do not need to actively monitor Slack channels, except when called in by the Community or Customer teams. Members of those teams are instructed to `@oncall` in `#help-engineering` to get the attention of the on-call engineer to continue discussing any issues that come up. In some cases, the Community or Customer representative will continue to communicate with the requestor. In others, the on-call engineer will communicate directly (team members should use their judgment and discuss on a case-by-case basis how to best communicate with community members and customers).


### The developer on-call rotation

See [the internal Google Sheet](https://docs.google.com/spreadsheets/d/1Hso0LxqwrRVINCyW_n436bNHmoqhoLhC8bcbvLPOs9A/edit?gid=1831267053#gid=1831267053) for the engineers in the rotation.

New developers are added to the on-call rotation by their manager after they have completed onboarding and at least one full release cycle. We aim to alternate the rotation between product groups when possible.

> The on-call rotation may be adjusted with approval from the EMs of any product groups affected. Any changes should be made before the start of the sprint so that capacity can be planned accordingly.


### Developer on-call responsibilities

**First-line response**
- Community pull requests.

All PRs from the community are routed through the on-call developer. Follow the process to [review a community pull request](https://fleetdm.com/handbook/engineering#review-a-community-pull-request).

> There is a small script to help show community PRs and issues in [oncall/oncall.sh](https://github.com/fleetdm/fleet/blob/main/tools/oncall/oncall.sh).

- **Second-line response**
- Customer and community support.

Customer Support Engineers are responsible for the first response to Slack messages in the [#fleet channel](https://osquery.slack.com/archives/C01DXJL16D8) of osquery Slack, and other public Slacks. The Customer Success group is responsible for the first response to messages in private customer Slack channels.

We respond within 1-hour (during business hours) for interactions and ask the on-call developer to address any questions sent their way promptly. When a Customer Support Engineer is unavailable, the on-call developer may sometimes be asked to take over the first response duties. Note that we do not need to have answers within 1 hour -- we need to at least acknowledge and collect any additional necessary information, while researching/escalating to find answers internally. See [Escalations](#escalations) for more on this.

> Response SLAs help us measure and guarantee the responsiveness that a customer [can expect](https://fleetdm.com/handbook/company#values) from Fleet.  But SLAs aside, when a Fleet customer has an emergency or other time-sensitive situation ongoing, it is Fleet's priority to help them find a solution quickly.

- **Customer success meetings**
The on-call developer is encouraged to attend some of the customer success meetings during the week. Post a message to the :help-customers Slack channel requesting invitations to upcoming meetings.

This has a dual purpose of providing more context for how our customers use Fleet. The developer should actively participate and provide input where appropriate (if not sure, please ask your manager or organizer of the call).

- **Documentation for contributors**
Fleet's documentation for contributors can be found in the [Fleet GitHub repo](https://github.com/fleetdm/fleet/tree/main/docs/Contributing).

The on-call developer is asked to read, understand, test, correct, and improve at least one doc page per week.

Our goal is to ensure accuracy and verify that our deployment guides and tutorials are up to date and work as expected, as well as improve the readability, consistency, and simplicity of our documentation – with empathy towards first-time users.

See [Writing](https://fleetdm.com/handbook/company/communications#writing) for writing guidelines, and don't hesitate to reach out to 🌐 [IT & Enablement](https://fleetdm.slack.com/archives/C01GQUZ91TN) on Slack for writing support. [Outstanding documentation issues](https://github.com/fleetdm/fleet/issues?q=is%3Aopen+is%3Aissue+label%3A%22%3Aimprove+documentation%22) use the `:improve documentation` tag.

- **Engineering alerts**
The on-call developer is responsible for triaging new alerts in the #help-engineering Slack channel, such as failing unit tests. If the on-call developer has the ability to make the fix, they should do so. Otherwise, they should request help from the appropriate team. Filing a bug is also an option if the issue is not urgent.

### Escalations

When the on-call developer is unsure of the answer, they should follow this process for escalation.

To achieve quick "first-response" times, you are encouraged to say something like "I don't know the answer and I'm taking it back to the team," or "I think X, but I'm confirming that with the team (or by looking in the code)."

How to escalate:

1. Spend 30 minutes digging into the relevant code ([osquery](https://github.com/osquery/osquery), [Fleet](https://github.com/fleetdm/fleet)) and/or documentation ([osquery](https://osquery.readthedocs.io/en/latest/), [Fleet](https://fleetdm.com/docs)). Even if you don't know the codebase (or even the programming language), you can sometimes find good answers this way. At the least, you'll become more familiar with each project. Try searching the code for relevant keywords, or filenames.

2. Create a new thread in the [#help-engineering channel](https://fleetdm.slack.com/archives/C019WG4GH0A) tagging the relevant product group and provide the information turned up in your research. Please include possibly relevant links (even if you didn't find what you were looking for there).

### Changing of the guard

The on-call developer changes each week on Mondays.

A Slack reminder should notify the on-call of the handoff. Please do the following:

1. The new on-call developer should change the `@oncall` alias in Slack to point to them. In the search box, type "people" and select "People & user groups." Switch to the "User groups" tab. Click `@oncall`. In the right sidebar, click "Edit Members." Remove the former on-call, and add yourself.

2. Hand off newer conversations (Slack threads, issues, PRs, etc.). For more recent threads, the former on-call can unsubscribe from the thread, and the new on-call should subscribe. The former on-call should explicitly share each of these threads and the new on-call can select "Get notified about new replies" in the "..." menu. The former on-call can select "Turn off notifications for replies" in that same menu. It can be helpful for the former on-call to remain available for any conversations they were deeply involved in, so use your judgment on which threads to hand off. Anything not clearly handed off remains the responsibility of the former on-call developer.

In the Slack reminder thread, the on-call developer includes their retrospective. Please answer the following:

1. What were the most common support requests over the week? This can potentially give the new on-call an idea of which documentation to focus their efforts on.

2. Which documentation page did you focus on? What changes were necessary?

3. How did you spend the rest of your on-call week? This is a chance to demo or share what you learned.


## Wireframes

- Showing these principles and ideas, to help remember the pros and cons and conceptualize the above visually.
- Figma: [⚗️ Fleet product project](https://www.figma.com/files/project/17318630/%E2%9A%97%EF%B8%8F-Fleet-product?fuid=1234929285759903870)

We have certain design conventions that we include in Fleet. We will document more of these over time.

### Design system

The 🧩 ["Design System"](https://www.figma.com/files/project/15701210) component library in Figma is the source of truth for components. Components in the product (documented in [Storybook](https://fleetdm.com/storybook/)) should match the style of components defined in the Figma library. If the frontend component is inconsistent with one in the Figma library, treat that as a [bug](https://fleetdm.com/handbook/engineering#finding-bugs). As new components are being created, or existing components are being updated, ensure updates are applied to both the Figma Library and Storybook and guidelines are documented in Figma.

### Table empty states

Use `---`, with color `$ui-fleet-black-50` as the default UI for empty columns.

### Images

Simple icons (aka any images used in the icon [design system component](https://www.figma.com/design/8oXlYXpgCV1Sn4ek7OworP/%F0%9F%A7%A9-Design-system-(current)?node-id=12-2&t=iO2vXbQ9Sc1kFVEJ-1)) are exported as SVGs. All other images are exported as PNGs, following the [Fleet website image](https://github.com/fleetdm/fleet/tree/main/website/assets/images) naming conventions.

### Form behavior

Pressing the return or enter key with an open form will cause the form to be submitted.

### Internal links

For text links that navigate the user to a different page within the Fleet UI, use the `$core-blue` color and `xs-bold` styling. You'll also want to make sure to use the underline style for when the user hovers over these links.

### External links

For a link that navigates the user to an external site (e.g., fleetdm.com/docs), use the `$core-blue` color and `xs-bold` styling for the link's text. Also, place the link-out icon to the right of the link's text.

When including an external link, specify a [redirect on fleetdm.com](https://github.com/fleetdm/fleet/blob/7b751fa50a9a7f81112c5e65334ab05fa2e9e216/website/config/routes.js#L491-L518) rather than the original link. That way, if the URL changes, we can fix it immediately via a PR to the website and users will not need to upgrade to benefit from the fix. Once the design is settled, make a PR for the redirect as part of preparing the story for development.

### Tooltips

All tooltips change the cursor to a question mark on hover. All tooltips have a solid background color.

There are two types of tooltips. The two types of tooltips have some unique styles:

1. Tooltips for text (column headers, input titles, inline text) appear when hovering over any text with a dashed underline. These tooltips use left-aligned text.

2. Tooltips for buttons, bubbles, table row elements, and other non-text elements appear when hovering over the element. These tooltips use center-aligned text. These tooltips include a centered arrow.

### Bold text

For copy in the Fleet UI and Fleet documentation, use bold text when referencing UI elements such as buttons, links, column names, form field names, page names, and section names. For an example, check out the bold text in the [guide on enforcing disk encryption](https://fleetdm.com/docs/using-fleet/mdm-disk-encryption#step-1-enforce-disk-encryption).

This way, if a user is scanning instructions, the bold text tells them what UI element they should look for.

In the docs, if a UI element is part of a section title (already bold) use double quotes, as shown in the [explanation of MDM on/off in "Why this way"](https://fleetdm.com/handbook/company/why-this-way#why-does-fleet-use-mdm-on-off-instead-of-mdm-enrolled-unenrolled).

### Copy in parentheses (additional information)

When writing copy, consider whether additional information is necessary before adding it as a new sentence or in parentheses. If the information is needed, use parentheses with an incomplete sentence to keep the copy shorter.

### Writing the time

When writing the time in the UI using "am" and "pm" abbreviations, write them **without space** between time and abbreviation, with **no punctuation**, and use **lowercase** letters (e.g. Working hours are 8am to 5pm).

### Writing error messages

When writing error messages in the UI or CLI, follow these rules:
- If the solution to the error isn't obvious, write a message with the **error** followed by the **solution**. For example, "No hosts targeted. Make sure you provide a valid hostname, UUID, osquery host ID, or node key."
- If the solution is obvious when additional info is provided, write a message with the **error** followed by **additional info**. For example, "You don’t have permission to run the script. Only users with the maintainer role and above can run scripts."

### Fleetctl commands with `--hosts` or `--host` flag

When designing CLI experience for commands that target hosts (e.g. `fleetctl query` or `fleetctl mdm run-command` when including the `--hosts` or `--host` flag), if a non-existing host is specified, use a single error message such as: `Error: No hosts targeted. Make sure you provide a valid hostname, UUID, osquery host ID, or node key.`

When writing copy for CLI help pages use the following descriptions:
```
$ fleetctl <command with --hosts/--host flag> -h

OPTIONS
--hosts     Hosts specified by hostname, uuid, osquery_host_id or node_key that you want to target.
--host      Host specified by hostname, uuid, osquery_host_id or node_key that you want to target.
```


## Meetings


### User story discovery

User story discovery meetings are scheduled as needed to align on large or complicated user stories. Before a discovery meeting is scheduled, the user story must be prioritized for product drafting and go through the design and specification process. When the user story is ready to be estimated, a user story discovery meeting may be scheduled to provide more dedicated, synchronous time for the team to discuss the user story than is available during weekly estimation sessions.

All participants are expected to review the user story and associated designs and specifications before the discovery meeting.

**Participants:**
- Product Manager
- Product Designer
- Engineering Manager
- Backend Software Engineer
- Frontend Software Engineer
- Product Quality Specialist

**Agenda:**
- Product Manager: Why this story has been prioritized
- Product Designer: Walk through user journey wireframes
- Engineering Manager: Review specifications and any defined sub-tasks
- Software Engineers: Clarifying questions and implementation details
- Product Quality Specialist: Testing plan

### Design reviews

Design reviews are conducted daily between the [Head of Product Design](https://fleetdm.com/handbook/product-design#team) (HPD) and contributors (most often Product Designers) proposing changes to Fleet's interfaces, such as the graphical user interface (GUI) or REST API.  This fast cadence shortens the feedback loop, makes progress visible, and encourages early feedback. This helps Fleet stay intentional about how the product is designed and minimize common issues like UI inconsistencies or accidental breaking changes to the API. If the HPD can't make it, a Product Designer from a product group attends to give feedback.

Anyone at Fleet can attend as a shadow. Shadows are asked to leave feedback/comments in the agenda doc without interrupting the meeting. This helps the team iterate and move designs to ready for spec faster.

> In addition to design reviews, Fleeties or community members can provide feedback asynchronously at any time by finding the GitHub issue (user story) associated with the designs and @ mentioning the assigned Product Designer in the comment section.

Product Designers or other contributors come prepared to this meeting with their proposed changes in a GitHub issue.  Usually these are in the form of Figma wireframes, a pull request to the API docs showing changes, or a demo of a prototype.

After the meeting, the contributor applies revisions and attends again the next day or as soon as possible for another go-round.  The contributor is responsible for looping in the right engineers, community members, and other subject-matter experts to iterate on and refine upcoming product changes in the best interest of the business.

Here are some tips for making this meeting effective:
- Say the user story out loud to remind participants of what it is.
- Avoid explaining or showing multiple ways it could work.  Show the one way you think it should work and let your work speak for itself.
- Make clear whether we're in "final review" or "feedback" mode:
  - Final review: The contributor is 70% sure the design is 100% done.
  — Feedback: the design is not ready for final review, but the contributor would like to get early feedback.
- For follow-ups, repeat the user story, but show only what has changed or been added since the last review.
- Bring 1 key engineer who has been helping out with the user story, when possible and helpful.
- Read Fleet's [best practices for meetings](https://fleetdm.com/handbook/company/communications#meetings).


### User story reviews

User story reviews [happen weekly](https://fleetdm.com/handbook/product-design#rituals) between each product group's Product Designer (PD), Engineering Manager (EM), and Quality Assurance (QA) Engineer. During the call, contributors (PD and EM) present all user stories that are in the "User story review" column. The PD is the DRI for completing all product checklist items before bringing to review. For [engineer-initiated stories](https://fleetdm.com/handbook/engineering#create-an-engineering-initiated-story), the EM is the DRI for completing all engineering checklist items before bringing to review.

The purpose of the review is to familiarize the EM and QA Engineer with the user story, and provide an opportunity to ask questions, clarify requirements, and highlight potential implementation issues. The first draft of the test plan produced by the Product Designer is reviewed and revised as needed during the call. The QA Engineer is the DRI for finalizing the test plan.

The purpose of the user story review is to align product, engineering, and QA on functionality and implementation details. Wireframe reviews occur daily during [design reviews](https://fleetdm.com/handbook/company/product-groups#design-reviews) where contributors are welcome to join and provide design feedback in the agenda document. However, sometimes there are design changes needed if a gap is discovered or an implementation issue is raised during user story review. If there are design changes, the user story is moved back to the "In progress" column for additional drafting. If there are no design changes, the story remains with the Engineering DRI to [complete the drafting process](#defining-done) before bringing to estimation. If no Engineering DRI is assigned, the ticket is assigned to the Engineering Manager.


### Group weeklies

A chance for deeper, synchronous discussion on topics relevant across product groups like “Frontend weekly”, “Backend weekly”, etc.

**Participants:** Anyone who wishes to participate.

**Sample agenda from frontend weekly**
- Discuss common patterns and conventions in the codebase
- Review difficult frontend bugs
- Write engineering-initiated stories


### Eng Together

This meeting is to disseminate engineering-wide announcements, promote cohesion across groups within the engineering team, and connect with engineers (and the "engineering-curious") in other departments. Held monthly for one hour.

**Participants:** Everyone at the company is welcome to attend. All engineers are asked to attend. The subject matter is focused on engineering.

**Agenda:**
- Announcements
- Engineering KPIs review
- “Tech talks”
  - At least one member from each product group demos or discusses a technical subject relevant to engineering at Fleet.
  - Everyone is welcome to present on a technical topic. Add your name and tech talk subject in the agenda doc included in the Eng Together calendar event.
- Social
  - Structured and/or unstructured social activities


### New customer promise(s)

The Account Executive (AE) or Customer Success Manager (CSM) schedules this meeting before Fleet commits to one or more new customer promises. It's meant to streamline communication and encourage getting the best product decisions.

If the buyer (aka the "Santa") hasn't reviewed the price in the first order form or we don't have a date attached to the promise(s), then we're not ready for this call.

On the order form, customer promises are represented as [customer request](https://fleetdm.com/handbook/product-design#unpacking-the-why) issues and not [user stories](https://fleetdm.com/handbook/company/product-groups#scrum-items).

<<<<<<< HEAD
**Participants:** AE or CSM, SC, CEO, CTO, VP of Customer Success, Head of Product Design, and relevant EM.  (+ temporarily: CRO)
=======
**Participants:** AE, SC, CEO, CTO, VP of Customer Success, Head of Product Design, and relevant EM (+ temporarily: CRO).
>>>>>>> 1f8e67dc

**Agenda:**
- Review each proposed customer promise on the order form.
- For each customer request, create user stories and [T-shirt size](https://fleetdm.com/handbook/company/product-groups#t-shirt-sizing-capacity-planning) them.
  - If necessary, the EM takes up to 1 business day to gather information necessary to T-shirt size.
- Review the [release planning roadmap](https://github.com/orgs/fleetdm/projects/87/views/2) to determine available capacity in upcoming releases.
- Decide which Fleet release can be targeted for each customer promise.
- Update the order form to reflect targeted date of each release.


## Development best practices

- Remember the user.  What would you do if you saw that error message? [🔴](https://fleetdm.com/handbook/company#empathy)
- Communicate any blockers ASAP in your group Slack channel or standup. [🟠](https://fleetdm.com/handbook/company#ownership)
- Think fast and iterate.  [🟢](https://fleetdm.com/handbook/company#results)
- If it probably works, assume it's still broken.  Assume it's your fault.  [🔵](https://fleetdm.com/handbook/company#objectivity)
- Speak up and have short toes.  Write things down to make them complete. [🟣](https://fleetdm.com/handbook/company#openness)


## Product design conventions

Behind every [wireframe at Fleet](https://fleetdm.com/handbook/company/why-this-way#why-do-we-use-a-wireframe-first-approach), there are 3 foundational design principles:

- **Use-case first.** Taking advantage of top-level features vs. per-platform options allows us to take advantage of similarities and avoid having two different ways to configure the same thing.
Start off cross-platform for every option, setting, and feature. If we **prove** it's impossible, _then_ work backward making it platform-specific.

- **Bridge the gap.** Implement enough help text, links, guides, gifs, etc that a reasonably persistent human being can figure it out just by trying to use the UI.
   Even if that means we have fewer features or slightly lower granularity (we can iterate and add more granularity later), make it easy enough to understand. Whether they're experienced Mac admins people or career Windows folks (even if someone has never used a Windows tool) they should _"get it"_.

- **Control the noise.** Bring the needs surface level, tuck away things you don't need by default (when possible, given time). For example, hide Windows controls if there are no Windows devices (based on number of Windows hosts).


## Scrum at Fleet

Fleet product groups employ scrum, an agile methodology, as a core practice in software development. This process is designed around sprints, which last three weeks to align with our release cadence.

New tickets are estimated, specified, and prioritized on the roadmap:
- [Roadmap](https://github.com/orgs/fleetdm/projects/67/views/4)


### Scrum items

Our scrum boards are exclusively composed of four types of scrum items:

1. **User stories**: These are simple and concise descriptions of features or requirements from the user's perspective, marked with the `story` label. They keep our focus on delivering value to our customers.

2. **Sub-tasks**: These smaller, more manageable tasks contribute to the completion of a larger user story. Sub-tasks are labeled as `~sub-task` and enable us to break down complex tasks into more detailed and easier-to-estimate work units. Sub-tasks are always assigned to exactly one user story.

3. **Timeboxes**: Tasks that are specified to complete within a pre-defined amount of time are marked with the `~timebox` label. Timeboxes are research or investigation tasks necessary to move a prioritized user story forward, sometimes called "spikes" in scrum methodology. We use the term "timebox" because it better communicates its purpose. Timeboxes are always assigned to exactly one user story.

4. **Bugs**: Representing errors or flaws that result in incorrect or unexpected outcomes, bugs are marked with the `bug` label. Like user stories and sub-tasks, bugs are documented, prioritized, and addressed during a sprint.

> Our sprint boards do not accommodate any other type of ticket. By strictly adhering to these four types of scrum items, we maintain an organized and focused workflow that consistently adds value for our users.


## Sprints

Sprints align with Fleet's [3-week release cycle](https://fleetdm.com/handbook/company/why-this-way#why-a-three-week-cadence).

On the first day of each release, all estimated issues are moved into the relevant section of the new "Release" board, which has a kanban view per group.

Sprints are managed in [GitHub Projects](https://fleetdm.com/handbook/company/why-this-way#why-make-work-visible).


### Sprint numbering

Sprints are numbered according to the release version. For example, for the sprint ending on June 30th, 2023, on which date we expect to release Fleet v4.34, the sprint is called the 4.34 sprint.


### Sprint ceremonies

See the [rituals contributor docs](https://github.com/fleetdm/fleet/tree/main/docs/Contributing/rituals) for detailed instructions on running each ceremony.

Each sprint is marked by five essential ceremonies:

1. **Sprint kickoff**: On the first day of the sprint, the team, along with stakeholders, selects issues from the [🦢 Drafting board](https://github.com/orgs/fleetdm/projects/67) to work on. To move issues to the sprint board, add `:release` and the product group label (`#g-mdm`, `#g-orchestration`, `#g-software`, `#g-security-compliance`) and remove the 🦢 Drafting project. The team then commits to completing these items within the sprint.
2. **Daily standup**: Every day, the team convenes for updates. During this session, each team member shares what they accomplished since the last standup, their plans until the next meeting, and any blockers they are experiencing. The team briefly reviews the [bug Inbox](https://github.com/fleetdm/fleet/issues?q=is%3Aopen+is%3Aissue+label%3Abug+label%3A%3Areproduce) to identify any bugs ready to move forward or that need a QA engineer assigned, the goal is that these bugs are timeboxed for 30m-1hr to reproduce or ask for additional details. Standups should last no longer than fifteen minutes. If additional discussion is necessary, it takes place after the standup with only the required participants.
3. **Weekly estimation sessions**: The team estimates backlog items once a week (three times per sprint). These sessions help to schedule work completion and align the roadmap with business needs. They also provide estimated work units for upcoming sprints. The EM is responsible for the point values assigned to each item and ensures they are as realistic as possible.
4. **Scrum of scrums**: Each product group's Tech Lead, and optionally the EMs, meet once per sprint. This is a coordination technique used to scale scrum for multiple teams working on a large, complex product by having representatives from each team meet regularly to share progress, discuss dependencies, and solve inter-team issues. 
5. **Sprint demo**: On the last day of each sprint, all engineering teams and stakeholders come together to review the next release. Engineers are allotted 3-10 minutes to showcase features, improvements, and bug fixes they have contributed to the upcoming release. We focus on changes that can be demoed live and avoid overly technical details so the presentation is accessible to everyone. Features should show what is capable and bugs should identify how this might have impacted existing customers and how this resolution fixed that. (These meetings are recorded and posted publicly to YouTube or other platforms, so participants should avoid mentioning customer names.  For example, instead of "Fastly", you can say "a publicly-traded hosting company", or use the [customer's codename](https://fleetdm.com/handbook/customers#customer-codenames).)
6. **Sprint retrospective**: Also held on the last day of the sprint, this meeting encourages discussions among the team and stakeholders around three key areas: what went well, what could have been better, and what the team learned during the sprint.


## Outside contributions

[Anyone can contribute](https://fleetdm.com/handbook/company#openness) at Fleet, from inside or outside the company.  Since contributors from the wider community don't receive a paycheck from Fleet, they work on whatever they want.

Many open source contributions that start as a small, seemingly innocuous pull request come with lots of additional [unplanned work](https://fleetdm.com/handbook/company/development-groups#planned-and-unplanned-changes) down the road: unforeseen side effects, documentation, testing, potential breaking changes, database migrations, [and more](https://fleetdm.com/handbook/company/development-groups#defining-done).

Thus, to ensure consistency, completeness, and secure development practices, no matter where a contribution comes from, Fleet will still follow the standard process for [drafting](https://fleetdm.com/handbook/company/development-groups#drafting) a feature when it comes from the community.


#### Stubs
The following stubs are included only to make links backward compatible

##### Endpoint ops group
Please see [handbook/company/product-groups/orchestration](https://fleetdm.com/handbook/company/product-groups#orchestration)

##### Air guitar
Please see [handbook/company/initiate-an-air-guitar-session](https://fleetdm.com/handbook/company/product-groups#initiate-an-air-guitar-session)

##### High priority user stories and bugs
Please see [handbook/company/communications/high-priority-user-stories-and-bugs](https://fleetdm.com/handbook/company/communications#high-priority-user-stories-and-bugs)

<meta name="maintainedBy" value="lukeheath">
<meta name="title" value="🛩️ Product groups"><|MERGE_RESOLUTION|>--- conflicted
+++ resolved
@@ -910,11 +910,7 @@
 
 On the order form, customer promises are represented as [customer request](https://fleetdm.com/handbook/product-design#unpacking-the-why) issues and not [user stories](https://fleetdm.com/handbook/company/product-groups#scrum-items).
 
-<<<<<<< HEAD
-**Participants:** AE or CSM, SC, CEO, CTO, VP of Customer Success, Head of Product Design, and relevant EM.  (+ temporarily: CRO)
-=======
-**Participants:** AE, SC, CEO, CTO, VP of Customer Success, Head of Product Design, and relevant EM (+ temporarily: CRO).
->>>>>>> 1f8e67dc
+**Participants:** AE or CSM, SC, CEO, CTO, VP of Customer Success, Head of Product Design, and relevant EM (+ temporarily: CRO).
 
 **Agenda:**
 - Review each proposed customer promise on the order form.
