# Example Open positon entry:
# - jobTitle:
#   department: 
#   hiringManagerName: 
#   hiringManagerLinkedInUrl: 
#   hiringManagerGithubUsername:
#   responsibilities: |
#     Add markdown content to this field.
#   experience: |
#     Add markdown content to this field.
################################################
- jobTitle: 🦢 Product Designer
  department: Product Design
  hiringManagerName: Noah Talerman
  hiringManagerLinkedInUrl: https://www.linkedin.com/in/noah-talerman/
  hiringManagerGithubUsername: noahtalerman
  responsibilities: |
    - ⏫ Engage with product management, engineering, business stakeholders, and customers to understand initiatives.
    - 📣 Design consistent interactions across the Fleet user experience, including API and CLI.
    - 🌡️ Drive the refinement process from concept to high-fidelity prototypes.
  experience: |
    - 💭 3 - 5 years of experience as a Product Designer.
    - 💖 Proficient in visual design and wireframing tools (we use Figma).
    - 🦉 Articulate the problem to be solved and create a compelling narrative around proposed solutions.
    - 📖 Maintain a design system that enables speed for designers, PMs, and engineers.
    - 🧑‍🔬 Develop an understanding of developer-first automation workflows, including API and CLI experiences.
    - 🧪 Translate user insights into digital experiences that are well-crafted and easy to use.
    - 🤝 Collaboration: You work best in a participatory, team-based environment.
    - 🚀 Prototype-first: You embrace speed and failure as we iterate towards the right solution. You have hands-on experience in creating low and high-fidelity prototypes. You’re comfortable accepting suboptimal designs in favor of iteration.
    - 🧬 Simplicity: You love complex questions and use your work to simplify that complexity for users.
    - 🟣 Openness: You are flexible and open to new ideas and ways of working.
    - ✍️ Experience designing CLI experiences for developers or willingness to learn.
    - ➕ Bonus: YB2B SaaS background
    - ➕ Bonus: cybersecurity or IT background

- jobTitle: 🚀 Software Engineer
  department: Engineering
  hiringManagerName: Luke Heath
  hiringManagerGithubUsername: LukeHeath
  hiringManagerLinkedInUrl: https://www.linkedin.com/in/lukeheath/
  responsibilities: |
      - 🧑‍🔬 Design, develop, test, and maintain a state-of-the-art Golang application that includes robust APIs to support mobile and desktop clients.
      - 🛠 Write code and tests, build prototypes, resolve issues, and profile and analyze bottlenecks.
      - 💭 Manage and optimize scalable distributed systems in the cloud.
      - 🤝 Collaborate closely with product managers to understand requirements and translate them into actionable specifications.
      - 🚀 Actively participate in all engineering scrum meetings, including sprint planning, daily standups, sprint demos, sprint retrospectives, and estimation sessions.
      - 🌟 Contribute to the overall success of the [MDM](https://fleetdm.com/handbook/company/product-groups#mdm-group) product group by ensuring users receive valuable new features.
  experience: |
      - 💭 3-5 years of experience in backend/SaaS development.
      - 🦉 Proficient in backend development. You practice OOP design and are comfortable in a lean software development environment. 
      - 🦉 Translate requirements into well-designed and functional software.
      - 🤝 Communicate regularly with stakeholders, project managers, quality assurance teams, and other developers regarding progress on long-term technology roadmap.
      - 🧪 Collaborate with QA team for testing software features.
      - 🏃‍♂️ Familiarity with agile development processes and scrum methodologies.
      - 🛠️ Produce quality code, raising the bar for team performance and speed.
      - 📖 Mentor junior team members.
      - 🤝 Collaboration: You work best in a participatory, team-based environment.
      - 🚀 Prototype-first: You embrace speed and failure as we iterate towards the right solution. You have hands-on experience in creating low and high fidelity prototypes. You’re comfortable accepting suboptimal designs in favor of iteration.
      - 🧬 Simplicity: You love complex questions and use your work to simplify that complexity for users.
      - 🛠️ Technical: You understand the software development processes. You understand that software quality matters.
      - 🟣 Openness: You are flexible and open to new ideas and ways of working.
<<<<<<< HEAD
      - ➕ Bonus: Cybersecurity or IT background.
      
=======
      - ➕ Bonus: Cybersecurity or IT background.
>>>>>>> 07a58266
<|MERGE_RESOLUTION|>--- conflicted
+++ resolved
@@ -59,9 +59,4 @@
       - 🧬 Simplicity: You love complex questions and use your work to simplify that complexity for users.
       - 🛠️ Technical: You understand the software development processes. You understand that software quality matters.
       - 🟣 Openness: You are flexible and open to new ideas and ways of working.
-<<<<<<< HEAD
       - ➕ Bonus: Cybersecurity or IT background.
-      
-=======
-      - ➕ Bonus: Cybersecurity or IT background.
->>>>>>> 07a58266
