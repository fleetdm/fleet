#
#  ╔╦╗╔═╗╦  ╦╦╔═╗╔═╗  ╦ ╦╔═╗╔═╗╦ ╔╦╗╦ ╦
#   ║║║╣ ╚╗╔╝║║  ║╣   ╠═╣║╣ ╠═╣║  ║ ╠═╣
#  ═╩╝╚═╝ ╚╝ ╩╚═╝╚═╝  ╩ ╩╚═╝╩ ╩╩═╝╩ ╩ ╩
- industryName: Device health
  friendlyName: Automate device health
  description: Automatically report system health issues using webhooks or integrations, to notify or quarantine outdated or misconfigured systems that are at higher risk of vulnerabilities or theft.
  documentationUrl: https://fleetdm.com/docs/using-fleet/automations#automations
  screenshotSrc:
  tier: Free
  productCategories: [Device management,Endpoint operations]
  pricingTableCategories: [Device management,Endpoint operations]
  usualDepartment: IT
  dri: mikermcneil
  demos:
    - description: A large tech company used the Fleet API to block access to corporate apps for outdated operating system versions with certain "celebrity" vulnerabilities.
      quote: 
      moreInfoUrl: https://play.goconsensus.com/s4e490bb9
  buzzwords: [Device trust,Zero trust,Layer 7 device trust,Beyondcorp,Device attestation,Conditional access]
  waysToUse:
    - description: Create a calendar event and auto-remediate all failing policies when users are free. Coming soon (2024-04-01).
      moreInfoUrl: https://github.com/fleetdm/fleet/issues/17230
    - description: Automatically manage the behavior of endpoints that are at higher risk of vulnerabilities or data loss due to their configuration or patch level.
    - description: Block access to corporate apps for users whose devices with unexpected settings, like disabled screen lock, passwords that are too short, unencrypted hard disks, and more
    - description: Quickly implement conditional access based on device health using osquery and a simple device health REST API.
      moreInfoUrl: https://github.com/fleetdm/fleet/issues/14920
    - description: Control and restore access to applications by automatically restricting access when devices do not meet particular security requirements.
      moreInfoUrl: https://duo.com/docs/device-health
    - description: Control which laptop and desktop devices can access corporate apps and websites based on what vulnerabilities it might be exposed to based on how the device is configured, whether it's up to date, its MDM enrollment status, and anything else you can build in a SQL query of Fleet's 300 data tables representing information about enrolled host systems.
    - description: Implement multivariate device trust
      moreInfoUrl: https://youtu.be/5sFOdpMLXQg?feature=shared&t=1445
    - description: Implement your own version of Google's zero trust model (BeyondCorp)
      moreInfoUrl: https://cloud.google.com/beyondcorp
    - description: Get endpoint data into ServiceNow and make your asset management teams happy
      moreInfoUrl: https://www.youtube.com/watch?v=aVbU6_9JoM0
#
#  ╔═╗╔═╗╦═╗╦╔═╗╔╦╗  ╔═╗═╗ ╦╔═╗╔═╗╦ ╦╔╦╗╦╔═╗╔╗╔
#  ╚═╗║  ╠╦╝║╠═╝ ║   ║╣ ╔╩╦╝║╣ ║  ║ ║ ║ ║║ ║║║║
#  ╚═╝╚═╝╩╚═╩╩   ╩   ╚═╝╩ ╚═╚═╝╚═╝╚═╝ ╩ ╩╚═╝╝╚╝
- industryName: Script execution
  friendlyName: Safely execute custom scripts (macOS, Windows, and Linux)
  description: Deploy and execute custom scripts using a REST API, and manage your library of scripts in the UI or a git repo.
  documentationUrl: https://fleetdm.com/docs/using-fleet/scripts
  tier: Free
  dri: mikermcneil
  usualDepartment: IT
  productCategories: [Endpoint operations,Device management]
  pricingTableCategories: [Device management]
  demos:
    - description: A large tech company used scripts to fix issues with their security and compliance agents on workstations.
  buzzwords: [Remote script execution,PowerShell scripts,Bash scripts]
  waysToUse:
    - description: Execute custom macOS scripts (client platform engineering)
      moreInfoUrl: https://www.hexnode.com/blogs/executing-custom-mac-scripts-via-mdm/
    - description: Execute custom Windows scripts (client platform engineering)
      moreInfoUrl: https://www.hexnode.com/blogs/executing-custom-windows-scripts-via-mdm/
    - description: Use PowerShell scripts on Windows devices
      moreInfoUrl: https://learn.microsoft.com/en-us/mem/intune/apps/intune-management-extension
    - description: Run PowerShell scripts for remediations (security engineering)
      moreInfoUrl: https://learn.microsoft.com/en-us/mem/intune/fundamentals/powershell-scripts-remediation
    - description: Download and run remediation scripts
      moreInfoUrl: https://help.zscaler.com/deception/downloading-and-running-remediation-script
    - description: Deploy custom scripts
      moreInfoUrl: https://scalefusion.com/custom-scripting
    - description: Run scripts on online/offline hosts
      moreInfoUrl: https://github.com/fleetdm/fleet/issues/15529
#
#  ╔═╗╦ ╦╔╦╗╔═╗╔╦╗╔═╗╔╦╗╦╔═╗  ╔═╗╔═╗╔═╗╔╦╗╦ ╦╦═╗╔═╗  ╔═╗╔═╗╔═╗╔═╗╔═╗╔═╗╔╦╗╔═╗╔╗╔╔╦╗
#  ╠═╣║ ║ ║ ║ ║║║║╠═╣ ║ ║║    ╠═╝║ ║╚═╗ ║ ║ ║╠╦╝║╣   ╠═╣╚═╗╚═╗║╣ ╚═╗╚═╗║║║║╣ ║║║ ║
#  ╩ ╩╚═╝ ╩ ╚═╝╩ ╩╩ ╩ ╩ ╩╚═╝  ╩  ╚═╝╚═╝ ╩ ╚═╝╩╚═╚═╝  ╩ ╩╚═╝╚═╝╚═╝╚═╝╚═╝╩ ╩╚═╝╝╚╝ ╩
- industryName: Automatic posture assessment
  friendlyName: Verify any security or compliance goal
  description: Simplify security audits, build definitive reports, and discover + verify ongoing compliance for every endpoint, from workstations to data centers.
  documentationUrl: https://fleetdm.com/docs/using-fleet/cis-benchmarks#cis-benchmarks
  screenshotSrc:
  usualDepartment: Security
  tier: Free
  productCategories: [Endpoint operations]
  pricingTableCategories: [Endpoint operations]
  dri: mikermcneil
  demos:
    - description: A large tech company used Fleet's CIS Benchmark policies to automatically assess posuture of 80,000 endpoints. 
      quote:
      moreInfoUrl: 
  buzzwords: [Attack surface management (ASM),Endpoint hardening,Security posture,Cyber hygiene,Anomaly detection,Configuration management,Attack Surface Monitoring,Policy assessment]
  waysToUse:
    - description: Monitor devices that don't meet your organization's custom security policies
    - description: Quickly report your posture and vulnerabilities to auditors, showing remediation status and timing.
    - description: Keep your devices compliant with customizable baselines, or use common benchmarks like CIS.
    - description: Discover security misconfigurations that increase attack surface.
    - description: Detect suspcious services listening on open ports that should not be connected to the internet, such as Remote Desktop Protocol (RDP).
      moreInfoUrl: https://paraflare.com/articles/vulnerability-management-via-osquery/#:~:text=WHERE%20statename%20%3D%20%E2%80%9CEnabled%E2%80%9D-,OPEN%20SOCKETS,-Lastly%2C%20an%20examination
    - description: Discover potentially unwanted programs that increase attack surface.
      moreInfoUrl: https://paraflare.com/articles/vulnerability-management-via-osquery/
    - description: Detect self-signed certifcates
    - description: Detect legacy protocols with safer versions
      moreInfoUrl: https://paraflare.com/articles/vulnerability-management-via-osquery/#:~:text=WHERE%20self_signed%20%3D%201%3B-,LEGACY%20PROTOCOLS,-This%20section%20will
    - description: Detect exposed secrets on the command line
      moreInfoUrl: https://paraflare.com/articles/vulnerability-management-via-osquery/#:~:text=WDigest%20is%20disabled.-,EXPOSED%20SECRETS,-Often%2C%20to%20create
    - description: Detect and surface issues with devices
    - description: Share device health reports
    - description: Align endpoints with your security policies
      moreInfoUrl: https://www.axonius.com/use-cases/cmdb-reconciliation
    - description: Maximize security control coverage
    - description: Uncover gaps in security policies, configurations, and hygiene
      moreInfoUrl: https://www.axonius.com/use-cases/coverage-gap-discovery
    - description: Automatically apply security policies to protect endpoints against attack.
    - description: Surface security issues in all your deployed endpoints even data centers and factories.
    - description: Continually validate controls and policies
#
#  ╦ ╦╦ ╦╔╦╗╔═╗╔╗╔   ╔═╗╔╗╔╔╦╗╔═╗╔═╗╦╔╗╔╔╦╗  ╔╦╗╔═╗╔═╗╔═╗╦╔╗╔╔═╗
#  ╠═╣║ ║║║║╠═╣║║║───║╣ ║║║ ║║╠═╝║ ║║║║║ ║   ║║║╠═╣╠═╝╠═╝║║║║║ ╦
#  ╩ ╩╚═╝╩ ╩╩ ╩╝╚╝   ╚═╝╝╚╝═╩╝╩  ╚═╝╩╝╚╝ ╩   ╩ ╩╩ ╩╩  ╩  ╩╝╚╝╚═╝
- industryName: Human-endpoint mapping
  friendlyName: See who logs in on every computer
  description: Identify who logs in to any system, including login history and current sessions.  Look up any host by the email address of the person using it.
  documentationUrl: https://fleetdm.com/docs/rest-api/rest-api#get-hosts-google-chrome-profiles
  screenshotSrc:
  tier: Free
  productCategories: [Endpoint operations]
  pricingTableCategories: [Endpoint operations]
  usualDepartment: IT
  buzzwords: [Device users,human-to-device mapping]
  dri: mikermcneil
  demos:
    - description: Security engineers at a top gaming company wanted to get demographics off their macOS, Windows, and Linux machines about who the user is and who's logged in.
      moreInfoUrl: https://docs.google.com/document/d/1qFYtMoKh3zyERLhbErJOEOo2me6Bc7KOOkjKn482Sqc/edit
    - description: Data engineers at a top biotech corporation needed to know who is logged into their devices. 
      quote: So we don't know exactly what's going on after we deploy the device, we know that they are compliant with the security because we are running these stuff, but we don't know certainly who is running, who is logging in the device?
      moreInfoUrl: https://docs.google.com/document/d/17MNI5ykzlFjdVmQ8SPMrT1oR_hY_vkYAJx31F7l7Pv8/edit#heading=h.7en766pueek4 
  waysToUse:
    - description: Look up computer by ActiveDirectory account
    - description: Find device by Google Chrome user
    - description: Identify who logs in to any system, including login history and current sessions.
    - description: Look up any host by the email address of the person using it.
    - description: Check user login history
      moreInfoUrl: https://www.lepide.com/how-to/audit-who-logged-into-a-computer-and-when.html#:~:text=To%20find%20out%20the%20details,logs%20in%20%E2%80%9CWindows%20Logs%E2%80%9D.
    - description: See currently logged in users
      moreInfoUrl: https://www.top-password.com/blog/see-currently-logged-in-users-in-windows/
    - description: Get demographics off of our machines about who the user is and who's logged in
      moreInfoUrl: https://docs.google.com/document/d/1qFYtMoKh3zyERLhbErJOEOo2me6Bc7KOOkjKn482Sqc/edit
    - description: See what servers someone is logged-in on
      moreInfoUrl: https://community.spiceworks.com/topic/138171-is-there-a-way-to-see-what-servers-someone-is-logged-in-on
- industryName: Intrusion detection
  friendlyName: Build custom query and policy automations to detect suspicious behavior
  description: Send webhooks and ship logs to detect intrusions and issues with devices.
  documentationUrl: https://fleetdm.com/docs/using-fleet/log-destinations
  tier: Free
  usualDepartment: Security
  productCategories: [Endpoint operations]
  pricingTableCategories: [Endpoint operations]
  buzzwords: [Host-based intrusion detection system (HIDS,Indicators of Compromise (IOCs),Feeder for SIEM]
  demos:
    - description: A top media company wanted to share more security data with other departments without slowing down hosts.
  waysToUse:
    - description: Send webhooks to generate alerts when an IOC is detected on one or more devices.
    - description: Ship logs to Splunk, Snowflake, and other SIEMs to build a host-based intrusion detection system (HIDS).
    - description: Synchronize live state of endpoints to a data lake or SIEM in a consistent shape.
    - description: Export the data to other systems
      moreInfoUrl: https://docs.google.com/document/d/1pE9U-1E4YDiy6h4TorszrTOiFAauFiORikSUFUqW7Pk/edit
    - description: Export data to a third-party SIEM tool
      moreInfoUrl: https://www.websense.com/content/support/library/web/hosted/admin_guide/siem_integration_explain.aspx
    - description: Gather data and log events from endpoints
      moreInfoUrl: https://techbeacon.com/security/how-osquery-can-lift-your-security-teams-game#:~:text=%22If%20security%20teams%20didn%27t%20have%20osquery%2C%20they%20would%20have%20to%20find%20a%20way%20to%20manually%20go%20into%20each%20endpoint%20and%20gather%20data%2C%20or%20buy%20a%20third%2Dparty%20tool%20to%20do%20that%20for%20them
#
#  ╔═╗╦╔╦╗
#  ╠╣ ║║║║
#  ╚  ╩╩ ╩
- industryName: File integrity monitoring (FIM) # Short industry phrase
  friendlyName: Detect changes to critical files # Short, Fleet one-liner for the feature, written in the imperative mood.  (If easy to do, base this off of the words that an actual customer is saying.)
  description: Specify files to monitor for changes or deletions, then log those events to your SIEM or data lake, including key information such as filepath and checksum. # Clear Mr. Rogers description
  documentationUrl: https://fleetdm.com/guides/osquery-evented-tables-overview#file-integrity-monitoring-fim # URL of the single-best page within the docs which serves as a "jumping-off point" for this feature.
  screenshotSrc: "" # A screenshot of the single, best, simplifying, obvious example 
  tier: Free # Either "Free" or "Premium"
  usualDepartment: Security # or omit if there isn't a particular departmental leaning we've noticed
  productCategories: [Endpoint operations] # or omit if this isn't associated with a single product category
  pricingTableCategories: [Endpoint operations]
  dri: mikermcneil #GitHub user name
  demos:
    - description: A top gaming company needed a way to monitor critical files on production Debian servers.
      quote: The FIM features are kind of a top priority.
      moreInfoUrl: https://docs.google.com/document/d/1pE9U-1E4YDiy6h4TorszrTOiFAauFiORikSUFUqW7Pk/edit
  buzzwords: [File integrity monitoring (FIM),Host-based intrusion detection system (HIDS),Anomaly detection]
  waysToUse:
    - description: Monitor critical files on production Debian servers
    - description: Detect anomalous filesystem activity
      moreInfoUrl: https://www.beyondtrust.com/resources/glossary/file-integrity-monitoring
    - description: Detect unintended changes
      moreInfoUrl: https://www.beyondtrust.com/resources/glossary/file-integrity-monitoring
    - description: Verify update status and monitor system health
      moreInfoUrl: https://www.beyondtrust.com/resources/glossary/file-integrity-monitoring
    - description: Meet compliance mandates
      moreInfoUrl: https://www.beyondtrust.com/resources/glossary/file-integrity-monitoring
#  ╔╦╗╔═╗╦  ╦ ╦╔═╗╦═╗╔═╗  ╔╦╗╔═╗╔╦╗╔═╗╔═╗╔╦╗╦╔═╗╔╗╔  ┌─╦ ╦╔═╗╦═╗╔═╗─┐
#  ║║║╠═╣║  ║║║╠═╣╠╦╝║╣    ║║║╣  ║ ║╣ ║   ║ ║║ ║║║║  │ ╚╦╝╠═╣╠╦╝╠═╣ │
#  ╩ ╩╩ ╩╩═╝╚╩╝╩ ╩╩╚═╚═╝  ═╩╝╚═╝ ╩ ╚═╝╚═╝ ╩ ╩╚═╝╝╚╝  └─ ╩ ╩ ╩╩╚═╩ ╩─┘
- industryName: Malware detection (YARA/custom IoCs)  # TODO: consider: technically more than YARA, consider generalizing this and including the concept of comparing known binary hashes and other IoCs (either via live query or in the data lake to compare threat intel feed)
  friendlyName: Scan files for malware signatures
  description: Report and trigger automations when malware or other unexpected files are detected on a host using YARA signatures.
  documentationUrl: https://fleetdm.com/tables/yara
  tier: Free
  dri: mikermcneil
  usualDepartment: Security
  productCategories: [Endpoint operations,Vulnerability management]
  pricingTableCategories: [Endpoint operations,Vulnerability management]
  buzzwords: [YARA scanning,Cyber Threat Intelligence (CTI),Indicators of compromise (IOCs),Antivirus (AV),Endpoint protection platform (EPP),Endpoint detection and response (EDR),Malware detection,Signature-based malware detection,Malware scanning,Malware analysis,Anomaly detection]
  demos:
    - description: A top media company used Fleet policies with YARA rules to continuously scan host filesystems for malware signatures provided by internal and external threat intelligence teams.
      moreInfoUrl: # short demo video
  waysToUse:
    - description: Detect suspicious bytecode in JAR files
    - description: Identify suspicious patterns in binaries using YARA signatures  # (≈regular expressions for binary)
    - description: Continuously scan host filesystems for malware signatures.
      moreInfoUrl: https://yara.readthedocs.io/en/stable/writingrules.html
    - description: Monitor for relevent filesystem changes (YARA events) and on-demand YARA signature scans.
      moreInfoUrl: https://osquery.readthedocs.io/en/stable/deployment/yara/
    - description: Use YARA for malware detection
      moreInfoUrl: https://www.cisa.gov/sites/default/files/FactSheets/NCCIC%20ICS_FactSheet_YARA_S508C.pdf
    - description: Scan for indicators of compromise (IoC) for common malware.
      moreInfoUrl: https://github.com/Cisco-Talos/osquery_queries
    - description: Analyze malware using data from osquery, such as endpoint certificates and launch daemons (launchd).
      moreInfoUrl: https://medium.com/hackernoon/malware-analysis-using-osquery-part-3-9dc805b67d16
    - description: Detect persistent malware (e.g. WireLurker) in endpoints by generating simple policies that search for their static indicators of compromise (IoCs).
      moreInfoUrl: https://osquery.readthedocs.io/en/stable/deployment/anomaly-detection/
    - description: Run a targeted YARA scan with osquery as a lightweight approach to scan anything on a host filesystem, with minimal performance impact.  Unlike full system YARA scans which consume considerable CPU resources, an equivalent YARA scan targeted in Fleet can be 8x cheaper (CPU %).
      moreInfoUrl: https://www.tripwire.com/state-of-security/signature-socket-based-malware-detection-osquery-yara
- industryName: Detection engineering
  friendlyName: # Ship logs to your data lake and comopare with known bad binary hashes or capture behavioral data and build custom detections (e.g. using a framework like MITRE)
  description: 
  documentationUrl: https://fleetdm.com/docs/using-fleet/log-destinations
  tier: Free
  dri: mikermcneil
  usualDepartment: Security
  productCategories: [Endpoint operations]
  pricingTableCategories: [Endpoint operations]
  buzzwords: [Security analytics,Behavioral analytics,MITRE ATT&CK,Tactics techniques and procedures (TTPs),Security information and event management (SIEM)]
  demos:
    - description: 
      moreInfoUrl: 
  waysToUse:
    - description: 
- industryName: Threat hunting
  friendlyName: # TODO: live query
  description: 
  documentationUrl: https://fleetdm.com/queries
  tier: Free
  dri: mikermcneil
  usualDepartment: Security
  productCategories: [Endpoint operations]
  pricingTableCategories: [Endpoint operations]
  buzzwords: []
  demos:
    - description: 
      moreInfoUrl: 
  waysToUse:
    - description: 
- industryName: Incident response
  friendlyName: Interrogate hosts in real time
  description: Live query, triage, figuring out scope of impact, remediate using scripts or MDM commands (e.g. remote wipe), and quarantine or reimage using other systems and APIs (e.g. remove from network, decommission container)
  documentationUrl: https://fleetdm.com/securing/how-osquery-can-help-cyber-responders#simplifying-endpoint-visibility-with-osquery-and-fleet
  tier: Free
  dri: mikermcneil
  usualDepartment: Security
  productCategories: [Endpoint operations]
  pricingTableCategories: [Endpoint operations]
  buzzwords: []
  demos:
    - description: 
      moreInfoUrl: 
  waysToUse:
    - description: 
- industryName: Binary authorization
  friendlyName: Restrict what programs can run, and what files running programs can access.
  description: 
  documentationUrl: 
  tier: Free
  dri: mikermcneil
  usualDepartment: Security
  productCategories: [Endpoint operations]
  pricingTableCategories: [Endpoint operations]
  comingSoonOn: 2025-06-30
  buzzwords: [Mandatory Access Control (MAC),Privilege confinement,Binary authorization,Santa,Binary allowlisting,Binary whitelisting]
  demos:
    - description: 
      moreInfoUrl: 
  waysToUse:
    - description: Confine programs to a limited set of resources.
    - description: Report on AppArmor events
      moreInfoUrl: https://fleetdm.com/tables/apparmor_events
    - description: Confine programs according to a set of rules that specify which files a program can access.
      moreInfoUrl: https://wiki.debian.org/AppArmor
    - description: Proactively protect the system against both known and unknown vulnerabilities.
#  ╔═╗╔═╗╔═╗╔╗╔╔╦╗  ╔═╗╦ ╦╔╦╗╔═╗   ╦ ╦╔═╗╔╦╗╔═╗╔╦╗╔═╗
#  ╠═╣║ ╦║╣ ║║║ ║   ╠═╣║ ║ ║ ║ ║───║ ║╠═╝ ║║╠═╣ ║ ║╣
#  ╩ ╩╚═╝╚═╝╝╚╝ ╩   ╩ ╩╚═╝ ╩ ╚═╝   ╚═╝╩  ═╩╝╩ ╩ ╩ ╚═╝
- industryName: Agent auto-update
  friendlyName: Keep agents and extensions up to date
  descrption: Keep agents and extensions up to date by loading code from Fleet's free update registry.
  documentationUrl: https://fleetdm.com/docs/using-fleet/enroll-hosts
  tier: Free
  productCategories: [Endpoint operations]
  pricingTableCategories: [Endpoint operations]
  usualDepartment: IT
#  ╦╔╗╔╔═╗╔╦╗╔═╗╦  ╦  ╔═╗╦═╗╔═╗
#  ║║║║╚═╗ ║ ╠═╣║  ║  ║╣ ╠╦╝╚═╗
#  ╩╝╚╝╚═╝ ╩ ╩ ╩╩═╝╩═╝╚═╝╩╚═╚═╝
- industryName: Installers (self-service)
  tier: Free
  productCategories: [Endpoint operations]
  pricingTableCategories: [Endpoint operations]
  usualDepartment: IT
  documentationUrl: https://fleetdm.com/docs/using-fleet/enroll-hosts
  waysToUse:
    - description: Build scripts for Ansible deployments
      moreInfoUrl: https://www.youtube.com/watch?v=qflUfLQCnwY&list=PL6-FgoWOoK2YUR4ADGsxTSL3onb-GzCnM&index=4
    - description: Deploy osquery to macOS via Jamf
      moreInfoUrl: https://www.youtube.com/watch?v=qflUfLQCnwY&list=PL6-FgoWOoK2YUR4ADGsxTSL3onb-GzCnM&index=4
    - description: Package osquery for Linux servers via Workspace One and Windows servers via group policies
      moreInfoUrl: https://www.youtube.com/watch?v=qflUfLQCnwY&list=PL6-FgoWOoK2YUR4ADGsxTSL3onb-GzCnM&index=4
#  ╔╗ ╔═╗╔╦╗╔═╗╦ ╦  ╦╔╗╔╔═╗╔╦╗╔═╗╦  ╦  ╔═╗╔╦╗╦╔═╗╔╗╔
#  ╠╩╗╠═╣ ║ ║  ╠═╣  ║║║║╚═╗ ║ ╠═╣║  ║  ╠═╣ ║ ║║ ║║║║
#  ╚═╝╩ ╩ ╩ ╚═╝╩ ╩  ╩╝╚╝╚═╝ ╩ ╩ ╩╩═╝╩═╝╩ ╩ ╩ ╩╚═╝╝╚╝
- industryName: Batch installation (Chef, Ansible, Puppet, MDM)
  friendlyName: Install agents over the air
  documentationUrl: https://fleetdm.com/docs/using-fleet/enroll-hosts
  tier: Free
  productCategories: [Endpoint operations]
  pricingTableCategories: [Endpoint operations]
  usualDepartment: IT
#  ╦═╗╔═╗╔╦╗╔═╗╔╦╗╔═╗  ╔═╗╔═╗╔╦╗╔╦╗╦╔╗╔╔═╗╔═╗
#  ╠╦╝║╣ ║║║║ ║ ║ ║╣   ╚═╗║╣  ║  ║ ║║║║║ ╦╚═╗
#  ╩╚═╚═╝╩ ╩╚═╝ ╩ ╚═╝  ╚═╝╚═╝ ╩  ╩ ╩╝╚╝╚═╝╚═╝
- industryName: Remote settings
  description: Configure agent options remotely, over the air.  (Includes osquery config, and osquery startup flags.).
  documentationUrl: https://fleetdm.com/docs/configuration/agent-configuration
  moreInfoUrl: https://github.com/fleetdm/fleet/issues/13825
  tier: Free
  productCategories: [Endpoint operations]
  pricingTableCategories: [Endpoint operations]
  usualDepartment: Security
#  ╦  ╦╔═╗╦═╗╦╔═╗╔╗ ╦  ╔═╗  ╔═╗╔╗╔╦═╗╔═╗╦  ╦  ╔╦╗╔═╗╔╗╔╔╦╗
#  ╚╗╔╝╠═╣╠╦╝║╠═╣╠╩╗║  ║╣   ║╣ ║║║╠╦╝║ ║║  ║  ║║║║╣ ║║║ ║
#   ╚╝ ╩ ╩╩╚═╩╩ ╩╚═╝╩═╝╚═╝  ╚═╝╝╚╝╩╚═╚═╝╩═╝╩═╝╩ ╩╚═╝╝╚╝ ╩
- industryName: Variable enrollment
  description: Enroll hosts in different groups using different enrollment secrets and/or installers per-baseline.
  documentationUrl: https://fleetdm.com/docs/configuration/configuration-files#teams 
  tier: Premium
  productCategories: [Endpoint operations, Device management]
  pricingTableCategories: [Endpoint operations]
  usualDepartment: IT
#  ╔═╗╦═╗╦╦  ╦╔═╗╔╦╗╔═╗  ╦ ╦╔═╗╔╦╗╔═╗╔╦╗╔═╗  ╦═╗╔═╗╔═╗╦╔═╗╔╦╗╦═╗╦ ╦
#  ╠═╝╠╦╝║╚╗╔╝╠═╣ ║ ║╣   ║ ║╠═╝ ║║╠═╣ ║ ║╣   ╠╦╝║╣ ║ ╦║╚═╗ ║ ╠╦╝╚╦╝
#  ╩  ╩╚═╩ ╚╝ ╩ ╩ ╩ ╚═╝  ╚═╝╩  ═╩╝╩ ╩ ╩ ╚═╝  ╩╚═╚═╝╚═╝╩╚═╝ ╩ ╩╚═ ╩
- industryName: Private update registry
  friendlyName: Update agents from a secret URL
  description: Load agent code from a secret URL that you manage.
  documentationUrl: https://fleetdm.com/docs/using-fleet/update-agents
  tier: Premium
  productCategories: [Endpoint operations]
  pricingTableCategories: [Endpoint operations]
  usualDepartment: Security
- industryName: Variable agent versions
  descrption: Manage agents remotely by setting different versions per-baseline.
  documentationUrl: https://fleetdm.com/docs/configuration/agent-configuration#configure-fleetd-update-channels
  tier: Premium
  productCategories: [Endpoint operations]
  pricingTableCategories: [Endpoint operations]
  usualDepartment: IT
#  ╔═╗╦ ╦╔═╗╔╦╗╔═╗╔╦╗  ╔╦╗╔═╗╔╗ ╦  ╔═╗╔═╗
#  ║  ║ ║╚═╗ ║ ║ ║║║║   ║ ╠═╣╠╩╗║  ║╣ ╚═╗
#  ╚═╝╚═╝╚═╝ ╩ ╚═╝╩ ╩   ╩ ╩ ╩╚═╝╩═╝╚═╝╚═╝
- industryName: Custom tables
  friendlyName: Add tables to osquery with extensions
  description: Install osquery extensions over the air. #  (GitOptional)
  documentationUrl: https://fleetdm.com/docs/configuration/agent-configuration#extensions
  moreInfoUrl: https://github.com/trailofbits/osquery-extensions/blob/3df2b72ad78549e25344c79dbc9bce6808c4d92a/README.md#extensions
  tier: Premium
  productCategories: [Endpoint operations]
  pricingTableCategories: [Endpoint operations]
  usualDepartment: IT
#
#  ╦═╗╔═╗╔═╗╔╦╗  ╔═╗╔═╗╦
#  ╠╦╝║╣ ╚═╗ ║   ╠═╣╠═╝║
#  ╩╚═╚═╝╚═╝ ╩   ╩ ╩╩  ╩
- industryName: REST API
  friendlyName: Automate any feature
  description: 
  productCategories: [Endpoint operations,Device management,Vulnerability management]
  pricingTableCategories: [Integrations]
  usualDepartment: IT
  documentationUrl: https://fleetdm.com/docs/rest-api/rest-api 
  screenshotSrc:
  tier: Free
  dri: rachaelshaw
#  ╔═╗╔═╗╔╦╗╔╦╗╔═╗╔╗╔╔╦╗  ╦  ╦╔╗╔╔═╗  ╔╦╗╔═╗╔═╗╦    ┌─  ╔═╗╦  ╦  ─┐
#  ║  ║ ║║║║║║║╠═╣║║║ ║║  ║  ║║║║║╣    ║ ║ ║║ ║║    │   ║  ║  ║   │
#  ╚═╝╚═╝╩ ╩╩ ╩╩ ╩╝╚╝═╩╝  ╩═╝╩╝╚╝╚═╝   ╩ ╚═╝╚═╝╩═╝  └─  ╚═╝╩═╝╩  ─┘
- industryName: Command line tool (CLI)
  friendlyName: fleetctl
  documentationUrl: https://fleetdm.com/docs/using-fleet/fleetctl-cli
  productCategories: [Endpoint operations,Device management]
  pricingTableCategories: [Endpoint operations]
  usualDepartment: IT
  tier: Free
#  ╦ ╦╔═╗╔╗ ╦ ╦╔═╗╔═╗╦╔═╔═╗
#  ║║║║╣ ╠╩╗╠═╣║ ║║ ║╠╩╗╚═╗
#  ╚╩╝╚═╝╚═╝╩ ╩╚═╝╚═╝╩ ╩╚═╝
- industryName: Webhooks
  friendlyName: Automations
  documentationUrl: https://fleetdm.com/docs/using-fleet/automations#automations
  productCategories: [Endpoint operations,Device management,Vulnerability management]
  pricingTableCategories: [Integrations]
  usualDepartment: IT 
  tier: Free
#  ╔╦╗╔═╗╔═╗╔═╗  ╔═╗╦ ╦╔╦╗╔═╗╔╦╗╔═╗╔╦╗╦╔═╗╔╗╔╔═╗
#   ║║║╣ ║╣ ╠═╝  ╠═╣║ ║ ║ ║ ║║║║╠═╣ ║ ║║ ║║║║╚═╗
#  ═╩╝╚═╝╚═╝╩    ╩ ╩╚═╝ ╩ ╚═╝╩ ╩╩ ╩ ╩ ╩╚═╝╝╚╝╚═╝
- industryName: Deep automations
  friendlyName: Trigger webhooks or run scripts
  documentationUrl: https://fleetdm.com/docs/using-fleet/automations#automations
  description: Fire off webhooks or run scripts on hosts when certain things happen in Fleet.
  productCategories: [Endpoint operations,Device management,Vulnerability management]
  pricingTableCategories: [Integrations]
  comingSoonOn: 2024-06-30
  tier: Free
  buzzwords: [Automated remediation,Auto-remediation,Self-healing]
  waysToUse:
    - description: Use policy automations to automatically remediate issues and mitigate vulnerabilities.
    - description: Use osquery and santa to work around inflexibilities in proprietary MDMs and other protection solutions.
    - description: Listen to webhooks to perform autonomous self-healing (cloud security engineering)
      moreInfoUrl: https://www.fugue.co/blog/automated-remediation-scripts-vs.-self-healing-infrastructure-two-approaches-to-cloud-security
#  ╔═╗╦╔╦╗╔═╗╔═╗╔═╗
#  ║ ╦║ ║ ║ ║╠═╝╚═╗
#  ╚═╝╩ ╩ ╚═╝╩  ╚═╝
- industryName: GitOps
  friendlyName: Manage endpoints in git
  documentationUrl: https://github.com/fleetdm/fleet-gitops
  description: Fork the best practices repo and use the GitHub Action to hook it up to your Fleet instance in minutes. Coming soon (2024-03-31)
  moreInfoUrl: https://github.com/fleetdm/fleet/issues/13643
  productCategories: [Endpoint operations,Device management,Vulnerability management]
  pricingTableCategories: [Deployment]
  usualDepartment: IT
  tier: Free
  demos:
    description: A top savings and investment company wanted workflows and automation so that one bad actor can't brick their fleet.  This way, they have to make a pull request first.
    quote: I don't want one bad actor to brick my fleet.  I want them to make a pull request first.
    moreInfoUrl: https://docs.google.com/document/d/1hAQL6P--Tt3syq1MTRONAxhQA_2Vjt3oOJJt_O4xbiE/edit?disco=AAABAVnYvns&usp_dm=true#heading=h.7en766pueek4
  #  ╔═╗╦═╗╔═╗╔═╗  ╦╔╗╔╔╦╗╔═╗╔═╗╦═╗╔═╗╔╦╗╦╔═╗╔╗╔╔═╗
  #  ╠╣ ╠╦╝║╣ ║╣   ║║║║ ║ ║╣ ║ ╦╠╦╝╠═╣ ║ ║║ ║║║║╚═╗
  #  ╚  ╩╚═╚═╝╚═╝  ╩╝╚╝ ╩ ╚═╝╚═╝╩╚═╩ ╩ ╩ ╩╚═╝╝╚╝╚═╝
- industryName: Free integrations (Tines, Snowflake, Terraform, Chronicle, Jira, Zendesk, etc)
  friendlyName: Borrow off-the-shelf tactics from the community
  documentationUrl: https://fleetdm.com/integrations
  productCategories: [Endpoint operations,Device management,Vulnerability management]
  pricingTableCategories: [Integrations]
  usualDepartment: IT
  description:
  moreInfoUrl: https://fleetdm.com/integrations
  tier: Free
  waysToUse:
    - description: (ActiveDirectory) Know who opened your computer and check their device posture before you let them log into anything.
    - description: (Ansible) Easily issue MDM commands and standardize data across operating systems.
    - description: (AWS) Deploy your own self-managed Fleet in any AWS environment in minutes.
    - description: (Azure) Deploy your own self-managed Fleet in the Microsoft Cloud in minutes.
    - description: (Chef) Easily issue MDM commands and standardize data across operating systems.
    - description: (Elastic) Ingest osquery data and monitor for important changes or events.
    - description: (GitHub) Version control using git, enabling collaboration and a GitOps workflow.
    - description: (GitLab) Version control using git, enabling collaboration and a GitOps workflow.
    - description: (Chronicle) Ingest osquery data and monitor for important changes or events.
    - description: (Google Cloud) Deploy your own self-managed Fleet in any GCP environment in minutes.
    - description: (Munki) Easily issue MDM commands and standardize data across operating systems.
    - description: (Okta) Know who opened your computer and check their device posture before you let them log into anything.
    - description: (Snowflake) Ingest osquery data and monitor for important changes or events.
    - description: (Splunk) Ingest osquery data and monitor for important changes or events.
    - description: (Tines) Build custom workflows that trigger in various situations.
    - description: (Webhooks) Configure automations that send webhooks to specific URLs when Fleet detects changes to host, policy, and CVE statuses.
    - description: (Zendesk) Automatically create Zendesk tickets in various situations.
    - description: (Jira) Automatically create Jira tickets in various situations, including exporting vulnerabilities to Jira and syncing tickets.
  buzzwords: [Snowflake,Okta,Tines,Splunk,Elastic,AWS,ActiveDirectory,Ansible,GitHub,GitLab,Chronicle,Google Cloud,Munki,Vanta,Chef,Zendesk,Jira]
  #  ╔═╗╦═╗╔═╗╔╦╗╦╦ ╦╔╦╗  ╦╔╗╔╔╦╗╔═╗╔═╗╦═╗╔═╗╔╦╗╦╔═╗╔╗╔╔═╗
  #  ╠═╝╠╦╝║╣ ║║║║║ ║║║║  ║║║║ ║ ║╣ ║ ╦╠╦╝╠═╣ ║ ║║ ║║║║╚═╗
  #  ╩  ╩╚═╚═╝╩ ╩╩╚═╝╩ ╩  ╩╝╚╝ ╩ ╚═╝╚═╝╩╚═╩ ╩ ╩ ╩╚═╝╝╚╝╚═╝
- industryName: Premium integrations (Puppet, Vanta, etc)
  friendlyName: Borrow off-the-shelf tactics from legendary brands
<<<<<<< HEAD
  documentationUrl: https://fleetdm.com/integrations
  description: Plug in to cutting edge frameworks from similar organizations.
=======
  description: Plug Fleet into other frameworks and tools.
>>>>>>> f295aab5
  productCategories: [Endpoint operations,Device management,Vulnerability management]
  pricingTableCategories: [Integrations]
  usualDepartment: IT
  moreInfoUrl: https://fleetdm.com/integrations
  tier: Premium
  waysToUse:
    - description: (Vanta) Trigger a workflow based on a failing policy.
    - description: (Puppet) Easily issue MDM commands, standardize data across operating systems, and map macOS+Windows settings to computers with the Puppet module.
    - description: (Torq) Build custom workflows that trigger in various situations.
    - description: (Custom IdP) Manage access to Fleet single sign-on (SSO) through any IdP (using SAML).
  buzzwords: [Vanta,Puppet,Custom IdP]
- industryName: Public issue tracker (GitHub)
  documentationUrl: https://fleetdm.com/support
  productCategories: [Endpoint operations,Device management,Vulnerability management]
  pricingTableCategories: [Support]
  tier: Free
- industryName: Community Slack channel
  documentationUrl: https://fleetdm.com/support
  productCategories: [Endpoint operations,Device management,Vulnerability management]
  pricingTableCategories: [Support]
  tier: Free
- industryName: Unlimited email support (confidential)
  documentationUrl: https://fleetdm.com/support
  productCategories: [Endpoint operations,Device management,Vulnerability management]
  pricingTableCategories: [Support]
  tier: Premium
- industryName: Phone and video call support
  documentationUrl: https://fleetdm.com/support
  productCategories: [Endpoint operations,Device management,Vulnerability management]
  pricingTableCategories: [Support]
  tier: Premium
- industryName: Self-managed
  friendlyName: Host it yourself
  description: Deploy Fleet anywhere and host it yourself, even in airgapped environments.
  pricingTableCategories: [Deployment]
  documentationUrl: https://fleetdm.com/docs/deploy/introduction
  productCategories: [Endpoint operations,Device management,Vulnerability management]
  tier: Free
  buzzwords: [Self-hosted]
- industryName: Deployment tools (Terraform, Helm)
  documentationUrl: https://fleetdm.com/docs/deploy/introduction
  usualDepartment: IT
  tier: Free
  productCategories: [Endpoint operations]
  pricingTableCategories: [Deployment]
- industryName: Managed Cloud
<<<<<<< HEAD
  documentationUrl: ""
=======
  description: Have Fleet host it for you (currently only available for customers with 700+ hosts.  PS. Wish we could host for you?  We're working on it!  Please let us know if you know of a good partner.  In the meantime, join fleetdm.com/support and we're happy to help you deploy Fleet yourself.)
>>>>>>> f295aab5
  pricingTableCategories: [Deployment]
  productCategories: [Endpoint operations,Device management,Vulnerability management]
  tier: Premium
- industryName: Interactive MDM migration #   « end-user initiated MDM migration, with interactive UI
  tier: Premium
  documentationUrl: https://fleetdm.com/docs/using-fleet/mdm-migration-guide#migrate-automatically-enrolled-dep-hosts
  usualDepartment: IT
  productCategories: [Device management]
  pricingTableCategories: [Device management]
- industryName: Remotely enforce OS settings
  documentationUrl: https://fleetdm.com/docs/using-fleet/mdm-custom-os-settings
  usualDepartment: IT
  tier: Free
  waysToUse:
    - description: Deploy configuration profiles on macOS and Windows and verify that they're installed.
      moreInfoUrl: https://github.com/fleetdm/fleet/issues/13281
    - description: Deploy custom declaration (DDM) profiles on macOS. Coming soon (2024-03-31).
      moreInfoUrl: https://github.com/fleetdm/fleet/issues/14550
    - description: Target profiles to specific hosts using SQL.
      moreInfoUrl: https://github.com/fleetdm/fleet/issues/14715
    - description: Automatically re-deploy configuration profiles when they're not installed.
  productCategories: [Device management]
  pricingTableCategories: [Device management]
- industryName: Self service
  description: Provide resolution instructions for end users through Fleet Desktop that suggest how an end user can fix a posture issue themselves.
  documentationUrl: https://fleetdm.com/docs/using-fleet/fleet-desktop
  tier: Premium
  usualDepartment: IT
  productCategories: [Device management]
  pricingTableCategories: [Device management]
- industryName: User-initiated enrollment of macOS computers
  documentationUrl: https://fleetdm.com/docs/using-fleet/mdm-migration-guide#migrate-manually-enrolled-hosts
  tier: Free
  usualDepartment: IT
  productCategories: [Device management]
  pricingTableCategories: [Device management]
- industryName: Low-level MDM commands for macOS and Windows (e.g. remote restart)
  documentationUrl: https://fleetdm.com/docs/using-fleet/mdm-commands
  tier: Free
  usualDepartment: IT
  productCategories: [Device management]
  pricingTableCategories: [Device management]
  waysToUse:
    - description: See a list of the upcoming MDM commands and scripts in unified queue. Coming soon (2024-03-31)
      moreInfoUrl: https://github.com/fleetdm/fleet/issues/15920
- industryName: Native macOS update reminders
  description: Send low-level MDM commands to tell end users to update their OS.
  moreInfoUrl: https://developer.apple.com/documentation/devicemanagement/schedule_an_os_update
  tier: Free
  usualDepartment: IT
  productCategories: [Device management]
  pricingTableCategories: [Device management]
- industryName: Zero-touch setup for macOS computers
  documentationUrl: https://fleetdm.com/docs/using-fleet/mdm-macos-setup-experience
  tier: Premium
  usualDepartment: IT
  productCategories: [Device management]
  pricingTableCategories: [Device management]
  waysToUse:
    - description: Ship a macOS workstation to the end user's home and have them automatically enroll to Fleet during out-of-the-box setup.
    - description: Ship a Windows workstation to the end user's home and have them automatically enroll to Fleet during out-of-the-box setup.
    - description: Customize the out-of-the-box setup experience for your end users.
    - description: Require end users to authenticate with your identity provider (IdP) and agree to an end user license agreement (EULA) before they can use their new workstation
- industryName: Enforce OS updates
  documentationUrl: https://fleetdm.com/docs/using-fleet/mdm-macos-updates
  tier: Premium
  usualDepartment: IT
  productCategories: [Device management,Vulnerability management]
  pricingTableCategories: [Device management]
  waysToUse:
    - description: Enforce macOS updates via Nudge.
    - description: Automatically update Windows after the end user reaches a deadline.
- industryName: Cross-platform remote lock and wipe
  documentationUrl: https://fleetdm.com/docs/using-fleet/mdm-commands
  waysToUse:
    - description: High-level remote lock for macOS, Windows, and Linux. Coming soon (2024-03-31)
      moreInfoUrl: https://github.com/fleetdm/fleet/issues/9949
    - description: High-level remote wipe for macOS, Windows, and Linux. Coming soon (2024-03-31)
      moreInfoUrl: https://github.com/fleetdm/fleet/issues/9951
  tier: Premium
  usualDepartment: IT
  productCategories: [Device management]
  pricingTableCategories: [Device management]
- industryName: Deploy security agents on macOS, Windows, and Linux computers.
  documentationUrl: https://github.com/fleetdm/fleet/issues/14921
  description:
  moreInfoUrl: https://github.com/fleetdm/fleet/issues/14921
  tier: Premium
  comingSoonOn: 2024-04-22 #customer-reedtimmer,customer-flacourtia 
  usualDepartment: IT
  productCategories: [Device management]
  pricingTableCategories: [Device management]
- industryName: Puppet module
  documentationUrl: https://fleetdm.com/docs/using-fleet/puppet-module
  friendlyName: Map macOS settings to computers with Puppet module
  tier: Premium
  usualDepartment: IT
  productCategories: [Device management]
  pricingTableCategories: [Device management]
- industryName: Software inventory
  documentationUrl: https://fleetdm.com/docs/get-started/anatomy#software-library
  tier: Free
  productCategories: [Endpoint operations,Device management,Vulnerability management]
  pricingTableCategories: [Endpoint operations]
  waysToUse:
    - description: Implement software inventory recommendations from the SANS 20 / CIS 18.
      moreInfoUrl: https://docs.google.com/document/d/1E6EQMMqrsRc6Z3YsR6Q33OaF9eAa8zLNaz4K2YzFdyo/edit#heading=h.7en766pueek4
    - description: View a list of all software and their versions installed on all your hosts.
    - description: View a list of software rolled up by title.
      moreInfoUrl: https://github.com/fleetdm/fleet/issues/14674
- industryName: Hardware inventory
  documentationUrl: https://fleetdm.com/tables/system_info
  productCategories: [Endpoint operations,Device management,Vulnerability management]
  pricingTableCategories: [Endpoint operations]
  tier: Free
  waysToUse:
    - description: Implement hardware and infrastructure inventory recommendations from the SANS 20 / CIS 18.
      moreInfoUrl: https://docs.google.com/document/d/1E6EQMMqrsRc6Z3YsR6Q33OaF9eAa8zLNaz4K2YzFdyo/edit#heading=h.7en766pueek4
- industryName: Device inventory dashboard
  documentationUrl: 
  productCategories: [Endpoint operations,Device management]
  pricingTableCategories: [Endpoint operations]
  usualDepartment: IT
  tier: Free
- industryName: Browse installed software packages
  documentationUrl: https://fleetdm.com/docs/rest-api/rest-api#software
  productCategories: [Endpoint operations,Device management,Vulnerability management]
  pricingTableCategories: [Endpoint operations]
  tier: Free
- industryName: Search devices by IP, serial, hostname, UUID
  documentationUrl: https://fleetdm.com/docs/rest-api/rest-api#hosts
  productCategories: [Endpoint operations,Device management]
  pricingTableCategories: [Endpoint operations]
  tier: Free
- industryName: Labels (SQL-driven)
  documentationUrl: https://fleetdm.com/docs/configuration/configuration-files#labels
  friendlyName: Filter hosts using SQL
  productCategories: [Endpoint operations,Device management,Vulnerability management]
  pricingTableCategories: [Endpoint operations]
  usualDepartment: IT
  tier: Free
- industryName: Custom device data for help desk
  documentationUrl: https://fleetdm.com/securing/end-user-self-remediation#set-your-enforcement-standards
  description:
  moreInfoUrl: https://github.com/fleetdm/fleet/issues/14415
  tier: Free
  comingSoonOn: 2023-12-31
  usualDepartment: IT
  productCategories: [Endpoint operations,Device management]
  pricingTableCategories: [Device management]
- industryName: Baselines (device groups)
  friendlyName: Manage different endpoints differently
  documentationUrl: https://fleetdm.com/docs/using-fleet/segment-hosts
  description: Set baselines and strategies for hosts in different situations called "teams", and move hosts between them via API-driven automations or a simple, delegatable user interface with role-based access.
  tier: Premium
  productCategories: [Endpoint operations,Device management,Vulnerability management]
  pricingTableCategories: [Endpoint operations]
  waysToUse:
    - description: Automate remediation for different applications with different security postures (cloud security engineering)
- industryName: Generate reports for groups of devices
  documentationUrl: https://fleetdm.com/docs/configuration/configuration-files#server-settings-query-reports-disabled
  productCategories: [Endpoint operations,Device management,Vulnerability management]
  pricingTableCategories: [Endpoint operations]
  usualDepartment: IT
  tier: Premium
- industryName: Versionable queries and config (GitOps)
  documentationUrl: https://fleetdm.com/guides/using-github-actions-to-apply-configuration-profiles-with-fleet#basic-article
  tier: Free
  productCategories: [Endpoint operations,Device management,Vulnerability management]
  pricingTableCategories: [Endpoint operations]
  usualDepartment: IT
  demos:
    - description: A top financial services company needed to set up rolling deployments for changes to osquery agents running on their production servers.
      moreInfoUrl: https://docs.google.com/document/d/1UdzZMyBLbs9SUXfSXN2x2wZQCbjZZUetYlNWH6-ryqQ/edit#heading=h.2lh6ehprpvl6
- industryName: Scope transparency
  tier: Free
  documentationUrl: https://fleetdm.com/transparency
  productCategories: [Endpoint operations]
  pricingTableCategories: [Endpoint operations]
- industryName: Single sign on (SSO, SAML)
  documentationUrl: https://fleetdm.com/docs/deploy/single-sign-on-sso#single-sign-on-sso
  productCategories: [Endpoint operations,Device management,Vulnerability management]
  pricingTableCategories: [Endpoint operations]
  usualDepartment: IT
  tier: Free
- industryName: Disk encryption
  documentationURL: https://fleetdm.com/docs/using-fleet/mdm-disk-encryption
  friendlyName: Ensure hard disks are encrypted
  productCategories: [Device management]
  pricingTableCategories: [Device management]
  usualDepartment: Security
  description: Encrypt hard disks of macOS and Windows computers, manage escrowed encryption keys, and report on disk encryption status (FileVault, BitLocker).
  tier: Premium
  waysToUse:
    - description: Report on disk encryption status
    - description: Encrypt hard disks on macOS with FileVault
    - description: Escrow FileVault keys on macOS
    - description: Encrypt hard disks on Windows with BitLocker.
- industryName: Grant API-only access
  documentationUrl: https://fleetdm.com/docs/using-fleet/fleetctl-cli#using-fleetctl-with-an-api-only-user
  productCategories: [Endpoint operations]
  pricingTableCategories: [Endpoint operations]
  tier: Free
- industryName: Programmable audit log of system activity (queries, user activities, etc)
  documentationUrl: https://fleetdm.com/docs/rest-api/rest-api#list-activities
  productCategories: [Endpoint operations, Device management]
  pricingTableCategories: [Endpoint operations, Device management]
  tier: Premium
  usualDepartment: Security
  waysToUse:
    - description: Export activity of Fleet admins to your SIEM or data lake
- industryName: Just-in-time (JIT) provisioning
  documentationUrl: https://fleetdm.com/docs/deploy/single-sign-on-sso#just-in-time-jit-user-provisioning
  productCategories: [Endpoint operations,Device management,Vulnerability management]
  pricingTableCategories: [Endpoint operations]
  usualDepartment: IT
  tier: Premium
- industryName: Automated user role sync via Okta, AD, or any IDP
  documentationUrl:
  productCategories: [Endpoint operations,Device management,Vulnerability management]
  pricingTableCategories: [Device management]
  usualDepartment: IT
  tier: Premium
  waysToUse:
    - description: Automatically set admin access to Fleet based on your IDP
- industryName: Trigger a workflow based on a failing policy
  documentationUrl: https://fleetdm.com/docs/using-fleet/automations#automations
  productCategories: [Endpoint operations,Device management]
  pricingTableCategories: [Integrations]
  usualDepartment: IT
  tier: Premium
- industryName: Role-based access control
  documentationUrl: https://fleetdm.com/docs/using-fleet/manage-access#manage-access
  productCategories: [Endpoint operations,Device management,Vulnerability management]
  pricingTableCategories: [Endpoint operations]
  usualDepartment: IT
  tier: Premium
#   ╦═╗╦╔═╗╦╔═   ╔╗ ╔═╗╔═╗╔═╗╔╦╗  ╦  ╦╦ ╦╦  ╔╗╔╔═╗╦═╗╔═╗╔╗ ╦╦  ╦╔╦╗╦ ╦  ╔╦╗╔═╗╔╗╔╔═╗╔═╗╔═╗╔╦╗╔═╗╔╗╔╔╦╗
#   ╠╦╝║╚═╗╠╩╗───╠╩╗╠═╣╚═╗║╣  ║║  ╚╗╔╝║ ║║  ║║║║╣ ╠╦╝╠═╣╠╩╗║║  ║ ║ ╚╦╝  ║║║╠═╣║║║╠═╣║ ╦║╣ ║║║║╣ ║║║ ║ 
#   ╩╚═╩╚═╝╩ ╩   ╚═╝╩ ╩╚═╝╚═╝═╩╝   ╚╝ ╚═╝╩═╝╝╚╝╚═╝╩╚═╩ ╩╚═╝╩╩═╝╩ ╩  ╩   ╩ ╩╩ ╩╝╚╝╩ ╩╚═╝╚═╝╩ ╩╚═╝╝╚╝ ╩
- industryName: Risk-based vulnerability management
  friendlyName: Detect vulnerable software
  documentationUrl: https://fleetdm.com/vulnerability-management
  productCategories: [Vulnerability management]
  pricingTableCategories: [Vulnerability management]
  usualDepartment: Security
  tier: Free
  demos:
    - description: A top gaming company wanted to replace Qualys for infrastructure vulnerability detection.
      quote: So we have some stuff today through Qualys, but it's just not very good. A lot of it is...it's just really noisy.  I'm trying to find out specifically, actually what packages are installed where, and then the ability to live query them.
      moreInfoUrl: https://docs.google.com/document/d/1JWtRsW1FUTCkZEESJj9-CvXjLXK4219by-C6vvVVyBY/edit
  waysToUse:
    - description: Email relevant, actually-installed vulnerabilities to responsible teams so they can fix them.
      moreInfoUrl: https://docs.google.com/document/d/1oeCmT077o_5nxzLhnxs7kcg_4Qn1Pn1F5zx10nQOAp8/edit
#  ╦  ╦╦ ╦╦  ╔╗╔╔═╗╦═╗╔═╗╔╗ ╦╦  ╦╔╦╗╦ ╦  ╔╦╗╔═╗╔═╗╦ ╦╔╗ ╔═╗╔═╗╦═╗╔╦╗
#  ╚╗╔╝║ ║║  ║║║║╣ ╠╦╝╠═╣╠╩╗║║  ║ ║ ╚╦╝   ║║╠═╣╚═╗╠═╣╠╩╗║ ║╠═╣╠╦╝ ║║
#   ╚╝ ╚═╝╩═╝╝╚╝╚═╝╩╚═╩ ╩╚═╝╩╩═╝╩ ╩  ╩   ═╩╝╩ ╩╚═╝╩ ╩╚═╝╚═╝╩ ╩╩╚══╩╝
- industryName: Vulnerability dashboard 
  friendlyName: Vulnerability dashboard
  documentationUrl: https://fleetdm.com/vulnerability-management
  productCategories: [Vulnerability management]
  pricingTableCategories: [Vulnerability management]
  usualDepartment: Security
  tier: Premium
  demos:
    - description: See a list of all vulneribilities across your hosts. Coming soon (2024-03-31)
      moreInfoUrl: https://github.com/fleetdm/fleet/issues/15919
    - description: AI generated CVSS v4 context. Coming soon (2024-03-31)
  waysToUse:
    - description: Easily communicate to executives regarding the progress of patching vulnerable software. Only show vulnerabilities that you care about. Coming soon (2024-03-31) #Customer-faltona and customer-rialto
#  ╦  ╦╦ ╦╦  ╔╗╔╔═╗╦═╗╔═╗╔╗ ╦╦  ╦╔╦╗╦ ╦  ╔═╗╔═╗╔═╗╦═╗╔═╗╔═╗       ╔═╗╔═╗╔═╗╔═╗  ╔═╗╔╗╔╔╦╗  ╔═╗╦  ╦╔═╗╔═╗
#  ╚╗╔╝║ ║║  ║║║║╣ ╠╦╝╠═╣╠╩╗║║  ║ ║ ╚╦╝  ╚═╗║  ║ ║╠╦╝║╣ ╚═╗  ───  ║╣ ╠═╝╚═╗╚═╗  ╠═╣║║║ ║║  ║  ╚╗╔╝╚═╗╚═╗
#   ╚╝ ╚═╝╩═╝╝╚╝╚═╝╩╚═╩ ╩╚═╝╩╩═╝╩ ╩  ╩   ╚═╝╚═╝╚═╝╩╚═╚═╝╚═╝       ╚═╝╩  ╚═╝╚═╝  ╩ ╩╝╚╝═╩╝  ╚═╝ ╚╝ ╚═╝╚═╝
- industryName: Vulnerability scores (EPSS and CVSS) 
  documentationUrl: https://fleetdm.com/vulnerability-management
  tier: Premium
  usualDepartment: Security
  productCategories: [Vulnerability management]
  pricingTableCategories: [Vulnerability management]
  buzzwords: [Risk scores,Cyber risk,Risk reduction,Security operations effectiveness,Peer benchmarking,Security program effectiveness,Risk-based exposure scoring,Threat context,Cyber exposure,Exposure quantification and benchmarking,Optimize security investments,Vulnerability assessment]
  demos:
    - description: Fleet enables a more modern, threat-first prioritization approach to vulnerability management.
      quote: In reality, across our inventory of devices, it's unlikely to ever be exploited. I'd rather do that legwork on my team and then go and ask and prioritize work on these infrastructure teams that are already busy with things that could or could not be vulnerable. Being able to be more exact allows us to go to these teams less, which saves everybody time.
      moreInfoUrl: https://www.youtube.com/watch?v=G5Ry_vQPaYc&t=131s
  waysToUse:
    - description: By leveraging EPSS (Exploit Prediction Scoring System), security professionals gain insight on the true risk behind rated CVEs. 
    - description: An Introduction to EPSS, The Exploit Prediction Scoring System
    - moreInfoUrl: https://www.youtube.com/watch?v=vw1RlZCSRcQ
    - description: By extracting metadata from the National Vulnerability Database (NVD) and Microsoft Security Response Center (MSRC), we can determine which version of software is no longer vulnerable.
#  ╔═╗╦╔═╗╔═╗  ╦╔═╔═╗╦  ╦╔═╗
#  ║  ║╚═╗╠═╣  ╠╩╗║╣ ╚╗╔╝╚═╗
#  ╚═╝╩╚═╝╩ ╩  ╩ ╩╚═╝ ╚╝ ╚═╝
- industryName: CISA KEVs (known exploited vulnerabilities)
  documentationUrl: https://fleetdm.com/vulnerability-management
  tier: Premium
  usualDepartment: Security
  productCategories: [Vulnerability management]
  pricingTableCategories: [Vulnerability management]
  demos:
    - description: 
      moreInfoUrl:
  waysToUse:
    - description: Help teams work on vulnerabilities that have actually been exploited (CISA KEVs) or have a high probability of being exploited (EPSS), or whatever is important in your environment.
    - description: Use CISA KEVs for vulnerability management
    - moreInfoUrl: https://www.youtube.com/watch?v=Z3mw2oxssYk
- industryName: Query performance monitoring
  documentationUrl: https://fleetdm.com/docs/get-started/faq#will-fleet-slow-down-my-servers-what-about-my-employee-laptops
  tier: Free
  productCategories: [Endpoint operations]
  pricingTableCategories: [Endpoint operations]
  demos:
    - description: A top software company needed to understand the performance impact of osquery queries before running them on all of their production Linux servers.
      moreInfoUrl: https://docs.google.com/document/d/1WzMc8GJCRU6tTBb6gLsSTzFysqtXO8CtP2sXMPKgYSk/edit?disco=AAAA6xuVxGg
    - description: A top software company wanted to detect regressions when adding/changing queries and fail builds if queries were too expensive.
      moreInfoUrl: https://docs.google.com/document/d/1WzMc8GJCRU6tTBb6gLsSTzFysqtXO8CtP2sXMPKgYSk/edit?disco=AAAA6xuVxGg
  waysToUse:
    - description: Monitor performance for automated queries.
    - description: Monitor performance for live queries.
      moreInfoUrl: https://github.com/fleetdm/fleet/issues/467
- industryName: Detect and surface issues with devices (policies)
  documentationUrl: https://fleetdm.com/docs/get-started/anatomy#policy
  productCategories: [Endpoint operations,Device management]
  pricingTableCategories: [Endpoint operations]
  usualDepartment: IT
  tier: Free
- industryName: Policy scoring
  documentationUrl: 
  friendlyName: Mark policies as critical
  productCategories: [Endpoint operations,Device management]
  pricingTableCategories: [Endpoint operations]
  usualDepartment: IT
  tier: Premium
  waysToUse:
    - description: Block access to corporate apps if your end users are failing a specific number of critical policies.
      moreInfoUrl: https://github.com/fleetdm/fleet/issues/16206
- industryName: Flexible log destinations (AWS Kinesis, Lambda, GCP, Kafka)
  documentationUrl: https://fleetdm.com/docs/using-fleet/log-destinations#log-destinations
  tier: Free
  usualDepartment: Security
  productCategories: [Endpoint operations]
  pricingTableCategories: [Endpoint operations]
  buzzwords: [Real-time export,Ship logs]
  waysToUse:
    - description: Choose different file sizes for automated query results and agent logs. Coming soon (2024-01-26) #Customer-blanco
      moreInfoUrl: https://github.com/fleetdm/fleet/issues/11999
- industryName: File carving (AWS S3)
  documentationUrl: https://fleetdm.com/docs/configuration/fleet-server-configuration#s-3-file-carving-backend
  tier: Free
  usualDepartment: Security
  productCategories: [Endpoint operations]
  pricingTableCategories: [Endpoint operations]
- industryName: Asset discovery
  documentationUrl:
  tier: Premium
  comingSoonOn: 2024-06-30
  usualDepartment: Security
  productCategories: [Vulnerability management]
  pricingTableCategories: [Vulnerability management]<|MERGE_RESOLUTION|>--- conflicted
+++ resolved
@@ -482,12 +482,8 @@
   #  ╩  ╩╚═╚═╝╩ ╩╩╚═╝╩ ╩  ╩╝╚╝ ╩ ╚═╝╚═╝╩╚═╩ ╩ ╩ ╩╚═╝╝╚╝╚═╝
 - industryName: Premium integrations (Puppet, Vanta, etc)
   friendlyName: Borrow off-the-shelf tactics from legendary brands
-<<<<<<< HEAD
   documentationUrl: https://fleetdm.com/integrations
-  description: Plug in to cutting edge frameworks from similar organizations.
-=======
   description: Plug Fleet into other frameworks and tools.
->>>>>>> f295aab5
   productCategories: [Endpoint operations,Device management,Vulnerability management]
   pricingTableCategories: [Integrations]
   usualDepartment: IT
@@ -534,11 +530,7 @@
   productCategories: [Endpoint operations]
   pricingTableCategories: [Deployment]
 - industryName: Managed Cloud
-<<<<<<< HEAD
-  documentationUrl: ""
-=======
   description: Have Fleet host it for you (currently only available for customers with 700+ hosts.  PS. Wish we could host for you?  We're working on it!  Please let us know if you know of a good partner.  In the meantime, join fleetdm.com/support and we're happy to help you deploy Fleet yourself.)
->>>>>>> f295aab5
   pricingTableCategories: [Deployment]
   productCategories: [Endpoint operations,Device management,Vulnerability management]
   tier: Premium
