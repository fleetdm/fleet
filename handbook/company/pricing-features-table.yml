<<<<<<< HEAD
#
#  ╔╦╗╔═╗╦  ╦╦╔═╗╔═╗  ╦ ╦╔═╗╔═╗╦ ╔╦╗╦ ╦
#   ║║║╣ ╚╗╔╝║║  ║╣   ╠═╣║╣ ╠═╣║  ║ ╠═╣
#  ═╩╝╚═╝ ╚╝ ╩╚═╝╚═╝  ╩ ╩╚═╝╩ ╩╩═╝╩ ╩ ╩
- industryName: Device health
  friendlyName: Automate device health
  description: Automatically report system health issues using webhooks or integrations, to notify or quarantine outdated or misconfigured systems that are at higher risk of vulnerabilities or theft.
  documentationUrl: https://fleetdm.com/docs/rest-api/rest-api#get-host
  screenshotSrc:
  tier: Free
  productCategories: [Endpoint operations]
  usualDepartment: Security
  dri: mikermcneil
  demos:
    - description: A large tech company used the Fleet API to block access to corporate apps for outdated operating system versions with certain "celebrity" vulnerabilities.
      quote: 
      moreInfoUrl: https://play.goconsensus.com/s4e490bb9
  buzzwords: [Device trust,Zero trust,Layer 7 device trust,Beyondcorp,Device attestation,Conditional access]
  waysToUse:
    - description: Automatically manage the behavior of endpoints that are at higher risk of vulnerabilities or data loss due to their configuration or patch level.
    - description: Block access to corporate apps for users whose devices with unexpected settings, like disabled screen lock, passwords that are too short, unencrypted hard disks, and more
    - description: Quickly implement conditional access based on device health using osquery and a simple device health REST API. Coming soon (2023-12-31)
      moreInfoUrl: https://github.com/fleetdm/fleet/issues/14920
    - description: Control and restore access to applications by automatically restricting access when devices do not meet particular security requirements.
      moreInfoUrl: https://duo.com/docs/device-health
    - description: Control which laptop and desktop devices can access corporate apps and websites based on what vulnerabilities it might be exposed to based on how the device is configured, whether it's up to date, its MDM enrollment status, and anything else you can build in a SQL query of Fleet's 300 data tables representing information about enrolled host systems.
    - description: Implement multivariate device trust
      moreInfoUrl: https://youtu.be/5sFOdpMLXQg?feature=shared&t=1445
    - description: Implement your own version of Google's zero trust model (BeyondCorp)
      moreInfoUrl: https://cloud.google.com/beyondcorp
    - description: Get endpoint data into ServiceNow and make your asset management teams happy
      moreInfoUrl: https://www.youtube.com/watch?v=aVbU6_9JoM0
#
#  ╔═╗╔═╗╦═╗╦╔═╗╔╦╗  ╔═╗═╗ ╦╔═╗╔═╗╦ ╦╔╦╗╦╔═╗╔╗╔
#  ╚═╗║  ╠╦╝║╠═╝ ║   ║╣ ╔╩╦╝║╣ ║  ║ ║ ║ ║║ ║║║║
#  ╚═╝╚═╝╩╚═╩╩   ╩   ╚═╝╩ ╚═╚═╝╚═╝╚═╝ ╩ ╩╚═╝╝╚╝
- industryName: Script execution
  friendlyName: Safely execute custom scripts (macOS, Windows, and Linux)
  description: Deploy and execute custom scripts using a REST API, and manage your library of scripts in the UI or a git repo.
  documentationUrl: https://fleetdm.com/docs/using-fleet/scripts
  tier: Premium
  dri: mikermcneil
  usualDepartment: IT
  productCategories: [Endpoint operations,Device management]
  demos:
    - description: A large tech company used scripts to fix issues with their security and compliance agents on workstations.
  buzzwords: [Remote script execution,PowerShell scripts,Bash scripts]
  waysToUse:
    - description: Execute custom macOS scripts (client platform engineering)
      moreInfoUrl: https://www.hexnode.com/blogs/executing-custom-mac-scripts-via-mdm/
    - description: Execute custom Windows scripts (client platform engineering)
      moreInfoUrl: https://www.hexnode.com/blogs/executing-custom-windows-scripts-via-mdm/
    - description: Use PowerShell scripts on Windows devices
      moreInfoUrl: https://learn.microsoft.com/en-us/mem/intune/apps/intune-management-extension
    - description: Run PowerShell scripts for remediations (security engineering)
      moreInfoUrl: https://learn.microsoft.com/en-us/mem/intune/fundamentals/powershell-scripts-remediation
    - description: Download and run remediation scripts
      moreInfoUrl: https://help.zscaler.com/deception/downloading-and-running-remediation-script
    - description: Deploy custom scripts
      moreInfoUrl: https://scalefusion.com/custom-scripting
#
#  ╔═╗╦ ╦╔╦╗╔═╗╔╦╗╔═╗╔╦╗╦╔═╗  ╔═╗╔═╗╔═╗╔╦╗╦ ╦╦═╗╔═╗  ╔═╗╔═╗╔═╗╔═╗╔═╗╔═╗╔╦╗╔═╗╔╗╔╔╦╗
#  ╠═╣║ ║ ║ ║ ║║║║╠═╣ ║ ║║    ╠═╝║ ║╚═╗ ║ ║ ║╠╦╝║╣   ╠═╣╚═╗╚═╗║╣ ╚═╗╚═╗║║║║╣ ║║║ ║
#  ╩ ╩╚═╝ ╩ ╚═╝╩ ╩╩ ╩ ╩ ╩╚═╝  ╩  ╚═╝╚═╝ ╩ ╚═╝╩╚═╚═╝  ╩ ╩╚═╝╚═╝╚═╝╚═╝╚═╝╩ ╩╚═╝╝╚╝ ╩
- industryName: Automatic posture assessment
  friendlyName: Verify any security or compliance goal
  description: Simplify security audits, build definitive reports, and discover + verify ongoing compliance for every endpoint, from workstations to data centers.
  documentationUrl: https://fleetdm.com/docs/using-fleet/cis-benchmarks#cis-benchmarks
  screenshotSrc:
  usualDepartment: Security
  tier: Free
  productCategories: [Endpoint operations]
  dri: mikermcneil
  demos:
    - description: A large tech company used Fleet's CIS Benchmark policies to automatically assess posuture of 80,000 endpoints. 
      quote:
      moreInfoUrl: 
  buzzwords: [Attack surface management (ASM),Endpoint hardening,Security posture,Cyber hygiene,Anomaly detection,Configuration management,Attack Surface Monitoring,Policy assessment]
  waysToUse:
    - description: Monitor devices that don't meet your organization's custom security policies
    - description: Quickly report your posture and vulnerabilities to auditors, showing remediation status and timing.
    - description: Keep your devices compliant with customizable baselines, or use common benchmarks like CIS.
    - description: Discover security misconfigurations that increase attack surface.
    - description: Detect suspcious services listening on open ports that should not be connected to the internet, such as Remote Desktop Protocol (RDP).
      moreInfoUrl: https://paraflare.com/articles/vulnerability-management-via-osquery/#:~:text=WHERE%20statename%20%3D%20%E2%80%9CEnabled%E2%80%9D-,OPEN%20SOCKETS,-Lastly%2C%20an%20examination
    - description: Discover potentially unwanted programs that increase attack surface.
      moreInfoUrl: https://paraflare.com/articles/vulnerability-management-via-osquery/
    - description: Detect self-signed certifcates
    - description: Detect legacy protocols with safer versions
      moreInfoUrl: https://paraflare.com/articles/vulnerability-management-via-osquery/#:~:text=WHERE%20self_signed%20%3D%201%3B-,LEGACY%20PROTOCOLS,-This%20section%20will
    - description: Detect exposed secrets on the command line
      moreInfoUrl: https://paraflare.com/articles/vulnerability-management-via-osquery/#:~:text=WDigest%20is%20disabled.-,EXPOSED%20SECRETS,-Often%2C%20to%20create
    - description: Detect and surface issues with devices
    - description: Share device health reports
    - description: Align endpoints with your security policies
      moreInfoUrl: https://www.axonius.com/use-cases/cmdb-reconciliation
    - description: Maximize security control coverage
    - description: Uncover gaps in security policies, configurations, and hygiene
      moreInfoUrl: https://www.axonius.com/use-cases/coverage-gap-discovery
    - description: Automatically apply security policies to protect endpoints against attack.
    - description: Surface security issues in all your deployed endpoints even data centers and factories.
    - description: Continually validate controls and policies
#
#  ╦ ╦╦ ╦╔╦╗╔═╗╔╗╔   ╔═╗╔╗╔╔╦╗╔═╗╔═╗╦╔╗╔╔╦╗  ╔╦╗╔═╗╔═╗╔═╗╦╔╗╔╔═╗
#  ╠═╣║ ║║║║╠═╣║║║───║╣ ║║║ ║║╠═╝║ ║║║║║ ║   ║║║╠═╣╠═╝╠═╝║║║║║ ╦
#  ╩ ╩╚═╝╩ ╩╩ ╩╝╚╝   ╚═╝╝╚╝═╩╝╩  ╚═╝╩╝╚╝ ╩   ╩ ╩╩ ╩╩  ╩  ╩╝╚╝╚═╝
- industryName: Human-endpoint mapping
  friendlyName: See who logs in on every computer
  description: Identify who logs in to any system, including login history and current sessions.  Look up any host by the email address of the person using it.
  documentationUrl: https://fleetdm.com/docs/rest-api/rest-api#get-hosts-google-chrome-profiles
  screenshotSrc:
  tier: Free
  productCategories: [Endpoint operations]
  usualDepartment: IT
  buzzwords: [Device users,human-to-device mapping]
  dri: mikermcneil
  demos:
    - description: Security engineers at a top gaming company wanted to get demographics off their macOS, Windows, and Linux machines about who the user is and who's logged in.
      moreInfoUrl: https://docs.google.com/document/d/1qFYtMoKh3zyERLhbErJOEOo2me6Bc7KOOkjKn482Sqc/edit
  waysToUse:
    - description: Look up computer by ActiveDirectory account
    - description: Find device by Google Chrome user
    - description: Identify who logs in to any system, including login history and current sessions.
    - description: Look up any host by the email address of the person using it.
    - description: Check user login history
      moreInfoUrl: https://www.lepide.com/how-to/audit-who-logged-into-a-computer-and-when.html#:~:text=To%20find%20out%20the%20details,logs%20in%20%E2%80%9CWindows%20Logs%E2%80%9D.
    - description: See currently logged in users
      moreInfoUrl: https://www.top-password.com/blog/see-currently-logged-in-users-in-windows/
    - description: Get demographics off of our machines about who the user is and who's logged in
      moreInfoUrl: https://docs.google.com/document/d/1qFYtMoKh3zyERLhbErJOEOo2me6Bc7KOOkjKn482Sqc/edit
    - description: See what servers someone is logged-in on
      moreInfoUrl: https://community.spiceworks.com/topic/138171-is-there-a-way-to-see-what-servers-someone-is-logged-in-on
- industryName: Intrusion detection
  friendlyName: Build custom query and policy automations to detect suspicious behavior
  description: Send webhooks and ship logs to detect intrusions and issues with devices.
  documentationUrl: https://fleetdm.com/docs/using-fleet/log-destinations
  tier: Free
  usualDepartment: Security
  productCategories: [Endpoint operations]
  buzzwords: [Host-based intrusion detection system (HIDS,Indicators of Compromise (IOCs),Feeder for SIEM]
  demos:
    - description: A top media company wanted to share more security data with other departments without slowing down hosts.
  waysToUse:
    - description: Send webhooks to generate alerts when an IOC is detected on one or more devices.
    - description: Ship logs to Splunk, Snowflake, and other SIEMs to build a host-based intrusion detection system (HIDS).
    - description: Synchronize live state of endpoints to a data lake or SIEM in a consistent shape.
    - description: Export the data to other systems
      moreInfoUrl: https://docs.google.com/document/d/1pE9U-1E4YDiy6h4TorszrTOiFAauFiORikSUFUqW7Pk/edit
    - description: Export data to a third-party SIEM tool
      moreInfoUrl: https://www.websense.com/content/support/library/web/hosted/admin_guide/siem_integration_explain.aspx
    - description: Gather data and log events from endpoints
      moreInfoUrl: https://techbeacon.com/security/how-osquery-can-lift-your-security-teams-game#:~:text=%22If%20security%20teams%20didn%27t%20have%20osquery%2C%20they%20would%20have%20to%20find%20a%20way%20to%20manually%20go%20into%20each%20endpoint%20and%20gather%20data%2C%20or%20buy%20a%20third%2Dparty%20tool%20to%20do%20that%20for%20them
#
#  ╔═╗╦╔╦╗
#  ╠╣ ║║║║
#  ╚  ╩╩ ╩
- industryName: File integrity monitoring (FIM) # Short industry phrase
  friendlyName: Detect changes to critical files # Short, Fleet one-liner for the feature, written in the imperative mood.  (If easy to do, base this off of the words that an actual customer is saying.)
  description: Specify files to monitor for changes or deletions, then log those events to your SIEM or data lake, including key information such as filepath and checksum. # Clear Mr. Rogers description
  documentationUrl: https://fleetdm.com/guides/osquery-evented-tables-overview#file-integrity-monitoring-fim # URL of the single-best page within the docs which serves as a "jumping-off point" for this feature.
  screenshotSrc: "" # A screenshot of the single, best, simplifying, obvious example 
  tier: Free # Either "Free" or "Premium"
  usualDepartment: Security # or omit if there isn't a particular departmental leaning we've noticed
  productCategories: [Endpoint operations] # or omit if this isn't associated with a single product category
  dri: mikermcneil #GitHub user name
  demos:
    - description: A top gaming company needed a way to monitor critical files on production Debian servers.
      quote: The FIM features are kind of a top priority.
      moreInfoUrl: https://docs.google.com/document/d/1pE9U-1E4YDiy6h4TorszrTOiFAauFiORikSUFUqW7Pk/edit
  buzzwords: [File integrity monitoring (FIM),Host-based intrusion detection system (HIDS),Anomaly detection]
  waysToUse:
    - description: Monitor critical files on production Debian servers
    - description: Detect anomalous filesystem activity
      moreInfoUrl: https://www.beyondtrust.com/resources/glossary/file-integrity-monitoring
    - description: Detect unintended changes
      moreInfoUrl: https://www.beyondtrust.com/resources/glossary/file-integrity-monitoring
    - description: Verify update status and monitor system health
      moreInfoUrl: https://www.beyondtrust.com/resources/glossary/file-integrity-monitoring
    - description: Meet compliance mandates
      moreInfoUrl: https://www.beyondtrust.com/resources/glossary/file-integrity-monitoring
#  ╔╦╗╔═╗╦  ╦ ╦╔═╗╦═╗╔═╗  ╔╦╗╔═╗╔╦╗╔═╗╔═╗╔╦╗╦╔═╗╔╗╔  ┌─╦ ╦╔═╗╦═╗╔═╗─┐
#  ║║║╠═╣║  ║║║╠═╣╠╦╝║╣    ║║║╣  ║ ║╣ ║   ║ ║║ ║║║║  │ ╚╦╝╠═╣╠╦╝╠═╣ │
#  ╩ ╩╩ ╩╩═╝╚╩╝╩ ╩╩╚═╚═╝  ═╩╝╚═╝ ╩ ╚═╝╚═╝ ╩ ╩╚═╝╝╚╝  └─ ╩ ╩ ╩╩╚═╩ ╩─┘
- industryName: Malware detection (YARA)  # TODO: consider: technically more than YARA, consider generalizing this and including the concept of comparing known binary hashes (either via live query or in the data lake to compare threat intel feed)
  friendlyName: Scan files for malware signatures
  description: Report and trigger automations when malware or other unexpected files are detected on a host using YARA signatures.
  documentationUrl: https://fleetdm.com/tables/yara
  tier: Free
  dri: mikermcneil
  usualDepartment: Security
  productCategories: [Endpoint operations,Vulnerability management]
  buzzwords: [YARA scanning,Cyber Threat Intelligence (CTI),Indicators of compromise (IOCs),Antivirus (AV),Endpoint protection platform (EPP),Endpoint detection and response (EDR),Malware detection,Signature-based malware detection,Malware scanning,Malware analysis,Anomaly detection]
  demos:
    - description: A top media company used Fleet policies with YARA rules to continuously scan host filesystems for malware signatures provided by internal and external threat intelligence teams.
      moreInfoUrl: # short demo video
  waysToUse:
    - description: Detect suspicious bytecode in JAR files
    - description: Identify suspicious patterns in binaries using YARA signatures  # (≈regular expressions for binary)
    - description: Continuously scan host filesystems for malware signatures.
      moreInfoUrl: https://yara.readthedocs.io/en/stable/writingrules.html
    - description: Monitor for relevent filesystem changes (YARA events) and on-demand YARA signature scans.
      moreInfoUrl: https://osquery.readthedocs.io/en/stable/deployment/yara/
    - description: Use YARA for malware detection
      moreInfoUrl: https://www.cisa.gov/sites/default/files/FactSheets/NCCIC%20ICS_FactSheet_YARA_S508C.pdf
    - description: Scan for indicators of compromise (IoC) for common malware.
      moreInfoUrl: https://github.com/Cisco-Talos/osquery_queries
    - description: Analyze malware using data from osquery, such as endpoint certificates and launch daemons (launchd).
      moreInfoUrl: https://medium.com/hackernoon/malware-analysis-using-osquery-part-3-9dc805b67d16
    - description: Detect persistent malware (e.g. WireLurker) in endpoints by generating simple policies that search for their static indicators of compromise (IoCs).
      moreInfoUrl: https://osquery.readthedocs.io/en/stable/deployment/anomaly-detection/
    - description: Run a targeted YARA scan with osquery as a lightweight approach to scan anything on a host filesystem, with minimal performance impact.  Unlike full system YARA scans which consume considerable CPU resources, an equivalent YARA scan targeted in Fleet can be 8x cheaper (CPU %).
      moreInfoUrl: https://www.tripwire.com/state-of-security/signature-socket-based-malware-detection-osquery-yara
- industryName: Detection engineering
  friendlyName: # Ship logs to your data lake and comopare with known bad binary hashes or capture behavioral data and build custom detections (e.g. using a framework like MITRE)
  description: 
  documentationUrl:
  tier: Free
  dri: mikermcneil
  usualDepartment: Security
  productCategories: [Endpoint operations]
  buzzwords: [Security analytics,Behavioral analytics,MITRE ATT&CK,Tactics techniques and procedures (TTPs),Security information and event management (SIEM)]
  demos:
    - description: 
      moreInfoUrl: 
  waysToUse:
    - description: 
- industryName: Threat hunting
  friendlyName: # TODO: live query
  description: 
  documentationUrl:
  tier: Free
  dri: mikermcneil
  usualDepartment: Security
  productCategories: [Endpoint operations]
  buzzwords: []
  demos:
    - description: 
      moreInfoUrl: 
  waysToUse:
    - description: 
- industryName: Incident response
  friendlyName: # TODO: live query, triage, figuring out scope of impact, remediate using scripts, MDM commands (e.g. remote wipe), and quarantine or reimage using other systems and APIs (e.g. remove from network, decommission container)
  description: 
  documentationUrl:
  tier: Free
  dri: mikermcneil
  usualDepartment: Security
  productCategories: [Endpoint operations]
  buzzwords: []
  demos:
    - description: 
      moreInfoUrl: 
  waysToUse:
    - description: 
- industryName: Binary authorization
  friendlyName: Restrict what programs can run, and what files running programs can access.
  description: 
  documentationUrl:
  tier: Free
  dri: mikermcneil
  usualDepartment: Security
  productCategories: [Endpoint operations]
  comingSoonOn: YYYY-MM-DD
  buzzwords: [Mandatory Access Control (MAC),Privilege confinement,Binary authorization,Santa,Binary allowlisting,Binary whitelisting]
  demos:
    - description: 
      moreInfoUrl: 
  waysToUse:
    - description: Confine programs to a limited set of resources.
    - description: Report on AppArmor events
      moreInfoUrl: https://fleetdm.com/tables/apparmor_events
    - description: Confine programs according to a set of rules that specify which files a program can access.
      moreInfoUrl: https://wiki.debian.org/AppArmor
    - description: Proactively protect the system against both known and unknown vulnerabilities.
#  ╔═╗╔═╗╔═╗╔╗╔╔╦╗  ╔═╗╦ ╦╔╦╗╔═╗   ╦ ╦╔═╗╔╦╗╔═╗╔╦╗╔═╗
#  ╠═╣║ ╦║╣ ║║║ ║   ╠═╣║ ║ ║ ║ ║───║ ║╠═╝ ║║╠═╣ ║ ║╣
#  ╩ ╩╚═╝╚═╝╝╚╝ ╩   ╩ ╩╚═╝ ╩ ╚═╝   ╚═╝╩  ═╩╝╩ ╩ ╩ ╚═╝
- industryName: Agent auto-update
  friendlyName: Keep agents and extensions up to date
  descrption: Keep agents and extensions up to date by loading code from Fleet's free update registry.
  tier: Free
  productCategories: [Endpoint operations]
  usualDepartment: IT
#  ╦╔╗╔╔═╗╔╦╗╔═╗╦  ╦  ╔═╗╦═╗╔═╗
#  ║║║║╚═╗ ║ ╠═╣║  ║  ║╣ ╠╦╝╚═╗
#  ╩╝╚╝╚═╝ ╩ ╩ ╩╩═╝╩═╝╚═╝╩╚═╚═╝
- industryName: Installers (self-service)
  tier: Free
  productCategories: [Endpoint operations]
  usualDepartment: IT
  waysToUse:
    - description: Build scripts for Ansible deployments
      moreInfoUrl: https://www.youtube.com/watch?v=qflUfLQCnwY&list=PL6-FgoWOoK2YUR4ADGsxTSL3onb-GzCnM&index=4
    - description: Deploy osquery to macOS via Jamf
      moreInfoUrl: https://www.youtube.com/watch?v=qflUfLQCnwY&list=PL6-FgoWOoK2YUR4ADGsxTSL3onb-GzCnM&index=4
    - description: Package osquery for Linux servers via Workspace One and Windows servers via group policies
      moreInfoUrl: https://www.youtube.com/watch?v=qflUfLQCnwY&list=PL6-FgoWOoK2YUR4ADGsxTSL3onb-GzCnM&index=4
#  ╔╗ ╔═╗╔╦╗╔═╗╦ ╦  ╦╔╗╔╔═╗╔╦╗╔═╗╦  ╦  ╔═╗╔╦╗╦╔═╗╔╗╔
#  ╠╩╗╠═╣ ║ ║  ╠═╣  ║║║║╚═╗ ║ ╠═╣║  ║  ╠═╣ ║ ║║ ║║║║
#  ╚═╝╩ ╩ ╩ ╚═╝╩ ╩  ╩╝╚╝╚═╝ ╩ ╩ ╩╩═╝╩═╝╩ ╩ ╩ ╩╚═╝╝╚╝
- industryName: Batch installation (Chef, Ansible, Puppet, MDM)
  friendlyName: Install agents over the air
  usualDepartment: IT
  tier: Free
  productCategories: [Endpoint operations]
#  ╦═╗╔═╗╔╦╗╔═╗╔╦╗╔═╗  ╔═╗╔═╗╔╦╗╔╦╗╦╔╗╔╔═╗╔═╗
#  ╠╦╝║╣ ║║║║ ║ ║ ║╣   ╚═╗║╣  ║  ║ ║║║║║ ╦╚═╗
#  ╩╚═╚═╝╩ ╩╚═╝ ╩ ╚═╝  ╚═╝╚═╝ ╩  ╩ ╩╝╚╝╚═╝╚═╝
- industryName: Remote settings
  description: Configure agent options remotely, over the air.  (Includes osquery config, and osquery startup flags.). Fleetd startup flags coming soon (2023-12-31) #customer-blanco
  moreInfoUrl: https://github.com/fleetdm/fleet/issues/13825
  tier: Free
  usualDepartment: Security
  productCategories: [Endpoint operations]
#  ╦  ╦╔═╗╦═╗╦╔═╗╔╗ ╦  ╔═╗  ╔═╗╔╗╔╦═╗╔═╗╦  ╦  ╔╦╗╔═╗╔╗╔╔╦╗
#  ╚╗╔╝╠═╣╠╦╝║╠═╣╠╩╗║  ║╣   ║╣ ║║║╠╦╝║ ║║  ║  ║║║║╣ ║║║ ║
#   ╚╝ ╩ ╩╩╚═╩╩ ╩╚═╝╩═╝╚═╝  ╚═╝╝╚╝╩╚═╚═╝╩═╝╩═╝╩ ╩╚═╝╝╚╝ ╩
- industryName: Variable enrollment
  description: Enroll hosts in different groups using different enrollment secrets and/or installers per-baseline.
  productCategories: [Endpoint operations,Device management]
  usualDepartment: IT
  tier: Premium
#  ╔═╗╦═╗╦╦  ╦╔═╗╔╦╗╔═╗  ╦ ╦╔═╗╔╦╗╔═╗╔╦╗╔═╗  ╦═╗╔═╗╔═╗╦╔═╗╔╦╗╦═╗╦ ╦
#  ╠═╝╠╦╝║╚╗╔╝╠═╣ ║ ║╣   ║ ║╠═╝ ║║╠═╣ ║ ║╣   ╠╦╝║╣ ║ ╦║╚═╗ ║ ╠╦╝╚╦╝
#  ╩  ╩╚═╩ ╚╝ ╩ ╩ ╩ ╚═╝  ╚═╝╩  ═╩╝╩ ╩ ╩ ╚═╝  ╩╚═╚═╝╚═╝╩╚═╝ ╩ ╩╚═ ╩
- industryName: Private update registry
  friendlyName: Update agents from a secret URL
  description: Load agent code from a secret URL that you manage.
  tier: Premium
  usualDepartment: Security
  productCategories: [Endpoint operations]
#  ╔═╗╦ ╦╔═╗╔╦╗╔═╗╔╦╗  ╔╦╗╔═╗╔╗ ╦  ╔═╗╔═╗
#  ║  ║ ║╚═╗ ║ ║ ║║║║   ║ ╠═╣╠╩╗║  ║╣ ╚═╗
#  ╚═╝╚═╝╚═╝ ╩ ╚═╝╩ ╩   ╩ ╩ ╩╚═╝╩═╝╚═╝╚═╝
- industryName: Custom tables
  friendlyName: Add tables to osquery with extensions
  description: Install osquery extensions over the air. #  (GitOptional)
  productCategories: [Endpoint operations]
  usualDepartment: IT
  moreInfoUrl: https://github.com/trailofbits/osquery-extensions/blob/3df2b72ad78549e25344c79dbc9bce6808c4d92a/README.md#extensions
  tier: Premium
#
#  ╦═╗╔═╗╔═╗╔╦╗  ╔═╗╔═╗╦
#  ╠╦╝║╣ ╚═╗ ║   ╠═╣╠═╝║
#  ╩╚═╚═╝╚═╝ ╩   ╩ ╩╩  ╩
- industryName: REST API
  friendlyName: Automate any feature
  description: 
  productCategories: [Endpoint operations,Device management,Vulnerability management]
  usualDepartment: IT
  documentationUrl: https://fleetdm.com/docs/rest-api/rest-api 
  screenshotSrc:
  tier: Free
  dri: rachaelshaw
#  ╔═╗╔═╗╔╦╗╔╦╗╔═╗╔╗╔╔╦╗  ╦  ╦╔╗╔╔═╗  ╔╦╗╔═╗╔═╗╦    ┌─  ╔═╗╦  ╦  ─┐
#  ║  ║ ║║║║║║║╠═╣║║║ ║║  ║  ║║║║║╣    ║ ║ ║║ ║║    │   ║  ║  ║   │
#  ╚═╝╚═╝╩ ╩╩ ╩╩ ╩╝╚╝═╩╝  ╩═╝╩╝╚╝╚═╝   ╩ ╚═╝╚═╝╩═╝  └─  ╚═╝╩═╝╩  ─┘
- industryName: Command line tool (CLI)
  friendlyName: fleetctl
  productCategories: [Endpoint operations,Device management]
  usualDepartment: IT
  tier: Free
#  ╦ ╦╔═╗╔╗ ╦ ╦╔═╗╔═╗╦╔═╔═╗
#  ║║║║╣ ╠╩╗╠═╣║ ║║ ║╠╩╗╚═╗
#  ╚╩╝╚═╝╚═╝╩ ╩╚═╝╚═╝╩ ╩╚═╝
- industryName: Webhooks
  productCategories: [Endpoint operations,Device management,Vulnerability management]
  usualDepartment: IT
  friendlyName: 
  tier: Free
#  ╔╦╗╔═╗╔═╗╔═╗  ╔═╗╦ ╦╔╦╗╔═╗╔╦╗╔═╗╔╦╗╦╔═╗╔╗╔╔═╗
#   ║║║╣ ║╣ ╠═╝  ╠═╣║ ║ ║ ║ ║║║║╠═╣ ║ ║║ ║║║║╚═╗
#  ═╩╝╚═╝╚═╝╩    ╩ ╩╚═╝ ╩ ╚═╝╩ ╩╩ ╩ ╩ ╩╚═╝╝╚╝╚═╝
- industryName: Deep automations
  friendlyName: Trigger webhooks or run scripts
  description: Fire off webhooks or run scripts on hosts when certain things happen in Fleet.
  productCategories: [Endpoint operations,Device management,Vulnerability management]
  comingSoonOn: 2024-06-30
  tier: Free
  buzzwords: [Automated remediation,Auto-remediation,Self-healing]
  waysToUse:
    - description: Use policy automations to automatically remediate issues and mitigate vulnerabilities.
    - description: Use osquery and santa to work around inflexibilities in proprietary MDMs and other protection solutions.
    - description: Listen to webhooks to perform autonomous self-healing (cloud security engineering)
      moreInfoUrl: https://www.fugue.co/blog/automated-remediation-scripts-vs.-self-healing-infrastructure-two-approaches-to-cloud-security
#  ╔═╗╦╔╦╗╔═╗╔═╗╔═╗
#  ║ ╦║ ║ ║ ║╠═╝╚═╗
#  ╚═╝╩ ╩ ╚═╝╩  ╚═╝
- industryName: GitOps
  friendlyName: Manage endpoints in git
  description: Fork the best practices repo and use the GitHub Action to hook it up to your Fleet instance in minutes. Coming soon (2024-03-31)
  moreInfoUrl: https://github.com/fleetdm/fleet/issues/13643
  productCategories: [Endpoint operations,Device management,Vulnerability management]
  usualDepartment: IT
  tier: Free
  demos:
    description: A top savings and investment company wanted workflows and automation so that one bad actor can't brick their fleet.  This way, they have to make a pull request first.
    quote: I don't want one bad actor to brick my fleet.  I want them to make a pull request first.
    moreInfoUrl: https://docs.google.com/document/d/1hAQL6P--Tt3syq1MTRONAxhQA_2Vjt3oOJJt_O4xbiE/edit?disco=AAABAVnYvns&usp_dm=true#heading=h.7en766pueek4
  #  ╔═╗╦═╗╔═╗╔═╗  ╦╔╗╔╔╦╗╔═╗╔═╗╦═╗╔═╗╔╦╗╦╔═╗╔╗╔╔═╗
  #  ╠╣ ╠╦╝║╣ ║╣   ║║║║ ║ ║╣ ║ ╦╠╦╝╠═╣ ║ ║║ ║║║║╚═╗
  #  ╚  ╩╚═╚═╝╚═╝  ╩╝╚╝ ╩ ╚═╝╚═╝╩╚═╩ ╩ ╩ ╩╚═╝╝╚╝╚═╝
- industryName: Free integrations (Tines, Snowflake, Terraform, Chronicle, etc)
  friendlyName: Borrow off-the-shelf tactics from the community
  productCategories: [Endpoint operations,Device management,Vulnerability management]
  usualDepartment: IT
  description:
  moreInfoUrl: https://fleetdm.com/integrations
  tier: Free
  waysToUse:
    - description: (ActiveDirectory) Know who opened your computer and check their device posture before you let them log into anything.
    - description: (Ansible) Easily issue MDM commands and standardize data across operating systems.
    - description: (AWS) Deploy your own self-managed Fleet in any AWS environment in minutes.
    - description: (Azure) Deploy your own self-managed Fleet in the Microsoft Cloud in minutes.
    - description: (Chef) Easily issue MDM commands and standardize data across operating systems.
    - description: (Elastic) Ingest osquery data and monitor for important changes or events.
    - description: (GitHub) Version control using git, enabling collaboration and a GitOps workflow.
    - description: (GitLab) Version control using git, enabling collaboration and a GitOps workflow.
    - description: (Chronicle) Ingest osquery data and monitor for important changes or events.
    - description: (Google Cloud) Deploy your own self-managed Fleet in any GCP environment in minutes.
    - description: (Munki) Easily issue MDM commands and standardize data across operating systems.
    - description: (Okta) Know who opened your computer and check their device posture before you let them log into anything.
    - description: (Snowflake) Ingest osquery data and monitor for important changes or events.
    - description: (Splunk) Ingest osquery data and monitor for important changes or events.
    - description: (Tines) Build custom workflows that trigger in various situations.
    - description: (Webhooks) Configure automations that send webhooks to specific URLs when Fleet detects changes to host, policy, and CVE statuses.
  #  ╔═╗╦═╗╔═╗╔╦╗╦╦ ╦╔╦╗  ╦╔╗╔╔╦╗╔═╗╔═╗╦═╗╔═╗╔╦╗╦╔═╗╔╗╔╔═╗
  #  ╠═╝╠╦╝║╣ ║║║║║ ║║║║  ║║║║ ║ ║╣ ║ ╦╠╦╝╠═╣ ║ ║║ ║║║║╚═╗
  #  ╩  ╩╚═╚═╝╩ ╩╩╚═╝╩ ╩  ╩╝╚╝ ╩ ╚═╝╚═╝╩╚═╩ ╩ ╩ ╩╚═╝╝╚╝╚═╝
- industryName: Premium integrations (Puppet, Vanta, Jira, Zendesk, etc)
  friendlyName: Borrow off-the-shelf tactics from legendary brands
  description: Plug in to cutting edge frameworks from similar organizations.
  productCategories: [Endpoint operations,Device management,Vulnerability management]
  usualDepartment: IT
  moreInfoUrl: https://fleetdm.com/integrations
  tier: Premium
  buzzwords: [Vanta,Puppet,Jira,Zendesk,Custom IdP]
  waysToUse:
    - description: (Vanta) Trigger a workflow based on a failing policy.
    - description: (Puppet) Easily issue MDM commands, standardize data across operating systems, and map macOS+Windows settings to computers with the Puppet module.
    - description: (Jira) Automatically create Jira tickets in various situations, including exporting vulnerabilities to Jira and syncing tickets.
    - description: (Torq) Build custom workflows that trigger in various situations.
    - description: (Zendesk) Automatically create Zendesk tickets in various situations.
    - description: (Custom IdP) Manage access to Fleet single sign-on (SSO) through any IdP (using SAML).
- industryName: Public issue tracker (GitHub)
  productCategories: [Endpoint operations,Device management,Vulnerability management]
  tier: Free
- industryName: Community Slack channel
  productCategories: [Endpoint operations,Device management,Vulnerability management]
  tier: Free
- industryName: Unlimited email support (confidential)
  productCategories: [Endpoint operations,Device management,Vulnerability management]
  tier: Premium
- industryName: Phone and video call support
  productCategories: [Endpoint operations,Device management,Vulnerability management]
  tier: Premium
- industryName: Self-managed
  friendlyName: Host it yourself
  productCategories: [Endpoint operations,Device management,Vulnerability management]
  tier: Free
  buzzwords: [Self-hosted]
- industryName: Deployment tools (Terraform, Helm)
  usualDepartment: IT
  tier: Free
  productCategories: [Endpoint operations]
- industryName: Managed Cloud
  productCategories: [Endpoint operations,Device management,Vulnerability management]
  tier: Premium
- industryName: Interactive MDM migration #   « end-user initiated MDM migration, with interactive UI
  tier: Premium
  usualDepartment: IT
  productCategories: [Device management]
- industryName: Remotely enforce OS settings
  tier: Free
  usualDepartment: IT
  waysToUse:
    - description: Deploy configuration profiles on macOS and verify that they're installed. Windows coming soon (2023-12-31).
      moreInfoUrl: https://github.com/fleetdm/fleet/issues/13281
    - description: Deploy custom declaration (DDM) profiles on macOS. Coming soon (2024-03-31).
      moreInfoUrl: https://github.com/fleetdm/fleet/issues/14550
    - description: Target profiles to specific hosts using SQL. Coming soon (2023-12-31)
      moreInfoUrl: https://github.com/fleetdm/fleet/issues/14715
    - description: Automatically re-deploy configuration profiles on macOS they're not installed.
  productCategories: [Device management]
- industryName: Self service
  description: Provide resolution instructions for end users through Fleet Desktop that suggest how an end user can fix a posture issue themselves.
  tier: Premium
  usualDepartment: IT
  productCategories: [Device management]
- industryName: User-initiated enrollment of macOS computers
  tier: Free
  usualDepartment: IT
  productCategories: [Device management]
- industryName: Low-level MDM commands for macOS and Windows (e.g. remote restart)
  tier: Free
  usualDepartment: IT
  productCategories: [Device management]
- industryName: Native macOS update reminders
  tier: Free
  usualDepartment: IT
  productCategories: [Device management]
- industryName: Zero-touch setup for macOS computers
  tier: Premium
  usualDepartment: IT
  productCategories: [Device management]
  waysToUse:
    - description: Ship a macOS workstation to the end users home and have them automatically enroll to Fleet during out-of-the-box setup.
    - description: Ship a Windows workstation to the end users home and have them automatically enroll to Fleet during out-of-the-box setup. Coming soon (2023-12-31) #Customer-preston
    - description: Customize the out-of-the-box setup experience for your end users.
    - description: Require end users to authenticate with your identity provider (IdP) and agree to an end user license agreement (EULA) before they can use their new workstation
- industryName: Enforce OS updates
  tier: Premium
  usualDepartment: IT
  productCategories: [Device management,Vulnerability management]
  waysToUse:
    - description: Enforce macOS updates via Nudge.
    - description: Automatically update Windows after the end user reaches a deadline. Coming soon (2023-12-31) #Customer-preston
- industryName: Encrypt macOS hard disks with FileVault
  tier: Premium
  usualDepartment: IT
  productCategories: [Device management]
- industryName: Remotely lock and wipe macOS computers
  tier: Premium
  usualDepartment: IT
  productCategories: [Device management]
- industryName: Install apps and packages on macOS and Windows computers.
  description:
  moreInfoUrl: https://github.com/fleetdm/fleet/issues/14921
  tier: Premium
  comingSoonOn: 2023-12-31 #Customer-reedtimmer and customer-preston
  usualDepartment: IT
  productCategories: [Device management]
- industryName: Puppet module
  friendlyName: Map macOS settings to computers with Puppet module
  tier: Premium
  usualDepartment: IT
  productCategories: [Device management]
- industryName: Software inventory
  tier: Free
  productCategories: [Endpoint operations,Device management,Vulnerability management]
  waysToUse:
    - description: Implement software inventory recommendations from the SANS 20 / CIS 18.
      moreInfoUrl: https://docs.google.com/document/d/1E6EQMMqrsRc6Z3YsR6Q33OaF9eAa8zLNaz4K2YzFdyo/edit#heading=h.7en766pueek4
    - description: View a list of all software and their versions installed on all your hosts.
    - description: View a list of software rolled up by title. Coming soon (2023-12-31)
      moreInfoUrl: https://github.com/fleetdm/fleet/issues/14674
- industryName: Hardware inventory
  productCategories: [Endpoint operations,Device management,Vulnerability management]
  tier: Free
  waysToUse:
    - description: Implement hardware and infrastructure inventory recommendations from the SANS 20 / CIS 18.
      moreInfoUrl: https://docs.google.com/document/d/1E6EQMMqrsRc6Z3YsR6Q33OaF9eAa8zLNaz4K2YzFdyo/edit#heading=h.7en766pueek4
- industryName: Device inventory dashboard
  productCategories: [Endpoint operations,Device management]
  usualDepartment: IT
  tier: Free
- industryName: Browse installed software packages
  productCategories: [Endpoint operations,Device management,Vulnerability management]
  tier: Free
- industryName: Search devices by IP, serial, hostname, UUID
  productCategories: [Endpoint operations,Device management]
  tier: Free
- industryName: Labels (SQL-driven)
  friendlyName: Filter hosts using SQL
  productCategories: [Endpoint operations,Device management,Vulnerability management]
  usualDepartment: IT
  tier: Free
- industryName: Custom device data for help desk
  description:
  moreInfoUrl: https://github.com/fleetdm/fleet/issues/14415
  tier: Free
  comingSoonOn: 2023-12-31
  usualDepartment: IT
  productCategories: [Endpoint operations,Device management]
- industryName: Baselines (device groups)
  friendlyName: Manage different endpoints differently
  description: Set baselines and strategies for hosts in different situations called "teams", and move hosts between them via API-driven automations or a simple, delegatable user interface with role-based access.
  tier: Premium
  productCategories: [Endpoint operations,Device management,Vulnerability management]
  waysToUse:
    - description: Automate remediation for different applications with different security postures (cloud security engineering)
- industryName: Generate reports for groups of devices
  productCategories: [Endpoint operations,Device management,Vulnerability management]
  usualDepartment: IT
  tier: Premium
- industryName: Versionable queries and config (GitOps)
  tier: Free
  productCategories: [Endpoint operations,Device management,Vulnerability management]
  usualDepartment: IT
  demos:
    - description: A top financial services company needed to set up rolling deployments for changes to osquery agents running on their production servers.
      moreInfoUrl: https://docs.google.com/document/d/1UdzZMyBLbs9SUXfSXN2x2wZQCbjZZUetYlNWH6-ryqQ/edit#heading=h.2lh6ehprpvl6
- industryName: Scope transparency
  tier: Free
  documentationUrl: https://fleetdm.com/transparency
  productCategories: [Endpoint operations]
- industryName: Single sign on (SSO, SAML)
  productCategories: [Endpoint operations,Device management,Vulnerability management]
  usualDepartment: IT
  tier: Free
- industryName: Disk encryption
  friendlyName: Ensure hard disks are encrypted
  productCategories: [Device management]
  usualDepartment: Security
  description: Encrypt hard disks of macOS and Windows computers, manage escrowed encryption keys, and report on disk encryption status (FileVault, BitLocker).
  tier: Free
  waysToUse:
    - description: Report on disk encryption status
    - description: Encrypt hard disks on macOS with FileVault
    - description: Escrow FileVault keys on macOS
    - description: Encrypt hard disks on Windows with BitLocker. Coming soon (2023-12-31) #Customer-preston
- industryName: Audit queries and user activities
  productCategories: [Endpoint operations,Device management]
  tier: Free
  usualDepartment: Security
- industryName: Grant API-only access
  productCategories: [Endpoint operations]
  tier: Free
- industryName: Programmable audit log
  productCategories: [Endpoint operations]
  tier: Premium
  usualDepartment: Security
  waysToUse:
    - description: Export activity of Fleet admins to your SIEM or data lake
- industryName: Just-in-time (JIT) provisioning
  productCategories: [Endpoint operations,Device management,Vulnerability management]
  usualDepartment: IT
  tier: Premium
- industryName: Automated user role sync via Okta, AD, or any IDP
  productCategories: [Endpoint operations,Device management,Vulnerability management]
  usualDepartment: IT
  tier: Premium
  waysToUse:
    - description: Automatically set admin access to Fleet based on your IDP
- industryName: Vanta integration
  productCategories: [Endpoint operations,Device management]
  usualDepartment: IT
  tier: Premium
- industryName: Trigger a workflow based on a failing policy
  productCategories: [Endpoint operations,Device management]
  usualDepartment: IT
  tier: Premium
- industryName: Role-based access control
  productCategories: [Endpoint operations,Device management,Vulnerability management]
  usualDepartment: IT
  tier: Premium
- industryName: Detect vulnerable software #TODO: find a better industryName and make this the friendly name. Maybe separate out export.
  tier: Free
  usualDepartment: Security
  productCategories: [Vulnerability management]
  demos:
    - description: A top gaming company wanted to replace Qualys for infrastructure vulnerability detection.
      quote: So we have some stuff today through Qualys, but it's just not very good. A lot of it is...it's just really noisy.  I'm trying to find out specifically, actually what packages are installed where, and then the ability to live query them.
      moreInfoUrl: https://docs.google.com/document/d/1JWtRsW1FUTCkZEESJj9-CvXjLXK4219by-C6vvVVyBY/edit
  waysToUse:
    - description: Email relevant, actually-installed vulnerabilities to responsible teams so they can fix them.
      moreInfoUrl: https://docs.google.com/document/d/1oeCmT077o_5nxzLhnxs7kcg_4Qn1Pn1F5zx10nQOAp8/edit
- industryName: Query performance monitoring
  tier: Free
  productCategories: [Endpoint operations]
  demos:
    - description: A top software company needed to understand the performance impact of osquery queries before running them on all of their production Linux servers.
      moreInfoUrl: https://docs.google.com/document/d/1WzMc8GJCRU6tTBb6gLsSTzFysqtXO8CtP2sXMPKgYSk/edit?disco=AAAA6xuVxGg
    - description: A top software company wanted to detect regressions when adding/changing queries and fail builds if queries were too expensive.
      moreInfoUrl: https://docs.google.com/document/d/1WzMc8GJCRU6tTBb6gLsSTzFysqtXO8CtP2sXMPKgYSk/edit?disco=AAAA6xuVxGg
  waysToUse:
    - description: Monitor performance for automated queries.
    - description: Monitor performance for live queries. Coming soon (2024-01-26) #Customer-blanco
      moreInfoUrl: https://github.com/fleetdm/fleet/issues/467
- industryName: Detect and surface issues with devices (policies)
  productCategories: [Endpoint operations,Device management]
  usualDepartment: IT
  tier: Free
- industryName: Vulnerability dashboard
  productCategories: [Vulnerability management]
  tier: Premium
  comingSoonOn: 2024-03-31
  waysToUse:
    - description: Only show vulnerabilities that you care about. Coming soon (2024-03-31) #Customer-faltona and customer-rialto
- industryName: Policy scoring
  friendlyName: Mark policies as critical
  productCategories: [Endpoint operations,Device management]
  usualDepartment: IT
  tier: Premium
- industryName: Vulnerability scores (EPSS and CVSS) #TODO: Incorporate this perspective: https://github.com/fleetdm/confidential/issues/4120#issuecomment-1802350614
  tier: Premium
  usualDepartment: Security
  productCategories: [Vulnerability management]
- industryName: CISA KEVs (known exploited vulnerabilities) #TODO: Incorporate this perspective: https://github.com/fleetdm/confidential/issues/4120#issuecomment-1802350614
  tier: Premium
  usualDepartment: Security
  productCategories: [Vulnerability management]
- industryName: Patched version #Can be determined using description from National Vulnerability Database (NVD). Description tells you which versions are affected.
  tier: Premium
  usualDepartment: Security
  productCategories: [Vulnerability management]
- industryName: Flexible log destinations (AWS Kinesis, Lambda, GCP, Kafka)
  tier: Free
  usualDepartment: Security
  productCategories: [Endpoint operations]
  waysToUse:
    - description: Choose different file sizes for automated query results and agent logs. Coming soon (2024-01-26) #Customer-blanco
      moreInfoUrl: https://github.com/fleetdm/fleet/issues/11999
- industryName: File carving (AWS S3)
  tier: Free
  usualDepartment: Security
  productCategories: [Endpoint operations]
=======
- categoryName: Endpoint ops
  features:
    #
    #  ╔╦╗╔═╗╦  ╦╦╔═╗╔═╗  ╦ ╦╔═╗╔═╗╦ ╔╦╗╦ ╦
    #   ║║║╣ ╚╗╔╝║║  ║╣   ╠═╣║╣ ╠═╣║  ║ ╠═╣
    #  ═╩╝╚═╝ ╚╝ ╩╚═╝╚═╝  ╩ ╩╚═╝╩ ╩╩═╝╩ ╩ ╩
    - industryName: Device health
      friendlyName: Automate device health
      description: Automatically report system health issues using webhooks or integrations, to notify or quarantine outdated or misconfigured systems that are at higher risk of vulnerabilities or theft.
      documentationUrl: https://fleetdm.com/docs/rest-api/rest-api#get-host
      screenshotSrc:
      tier: Free
      productCategories: [Endpoint operations]
      usualDepartment: Security
      dri: mikermcneil
      demos:
        - description: A large tech company used the Fleet API to block access to corporate apps for outdated operating system versions with certain "celebrity" vulnerabilities.
          quote: 
          moreInfoUrl: https://play.goconsensus.com/s4e490bb9
      buzzwords: [Device trust,Zero trust,Layer 7 device trust,Beyondcorp,Device attestation,Conditional access]
      waysToUse:
        - description: Automatically manage the behavior of endpoints that are at higher risk of vulnerabilities or data loss due to their configuration or patch level.
        - description: Block access to corporate apps for users whose devices with unexpected settings, like disabled screen lock, passwords that are too short, unencrypted hard disks, and more
        - description: Quickly implement conditional access based on device health using osquery and a simple device health REST API. Coming soon (2023-12-31)
          moreInfoUrl: https://github.com/fleetdm/fleet/issues/14920
        - description: Control and restore access to applications by automatically restricting access when devices do not meet particular security requirements.
          moreInfoUrl: https://duo.com/docs/device-health
        - description: Control which laptop and desktop devices can access corporate apps and websites based on what vulnerabilities it might be exposed to based on how the device is configured, whether it's up to date, its MDM enrollment status, and anything else you can build in a SQL query of Fleet's 300 data tables representing information about enrolled host systems.
        - description: Implement multivariate device trust
          moreInfoUrl: https://youtu.be/5sFOdpMLXQg?feature=shared&t=1445
        - description: Implement your own version of Google's zero trust model (BeyondCorp)
          moreInfoUrl: https://cloud.google.com/beyondcorp
        - description: Get endpoint data into ServiceNow and make your asset management teams happy
          moreInfoUrl: https://www.youtube.com/watch?v=aVbU6_9JoM0
    #
    #  ╔═╗╔═╗╦═╗╦╔═╗╔╦╗  ╔═╗═╗ ╦╔═╗╔═╗╦ ╦╔╦╗╦╔═╗╔╗╔
    #  ╚═╗║  ╠╦╝║╠═╝ ║   ║╣ ╔╩╦╝║╣ ║  ║ ║ ║ ║║ ║║║║
    #  ╚═╝╚═╝╩╚═╩╩   ╩   ╚═╝╩ ╚═╚═╝╚═╝╚═╝ ╩ ╩╚═╝╝╚╝
    - industryName: Script execution
      friendlyName: Safely execute custom scripts (macOS, Windows, and Linux)
      description: Deploy and execute custom scripts using a REST API, and manage your library of scripts in the UI or a git repo.
      documentationUrl: https://fleetdm.com/docs/using-fleet/scripts
      tier: Premium
      dri: mikermcneil
      usualDepartment: IT
      productCategories: [Endpoint operations,Device management]
      demos:
        - description: A large tech company used scripts to fix issues with their security and compliance agents on workstations.
      buzzwords: [Remote script execution,PowerShell scripts,Bash scripts]
      waysToUse:
        - description: Execute custom macOS scripts (client platform engineering)
          moreInfoUrl: https://www.hexnode.com/blogs/executing-custom-mac-scripts-via-mdm/
        - description: Execute custom Windows scripts (client platform engineering)
          moreInfoUrl: https://www.hexnode.com/blogs/executing-custom-windows-scripts-via-mdm/
        - description: Use PowerShell scripts on Windows devices
          moreInfoUrl: https://learn.microsoft.com/en-us/mem/intune/apps/intune-management-extension
        - description: Run PowerShell scripts for remediations (security engineering)
          moreInfoUrl: https://learn.microsoft.com/en-us/mem/intune/fundamentals/powershell-scripts-remediation
        - description: Download and run remediation scripts
          moreInfoUrl: https://help.zscaler.com/deception/downloading-and-running-remediation-script
        - description: Deploy custom scripts
          moreInfoUrl: https://scalefusion.com/custom-scripting
    #
    #  ╔═╗╦ ╦╔╦╗╔═╗╔╦╗╔═╗╔╦╗╦╔═╗  ╔═╗╔═╗╔═╗╔╦╗╦ ╦╦═╗╔═╗  ╔═╗╔═╗╔═╗╔═╗╔═╗╔═╗╔╦╗╔═╗╔╗╔╔╦╗
    #  ╠═╣║ ║ ║ ║ ║║║║╠═╣ ║ ║║    ╠═╝║ ║╚═╗ ║ ║ ║╠╦╝║╣   ╠═╣╚═╗╚═╗║╣ ╚═╗╚═╗║║║║╣ ║║║ ║
    #  ╩ ╩╚═╝ ╩ ╚═╝╩ ╩╩ ╩ ╩ ╩╚═╝  ╩  ╚═╝╚═╝ ╩ ╚═╝╩╚═╚═╝  ╩ ╩╚═╝╚═╝╚═╝╚═╝╚═╝╩ ╩╚═╝╝╚╝ ╩
    - industryName: Automatic posture assessment
      friendlyName: Verify any security or compliance goal
      description: Simplify security audits, build definitive reports, and discover + verify ongoing compliance for every endpoint, from workstations to data centers.
      documentationUrl: https://fleetdm.com/docs/using-fleet/cis-benchmarks#cis-benchmarks
      screenshotSrc:
      usualDepartment: Security
      tier: Free
      productCategories: [Endpoint operations]
      dri: mikermcneil
      demos:
        - description: A large tech company used Fleet's CIS Benchmark policies to automatically assess posuture of 80,000 endpoints. 
          quote:
          moreInfoUrl: 
      buzzwords: [Attack surface management (ASM),Endpoint hardening,Security posture,Cyber hygiene,Anomaly detection,Configuration management,Attack Surface Monitoring,Policy assessment]
      waysToUse:
        - description: Monitor devices that don't meet your organization's custom security policies
        - description: Understand your compliance posture so you can act accordingly
        - description: Quickly report your posture and vulnerabilities to auditors, showing remediation status and timing.
        - description: Keep your devices compliant with customizable baselines, or use common benchmarks like CIS.
        - description: Discover security misconfigurations that increase attack surface.
        - description: Detect suspcious services listening on open ports that should not be connected to the internet, such as Remote Desktop Protocol (RDP).
          moreInfoUrl: https://paraflare.com/articles/vulnerability-management-via-osquery/#:~:text=WHERE%20statename%20%3D%20%E2%80%9CEnabled%E2%80%9D-,OPEN%20SOCKETS,-Lastly%2C%20an%20examination
        - description: Discover potentially unwanted programs that increase attack surface.
          moreInfoUrl: https://paraflare.com/articles/vulnerability-management-via-osquery/
        - description: Detect self-signed certifcates
        - description: Detect legacy protocols with safer versions
          moreInfoUrl: https://paraflare.com/articles/vulnerability-management-via-osquery/#:~:text=WHERE%20self_signed%20%3D%201%3B-,LEGACY%20PROTOCOLS,-This%20section%20will
        - description: Detect exposed secrets on the command line
          moreInfoUrl: https://paraflare.com/articles/vulnerability-management-via-osquery/#:~:text=WDigest%20is%20disabled.-,EXPOSED%20SECRETS,-Often%2C%20to%20create
        - description: Detect and surface issues with devices
        - description: Share device health reports
        - description: Align endpoints with your security policies
          moreInfoUrl: https://www.axonius.com/use-cases/cmdb-reconciliation
        - description: Maximize security control coverage
        - description: Uncover gaps in security policies, configurations, and hygiene
          moreInfoUrl: https://www.axonius.com/use-cases/coverage-gap-discovery
        - description: Automatically apply security policies to protect endpoints against attack.
        - description: Surface security issues in all your deployed endpoints even data centers and factories.
        - description: Continually validate controls and policies
    #
    #  ╦ ╦╦ ╦╔╦╗╔═╗╔╗╔   ╔═╗╔╗╔╔╦╗╔═╗╔═╗╦╔╗╔╔╦╗  ╔╦╗╔═╗╔═╗╔═╗╦╔╗╔╔═╗
    #  ╠═╣║ ║║║║╠═╣║║║───║╣ ║║║ ║║╠═╝║ ║║║║║ ║   ║║║╠═╣╠═╝╠═╝║║║║║ ╦
    #  ╩ ╩╚═╝╩ ╩╩ ╩╝╚╝   ╚═╝╝╚╝═╩╝╩  ╚═╝╩╝╚╝ ╩   ╩ ╩╩ ╩╩  ╩  ╩╝╚╝╚═╝
    - industryName: Human-endpoint mapping
      friendlyName: See who logs in on every computer
      description: Identify who logs in to any system, including login history and current sessions.  Look up any host by the email address of the person using it.
      documentationUrl: https://fleetdm.com/docs/rest-api/rest-api#get-hosts-google-chrome-profiles
      screenshotSrc:
      tier: Free
      productCategories: [Endpoint operations]
      usualDepartment: IT
      buzzwords: [Device users,human-to-device mapping]
      dri: mikermcneil
      demos:
        - description: Security engineers at a top gaming company wanted to get demographics off their macOS, Windows, and Linux machines about who the user is and who's logged in.
          moreInfoUrl: https://docs.google.com/document/d/1qFYtMoKh3zyERLhbErJOEOo2me6Bc7KOOkjKn482Sqc/edit
      waysToUse:
        - description: Look up computer by ActiveDirectory account
        - description: Find device by Google Chrome user
        - description: Identify who logs in to any system, including login history and current sessions.
        - description: Look up any host by the email address of the person using it.
        - description: Check user login history
          moreInfoUrl: https://www.lepide.com/how-to/audit-who-logged-into-a-computer-and-when.html#:~:text=To%20find%20out%20the%20details,logs%20in%20%E2%80%9CWindows%20Logs%E2%80%9D.
        - description: See currently logged in users
          moreInfoUrl: https://www.top-password.com/blog/see-currently-logged-in-users-in-windows/
        - description: Get demographics off of our machines about who the user is and who's logged in
          moreInfoUrl: https://docs.google.com/document/d/1qFYtMoKh3zyERLhbErJOEOo2me6Bc7KOOkjKn482Sqc/edit
        - description: See what servers someone is logged-in on
          moreInfoUrl: https://community.spiceworks.com/topic/138171-is-there-a-way-to-see-what-servers-someone-is-logged-in-on
    - industryName: Intrusion detection
      friendlyName: Build custom query and policy automations to detect suspicious behavior
      description: Send webhooks and ship logs to detect intrusions and issues with devices.
      documentationUrl: https://fleetdm.com/docs/using-fleet/log-destinations
      tier: Free
      usualDepartment: Security
      productCategories: [Endpoint operations]
      buzzwords: [Host-based intrusion detection system (HIDS,Indicators of Compromise (IOCs),Feeder for SIEM]
      demos:
        - description: A top media company wanted to share more security data with other departments without slowing down hosts.
      waysToUse:
        - description: Send webhooks to generate alerts when an IOC is detected on one or more devices.
        - description: Ship logs to Splunk, Snowflake, and other SIEMs to build a host-based intrusion detection system (HIDS).
        - description: Synchronize live state of endpoints to a data lake or SIEM in a consistent shape.
        - description: Export the data to other systems
          moreInfoUrl: https://docs.google.com/document/d/1pE9U-1E4YDiy6h4TorszrTOiFAauFiORikSUFUqW7Pk/edit
        - description: Export data to a third-party SIEM tool
          moreInfoUrl: https://www.websense.com/content/support/library/web/hosted/admin_guide/siem_integration_explain.aspx
        - description: Gather data and log events from endpoints
          moreInfoUrl: https://techbeacon.com/security/how-osquery-can-lift-your-security-teams-game#:~:text=%22If%20security%20teams%20didn%27t%20have%20osquery%2C%20they%20would%20have%20to%20find%20a%20way%20to%20manually%20go%20into%20each%20endpoint%20and%20gather%20data%2C%20or%20buy%20a%20third%2Dparty%20tool%20to%20do%20that%20for%20them
    #
    #  ╔═╗╦╔╦╗
    #  ╠╣ ║║║║
    #  ╚  ╩╩ ╩
    - industryName: File integrity monitoring (FIM) # Short industry phrase
      friendlyName: Detect changes to critical files # Short, Fleet one-liner for the feature, written in the imperative mood.  (If easy to do, base this off of the words that an actual customer is saying.)
      description: Specify files to monitor for changes or deletions, then log those events to your SIEM or data lake, including key information such as filepath and checksum. # Clear Mr. Rogers description
      documentationUrl: https://fleetdm.com/guides/osquery-evented-tables-overview#file-integrity-monitoring-fim # URL of the single-best page within the docs which serves as a "jumping-off point" for this feature.
      screenshotSrc: "" # A screenshot of the single, best, simplifying, obvious example 
      tier: Free # Either "Free" or "Premium"
      usualDepartment: Security # or omit if there isn't a particular departmental leaning we've noticed
      productCategories: [Endpoint operations] # or omit if this isn't associated with a single product category
      dri: mikermcneil #GitHub user name
      demos:
        - description: A top gaming company needed a way to monitor critical files on production Debian servers.
          quote: The FIM features are kind of a top priority.
          moreInfoUrl: https://docs.google.com/document/d/1pE9U-1E4YDiy6h4TorszrTOiFAauFiORikSUFUqW7Pk/edit
      buzzwords: [File integrity monitoring (FIM),Host-based intrusion detection system (HIDS),Anomaly detection]
      waysToUse:
        - description: Monitor critical files on production Debian servers
        - description: Automate your response to malicious file events
        - description: Detect anomalous filesystem activity
          moreInfoUrl: https://www.beyondtrust.com/resources/glossary/file-integrity-monitoring
        - description: Detect unintended changes
          moreInfoUrl: https://www.beyondtrust.com/resources/glossary/file-integrity-monitoring
        - description: Verify update status and monitor system health
          moreInfoUrl: https://www.beyondtrust.com/resources/glossary/file-integrity-monitoring
        - description: Meet compliance mandates
          moreInfoUrl: https://www.beyondtrust.com/resources/glossary/file-integrity-monitoring
    #  ╔╦╗╔═╗╦  ╦ ╦╔═╗╦═╗╔═╗  ╔╦╗╔═╗╔╦╗╔═╗╔═╗╔╦╗╦╔═╗╔╗╔  ┌─╦ ╦╔═╗╦═╗╔═╗─┐
    #  ║║║╠═╣║  ║║║╠═╣╠╦╝║╣    ║║║╣  ║ ║╣ ║   ║ ║║ ║║║║  │ ╚╦╝╠═╣╠╦╝╠═╣ │
    #  ╩ ╩╩ ╩╩═╝╚╩╝╩ ╩╩╚═╚═╝  ═╩╝╚═╝ ╩ ╚═╝╚═╝ ╩ ╩╚═╝╝╚╝  └─ ╩ ╩ ╩╩╚═╩ ╩─┘
    - industryName: Malware detection (YARA)  # TODO: consider: technically more than YARA, consider generalizing this and including the concept of comparing known binary hashes (either via live query or in the data lake to compare threat intel feed)
      friendlyName: Scan files for malware signatures
      description: Report and trigger automations when malware or other unexpected files are detected on a host using YARA signatures.
      documentationUrl: https://fleetdm.com/tables/yara
      tier: Free
      dri: mikermcneil
      usualDepartment: Security
      productCategories: [Endpoint operations,Vulnerability management]
      buzzwords: [YARA scanning,Cyber Threat Intelligence (CTI),Indicators of compromise (IOCs),Antivirus (AV),Endpoint protection platform (EPP),Endpoint detection and response (EDR),Malware detection,Signature-based malware detection,Malware scanning,Malware analysis,Anomaly detection]
      demos:
        - description: A top media company used Fleet policies with YARA rules to continuously scan host filesystems for malware signatures provided by internal and external threat intelligence teams.
          moreInfoUrl: # short demo video
      waysToUse:
        - description: Detect suspicious bytecode in JAR files
        - description: Identify suspicious patterns in binaries using YARA signatures  # (≈regular expressions for binary)
        - description: Continuously scan host filesystems for malware signatures.
          moreInfoUrl: https://yara.readthedocs.io/en/stable/writingrules.html
        - description: Monitor for relevent filesystem changes (YARA events) and on-demand YARA signature scans.
          moreInfoUrl: https://osquery.readthedocs.io/en/stable/deployment/yara/
        - description: Use YARA for malware detection
          moreInfoUrl: https://www.cisa.gov/sites/default/files/FactSheets/NCCIC%20ICS_FactSheet_YARA_S508C.pdf
        - description: Scan for indicators of compromise (IoC) for common malware.
          moreInfoUrl: https://github.com/Cisco-Talos/osquery_queries
        - description: Analyze malware using data from osquery, such as endpoint certificates and launch daemons (launchd).
          moreInfoUrl: https://medium.com/hackernoon/malware-analysis-using-osquery-part-3-9dc805b67d16
        - description: Detect persistent malware (e.g. WireLurker) in endpoints by generating simple policies that search for their static indicators of compromise (IoCs).
          moreInfoUrl: https://osquery.readthedocs.io/en/stable/deployment/anomaly-detection/
        - description: Run a targeted YARA scan with osquery as a lightweight approach to scan anything on a host filesystem, with minimal performance impact.  Unlike full system YARA scans which consume considerable CPU resources, an equivalent YARA scan targeted in Fleet can be 8x cheaper (CPU %).
          moreInfoUrl: https://www.tripwire.com/state-of-security/signature-socket-based-malware-detection-osquery-yara
    - industryName: Detection engineering
      friendlyName: # Ship logs to your data lake and comopare with known bad binary hashes or capture behavioral data and build custom detections (e.g. using a framework like MITRE)
      description: 
      documentationUrl:
      tier: Free
      dri: mikermcneil
      usualDepartment: Security
      productCategories: [Endpoint operations]
      buzzwords: [Security analytics,Behavioral analytics,MITRE ATT&CK,Tactics techniques and procedures (TTPs),Security information and event management (SIEM)]
      demos:
        - description: 
          moreInfoUrl: 
      waysToUse:
        - description: 
    - industryName: Threat hunting
      friendlyName: # TODO: live query
      description: 
      documentationUrl:
      tier: Free
      dri: mikermcneil
      usualDepartment: Security
      productCategories: [Endpoint operations]
      buzzwords: []
      demos:
        - description: 
          moreInfoUrl: 
      waysToUse:
        - description: 
    - industryName: Incident response
      friendlyName: # TODO: live query, triage, figuring out scope of impact, remediate using scripts, MDM commands (e.g. remote wipe), and quarantine or reimage using other systems and APIs (e.g. remove from network, decommission container)
      description: 
      documentationUrl:
      tier: Free
      dri: mikermcneil
      usualDepartment: Security
      productCategories: [Endpoint operations]
      buzzwords: []
      demos:
        - description: 
          moreInfoUrl: 
      waysToUse:
        - description: 
    - industryName: Binary authorization
      friendlyName: Restrict what programs can run, and what files running programs can access.
      description: 
      documentationUrl:
      tier: Free
      dri: mikermcneil
      usualDepartment: Security
      productCategories: [Endpoint operations]
      comingSoonOn: YYYY-MM-DD
      buzzwords: [Mandatory Access Control (MAC),Privilege confinement,Binary authorization,Santa,Binary allowlisting,Binary whitelisting]
      demos:
        - description: 
          moreInfoUrl: 
      waysToUse:
        - description: Confine programs to a limited set of resources.
        - description: Report on AppArmor events
          moreInfoUrl: https://fleetdm.com/tables/apparmor_events
        - description: Confine programs according to a set of rules that specify which files a program can access.
          moreInfoUrl: https://wiki.debian.org/AppArmor
        - description: Proactively protect the system against both known and unknown vulnerabilities.
    #  ╔═╗╔═╗╔═╗╔╗╔╔╦╗  ╔═╗╦ ╦╔╦╗╔═╗   ╦ ╦╔═╗╔╦╗╔═╗╔╦╗╔═╗
    #  ╠═╣║ ╦║╣ ║║║ ║   ╠═╣║ ║ ║ ║ ║───║ ║╠═╝ ║║╠═╣ ║ ║╣
    #  ╩ ╩╚═╝╚═╝╝╚╝ ╩   ╩ ╩╚═╝ ╩ ╚═╝   ╚═╝╩  ═╩╝╩ ╩ ╩ ╚═╝
    - industryName: Agent auto-update
      friendlyName: Keep agents and extensions up to date
      descrption: Keep agents and extensions up to date by loading code from Fleet's free update registry.
      tier: Free
      productCategories: [Endpoint operations]
    #  ╦╔╗╔╔═╗╔╦╗╔═╗╦  ╦  ╔═╗╦═╗╔═╗
    #  ║║║║╚═╗ ║ ╠═╣║  ║  ║╣ ╠╦╝╚═╗
    #  ╩╝╚╝╚═╝ ╩ ╩ ╩╩═╝╩═╝╚═╝╩╚═╚═╝
    - industryName: Installers (self-service)
      tier: Free
      productCategories: [Endpoint operations]
      waysToUse:
        - description: Build scripts for Ansible deployments
          moreInfoUrl: https://www.youtube.com/watch?v=qflUfLQCnwY&list=PL6-FgoWOoK2YUR4ADGsxTSL3onb-GzCnM&index=4
        - description: Deploy osquery to macOS via Jamf
          moreInfoUrl: https://www.youtube.com/watch?v=qflUfLQCnwY&list=PL6-FgoWOoK2YUR4ADGsxTSL3onb-GzCnM&index=4
        - description: Package osquery for Linux servers via Workspace One and Windows servers via group policies
          moreInfoUrl: https://www.youtube.com/watch?v=qflUfLQCnwY&list=PL6-FgoWOoK2YUR4ADGsxTSL3onb-GzCnM&index=4
    #  ╔╗ ╔═╗╔╦╗╔═╗╦ ╦  ╦╔╗╔╔═╗╔╦╗╔═╗╦  ╦  ╔═╗╔╦╗╦╔═╗╔╗╔
    #  ╠╩╗╠═╣ ║ ║  ╠═╣  ║║║║╚═╗ ║ ╠═╣║  ║  ╠═╣ ║ ║║ ║║║║
    #  ╚═╝╩ ╩ ╩ ╚═╝╩ ╩  ╩╝╚╝╚═╝ ╩ ╩ ╩╩═╝╩═╝╩ ╩ ╩ ╩╚═╝╝╚╝
    - industryName: Batch installation (Chef, Ansible, Puppet, MDM)
      friendlyName: Install agents over the air
      tier: Free
      productCategories: [Endpoint operations]
    #  ╦═╗╔═╗╔╦╗╔═╗╔╦╗╔═╗  ╔═╗╔═╗╔╦╗╔╦╗╦╔╗╔╔═╗╔═╗
    #  ╠╦╝║╣ ║║║║ ║ ║ ║╣   ╚═╗║╣  ║  ║ ║║║║║ ╦╚═╗
    #  ╩╚═╚═╝╩ ╩╚═╝ ╩ ╚═╝  ╚═╝╚═╝ ╩  ╩ ╩╝╚╝╚═╝╚═╝
    - industryName: Remote settings
      description: Configure agent options remotely, over the air.  (Includes osquery config, and osquery startup flags.). Fleetd startup flags coming soon (2023-12-31) #customer-blanco
      moreInfoUrl: https://github.com/fleetdm/fleet/issues/13825
      tier: Free
      usualDepartment: Security
      productCategories: [Endpoint operations]
    #  ╦  ╦╔═╗╦═╗╦╔═╗╔╗ ╦  ╔═╗  ╔═╗╔╗╔╦═╗╔═╗╦  ╦  ╔╦╗╔═╗╔╗╔╔╦╗
    #  ╚╗╔╝╠═╣╠╦╝║╠═╣╠╩╗║  ║╣   ║╣ ║║║╠╦╝║ ║║  ║  ║║║║╣ ║║║ ║
    #   ╚╝ ╩ ╩╩╚═╩╩ ╩╚═╝╩═╝╚═╝  ╚═╝╝╚╝╩╚═╚═╝╩═╝╩═╝╩ ╩╚═╝╝╚╝ ╩
    - industryName: Variable enrollment
      description: Enroll hosts in different groups using different enrollment secrets and/or installers per-baseline.
      tier: Premium
    #  ╔═╗╦═╗╦╦  ╦╔═╗╔╦╗╔═╗  ╦ ╦╔═╗╔╦╗╔═╗╔╦╗╔═╗  ╦═╗╔═╗╔═╗╦╔═╗╔╦╗╦═╗╦ ╦
    #  ╠═╝╠╦╝║╚╗╔╝╠═╣ ║ ║╣   ║ ║╠═╝ ║║╠═╣ ║ ║╣   ╠╦╝║╣ ║ ╦║╚═╗ ║ ╠╦╝╚╦╝
    #  ╩  ╩╚═╩ ╚╝ ╩ ╩ ╩ ╚═╝  ╚═╝╩  ═╩╝╩ ╩ ╩ ╚═╝  ╩╚═╚═╝╚═╝╩╚═╝ ╩ ╩╚═ ╩
    - industryName: Private update registry
      friendlyName: Update agents from a secret URL
      description: Load agent code from a secret URL that you manage.
      tier: Premium
      usualDepartment: Security
      productCategories: [Endpoint operations]
    #  ╔═╗╦ ╦╔═╗╔╦╗╔═╗╔╦╗  ╔╦╗╔═╗╔╗ ╦  ╔═╗╔═╗
    #  ║  ║ ║╚═╗ ║ ║ ║║║║   ║ ╠═╣╠╩╗║  ║╣ ╚═╗
    #  ╚═╝╚═╝╚═╝ ╩ ╚═╝╩ ╩   ╩ ╩ ╩╚═╝╩═╝╚═╝╚═╝
    - industryName: Custom tables
      friendlyName: Add tables to osquery with extensions
      description: Install osquery extensions over the air. #  (GitOptional)
      moreInfoUrl: https://github.com/trailofbits/osquery-extensions/blob/3df2b72ad78549e25344c79dbc9bce6808c4d92a/README.md#extensions
      tier: Premium
- categoryName: Device management
  features:
    - industryName: Interactive MDM migration #   « end-user initiated MDM migration, with interactive UI
      tier: Premium
      usualDepartment: IT
      productCategories: [Device management]
    - industryName: Remotely enforce OS settings
      tier: Free
      usualDepartment: IT
      waysToUse:
        - description: Deploy configuration profiles on macOS and verify that they're installed. Windows coming soon (2023-12-31).
          moreInfoUrl: https://github.com/fleetdm/fleet/issues/13281
        - description: Deploy custom declaration (DDM) profiles on macOS. Coming soon (2024-03-31).
          moreInfoUrl: https://github.com/fleetdm/fleet/issues/14550
        - description: Target profiles to specific hosts using SQL. Coming soon (2023-12-31)
          moreInfoUrl: https://github.com/fleetdm/fleet/issues/14715
        - description: Automatically re-deploy configuration profiles on macOS they're not installed.
      productCategories: [Device management]
    - industryName: Self service
      description: Provide resolution instructions for end users through Fleet Desktop that suggest how an end user can fix a posture issue themselves.
      tier: Premium
      usualDepartment: IT
      productCategories: [Device management]
    - industryName: User-initiated enrollment of macOS computers
      tier: Free
      usualDepartment: IT
      productCategories: [Device management]
    - industryName: Low-level MDM commands for macOS and Windows (e.g. remote restart)
      tier: Free
      usualDepartment: IT
      productCategories: [Device management]
    - industryName: Native macOS update reminders
      tier: Free
      usualDepartment: IT
      productCategories: [Device management]
    - industryName: Zero-touch setup for macOS computers
      tier: Premium
      usualDepartment: IT
      productCategories: [Device management]
      waysToUse:
        - description: Ship a macOS workstation to the end users home and have them automatically enroll to Fleet during out-of-the-box setup.
        - description: Ship a Windows workstation to the end users home and have them automatically enroll to Fleet during out-of-the-box setup. Coming soon (2023-12-31) #Customer-preston
        - description: Customize the out-of-the-box setup experience for your end users.
        - description: Require end users to authenticate with your identity provider (IdP) and agree to an end user license agreement (EULA) before they can use their new workstation
    - industryName: Enforce OS updates
      tier: Premium
      usualDepartment: IT
      productCategories: [Device management,Vulnerability management]
      waysToUse:
        - description: Enforce macOS updates via Nudge.
        - description: Automatically update Windows after the end user reaches a deadline. Coming soon (2023-12-31) #Customer-preston
    - industryName: Encrypt macOS hard disks with FileVault
      tier: Premium
      usualDepartment: IT
      productCategories: [Device management]
    - industryName: Remotely lock and wipe macOS computers
      tier: Premium
      usualDepartment: IT
      productCategories: [Device management]
    - industryName: Install apps and packages on macOS and Windows computers.
      description:
      moreInfoUrl: https://github.com/fleetdm/fleet/issues/14921
      tier: Premium
      comingSoonOn: 2023-12-31 #Customer-reedtimmer and customer-preston
      usualDepartment: IT
      productCategories: [Device management]
    - industryName: Puppet module
      friendlyName: Map macOS settings to computers with Puppet module
      tier: Premium
      usualDepartment: IT
      productCategories: [Device management]
- categoryName: Vulnerability management
  features:
    - industryName: Detect vulnerable software #TODO: find a better industryName and make this the friendly name. Maybe separate out export.
      tier: Free
      usualDepartment: Security
      productCategories: [Vulnerability management]
      demos:
        - description: A top gaming company wanted to replace Qualys for infrastructure vulnerability detection.
          quote: So we have some stuff today through Qualys, but it's just not very good. A lot of it is...it's just really noisy.  I'm trying to find out specifically, actually what packages are installed where, and then the ability to live query them.
          moreInfoUrl: https://docs.google.com/document/d/1JWtRsW1FUTCkZEESJj9-CvXjLXK4219by-C6vvVVyBY/edit
      waysToUse:
        - description: Email relevant, actually-installed vulnerabilities to responsible teams so they can fix them.
          moreInfoUrl: https://docs.google.com/document/d/1oeCmT077o_5nxzLhnxs7kcg_4Qn1Pn1F5zx10nQOAp8/edit
        - description: Automate your response to new vulnerabilities
    - industryName: Query performance monitoring
      tier: Free
      demos:
        - description: A top software company needed to understand the performance impact of osquery queries before running them on all of their production Linux servers.
          moreInfoUrl: https://docs.google.com/document/d/1WzMc8GJCRU6tTBb6gLsSTzFysqtXO8CtP2sXMPKgYSk/edit?disco=AAAA6xuVxGg
        - description: A top software company wanted to detect regressions when adding/changing queries and fail builds if queries were too expensive.
          moreInfoUrl: https://docs.google.com/document/d/1WzMc8GJCRU6tTBb6gLsSTzFysqtXO8CtP2sXMPKgYSk/edit?disco=AAAA6xuVxGg
      waysToUse:
        - description: Monitor performance for automated queries.
        - description: Monitor performance for live queries. Coming soon (2024-01-26) #Customer-blanco
          moreInfoUrl: https://github.com/fleetdm/fleet/issues/467
    - industryName: Detect and surface issues with devices (policies)
      tier: Free
    - industryName: Vulnerability dashboard
      tier: Premium
      comingSoonOn: 2024-03-31
      waysToUse:
        - description: Only show vulnerabilities that you care about. Coming soon (2024-03-31) #Customer-faltona and customer-rialto
    - industryName: Policy scoring
      friendlyName: Mark policies as critical
      tier: Premium
    - industryName: Vulnerability scores (EPSS and CVSS) #TODO: Incorporate this perspective: https://github.com/fleetdm/confidential/issues/4120#issuecomment-1802350614
      tier: Premium
      usualDepartment: Security
      productCategories: [Vulnerability management]
    - industryName: CISA KEVs (known exploited vulnerabilities) #TODO: Incorporate this perspective: https://github.com/fleetdm/confidential/issues/4120#issuecomment-1802350614
      tier: Premium
      usualDepartment: Security
      productCategories: [Vulnerability management]
    - industryName: Patched version #Can be determined using description from National Vulnerability Database (NVD). Description tells you which versions are affected.
      tier: Premium
      usualDepartment: Security
      productCategories: [Vulnerability management]      
- categoryName: Support
  features:
    - industryName: Public issue tracker (GitHub)
      tier: Free
    - industryName: Community Slack channel
      tier: Free
    - industryName: Unlimited email support (confidential)
      tier: Premium
    - industryName: Phone and video call support
      tier: Premium
- categoryName: Security and compliance
  features:
    - industryName: Single sign on (SSO, SAML)
      tier: Free
    - industryName: Disk encryption
      friendlyName: Ensure hard disks are encrypted
      description: Encrypt hard disks of macOS and Windows computers, manage escrowed encryption keys, and report on disk encryption status (FileVault, BitLocker).
      tier: Free
      waysToUse:
        - description: Report on disk encryption status
        - description: Encrypt hard disks on macOS with FileVault
        - description: Escrow FileVault keys on macOS
        - description: Encrypt hard disks on Windows with BitLocker. Coming soon (2023-12-31) #Customer-preston
    - industryName: Audit queries and user activities
      tier: Free
      usualDepartment: Security
    - industryName: Grant API-only access
      tier: Free
    - industryName: Programmable audit log
      tier: Premium
      usualDepartment: Security
      waysToUse:
        - description: Export activity of Fleet admins to your SIEM or data lake
    - industryName: Just-in-time (JIT) provisioning
      tier: Premium
    - industryName: Automated user role sync via Okta, AD, or any IDP
      tier: Premium
      waysToUse:
        - description: Automatically set admin access to Fleet based on your IDP
    - industryName: Vanta integration
      tier: Premium
    - industryName: Trigger a workflow based on a failing policy
      tier: Premium
    - industryName: Role-based access control
      tier: Premium
- categoryName: Integrations
  features:
    #
    #  ╦═╗╔═╗╔═╗╔╦╗  ╔═╗╔═╗╦
    #  ╠╦╝║╣ ╚═╗ ║   ╠═╣╠═╝║
    #  ╩╚═╚═╝╚═╝ ╩   ╩ ╩╩  ╩
    - industryName: REST API
      friendlyName: Automate any feature
      description: 
      documentationUrl: https://fleetdm.com/docs/rest-api/rest-api 
      screenshotSrc:
      tier: Free
      dri: rachaelshaw
    #  ╔═╗╔═╗╔╦╗╔╦╗╔═╗╔╗╔╔╦╗  ╦  ╦╔╗╔╔═╗  ╔╦╗╔═╗╔═╗╦    ┌─  ╔═╗╦  ╦  ─┐
    #  ║  ║ ║║║║║║║╠═╣║║║ ║║  ║  ║║║║║╣    ║ ║ ║║ ║║    │   ║  ║  ║   │
    #  ╚═╝╚═╝╩ ╩╩ ╩╩ ╩╝╚╝═╩╝  ╩═╝╩╝╚╝╚═╝   ╩ ╚═╝╚═╝╩═╝  └─  ╚═╝╩═╝╩  ─┘
    - industryName: Command line tool (CLI)
      friendlyName: fleetctl
      tier: Free
    #  ╦ ╦╔═╗╔╗ ╦ ╦╔═╗╔═╗╦╔═╔═╗
    #  ║║║║╣ ╠╩╗╠═╣║ ║║ ║╠╩╗╚═╗
    #  ╚╩╝╚═╝╚═╝╩ ╩╚═╝╚═╝╩ ╩╚═╝
    - industryName: Webhooks
      friendlyName: 
      tier: Free
    #  ╔╦╗╔═╗╔═╗╔═╗  ╔═╗╦ ╦╔╦╗╔═╗╔╦╗╔═╗╔╦╗╦╔═╗╔╗╔╔═╗
    #   ║║║╣ ║╣ ╠═╝  ╠═╣║ ║ ║ ║ ║║║║╠═╣ ║ ║║ ║║║║╚═╗
    #  ═╩╝╚═╝╚═╝╩    ╩ ╩╚═╝ ╩ ╚═╝╩ ╩╩ ╩ ╩ ╩╚═╝╝╚╝╚═╝
    - industryName: Deep automations
      friendlyName: Trigger webhooks or run scripts
      description: Fire off webhooks or run scripts on hosts when certain things happen in Fleet.
      productCategories: [Endpoint operations,Device management,Vulnerability management]
      comingSoonOn: 2024-06-30
      tier: Free
      buzzwords: [Automated remediation,Auto-remediation,Self-healing]
      waysToUse:
        - description: Use policy automations to automatically remediate issues and mitigate vulnerabilities.
        - description: Use osquery and santa to work around inflexibilities in proprietary MDMs and other protection solutions.
        - description: Listen to webhooks to perform autonomous self-healing (cloud security engineering)
          moreInfoUrl: https://www.fugue.co/blog/automated-remediation-scripts-vs.-self-healing-infrastructure-two-approaches-to-cloud-security
    #  ╔═╗╦╔╦╗╔═╗╔═╗╔═╗
    #  ║ ╦║ ║ ║ ║╠═╝╚═╗
    #  ╚═╝╩ ╩ ╚═╝╩  ╚═╝
    - industryName: GitOps
      friendlyName: Manage endpoints in git
      description: Fork the best practices repo and use the GitHub Action to hook it up to your Fleet instance in minutes. Coming soon (2024-03-31)
      moreInfoUrl: https://github.com/fleetdm/fleet/issues/13643
      productCategories: [Endpoint operations,Device management,Vulnerability management]
      tier: Free
      demos:
        description: A top savings and investment company wanted workflows and automation so that one bad actor can't brick their fleet.  This way, they have to make a pull request first.
        quote: I don't want one bad actor to brick my fleet.  I want them to make a pull request first.
        moreInfoUrl: https://docs.google.com/document/d/1hAQL6P--Tt3syq1MTRONAxhQA_2Vjt3oOJJt_O4xbiE/edit?disco=AAABAVnYvns&usp_dm=true#heading=h.7en766pueek4
      #  ╔═╗╦═╗╔═╗╔═╗  ╦╔╗╔╔╦╗╔═╗╔═╗╦═╗╔═╗╔╦╗╦╔═╗╔╗╔╔═╗
      #  ╠╣ ╠╦╝║╣ ║╣   ║║║║ ║ ║╣ ║ ╦╠╦╝╠═╣ ║ ║║ ║║║║╚═╗
      #  ╚  ╩╚═╚═╝╚═╝  ╩╝╚╝ ╩ ╚═╝╚═╝╩╚═╩ ╩ ╩ ╩╚═╝╝╚╝╚═╝
    - industryName: Free integrations (Tines, Snowflake, Terraform, Chronicle, etc)
      friendlyName: Borrow off-the-shelf tactics from the community
      description:
      moreInfoUrl: https://fleetdm.com/integrations
      tier: Free
      waysToUse:
        - description: (ActiveDirectory) Know who opened your computer and check their device posture before you let them log into anything.
        - description: (Ansible) Easily issue MDM commands and standardize data across operating systems.
        - description: (AWS) Deploy your own self-managed Fleet in any AWS environment in minutes.
        - description: (Azure) Deploy your own self-managed Fleet in the Microsoft Cloud in minutes.
        - description: (Chef) Easily issue MDM commands and standardize data across operating systems.
        - description: (Elastic) Ingest osquery data and monitor for important changes or events.
        - description: (GitHub) Version control using git, enabling collaboration and a GitOps workflow.
        - description: (GitLab) Version control using git, enabling collaboration and a GitOps workflow.
        - description: (Chronicle) Ingest osquery data and monitor for important changes or events.
        - description: (Google Cloud) Deploy your own self-managed Fleet in any GCP environment in minutes.
        - description: (Munki) Easily issue MDM commands and standardize data across operating systems.
        - description: (Okta) Know who opened your computer and check their device posture before you let them log into anything.
        - description: (Snowflake) Ingest osquery data and monitor for important changes or events.
        - description: (Splunk) Ingest osquery data and monitor for important changes or events.
        - description: (Tines) Build custom workflows that trigger in various situations.
        - description: (Webhooks) Configure automations that send webhooks to specific URLs when Fleet detects changes to host, policy, and CVE statuses.
      #  ╔═╗╦═╗╔═╗╔╦╗╦╦ ╦╔╦╗  ╦╔╗╔╔╦╗╔═╗╔═╗╦═╗╔═╗╔╦╗╦╔═╗╔╗╔╔═╗
      #  ╠═╝╠╦╝║╣ ║║║║║ ║║║║  ║║║║ ║ ║╣ ║ ╦╠╦╝╠═╣ ║ ║║ ║║║║╚═╗
      #  ╩  ╩╚═╚═╝╩ ╩╩╚═╝╩ ╩  ╩╝╚╝ ╩ ╚═╝╚═╝╩╚═╩ ╩ ╩ ╩╚═╝╝╚╝╚═╝
    - industryName: Premium integrations (Puppet, Vanta, Jira, Zendesk, etc)
      friendlyName: Borrow off-the-shelf tactics from legendary brands
      description: Plug in to cutting edge frameworks from similar organizations.
      moreInfoUrl: https://fleetdm.com/integrations
      tier: Premium
      buzzwords: [Vanta,Puppet,Jira,Zendesk,Custom IdP]
      waysToUse:
        - description: (Vanta) Trigger a workflow based on a failing policy.
        - description: (Puppet) Easily issue MDM commands, standardize data across operating systems, and map macOS+Windows settings to computers with the Puppet module.
        - description: (Jira) Automatically create Jira tickets in various situations, including exporting vulnerabilities to Jira and syncing tickets.
        - description: (Torq) Build custom workflows that trigger in various situations.
        - description: (Zendesk) Automatically create Zendesk tickets in various situations.
        - description: (Custom IdP) Manage access to Fleet single sign-on (SSO) through any IdP (using SAML).
- categoryName: Deployment
  features:
    - industryName: Self-managed
      friendlyName: Host it yourself
      tier: Free
      buzzwords: [Self-hosted]
    - industryName: Deployment tools (Terraform, Helm)
      tier: Free
      productCategories: [Endpoint operations]
    - industryName: Managed Cloud
      tier: Premium
- categoryName: Inventory management
  features:
    - industryName: Software inventory
      tier: Free
      waysToUse:
        - description: Implement software inventory recommendations from the SANS 20 / CIS 18.
          moreInfoUrl: https://docs.google.com/document/d/1E6EQMMqrsRc6Z3YsR6Q33OaF9eAa8zLNaz4K2YzFdyo/edit#heading=h.7en766pueek4
        - description: View a list of all software and their versions installed on all your hosts.
        - description: View a list of software rolled up by title. Coming soon (2023-12-31)
          moreInfoUrl: https://github.com/fleetdm/fleet/issues/14674
    - industryName: Hardware inventory
      tier: Free
      waysToUse:
        - description: Implement hardware and infrastructure inventory recommendations from the SANS 20 / CIS 18.
          moreInfoUrl: https://docs.google.com/document/d/1E6EQMMqrsRc6Z3YsR6Q33OaF9eAa8zLNaz4K2YzFdyo/edit#heading=h.7en766pueek4
    - industryName: Device inventory dashboard
      tier: Free
    - industryName: Browse installed software packages
      tier: Free
    - industryName: Search devices by IP, serial, hostname, UUID
      tier: Free
    - industryName: Labels (SQL-driven)
      friendlyName: Filter hosts using SQL
      tier: Free
    - industryName: Custom device data for help desk
      description:
      moreInfoUrl: https://github.com/fleetdm/fleet/issues/14415
      tier: Free
      comingSoonOn: 2023-12-31
      usualDepartment: IT
      productCategories: [Endpoint operations,Device management]
    - industryName: Baselines (device groups)
      friendlyName: Manage different endpoints differently
      description: Set baselines and strategies for hosts in different situations called "teams", and move hosts between them via API-driven automations or a simple, delegatable user interface with role-based access.
      tier: Premium
      productCategories: [Endpoint operations,Device management,Vulnerability management]
      waysToUse:
        - description: Automate remediation for different applications with different security postures (cloud security engineering)
    - industryName: Generate reports for groups of devices
      tier: Premium
- categoryName: Collaboration
  features:
    - industryName: Versionable queries and config (GitOps)
      tier: Free
      demos:
        - description: A top financial services company needed to set up rolling deployments for changes to osquery agents running on their production servers.
          moreInfoUrl: https://docs.google.com/document/d/1UdzZMyBLbs9SUXfSXN2x2wZQCbjZZUetYlNWH6-ryqQ/edit#heading=h.2lh6ehprpvl6
    - industryName: Scope transparency
      tier: Free
      documentationUrl: https://fleetdm.com/transparency
- categoryName: Data outputs
  features:
    - industryName: Flexible log destinations (AWS Kinesis, Lambda, GCP, Kafka)
      tier: Free
      usualDepartment: Security
      productCategories: [Endpoint operations]
      waysToUse:
        - description: Choose different file sizes for automated query results and agent logs. Coming soon (2024-01-26) #Customer-blanco
          moreInfoUrl: https://github.com/fleetdm/fleet/issues/11999
    - industryName: File carving (AWS S3)
      tier: Free
      usualDepartment: Security
      productCategories: [Endpoint operations]
>>>>>>> e8b1041f
<|MERGE_RESOLUTION|>--- conflicted
+++ resolved
@@ -1,4 +1,3 @@
-<<<<<<< HEAD
 #
 #  ╔╦╗╔═╗╦  ╦╦╔═╗╔═╗  ╦ ╦╔═╗╔═╗╦ ╔╦╗╦ ╦
 #   ║║║╣ ╚╗╔╝║║  ║╣   ╠═╣║╣ ╠═╣║  ║ ╠═╣
@@ -301,9 +300,9 @@
 #  ╚═╝╩ ╩ ╩ ╚═╝╩ ╩  ╩╝╚╝╚═╝ ╩ ╩ ╩╩═╝╩═╝╩ ╩ ╩ ╩╚═╝╝╚╝
 - industryName: Batch installation (Chef, Ansible, Puppet, MDM)
   friendlyName: Install agents over the air
-  usualDepartment: IT
-  tier: Free
-  productCategories: [Endpoint operations]
+  tier: Free
+  productCategories: [Endpoint operations]
+  usualDepartment: IT
 #  ╦═╗╔═╗╔╦╗╔═╗╔╦╗╔═╗  ╔═╗╔═╗╔╦╗╔╦╗╦╔╗╔╔═╗╔═╗
 #  ╠╦╝║╣ ║║║║ ║ ║ ║╣   ╚═╗║╣  ║  ║ ║║║║║ ╦╚═╗
 #  ╩╚═╚═╝╩ ╩╚═╝ ╩ ╚═╝  ╚═╝╚═╝ ╩  ╩ ╩╝╚╝╚═╝╚═╝
@@ -311,16 +310,16 @@
   description: Configure agent options remotely, over the air.  (Includes osquery config, and osquery startup flags.). Fleetd startup flags coming soon (2023-12-31) #customer-blanco
   moreInfoUrl: https://github.com/fleetdm/fleet/issues/13825
   tier: Free
-  usualDepartment: Security
-  productCategories: [Endpoint operations]
+  productCategories: [Endpoint operations]
+  usualDepartment: Security
 #  ╦  ╦╔═╗╦═╗╦╔═╗╔╗ ╦  ╔═╗  ╔═╗╔╗╔╦═╗╔═╗╦  ╦  ╔╦╗╔═╗╔╗╔╔╦╗
 #  ╚╗╔╝╠═╣╠╦╝║╠═╣╠╩╗║  ║╣   ║╣ ║║║╠╦╝║ ║║  ║  ║║║║╣ ║║║ ║
 #   ╚╝ ╩ ╩╩╚═╩╩ ╩╚═╝╩═╝╚═╝  ╚═╝╝╚╝╩╚═╚═╝╩═╝╩═╝╩ ╩╚═╝╝╚╝ ╩
 - industryName: Variable enrollment
   description: Enroll hosts in different groups using different enrollment secrets and/or installers per-baseline.
-  productCategories: [Endpoint operations,Device management]
-  usualDepartment: IT
-  tier: Premium
+  tier: Premium
+  productCategories: [Endpoint operations,Device management]
+  usualDepartment: IT
 #  ╔═╗╦═╗╦╦  ╦╔═╗╔╦╗╔═╗  ╦ ╦╔═╗╔╦╗╔═╗╔╦╗╔═╗  ╦═╗╔═╗╔═╗╦╔═╗╔╦╗╦═╗╦ ╦
 #  ╠═╝╠╦╝║╚╗╔╝╠═╣ ║ ║╣   ║ ║╠═╝ ║║╠═╣ ║ ║╣   ╠╦╝║╣ ║ ╦║╚═╗ ║ ╠╦╝╚╦╝
 #  ╩  ╩╚═╩ ╚╝ ╩ ╩ ╩ ╚═╝  ╚═╝╩  ═╩╝╩ ╩ ╩ ╚═╝  ╩╚═╚═╝╚═╝╩╚═╝ ╩ ╩╚═ ╩
@@ -328,18 +327,18 @@
   friendlyName: Update agents from a secret URL
   description: Load agent code from a secret URL that you manage.
   tier: Premium
-  usualDepartment: Security
-  productCategories: [Endpoint operations]
+  productCategories: [Endpoint operations]
+  usualDepartment: Security
 #  ╔═╗╦ ╦╔═╗╔╦╗╔═╗╔╦╗  ╔╦╗╔═╗╔╗ ╦  ╔═╗╔═╗
 #  ║  ║ ║╚═╗ ║ ║ ║║║║   ║ ╠═╣╠╩╗║  ║╣ ╚═╗
 #  ╚═╝╚═╝╚═╝ ╩ ╚═╝╩ ╩   ╩ ╩ ╩╚═╝╩═╝╚═╝╚═╝
 - industryName: Custom tables
   friendlyName: Add tables to osquery with extensions
   description: Install osquery extensions over the air. #  (GitOptional)
-  productCategories: [Endpoint operations]
-  usualDepartment: IT
   moreInfoUrl: https://github.com/trailofbits/osquery-extensions/blob/3df2b72ad78549e25344c79dbc9bce6808c4d92a/README.md#extensions
   tier: Premium
+  productCategories: [Endpoint operations]
+  usualDepartment: IT
 #
 #  ╦═╗╔═╗╔═╗╔╦╗  ╔═╗╔═╗╦
 #  ╠╦╝║╣ ╚═╗ ║   ╠═╣╠═╝║
@@ -705,675 +704,4 @@
 - industryName: File carving (AWS S3)
   tier: Free
   usualDepartment: Security
-  productCategories: [Endpoint operations]
-=======
-- categoryName: Endpoint ops
-  features:
-    #
-    #  ╔╦╗╔═╗╦  ╦╦╔═╗╔═╗  ╦ ╦╔═╗╔═╗╦ ╔╦╗╦ ╦
-    #   ║║║╣ ╚╗╔╝║║  ║╣   ╠═╣║╣ ╠═╣║  ║ ╠═╣
-    #  ═╩╝╚═╝ ╚╝ ╩╚═╝╚═╝  ╩ ╩╚═╝╩ ╩╩═╝╩ ╩ ╩
-    - industryName: Device health
-      friendlyName: Automate device health
-      description: Automatically report system health issues using webhooks or integrations, to notify or quarantine outdated or misconfigured systems that are at higher risk of vulnerabilities or theft.
-      documentationUrl: https://fleetdm.com/docs/rest-api/rest-api#get-host
-      screenshotSrc:
-      tier: Free
-      productCategories: [Endpoint operations]
-      usualDepartment: Security
-      dri: mikermcneil
-      demos:
-        - description: A large tech company used the Fleet API to block access to corporate apps for outdated operating system versions with certain "celebrity" vulnerabilities.
-          quote: 
-          moreInfoUrl: https://play.goconsensus.com/s4e490bb9
-      buzzwords: [Device trust,Zero trust,Layer 7 device trust,Beyondcorp,Device attestation,Conditional access]
-      waysToUse:
-        - description: Automatically manage the behavior of endpoints that are at higher risk of vulnerabilities or data loss due to their configuration or patch level.
-        - description: Block access to corporate apps for users whose devices with unexpected settings, like disabled screen lock, passwords that are too short, unencrypted hard disks, and more
-        - description: Quickly implement conditional access based on device health using osquery and a simple device health REST API. Coming soon (2023-12-31)
-          moreInfoUrl: https://github.com/fleetdm/fleet/issues/14920
-        - description: Control and restore access to applications by automatically restricting access when devices do not meet particular security requirements.
-          moreInfoUrl: https://duo.com/docs/device-health
-        - description: Control which laptop and desktop devices can access corporate apps and websites based on what vulnerabilities it might be exposed to based on how the device is configured, whether it's up to date, its MDM enrollment status, and anything else you can build in a SQL query of Fleet's 300 data tables representing information about enrolled host systems.
-        - description: Implement multivariate device trust
-          moreInfoUrl: https://youtu.be/5sFOdpMLXQg?feature=shared&t=1445
-        - description: Implement your own version of Google's zero trust model (BeyondCorp)
-          moreInfoUrl: https://cloud.google.com/beyondcorp
-        - description: Get endpoint data into ServiceNow and make your asset management teams happy
-          moreInfoUrl: https://www.youtube.com/watch?v=aVbU6_9JoM0
-    #
-    #  ╔═╗╔═╗╦═╗╦╔═╗╔╦╗  ╔═╗═╗ ╦╔═╗╔═╗╦ ╦╔╦╗╦╔═╗╔╗╔
-    #  ╚═╗║  ╠╦╝║╠═╝ ║   ║╣ ╔╩╦╝║╣ ║  ║ ║ ║ ║║ ║║║║
-    #  ╚═╝╚═╝╩╚═╩╩   ╩   ╚═╝╩ ╚═╚═╝╚═╝╚═╝ ╩ ╩╚═╝╝╚╝
-    - industryName: Script execution
-      friendlyName: Safely execute custom scripts (macOS, Windows, and Linux)
-      description: Deploy and execute custom scripts using a REST API, and manage your library of scripts in the UI or a git repo.
-      documentationUrl: https://fleetdm.com/docs/using-fleet/scripts
-      tier: Premium
-      dri: mikermcneil
-      usualDepartment: IT
-      productCategories: [Endpoint operations,Device management]
-      demos:
-        - description: A large tech company used scripts to fix issues with their security and compliance agents on workstations.
-      buzzwords: [Remote script execution,PowerShell scripts,Bash scripts]
-      waysToUse:
-        - description: Execute custom macOS scripts (client platform engineering)
-          moreInfoUrl: https://www.hexnode.com/blogs/executing-custom-mac-scripts-via-mdm/
-        - description: Execute custom Windows scripts (client platform engineering)
-          moreInfoUrl: https://www.hexnode.com/blogs/executing-custom-windows-scripts-via-mdm/
-        - description: Use PowerShell scripts on Windows devices
-          moreInfoUrl: https://learn.microsoft.com/en-us/mem/intune/apps/intune-management-extension
-        - description: Run PowerShell scripts for remediations (security engineering)
-          moreInfoUrl: https://learn.microsoft.com/en-us/mem/intune/fundamentals/powershell-scripts-remediation
-        - description: Download and run remediation scripts
-          moreInfoUrl: https://help.zscaler.com/deception/downloading-and-running-remediation-script
-        - description: Deploy custom scripts
-          moreInfoUrl: https://scalefusion.com/custom-scripting
-    #
-    #  ╔═╗╦ ╦╔╦╗╔═╗╔╦╗╔═╗╔╦╗╦╔═╗  ╔═╗╔═╗╔═╗╔╦╗╦ ╦╦═╗╔═╗  ╔═╗╔═╗╔═╗╔═╗╔═╗╔═╗╔╦╗╔═╗╔╗╔╔╦╗
-    #  ╠═╣║ ║ ║ ║ ║║║║╠═╣ ║ ║║    ╠═╝║ ║╚═╗ ║ ║ ║╠╦╝║╣   ╠═╣╚═╗╚═╗║╣ ╚═╗╚═╗║║║║╣ ║║║ ║
-    #  ╩ ╩╚═╝ ╩ ╚═╝╩ ╩╩ ╩ ╩ ╩╚═╝  ╩  ╚═╝╚═╝ ╩ ╚═╝╩╚═╚═╝  ╩ ╩╚═╝╚═╝╚═╝╚═╝╚═╝╩ ╩╚═╝╝╚╝ ╩
-    - industryName: Automatic posture assessment
-      friendlyName: Verify any security or compliance goal
-      description: Simplify security audits, build definitive reports, and discover + verify ongoing compliance for every endpoint, from workstations to data centers.
-      documentationUrl: https://fleetdm.com/docs/using-fleet/cis-benchmarks#cis-benchmarks
-      screenshotSrc:
-      usualDepartment: Security
-      tier: Free
-      productCategories: [Endpoint operations]
-      dri: mikermcneil
-      demos:
-        - description: A large tech company used Fleet's CIS Benchmark policies to automatically assess posuture of 80,000 endpoints. 
-          quote:
-          moreInfoUrl: 
-      buzzwords: [Attack surface management (ASM),Endpoint hardening,Security posture,Cyber hygiene,Anomaly detection,Configuration management,Attack Surface Monitoring,Policy assessment]
-      waysToUse:
-        - description: Monitor devices that don't meet your organization's custom security policies
-        - description: Understand your compliance posture so you can act accordingly
-        - description: Quickly report your posture and vulnerabilities to auditors, showing remediation status and timing.
-        - description: Keep your devices compliant with customizable baselines, or use common benchmarks like CIS.
-        - description: Discover security misconfigurations that increase attack surface.
-        - description: Detect suspcious services listening on open ports that should not be connected to the internet, such as Remote Desktop Protocol (RDP).
-          moreInfoUrl: https://paraflare.com/articles/vulnerability-management-via-osquery/#:~:text=WHERE%20statename%20%3D%20%E2%80%9CEnabled%E2%80%9D-,OPEN%20SOCKETS,-Lastly%2C%20an%20examination
-        - description: Discover potentially unwanted programs that increase attack surface.
-          moreInfoUrl: https://paraflare.com/articles/vulnerability-management-via-osquery/
-        - description: Detect self-signed certifcates
-        - description: Detect legacy protocols with safer versions
-          moreInfoUrl: https://paraflare.com/articles/vulnerability-management-via-osquery/#:~:text=WHERE%20self_signed%20%3D%201%3B-,LEGACY%20PROTOCOLS,-This%20section%20will
-        - description: Detect exposed secrets on the command line
-          moreInfoUrl: https://paraflare.com/articles/vulnerability-management-via-osquery/#:~:text=WDigest%20is%20disabled.-,EXPOSED%20SECRETS,-Often%2C%20to%20create
-        - description: Detect and surface issues with devices
-        - description: Share device health reports
-        - description: Align endpoints with your security policies
-          moreInfoUrl: https://www.axonius.com/use-cases/cmdb-reconciliation
-        - description: Maximize security control coverage
-        - description: Uncover gaps in security policies, configurations, and hygiene
-          moreInfoUrl: https://www.axonius.com/use-cases/coverage-gap-discovery
-        - description: Automatically apply security policies to protect endpoints against attack.
-        - description: Surface security issues in all your deployed endpoints even data centers and factories.
-        - description: Continually validate controls and policies
-    #
-    #  ╦ ╦╦ ╦╔╦╗╔═╗╔╗╔   ╔═╗╔╗╔╔╦╗╔═╗╔═╗╦╔╗╔╔╦╗  ╔╦╗╔═╗╔═╗╔═╗╦╔╗╔╔═╗
-    #  ╠═╣║ ║║║║╠═╣║║║───║╣ ║║║ ║║╠═╝║ ║║║║║ ║   ║║║╠═╣╠═╝╠═╝║║║║║ ╦
-    #  ╩ ╩╚═╝╩ ╩╩ ╩╝╚╝   ╚═╝╝╚╝═╩╝╩  ╚═╝╩╝╚╝ ╩   ╩ ╩╩ ╩╩  ╩  ╩╝╚╝╚═╝
-    - industryName: Human-endpoint mapping
-      friendlyName: See who logs in on every computer
-      description: Identify who logs in to any system, including login history and current sessions.  Look up any host by the email address of the person using it.
-      documentationUrl: https://fleetdm.com/docs/rest-api/rest-api#get-hosts-google-chrome-profiles
-      screenshotSrc:
-      tier: Free
-      productCategories: [Endpoint operations]
-      usualDepartment: IT
-      buzzwords: [Device users,human-to-device mapping]
-      dri: mikermcneil
-      demos:
-        - description: Security engineers at a top gaming company wanted to get demographics off their macOS, Windows, and Linux machines about who the user is and who's logged in.
-          moreInfoUrl: https://docs.google.com/document/d/1qFYtMoKh3zyERLhbErJOEOo2me6Bc7KOOkjKn482Sqc/edit
-      waysToUse:
-        - description: Look up computer by ActiveDirectory account
-        - description: Find device by Google Chrome user
-        - description: Identify who logs in to any system, including login history and current sessions.
-        - description: Look up any host by the email address of the person using it.
-        - description: Check user login history
-          moreInfoUrl: https://www.lepide.com/how-to/audit-who-logged-into-a-computer-and-when.html#:~:text=To%20find%20out%20the%20details,logs%20in%20%E2%80%9CWindows%20Logs%E2%80%9D.
-        - description: See currently logged in users
-          moreInfoUrl: https://www.top-password.com/blog/see-currently-logged-in-users-in-windows/
-        - description: Get demographics off of our machines about who the user is and who's logged in
-          moreInfoUrl: https://docs.google.com/document/d/1qFYtMoKh3zyERLhbErJOEOo2me6Bc7KOOkjKn482Sqc/edit
-        - description: See what servers someone is logged-in on
-          moreInfoUrl: https://community.spiceworks.com/topic/138171-is-there-a-way-to-see-what-servers-someone-is-logged-in-on
-    - industryName: Intrusion detection
-      friendlyName: Build custom query and policy automations to detect suspicious behavior
-      description: Send webhooks and ship logs to detect intrusions and issues with devices.
-      documentationUrl: https://fleetdm.com/docs/using-fleet/log-destinations
-      tier: Free
-      usualDepartment: Security
-      productCategories: [Endpoint operations]
-      buzzwords: [Host-based intrusion detection system (HIDS,Indicators of Compromise (IOCs),Feeder for SIEM]
-      demos:
-        - description: A top media company wanted to share more security data with other departments without slowing down hosts.
-      waysToUse:
-        - description: Send webhooks to generate alerts when an IOC is detected on one or more devices.
-        - description: Ship logs to Splunk, Snowflake, and other SIEMs to build a host-based intrusion detection system (HIDS).
-        - description: Synchronize live state of endpoints to a data lake or SIEM in a consistent shape.
-        - description: Export the data to other systems
-          moreInfoUrl: https://docs.google.com/document/d/1pE9U-1E4YDiy6h4TorszrTOiFAauFiORikSUFUqW7Pk/edit
-        - description: Export data to a third-party SIEM tool
-          moreInfoUrl: https://www.websense.com/content/support/library/web/hosted/admin_guide/siem_integration_explain.aspx
-        - description: Gather data and log events from endpoints
-          moreInfoUrl: https://techbeacon.com/security/how-osquery-can-lift-your-security-teams-game#:~:text=%22If%20security%20teams%20didn%27t%20have%20osquery%2C%20they%20would%20have%20to%20find%20a%20way%20to%20manually%20go%20into%20each%20endpoint%20and%20gather%20data%2C%20or%20buy%20a%20third%2Dparty%20tool%20to%20do%20that%20for%20them
-    #
-    #  ╔═╗╦╔╦╗
-    #  ╠╣ ║║║║
-    #  ╚  ╩╩ ╩
-    - industryName: File integrity monitoring (FIM) # Short industry phrase
-      friendlyName: Detect changes to critical files # Short, Fleet one-liner for the feature, written in the imperative mood.  (If easy to do, base this off of the words that an actual customer is saying.)
-      description: Specify files to monitor for changes or deletions, then log those events to your SIEM or data lake, including key information such as filepath and checksum. # Clear Mr. Rogers description
-      documentationUrl: https://fleetdm.com/guides/osquery-evented-tables-overview#file-integrity-monitoring-fim # URL of the single-best page within the docs which serves as a "jumping-off point" for this feature.
-      screenshotSrc: "" # A screenshot of the single, best, simplifying, obvious example 
-      tier: Free # Either "Free" or "Premium"
-      usualDepartment: Security # or omit if there isn't a particular departmental leaning we've noticed
-      productCategories: [Endpoint operations] # or omit if this isn't associated with a single product category
-      dri: mikermcneil #GitHub user name
-      demos:
-        - description: A top gaming company needed a way to monitor critical files on production Debian servers.
-          quote: The FIM features are kind of a top priority.
-          moreInfoUrl: https://docs.google.com/document/d/1pE9U-1E4YDiy6h4TorszrTOiFAauFiORikSUFUqW7Pk/edit
-      buzzwords: [File integrity monitoring (FIM),Host-based intrusion detection system (HIDS),Anomaly detection]
-      waysToUse:
-        - description: Monitor critical files on production Debian servers
-        - description: Automate your response to malicious file events
-        - description: Detect anomalous filesystem activity
-          moreInfoUrl: https://www.beyondtrust.com/resources/glossary/file-integrity-monitoring
-        - description: Detect unintended changes
-          moreInfoUrl: https://www.beyondtrust.com/resources/glossary/file-integrity-monitoring
-        - description: Verify update status and monitor system health
-          moreInfoUrl: https://www.beyondtrust.com/resources/glossary/file-integrity-monitoring
-        - description: Meet compliance mandates
-          moreInfoUrl: https://www.beyondtrust.com/resources/glossary/file-integrity-monitoring
-    #  ╔╦╗╔═╗╦  ╦ ╦╔═╗╦═╗╔═╗  ╔╦╗╔═╗╔╦╗╔═╗╔═╗╔╦╗╦╔═╗╔╗╔  ┌─╦ ╦╔═╗╦═╗╔═╗─┐
-    #  ║║║╠═╣║  ║║║╠═╣╠╦╝║╣    ║║║╣  ║ ║╣ ║   ║ ║║ ║║║║  │ ╚╦╝╠═╣╠╦╝╠═╣ │
-    #  ╩ ╩╩ ╩╩═╝╚╩╝╩ ╩╩╚═╚═╝  ═╩╝╚═╝ ╩ ╚═╝╚═╝ ╩ ╩╚═╝╝╚╝  └─ ╩ ╩ ╩╩╚═╩ ╩─┘
-    - industryName: Malware detection (YARA)  # TODO: consider: technically more than YARA, consider generalizing this and including the concept of comparing known binary hashes (either via live query or in the data lake to compare threat intel feed)
-      friendlyName: Scan files for malware signatures
-      description: Report and trigger automations when malware or other unexpected files are detected on a host using YARA signatures.
-      documentationUrl: https://fleetdm.com/tables/yara
-      tier: Free
-      dri: mikermcneil
-      usualDepartment: Security
-      productCategories: [Endpoint operations,Vulnerability management]
-      buzzwords: [YARA scanning,Cyber Threat Intelligence (CTI),Indicators of compromise (IOCs),Antivirus (AV),Endpoint protection platform (EPP),Endpoint detection and response (EDR),Malware detection,Signature-based malware detection,Malware scanning,Malware analysis,Anomaly detection]
-      demos:
-        - description: A top media company used Fleet policies with YARA rules to continuously scan host filesystems for malware signatures provided by internal and external threat intelligence teams.
-          moreInfoUrl: # short demo video
-      waysToUse:
-        - description: Detect suspicious bytecode in JAR files
-        - description: Identify suspicious patterns in binaries using YARA signatures  # (≈regular expressions for binary)
-        - description: Continuously scan host filesystems for malware signatures.
-          moreInfoUrl: https://yara.readthedocs.io/en/stable/writingrules.html
-        - description: Monitor for relevent filesystem changes (YARA events) and on-demand YARA signature scans.
-          moreInfoUrl: https://osquery.readthedocs.io/en/stable/deployment/yara/
-        - description: Use YARA for malware detection
-          moreInfoUrl: https://www.cisa.gov/sites/default/files/FactSheets/NCCIC%20ICS_FactSheet_YARA_S508C.pdf
-        - description: Scan for indicators of compromise (IoC) for common malware.
-          moreInfoUrl: https://github.com/Cisco-Talos/osquery_queries
-        - description: Analyze malware using data from osquery, such as endpoint certificates and launch daemons (launchd).
-          moreInfoUrl: https://medium.com/hackernoon/malware-analysis-using-osquery-part-3-9dc805b67d16
-        - description: Detect persistent malware (e.g. WireLurker) in endpoints by generating simple policies that search for their static indicators of compromise (IoCs).
-          moreInfoUrl: https://osquery.readthedocs.io/en/stable/deployment/anomaly-detection/
-        - description: Run a targeted YARA scan with osquery as a lightweight approach to scan anything on a host filesystem, with minimal performance impact.  Unlike full system YARA scans which consume considerable CPU resources, an equivalent YARA scan targeted in Fleet can be 8x cheaper (CPU %).
-          moreInfoUrl: https://www.tripwire.com/state-of-security/signature-socket-based-malware-detection-osquery-yara
-    - industryName: Detection engineering
-      friendlyName: # Ship logs to your data lake and comopare with known bad binary hashes or capture behavioral data and build custom detections (e.g. using a framework like MITRE)
-      description: 
-      documentationUrl:
-      tier: Free
-      dri: mikermcneil
-      usualDepartment: Security
-      productCategories: [Endpoint operations]
-      buzzwords: [Security analytics,Behavioral analytics,MITRE ATT&CK,Tactics techniques and procedures (TTPs),Security information and event management (SIEM)]
-      demos:
-        - description: 
-          moreInfoUrl: 
-      waysToUse:
-        - description: 
-    - industryName: Threat hunting
-      friendlyName: # TODO: live query
-      description: 
-      documentationUrl:
-      tier: Free
-      dri: mikermcneil
-      usualDepartment: Security
-      productCategories: [Endpoint operations]
-      buzzwords: []
-      demos:
-        - description: 
-          moreInfoUrl: 
-      waysToUse:
-        - description: 
-    - industryName: Incident response
-      friendlyName: # TODO: live query, triage, figuring out scope of impact, remediate using scripts, MDM commands (e.g. remote wipe), and quarantine or reimage using other systems and APIs (e.g. remove from network, decommission container)
-      description: 
-      documentationUrl:
-      tier: Free
-      dri: mikermcneil
-      usualDepartment: Security
-      productCategories: [Endpoint operations]
-      buzzwords: []
-      demos:
-        - description: 
-          moreInfoUrl: 
-      waysToUse:
-        - description: 
-    - industryName: Binary authorization
-      friendlyName: Restrict what programs can run, and what files running programs can access.
-      description: 
-      documentationUrl:
-      tier: Free
-      dri: mikermcneil
-      usualDepartment: Security
-      productCategories: [Endpoint operations]
-      comingSoonOn: YYYY-MM-DD
-      buzzwords: [Mandatory Access Control (MAC),Privilege confinement,Binary authorization,Santa,Binary allowlisting,Binary whitelisting]
-      demos:
-        - description: 
-          moreInfoUrl: 
-      waysToUse:
-        - description: Confine programs to a limited set of resources.
-        - description: Report on AppArmor events
-          moreInfoUrl: https://fleetdm.com/tables/apparmor_events
-        - description: Confine programs according to a set of rules that specify which files a program can access.
-          moreInfoUrl: https://wiki.debian.org/AppArmor
-        - description: Proactively protect the system against both known and unknown vulnerabilities.
-    #  ╔═╗╔═╗╔═╗╔╗╔╔╦╗  ╔═╗╦ ╦╔╦╗╔═╗   ╦ ╦╔═╗╔╦╗╔═╗╔╦╗╔═╗
-    #  ╠═╣║ ╦║╣ ║║║ ║   ╠═╣║ ║ ║ ║ ║───║ ║╠═╝ ║║╠═╣ ║ ║╣
-    #  ╩ ╩╚═╝╚═╝╝╚╝ ╩   ╩ ╩╚═╝ ╩ ╚═╝   ╚═╝╩  ═╩╝╩ ╩ ╩ ╚═╝
-    - industryName: Agent auto-update
-      friendlyName: Keep agents and extensions up to date
-      descrption: Keep agents and extensions up to date by loading code from Fleet's free update registry.
-      tier: Free
-      productCategories: [Endpoint operations]
-    #  ╦╔╗╔╔═╗╔╦╗╔═╗╦  ╦  ╔═╗╦═╗╔═╗
-    #  ║║║║╚═╗ ║ ╠═╣║  ║  ║╣ ╠╦╝╚═╗
-    #  ╩╝╚╝╚═╝ ╩ ╩ ╩╩═╝╩═╝╚═╝╩╚═╚═╝
-    - industryName: Installers (self-service)
-      tier: Free
-      productCategories: [Endpoint operations]
-      waysToUse:
-        - description: Build scripts for Ansible deployments
-          moreInfoUrl: https://www.youtube.com/watch?v=qflUfLQCnwY&list=PL6-FgoWOoK2YUR4ADGsxTSL3onb-GzCnM&index=4
-        - description: Deploy osquery to macOS via Jamf
-          moreInfoUrl: https://www.youtube.com/watch?v=qflUfLQCnwY&list=PL6-FgoWOoK2YUR4ADGsxTSL3onb-GzCnM&index=4
-        - description: Package osquery for Linux servers via Workspace One and Windows servers via group policies
-          moreInfoUrl: https://www.youtube.com/watch?v=qflUfLQCnwY&list=PL6-FgoWOoK2YUR4ADGsxTSL3onb-GzCnM&index=4
-    #  ╔╗ ╔═╗╔╦╗╔═╗╦ ╦  ╦╔╗╔╔═╗╔╦╗╔═╗╦  ╦  ╔═╗╔╦╗╦╔═╗╔╗╔
-    #  ╠╩╗╠═╣ ║ ║  ╠═╣  ║║║║╚═╗ ║ ╠═╣║  ║  ╠═╣ ║ ║║ ║║║║
-    #  ╚═╝╩ ╩ ╩ ╚═╝╩ ╩  ╩╝╚╝╚═╝ ╩ ╩ ╩╩═╝╩═╝╩ ╩ ╩ ╩╚═╝╝╚╝
-    - industryName: Batch installation (Chef, Ansible, Puppet, MDM)
-      friendlyName: Install agents over the air
-      tier: Free
-      productCategories: [Endpoint operations]
-    #  ╦═╗╔═╗╔╦╗╔═╗╔╦╗╔═╗  ╔═╗╔═╗╔╦╗╔╦╗╦╔╗╔╔═╗╔═╗
-    #  ╠╦╝║╣ ║║║║ ║ ║ ║╣   ╚═╗║╣  ║  ║ ║║║║║ ╦╚═╗
-    #  ╩╚═╚═╝╩ ╩╚═╝ ╩ ╚═╝  ╚═╝╚═╝ ╩  ╩ ╩╝╚╝╚═╝╚═╝
-    - industryName: Remote settings
-      description: Configure agent options remotely, over the air.  (Includes osquery config, and osquery startup flags.). Fleetd startup flags coming soon (2023-12-31) #customer-blanco
-      moreInfoUrl: https://github.com/fleetdm/fleet/issues/13825
-      tier: Free
-      usualDepartment: Security
-      productCategories: [Endpoint operations]
-    #  ╦  ╦╔═╗╦═╗╦╔═╗╔╗ ╦  ╔═╗  ╔═╗╔╗╔╦═╗╔═╗╦  ╦  ╔╦╗╔═╗╔╗╔╔╦╗
-    #  ╚╗╔╝╠═╣╠╦╝║╠═╣╠╩╗║  ║╣   ║╣ ║║║╠╦╝║ ║║  ║  ║║║║╣ ║║║ ║
-    #   ╚╝ ╩ ╩╩╚═╩╩ ╩╚═╝╩═╝╚═╝  ╚═╝╝╚╝╩╚═╚═╝╩═╝╩═╝╩ ╩╚═╝╝╚╝ ╩
-    - industryName: Variable enrollment
-      description: Enroll hosts in different groups using different enrollment secrets and/or installers per-baseline.
-      tier: Premium
-    #  ╔═╗╦═╗╦╦  ╦╔═╗╔╦╗╔═╗  ╦ ╦╔═╗╔╦╗╔═╗╔╦╗╔═╗  ╦═╗╔═╗╔═╗╦╔═╗╔╦╗╦═╗╦ ╦
-    #  ╠═╝╠╦╝║╚╗╔╝╠═╣ ║ ║╣   ║ ║╠═╝ ║║╠═╣ ║ ║╣   ╠╦╝║╣ ║ ╦║╚═╗ ║ ╠╦╝╚╦╝
-    #  ╩  ╩╚═╩ ╚╝ ╩ ╩ ╩ ╚═╝  ╚═╝╩  ═╩╝╩ ╩ ╩ ╚═╝  ╩╚═╚═╝╚═╝╩╚═╝ ╩ ╩╚═ ╩
-    - industryName: Private update registry
-      friendlyName: Update agents from a secret URL
-      description: Load agent code from a secret URL that you manage.
-      tier: Premium
-      usualDepartment: Security
-      productCategories: [Endpoint operations]
-    #  ╔═╗╦ ╦╔═╗╔╦╗╔═╗╔╦╗  ╔╦╗╔═╗╔╗ ╦  ╔═╗╔═╗
-    #  ║  ║ ║╚═╗ ║ ║ ║║║║   ║ ╠═╣╠╩╗║  ║╣ ╚═╗
-    #  ╚═╝╚═╝╚═╝ ╩ ╚═╝╩ ╩   ╩ ╩ ╩╚═╝╩═╝╚═╝╚═╝
-    - industryName: Custom tables
-      friendlyName: Add tables to osquery with extensions
-      description: Install osquery extensions over the air. #  (GitOptional)
-      moreInfoUrl: https://github.com/trailofbits/osquery-extensions/blob/3df2b72ad78549e25344c79dbc9bce6808c4d92a/README.md#extensions
-      tier: Premium
-- categoryName: Device management
-  features:
-    - industryName: Interactive MDM migration #   « end-user initiated MDM migration, with interactive UI
-      tier: Premium
-      usualDepartment: IT
-      productCategories: [Device management]
-    - industryName: Remotely enforce OS settings
-      tier: Free
-      usualDepartment: IT
-      waysToUse:
-        - description: Deploy configuration profiles on macOS and verify that they're installed. Windows coming soon (2023-12-31).
-          moreInfoUrl: https://github.com/fleetdm/fleet/issues/13281
-        - description: Deploy custom declaration (DDM) profiles on macOS. Coming soon (2024-03-31).
-          moreInfoUrl: https://github.com/fleetdm/fleet/issues/14550
-        - description: Target profiles to specific hosts using SQL. Coming soon (2023-12-31)
-          moreInfoUrl: https://github.com/fleetdm/fleet/issues/14715
-        - description: Automatically re-deploy configuration profiles on macOS they're not installed.
-      productCategories: [Device management]
-    - industryName: Self service
-      description: Provide resolution instructions for end users through Fleet Desktop that suggest how an end user can fix a posture issue themselves.
-      tier: Premium
-      usualDepartment: IT
-      productCategories: [Device management]
-    - industryName: User-initiated enrollment of macOS computers
-      tier: Free
-      usualDepartment: IT
-      productCategories: [Device management]
-    - industryName: Low-level MDM commands for macOS and Windows (e.g. remote restart)
-      tier: Free
-      usualDepartment: IT
-      productCategories: [Device management]
-    - industryName: Native macOS update reminders
-      tier: Free
-      usualDepartment: IT
-      productCategories: [Device management]
-    - industryName: Zero-touch setup for macOS computers
-      tier: Premium
-      usualDepartment: IT
-      productCategories: [Device management]
-      waysToUse:
-        - description: Ship a macOS workstation to the end users home and have them automatically enroll to Fleet during out-of-the-box setup.
-        - description: Ship a Windows workstation to the end users home and have them automatically enroll to Fleet during out-of-the-box setup. Coming soon (2023-12-31) #Customer-preston
-        - description: Customize the out-of-the-box setup experience for your end users.
-        - description: Require end users to authenticate with your identity provider (IdP) and agree to an end user license agreement (EULA) before they can use their new workstation
-    - industryName: Enforce OS updates
-      tier: Premium
-      usualDepartment: IT
-      productCategories: [Device management,Vulnerability management]
-      waysToUse:
-        - description: Enforce macOS updates via Nudge.
-        - description: Automatically update Windows after the end user reaches a deadline. Coming soon (2023-12-31) #Customer-preston
-    - industryName: Encrypt macOS hard disks with FileVault
-      tier: Premium
-      usualDepartment: IT
-      productCategories: [Device management]
-    - industryName: Remotely lock and wipe macOS computers
-      tier: Premium
-      usualDepartment: IT
-      productCategories: [Device management]
-    - industryName: Install apps and packages on macOS and Windows computers.
-      description:
-      moreInfoUrl: https://github.com/fleetdm/fleet/issues/14921
-      tier: Premium
-      comingSoonOn: 2023-12-31 #Customer-reedtimmer and customer-preston
-      usualDepartment: IT
-      productCategories: [Device management]
-    - industryName: Puppet module
-      friendlyName: Map macOS settings to computers with Puppet module
-      tier: Premium
-      usualDepartment: IT
-      productCategories: [Device management]
-- categoryName: Vulnerability management
-  features:
-    - industryName: Detect vulnerable software #TODO: find a better industryName and make this the friendly name. Maybe separate out export.
-      tier: Free
-      usualDepartment: Security
-      productCategories: [Vulnerability management]
-      demos:
-        - description: A top gaming company wanted to replace Qualys for infrastructure vulnerability detection.
-          quote: So we have some stuff today through Qualys, but it's just not very good. A lot of it is...it's just really noisy.  I'm trying to find out specifically, actually what packages are installed where, and then the ability to live query them.
-          moreInfoUrl: https://docs.google.com/document/d/1JWtRsW1FUTCkZEESJj9-CvXjLXK4219by-C6vvVVyBY/edit
-      waysToUse:
-        - description: Email relevant, actually-installed vulnerabilities to responsible teams so they can fix them.
-          moreInfoUrl: https://docs.google.com/document/d/1oeCmT077o_5nxzLhnxs7kcg_4Qn1Pn1F5zx10nQOAp8/edit
-        - description: Automate your response to new vulnerabilities
-    - industryName: Query performance monitoring
-      tier: Free
-      demos:
-        - description: A top software company needed to understand the performance impact of osquery queries before running them on all of their production Linux servers.
-          moreInfoUrl: https://docs.google.com/document/d/1WzMc8GJCRU6tTBb6gLsSTzFysqtXO8CtP2sXMPKgYSk/edit?disco=AAAA6xuVxGg
-        - description: A top software company wanted to detect regressions when adding/changing queries and fail builds if queries were too expensive.
-          moreInfoUrl: https://docs.google.com/document/d/1WzMc8GJCRU6tTBb6gLsSTzFysqtXO8CtP2sXMPKgYSk/edit?disco=AAAA6xuVxGg
-      waysToUse:
-        - description: Monitor performance for automated queries.
-        - description: Monitor performance for live queries. Coming soon (2024-01-26) #Customer-blanco
-          moreInfoUrl: https://github.com/fleetdm/fleet/issues/467
-    - industryName: Detect and surface issues with devices (policies)
-      tier: Free
-    - industryName: Vulnerability dashboard
-      tier: Premium
-      comingSoonOn: 2024-03-31
-      waysToUse:
-        - description: Only show vulnerabilities that you care about. Coming soon (2024-03-31) #Customer-faltona and customer-rialto
-    - industryName: Policy scoring
-      friendlyName: Mark policies as critical
-      tier: Premium
-    - industryName: Vulnerability scores (EPSS and CVSS) #TODO: Incorporate this perspective: https://github.com/fleetdm/confidential/issues/4120#issuecomment-1802350614
-      tier: Premium
-      usualDepartment: Security
-      productCategories: [Vulnerability management]
-    - industryName: CISA KEVs (known exploited vulnerabilities) #TODO: Incorporate this perspective: https://github.com/fleetdm/confidential/issues/4120#issuecomment-1802350614
-      tier: Premium
-      usualDepartment: Security
-      productCategories: [Vulnerability management]
-    - industryName: Patched version #Can be determined using description from National Vulnerability Database (NVD). Description tells you which versions are affected.
-      tier: Premium
-      usualDepartment: Security
-      productCategories: [Vulnerability management]      
-- categoryName: Support
-  features:
-    - industryName: Public issue tracker (GitHub)
-      tier: Free
-    - industryName: Community Slack channel
-      tier: Free
-    - industryName: Unlimited email support (confidential)
-      tier: Premium
-    - industryName: Phone and video call support
-      tier: Premium
-- categoryName: Security and compliance
-  features:
-    - industryName: Single sign on (SSO, SAML)
-      tier: Free
-    - industryName: Disk encryption
-      friendlyName: Ensure hard disks are encrypted
-      description: Encrypt hard disks of macOS and Windows computers, manage escrowed encryption keys, and report on disk encryption status (FileVault, BitLocker).
-      tier: Free
-      waysToUse:
-        - description: Report on disk encryption status
-        - description: Encrypt hard disks on macOS with FileVault
-        - description: Escrow FileVault keys on macOS
-        - description: Encrypt hard disks on Windows with BitLocker. Coming soon (2023-12-31) #Customer-preston
-    - industryName: Audit queries and user activities
-      tier: Free
-      usualDepartment: Security
-    - industryName: Grant API-only access
-      tier: Free
-    - industryName: Programmable audit log
-      tier: Premium
-      usualDepartment: Security
-      waysToUse:
-        - description: Export activity of Fleet admins to your SIEM or data lake
-    - industryName: Just-in-time (JIT) provisioning
-      tier: Premium
-    - industryName: Automated user role sync via Okta, AD, or any IDP
-      tier: Premium
-      waysToUse:
-        - description: Automatically set admin access to Fleet based on your IDP
-    - industryName: Vanta integration
-      tier: Premium
-    - industryName: Trigger a workflow based on a failing policy
-      tier: Premium
-    - industryName: Role-based access control
-      tier: Premium
-- categoryName: Integrations
-  features:
-    #
-    #  ╦═╗╔═╗╔═╗╔╦╗  ╔═╗╔═╗╦
-    #  ╠╦╝║╣ ╚═╗ ║   ╠═╣╠═╝║
-    #  ╩╚═╚═╝╚═╝ ╩   ╩ ╩╩  ╩
-    - industryName: REST API
-      friendlyName: Automate any feature
-      description: 
-      documentationUrl: https://fleetdm.com/docs/rest-api/rest-api 
-      screenshotSrc:
-      tier: Free
-      dri: rachaelshaw
-    #  ╔═╗╔═╗╔╦╗╔╦╗╔═╗╔╗╔╔╦╗  ╦  ╦╔╗╔╔═╗  ╔╦╗╔═╗╔═╗╦    ┌─  ╔═╗╦  ╦  ─┐
-    #  ║  ║ ║║║║║║║╠═╣║║║ ║║  ║  ║║║║║╣    ║ ║ ║║ ║║    │   ║  ║  ║   │
-    #  ╚═╝╚═╝╩ ╩╩ ╩╩ ╩╝╚╝═╩╝  ╩═╝╩╝╚╝╚═╝   ╩ ╚═╝╚═╝╩═╝  └─  ╚═╝╩═╝╩  ─┘
-    - industryName: Command line tool (CLI)
-      friendlyName: fleetctl
-      tier: Free
-    #  ╦ ╦╔═╗╔╗ ╦ ╦╔═╗╔═╗╦╔═╔═╗
-    #  ║║║║╣ ╠╩╗╠═╣║ ║║ ║╠╩╗╚═╗
-    #  ╚╩╝╚═╝╚═╝╩ ╩╚═╝╚═╝╩ ╩╚═╝
-    - industryName: Webhooks
-      friendlyName: 
-      tier: Free
-    #  ╔╦╗╔═╗╔═╗╔═╗  ╔═╗╦ ╦╔╦╗╔═╗╔╦╗╔═╗╔╦╗╦╔═╗╔╗╔╔═╗
-    #   ║║║╣ ║╣ ╠═╝  ╠═╣║ ║ ║ ║ ║║║║╠═╣ ║ ║║ ║║║║╚═╗
-    #  ═╩╝╚═╝╚═╝╩    ╩ ╩╚═╝ ╩ ╚═╝╩ ╩╩ ╩ ╩ ╩╚═╝╝╚╝╚═╝
-    - industryName: Deep automations
-      friendlyName: Trigger webhooks or run scripts
-      description: Fire off webhooks or run scripts on hosts when certain things happen in Fleet.
-      productCategories: [Endpoint operations,Device management,Vulnerability management]
-      comingSoonOn: 2024-06-30
-      tier: Free
-      buzzwords: [Automated remediation,Auto-remediation,Self-healing]
-      waysToUse:
-        - description: Use policy automations to automatically remediate issues and mitigate vulnerabilities.
-        - description: Use osquery and santa to work around inflexibilities in proprietary MDMs and other protection solutions.
-        - description: Listen to webhooks to perform autonomous self-healing (cloud security engineering)
-          moreInfoUrl: https://www.fugue.co/blog/automated-remediation-scripts-vs.-self-healing-infrastructure-two-approaches-to-cloud-security
-    #  ╔═╗╦╔╦╗╔═╗╔═╗╔═╗
-    #  ║ ╦║ ║ ║ ║╠═╝╚═╗
-    #  ╚═╝╩ ╩ ╚═╝╩  ╚═╝
-    - industryName: GitOps
-      friendlyName: Manage endpoints in git
-      description: Fork the best practices repo and use the GitHub Action to hook it up to your Fleet instance in minutes. Coming soon (2024-03-31)
-      moreInfoUrl: https://github.com/fleetdm/fleet/issues/13643
-      productCategories: [Endpoint operations,Device management,Vulnerability management]
-      tier: Free
-      demos:
-        description: A top savings and investment company wanted workflows and automation so that one bad actor can't brick their fleet.  This way, they have to make a pull request first.
-        quote: I don't want one bad actor to brick my fleet.  I want them to make a pull request first.
-        moreInfoUrl: https://docs.google.com/document/d/1hAQL6P--Tt3syq1MTRONAxhQA_2Vjt3oOJJt_O4xbiE/edit?disco=AAABAVnYvns&usp_dm=true#heading=h.7en766pueek4
-      #  ╔═╗╦═╗╔═╗╔═╗  ╦╔╗╔╔╦╗╔═╗╔═╗╦═╗╔═╗╔╦╗╦╔═╗╔╗╔╔═╗
-      #  ╠╣ ╠╦╝║╣ ║╣   ║║║║ ║ ║╣ ║ ╦╠╦╝╠═╣ ║ ║║ ║║║║╚═╗
-      #  ╚  ╩╚═╚═╝╚═╝  ╩╝╚╝ ╩ ╚═╝╚═╝╩╚═╩ ╩ ╩ ╩╚═╝╝╚╝╚═╝
-    - industryName: Free integrations (Tines, Snowflake, Terraform, Chronicle, etc)
-      friendlyName: Borrow off-the-shelf tactics from the community
-      description:
-      moreInfoUrl: https://fleetdm.com/integrations
-      tier: Free
-      waysToUse:
-        - description: (ActiveDirectory) Know who opened your computer and check their device posture before you let them log into anything.
-        - description: (Ansible) Easily issue MDM commands and standardize data across operating systems.
-        - description: (AWS) Deploy your own self-managed Fleet in any AWS environment in minutes.
-        - description: (Azure) Deploy your own self-managed Fleet in the Microsoft Cloud in minutes.
-        - description: (Chef) Easily issue MDM commands and standardize data across operating systems.
-        - description: (Elastic) Ingest osquery data and monitor for important changes or events.
-        - description: (GitHub) Version control using git, enabling collaboration and a GitOps workflow.
-        - description: (GitLab) Version control using git, enabling collaboration and a GitOps workflow.
-        - description: (Chronicle) Ingest osquery data and monitor for important changes or events.
-        - description: (Google Cloud) Deploy your own self-managed Fleet in any GCP environment in minutes.
-        - description: (Munki) Easily issue MDM commands and standardize data across operating systems.
-        - description: (Okta) Know who opened your computer and check their device posture before you let them log into anything.
-        - description: (Snowflake) Ingest osquery data and monitor for important changes or events.
-        - description: (Splunk) Ingest osquery data and monitor for important changes or events.
-        - description: (Tines) Build custom workflows that trigger in various situations.
-        - description: (Webhooks) Configure automations that send webhooks to specific URLs when Fleet detects changes to host, policy, and CVE statuses.
-      #  ╔═╗╦═╗╔═╗╔╦╗╦╦ ╦╔╦╗  ╦╔╗╔╔╦╗╔═╗╔═╗╦═╗╔═╗╔╦╗╦╔═╗╔╗╔╔═╗
-      #  ╠═╝╠╦╝║╣ ║║║║║ ║║║║  ║║║║ ║ ║╣ ║ ╦╠╦╝╠═╣ ║ ║║ ║║║║╚═╗
-      #  ╩  ╩╚═╚═╝╩ ╩╩╚═╝╩ ╩  ╩╝╚╝ ╩ ╚═╝╚═╝╩╚═╩ ╩ ╩ ╩╚═╝╝╚╝╚═╝
-    - industryName: Premium integrations (Puppet, Vanta, Jira, Zendesk, etc)
-      friendlyName: Borrow off-the-shelf tactics from legendary brands
-      description: Plug in to cutting edge frameworks from similar organizations.
-      moreInfoUrl: https://fleetdm.com/integrations
-      tier: Premium
-      buzzwords: [Vanta,Puppet,Jira,Zendesk,Custom IdP]
-      waysToUse:
-        - description: (Vanta) Trigger a workflow based on a failing policy.
-        - description: (Puppet) Easily issue MDM commands, standardize data across operating systems, and map macOS+Windows settings to computers with the Puppet module.
-        - description: (Jira) Automatically create Jira tickets in various situations, including exporting vulnerabilities to Jira and syncing tickets.
-        - description: (Torq) Build custom workflows that trigger in various situations.
-        - description: (Zendesk) Automatically create Zendesk tickets in various situations.
-        - description: (Custom IdP) Manage access to Fleet single sign-on (SSO) through any IdP (using SAML).
-- categoryName: Deployment
-  features:
-    - industryName: Self-managed
-      friendlyName: Host it yourself
-      tier: Free
-      buzzwords: [Self-hosted]
-    - industryName: Deployment tools (Terraform, Helm)
-      tier: Free
-      productCategories: [Endpoint operations]
-    - industryName: Managed Cloud
-      tier: Premium
-- categoryName: Inventory management
-  features:
-    - industryName: Software inventory
-      tier: Free
-      waysToUse:
-        - description: Implement software inventory recommendations from the SANS 20 / CIS 18.
-          moreInfoUrl: https://docs.google.com/document/d/1E6EQMMqrsRc6Z3YsR6Q33OaF9eAa8zLNaz4K2YzFdyo/edit#heading=h.7en766pueek4
-        - description: View a list of all software and their versions installed on all your hosts.
-        - description: View a list of software rolled up by title. Coming soon (2023-12-31)
-          moreInfoUrl: https://github.com/fleetdm/fleet/issues/14674
-    - industryName: Hardware inventory
-      tier: Free
-      waysToUse:
-        - description: Implement hardware and infrastructure inventory recommendations from the SANS 20 / CIS 18.
-          moreInfoUrl: https://docs.google.com/document/d/1E6EQMMqrsRc6Z3YsR6Q33OaF9eAa8zLNaz4K2YzFdyo/edit#heading=h.7en766pueek4
-    - industryName: Device inventory dashboard
-      tier: Free
-    - industryName: Browse installed software packages
-      tier: Free
-    - industryName: Search devices by IP, serial, hostname, UUID
-      tier: Free
-    - industryName: Labels (SQL-driven)
-      friendlyName: Filter hosts using SQL
-      tier: Free
-    - industryName: Custom device data for help desk
-      description:
-      moreInfoUrl: https://github.com/fleetdm/fleet/issues/14415
-      tier: Free
-      comingSoonOn: 2023-12-31
-      usualDepartment: IT
-      productCategories: [Endpoint operations,Device management]
-    - industryName: Baselines (device groups)
-      friendlyName: Manage different endpoints differently
-      description: Set baselines and strategies for hosts in different situations called "teams", and move hosts between them via API-driven automations or a simple, delegatable user interface with role-based access.
-      tier: Premium
-      productCategories: [Endpoint operations,Device management,Vulnerability management]
-      waysToUse:
-        - description: Automate remediation for different applications with different security postures (cloud security engineering)
-    - industryName: Generate reports for groups of devices
-      tier: Premium
-- categoryName: Collaboration
-  features:
-    - industryName: Versionable queries and config (GitOps)
-      tier: Free
-      demos:
-        - description: A top financial services company needed to set up rolling deployments for changes to osquery agents running on their production servers.
-          moreInfoUrl: https://docs.google.com/document/d/1UdzZMyBLbs9SUXfSXN2x2wZQCbjZZUetYlNWH6-ryqQ/edit#heading=h.2lh6ehprpvl6
-    - industryName: Scope transparency
-      tier: Free
-      documentationUrl: https://fleetdm.com/transparency
-- categoryName: Data outputs
-  features:
-    - industryName: Flexible log destinations (AWS Kinesis, Lambda, GCP, Kafka)
-      tier: Free
-      usualDepartment: Security
-      productCategories: [Endpoint operations]
-      waysToUse:
-        - description: Choose different file sizes for automated query results and agent logs. Coming soon (2024-01-26) #Customer-blanco
-          moreInfoUrl: https://github.com/fleetdm/fleet/issues/11999
-    - industryName: File carving (AWS S3)
-      tier: Free
-      usualDepartment: Security
-      productCategories: [Endpoint operations]
->>>>>>> e8b1041f
+  productCategories: [Endpoint operations]