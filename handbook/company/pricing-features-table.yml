#
#  ╔╦╗╔═╗╦  ╦╦╔═╗╔═╗  ╦ ╦╔═╗╔═╗╦ ╔╦╗╦ ╦
#   ║║║╣ ╚╗╔╝║║  ║╣   ╠═╣║╣ ╠═╣║  ║ ╠═╣
#  ═╩╝╚═╝ ╚╝ ╩╚═╝╚═╝  ╩ ╩╚═╝╩ ╩╩═╝╩ ╩ ╩
- industryName: Device health
  friendlyName: Automate device health
  description: Automatically report system health issues using webhooks or integrations, to notify or quarantine outdated or misconfigured systems that are at higher risk of vulnerabilities or theft.
  documentationUrl: https://fleetdm.com/docs/using-fleet/automations#automations
  screenshotSrc:
  tier: Free
  productCategories: [Device management,Endpoint operations]
  pricingTableCategories: [Device management,Endpoint operations]
  usualDepartment: IT
  dri: mikermcneil
  demos:
    - description: A large tech company used the Fleet API to block access to corporate apps for outdated operating system versions with certain "celebrity" vulnerabilities.
      quote: 
      moreInfoUrl: https://play.goconsensus.com/s4e490bb9
  buzzwords: [Device trust,Zero trust,Layer 7 device trust,Beyondcorp,Device attestation,Conditional access]
  waysToUse:
    - description: Create a calendar event and auto-remediate all failing policies when users are free. Coming soon (2024-04-01).
      moreInfoUrl: https://github.com/fleetdm/fleet/issues/17230
    - description: Automatically manage the behavior of endpoints that are at higher risk of vulnerabilities or data loss due to their configuration or patch level.
    - description: Block access to corporate apps for users whose devices with unexpected settings, like disabled screen lock, passwords that are too short, unencrypted hard disks, and more
    - description: Quickly implement conditional access based on device health using osquery and a simple device health REST API.
      moreInfoUrl: https://github.com/fleetdm/fleet/issues/14920
    - description: Control and restore access to applications by automatically restricting access when devices do not meet particular security requirements.
      moreInfoUrl: https://duo.com/docs/device-health
    - description: Control which laptop and desktop devices can access corporate apps and websites based on what vulnerabilities it might be exposed to based on how the device is configured, whether it's up to date, its MDM enrollment status, and anything else you can build in a SQL query of Fleet's 300 data tables representing information about enrolled host systems.
    - description: Implement multivariate device trust
      moreInfoUrl: https://youtu.be/5sFOdpMLXQg?feature=shared&t=1445
    - description: Implement your own version of Google's zero trust model (BeyondCorp)
      moreInfoUrl: https://cloud.google.com/beyondcorp
    - description: Get endpoint data into ServiceNow and make your asset management teams happy
      moreInfoUrl: https://www.youtube.com/watch?v=aVbU6_9JoM0
#
#  ╔═╗╔═╗╦═╗╦╔═╗╔╦╗  ╔═╗═╗ ╦╔═╗╔═╗╦ ╦╔╦╗╦╔═╗╔╗╔
#  ╚═╗║  ╠╦╝║╠═╝ ║   ║╣ ╔╩╦╝║╣ ║  ║ ║ ║ ║║ ║║║║
#  ╚═╝╚═╝╩╚═╩╩   ╩   ╚═╝╩ ╚═╚═╝╚═╝╚═╝ ╩ ╩╚═╝╝╚╝
- industryName: Script execution
  friendlyName: Safely execute custom scripts (macOS, Windows, and Linux)
  description: Deploy and execute custom scripts using a REST API, and manage your library of scripts in the UI or a git repo.
  documentationUrl: https://fleetdm.com/docs/using-fleet/scripts
  tier: Free
  dri: mikermcneil
  usualDepartment: IT
  productCategories: [Endpoint operations,Device management]
  pricingTableCategories: [Device management]
  demos:
    - description: A large tech company used scripts to fix issues with their security and compliance agents on workstations.
  buzzwords: [Remote script execution,PowerShell scripts,Bash scripts]
  waysToUse:
    - description: Execute custom macOS scripts (client platform engineering)
      moreInfoUrl: https://www.hexnode.com/blogs/executing-custom-mac-scripts-via-mdm/
    - description: Execute custom Windows scripts (client platform engineering)
      moreInfoUrl: https://www.hexnode.com/blogs/executing-custom-windows-scripts-via-mdm/
    - description: Use PowerShell scripts on Windows devices
      moreInfoUrl: https://learn.microsoft.com/en-us/mem/intune/apps/intune-management-extension
    - description: Run PowerShell scripts for remediations (security engineering)
      moreInfoUrl: https://learn.microsoft.com/en-us/mem/intune/fundamentals/powershell-scripts-remediation
    - description: Download and run remediation scripts
      moreInfoUrl: https://help.zscaler.com/deception/downloading-and-running-remediation-script
    - description: Deploy custom scripts
      moreInfoUrl: https://scalefusion.com/custom-scripting
    - description: Run scripts on online/offline hosts
      moreInfoUrl: https://github.com/fleetdm/fleet/issues/15529
#
#  ╔═╗╦ ╦╔╦╗╔═╗╔╦╗╔═╗╔╦╗╦╔═╗  ╔═╗╔═╗╔═╗╔╦╗╦ ╦╦═╗╔═╗  ╔═╗╔═╗╔═╗╔═╗╔═╗╔═╗╔╦╗╔═╗╔╗╔╔╦╗
#  ╠═╣║ ║ ║ ║ ║║║║╠═╣ ║ ║║    ╠═╝║ ║╚═╗ ║ ║ ║╠╦╝║╣   ╠═╣╚═╗╚═╗║╣ ╚═╗╚═╗║║║║╣ ║║║ ║
#  ╩ ╩╚═╝ ╩ ╚═╝╩ ╩╩ ╩ ╩ ╩╚═╝  ╩  ╚═╝╚═╝ ╩ ╚═╝╩╚═╚═╝  ╩ ╩╚═╝╚═╝╚═╝╚═╝╚═╝╩ ╩╚═╝╝╚╝ ╩
- industryName: Automatic posture assessment
  friendlyName: Verify any security or compliance goal
  description: Simplify security audits, build definitive reports, and discover + verify ongoing compliance for every endpoint, from workstations to data centers.
  documentationUrl: https://fleetdm.com/docs/using-fleet/cis-benchmarks#cis-benchmarks
  screenshotSrc:
  usualDepartment: Security
  tier: Free
  productCategories: [Endpoint operations]
  pricingTableCategories: [Endpoint operations]
  dri: mikermcneil
  demos:
    - description: A large tech company used Fleet's CIS Benchmark policies to automatically assess posuture of 80,000 endpoints. 
      quote:
      moreInfoUrl: 
  buzzwords: [Attack surface management (ASM),Endpoint hardening,Security posture,Cyber hygiene,Anomaly detection,Configuration management,Attack Surface Monitoring,Policy assessment]
  waysToUse:
    - description: Monitor devices that don't meet your organization's custom security policies
    - description: Quickly report your posture and vulnerabilities to auditors, showing remediation status and timing.
    - description: Keep your devices compliant with customizable baselines, or use common benchmarks like CIS.
    - description: Discover security misconfigurations that increase attack surface.
    - description: Detect suspcious services listening on open ports that should not be connected to the internet, such as Remote Desktop Protocol (RDP).
      moreInfoUrl: https://paraflare.com/articles/vulnerability-management-via-osquery/#:~:text=WHERE%20statename%20%3D%20%E2%80%9CEnabled%E2%80%9D-,OPEN%20SOCKETS,-Lastly%2C%20an%20examination
    - description: Discover potentially unwanted programs that increase attack surface.
      moreInfoUrl: https://paraflare.com/articles/vulnerability-management-via-osquery/
    - description: Detect self-signed certifcates
    - description: Detect legacy protocols with safer versions
      moreInfoUrl: https://paraflare.com/articles/vulnerability-management-via-osquery/#:~:text=WHERE%20self_signed%20%3D%201%3B-,LEGACY%20PROTOCOLS,-This%20section%20will
    - description: Detect exposed secrets on the command line
      moreInfoUrl: https://paraflare.com/articles/vulnerability-management-via-osquery/#:~:text=WDigest%20is%20disabled.-,EXPOSED%20SECRETS,-Often%2C%20to%20create
    - description: Detect and surface issues with devices
    - description: Share device health reports
    - description: Align endpoints with your security policies
      moreInfoUrl: https://www.axonius.com/use-cases/cmdb-reconciliation
    - description: Maximize security control coverage
    - description: Uncover gaps in security policies, configurations, and hygiene
      moreInfoUrl: https://www.axonius.com/use-cases/coverage-gap-discovery
    - description: Automatically apply security policies to protect endpoints against attack.
    - description: Surface security issues in all your deployed endpoints even data centers and factories.
    - description: Continually validate controls and policies
#
#  ╦ ╦╦ ╦╔╦╗╔═╗╔╗╔   ╔═╗╔╗╔╔╦╗╔═╗╔═╗╦╔╗╔╔╦╗  ╔╦╗╔═╗╔═╗╔═╗╦╔╗╔╔═╗
#  ╠═╣║ ║║║║╠═╣║║║───║╣ ║║║ ║║╠═╝║ ║║║║║ ║   ║║║╠═╣╠═╝╠═╝║║║║║ ╦
#  ╩ ╩╚═╝╩ ╩╩ ╩╝╚╝   ╚═╝╝╚╝═╩╝╩  ╚═╝╩╝╚╝ ╩   ╩ ╩╩ ╩╩  ╩  ╩╝╚╝╚═╝
- industryName: Human-endpoint mapping
  friendlyName: See who logs in on every computer
  description: Identify who logs in to any system, including login history and current sessions.  Look up any host by the email address of the person using it.
  documentationUrl: https://fleetdm.com/docs/rest-api/rest-api#get-hosts-google-chrome-profiles
  screenshotSrc:
  tier: Free
  productCategories: [Endpoint operations]
  pricingTableCategories: [Endpoint operations]
  usualDepartment: IT
  buzzwords: [Device users,human-to-device mapping]
  dri: mikermcneil
  demos:
    - description: Security engineers at a top gaming company wanted to get demographics off their macOS, Windows, and Linux machines about who the user is and who's logged in.
      moreInfoUrl: https://docs.google.com/document/d/1qFYtMoKh3zyERLhbErJOEOo2me6Bc7KOOkjKn482Sqc/edit
    - description: Data engineers at a top biotech corporation needed to know who is logged into their devices. 
      quote: So we don't know exactly what's going on after we deploy the device, we know that they are compliant with the security because we are running these stuff, but we don't know certainly who is running, who is logging in the device?
      moreInfoUrl: https://docs.google.com/document/d/17MNI5ykzlFjdVmQ8SPMrT1oR_hY_vkYAJx31F7l7Pv8/edit#heading=h.7en766pueek4 
  waysToUse:
    - description: Look up computer by ActiveDirectory account
    - description: Find device by Google Chrome user
    - description: Identify who logs in to any system, including login history and current sessions.
    - description: Look up any host by the email address of the person using it.
    - description: Check user login history
      moreInfoUrl: https://www.lepide.com/how-to/audit-who-logged-into-a-computer-and-when.html#:~:text=To%20find%20out%20the%20details,logs%20in%20%E2%80%9CWindows%20Logs%E2%80%9D.
    - description: See currently logged in users
      moreInfoUrl: https://www.top-password.com/blog/see-currently-logged-in-users-in-windows/
    - description: Get demographics off of our machines about who the user is and who's logged in
      moreInfoUrl: https://docs.google.com/document/d/1qFYtMoKh3zyERLhbErJOEOo2me6Bc7KOOkjKn482Sqc/edit
    - description: See what servers someone is logged-in on
      moreInfoUrl: https://community.spiceworks.com/topic/138171-is-there-a-way-to-see-what-servers-someone-is-logged-in-on
- industryName: Intrusion detection
  friendlyName: Build custom query and policy automations to detect suspicious behavior
  description: Send webhooks and ship logs to detect intrusions and issues with devices.
  documentationUrl: https://fleetdm.com/docs/using-fleet/log-destinations
  tier: Free
  usualDepartment: Security
  productCategories: [Endpoint operations]
  pricingTableCategories: [Endpoint operations]
  buzzwords: [Host-based intrusion detection system (HIDS,Indicators of Compromise (IOCs),Feeder for SIEM]
  demos:
    - description: A top media company wanted to share more security data with other departments without slowing down hosts.
  waysToUse:
    - description: Send webhooks to generate alerts when an IOC is detected on one or more devices.
    - description: Ship logs to Splunk, Snowflake, and other SIEMs to build a host-based intrusion detection system (HIDS).
    - description: Synchronize live state of endpoints to a data lake or SIEM in a consistent shape.
    - description: Export the data to other systems
      moreInfoUrl: https://docs.google.com/document/d/1pE9U-1E4YDiy6h4TorszrTOiFAauFiORikSUFUqW7Pk/edit
    - description: Export data to a third-party SIEM tool
      moreInfoUrl: https://www.websense.com/content/support/library/web/hosted/admin_guide/siem_integration_explain.aspx
    - description: Gather data and log events from endpoints
      moreInfoUrl: https://techbeacon.com/security/how-osquery-can-lift-your-security-teams-game#:~:text=%22If%20security%20teams%20didn%27t%20have%20osquery%2C%20they%20would%20have%20to%20find%20a%20way%20to%20manually%20go%20into%20each%20endpoint%20and%20gather%20data%2C%20or%20buy%20a%20third%2Dparty%20tool%20to%20do%20that%20for%20them
#
#  ╔═╗╦╔╦╗
#  ╠╣ ║║║║
#  ╚  ╩╩ ╩
- industryName: File integrity monitoring (FIM) # Short industry phrase
  friendlyName: Detect changes to critical files # Short, Fleet one-liner for the feature, written in the imperative mood.  (If easy to do, base this off of the words that an actual customer is saying.)
  description: Specify files to monitor for changes or deletions, then log those events to your SIEM or data lake, including key information such as filepath and checksum. # Clear Mr. Rogers description
  documentationUrl: https://fleetdm.com/guides/osquery-evented-tables-overview#file-integrity-monitoring-fim # URL of the single-best page within the docs which serves as a "jumping-off point" for this feature.
  screenshotSrc: "" # A screenshot of the single, best, simplifying, obvious example 
  tier: Free # Either "Free" or "Premium"
  usualDepartment: Security # or omit if there isn't a particular departmental leaning we've noticed
  productCategories: [Endpoint operations] # or omit if this isn't associated with a single product category
  pricingTableCategories: [Endpoint operations]
  dri: mikermcneil #GitHub user name
  demos:
    - description: A top gaming company needed a way to monitor critical files on production Debian servers.
      quote: The FIM features are kind of a top priority.
      moreInfoUrl: https://docs.google.com/document/d/1pE9U-1E4YDiy6h4TorszrTOiFAauFiORikSUFUqW7Pk/edit
  buzzwords: [File integrity monitoring (FIM),Host-based intrusion detection system (HIDS),Anomaly detection]
  waysToUse:
    - description: Monitor critical files on production Debian servers
    - description: Detect anomalous filesystem activity
      moreInfoUrl: https://www.beyondtrust.com/resources/glossary/file-integrity-monitoring
    - description: Detect unintended changes
      moreInfoUrl: https://www.beyondtrust.com/resources/glossary/file-integrity-monitoring
    - description: Verify update status and monitor system health
      moreInfoUrl: https://www.beyondtrust.com/resources/glossary/file-integrity-monitoring
    - description: Meet compliance mandates
      moreInfoUrl: https://www.beyondtrust.com/resources/glossary/file-integrity-monitoring
#  ╔╦╗╔═╗╦  ╦ ╦╔═╗╦═╗╔═╗  ╔╦╗╔═╗╔╦╗╔═╗╔═╗╔╦╗╦╔═╗╔╗╔  ┌─╦ ╦╔═╗╦═╗╔═╗─┐
#  ║║║╠═╣║  ║║║╠═╣╠╦╝║╣    ║║║╣  ║ ║╣ ║   ║ ║║ ║║║║  │ ╚╦╝╠═╣╠╦╝╠═╣ │
#  ╩ ╩╩ ╩╩═╝╚╩╝╩ ╩╩╚═╚═╝  ═╩╝╚═╝ ╩ ╚═╝╚═╝ ╩ ╩╚═╝╝╚╝  └─ ╩ ╩ ╩╩╚═╩ ╩─┘
- industryName: Malware detection (YARA/custom IoCs)  # TODO: consider: technically more than YARA, consider generalizing this and including the concept of comparing known binary hashes and other IoCs (either via live query or in the data lake to compare threat intel feed)
  friendlyName: Scan files for malware signatures
  description: Report and trigger automations when malware or other unexpected files are detected on a host using YARA signatures.
  documentationUrl: https://fleetdm.com/tables/yara
  tier: Free
  dri: mikermcneil
  usualDepartment: Security
  productCategories: [Endpoint operations,Vulnerability management]
  pricingTableCategories: [Endpoint operations,Vulnerability management]
  buzzwords: [YARA scanning,Cyber Threat Intelligence (CTI),Indicators of compromise (IOCs),Antivirus (AV),Endpoint protection platform (EPP),Endpoint detection and response (EDR),Malware detection,Signature-based malware detection,Malware scanning,Malware analysis,Anomaly detection]
  demos:
    - description: A top media company used Fleet policies with YARA rules to continuously scan host filesystems for malware signatures provided by internal and external threat intelligence teams.
      moreInfoUrl: # short demo video
  waysToUse:
    - description: Detect suspicious bytecode in JAR files
    - description: Identify suspicious patterns in binaries using YARA signatures  # (≈regular expressions for binary)
    - description: Continuously scan host filesystems for malware signatures.
      moreInfoUrl: https://yara.readthedocs.io/en/stable/writingrules.html
    - description: Monitor for relevent filesystem changes (YARA events) and on-demand YARA signature scans.
      moreInfoUrl: https://osquery.readthedocs.io/en/stable/deployment/yara/
    - description: Use YARA for malware detection
      moreInfoUrl: https://www.cisa.gov/sites/default/files/FactSheets/NCCIC%20ICS_FactSheet_YARA_S508C.pdf
    - description: Scan for indicators of compromise (IoC) for common malware.
      moreInfoUrl: https://github.com/Cisco-Talos/osquery_queries
    - description: Analyze malware using data from osquery, such as endpoint certificates and launch daemons (launchd).
      moreInfoUrl: https://medium.com/hackernoon/malware-analysis-using-osquery-part-3-9dc805b67d16
    - description: Detect persistent malware (e.g. WireLurker) in endpoints by generating simple policies that search for their static indicators of compromise (IoCs).
      moreInfoUrl: https://osquery.readthedocs.io/en/stable/deployment/anomaly-detection/
    - description: Run a targeted YARA scan with osquery as a lightweight approach to scan anything on a host filesystem, with minimal performance impact.  Unlike full system YARA scans which consume considerable CPU resources, an equivalent YARA scan targeted in Fleet can be 8x cheaper (CPU %).
      moreInfoUrl: https://www.tripwire.com/state-of-security/signature-socket-based-malware-detection-osquery-yara
- industryName: Detection engineering
  friendlyName: # Ship logs to your data lake and comopare with known bad binary hashes or capture behavioral data and build custom detections (e.g. using a framework like MITRE)
  description: 
  documentationUrl: https://fleetdm.com/docs/using-fleet/log-destinations
  tier: Free
  dri: mikermcneil
  usualDepartment: Security
  productCategories: [Endpoint operations]
  pricingTableCategories: [Endpoint operations]
  buzzwords: [Security analytics,Behavioral analytics,MITRE ATT&CK,Tactics techniques and procedures (TTPs),Security information and event management (SIEM)]
  demos:
    - description: 
      moreInfoUrl: 
  waysToUse:
    - description: 
- industryName: Threat hunting
  friendlyName: # TODO: live query
  description: 
  documentationUrl: https://fleetdm.com/queries
  tier: Free
  dri: mikermcneil
  usualDepartment: Security
  productCategories: [Endpoint operations]
  pricingTableCategories: [Endpoint operations]
  buzzwords: []
  demos:
    - description: 
      moreInfoUrl: 
  waysToUse:
    - description: 
- industryName: Incident response
  friendlyName: Interrogate hosts in real time
  description: Live query, triage, figuring out scope of impact, remediate using scripts or MDM commands (e.g. remote wipe), and quarantine or reimage using other systems and APIs (e.g. remove from network, decommission container)
  documentationUrl: https://fleetdm.com/securing/how-osquery-can-help-cyber-responders#simplifying-endpoint-visibility-with-osquery-and-fleet
  tier: Free
  dri: mikermcneil
  usualDepartment: Security
  productCategories: [Endpoint operations]
  pricingTableCategories: [Endpoint operations]
  buzzwords: []
  demos:
    - description: 
      moreInfoUrl: 
  waysToUse:
    - description: 
- industryName: Binary authorization
  friendlyName: Restrict what programs can run, and what files running programs can access.
  description: 
  documentationUrl: 
  tier: Free
  dri: mikermcneil
  usualDepartment: Security
  productCategories: [Endpoint operations]
  pricingTableCategories: [Endpoint operations]
  comingSoonOn: 2025-06-30
  buzzwords: [Mandatory Access Control (MAC),Privilege confinement,Binary authorization,Santa,Binary allowlisting,Binary whitelisting]
  demos:
    - description: 
      moreInfoUrl: 
  waysToUse:
    - description: Confine programs to a limited set of resources.
    - description: Report on AppArmor events
      moreInfoUrl: https://fleetdm.com/tables/apparmor_events
    - description: Confine programs according to a set of rules that specify which files a program can access.
      moreInfoUrl: https://wiki.debian.org/AppArmor
    - description: Proactively protect the system against both known and unknown vulnerabilities.
#  ╔═╗╔═╗╔═╗╔╗╔╔╦╗  ╔═╗╦ ╦╔╦╗╔═╗   ╦ ╦╔═╗╔╦╗╔═╗╔╦╗╔═╗
#  ╠═╣║ ╦║╣ ║║║ ║   ╠═╣║ ║ ║ ║ ║───║ ║╠═╝ ║║╠═╣ ║ ║╣
#  ╩ ╩╚═╝╚═╝╝╚╝ ╩   ╩ ╩╚═╝ ╩ ╚═╝   ╚═╝╩  ═╩╝╩ ╩ ╩ ╚═╝
- industryName: Agent auto-update
  friendlyName: Keep agents and extensions up to date
  descrption: Keep agents and extensions up to date by loading code from Fleet's free update registry.
  documentationUrl: https://fleetdm.com/docs/using-fleet/enroll-hosts
  tier: Free
  productCategories: [Endpoint operations]
  pricingTableCategories: [Endpoint operations]
  usualDepartment: IT
#  ╦╔╗╔╔═╗╔╦╗╔═╗╦  ╦  ╔═╗╦═╗╔═╗
#  ║║║║╚═╗ ║ ╠═╣║  ║  ║╣ ╠╦╝╚═╗
#  ╩╝╚╝╚═╝ ╩ ╩ ╩╩═╝╩═╝╚═╝╩╚═╚═╝
- industryName: Installers (self-service)
  tier: Free
  productCategories: [Endpoint operations]
  pricingTableCategories: [Endpoint operations]
  usualDepartment: IT
  documentationUrl: https://fleetdm.com/docs/using-fleet/enroll-hosts
  waysToUse:
    - description: Build scripts for Ansible deployments
      moreInfoUrl: https://www.youtube.com/watch?v=qflUfLQCnwY&list=PL6-FgoWOoK2YUR4ADGsxTSL3onb-GzCnM&index=4
    - description: Deploy osquery to macOS via Jamf
      moreInfoUrl: https://www.youtube.com/watch?v=qflUfLQCnwY&list=PL6-FgoWOoK2YUR4ADGsxTSL3onb-GzCnM&index=4
    - description: Package osquery for Linux servers via Workspace One and Windows servers via group policies
      moreInfoUrl: https://www.youtube.com/watch?v=qflUfLQCnwY&list=PL6-FgoWOoK2YUR4ADGsxTSL3onb-GzCnM&index=4
#  ╔╗ ╔═╗╔╦╗╔═╗╦ ╦  ╦╔╗╔╔═╗╔╦╗╔═╗╦  ╦  ╔═╗╔╦╗╦╔═╗╔╗╔
#  ╠╩╗╠═╣ ║ ║  ╠═╣  ║║║║╚═╗ ║ ╠═╣║  ║  ╠═╣ ║ ║║ ║║║║
#  ╚═╝╩ ╩ ╩ ╚═╝╩ ╩  ╩╝╚╝╚═╝ ╩ ╩ ╩╩═╝╩═╝╩ ╩ ╩ ╩╚═╝╝╚╝
- industryName: Batch installation (Chef, Ansible, Puppet, MDM)
  friendlyName: Install agents over the air
  documentationUrl: https://fleetdm.com/docs/using-fleet/enroll-hosts
  tier: Free
  productCategories: [Endpoint operations]
  pricingTableCategories: [Endpoint operations]
  usualDepartment: IT
#  ╦═╗╔═╗╔╦╗╔═╗╔╦╗╔═╗  ╔═╗╔═╗╔╦╗╔╦╗╦╔╗╔╔═╗╔═╗
#  ╠╦╝║╣ ║║║║ ║ ║ ║╣   ╚═╗║╣  ║  ║ ║║║║║ ╦╚═╗
#  ╩╚═╚═╝╩ ╩╚═╝ ╩ ╚═╝  ╚═╝╚═╝ ╩  ╩ ╩╝╚╝╚═╝╚═╝
- industryName: Remote settings
  description: Configure agent options remotely, over the air.  (Includes osquery config, and osquery startup flags.).
  documentationUrl: https://fleetdm.com/docs/configuration/agent-configuration
  moreInfoUrl: https://github.com/fleetdm/fleet/issues/13825
  tier: Free
  productCategories: [Endpoint operations]
  pricingTableCategories: [Endpoint operations]
  usualDepartment: Security
#  ╦  ╦╔═╗╦═╗╦╔═╗╔╗ ╦  ╔═╗  ╔═╗╔╗╔╦═╗╔═╗╦  ╦  ╔╦╗╔═╗╔╗╔╔╦╗
#  ╚╗╔╝╠═╣╠╦╝║╠═╣╠╩╗║  ║╣   ║╣ ║║║╠╦╝║ ║║  ║  ║║║║╣ ║║║ ║
#   ╚╝ ╩ ╩╩╚═╩╩ ╩╚═╝╩═╝╚═╝  ╚═╝╝╚╝╩╚═╚═╝╩═╝╩═╝╩ ╩╚═╝╝╚╝ ╩
- industryName: Variable enrollment
  description: Enroll hosts in different groups using different enrollment secrets and/or installers per-baseline.
  documentationUrl: https://fleetdm.com/docs/configuration/configuration-files#teams 
  tier: Premium
  productCategories: [Endpoint operations, Device management]
  pricingTableCategories: [Endpoint operations]
  usualDepartment: IT
#  ╔═╗╦═╗╦╦  ╦╔═╗╔╦╗╔═╗  ╦ ╦╔═╗╔╦╗╔═╗╔╦╗╔═╗  ╦═╗╔═╗╔═╗╦╔═╗╔╦╗╦═╗╦ ╦
#  ╠═╝╠╦╝║╚╗╔╝╠═╣ ║ ║╣   ║ ║╠═╝ ║║╠═╣ ║ ║╣   ╠╦╝║╣ ║ ╦║╚═╗ ║ ╠╦╝╚╦╝
#  ╩  ╩╚═╩ ╚╝ ╩ ╩ ╩ ╚═╝  ╚═╝╩  ═╩╝╩ ╩ ╩ ╚═╝  ╩╚═╚═╝╚═╝╩╚═╝ ╩ ╩╚═ ╩
- industryName: Private update registry
  friendlyName: Update agents from a secret URL
  description: Load agent code from a secret URL that you manage.
  documentationUrl: https://fleetdm.com/docs/using-fleet/update-agents
  tier: Premium
  productCategories: [Endpoint operations]
  pricingTableCategories: [Endpoint operations]
  usualDepartment: Security
- industryName: Variable agent versions
  descrption: Manage agents remotely by setting different versions per-baseline.
  documentationUrl: https://fleetdm.com/docs/configuration/agent-configuration#configure-fleetd-update-channels
  tier: Premium
  productCategories: [Endpoint operations]
  pricingTableCategories: [Endpoint operations]
  usualDepartment: IT
#  ╔═╗╦ ╦╔═╗╔╦╗╔═╗╔╦╗  ╔╦╗╔═╗╔╗ ╦  ╔═╗╔═╗
#  ║  ║ ║╚═╗ ║ ║ ║║║║   ║ ╠═╣╠╩╗║  ║╣ ╚═╗
#  ╚═╝╚═╝╚═╝ ╩ ╚═╝╩ ╩   ╩ ╩ ╩╚═╝╩═╝╚═╝╚═╝
- industryName: Custom tables
  friendlyName: Add tables to osquery with extensions
  description: Install osquery extensions over the air. #  (GitOptional)
  documentationUrl: https://fleetdm.com/docs/configuration/agent-configuration#extensions
  moreInfoUrl: https://github.com/trailofbits/osquery-extensions/blob/3df2b72ad78549e25344c79dbc9bce6808c4d92a/README.md#extensions
  tier: Premium
  productCategories: [Endpoint operations]
  pricingTableCategories: [Endpoint operations]
  usualDepartment: IT
#
#  ╦═╗╔═╗╔═╗╔╦╗  ╔═╗╔═╗╦
#  ╠╦╝║╣ ╚═╗ ║   ╠═╣╠═╝║
#  ╩╚═╚═╝╚═╝ ╩   ╩ ╩╩  ╩
- industryName: REST API
  friendlyName: Automate any feature
  description: 
  productCategories: [Endpoint operations,Device management,Vulnerability management]
  pricingTableCategories: [Integrations]
  usualDepartment: IT
  documentationUrl: https://fleetdm.com/docs/rest-api/rest-api 
  screenshotSrc:
  tier: Free
  dri: rachaelshaw
#  ╔═╗╔═╗╔╦╗╔╦╗╔═╗╔╗╔╔╦╗  ╦  ╦╔╗╔╔═╗  ╔╦╗╔═╗╔═╗╦    ┌─  ╔═╗╦  ╦  ─┐
#  ║  ║ ║║║║║║║╠═╣║║║ ║║  ║  ║║║║║╣    ║ ║ ║║ ║║    │   ║  ║  ║   │
#  ╚═╝╚═╝╩ ╩╩ ╩╩ ╩╝╚╝═╩╝  ╩═╝╩╝╚╝╚═╝   ╩ ╚═╝╚═╝╩═╝  └─  ╚═╝╩═╝╩  ─┘
- industryName: Command line tool (CLI)
  friendlyName: fleetctl
  documentationUrl: https://fleetdm.com/docs/using-fleet/fleetctl-cli
  productCategories: [Endpoint operations,Device management]
  pricingTableCategories: [Endpoint operations]
  usualDepartment: IT
  tier: Free
#  ╦ ╦╔═╗╔╗ ╦ ╦╔═╗╔═╗╦╔═╔═╗
#  ║║║║╣ ╠╩╗╠═╣║ ║║ ║╠╩╗╚═╗
#  ╚╩╝╚═╝╚═╝╩ ╩╚═╝╚═╝╩ ╩╚═╝
- industryName: Webhooks
  friendlyName: Automations
  documentationUrl: https://fleetdm.com/docs/using-fleet/automations#automations
  productCategories: [Endpoint operations,Device management,Vulnerability management]
  pricingTableCategories: [Integrations]
  usualDepartment: IT 
  tier: Free
#  ╔╦╗╔═╗╔═╗╔═╗  ╔═╗╦ ╦╔╦╗╔═╗╔╦╗╔═╗╔╦╗╦╔═╗╔╗╔╔═╗
#   ║║║╣ ║╣ ╠═╝  ╠═╣║ ║ ║ ║ ║║║║╠═╣ ║ ║║ ║║║║╚═╗
#  ═╩╝╚═╝╚═╝╩    ╩ ╩╚═╝ ╩ ╚═╝╩ ╩╩ ╩ ╩ ╩╚═╝╝╚╝╚═╝
- industryName: Deep automations
  friendlyName: Trigger webhooks or run scripts
  documentationUrl: https://fleetdm.com/docs/using-fleet/automations#automations
  description: Fire off webhooks or run scripts on hosts when certain things happen in Fleet.
  productCategories: [Endpoint operations,Device management,Vulnerability management]
  pricingTableCategories: [Integrations]
  comingSoonOn: 2024-06-30
  tier: Free
  buzzwords: [Automated remediation,Auto-remediation,Self-healing]
  waysToUse:
    - description: Use policy automations to automatically remediate issues and mitigate vulnerabilities.
    - description: Use osquery and santa to work around inflexibilities in proprietary MDMs and other protection solutions.
    - description: Listen to webhooks to perform autonomous self-healing (cloud security engineering)
      moreInfoUrl: https://www.fugue.co/blog/automated-remediation-scripts-vs.-self-healing-infrastructure-two-approaches-to-cloud-security
#  ╔═╗╦╔╦╗╔═╗╔═╗╔═╗
#  ║ ╦║ ║ ║ ║╠═╝╚═╗
#  ╚═╝╩ ╩ ╚═╝╩  ╚═╝
- industryName: GitOps
  friendlyName: Manage endpoints in git
  documentationUrl: https://github.com/fleetdm/fleet-gitops
  description: Fork the best practices repo and use the GitHub Action to hook it up to your Fleet instance in minutes. Coming soon (2024-03-31)
  moreInfoUrl: https://github.com/fleetdm/fleet/issues/13643
  productCategories: [Endpoint operations,Device management,Vulnerability management]
  pricingTableCategories: [Deployment]
  usualDepartment: IT
  tier: Free
  demos:
    description: A top savings and investment company wanted workflows and automation so that one bad actor can't brick their fleet.  This way, they have to make a pull request first.
    quote: I don't want one bad actor to brick my fleet.  I want them to make a pull request first.
    moreInfoUrl: https://docs.google.com/document/d/1hAQL6P--Tt3syq1MTRONAxhQA_2Vjt3oOJJt_O4xbiE/edit?disco=AAABAVnYvns&usp_dm=true#heading=h.7en766pueek4
  #  ╔═╗╦═╗╔═╗╔═╗  ╦╔╗╔╔╦╗╔═╗╔═╗╦═╗╔═╗╔╦╗╦╔═╗╔╗╔╔═╗
  #  ╠╣ ╠╦╝║╣ ║╣   ║║║║ ║ ║╣ ║ ╦╠╦╝╠═╣ ║ ║║ ║║║║╚═╗
  #  ╚  ╩╚═╚═╝╚═╝  ╩╝╚╝ ╩ ╚═╝╚═╝╩╚═╩ ╩ ╩ ╩╚═╝╝╚╝╚═╝
- industryName: Free integrations (Tines, Snowflake, Terraform, Chronicle, Jira, Zendesk, etc)
  friendlyName: Borrow off-the-shelf tactics from the community
  documentationUrl: https://fleetdm.com/integrations
  productCategories: [Endpoint operations,Device management,Vulnerability management]
  pricingTableCategories: [Integrations]
  usualDepartment: IT
  description:
  moreInfoUrl: https://fleetdm.com/integrations
  tier: Free
  waysToUse:
    - description: (ActiveDirectory) Know who opened your computer and check their device posture before you let them log into anything.
    - description: (Ansible) Easily issue MDM commands and standardize data across operating systems.
    - description: (AWS) Deploy your own self-managed Fleet in any AWS environment in minutes.
    - description: (Azure) Deploy your own self-managed Fleet in the Microsoft Cloud in minutes.
    - description: (Chef) Easily issue MDM commands and standardize data across operating systems.
    - description: (Elastic) Ingest osquery data and monitor for important changes or events.
    - description: (GitHub) Version control using git, enabling collaboration and a GitOps workflow.
    - description: (GitLab) Version control using git, enabling collaboration and a GitOps workflow.
    - description: (Chronicle) Ingest osquery data and monitor for important changes or events.
    - description: (Google Cloud) Deploy your own self-managed Fleet in any GCP environment in minutes.
    - description: (Munki) Easily issue MDM commands and standardize data across operating systems.
    - description: (Okta) Know who opened your computer and check their device posture before you let them log into anything.
    - description: (Snowflake) Ingest osquery data and monitor for important changes or events.
    - description: (Splunk) Ingest osquery data and monitor for important changes or events.
    - description: (Tines) Build custom workflows that trigger in various situations.
    - description: (Webhooks) Configure automations that send webhooks to specific URLs when Fleet detects changes to host, policy, and CVE statuses.
    - description: (Zendesk) Automatically create Zendesk tickets in various situations.
    - description: (Jira) Automatically create Jira tickets in various situations, including exporting vulnerabilities to Jira and syncing tickets.
  buzzwords: [Snowflake,Okta,Tines,Splunk,Elastic,AWS,ActiveDirectory,Ansible,GitHub,GitLab,Chronicle,Google Cloud,Munki,Vanta,Chef,Zendesk,Jira]
  #  ╔═╗╦═╗╔═╗╔╦╗╦╦ ╦╔╦╗  ╦╔╗╔╔╦╗╔═╗╔═╗╦═╗╔═╗╔╦╗╦╔═╗╔╗╔╔═╗
  #  ╠═╝╠╦╝║╣ ║║║║║ ║║║║  ║║║║ ║ ║╣ ║ ╦╠╦╝╠═╣ ║ ║║ ║║║║╚═╗
  #  ╩  ╩╚═╚═╝╩ ╩╩╚═╝╩ ╩  ╩╝╚╝ ╩ ╚═╝╚═╝╩╚═╩ ╩ ╩ ╩╚═╝╝╚╝╚═╝
- industryName: Premium integrations (Puppet, Vanta, etc)
  friendlyName: Borrow off-the-shelf tactics from legendary brands
  documentationUrl: https://fleetdm.com/integrations
  description: Plug Fleet into other frameworks and tools.
  productCategories: [Endpoint operations,Device management,Vulnerability management]
  pricingTableCategories: [Integrations]
  usualDepartment: IT
  moreInfoUrl: https://fleetdm.com/integrations
  tier: Premium
  waysToUse:
    - description: (Vanta) Trigger a workflow based on a failing policy.
    - description: (Puppet) Easily issue MDM commands, standardize data across operating systems, and map macOS+Windows settings to computers with the Puppet module.
    - description: (Torq) Build custom workflows that trigger in various situations.
    - description: (Custom IdP) Manage access to Fleet single sign-on (SSO) through any IdP (using SAML).
  buzzwords: [Vanta,Puppet,Custom IdP]
- industryName: Public issue tracker (GitHub)
  documentationUrl: https://fleetdm.com/support
  productCategories: [Endpoint operations,Device management,Vulnerability management]
  pricingTableCategories: [Support]
  tier: Free
- industryName: Community Slack channel
  documentationUrl: https://fleetdm.com/support
  productCategories: [Endpoint operations,Device management,Vulnerability management]
  pricingTableCategories: [Support]
  tier: Free
- industryName: Unlimited email support (confidential)
  documentationUrl: https://fleetdm.com/support
  productCategories: [Endpoint operations,Device management,Vulnerability management]
  pricingTableCategories: [Support]
  tier: Premium
- industryName: Phone and video call support
  documentationUrl: https://fleetdm.com/support
  productCategories: [Endpoint operations,Device management,Vulnerability management]
  pricingTableCategories: [Support]
  tier: Premium
- industryName: Self-managed
  friendlyName: Host it yourself
  description: Deploy Fleet anywhere and host it yourself, even in airgapped environments.
  pricingTableCategories: [Deployment]
  documentationUrl: https://fleetdm.com/docs/deploy/introduction
  productCategories: [Endpoint operations,Device management,Vulnerability management]
  tier: Free
  buzzwords: [Self-hosted]
- industryName: Deployment tools (Terraform, Helm)
  documentationUrl: https://fleetdm.com/docs/deploy/introduction
  usualDepartment: IT
  tier: Free
  productCategories: [Endpoint operations]
  pricingTableCategories: [Deployment]
<<<<<<< HEAD
- industryName: Managed Cloud (700+ hosts)
=======
- industryName: Managed Cloud
  description: Have Fleet host it for you (currently only available for customers with 700+ hosts.  PS. Wish we could host for you?  We're working on it!  Please let us know if you know of a good partner.  In the meantime, join fleetdm.com/support and we're happy to help you deploy Fleet yourself.)
>>>>>>> bb7da24e
  pricingTableCategories: [Deployment]
  productCategories: [Endpoint operations,Device management,Vulnerability management]
  tier: Premium
- industryName: Interactive MDM migration #   « end-user initiated MDM migration, with interactive UI
  tier: Premium
  documentationUrl: https://fleetdm.com/docs/using-fleet/mdm-migration-guide#migrate-automatically-enrolled-dep-hosts
  usualDepartment: IT
  productCategories: [Device management]
  pricingTableCategories: [Device management]
- industryName: Remotely enforce OS settings
  documentationUrl: https://fleetdm.com/docs/using-fleet/mdm-custom-os-settings
  usualDepartment: IT
  tier: Free
  waysToUse:
    - description: Deploy configuration profiles on macOS and Windows and verify that they're installed.
      moreInfoUrl: https://github.com/fleetdm/fleet/issues/13281
    - description: Deploy custom declaration (DDM) profiles on macOS. Coming soon (2024-03-31).
      moreInfoUrl: https://github.com/fleetdm/fleet/issues/14550
    - description: Target profiles to specific hosts using SQL.
      moreInfoUrl: https://github.com/fleetdm/fleet/issues/14715
    - description: Automatically re-deploy configuration profiles when they're not installed.
  productCategories: [Device management]
  pricingTableCategories: [Device management]
- industryName: Self service
  description: Provide resolution instructions for end users through Fleet Desktop that suggest how an end user can fix a posture issue themselves.
  documentationUrl: https://fleetdm.com/docs/using-fleet/fleet-desktop
  tier: Premium
  usualDepartment: IT
  productCategories: [Device management]
  pricingTableCategories: [Device management]
- industryName: User-initiated enrollment of macOS computers
  documentationUrl: https://fleetdm.com/docs/using-fleet/mdm-migration-guide#migrate-manually-enrolled-hosts
  tier: Free
  usualDepartment: IT
  productCategories: [Device management]
  pricingTableCategories: [Device management]
- industryName: Low-level MDM commands for macOS and Windows (e.g. remote restart)
  documentationUrl: https://fleetdm.com/docs/using-fleet/mdm-commands
  tier: Free
  usualDepartment: IT
  productCategories: [Device management]
  pricingTableCategories: [Device management]
  waysToUse:
    - description: See a list of the upcoming MDM commands and scripts in unified queue. Coming soon (2024-03-31)
      moreInfoUrl: https://github.com/fleetdm/fleet/issues/15920
- industryName: Native macOS update reminders
  description: Send low-level MDM commands to tell end users to update their OS.
  moreInfoUrl: https://developer.apple.com/documentation/devicemanagement/schedule_an_os_update
  tier: Free
  usualDepartment: IT
  productCategories: [Device management]
  pricingTableCategories: [Device management]
- industryName: Zero-touch setup for macOS computers
  documentationUrl: https://fleetdm.com/docs/using-fleet/mdm-macos-setup-experience
  tier: Premium
  usualDepartment: IT
  productCategories: [Device management]
  pricingTableCategories: [Device management]
  waysToUse:
    - description: Ship a macOS workstation to the end user's home and have them automatically enroll to Fleet during out-of-the-box setup.
    - description: Ship a Windows workstation to the end user's home and have them automatically enroll to Fleet during out-of-the-box setup.
    - description: Customize the out-of-the-box setup experience for your end users.
    - description: Require end users to authenticate with your identity provider (IdP) and agree to an end user license agreement (EULA) before they can use their new workstation
- industryName: Enforce OS updates
  documentationUrl: https://fleetdm.com/docs/using-fleet/mdm-macos-updates
  tier: Premium
  usualDepartment: IT
  productCategories: [Device management,Vulnerability management]
  pricingTableCategories: [Device management]
  waysToUse:
    - description: Enforce macOS updates via Nudge.
    - description: Automatically update Windows after the end user reaches a deadline.
- industryName: Cross-platform remote lock and wipe
  documentationUrl: https://fleetdm.com/docs/using-fleet/mdm-commands
  waysToUse:
    - description: High-level remote lock for macOS, Windows, and Linux. Coming soon (2024-03-31)
      moreInfoUrl: https://github.com/fleetdm/fleet/issues/9949
    - description: High-level remote wipe for macOS, Windows, and Linux. Coming soon (2024-03-31)
      moreInfoUrl: https://github.com/fleetdm/fleet/issues/9951
  tier: Premium
  usualDepartment: IT
  productCategories: [Device management]
  pricingTableCategories: [Device management]
- industryName: Deploy security agents on macOS, Windows, and Linux computers.
  documentationUrl: https://github.com/fleetdm/fleet/issues/14921
  description:
  moreInfoUrl: https://github.com/fleetdm/fleet/issues/14921
  tier: Premium
  comingSoonOn: 2024-04-22 #customer-reedtimmer,customer-flacourtia 
  usualDepartment: IT
  productCategories: [Device management]
  pricingTableCategories: [Device management]
- industryName: Puppet module
  documentationUrl: https://fleetdm.com/docs/using-fleet/puppet-module
  friendlyName: Map macOS settings to computers with Puppet module
  tier: Premium
  usualDepartment: IT
  productCategories: [Device management]
  pricingTableCategories: [Device management]
- industryName: Software inventory
  documentationUrl: https://fleetdm.com/docs/get-started/anatomy#software-library
  tier: Free
  productCategories: [Endpoint operations,Device management,Vulnerability management]
  pricingTableCategories: [Endpoint operations]
  waysToUse:
    - description: Implement software inventory recommendations from the SANS 20 / CIS 18.
      moreInfoUrl: https://docs.google.com/document/d/1E6EQMMqrsRc6Z3YsR6Q33OaF9eAa8zLNaz4K2YzFdyo/edit#heading=h.7en766pueek4
    - description: View a list of all software and their versions installed on all your hosts.
    - description: View a list of software rolled up by title.
      moreInfoUrl: https://github.com/fleetdm/fleet/issues/14674
- industryName: Hardware inventory
  documentationUrl: https://fleetdm.com/tables/system_info
  productCategories: [Endpoint operations,Device management,Vulnerability management]
  pricingTableCategories: [Endpoint operations]
  tier: Free
  waysToUse:
    - description: Implement hardware and infrastructure inventory recommendations from the SANS 20 / CIS 18.
      moreInfoUrl: https://docs.google.com/document/d/1E6EQMMqrsRc6Z3YsR6Q33OaF9eAa8zLNaz4K2YzFdyo/edit#heading=h.7en766pueek4
- industryName: Device inventory dashboard
  documentationUrl: 
  productCategories: [Endpoint operations,Device management]
  pricingTableCategories: [Endpoint operations]
  usualDepartment: IT
  tier: Free
- industryName: Browse installed software packages
  documentationUrl: https://fleetdm.com/docs/rest-api/rest-api#software
  productCategories: [Endpoint operations,Device management,Vulnerability management]
  pricingTableCategories: [Endpoint operations]
  tier: Free
- industryName: Search devices by IP, serial, hostname, UUID
  documentationUrl: https://fleetdm.com/docs/rest-api/rest-api#hosts
  productCategories: [Endpoint operations,Device management]
  pricingTableCategories: [Endpoint operations]
  tier: Free
- industryName: Labels (SQL-driven)
  documentationUrl: https://fleetdm.com/docs/configuration/configuration-files#labels
  friendlyName: Filter hosts using SQL
  productCategories: [Endpoint operations,Device management,Vulnerability management]
  pricingTableCategories: [Endpoint operations]
  usualDepartment: IT
  tier: Free
- industryName: Custom device data for help desk
  documentationUrl: https://fleetdm.com/securing/end-user-self-remediation#set-your-enforcement-standards
  description:
  moreInfoUrl: https://github.com/fleetdm/fleet/issues/14415
  tier: Free
  usualDepartment: IT
  productCategories: [Endpoint operations,Device management]
  pricingTableCategories: [Device management]
- industryName: Baselines (device groups)
  friendlyName: Manage different endpoints differently
  documentationUrl: https://fleetdm.com/docs/using-fleet/segment-hosts
  description: Set baselines and strategies for hosts in different situations called "teams", and move hosts between them via API-driven automations or a simple, delegatable user interface with role-based access.
  tier: Premium
  productCategories: [Endpoint operations,Device management,Vulnerability management]
  pricingTableCategories: [Endpoint operations]
  waysToUse:
    - description: Automate remediation for different applications with different security postures (cloud security engineering)
- industryName: Generate reports for groups of devices
  documentationUrl: https://fleetdm.com/docs/configuration/configuration-files#server-settings-query-reports-disabled
  productCategories: [Endpoint operations,Device management,Vulnerability management]
  pricingTableCategories: [Endpoint operations]
  usualDepartment: IT
  tier: Premium
- industryName: Versionable queries and config (GitOps)
  documentationUrl: https://fleetdm.com/guides/using-github-actions-to-apply-configuration-profiles-with-fleet#basic-article
  tier: Free
  productCategories: [Endpoint operations,Device management,Vulnerability management]
  pricingTableCategories: [Endpoint operations]
  usualDepartment: IT
  demos:
    - description: A top financial services company needed to set up rolling deployments for changes to osquery agents running on their production servers.
      moreInfoUrl: https://docs.google.com/document/d/1UdzZMyBLbs9SUXfSXN2x2wZQCbjZZUetYlNWH6-ryqQ/edit#heading=h.2lh6ehprpvl6
- industryName: Scope transparency
  tier: Free
  documentationUrl: https://fleetdm.com/transparency
  productCategories: [Endpoint operations]
  pricingTableCategories: [Endpoint operations]
- industryName: Single sign on (SSO, SAML)
  documentationUrl: https://fleetdm.com/docs/deploy/single-sign-on-sso#single-sign-on-sso
  productCategories: [Endpoint operations,Device management,Vulnerability management]
  pricingTableCategories: [Endpoint operations]
  usualDepartment: IT
  tier: Free
- industryName: Disk encryption
  documentationURL: https://fleetdm.com/docs/using-fleet/mdm-disk-encryption
  friendlyName: Ensure hard disks are encrypted
  productCategories: [Device management]
  pricingTableCategories: [Device management]
  usualDepartment: Security
  description: Encrypt hard disks of macOS and Windows computers, manage escrowed encryption keys, and report on disk encryption status (FileVault, BitLocker).
  tier: Premium
  waysToUse:
    - description: Report on disk encryption status
    - description: Encrypt hard disks on macOS with FileVault
    - description: Escrow FileVault keys on macOS
    - description: Encrypt hard disks on Windows with BitLocker.
- industryName: Grant API-only access
  documentationUrl: https://fleetdm.com/docs/using-fleet/fleetctl-cli#using-fleetctl-with-an-api-only-user
  productCategories: [Endpoint operations]
  pricingTableCategories: [Endpoint operations]
  tier: Free
- industryName: Audit log of Fleet activity (queries, scripts, logins, etc)
  documentationUrl: https://fleetdm.com/docs/rest-api/rest-api#list-activities
  productCategories: [Endpoint operations, Device management]
  pricingTableCategories: [Endpoint operations, Device management]
  tier: Premium
  usualDepartment: Security
  waysToUse:
    - description: Export activity of Fleet admins to your SIEM or data lake
- industryName: Just-in-time (JIT) provisioning
  documentationUrl: https://fleetdm.com/docs/deploy/single-sign-on-sso#just-in-time-jit-user-provisioning
  productCategories: [Endpoint operations,Device management,Vulnerability management]
  pricingTableCategories: [Endpoint operations]
  usualDepartment: IT
  tier: Premium
- industryName: Automated user role sync via Okta, AD, or any IDP
  documentationUrl:
  productCategories: [Endpoint operations,Device management,Vulnerability management]
  pricingTableCategories: [Device management]
  usualDepartment: IT
  tier: Premium
  waysToUse:
    - description: Automatically set admin access to Fleet based on your IDP
- industryName: Trigger a workflow based on a failing policy
  documentationUrl: https://fleetdm.com/docs/using-fleet/automations#automations
  productCategories: [Endpoint operations,Device management]
  pricingTableCategories: [Integrations]
  usualDepartment: IT
  tier: Premium
- industryName: Role-based access control
  documentationUrl: https://fleetdm.com/docs/using-fleet/manage-access#manage-access
  productCategories: [Endpoint operations,Device management,Vulnerability management]
  pricingTableCategories: [Endpoint operations]
  usualDepartment: IT
  tier: Premium
#   ╦═╗╦╔═╗╦╔═   ╔╗ ╔═╗╔═╗╔═╗╔╦╗  ╦  ╦╦ ╦╦  ╔╗╔╔═╗╦═╗╔═╗╔╗ ╦╦  ╦╔╦╗╦ ╦  ╔╦╗╔═╗╔╗╔╔═╗╔═╗╔═╗╔╦╗╔═╗╔╗╔╔╦╗
#   ╠╦╝║╚═╗╠╩╗───╠╩╗╠═╣╚═╗║╣  ║║  ╚╗╔╝║ ║║  ║║║║╣ ╠╦╝╠═╣╠╩╗║║  ║ ║ ╚╦╝  ║║║╠═╣║║║╠═╣║ ╦║╣ ║║║║╣ ║║║ ║ 
#   ╩╚═╩╚═╝╩ ╩   ╚═╝╩ ╩╚═╝╚═╝═╩╝   ╚╝ ╚═╝╩═╝╝╚╝╚═╝╩╚═╩ ╩╚═╝╩╩═╝╩ ╩  ╩   ╩ ╩╩ ╩╝╚╝╩ ╩╚═╝╚═╝╩ ╩╚═╝╝╚╝ ╩
- industryName: Risk-based vulnerability management
  friendlyName: Detect vulnerable software
  documentationUrl: https://fleetdm.com/vulnerability-management
  productCategories: [Vulnerability management]
  pricingTableCategories: [Vulnerability management]
  usualDepartment: Security
  tier: Free
  demos:
    - description: A top gaming company wanted to replace Qualys for infrastructure vulnerability detection.
      quote: So we have some stuff today through Qualys, but it's just not very good. A lot of it is...it's just really noisy.  I'm trying to find out specifically, actually what packages are installed where, and then the ability to live query them.
      moreInfoUrl: https://docs.google.com/document/d/1JWtRsW1FUTCkZEESJj9-CvXjLXK4219by-C6vvVVyBY/edit
  waysToUse:
    - description: Email relevant, actually-installed vulnerabilities to responsible teams so they can fix them.
      moreInfoUrl: https://docs.google.com/document/d/1oeCmT077o_5nxzLhnxs7kcg_4Qn1Pn1F5zx10nQOAp8/edit
#  ╦  ╦╦ ╦╦  ╔╗╔╔═╗╦═╗╔═╗╔╗ ╦╦  ╦╔╦╗╦ ╦  ╔╦╗╔═╗╔═╗╦ ╦╔╗ ╔═╗╔═╗╦═╗╔╦╗
#  ╚╗╔╝║ ║║  ║║║║╣ ╠╦╝╠═╣╠╩╗║║  ║ ║ ╚╦╝   ║║╠═╣╚═╗╠═╣╠╩╗║ ║╠═╣╠╦╝ ║║
#   ╚╝ ╚═╝╩═╝╝╚╝╚═╝╩╚═╩ ╩╚═╝╩╩═╝╩ ╩  ╩   ═╩╝╩ ╩╚═╝╩ ╩╚═╝╚═╝╩ ╩╩╚══╩╝
- industryName: Vulnerability dashboard 
  friendlyName: Vulnerability dashboard
  documentationUrl: https://fleetdm.com/vulnerability-management
  productCategories: [Vulnerability management]
  pricingTableCategories: [Vulnerability management]
  usualDepartment: Security
  tier: Premium
  demos:
    - description: See a list of all vulneribilities across your hosts. Coming soon (2024-03-31)
      moreInfoUrl: https://github.com/fleetdm/fleet/issues/15919
    - description: AI generated CVSS v4 context. Coming soon (2024-03-31)
  waysToUse:
    - description: Easily communicate to executives regarding the progress of patching vulnerable software. Only show vulnerabilities that you care about. Coming soon (2024-03-31) #Customer-faltona and customer-rialto
#  ╦  ╦╦ ╦╦  ╔╗╔╔═╗╦═╗╔═╗╔╗ ╦╦  ╦╔╦╗╦ ╦  ╔═╗╔═╗╔═╗╦═╗╔═╗╔═╗       ╔═╗╔═╗╔═╗╔═╗  ╔═╗╔╗╔╔╦╗  ╔═╗╦  ╦╔═╗╔═╗
#  ╚╗╔╝║ ║║  ║║║║╣ ╠╦╝╠═╣╠╩╗║║  ║ ║ ╚╦╝  ╚═╗║  ║ ║╠╦╝║╣ ╚═╗  ───  ║╣ ╠═╝╚═╗╚═╗  ╠═╣║║║ ║║  ║  ╚╗╔╝╚═╗╚═╗
#   ╚╝ ╚═╝╩═╝╝╚╝╚═╝╩╚═╩ ╩╚═╝╩╩═╝╩ ╩  ╩   ╚═╝╚═╝╚═╝╩╚═╚═╝╚═╝       ╚═╝╩  ╚═╝╚═╝  ╩ ╩╝╚╝═╩╝  ╚═╝ ╚╝ ╚═╝╚═╝
- industryName: Vulnerability scores (EPSS and CVSS) 
  documentationUrl: https://fleetdm.com/vulnerability-management
  tier: Premium
  usualDepartment: Security
  productCategories: [Vulnerability management]
  pricingTableCategories: [Vulnerability management]
  buzzwords: [Risk scores,Cyber risk,Risk reduction,Security operations effectiveness,Peer benchmarking,Security program effectiveness,Risk-based exposure scoring,Threat context,Cyber exposure,Exposure quantification and benchmarking,Optimize security investments,Vulnerability assessment]
  demos:
    - description: Fleet enables a more modern, threat-first prioritization approach to vulnerability management.
      quote: In reality, across our inventory of devices, it's unlikely to ever be exploited. I'd rather do that legwork on my team and then go and ask and prioritize work on these infrastructure teams that are already busy with things that could or could not be vulnerable. Being able to be more exact allows us to go to these teams less, which saves everybody time.
      moreInfoUrl: https://www.youtube.com/watch?v=G5Ry_vQPaYc&t=131s
  waysToUse:
    - description: By leveraging EPSS (Exploit Prediction Scoring System), security professionals gain insight on the true risk behind rated CVEs. 
    - description: An Introduction to EPSS, The Exploit Prediction Scoring System
    - moreInfoUrl: https://www.youtube.com/watch?v=vw1RlZCSRcQ
    - description: By extracting metadata from the National Vulnerability Database (NVD) and Microsoft Security Response Center (MSRC), we can determine which version of software is no longer vulnerable.
#  ╔═╗╦╔═╗╔═╗  ╦╔═╔═╗╦  ╦╔═╗
#  ║  ║╚═╗╠═╣  ╠╩╗║╣ ╚╗╔╝╚═╗
#  ╚═╝╩╚═╝╩ ╩  ╩ ╩╚═╝ ╚╝ ╚═╝
- industryName: CISA KEVs (known exploited vulnerabilities)
  documentationUrl: https://fleetdm.com/vulnerability-management
  tier: Premium
  usualDepartment: Security
  productCategories: [Vulnerability management]
  pricingTableCategories: [Vulnerability management]
  demos:
    - description: 
      moreInfoUrl:
  waysToUse:
    - description: Help teams work on vulnerabilities that have actually been exploited (CISA KEVs) or have a high probability of being exploited (EPSS), or whatever is important in your environment.
    - description: Use CISA KEVs for vulnerability management
    - moreInfoUrl: https://www.youtube.com/watch?v=Z3mw2oxssYk
- industryName: Query performance monitoring
  documentationUrl: https://fleetdm.com/docs/get-started/faq#will-fleet-slow-down-my-servers-what-about-my-employee-laptops
  tier: Free
  productCategories: [Endpoint operations]
  pricingTableCategories: [Endpoint operations]
  demos:
    - description: A top software company needed to understand the performance impact of osquery queries before running them on all of their production Linux servers.
      moreInfoUrl: https://docs.google.com/document/d/1WzMc8GJCRU6tTBb6gLsSTzFysqtXO8CtP2sXMPKgYSk/edit?disco=AAAA6xuVxGg
    - description: A top software company wanted to detect regressions when adding/changing queries and fail builds if queries were too expensive.
      moreInfoUrl: https://docs.google.com/document/d/1WzMc8GJCRU6tTBb6gLsSTzFysqtXO8CtP2sXMPKgYSk/edit?disco=AAAA6xuVxGg
  waysToUse:
    - description: Monitor performance for automated queries.
    - description: Monitor performance for live queries.
      moreInfoUrl: https://github.com/fleetdm/fleet/issues/467
- industryName: Detect and surface issues with devices (policies)
  documentationUrl: https://fleetdm.com/docs/get-started/anatomy#policy
  productCategories: [Endpoint operations,Device management]
  pricingTableCategories: [Endpoint operations]
  usualDepartment: IT
  tier: Free
- industryName: Policy scoring
  documentationUrl: 
  friendlyName: Mark policies as critical
  productCategories: [Endpoint operations,Device management]
  pricingTableCategories: [Endpoint operations]
  usualDepartment: IT
  tier: Premium
  waysToUse:
    - description: Block access to corporate apps if your end users are failing a specific number of critical policies.
      moreInfoUrl: https://github.com/fleetdm/fleet/issues/16206
- industryName: Flexible log destinations (AWS Kinesis, Lambda, GCP, Kafka)
  documentationUrl: https://fleetdm.com/docs/using-fleet/log-destinations#log-destinations
  tier: Free
  usualDepartment: Security
  productCategories: [Endpoint operations]
  pricingTableCategories: [Endpoint operations]
  buzzwords: [Real-time export,Ship logs]
  waysToUse:
    - description: Choose different file sizes for automated query results and agent logs. Coming soon (2024-01-26) #Customer-blanco
      moreInfoUrl: https://github.com/fleetdm/fleet/issues/11999
- industryName: File carving (AWS S3)
  documentationUrl: https://fleetdm.com/docs/configuration/fleet-server-configuration#s-3-file-carving-backend
  tier: Free
  usualDepartment: Security
  productCategories: [Endpoint operations]
  pricingTableCategories: [Endpoint operations]
- industryName: Asset discovery
  documentationUrl:
  tier: Premium
  comingSoonOn: 2024-06-30
  usualDepartment: Security
  productCategories: [Vulnerability management]
  pricingTableCategories: [Vulnerability management]<|MERGE_RESOLUTION|>--- conflicted
+++ resolved
@@ -529,12 +529,8 @@
   tier: Free
   productCategories: [Endpoint operations]
   pricingTableCategories: [Deployment]
-<<<<<<< HEAD
 - industryName: Managed Cloud (700+ hosts)
-=======
-- industryName: Managed Cloud
   description: Have Fleet host it for you (currently only available for customers with 700+ hosts.  PS. Wish we could host for you?  We're working on it!  Please let us know if you know of a good partner.  In the meantime, join fleetdm.com/support and we're happy to help you deploy Fleet yourself.)
->>>>>>> bb7da24e
   pricingTableCategories: [Deployment]
   productCategories: [Endpoint operations,Device management,Vulnerability management]
   tier: Premium
