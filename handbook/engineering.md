--- conflicted
+++ resolved
@@ -103,10 +103,6 @@
 - Identify inter-group dependencies
 - Ensure items are moving through architect/estimation
 
-<<<<<<< HEAD
-## On-call rotation
-=======
-
 ## Release process
 
 This section outlines the release process at Fleet.
@@ -130,7 +126,6 @@
 [here](../docs/Contributing/Releasing-Fleet.md).
 
 ## Oncall rotation
->>>>>>> bf0db96e
 
 The oncall engineer is a second-line responder to questions raised by customers and community members. The Community team is responsible for the first response to GitHub issues, pull requests, and Slack messages in the osquery and other public Slacks. The Customer team is responsible for the first response to messages in private customer Slack channels.
 
