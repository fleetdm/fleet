--- conflicted
+++ resolved
@@ -12,76 +12,43 @@
   task: "Design sprint review"
   startedOn: "2024-03-07" 
   frequency: "Triweekly" 
-<<<<<<< HEAD
-  description: "After the last estimation session, the Head of Product Design reviews the board with each group designer and de-prioritizes all design issues that were not estimated. The Head of Product Design also collects all items that are product-driven and puts them in the 🎁🗣 Feature fest meeting agenda to consider for continuing work. The number of de-prioritized issues should be recorded in the KPI spreadsheet." 
-=======
   description: "Clear out the drafting board of all issues that are not estimated but leave the items we want to take in the next sprint on the drafting board. Record the number of dropped stories for KPIs (all user stories that did not meet the 3 week drafting timeline)." 
->>>>>>> 8e418896
   moreInfoUrl:  
   dri: "noahtalerman" 
 -
   task: "🎁 Feature fest"
   startedOn: "2024-03-07" 
   frequency: "Triweekly" 
-<<<<<<< HEAD
-  description: "We make a decision regarding which customer and community feature requests can be committed to in the next six weeks. We create issues for any requests that don't already have one." 
-  moreInfoUrl: 
-  dri: "noahtalerman" 
--
-  task: "🎁 Feature fest cleanup"
-  startedOn: "2024-03-07" 
-  frequency: "Triweekly" 
-  description: "Clean up the agenda in anticipation of the next meeting." 
-=======
   description: "We make a decision regarding which customer and community feature requests can be committed to in the next six weeks." 
->>>>>>> 8e418896
   moreInfoUrl: 
   dri: "noahtalerman" 
 -
   task: "Design sprint kickoff"
   startedOn: "2024-03-07" 
   frequency: "Triweekly" 
-<<<<<<< HEAD
-  description: "Clean up the agenda in anticipation of the next meeting." 
-=======
   description: "Add stories prioritized during Feature fest to Drafting board, assign stories to product designers, and align on priorities." 
->>>>>>> 8e418896
   moreInfoUrl: 
   dri: "noahtalerman"
 -
   task: "Sprint kickoff review"
   startedOn: "2024-03-07" 
   frequency: "Triweekly" 
-<<<<<<< HEAD
-  description: "After each sprint kickoff, the Head of Product Design reviews the Estimated column with each group EM and de-prioritizes the features that were not included in the sprint and prepares recommended highlights for the release notes. The number of de-prioritized issues should be recorded in the KPI spreadsheet." 
-=======
   description: "Identify stories that did not make it into this sprint and remove them from the board. Notify relevant requesters/stakeholders. Ensure bugs have been effectively prioritized across teams. Recommend highlights for next release notes. Record the number of drops for KPI reporting. Consider product group staffing. Are we scheduling what we prioritized?  Did we finish what we scheduled in the sprint?  (Look at org chart.)" 
->>>>>>> 8e418896
   moreInfoUrl: 
   dri: "noahtalerman"
 -
   task: "🦢🗣 Design review (#g-mdm)"
   startedOn: "2024-03-07" 
   frequency: "Daily" 
-<<<<<<< HEAD
-  description: "Review designs from the MDM team." 
-  moreInfoUrl: 
-=======
   description: "Contributors present wireframes (UI changes) that are “Ready for review”. Head of Product Design provides feedback on UI/CLI/API changes." 
   moreInfoUrl: "https://docs.google.com/document/d/1AduqZ9yuMQ8uvC5Z6GJFJtE0pbdqdX9zHIau_VCOqGI/edit#"
->>>>>>> 8e418896
   dri: "marko-lisica"
 -
   task: "🦢🗣 Design review (#g-endpoint-ops)"
   startedOn: "2024-03-07" 
   frequency: "Daily" 
-<<<<<<< HEAD
-  description: "Review designs from the Endpoint ops team." 
-  moreInfoUrl: 
-=======
   description: "Contributors present wireframes (UI changes) that are “Ready for review”. Head of Product Design provides feedback on UI/CLI/API changes." 
   moreInfoUrl: "https://docs.google.com/document/d/1_lIlhaIpR7yYZz-sp8iE5OIipDgrq7AdZTkeoz3Mf9c/edit#"
->>>>>>> 8e418896
   dri: "rachaelshaw"
 -
   task: "Maintenance"
@@ -91,24 +58,10 @@
   moreInfoUrl: 
   dri: "noahtalerman"
 -
-<<<<<<< HEAD
-  task: "Quality check"
-  startedOn: "2024-03-01" 
-  frequency: "Daily" 
-  description: "Every day, Head of Product design will review the “Settled” column on the drafting board to ensure all product action items are complete." 
-  moreInfoUrl: 
-  dri: "noahtalerman"
--
-  task: "Product confirm and celebrate"
-  startedOn: "2024-02-27" 
-  frequency: "Weekly" 
-  description: "The Head of Product meets with the designers and product managers to discuss completed user stories. They also verify all updates to documentation, communications, guides, and the pricing and transparency pages, ensuring everything is set for the next steps." 
-=======
   task: "Product confirm and celebrate"
   startedOn: "2024-02-27" 
   frequency: "Weekly" 
   description: "Review user stories we shipped but haven't closed/ Confirm all the loose ends are tied up: docs, internal and external comms, guides, pricing page, transparency page, user permissions." 
->>>>>>> 8e418896
   moreInfoUrl: 
   dri: "noahtalerman"
 -
@@ -117,17 +70,4 @@
   frequency: "Triweekly" 
   description: "The Head of Product Design and each group's EM meet before each sprint to align on priorities and discuss what stories weren't completed in the previous sprint. Head of Product Design records number of stories that weren't completed in the “Stories dropped” product KPI." 
   moreInfoUrl: 
-  dri: "noahtalerman"
-<<<<<<< HEAD
-
-
-
-
-
-
-
-
-
-
-=======
->>>>>>> 8e418896
+  dri: "noahtalerman"