--- conflicted
+++ resolved
@@ -90,7 +90,6 @@
   description: "Product Designers and Frontend Engineers meet to discuss proposed changes to design conventions, UI components, and potential overlap/collisions between in progress wireframes."
   dri: "rachaelshaw"
 - 
-<<<<<<< HEAD
   task: "Revise quarterly roadmap blog post"
   startedOn: "2025-07-18"
   frequency: "Triweekly"
@@ -99,7 +98,7 @@
   autoIssue:   
     labels: [ ":product" ]
     repo: "fleet"
-=======
+-
   task: "Regenerate messaging framework"
   startedOn: "2024-07-15"
   frequency: "Quarterly"
@@ -112,5 +111,4 @@
   frequency: "Quarterly"
   description: "Check all brand fronts for consistancy and update as needed with the current product pitch and graphics."
   moreInfoUrl: "https://fleetdm.com/handbook/product-design#update-a-company-brand-front"
-  dri: "mike-j-thomas"
->>>>>>> 79372c4b
+  dri: "mike-j-thomas"