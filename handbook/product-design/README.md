--- conflicted
+++ resolved
@@ -73,13 +73,7 @@
 
 Additionally:
 
-<<<<<<< HEAD
-- Reach out to Sales, Customer Success, and Marketing for a business perspective.
-
-- Engage engineering to gain insight into technical costs and feasibility.
-=======
 - To make changes to the design system or a component (e.g. button border-radius or modal width), [make a new request](#making-a-request) and attach the `:improve design system` label.
->>>>>>> cba20fa3
 
 - If the story has a requester and the title and/or description change during drafting (scope change), notify the requester. The customer DRI should confirm that the updated scope still meets the requester's needs.
 
