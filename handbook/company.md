--- conflicted
+++ resolved
@@ -104,11 +104,8 @@
 ### 🔴 Empathy
 Empathy leads to better understanding, better communication, and better decisions.  Try to understand what people may be going through, so you can help make it better.
 
-<<<<<<< HEAD
 - Think and make customer-first choices.
-=======
-- Be customer-first.
->>>>>>> 4a439a11
+
   <!-- TODO: Figure out what to do with this commented-out bit.  I wrote it, but it's too long.  Maybe just delete it. (mikermcneil, feb 26, 2022)
 
   > #### Customer first
@@ -120,25 +117,17 @@
   > 
   > You would rest easier, knowing that everyone who works at Fleet is seeking to deliver the experience they would want for themselves, in your shoes. -->
 - Consider your counterpart.
-<<<<<<< HEAD
   - For example: keep in mind customers, contributors, colleagues, the other person in your Zoom meeting, the other folks in a Slack channel, the people who use software and APIs you build, the people following the processes you design.
   - Ask questions in a way you would want to be asked.
   - Assume others have positive intent.
   - Be kind.
   - Quickly review pending changes when your review is requested. <!-- TODO: (when you are requested as a reviewer in GitHub, respond quickly.  If pull requests start to stack up, merge conflicts can arise, or the original author can forget, or lose context for why they were making the change.  The more pending changes there are, the harder it is to sort through what needs to be reviewed next.) -->
-=======
-  - For example: customers, contributors, colleagues, the other person in your Zoom meeting, the other folks in a Slack channel, the people who use software and APIs you build, the people following the processes you design.
-  - Ask questions as you would want to be asked.
-  - Assume positive intent.
-  - Be kind.
-  - Quickly review pending changes where your review was requested. <!-- TODO: (when you are requested as a reviewer in GitHub, respond quickly.  If pull requests start to stack up, merge conflicts can arise, or the original author can forget, or lose context for why they were making the change.  The more pending changes there are, the harder it is to sort through what needs to be reviewed next.) -->
->>>>>>> 4a439a11
+
   - Be punctual.
   - End meetings on time.
 - Role play as a user.
   - Don't be afraid to rely on your imagination to understand. <!-- TODO: (When making changes, put yourself in the mindset of the end user. Keep in mind how someone might use the product or process you're building for the first time, or how someone accustomed to the old way might react to a new change.) -->
   - Developers are users too (REST API, fleetctl, docs).
-<<<<<<< HEAD
   - Contributor experience matters (but product quality and commitments come first).
   - Bugs cause frustrating experiences and alienate users.
   - Create patches with care (upgrading to new releases of Fleet can be time-consuming for users running self-managed deployments). <!-- TODO: (patch releases are important for improving security, quality, and stability. Cut a patch release if there is a security concern, previously stable features are unusable, or if a new feature advertised in the current release is unusable.  But remember that people have to actually install these updates!) -->
@@ -146,31 +135,16 @@
   - Error messages deserve to be good (it's worth it to spend time on them).
   - UI help-text and labels deserve to be good (it's worth it to spend time on them).
 - Invest in hospitality.
-=======
-  - The contributor experience matters (but product quality and commitments come first).
-  - Bugs cause frustrating experiences and alienate users.
-  - Patch with care (upgrading to new releases of Fleet can be time-consuming for users running self-managed deployments). <!-- TODO: (patch releases are important for improving security, quality, and stability. Cut a patch release if there is a security concern, previously stable features are unusable, or if a new feature advertised in the current release is unusable.  But remember that people have to actually install these updates!) -->
-  - Confusing error messages make people feel helpless and can fill them with despair.
-  - Error messages deserve to be good (it's worth it to spend time on them).
-  - UI help text and labels deserve to be good (it's worth it to spend time on them).
-- Be hospitable. 
->>>>>>> 4a439a11
   - "Be a helper."   -Mr. Rogers
   - Think and say [positive things](https://www.theatlantic.com/family/archive/2018/06/mr-rogers-neighborhood-talking-to-kids/562352/).
   - Use the `#thanks` channel to show genuine gratitude for other team member's actions.
   - Talking with users and contributors is time well spent.
   - Embrace the excitement of others (it's contagious).
   - Make small talk at the beginning of meetings.
-<<<<<<< HEAD
   - Be generous (go above and beyond; for example, the majority of the features Fleet releases [will always be free](https://fleetdm.com/pricing))
   - Apply customer service principles to all users, even if they never buy Fleet.
   - Treat everyone as our guest.
-=======
-  - Be generous (go above and beyond; for example, the majority of the features Fleet releases [will always be free](https://fleetdm.com/pricing)).
-  - Apply customer service principles to all users, even if they never buy Fleet.
-  - Be our guest.
->>>>>>> 4a439a11
-- Better humanity.
+  - Better humanity.
 
 
 ### 🟠 Ownership
@@ -180,19 +154,14 @@
 - Take responsibility.
   - Think like an owner.
   - Follow through on commitments (actions match your words).
-<<<<<<< HEAD
-  - Own up to your mistakes.
-  - Understand why our goals matter.
-=======
+
   - Own up to mistakes.
   - Understand why it matters (the goals of the work you are doing).
->>>>>>> 4a439a11
   - Consider the business impact (fast forward 12 months, consider the total cost of ownership over the eternity of maintenance).
   - Do things that don't scale, sometimes.
 - Be responsive.
   - Respond quickly, even if you can't take further action at that exact moment.
   - When you disagree, give your feedback; then agree and commit, or disagree and commit anyway.
-<<<<<<< HEAD
   - Favor short calls over long asynchronous back and forth discussions in Slack.
   - Procrastination is a symptom of not knowing what to do next (if you find yourself avoiding reading or responding to a message, schedule a Zoom call with the people you need to figure it out).
 - We win or lose together.
@@ -205,35 +174,18 @@
   - (collaborate; help teammates see tasks through to completion) -->
 - Take pride in your work.
   - Be efficient (your time is valuable, your work matters, and your focus is a finite resource).
-=======
-  - Favor short calls to long, asynchronous back and forth discussions in Slack.
-  - Procrastination is a symptom of not knowing what to do next (if you find yourself avoiding reading or responding to a message, schedule a Zoom call with the people you need to figure it out).
-- We win or lose together.
-  - Think about the big picture, beyond your individual team's goals
-  - Success equals creating value for customers.
-  - You're not alone in this (there's a great community of people able and happy to help).
-  - Don't be afraid to spend time helping users, customers, and contributors (including colleagues on other teams).
-  - Be proactive (ask other contributors how you can help, regardless of who is assigned to what).
-  - Get all the way done (help unblock team members and other contributors to deliver value).  <!-- TODO: (collaborate; help teammates see tasks through to completion) -->
-- Take pride in your work.
-  - Be efficient (your time is valuable, your work matters, and your focus is a finite resource; it matters how you spend it).
->>>>>>> 4a439a11
   - You don't need permission to be thoughtful.
   - Reread anything you write for users. <!-- TODO: (Check everything that a user might read for clarity, spelling errors, and to make sure that it provides value.) -->
   - Take your ideas seriously (great ideas come from everyone; write them out and see if they have merit).
   - Think for yourself, from first principles.
   - Use reason (believe in your brain's capacity to evaluate a solution or idea, regardless of how popular it is).
   - You are on a hero's journey (motivate yourself intrinsically with self-talk; even boring tasks are more motivating, fun, and effective when you care).
-<<<<<<< HEAD
-- Better results.
-=======
-- Better your results.
->>>>>>> 4a439a11
+  - Better your results.
+
 
 ### 🟢 Balance
 Between overthinking and rushing, there is a [golden mean](https://en.wikipedia.org/wiki/Golden_mean_%28philosophy%29).
 
-<<<<<<< HEAD
 - Iterate your work.
   - Work in baby steps. <!-- TODO: (look for ways to make the smallest, minimally viable change. Small changes provide faster feedback, and help us to stay focused on quality) -->
   - Pick low-hanging fruit (deliver value quickly where you can).
@@ -258,62 +210,12 @@
   - Take time off (it is better to have 100% focus for 80% of the time than it is to have 80% focus for 100% of the time).
   - Think about how to best organize your day/work hours to fit your life and maximize your focus.
 - Better focus.
-=======
-- Remember to iterate.
-  - Work in baby steps. <!-- TODO: (look for ways to make the smallest, minimally viable change. Small changes provide faster feedback, and help us to stay focused on quality) -->
-  - Pick low-hanging fruit (deliver value quickly where you can).
-  - Think ahead, then make the right decision for now.
-  - Look before you leap (when facing a non-trivial problem, get perspective before you dive in; what if there is a simpler solution?). <!-- TODO: When facing a (non-trivial) problem, take a step back before diving into fixing it - put the problem back in context, think about the actual goal and not just the issue itself, sometimes the obvious solution misses the end goal, sometimes a simpler solution will emerge, or it may just confirm that the fix is the right one and you can go ahead with better confidence -->
-- Move quickly.
-  - "Everything is in draft."
-  - Think, fast (balance thoughtfulness and planning with moving quickly).
-  - Aim to deliver daily.
-  - Move quicker than 90% of the humans you know.
-  - Resist gold-plating and avoid bike-shedding.
-- Less is more.
-  - Focus on fewer tasks at one time.  <!-- TODO: (By focusing on fewer tasks at once, we are able to get more done, and to a higher standard, while feeling more positive about our work in the process.) -->
-  - Go for "boring solutions."
-  - Finish what you start, or at least throw it away loudly in case someone wants it.
-  - Keep it simple (prioritize simplicity; people crave mental space in design, collaboration, and most areas of life). <!-- reduce cognitive load -->
-  - Use fewer words (lots of text equals lots of work).
-  - Complete tasks as time allows  ("I would have written a shorter letter, but I did not have the time." -Blaise Pascal).
-- Make time for self-care.
-  - This will help you bring your best self when communicating with others, making decisions, etc.
-  - Consider taking a break or going for a walk.
-  - Take time off; it is better to have 100% focus for 80% of the time than it is to have 80% focus for 100% of the time.
-  - Think about how to best organize your day/work hours to fit your life and maximize your focus.
-- Better your focus.
->>>>>>> 4a439a11
 
 
 ### 🔵 Objectivity
 <!-- TODO: write short preamble, like the others --> 
 
 - Be curious.
-<<<<<<< HEAD
-  - Ask great questions & take the time to truly listen. 
-  - Listen intently to feedback and genuinely try to understand (especially constructive criticism).  <!-- TODO: Trust the feedback from counterparts. It’s easy to quickly say “no” or ignore feedback because we’re busy and we often default to our way of thinking is right. Trust that your counterpart is making a good suggestion and give it the time/consideration it deserves. -->
-  - See failure as a beginning (it is rare to get things right the first time).
-  - Question yourself "why do I think this?".
-- Underpromise, overdeliver with your work.
-  - Quality results often take longer than we anticipate.
-  - Be practical about your limits, and about what's possible with the time and resources we have.
-  - Be thorough and don't settle for "the happy path"(every real-world edge case deserves handling).
-- Prioritize the truth (reality).
-  - Don’t resist being wrong, and always show your work (it's better to make the right decision than it is to be right).
-  - Proceed boldly, but change your mind in the face of new evidence ("strong opinions, loosely held").
-  - Avoid the sunk cost fallacy (getting attached to something just because you invested time working on it, or came up with it).
-  - Be fair to competitors ("may the best product win")
-  - Give credit where credit is due (don't show favoritism). <!-- as it breeds resentment, destroys employee morale, and disincentives for good performance. Seek out ways to be fair to everyone - https://about.gitlab.com/handbook/values/#permission-to-play -->
-  - Work based on facts, over commentary.
-- Speak computer to computers.
-  - A lucky fix without understanding does more harm than good.
-  - When something isn't working, use the scientific method.
-  - This is especially vital when there is a bug, something is slow, or a customer is having a problem.
-  - Assume it's your fault.
-  - Assume nothing else.
-- Better rigor.
-=======
   - Ask great questions & take the time to listen truly.
   - Listen intently to feedback, and genuinely try to understand (especially constructive criticism).  <!-- TODO: Trust the feedback from counterparts. It’s easy to quickly say “no” or ignore feedback because we’re busy and we often default to our way of thinking is right. Trust that your counterpart is making a good suggestion and give it the time/consideration it deserves. -->
   - See failure as a beginning (it is rare to get things right the first time).
@@ -336,16 +238,11 @@
   - Assume it's your fault.
   - Assume nothing else.
 - Better  your rigor.
->>>>>>> 4a439a11
 
 ### 🟣 Openness
 <!-- TODO: preamble -->
 
-<<<<<<< HEAD
-- Anyone can contribute.
-=======
 - Anyone can contribute to Fleet.
->>>>>>> 4a439a11
   - Be outsider-friendly, inclusive, and approachable.
   - [Use small words](http://www.paulgraham.com/writing44.html) so readers understand more easily.
   - Prioritize accessible terminology and simple explanations to provide value to the largest possible audience of users.
@@ -353,24 +250,6 @@
   - Welcome contributions to your team's work, from people inside or outside the company.
   - Get comfortable letting others contribute to your domain.
   - Believe in everyone.
-<<<<<<< HEAD
-- Write down what you're doing.
-  - Use the "handbook first" strategy.
-  - Writing ideas down makes them real and allows others to read on their own time and  timezone.
-  - Never stop consolidating and deduplicating content (gradually, consistently, bit by bit).
-- Embrace candor.
-  - Don't be afraid of stepping on toes ("short toes").
-  - Don't be afraid to speak up (ask questions, be direct, and interrupt).
-  - Give pointed and respectful feedback. <!-- (in the same way you would want to receive it) -->
-  - Take initiative to improve things (no need to wait [for consensus](https://twitter.com/ryanfalor/status/1182647229414166528?s=12)).
-  - Communicate openly (if you think you should send a message to communicate something, send it; but keep comments brief and relevant).
-- Be transparent.
-  - We're "public by default."
-  - We build in the open.
-  - Always declassify with care (easier to overlook confidential info when declassifying vs. when changing something that is already public from the get-go).
-  - [Open source is forever.](https://twitter.com/mikermcneil/status/1476799587423772674)
-- Better collaboration.
-=======
 - Write everything down.
   - Use the "handbook first" strategy.
   - Writing your work down makes it real and allows others to read on their own time (and in their own timezone).
@@ -387,7 +266,6 @@
   - Declassify with care (easier to overlook confidential info when declassifying vs. when changing something that is already public from the get-go).
   - [Open source is forever](https://twitter.com/mikermcneil/status/1476799587423772674).
 - Better your collaboration.
->>>>>>> 4a439a11
 
 
 
