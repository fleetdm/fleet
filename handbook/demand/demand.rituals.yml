--- conflicted
+++ resolved
@@ -73,16 +73,13 @@
   dri: "Drew-P-drawers"
 -
   task: "Check ongoing events"
-<<<<<<< HEAD
+
   startedOn: "2024-10-21"
-=======
-  startedOn: "2024-02-09"
->>>>>>> a2c9e378
+
   frequency: "Daily"
   description: "Check event issues and complete steps."
   moreInfoUrl: "https://fleetdm.com/handbook/engineering#book-an-event"
   dri: "Drew-P-drawers"
-<<<<<<< HEAD
 -
   task: "Propose a Fleet event"
   startedOn: "2023-10-21"
@@ -90,12 +87,3 @@
   description: "Populate ideas for future events"
   moreInfoUrl: "https://fleetdm.com/handbook/demand#settle-event-strategy"
   dri: "Drew-P-drawers"
-=======
-# -
-#   task: "Propose a fleet event"
-#   startedOn: "2023-10-02"
-#   frequency: "Daily"
-#   description: "Populate ideas for future events"
-#   moreInfoUrl: "https://fleetdm.com/handbook/demand#settle-event-strategy"
-#   dri: "Drew-P-drawers"
->>>>>>> a2c9e378
