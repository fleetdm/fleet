--- conflicted
+++ resolved
@@ -129,11 +129,7 @@
 
 ### Book an event
 
-<<<<<<< HEAD
 Fleet's Head of Marketing is responsible for booking events that Fleet has chosen to attend and/or sponsor. To book an event, complete the steps in each event issue. Contact the [🫧 Head of Marketing](https://fleetdm.com/handbook/demand#team) as needed with any questions or blockers to booking an event.
-=======
-Fleet's Client Platform Engineer & Community Advocate is responsible for booking events that Fleet has chosen to attend and/or sponsor. To book an event, complete the steps in each event issue. Contact the [🫧 Digital Marketing Manager](https://fleetdm.com/handbook/demand#team) as needed with any questions or blockers to booking an event.
->>>>>>> a2c9e378
 
 > Note: The Demand department [settles all event strategy](https://fleetdm.com/handbook/demand#settle-event-strategy) prior to booking an event. 
 
@@ -142,11 +138,7 @@
 ### Create an article
 Article creation begins with creation of an issue using the "Article request" template.
 
-<<<<<<< HEAD
-1. Create a [new GitHub issue for the #g-demand board](https://github.com/fleetdm/confidential/issues/new?assignees=spokanemac&labels=%23g-demand=&template=custom-request.md&title=Article%20Idea%3A+_______________________) and select the "Event-preparation" template..
-=======
 1. Create a [new GitHub issue for the #g-demand board](https://github.com/fleetdm/confidential/issues/new?assignees=Drew-P-drawers&labels=%23g-demand=&template=custom-request.md&title=Article%20Idea%3A+_______________________) and select the "Event-preparation" template..
->>>>>>> a2c9e378
 2. Move the issue into the "📃 Planned articles" column.
 
 ### Review ongoing articles
@@ -158,23 +150,11 @@
 
 **To order T-shirts:**
 
-<<<<<<< HEAD
   - Login to [https://www.rushordertees.com/my-account/login/) (saved in 1Password).
   - Choose Fleet logo design t-shirt under [my designs](https://www.rushordertees.com/my-account/designs/).
   - Order shirts based on the pre-determined number (~5% of total event attendees).
   - Submit the order. Ensure the address matches the expected receiving address.
-=======
-  - Check [Postal](https://app.postal.io/items/postals) first and see if the warehouse has enough shirts.
-  - Navigate to the [approved items page](https://app.postal.io/items/postals).
-      - Hover over the shirt design and click on the airplane.
-      - Click bulk send and choose one shirt size and the expected quantity of that particular shirt size.
-      - Make sure the address matches the expected receiving address.
-  - If the Postal warehouse can't fulfill the order or To order swag quickly: 
-      - Login to [https://www.rushordertees.com/my-account/login/) (saved in 1Password).
-      - Choose Fleet logo design t-shirt under [my designs](https://www.rushordertees.com/my-account/designs/).
-      - Order shirts based on the pre-determined number (~5% of total event attendees).
-      - Submit the order. Ensure the address matches the expected receiving address.
->>>>>>> a2c9e378
+
 
 **To order stickers:**
 
@@ -191,11 +171,7 @@
     - [Javalina™ Metallic Stylus Pen](https://www.everythingbranded.com/product/javalina-metallic-stylus-pen-us-pat-8847930-9092077-350220)
     - [Sharpie Fine Point Markers](https://www.everythingbranded.com/product/sharpie-fine-point-332908)
     - [Custom sticky note pads](https://www.everythingbranded.com/product/custom-sticky-notes-585601) (design is in the StickerMule [brand kit](https://www.stickermule.com/studio/brand-kits))
-<<<<<<< HEAD
-   
-=======
-
->>>>>>> a2c9e378
+
 
 ### Upload contacts to Salesforce after an event
 
