# Customers

## New Customer Onboarding Workflow

This workflow outlines the process that sales and customer success can follow when a new deal closes. 

1. (AE) A customer is sent an order form
    - If the customer requires the use of their own legal contract, the account executive (AE) will send that contract to the business operations (BizOps) team for review. Then: 
    - If the customer can use DocuSign, the AE sends out the order form. The AE must cc themselves and BizOps on the order so that all parties receive a fully executed copy when signing is complete. 
    - If the customer does not use DocuSign, the AE sends out the order form directly to the customer. 
        - The AE then sends the paper signed copy to BizOps for Fleet review and execution (via DocuSign by the CEO).  
        - BizOps will cc the AE and stay cc’d on the contract when the final copy is sent to the CEO for Fleet execution. 
        - Note: The Chief Revenue Officer serves as the backup to BizOps
2. The Customer and Fleet sign the order form.
    - (AE) The AE adds the fully executed contract to the opportunity record.
    - (AE) The AE marks the opportunity 'Closed Won' and includes the 'Closing Date'.
    - (BizOps) BizOps team member adds fully executed contract to the [subscriptions folder](https://drive.google.com/drive/u/0/folders/1kwwg8RmnT8DyPLDDYLiJ7w5legDEPc57) (internal drive) in Fleet drive 
3. (AE) The AE creates a 'New Sale Issue'
    - They complete the AE tasks listed at the top of the issue.
    - Then they assign the issue to BizOps and the Head of Customer Success (CS).
    - The AE schedules a 30 minute internal handoff call with CS and any other related parties to the sale. 
    - Prepare to review:
        - Details of the deal
        - Primary contact / their role
        - Desired use cases / desired outcomes
        - Reasons for purchase
        - Previously using Fleet Free?
        - Support tier (Premium or Ultimate)
        - Competitive solutions in place
        - Other relevant technologies in place 
        - Any proof of concept (POC) notes that are relevant
        - Customer expectations for timeline
        - Server deployment type
4. (CS) The Head of CS kicks off the CS responsibilities in the 'New Sale Issue'
    - Create an “Existing Business” renewal opportunity in Salesforce.com (SFDC).   
    - Send the customer [welcome email](https://docs.google.com/document/d/11zrktUdb5FmJQgMyhtU26Wa-YzMES2jGcqEC7cw8tAo/edit) (internal drive) & [deployment checklist template](https://docs.google.com/spreadsheets/d/1tAQV6AqrRhqKusbA9Z6-5RBtOUknjkXVJXyF-Qp1Zls/edit#gid=1709744959) (internal drive)
    - Create the customer Slack channel
    - Generate the customer license key 
    - Share the license key with the customer (7 day link)
    - Schedule the customer onboarding kickoff call
    - Collect deployment details (if not completed during POC)
    - Schedule the recurring customer check-in
    - Owns running the meeting, note taking, TODO follow up, etc. 


## Customer success calls

### Scheduling a customer call

To schedule an [ad hoc meeting](https://www.vocabulary.com/dictionary/ad%20hoc) with a Fleet customer, use the ["Customer meeting" Calendly link](https://calendly.com/fleetdm/customer).

### Documenting a customer call

When we do prospect calls, add the customer's name in both the google doc title and the heading, ex. "Charlie (Fleet)."  This makes it easier when searching for the document later. 

### How to conduct a customer meeting

#### Before a customer call (48hrs)

- Check the calendar invite 48hrs before the meeting to determine if the customer has accepted the invitation.
- If the customer has not accepted the invitation, reach out to confirm attendance (e.g., EAs, email, Slack).
- Test the Zoom Meeting link to make sure that it is working.
- Make sure that agenda documents are attached and accessible to meeting attendees (as appropriate to the situation).

#### Day of the customer call

- Join the meeting two to three minutes before the start time.

#### Missed customer call

- If the customer does not join the call after three minutes, contact the customer with
  - Slack, if we have a shared channel.
  - email, using the email address from the calendar invite.
  - LinkedIn, send a direct message.
  - phone, try finding their number to text and/or call (as appropriate to the device type: landline vs. cell phone).
  - an alternative date and time. Suggest two to three options from which the customer can choose.
    - Confirm that contact information is accurate and that the customer can receive and access meeting invites.

## Customer support service level agreements (SLA's)

### Fleet Free
| Impact Level | Definition | Preferred Contact | Response Time |
|:---|:---|:---|:---|
| All Inquiries | Any request regardless of impact level or severity | Osquery #fleet Slack channel | No guaranteed resolution |

Note: If you're using Fleet Free, you can also access community support by opening an issue in the [Fleet GitHub](https://github.com/fleetdm/fleet/) repository.

### Fleet Premium
| Impact Level | Definition | Preferred Contact | Response Time |
|:-----|:----|:----|:-----|
| Emergency (P0) | Your production instance of Fleet is unavailable or completely unusable. For example, if Fleet is showing 502 errors for all users. | Expedited phone/chat/email support during business hours. </br></br>Email the contact address provided in your Fleet contract or chat with us via your dedicated private Slack channel | **≤4 hours** |
| High (P1) | Fleet is highly degraded with significant business impact. | Expedited phone/chat/email support during business hours. </br></br>Email the contact address provided in your Fleet contract or chat with us via your dedicated private Slack channel | **≤4 business hours** |
| Medium (P2) | Something is preventing normal Fleet operation, and there may or may not be minor business impact. | Standard email/chat support | ≤1 business day | 
| Low (P3) | Questions or clarifications around features, documentation, deployments, or 'how to's'. | Standard email/chat support | 1-2 business days | 

Note: Fleet business hours for support are Monday-Friday, 7AM-4PM Pacific Time, excluding current U.S. federal holidays during which responses may be delayed for Medium and Low impact issues.


### Fleet Ultimate
| Impact Level | Definition | Preferred Contact | Response Time |
|:---- |:---- |:---- |:---- |
| Emergency (P0) | Your production instance of Fleet is unavailable or completely unusable. For example, if Fleet is showing 502 errors for all users. | Call or text the emergency support phone number in your Fleet contract. </br></br>Email via the emergency support email address provided in your contract. | **≤1 hour or ≤2 hours** outside of business hours |
| High (P1) | Fleet is highly degraded with significant business impact. | Expedited phone/chat/email support during business hours. </br></br>Email the contact address provided in your Fleet contract or chat with us via your dedicated private Slack channel | **≤2 hours or ≤4 hours** outside of business hours |
| Medium (P2) | Something is preventing normal Fleet operation, and there may or may not be minor business impact. | Standard email/chat support | ≤1 business day | 
| Low (P3) | Questions or clarifications around features, documentation, deployments, or 'how to's'. | Standard email/chat support | ≤1 business day | 

Note: Fleet business hours for support are Monday-Friday, 7AM-4PM Pacific Time, excluding current U.S. federal holidays during which responses may be delayed for Medium and Low impact issues.

#### Flow of communication in the event of an emergency (P0) request
![Screen Shot 2022-12-05 at 10 22 43 AM](https://user-images.githubusercontent.com/114112018/205676145-38491aa2-288d-4a6c-a611-a96b5a87a0f0.png)

### Customer support process

This section outlines Fleet's customer and community support process.
- The customer support engineering (CSE) team handles basic help desk resolution and service delivery issues (P3 and P4) with assistance from L2 on-call and the solutions architecture team as needed.
- The CSE team handles in depth technical issues (P1 and P2) in conjunction with L2 on-call.
- The CSE team handles expert technical product and services support in coordination with the L2 and L3 on-call technicians.


Whenever possible, the resulting solution should be documented as an update to an existing FAQ guide or new documentation article.

The support process is accomplished via on-call rotation and the weekly on-call retro meeting.

The on-call engineer holds responsibility for responses to technical Slack comments, Slack threads, and GitHub issues raised by customers and the community, which the Customer Success team cannot handle.

Support issues should be handled in the relevant Slack channel rather than Direct Messages (DMs). This will ensure that questions and solutions can be easily referenced in the future. If it is necessary to use DMs to share sensitive information, a summary of the conversation should be posted in the Slack channel as well. 

The weekly on-call retro at Fleet provides time to discuss highlights and answer the following questions about the previous week's on-call:

1. What went well?

2. What could have gone better?

3. What should we remember next time?

This way, the Fleet team can constantly improve the effectiveness and experience during future on-call rotations.

### What to include in a support request
1. Required details that will help speed up time to resolution:
    - Fleet server version
    - Agent version 
        - Osquery or fleetd?
    - Operating system
    - Web browser
    - Expected behavior
    - Actual behavior
2. Details that are nice to have but not required. These may be requested by Fleet support as needed:
    - Amount of total hosts
    - Amount of online hosts
    - Amount of scheduled queries
    - Amount and size (CPU/Mem) of the Fleet instances
    - Fleet instances CPU and Memory usage while the issue has been happening
    - MySQL flavor/version in use
    - MySQL server capacity (CPU/Mem)
    - MySQL CPU and Memory usage while the issue has been happening
    - Are MySQL read replicas configured? If so, how many?
    - Redis version and server capacity (CPU/Mem)
    - Is Redis running in cluster mode?
    - Redis CPU and Memory usage while the issue has been happening
    - The output of fleetctl debug archive

### Fleet responses to customer support issues

When a customer encounters an unexpected error on fleetdm.com, it is important that we contact them quickly to resolve the issue. 

If you need to reach out to a customer to resolve an error, you can use one of the templates below. The full list of response email templates is available in this [Google doc](https://docs.google.com/document/d/1-DvPSBnFbsa2hlr02rAGy2GBTwE0Gx03jV94AStTYf4/edit).

#### Error while purchasing a Fleet Premium license

"Hi [company name] team, I just noticed you ran into an error signing up for a license key on fleetdm.com. 

I’m so sorry about that! Were fixing the issue now and I’ve refunded your payment and bumped your license to add an additional three hosts for the year as well.

I’ll let you know when your account is sorted and follow up with instructions to access your Fleet Premium licenses.

Thanks for bearing with us, please don’t hesitate to reach out if you have any questions about this, Fleet, osquery, or anything else!"


#### Error while running a live query in Fleet Sandbox

"Hey there, the team and I just noticed you experienced a 500 error that may have affected your experience running a live query on https://fleetdm.com/.

I wanted to personally apologize for our mistake and let you know we're looking into the problem. We’ll provide an update on the underlying fix and track an (anonymized) bug on https://github.com/fleetdm/fleet so you can follow the progress in the open.

Thank you for trying Fleet!"

<<<<<<< HEAD
## Documenting customer requests in GitHub
=======
### Customer support workflow for Slack + Zendesk

#### This section outlines both the automated workflows and manual triggers associated with Fleet's Slack integration to Zendesk. The purpose of this integration is to:
- Provide Fleet with better service level agreement (SLA) tracking on requests (especially those submitted outside of business hours)
- Better track threads for issues that require advanced troubleshooting
- Consolidate support requests into a single-source, searchable system for faster issue resolution in the future 


#### There are three different situations when a customer support request could result in a ticket being created in Zendesk. They are as follows: 
1. When a request has been submitted outside of business hours via Slack automation
2. When a Fleet staff member has flagged an issue that requires advanced troubleshooting and determines that they want to move it into Zendesk for management 
3. When any Fleet user submits a support request via email


#### Workflow when a request is submitted outside of business hours:
1. A new message is posted in any Slack channel
2. (Zapier filter) The automation will continue if the message is:
    - Not from a Fleet team member
    - Posted outside of Fleet’s business hours
    - In a specific customer channel (manually designated by Customer Success)   
3. (Zendesk) Search for an existing Zendesk ticket by the Slack thread ID or create one if it does not exist.
4. (Slack) If a new Zendesk ticket was created, reply to the Slack message in a thread.
    - Hi @username, it's currently outside Fleet's support hours. (6am - 4pm PT). We've created a support ticket based on your message, and a Fleet team member will respond as soon as possible. If you have more questions or comments, feel free to reply in this thread, and we'll add them to the ticket.
5. (Zendesk) If an existing Zendesk ticket was found by the search, add the Slack message to the existing ticket as a new comment.

#### Things to note: 
- New customer channels that the automation will run in must be configured manually. Submit requests for additions during automation office hours.
- New tickets created from thread replies will contain a link to the slack thread, but will only have the new message. 
- This zap does not support file uploads and attachments. Tickets created for messages with images attached will not have the attachments, and the automation will not run if someone uploads a file without a message. 

#### Workflow when a request is submitted outside of business hours:
![Screen Shot 2022-12-01 at 11 39 54 AM](https://user-images.githubusercontent.com/114112018/205109512-d35f4907-1169-41f5-acab-e23e3506e050.png)

## Customer requests
>>>>>>> 2d0f33f3
Locate the relevant issue or create it if it doesn't already exist (to avoid duplication, be creative when searching GitHub for issues - it can often take a couple of tries with different keywords to find an existing issue). 

When creating a new issue, make sure the following:
- Make sure the issue has a "customer request" label.
- "+" prefixed labels (e.g., "+more info please") indicate we are waiting on an answer from an external community member who does not work at Fleet or that no further action is needed from the Fleet team until an external community member, who doesn't work at Fleet, replies with a comment. At this point, our bot will automatically remove the +-prefixed label.
- Is the issue straightforward and easy to understand, with appropriate context (default to public: declassify into public issues in fleetdm/fleet whenever possible)?
- Is there a key date or timeframe that the customer hopes to meet?  If so, please post about that in #g-product with a link to the issue, so the team can discuss it before committing to a time frame.
- Have we provided a link to that issue for the customer to remind everyone of the plan and for the sake of visibility, so other folks who weren't directly involved are up to speed  (e.g., "Hi everyone, here's a link to the issue we discussed on today's call: […link…](https://omfgdogs.com)")?

## Assistance from engineering

Customer team members can reach the engineering oncall for assistance by writing a message with `@oncall` in the `#help-engineering` channel of the Fleet Slack.

## Runbook

### Responding to a request to change a credit card number
To change a customer's credit card number, you identify the customer's account email, log into Stripe, and choose the subscriptions associated with that account. You can then email the customer an invoice, and they can update the payment method on file.

## Customer codenames
Occasionally, we will need to track public issues for customers that wish to remain anonymous on our public issue tracker. To do this, we choose an appropriate minor planet name from this [Wikipedia page](https://en.wikipedia.org/wiki/List_of_named_minor_planets_(alphabetical)) and create a label which we attach to the issue and any future issues for this customer.

## Generating a trial license key
Fleet's self-service license dispenser is the best way to generate trial license keys for small deployments of Fleet Premium.

To generate a trial license key for a larger deployment, [create an opportunity issue](https://github.com/fleetdm/confidential/issues/new/choose) for the customer and follow the instructions in the issue for generating a trial license key.

## Customer contracts
Fleet's subscription agreement is available at [fleetdm.com/terms](https://fleetdm.com/terms). 

Fleeties can find a summary of contract terms in the relevant [customer's Salesforce opportunity.](https://fleetdm.lightning.force.com/lightning/o/Opportunity/list?filterName=Recent)

## Customer DRI change
Sometimes there is a change in the champion within the customer's organization.
1. Get an introduction to the new DRIs including names, roles, contact information.
2. Make sure they're in the Slack channel.
3. Invite them to the *Success* meetings.
4. In the first meeting understand their proficiency level of osquery.
    1. Make sure the meeting time is still convenient for their team. 
    2. Understand their needs and goals for visibility.
    3. Offer training to get them up to speed.
    4. Provide a white glove experience.


## Contract glossary

| Term           | Definition                                                |
|:---------------|:----------------------------------------------------------|
| Effective date | The start date for the subscription service. |
| Close date | The date the last party to the contract signed the agreement. |
| Invoice date | The date that Fleet sent the invoice to the customer. |

## Sales

The Fleet sales team embodies [our values](https://fleetdm.com/handbook/company#values) in every aspect of our work. Specifically, we continuously work to overperform and achieve strong results. We prioritize efficiency in our processes and operations. We succeed because of transparent, cross-functional collaboration. We are committed to hiring for and celebrating diversity, and we strive to create an environment of inclusiveness and belonging for all. We embrace a spirit of iteration, understanding that we can always improve.

### Outreach one-pager

Our one-pager offers a summary of what Fleet does. It can help stakeholders become familiar with the company and product while also being a useful tool the Growth team uses for sales outreach. Find Fleet's outreach one-pager [here](https://drive.google.com/file/d/1FS7Nkh_izwRqNsupx_KKUaK9bXzlQ_6r/view?usp=sharing).

### Intro deck

Fleet's intro deck adds additional detail to our pitch. Find it in [pdf](https://drive.google.com/file/d/1Z7WsGt9AteSMvHfjcFZcgYBH02Ki1AMs/view?usp=sharing).

### Intro video

Fleet's intro video shows how to get started with Fleet as an admin. Find it on [YouTube](https://www.youtube.com/watch?v=rVxSgvKjrWo).

### SOC 2

You can find a copy of Fleet's SOC 2 report in [Google Drive](https://drive.google.com/file/d/1B-Xb4ZVmZk7Fk0IA1eCr8tCVJ-cfipid/view?usp=drivesdk).  In its current form, this SOC 2 report is intended to be shared only with parties who have signed a non-disclosure agreement with Fleet.

You can learn more about how Fleet approaches security in the [security handbook](https://fleetdm.com/handbook/security) or in [Fleet's trust report](https://fleetdm.com/trust).

### Our lead handling and outreach approach

Fleet's main source for prospects to learn about the company and its offerings is our website, fleetdm.com. There are many places across the website for prospects to ask for more information, request merchandise, try the product and even purchase licenses directly. If the user experience in any of these locations asks for an email address or other contact information, Fleet may use that contact information for follow-up, including sales and marketing purposes. That contact information is for Fleet's sole use, and we do not give or sell that information to any third parties.

In the case of a prospect or customer request, we strive to adhere to the following response times:
- Web chat: 1 hour response during working hours, 8 hours otherwise
- Talk to an expert: prospects can schedule chats via our calendar tool
- All other enquiries: 1-2 days

Fleet employees can find other expectations for action and response times in this [internal document](https://docs.google.com/presentation/d/104-TRXlY55g303q2xazY1bpcDx4dHqS5O5VdJ05OwzE/edit?usp=sharing)

### Salesforce lead status flow

To track the stage of the sales cycle that a lead is at, we use the following standardized lead statuses to indicate which stage of the sales process a lead is at.
|Lead status                 | Description                                         |
|:-----------------------------|:----------------------------------------------------|
| New | Default status for all new leads when initially entered into Salesforce. We have an email or LinkedIn profile URL for the lead, but no established intent. The lead is just a relevant person to reach out to.|
| New enriched | Fleet enriched the lead with additional contact info.|
| New MQL | Lead has been established as a marketing qualified lead, meeting company size criteria.|
| Working to engage | Fleet (often Sales development representative-SDR) is working to engage the lead. |
| Engaged | Fleet has successfully made contact with the lead |
| Meeting scheduled | Fleet has scheduled a meeting with the lead. |
| Working to convert | Not enough info on Lead's Budget, Authority, Need and Timing (BANT) to be converted into an opportunity. |
| Closed nurture | Lead does not meet BANT criteria to be converted to an opportunity, but we should maintain contact with the lead as it may be fruitful in the future. |
| Closed do not contact | Lead does not meet BANT criteria for conversion, and we should not reach out to them again. |
| SAO Converted | Lead has met BANT criteria and successfully converted to an opportunity. |

At times, our sales team will reach out to prospective customers before they come to Fleet for information. Our cold approach is inspired by Daniel Grzelak’s (Founder, investor, advisor, hacker, CISO) [LinkedIn post](https://www.linkedin.com/posts/danielgrzelak_if-you-are-going-to-do-a-cold-approach-be-activity-6940518616459022336-iYE7). The following are the keys to an engaging cold approach. Since cold approaches like these can be easily ignored as mass emails, it’s important to personalize each one.

- Research each prospect.
- Praise what’s great about their company.
- Avoid just stating facts about our product.
- State why we would love to work with them.
- Ask questions about their company and current device management experience.
- Keep an enthusiastic and warm tone.
- Be personable.
- Ask for the meeting with a proposed time.

Here is another [LinkedIn post](https://www.linkedin.com/posts/davidtropic_i-got-the-best-cold-email-ive-ever-gotten-activity-6991066918363267072-yeXN) with an example of a great personalized cold outreach.

Importantly, when we interact with CISOs or, for that matter, any member of a prospective customer organization, we adhere to the principles in this [LinkedIn post](https://www.linkedin.com/pulse/selling-ciso-james-turner). Specifically:

- Be curteous
- Be honest
- Show respect
- Build trust
- Grow relationships
- Help people

### Sales team writing principles

When writing for the Sales team, we want to abide by the following principles in our communications.

#### Maintain naming conventions

Maintain naming conventions so people can expect what fields will look like when revisiting automations outside of Salesforce. This helps them avoid misunderstanding jargon and making mistakes that break automated integrations and cause business problems. One way we do this is by using sentence case where only the first word is capitalized (unless it’s a proper noun). See the below examples.

| Good job! ✅          | Don't do this. ❌    |
|:----------------------|:---------------------|
| Bad data              | Bad Data

#### Be explicit

Being explicit helps people to understand what they are reading and how to use terms for proper use of automations outside of Salesforce. In the case of acronyms, that means expanding and treating them as proper nouns. Note the template for including acronyms is in the first column below.

| Good job! ✅          | Don't do this. ❌    |
|:----------------------|:---------------------|
| Do Not Contact (DNC)  | DNC



### Salesforce contributor experience checkups

In order to maintain a consistent contributor experience in Salesforce, we log in to make sure the structure of Salesforce data continues to look correct based on processes started elsewhere. Then we can look and see that the goals we want to achieve as a business are in line with our view inside Salesforce by conducting the following checkup. Any discrepancies between how information is presented in Salesforce and what should be in there per this ritual should be flagged so that they can be fixed or discussed.

1. Make sure the default tabs for a standard user include a detailed view of contacts, opportunities, accounts, and leads. No other tabs should exist.

2. Click the accounts tab and check for the following: 

* The default filter is Customers when you click on the accounts tab. Click on an account to continue.
* Click on a customer and make sure billing address, parent account, LinkedIn company URL, CISO employees (#), employees, and industry appear first at the top of the account.
* "Looking for meeting notes" reminder should appear on the right of the screen.  
* Useful links section should include links to Purchase Orders (POs), signed subscription agreements, invoices sent, meeting notes, and signed NDA. Clicking these links should search the appropriate repository for the requested information pertaining to the customer.
* Additional information section should include fields for account (customer) name first, account rating, LinkedIn sales navigator URL, LinkedIn company URL, and my LinkedIn overlaps. Make sure the LinkedIn links work.
* Accounting section should include the following fields: invoice sent (latest), the payment received on (latest), subscription end date (latest), press approval field, license key, total opportunities (#), deals won (#), close date (first deal), cumulative revenue, payment terms, billing address, and shipping address. 
* Opportunities, meeting notes, and activity feed should appear on the right.  

3. Click on the opportunities tab and check for the following:

* Default filter should be all opportunities. Open an opportunity to continue.
* Section at the top of the page should include fields for account name, amount, close date, next step, and opportunity owner.
* Opportunity information section should include fields for account name, opportunity name (should have the year on it), amount, next step, next step's due date, close date, and stage.
* The accounting section here should include: up to # of hosts, type, payment terms, billing process, term, reseller, effective date, subscription end date, invoice sent, and the date payment was received.
* Stage history, activity feed, and LinkedIn sales navigator should appear at the right.  

4. Click on the contacts tab and check for the following:

* Default filter should be all contacts. Open a contact to continue.
* Top section should have fields for the contact's name, job title, department, account name, LinkedIn, and Orbit feed. 
* The second section should have fields for LinkedIn URL, account name, name, title, is champion, and reports to
* Additional information should have fields for email, personal email, Twitter, GitHub, mobile, website, orbit feed, and description.
* Related contacts section should exist at the bottom, activity feed, meeting notes reminder, and manager information should appear on the right. 

5. Click on the leads tab and check for the following:

* Default filter should be all leads. Open a lead to continue.
* There should be fields for name, lead source, lead status, and rating.


## Rituals

The following table lists the Customer's group's rituals, frequency, and Directly Responsible Individual (DRI).

| Ritual                       | Frequency                | Description                                         | DRI               |
|:-----------------------------|:-----------------------------|:----------------------------------------------------|-------------------|
| Overnight customer feedback  | Daily | Check Slack for customer feedback that occurred outside of usual business hours.| Kathy Satterlee       |  
| Customer Slack channel monitoring | Daily | Continuously monitor Slack for customer feedback, feature requests, reported bugs, etc., and respond in less than an hour.   | Kathy Satterlee        |
| Customer follow-up | Daily | Follow-up and tag appropriate personnel for follow-up on customer items in progress and items that remain unresolved. | Kathy Satterlee |
| Internal follow-up | Daily | Go through Fleet's internal Slack channels to check for any relevant new information or tasks from other teams. | Kathy Satterlee |
| [Customer voice](https://docs.google.com/document/d/15Zn6qdm9NyNM7C9kLKtvgMKsuY4Hpgo7lABOBhw7olI/edit?usp=sharing) | Weekly | Prepare and review the health and latest updates from Fleet's key customers and active proof of concepts (POCs), plus other active support items related to community support, community engagement efforts, contact form or chat requests, self-service customers, outages, and more. | Kathy Satterlee  |
| Stand-up | Weekly | Meet with the Engineering team three to four times a week to share information and prioritize issues. | Kathy Satterlee |
| Customer request backlog | Weekly | Check-in before product office hours to make sure that all information necessary has been gathered before presenting customer requests and feedback to the Product team. | Kathy Satterlee |
| Product office hours | Weekly | Present and advocate for requests and ideas brought to Fleet's attention by customers that are interesting from a product perspective. | Kathy Satterlee |
| Customer meetings | Weekly | Check-in on how product and company are performing, provide updates on new product features or progress on customer requests.  These are private meetings with one meeting for each individual commercial customer. | Kathy Satterlee |
| Release announcements | Every three weeks | Update customers on new features and resolve issues in an upcoming release. | Kathy Satterlee        |
| Sales huddle | Weekly | Agenda: Go through every [open opportunity](https://fleetdm.lightning.force.com/lightning/o/Opportunity/list?filterName=00B4x00000CTHZIEA5) and update the next steps. | Alex Mitchell
[Salesforce contributor experience checkup](#salesforce-contributor-experience-checkups)| Monthly | Make sure all users see a detailed view of contacts, opportunities, accounts, and leads. | Nathan Holliday |
| Lead pipeline review  | Weekly | Agenda: Review leads by status/stage; make sure SLAs are met. | Alex Mitchell |
| Dripify review | Daily | Review responses to Dripify sequencing, respond to standard messages, escalate urgent messages in `#help-CEO`. | Brad Macdowall


## Slack channels
The following [Slack channels are maintained](https://fleetdm.com/handbook/company#group-slack-channels) by this group:

| Slack channel                       | [DRI](https://fleetdm.com/handbook/company#group-slack-channels)    |
|:------------------------------------|:--------------------------------------------------------------------|
| `#help-customers`           | Zay Hanlon                                                     |
| `#fleet-at-*` _(customer channels)_ | Kathy Satterlee                                                     |
| `#g-sales`                     | Alex Mitchell |
| `#_from-prospective-customers` | Alex Mitchell |


<meta name="maintainedBy" value="alexmitchelliii">
<meta name="title" value="🐋 Customers">

<|MERGE_RESOLUTION|>--- conflicted
+++ resolved
@@ -184,9 +184,9 @@
 
 Thank you for trying Fleet!"
 
-<<<<<<< HEAD
+
 ## Documenting customer requests in GitHub
-=======
+
 ### Customer support workflow for Slack + Zendesk
 
 #### This section outlines both the automated workflows and manual triggers associated with Fleet's Slack integration to Zendesk. The purpose of this integration is to:
@@ -221,7 +221,7 @@
 ![Screen Shot 2022-12-01 at 11 39 54 AM](https://user-images.githubusercontent.com/114112018/205109512-d35f4907-1169-41f5-acab-e23e3506e050.png)
 
 ## Customer requests
->>>>>>> 2d0f33f3
+
 Locate the relevant issue or create it if it doesn't already exist (to avoid duplication, be creative when searching GitHub for issues - it can often take a couple of tries with different keywords to find an existing issue). 
 
 When creating a new issue, make sure the following:
