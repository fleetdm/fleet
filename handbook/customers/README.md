--- conflicted
+++ resolved
@@ -82,58 +82,6 @@
 - New customer channels that the automation will run in must be configured manually. Submit requests for additions during automation office hours.
 - New tickets created from thread replies will contain a link to the slack thread, but will only have the new message. 
 - This zap does not support file uploads and attachments. Tickets created for messages with images attached will not have the attachments, and the automation will not run if someone uploads a file without a message. 
-<<<<<<< HEAD
-=======
- 
-## Fleet's W-9
-A recent signed copy of Fleet's W-9 form can be found in [this confidential PDF in Google Drive](https://drive.google.com/file/d/1ugXazEBk1oVm_LqGbYNsIFECcv5jXLA9/view?usp=drivesdk).
-
-## Paying Fleet
-For customers with hundreds or more hosts, Fleet accepts payment via wire transfer or electronic debit (ACH/SWIFT).
-
-Fleet team members can provide remittance information to customers by exporting ["💸 Paying Fleet"](https://docs.google.com/document/d/1KP_-x9c1x3sS1X9Q8Wlib2H7tq69xRONn1KMA3nVFQc/edit) into a PDF.
-
-
-## Solutions consultant
-What is it like to be a Solutions Consultant at Fleet? What do you do every day? What does the path to success look like in this role and what can you do to contribute quickly at Fleet? 
-
-### Within 30 days -- assess and absorb information
-* Being new to the company, you have fresh eyes. Document everything that seems odd to you (process, product). 
-* Begin working on domain and product knowledge acquisition. Complete guides found at https://fleetdm.com/guides.
-* Be a prospect. Sign up for a Fleet account and try [`fleetctl preview`](https://fleetdm.com/try-fleet/fleetctl-preview). What makes sense? What doesn't? Document. 
-* Understand Fleet value drivers. Why do Fleet Community users want to give us money to upgrade to Premium? 
-* Complete consensus training videos (see the "Description" field in the `#help-consensus-tool` slack channel.
-* Review [gong](https://gong.io) calls.
-* Get trained on [Demo2Win](https://2winglobal.com/about-you/pre-sales/)
-
-### Within 60 days -- synthesize
-* Take what you've learned in Demo2Win training and build out some killer enterprise demo workflows / playbooks. See below for video content.
-* Build video content with [Consensus](https://app.goconsensus.com/). Aim to produce a video per week. 
-* Supplemental domain training. Checkout [DFIR Diva](https://training.dfirdiva.com/) and [Cybrary - SecurityOnion](https://app.cybrary.it/browse/course/security-onion) and block time in your calendar appropriately for learning about one new topic per month.
-* Get involved in the community. Are there any local meetups that you can attend?
-* Work the Slack support channels alongside the Customer Success Engineers.
-
-### Within 90 days + -- contribute
-* Build and maintain [success criteria documentation](https://docs.google.com/document/d/1TNhUMgxXHDuuuH8rirtwZs_TF9iVUiOrL9r2kJ6sWZA/edit?usp=drive_link) with all prospects. 
-* Expand "Deployment Guides" to include steps for GCP and Azure.
-* Interesting integrations / collaborations to work on.
-
-#### Demo environment
-* Have a quiet place available.
-* Ensure you have a backup source of power. Not just your laptop battery.
-* Multiple monitors are your friend.
-* Demo from a clean "demo" browser profile. Clear your desktop.
-* Pause desktop notifications.
-
-#### Avoid these demo gotchas
-* Showing absolutely everything the product does before you've done a technical discovery. Sometimes even a brief discovery prior to demo will hone your focus for the demo.
-* Arriving to the demo without a plan. Ensure that you have a pre-call strategy meeting with your AE prior to the external call. Understand who you are presenting to. [Look at some tips on walnut.io](https://www.walnut.io/post/7-sales-demo-mistakes-and-how-to-avoid-them)
-* Conducting a product training
-* Live troubleshooting. We all love to solve problems, but don't get de-railed from showing value to your audience.
-* Talking over your prospect. [Just don't do it](https://emissary.io/cardinal-sins-of-sales-demos/). 
-
->>>>>>> 35b33e74
-
 
 <!---
 
