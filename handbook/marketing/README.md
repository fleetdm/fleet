--- conflicted
+++ resolved
@@ -7,21 +7,19 @@
 ## Team
 | Role                                            | Contributor(s)
 |:------------------------------------------------|:----------------------------------------------------------------------|
-| Head of Marketing                               | [Mike McNeil](https://www.linkedin.com/in/mikermcneil) _([@mikermcneil](https://github.com/mikermcneil))_
+| CEO (Head of Marketing)                         | [Mike McNeil](https://www.linkedin.com/in/mikermcneil) _([@mikermcneil](https://github.com/mikermcneil))_
 | Head of Demand Generation                       | [You?](https://fleetdm.com/handbook/company#open-positions) _([@TODO](https://github.com/TODO))_
 | Field Marketer                                  | [Drew Baker](https://www.linkedin.com/in/andrew-baker-51547179/) _([@drewbakerfdm](https://github.com/drewbakerfdm))_
-<<<<<<< HEAD
-| Community Advocate and Client Platform Engineer | [JD Strong](https://www.linkedin.com/in/jackdaniyelstrong/) _([@spokanemac](https://github.com/spokanemac/spokanemac))_
+| Community Advocate                              | [JD Strong](https://www.linkedin.com/in/jackdaniyelstrong/) _([@spokanemac](https://github.com/spokanemac/spokanemac))_
 
 
 ## Contact us
-- If urgent, ask a marketing [team member](#team) in the
-  [#g-marketing](https://fleetdm.slack.com/archives/C01ALP02RB5) Slack channel.
-- @mention `@Drew Baker`For all event related questions in the
-  [#g-marketing](https://fleetdm.slack.com/archives/C01ALP02RB5) Slack channel.
-- @mention `@JD Strong`For all community or content related questions in the
-  [#g-marketing](https://fleetdm.slack.com/archives/C01ALP02RB5) Slack channel.
-- Any one can [view the 🫧#g-marketing kanban board](https://app.zenhub.com/workspaces/g-marketing-64e6c8e2d35c7f001a457b7f/board) or make [make a custom request](https://github.com/fleetdm/confidential/issues/new?assignees=&labels=%23g-marketing&projects=&template=g-marketing-custom-request.md&title=Request%3A+_______________________) of the Marketing department.  
+- To make a request of this department, [create an issue](https://github.com/fleetdm/confidential/issues/new?assignees=&labels=%23g-marketing&projects=&template=custom-request.md&title=Request%3A+_______________________) and a team member will get back to you within one business day.
+  - Any Fleet team member can [view the kanban board](https://app.zenhub.com/workspaces/g-marketing-64e6c8e2d35c7f001a457b7f/board) for this department, including pending tasks in the active sprint and the status of new requests.
+  - Please use issue comments and GitHub mentions to communicate about your request, including follow-ups.  If you mention a team member in a GitHub comment, you will get a reply within one business day.
+- If urgent, mention a marketing [team member](#team) in the [#g-marketing](https://fleetdm.slack.com/archives/C01ALP02RB5) Slack channel:
+  - For all urgent questions related to events, video, or social media, mention the Field Marketer.
+  - For all urgent questions related to articles or the Fleet community, mention the Community Advocate.
 
 
 
@@ -98,19 +96,6 @@
 ### About Fleet Device Management
 
 ### Conversation starting
-=======
-| Community Advocate                              | [JD Strong](https://www.linkedin.com/in/jackdaniyelstrong/) _([@spokanemac](https://github.com/spokanemac/spokanemac))_
-
-
-## Contact us
-- To make a request of this department, [create an issue](https://github.com/fleetdm/confidential/issues/new?assignees=&labels=%23g-marketing&projects=&template=custom-request.md&title=Request%3A+_______________________) and a team member will get back to you within one business day.
-  - Any Fleet team member can [view the kanban board](https://app.zenhub.com/workspaces/g-marketing-64e6c8e2d35c7f001a457b7f/board) for this department, including pending tasks in the active sprint and the status of new requests.
-  - Please use issue comments and GitHub mentions to communicate about your request, including follow-ups.  If you mention a team member in a GitHub comment, you will get a reply within one business day.
-- If urgent, mention a marketing [team member](#team) in the
-  [#g-marketing](https://fleetdm.slack.com/archives/C01ALP02RB5) Slack channel:
-  - For all urgent questions related to events, video, or social media, mention the Field Marketer.
-  - For all urgent questions related to articles or the Fleet community, mention the Community Advocate.
->>>>>>> e473eaae
 
 
 
@@ -120,19 +105,10 @@
 TODO
 
 ## Rituals
-
 <rituals :rituals="rituals['handbook/marketing/marketing.rituals.yml']"></rituals>
 
+<!-- TODO: Eeplore the stubs from this: https://gist.github.com/mikermcneil/d8ffd8849a5e9da722448c9712b1e9c0 -->
+<!-- TODO: Slightly later, in another PR, finish processing this: https://gist.github.com/mikermcneil/d8ffd8849a5e9da722448c9712b1e9c0 -->
 
 <meta name="maintainedBy" value="mikermcneil">
-<meta name="title" value="🫧 Marketing">
-
-
-
-
-
-
-
-<!-- TODO: Sam before merging deal with creating the stubs from this: https://gist.github.com/mikermcneil/d8ffd8849a5e9da722448c9712b1e9c0 -->
-
-<!-- TODO: Slightly later, in another PR, finish processing this: https://gist.github.com/mikermcneil/d8ffd8849a5e9da722448c9712b1e9c0 -->+<meta name="title" value="🫧 Marketing">