--- conflicted
+++ resolved
@@ -15,29 +15,20 @@
 
 ## Contact us
 
+- If the CEO asks you to set up a meeting or add him to a call, please [get scheduling help from the Apprentice](#schedule-time-with-the-ceo).  (Or if it's too late, let the Apprentice know what you've done so far in the [#g-ceo Slack channel](https://fleetdm.slack.com/archives/C05K87USYUV).)
 - If you mention the CEO from within a Slack thread, he [will not read your message](#why-not-mention-the-ceo-in-slack-threads).
 - If urgent or personal, send a Slack direct message (DM) to `@mikermcneil` right away.
 - If it can wait, add your message to the "🐈‍⬛🗣️ CEO office minutes (#g-ceo)" agenda and @mention the Apprentice in the [#g-ceo Slack channel](https://fleetdm.slack.com/archives/C05K87USYUV)
 - Any Fleet team member can view the [🐈‍⬛#g-ceo kanban board](https://app.zenhub.com/workspaces/-g-ceo-645b0eab68a4d40c0795ff61/board) (confidential) for this team, including pending tasks and requests.
 
-<!-- ## Contact the CEO -->
-<!-- - Ask: who is the directly responsible individual (DRI) for this decision?  Is it the CEO? -->
-<!-- - To make a request of the CEO, [create an issue](https://github.com/fleetdm/confidential/issues/new?assignees=&labels=%23g-ceo&title=Request%3A+_______________________) and someone will reply within 1 business day. -->
-<!-- - Unsure?  Ask your manager for help.  (Add it to your 1:1 agenda, or send your manager a DM.) -->
-
 
 ### Schedule time with the CEO
 
 All [meetings](https://fleetdm.com/handbook/company/communtcations#internal-meeting-scheduling) are welcomed and a top priority for the CEO to consider getting on the calendar quickly. 
 
-<<<<<<< HEAD
-If the CEO requests that he be added to a call, or To grab time with the CEO @mention the [AttC](#team) in the [#g-ceo channel](https://fleetdm.slack.com/archives/C05K87USYUV) with:
-=======
 To grab time with the CEO @mention the Apprentice in the [#g-ceo channel](https://fleetdm.slack.com/archives/C05K87USYUV) with:
->>>>>>> ea79fb49
 - Proposed date and time
 - Reason for meeting _(e.g. include customer names or a related GitHub issue)_
-
 
 Meetings and blocked time can sometimes be moved to make room. External meetings, travel, and personal commitments can rarely be moved.
 
