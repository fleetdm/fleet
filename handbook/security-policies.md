# Security policies

## Information security policy and acceptable use policy

This Information Security Policy is intended to protect Fleet Device Management Inc's employees, contractors, partners, customers and the company from illegal or damaging actions by individuals, either knowingly or unknowingly.

Internet/Intranet/Extranet-related systems, including but not limited to computer equipment, software, operating systems, storage media, network accounts providing electronic mail, web browsing, and file transfers, are the property of Fleet Device Management Inc. These systems are to be used for business purposes in serving the interests of the company, and of our clients and customers in the course of normal operations.

Effective security is a team effort involving the participation and support of every Fleet Device Management Inc employee or contractor who deals with information and/or information systems. It is the responsibility of every team member to read and understand this policy, and to conduct their activities accordingly.

### Acceptable use of end-user computing
*Created from [JupiterOne/security-policy-templates](https://github.com/JupiterOne/security-policy-templates). [CC BY-SA 4 license](https://creativecommons.org/licenses/by-sa/4.0/)*

| Policy owner   | Effective date |
| -------------- | -------------- |
| @GuillaumeRoss | 2022-06-01     |

Fleet requires all workforce members to comply with the following acceptable use requirements and procedures, such that:

1. Use of Fleet computing systems is subject to monitoring by Fleet IT and/or Security teams.

2. Fleet team members must not leave computing devices (including laptops and smart devices) used for business purpose, including company-provided and BYOD devices, unattended in public.

3. Device encryption must be enabled for all mobile devices accessing company data, such as whole-disk encryption for all laptops.

4. Use only legal software with a valid license installed through the internal "app store" or trusted sources. Well-documented open source software can be used. If in doubt, ask in *#g-security*.  

5. Avoid sharing credentials. Secrets must be stored safely, using features such as GitHub secrets. For accounts and other sensitive data that need to be shared, use the company-provided password manager.

6. At Fleet, we are public by default. Sensitive information from logs, screenshots or other types of data (memory dumps for example), must be sanitized to remove any sensitive or confidential information prior to posting.

7. Anti-malware or equivalent protection and monitoring must be installed and enabled on all endpoint systems that may be affected by malware, including workstations, laptops and servers.

8. It is strictly forbidden to download or store any secrets used to sign Orbit installer updates on end-user computing devices, including laptops, workstations and mobile devices.

9. Only company owned and managed computers are allowed to connect directly to Fleet auto updater production environments.

10. Fleet team members must not let anyone else use Fleet provided and managed workstations unsupervised, including family members and support personnel of vendors. Use screen sharing instead of allowing them to access your system directly.

11. Device operating system must be kept up to date. Fleet managed systems will receive prompts for updates to be installed, and BYOD devices are to be updated by the team member using it, or might lose access. 

12. Team members must not store sensitive data on portable storage.

13. The use of Fleet company accounts on "shared" computers, such as hotel kiosk systems, is strictly prohibited.

<<<<<<< HEAD
### Human resources security policy
=======
### Encryption policy
>>>>>>> 8a2d25c7
*Created from [JupiterOne/security-policy-templates](https://github.com/JupiterOne/security-policy-templates). [CC BY-SA 4 license](https://creativecommons.org/licenses/by-sa/4.0/)*

| Policy owner   | Effective date |
| -------------- | -------------- |
| @GuillaumeRoss | 2022-06-01     |

<<<<<<< HEAD
Fleet is committed to ensuring all workforce members participate in security and compliance in their roles at Fleet. We encourage self-management and reward the right behaviors. 

Fleet policy requires all workforce members to comply with the HR Security Policy.

Fleet policy requires that:

1. Background verification checks on candidates for employees and contractors with production access to the Fleet automatic updater service must be carried out in accordance with relevant laws, regulations and ethics, and proportional to the business requirements, the classification of the information to be accessed, and the perceived risk.

2. Employees, contractors and third-party users must agree and sign the terms and conditions of their employment contract and comply with acceptable use.

3. Employees will perform an onboarding process that familiarizes them with the environments, systems, security requirements, and procedures Fleet has in place. Employees will also have ongoing security awareness training that is audited.

4. Employee offboarding will include reiterating any duties and responsibilities still valid after terminations, verifying that access to any Fleet systems has been removed, and ensuring that all company-owned assets are returned.

5. Fleet and its employees will take reasonable measures to ensure no sensitive data is transmitted via digital communications such as email or posted on social media outlets.

6. Fleet will maintain a list of prohibited activities that will be part of onboarding procedures and have training available if/when the list of those activities changes.

7. A fair disciplinary process will be used for employees that are suspected of committing breaches of security. Multiple factors will be considered when deciding the response, such as whether or not this was a first offense, training, business contracts, etc. Fleet reserves the right to terminate employees in the case of serious cases of misconduct.

8. Fleet will maintain a reporting structure that aligns with the organization's business lines and/or individual's functional roles. The list of employees and reporting structure must be available to [all employees](https://docs.google.com/spreadsheets/d/1OSLn-ZCbGSjPusHPiR5dwQhheH1K8-xqyZdsOe9y7qc/edit#gid=0).

9. Employees will receive regular feedback and acknowledgment from their managers and peers. Managers will give constant feedback on performance, including but not limited to during regular one-on-one meetings.

10. Fleet will publish job descriptions for available positions and conducts interviews to assess a candidate's technical skills as well as soft skills prior to hiring.

11. Background checks of an employee or contractor must be performed by operations and/or the hiring team prior to the start date of employment.
 
=======
Fleet requires all workforce members to comply with the encryption policy, such that:

1. The storage drives of all Fleet-owned workstations must be encrypted, enforced by the IT and/or security team.

2. Confidential data must be stored in a manner that supports user access logs.

3. All Production Data at rest is stored on encrypted volumes.

4. Volume encryption keys and machines that generate volume encryption keys are protected from unauthorized access. Volume encryption key material is protected with access controls such that the key material is only accessible by privileged accounts.

5. Encrypted volumes use strong cipher algorithms, key strength, and key management process as defined below.

6. Data is protected in transit using recent TLS versions with ciphers recognized as secure.

#### Local disk/volume encryption

Encryption and key management for local disk encryption of end-user devices follow the defined best practices for Windows, macOS, and Linux/Unix operating systems, such as Bitlocker and FileVault. 

#### Protecting data in transit

1. All external data transmission is encrypted end-to-end. This includes, but is not limited to, cloud infrastructure and third party vendors and applications.

2. Transmission encryption keys and systems that generate keys are protected from unauthorized access. Transmission encryption key materials are protected with access controls, and may only be accessed by privileged accounts.

3. TLS endpoints must score at least an "A" on SSLLabs.com.

4. Transmission encryption keys are limited to use for one year and then must be regenerated.

### Access control policy
*Created from [JupiterOne/security-policy-templates](https://github.com/JupiterOne/security-policy-templates). [CC BY-SA 4 license](https://creativecommons.org/licenses/by-sa/4.0/)*

| Policy owner   | Effective date |
| -------------- | -------------- |
| @GuillaumeRoss | 2022-06-01     |

Fleet requires all workforce members to comply with the following acceptable use requirements and procedures, such that:

1. Access to all computing resources, including servers, end-user computing devices, network equipment, services and applications, must be protected by strong authentication, authorization, and auditing.

2. Interactive user access to production systems must be associated to an account or login unique to each user.

3. All credentials, including user passwords, service accounts, and access keys, must meet the length, complexity, age, and rotation requirements defined in Fleet security standards.

4. Use strong password and two-factor authentication (2FA) whenever possible to authenticate to all computing resources (including both devices and applications).

5. 2FA is required to access any critical system or resource, including but not limited to resources in Fleet production environments.

6. Unused accounts, passwords, access keys must be removed within 30 days.

7. A unique access key or service account must be used for different application or user access.

8. Authenticated sessions must time out after a defined period of inactivity.

#### Access authorization and termination

Fleet policy requires that

1. Access authorization shall be implemented using role-based access control (RBAC) or similar mechanism.

2. Standard access based on a user's job role may be pre-provisioned during employee onboarding. All subsequent access requests to computing resources must be approved by the requestor’s manager, prior to granting and provisioning of access.

3. Access to critical resources, such as production environments, must be approved by the security team in addition to the requestor’s manager.

4. Access must be reviewed on a regular basis and revoked if no longer needed.

5. Upon termination of employment, all system access must be revoked and user accounts terminated within 24 hours or one business day, whichever is shorter.

6. All system access must be reviewed at least annually and whenever a user's job role changes.

#### Shared secrets management

Fleet policy requires that

1. Use of shared credentials/secrets must be minimized.

2. If required by business operations, secrets/credentials must be shared securely and stored in encrypted vaults that meet the Fleet data encryption standards.

#### Privileged access management

Fleet policy requires that

1. Automation with service accounts must be used to configure production systems when technically feasible.

2. Use of high privilege accounts must only be performed when absolutely necessary.


>>>>>>> 8a2d25c7
<meta name="maintainedBy" value="guillaumeross"><|MERGE_RESOLUTION|>--- conflicted
+++ resolved
@@ -43,18 +43,14 @@
 
 13. The use of Fleet company accounts on "shared" computers, such as hotel kiosk systems, is strictly prohibited.
 
-<<<<<<< HEAD
 ### Human resources security policy
-=======
-### Encryption policy
->>>>>>> 8a2d25c7
 *Created from [JupiterOne/security-policy-templates](https://github.com/JupiterOne/security-policy-templates). [CC BY-SA 4 license](https://creativecommons.org/licenses/by-sa/4.0/)*
 
 | Policy owner   | Effective date |
 | -------------- | -------------- |
 | @GuillaumeRoss | 2022-06-01     |
 
-<<<<<<< HEAD
+
 Fleet is committed to ensuring all workforce members participate in security and compliance in their roles at Fleet. We encourage self-management and reward the right behaviors. 
 
 Fleet policy requires all workforce members to comply with the HR Security Policy.
@@ -83,7 +79,13 @@
 
 11. Background checks of an employee or contractor must be performed by operations and/or the hiring team prior to the start date of employment.
  
-=======
+### Encryption policy
+*Created from [JupiterOne/security-policy-templates](https://github.com/JupiterOne/security-policy-templates). [CC BY-SA 4 license](https://creativecommons.org/licenses/by-sa/4.0/)*
+
+| Policy owner   | Effective date |
+| -------------- | -------------- |
+| @GuillaumeRoss | 2022-06-01     |
+
 Fleet requires all workforce members to comply with the encryption policy, such that:
 
 1. The storage drives of all Fleet-owned workstations must be encrypted, enforced by the IT and/or security team.
@@ -170,5 +172,4 @@
 2. Use of high privilege accounts must only be performed when absolutely necessary.
 
 
->>>>>>> 8a2d25c7
 <meta name="maintainedBy" value="guillaumeross">