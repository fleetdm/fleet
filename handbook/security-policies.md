# Security policies

## Information security policy and acceptable use policy

This Information Security Policy is intended to protect Fleet Device Management Inc's employees, contractors, partners, customers, and the company from illegal or damaging actions by individuals, either knowingly or unknowingly.

Internet/Intranet/Extranet-related systems, including but not limited to computer equipment, software, operating systems, storage media, network accounts providing electronic mail, web browsing, and file transfers, are the property of Fleet Device Management Inc. These systems are to be used for business purposes in serving the interests of the company, and of our clients and customers in the course of normal operations.

Effective security is a team effort involving the participation and support of every Fleet Device Management Inc employee or contractor who deals with information and/or information systems. It is the responsibility of every team member to read and understand this policy and conduct their activities accordingly.

### Acceptable use of end-user computing
*Created from [JupiterOne/security-policy-templates](https://github.com/JupiterOne/security-policy-templates). [CC BY-SA 4 license](https://creativecommons.org/licenses/by-sa/4.0/)*

| Policy owner   | Effective date |
| -------------- | -------------- |
| @GuillaumeRoss | 2022-06-01     |

Fleet requires all workforce members to comply with the following acceptable use requirements and procedures, such as:

1. The use of Fleet computing systems is subject to monitoring by Fleet IT and/or Security teams.

2. Fleet team members must not leave computing devices (including laptops and smart devices) used for business purposes, including company-provided and BYOD devices, unattended in public.

3. Device encryption must be enabled for all mobile devices accessing company data, such as whole-disk encryption for all laptops.

4. Use only legal software with a valid license installed through the internal "app store" or trusted sources. Well-documented open source software can be used. If in doubt, ask in *#g-security*.  

5. Avoid sharing credentials. Secrets must be stored safely, using features such as GitHub secrets. For accounts and other sensitive data that need to be shared, use the company-provided password manager.

6. At Fleet, we are public by default. Sensitive information from logs, screenshots, or other types of data (memory dumps, for example), must be sanitized to remove any sensitive or confidential information prior to posting.

7. Anti-malware or equivalent protection and monitoring must be installed and enabled on all endpoint systems that may be affected by malware, including workstations, laptops and servers.

8. It is strictly forbidden to download or store any secrets used to sign Orbit installer updates on end-user computing devices, including laptops, workstations, and mobile devices.

9. Only company-owned and managed computers are allowed to connect directly to Fleet autoupdater production environments.

10. Fleet team members must not let anyone else use Fleet-provided and managed workstations unsupervised, including family members and support personnel of vendors. Use screen sharing instead of allowing them to access your system directly.

11. Device's operating system must be kept up to date. Fleet-managed systems will receive prompts for updates to be installed, and BYOD devices are to be updated by the team member using it or they might lose access. 

12. Team members must not store sensitive data on portable storage.

13. The use of Fleet company accounts on "shared" computers, such as hotel kiosk systems, is strictly prohibited.

<<<<<<< HEAD
### Risk management policy
=======
### Secure software development and product security policy 
*Created from [JupiterOne/security-policy-templates](https://github.com/JupiterOne/security-policy-templates). [CC BY-SA 4 license](https://creativecommons.org/licenses/by-sa/4.0/)*

Fleet policy requires that:

1. Fleet software engineering and product development is required to follow security best practices. Product should be "Secure by Design" and "Secure by Default".

2. Quality assurance activities will be performed.  This may include

  * peer code reviews prior to merging new code into the main development branch
    (e.g. master branch); and
  * thorough product testing before releasing to production (e.g. unit testing
    and integration testing).

3. Risk assessment activities (i.e. threat modeling) must be performed for a new product or major changes to an existing product.

4. Security requirements must be defined, tracked, and implemented.

5. Security analysis must be performed for any open source software and/or third-party components and dependencies included in Fleet software products.

6. Static application security testing (SAST) must be performed throughout development and prior to each release.

7. Dynamic application security testing (DAST) must be performed prior to each release.

8. All critical or high severity security findings must be remediated prior to each release.

9. All critical or high severity vulnerabilities discovered post release must be remediated in the next release or as per the Fleet vulnerability management policy SLAs, whichever is sooner.

10. Any exception to the remediation of a finding must be documented and approved by the security team or CTO.

### Human resources security policy
>>>>>>> 8fea1427
*Created from [JupiterOne/security-policy-templates](https://github.com/JupiterOne/security-policy-templates). [CC BY-SA 4 license](https://creativecommons.org/licenses/by-sa/4.0/)*

| Policy owner   | Effective date |
| -------------- | -------------- |
| @GuillaumeRoss | 2022-06-01     |

<<<<<<< HEAD
Fleet policy requires that:

1. A thorough risk assessment must be conducted to evaluate potential threats and vulnerabilities to the confidentiality, integrity, and availability of sensitive, confidential and proprietary electronic information Fleet stores, transmits, and/or processes.

2. Risk assessments must be performed with any major change to Fleet's business or technical operations and/or supporting infrastructure, no less than once per year.

3. Strategies shall be developed to mitigate or accept the risks identified in the risk assessment process.

=======

Fleet is committed to ensuring all workforce members participate in security and compliance in their roles at Fleet. We encourage self-management and reward the right behaviors. 

Fleet policy requires all workforce members to comply with the HR Security Policy.

Fleet policy requires that:

1. Background verification checks on candidates for employees and contractors with production access to the Fleet automatic updater service must be carried out in accordance with relevant laws, regulations and ethics, and proportional to the business requirements, the classification of the information to be accessed, and the perceived risk.

2. Employees, contractors and third-party users must agree and sign the terms and conditions of their employment contract and comply with acceptable use.

3. Employees will perform an onboarding process that familiarizes them with the environments, systems, security requirements, and procedures Fleet has in place. Employees will also have ongoing security awareness training that is audited.

4. Employee offboarding will include reiterating any duties and responsibilities still valid after terminations, verifying that access to any Fleet systems has been removed, and ensuring that all company-owned assets are returned.

5. Fleet and its employees will take reasonable measures to ensure no sensitive data is transmitted via digital communications such as email or posted on social media outlets.

6. Fleet will maintain a list of prohibited activities that will be part of onboarding procedures and have training available if/when the list of those activities changes.

7. A fair disciplinary process will be used for employees that are suspected of committing breaches of security. Multiple factors will be considered when deciding the response, such as whether or not this was a first offense, training, business contracts, etc. Fleet reserves the right to terminate employees in the case of serious cases of misconduct.

8. Fleet will maintain a reporting structure that aligns with the organization's business lines and/or individual's functional roles. The list of employees and reporting structure must be available to [all employees](https://docs.google.com/spreadsheets/d/1OSLn-ZCbGSjPusHPiR5dwQhheH1K8-xqyZdsOe9y7qc/edit#gid=0).

9. Employees will receive regular feedback and acknowledgment from their managers and peers. Managers will give constant feedback on performance, including but not limited to during regular one-on-one meetings.

10. Fleet will publish job descriptions for available positions and conducts interviews to assess a candidate's technical skills as well as soft skills prior to hiring.

11. Background checks of an employee or contractor must be performed by operations and/or the hiring team prior to the start date of employment.
 
>>>>>>> 8fea1427
### Encryption policy
*Created from [JupiterOne/security-policy-templates](https://github.com/JupiterOne/security-policy-templates). [CC BY-SA 4 license](https://creativecommons.org/licenses/by-sa/4.0/)*

| Policy owner   | Effective date |
| -------------- | -------------- |
| @GuillaumeRoss | 2022-06-01     |

Fleet requires all workforce members to comply with the encryption policy, such that:

1. The storage drives of all Fleet-owned workstations must be encrypted, enforced by the IT and/or security team.

2. Confidential data must be stored in a manner that supports user access logs.

3. All Production Data at rest is stored on encrypted volumes.

4. Volume encryption keys and machines that generate volume encryption keys are protected from unauthorized access. Volume encryption key material is protected with access controls such that the key material is only accessible by privileged accounts.

5. Encrypted volumes use strong cipher algorithms, key strength, and key management process as defined below.

6. Data is protected in transit using recent TLS versions with ciphers recognized as secure.

#### Local disk/volume encryption

Encryption and key management for local disk encryption of end-user devices follow the defined best practices for Windows, macOS, and Linux/Unix operating systems, such as Bitlocker and FileVault. 

#### Protecting data in transit

1. All external data transmission is encrypted end-to-end. This includes, but is not limited to, cloud infrastructure and third party vendors and applications.

2. Transmission encryption keys and systems that generate keys are protected from unauthorized access. Transmission encryption key materials are protected with access controls, and may only be accessed by privileged accounts.

3. TLS endpoints must score at least an "A" on SSLLabs.com.

4. Transmission encryption keys are limited to use for one year and then must be regenerated.

### Access control policy
*Created from [JupiterOne/security-policy-templates](https://github.com/JupiterOne/security-policy-templates). [CC BY-SA 4 license](https://creativecommons.org/licenses/by-sa/4.0/)*

| Policy owner   | Effective date |
| -------------- | -------------- |
| @GuillaumeRoss | 2022-06-01     |

Fleet requires all workforce members to comply with the following acceptable use requirements and procedures, such that:

1. Access to all computing resources, including servers, end-user computing devices, network equipment, services, and applications, must be protected by strong authentication, authorization, and auditing.

2. Interactive user access to production systems must be associated with an account or login unique to each user.

3. All credentials, including user passwords, service accounts, and access keys, must meet the length, complexity, age, and rotation requirements defined in Fleet security standards.

4. Use a strong password and two-factor authentication (2FA) whenever possible to authenticate to all computing resources (including both devices and applications).

5. 2FA is required to access any critical system or resource, including but not limited to resources in Fleet production environments.

6. Unused accounts, passwords, and access keys must be removed within 30 days.

7. A unique access key or service account must be used for different applications or user access.

8. Authenticated sessions must time out after a defined period of inactivity.

#### Access authorization and termination

Fleet policy requires that:

1. access authorization shall be implemented using role-based access control (RBAC) or a similar mechanism.

2. standard access based on a user's job role may be pre-provisioned during employee onboarding. All subsequent access requests to computing resources must be approved by the requestor’s manager prior to granting and provisioning of access.

3. access to critical resources, such as production environments, must be approved by the security team in addition to the requestor’s manager.

4. access must be reviewed on regularly and revoked if no longer needed.

5. upon termination of employment, all system access must be revoked, and user accounts terminated within 24 hours or one business day, whichever is shorter.

6. all system access must be reviewed at least annually and whenever a user's job role changes.

#### Shared secrets management

Fleet policy requires that:

1. use of shared credentials/secrets must be minimized.

2. if required by business operations, secrets/credentials must be shared securely and stored in encrypted vaults that meet the Fleet data encryption standards.

#### Privileged access management

Fleet policy requires that:

1. automation with service accounts must be used to configure production systems when technically feasible.

2. use of high privilege accounts must only be performed when absolutely necessary.

<meta name="maintainedBy" value="guillaumeross"><|MERGE_RESOLUTION|>--- conflicted
+++ resolved
@@ -43,9 +43,22 @@
 
 13. The use of Fleet company accounts on "shared" computers, such as hotel kiosk systems, is strictly prohibited.
 
-<<<<<<< HEAD
 ### Risk management policy
-=======
+*Created from [JupiterOne/security-policy-templates](https://github.com/JupiterOne/security-policy-templates). [CC BY-SA 4 license](https://creativecommons.org/licenses/by-sa/4.0/)*
+
+| Policy owner   | Effective date |
+| -------------- | -------------- |
+| @GuillaumeRoss | 2022-06-01     |
+
+Fleet policy requires that:
+
+1. A thorough risk assessment must be conducted to evaluate potential threats and vulnerabilities to the confidentiality, integrity, and availability of sensitive, confidential and proprietary electronic information Fleet stores, transmits, and/or processes.
+
+2. Risk assessments must be performed with any major change to Fleet's business or technical operations and/or supporting infrastructure, no less than once per year.
+
+3. Strategies shall be developed to mitigate or accept the risks identified in the risk assessment process.
+
+
 ### Secure software development and product security policy 
 *Created from [JupiterOne/security-policy-templates](https://github.com/JupiterOne/security-policy-templates). [CC BY-SA 4 license](https://creativecommons.org/licenses/by-sa/4.0/)*
 
@@ -77,23 +90,12 @@
 10. Any exception to the remediation of a finding must be documented and approved by the security team or CTO.
 
 ### Human resources security policy
->>>>>>> 8fea1427
-*Created from [JupiterOne/security-policy-templates](https://github.com/JupiterOne/security-policy-templates). [CC BY-SA 4 license](https://creativecommons.org/licenses/by-sa/4.0/)*
-
-| Policy owner   | Effective date |
-| -------------- | -------------- |
-| @GuillaumeRoss | 2022-06-01     |
-
-<<<<<<< HEAD
-Fleet policy requires that:
-
-1. A thorough risk assessment must be conducted to evaluate potential threats and vulnerabilities to the confidentiality, integrity, and availability of sensitive, confidential and proprietary electronic information Fleet stores, transmits, and/or processes.
-
-2. Risk assessments must be performed with any major change to Fleet's business or technical operations and/or supporting infrastructure, no less than once per year.
-
-3. Strategies shall be developed to mitigate or accept the risks identified in the risk assessment process.
-
-=======
+*Created from [JupiterOne/security-policy-templates](https://github.com/JupiterOne/security-policy-templates). [CC BY-SA 4 license](https://creativecommons.org/licenses/by-sa/4.0/)*
+
+| Policy owner   | Effective date |
+| -------------- | -------------- |
+| @GuillaumeRoss | 2022-06-01     |
+
 
 Fleet is committed to ensuring all workforce members participate in security and compliance in their roles at Fleet. We encourage self-management and reward the right behaviors. 
 
@@ -123,7 +125,6 @@
 
 11. Background checks of an employee or contractor must be performed by operations and/or the hiring team prior to the start date of employment.
  
->>>>>>> 8fea1427
 ### Encryption policy
 *Created from [JupiterOne/security-policy-templates](https://github.com/JupiterOne/security-policy-templates). [CC BY-SA 4 license](https://creativecommons.org/licenses/by-sa/4.0/)*
 
