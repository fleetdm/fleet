# Security policies

## Information security policy and acceptable use policy

This Information Security Policy is intended to protect Fleet Device Management Inc's employees, contractors, partners, customers and the company from illegal or damaging actions by individuals, either knowingly or unknowingly.

Internet/Intranet/Extranet-related systems, including but not limited to computer equipment, software, operating systems, storage media, network accounts providing electronic mail, web browsing, and file transfers, are the property of Fleet Device Management Inc. These systems are to be used for business purposes in serving the interests of the company, and of our clients and customers in the course of normal operations.

Effective security is a team effort involving the participation and support of every Fleet Device Management Inc employee or contractor who deals with information and/or information systems. It is the responsibility of every team member to read and understand this policy, and to conduct their activities accordingly.

### Acceptable Use of End-user Computing
*Created from [JupiterOne/security-policy-templates](https://github.com/JupiterOne/security-policy-templates). [CC BY-SA 4 license](https://creativecommons.org/licenses/by-sa/4.0/)*

| Policy owner   | Effective date |
| -------------- | -------------- |
| @GuillaumeRoss | 2022-06-01     |

Fleet requires all workforce members to comply with the following acceptable use requirements and procedures, such that:

1. Use of Fleet computing systems is subject to monitoring by Fleet IT and/or Security teams.

2. Fleet team members must not leave computing devices (including laptops and smart devices) used for business purpose, including company-provided and BYOD devices, unattended in public.

3. Device encryption must be enabled for all mobile devices accessing company data, such as whole-disk encryption for all laptops.

4. Use only legal software with a valid license installed through the internal "app store" or trusted sources. Well-documented open source software can be used. If in doubt, ask in *#g-security*.  

5. Avoid sharing credentials. Secrets must be stored safely, using features such as GitHub secrets. For accounts and other sensitive data that need to be shared, use the company-provided password manager.

6. At Fleet, we are public by default. Sensitive information from logs, screenshots or other types of data (memory dumps for example), must be sanitized to remove any sensitive or confidential information prior to posting.

7. Anti-malware or equivalent protection and monitoring must be installed and enabled on all endpoint systems that may be affected by malware, including workstations, laptops and servers.

8. It is strictly forbidden to download or store any secrets used to sign Orbit installer updates on end-user computing devices, including laptops, workstations and mobile devices.

9. Only company owned and managed computers are allowed to connect directly to Fleet auto updater production environments.

10. Fleet team members must not let anyone else use Fleet provided and managed workstations unsupervised, including family members and support personnel of vendors. Use screen sharing instead of allowing them to access your system directly.

11. Device operating system must be kept up to date. Fleet managed systems will receive prompts for updates to be installed, and BYOD devices are to be updated by the team member using it, or might lose access. 

12. Team members must not store sensitive data on portable storage.

13. The use of Fleet company accounts on "shared" computers, such as hotel kiosk systems, is strictly prohibited.

<<<<<<< HEAD
### Risk management policy
=======
### Encryption policy
>>>>>>> 8a2d25c7
*Created from [JupiterOne/security-policy-templates](https://github.com/JupiterOne/security-policy-templates). [CC BY-SA 4 license](https://creativecommons.org/licenses/by-sa/4.0/)*

| Policy owner   | Effective date |
| -------------- | -------------- |
| @GuillaumeRoss | 2022-06-01     |

<<<<<<< HEAD
Fleet policy requires that:

1. A thorough risk assessment must be conducted to evaluate potential threats and vulnerabilities to the confidentiality, integrity, and availability of sensitive, confidential and proprietary electronic information Fleet stores, transmits, and/or processes.

2. Risk assessments must be performed with any major change to Fleet's business or technical operations and/or supporting infrastructure, no less than once per year.

3. Strategies shall be developed to mitigate or accept the risks identified in the risk assessment process.
=======
Fleet requires all workforce members to comply with the encryption policy, such that:

1. The storage drives of all Fleet-owned workstations must be encrypted, enforced by the IT and/or security team.

2. Confidential data must be stored in a manner that supports user access logs.

3. All Production Data at rest is stored on encrypted volumes.

4. Volume encryption keys and machines that generate volume encryption keys are protected from unauthorized access. Volume encryption key material is protected with access controls such that the key material is only accessible by privileged accounts.

5. Encrypted volumes use strong cipher algorithms, key strength, and key management process as defined below.

6. Data is protected in transit using recent TLS versions with ciphers recognized as secure.

#### Local disk/volume encryption

Encryption and key management for local disk encryption of end-user devices follow the defined best practices for Windows, macOS, and Linux/Unix operating systems, such as Bitlocker and FileVault. 

#### Protecting data in transit

1. All external data transmission is encrypted end-to-end. This includes, but is not limited to, cloud infrastructure and third party vendors and applications.

2. Transmission encryption keys and systems that generate keys are protected from unauthorized access. Transmission encryption key materials are protected with access controls, and may only be accessed by privileged accounts.

3. TLS endpoints must score at least an "A" on SSLLabs.com.

4. Transmission encryption keys are limited to use for one year and then must be regenerated.

### Access control policy
*Created from [JupiterOne/security-policy-templates](https://github.com/JupiterOne/security-policy-templates). [CC BY-SA 4 license](https://creativecommons.org/licenses/by-sa/4.0/)*

| Policy owner   | Effective date |
| -------------- | -------------- |
| @GuillaumeRoss | 2022-06-01     |

Fleet requires all workforce members to comply with the following acceptable use requirements and procedures, such that:

1. Access to all computing resources, including servers, end-user computing devices, network equipment, services and applications, must be protected by strong authentication, authorization, and auditing.

2. Interactive user access to production systems must be associated to an account or login unique to each user.

3. All credentials, including user passwords, service accounts, and access keys, must meet the length, complexity, age, and rotation requirements defined in Fleet security standards.

4. Use strong password and two-factor authentication (2FA) whenever possible to authenticate to all computing resources (including both devices and applications).

5. 2FA is required to access any critical system or resource, including but not limited to resources in Fleet production environments.

6. Unused accounts, passwords, access keys must be removed within 30 days.

7. A unique access key or service account must be used for different application or user access.

8. Authenticated sessions must time out after a defined period of inactivity.

#### Access authorization and termination

Fleet policy requires that

1. Access authorization shall be implemented using role-based access control (RBAC) or similar mechanism.

2. Standard access based on a user's job role may be pre-provisioned during employee onboarding. All subsequent access requests to computing resources must be approved by the requestor’s manager, prior to granting and provisioning of access.

3. Access to critical resources, such as production environments, must be approved by the security team in addition to the requestor’s manager.

4. Access must be reviewed on a regular basis and revoked if no longer needed.

5. Upon termination of employment, all system access must be revoked and user accounts terminated within 24 hours or one business day, whichever is shorter.

6. All system access must be reviewed at least annually and whenever a user's job role changes.

#### Shared secrets management

Fleet policy requires that

1. Use of shared credentials/secrets must be minimized.

2. If required by business operations, secrets/credentials must be shared securely and stored in encrypted vaults that meet the Fleet data encryption standards.

#### Privileged access management

Fleet policy requires that

1. Automation with service accounts must be used to configure production systems when technically feasible.

2. Use of high privilege accounts must only be performed when absolutely necessary.

>>>>>>> 8a2d25c7

<meta name="maintainedBy" value="guillaumeross"><|MERGE_RESOLUTION|>--- conflicted
+++ resolved
@@ -43,18 +43,13 @@
 
 13. The use of Fleet company accounts on "shared" computers, such as hotel kiosk systems, is strictly prohibited.
 
-<<<<<<< HEAD
 ### Risk management policy
-=======
-### Encryption policy
->>>>>>> 8a2d25c7
 *Created from [JupiterOne/security-policy-templates](https://github.com/JupiterOne/security-policy-templates). [CC BY-SA 4 license](https://creativecommons.org/licenses/by-sa/4.0/)*
 
 | Policy owner   | Effective date |
 | -------------- | -------------- |
 | @GuillaumeRoss | 2022-06-01     |
 
-<<<<<<< HEAD
 Fleet policy requires that:
 
 1. A thorough risk assessment must be conducted to evaluate potential threats and vulnerabilities to the confidentiality, integrity, and availability of sensitive, confidential and proprietary electronic information Fleet stores, transmits, and/or processes.
@@ -62,7 +57,14 @@
 2. Risk assessments must be performed with any major change to Fleet's business or technical operations and/or supporting infrastructure, no less than once per year.
 
 3. Strategies shall be developed to mitigate or accept the risks identified in the risk assessment process.
-=======
+
+### Encryption policy
+*Created from [JupiterOne/security-policy-templates](https://github.com/JupiterOne/security-policy-templates). [CC BY-SA 4 license](https://creativecommons.org/licenses/by-sa/4.0/)*
+
+| Policy owner   | Effective date |
+| -------------- | -------------- |
+| @GuillaumeRoss | 2022-06-01     |
+
 Fleet requires all workforce members to comply with the encryption policy, such that:
 
 1. The storage drives of all Fleet-owned workstations must be encrypted, enforced by the IT and/or security team.
@@ -148,6 +150,4 @@
 
 2. Use of high privilege accounts must only be performed when absolutely necessary.
 
->>>>>>> 8a2d25c7
-
 <meta name="maintainedBy" value="guillaumeross">