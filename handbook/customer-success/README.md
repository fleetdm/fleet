# Customer Success

This handbook page details processes specific to working [with](#contact-us) and [within](#responsibilities) this department.


## Team

| Role                                  | Contributor(s)           |
|:--------------------------------------|:------------------------------------------------------------------------------------------------------------------------|
| VP of Customer Success                | [Zay Hanlon](https://www.linkedin.com/in/zayhanlon/) _([@zayhanlon](https://github.com/zayhanlon))_
<<<<<<< HEAD
| Infrastructure Engineer               | [Robert Fairburn](https://www.linkedin.com/in/robert-fairburn/) _([@rfairburn](https://github.com/rfairburn))_ <br> [Jorge Falcon](https://www.linkedin.com/in/falcon-jorge/) _([@BCTBB](https://github.com/bctbb))_
=======
| Infrastructure Engineer               | [Robert Fairburn](https://www.linkedin.com/in/robert-fairburn/) _([@rfairburn](https://github.com/rfairburn))_ <br> [Jorge Falcon](https://www.linkedin.com/in/falcon-jorge/) _([@BCTBB](https://github.com/BCTBB))_
| Customer Support (CSE/CSA)            | [Kathy Satterlee](https://www.linkedin.com/in/ksatter/) _([@ksatter](https://github.com/ksatter))_ <br> [Rebecca Cowart](https://www.linkedin.com/in/rebeccaui/) _([@rebeccaui](https://github.com/rebeccaui))_ <br> [Mason Buettner](https://www.linkedin.com/in/mason-buettner-b72959175/) _([@mason-buettner](https://github.com/mason-buettner))_ <br> [Brock Walters (CSA)](https://www.linkedin.com/in/brock-walters-247a2990/) _([@nonpunctual](https://github.com/nonpunctual))_ <br> [Dale Ribeiro (CSA)](https://www.linkedin.com/in/daleribeiro/) _([@ddribeiro](https://github.com/ddribeiro))_ <br> Ben Edwards _([@edwardsb](https://github.com/edwardsb))_ 
| Customer Success Manager (CSM)        | [Jason Lewis](https://www.linkedin.com/in/jlewis0451/) _([@patagonia121](https://github.com/patagonia121))_ <br> [Michael Pinto](https://www.linkedin.com/in/michael-pinto-a06b4515a/) _([@pintomi1989](https://github.com/pintomi1989))_
>>>>>>> c6caf53c
| Technical Evangelist                  | [Zach Wasserman](https://www.linkedin.com/in/zacharywasserman/) _([@zwass](https://github.com/zwass))_
| Customer Sucess Architect (CSA)       | [Brock Walters (CSA)](https://www.linkedin.com/in/brock-walters-247a2990/) _([@nonpunctual](https://github.com/nonpunctual))_ <br> [Dale Ribeiro (CSA)](https://www.linkedin.com/in/daleribeiro/) _([@ddribeiro](https://github.com/ddribeiro))_
| Customer Success Manager (CSM)        | <sup><sub> _See [🦄 Go-To-Market groups](https://fleetdm.com/handbook/company/go-to-market-groups#current-gtm-groups)
| Customer Support Engineer (CSE)       | <sup><sub> _See [🦄 Go-To-Market groups](https://fleetdm.com/handbook/company/go-to-market-groups#current-gtm-groups) 


## Contact us

- To **make a request** of this department, [create an issue](https://github.com/fleetdm/confidential/issues/new?assignees=&labels=%23g-customer-success&projects=&template=custom-request.md&title=Request%3A+_______________________) and a team member will get back to you within one business day (If urgent, mention a [team member](#team) in the [#g-customer-success](https://fleetdm.slack.com/archives/C062D0THVV1)).
  - Any Fleet team member can [view the kanban board](https://github.com/fleetdm/fleet#workspaces/-g-customer-success-642c83a53e96760014c978bd/board) for this department, including pending tasks and the status of new requests.
  - Please **use issue comments and GitHub mentions** to communicate follow-ups or answer questions related to your request. 


## Responsibilities

The customer success department is directly responsible for ensuring that customers and community members of Fleet achieve their desired outcomes with Fleet products and services.


### Assign a customer codename

Occasionally, we will need to track public issues for customers and prospects who wish to remain anonymous on our public issue tracker. To do this: 

1. The team member creating the issue will choose an appropriate minor planet name from this [minor planets page](https://minorplanetcenter.net//iau/lists/MPNames.html) (alphabetical).
2. Create a label in the fleetdm/fleet and fleetdm/confidential repos which can be attached to current and future issues for the customer or prospect. As part of the label description in the fleetdm/confidential repo, add the customer or prospect name. This way, we maintain a confidential mapping of codename to customer or prospect.
3. Navigate to the account in Salesforce. Edit the "GitHub label" field to include the customer or prospect label and save the record. This enables the "fleetdm/fleet" and "fleetdm/confidential" GitHub issue searches. 


### Prepare for routine customer meeting

Before a routine customer call, the CSM prepares an agenda including the following items:
1. Customer and Fleet expected attendees
2. Release notes for the latest version of Fleet
3. Update notes for which version of Fleet the customer is running (if self-hosted)
4. Follow ups to the agenda from the previous call or Slack
5. Provide updates to open feature requests (can be done monthly or quarterly)
6. Provide updates to open bug reports


 ### Invite new customer DRI

Sometimes there is a change in the champion within the customer's organization.
1. Get an introduction to the new DRIs including names, roles, contact information.
2. Make sure they're in the Slack channel.
3. Invite them to the *Success* meetings.
4. In the first meeting understand their proficiency level of osquery.
    1. Make sure the meeting time is still convenient for their team. 
    2. Understand their needs and goals for visibility.
    3. Offer training to get them up to speed.
    4. Provide a white glove experience.


### Generate an expansion opportunity in Salesforce

[Customer Success Managers (CSMs)](https://fleetdm.com/handbook/customer-success#team) are responsible for developing customer expansion opportunities that are not being worked on in conjunction with an Account Executive (AE). An AE may be assigned by the [Chief Revenue Officer (CRO)](https://fleetdm.com/handbook/sales#team) for large-scale expansion opportunities such as bringing on a new Fleet use case or bringing on a new group of hosts to an existing Fleet use case. CSMs manage expansion opportunities for things like host count increases for customer growth and price increases on renewals. Discuss examples of these scenarios with your manager to learn more. Moving forward, CSM's are responsible for keeping the stage, next steps, and date of next steps fields updated as the opportunity progresses through the sales cycle. Take the steps below when creating an expansion opportunity in Salesforce:

1. Navigate to the customer account record in [Salesforce](https://fleetdm.lightning.force.com/lightning/page/home).
2. Scroll down to the "Upcoming renewal (± expansions)" table (in the "Customer" section) and click "New".
3. Change the opportunity name to reflect the following naming structure: CustomerName_FleetProduct_Expansion_QuarterDue
    - Example: ABCTestCompany_FleetPremiumMDM_HostExpansion_Q12025
    - Example: ABCTestCompany_FleetPremium_PriceIncreaseExpansion_Q12025
4. Fill out all the required fields making sure to pick "Expansion" in the  "Type" dropdown menu and then click "Save".


### Conduct a health check

Health checks are conducted quarterly or bi-annually, in preparation for a quarterly business review (QBR). The purpose of a health check is to understand what features and functionality the customer is currently using in Fleet. This information will be used to provide guidance to the customer during their QBR. For more information around QBRs, please see the section below, titled "Conduct a quarterly business review".

1. Work with your champion to schedule the health check at a time when their Fleet admins and daily users are available. Be sure to take notes, and record the meeting if possible.
2. During the meeting, ask the customer to share their screen and walk through their day-to-day use of Fleet.
3. Ask the customer questions about the features they are using to understand the "why" behind their use cases for Fleet. Try not to provide guidance directly on this call.
4. Review your notes after the meeting, and find areas of improvement that you can highlight to help your partner more thoroughly utilize Fleet and add your findings to the QBR deck.


### Conduct a quarterly business review (QBR)

Business reviews are conducted quarterly or bi-annually to ensure initial success criteria completion, ongoing adoption, alignment on goals, and delivery of value as a vendor. Use the meeting to assess customer priorities for the coming year, review performance metrics, address any challenges and showcase value in upcoming and unutilized features.
1. Work with your champion to schedule the business review at a time their stakeholders are available (typically 90 days after kickoff and again, 90 days before renewal).
2. Collect usage metrics from the [usage data report](https://docs.google.com/spreadsheets/d/1Mh7Vf4kJL8b5TWlHxcX7mYwaakZMg_ZGNLY3kl1VI-c/edit?gid=0#gid=0) (internal Fleet document) and the following:
    - Optionally schedule a health check with day to day admins prior to the QBR to better understand how the product is being used and which features have been adopted.
    - Have a support engineer collect data on open and closed bugs from the previous quarter and highlight any P0 or P1 incidents along with a summary of the postmortem (search Unthread and GitHub for issues tagged with the customer codename and ':bug').
    - Summarize status updates for open feature requests and highlight delivered feature requests.
    - For managed cloud customers, reach out to #help-infrastructure to collect information on cloud uptime and any outages or alarms.
    - Provide one slide with information on the latest Fleet release and any upcoming big ticket features which can be found on the product board and current release board for #g-mdm and #g-endpoint-ops
3. After the business review, save the presentation as a PDF and share it with your customer.


### Create customer support issue

Locate the relevant issue or create it if it doesn't already exist (to avoid duplication, be creative when searching GitHub for issues - it can often take a couple of tries with different keywords to find an existing issue). When creating a new issue, make sure the following:
- Make sure the issue has a "customer request" label or "customer-codename" label.
  - Occasionally, we will need to track public issues for customers that wish to remain anonymous on our public issue tracker. To do this, we choose an appropriate minor planet name from this [Wikipedia page](https://en.wikipedia.org/wiki/List_of_named_minor_planets_(alphabetical)) and create a label which we attach to the issue and any future issues for this customer.
- "+" prefixed labels (e.g., "+more info please") indicate we are waiting on an answer from an external community member who does not work at Fleet or that no further action is needed from the Fleet team until an external community member, who doesn't work at Fleet, replies with a comment. At this point, our bot will automatically remove the +-prefixed label.
1. Required details that will help speed up time to resolution:
    - Fleet server version
    - Agent version 
        - Osquery or fleetd?
    - Operating system
    - Web browser
    - Expected behavior
    - Actual behavior
2. Details that are nice to have but not required. These may be requested by Fleet support as needed:
    - Amount of total hosts
    - Amount of online hosts
    - Amount of scheduled queries
    - Amount and size (CPU/Mem) of the Fleet instances
    - Fleet instances CPU and Memory usage while the issue has been happening
    - MySQL flavor/version in use
    - MySQL server capacity (CPU/Mem)
    - MySQL CPU and Memory usage while the issue has been happening
    - Are MySQL read replicas configured? If so, how many?
    - Redis version and server capacity (CPU/Mem)
    - Is Redis running in cluster mode?
    - Redis CPU and Memory usage while the issue has been happening
    - The output of fleetctl debug archive
- Have we provided a link to that issue for the customer to remind everyone of the plan and for the sake of visibility, so other folks who weren't directly involved are up to speed  (e.g., "Hi everyone, here's a link to the issue we discussed on today's call: […link…](https://omfgdogs.com)")?


### Contact the developer on-call

The acting developer on-call rotation is reflected in the [📈KPIs spreadsheet (confidential Google sheet)](https://docs.google.com/spreadsheets/d/1Hso0LxqwrRVINCyW_n436bNHmoqhoLhC8bcbvLPOs9A/edit#gid=0&range=F2 ). The developer on-call is responsible for responses to technical Slack comments, Slack threads, and GitHub issues raised by customers and the community, which the CSE team cannot address.
- To reach the developer on-call for assistance, mention them in Fleet Slack using `@oncall` in the [#help-engineering](https://fleetdm.slack.com/archives/C019WG4GH0A) channel. 
  - Support issues should be handled in the relevant Slack channel rather than Direct Messages (DMs). This will ensure that questions and solutions can be easily referenced in the future. If it is necessary to use DMs to share sensitive information, a summary of the conversation should be posted in the Slack channel as well. 

> **Note:** Additional help can be obtained by messaging a [Solutions Consultant](https://fleetdm.com/handbook/sales#team) in the [#help-solutions-consulting channel](https://fleetdm.slack.com/archives/C05HZ2LHEL8).

- An automated weekly [on-call handoff](https://fleetdm.com/handbook/engineering#handoff) Slack thread in #g-engineering provides the opportunity to discuss highlights, improvements, and hand off ongoing issues.


### Onboard a customer success team member

- **Customer Success Manager:** Follow the [training steps for this role](https://docs.google.com/document/d/1itrBeztwjK253Q548wbveVWdDaldBYCEOS6Cbz5Z4Uc/edit).
- **Customer Solutions Architect (CSA):** Follow the [training steps for this role](https://docs.google.com/document/d/1G26Aqmn4tSKa7s0jMcSRqNTtz6h47Tvf8Ddi2-cP1ek/edit#heading=h.2i16pc77rnb7).
- **Customer Support Engineer (CSE):** Follow the [training steps for this role](https://docs.google.com/document/d/1GB8i_VMaFxeb9ipLock9MVWGJ2RqIW8lZ5n3MLiXG4s/edit).
- **Infrastructure Engineer:** Follow the [training steps for this role](https://docs.google.com/document/d/1G26Aqmn4tSKa7s0jMcSRqNTtz6h47Tvf8Ddi2-cP1ek/edit#heading=h.2i16pc77rnb7).


### Manage automation of customer slack

1. A new message is posted in any Slack channel
2. (Zapier filter) The automation will continue if the message is:
    - Not from a Fleet team member
    - Posted outside of Fleet’s business hours
    - In a specific customer channel (manually designated by customer success)   
3. (Slack) Notify the sender that the request has been submitted outside of business hours and provide them with options for escalation in the event of a P0 or P1 incident.
4. (Zapier) Send a text to the VP of CS to begin the emergency request flow if triggered by the original sender. 

> **Note:** New customer channels that the automation will run in must be configured manually. Submit requests for additions to the Zapier administrator. 


### Generate a trial license key

1. Fleet's self-service license key creator is the best way to generate a proof of concept (POC) or renewal/expansion Fleet Premium license key. 
    - [Here is a tutorial on using the self-service method](https://www.loom.com/share/048474d7199048e1bf0c4fc106632129) (internal video)
    - Pre-sales license key DRI is the Director of Solutions Consulting
    - Post-sales license key DRI is the VP of Customer Success

2. Legacy method: [create an opportunity issue](https://github.com/fleetdm/confidential/issues/new/choose) for the customer and follow the instructions in the issue for generating a trial license key.


### Respond to messages and alerts 

Customer Support and 24/7 on-call Engineers are responsible for the first response to Slack messages in the [#fleet channel](https://osquery.slack.com/archives/C01DXJL16D8) of osquery Slack, and other public Slacks. 
- The 24/7 on-call is responsible for alarms related to fleetdm.com and Fleet Managed Cloud, as well as delivering 24/7 support for Fleet Premium customers. Use [on-call runbooks](https://github.com/fleetdm/confidential/tree/main/infrastructure/runbooks#readme) to guide your response. Runbooks provided detailed, step-by-step instructions to quickly and effectively respond to and resolve most 24/7 on-call alerts.
- We respond within 1-hour during business hours and 4 hours outside business hours. Note that we do not need to have answers within 1 hour -- we need to at least acknowledge and collect any additional necessary information while researching/escalating to find answers internally.


### Maintain first responder SLA

The first responder on-call for Managed Cloud will take ownership of the @infrastructure-oncall alias in Slack first thing Monday morning. The previous week's on-call will provide a summary in the #g-customer-success Slack channel with an update on alarms that came up the week before, open issues with or without direct end-user impact, and other issues to keep an eye out for.
- **First responders:** Robert Fairburn, Kathy Satterlee

Escalation of alarms will be done manually by the first responder according to the escalation contacts mentioned above. A [suspected outage issue](https://github.com/fleetdm/confidential/issues/new?assignees=&labels=%23outage%2C%23g-cx%2C%3Arelease&projects=&template=outage.md&title=Suspected+outage%3A+YYYY-MM-DD) should be created to track the escalation and determine root cause. 
- **Escalations (in order):** » Eric Shaw (fleetdm.com) » Zay Hanlon » Luke Heath » Mike McNeil

All infrastructure alarms (fleetdm.com and Managed Cloud) will go to #help-p1. When the current 24/7 on-call engineer is unable to meet the response time SLAs, it is their responsibility to arrange and designate a replacement who will assume the @oncall-infrastructure Slack alias.


### Communicate feedback on prioritized customer requests

When Fleet [prioritizes](https://fleetdm.com/handbook/company/product-groups#feature-fest) a new customer request, the Head of Product Design (HPD) adds the `~customer request` label to the feature request issue and files a user story that's brought through [drafting](https://fleetdm.com/handbook/product-design#drafting).

Sometimes during drafting or after the user story is released, the HPD will ask the appropriate Customer Success Manager (CSM) to bring wireframes or released improvements to the customer for feedback. When this happens, HPD assigns the CSM and adds the `#g-customer-success` label.

If the improvements meet the customer's needs, the request issue is closed with a comment that @ mentions the HPD. If the improvements are missing something in order to meet the customer's needs, the CSM adds feedback as comment (Gong snippet, Slack thread, or meetings notes), @ mention the HPD, and unsassign themselves from the request issue.


## Rituals

<rituals :rituals="rituals['handbook/customer-success/customer-success.rituals.yml']"></rituals>

#### Stubs
The following stubs are included only to make links backward compatible.

##### Runbooks
Please see [Handbook/customer-success#respond-to-messages-and-alerts](https://www.fleetdm.com/handbook/customer-success#respond-to-messages-and-alerts)

<meta name="maintainedBy" value="zayhanlon">
<meta name="title" value="🌦️ Customer Success"><|MERGE_RESOLUTION|>--- conflicted
+++ resolved
@@ -8,13 +8,7 @@
 | Role                                  | Contributor(s)           |
 |:--------------------------------------|:------------------------------------------------------------------------------------------------------------------------|
 | VP of Customer Success                | [Zay Hanlon](https://www.linkedin.com/in/zayhanlon/) _([@zayhanlon](https://github.com/zayhanlon))_
-<<<<<<< HEAD
 | Infrastructure Engineer               | [Robert Fairburn](https://www.linkedin.com/in/robert-fairburn/) _([@rfairburn](https://github.com/rfairburn))_ <br> [Jorge Falcon](https://www.linkedin.com/in/falcon-jorge/) _([@BCTBB](https://github.com/bctbb))_
-=======
-| Infrastructure Engineer               | [Robert Fairburn](https://www.linkedin.com/in/robert-fairburn/) _([@rfairburn](https://github.com/rfairburn))_ <br> [Jorge Falcon](https://www.linkedin.com/in/falcon-jorge/) _([@BCTBB](https://github.com/BCTBB))_
-| Customer Support (CSE/CSA)            | [Kathy Satterlee](https://www.linkedin.com/in/ksatter/) _([@ksatter](https://github.com/ksatter))_ <br> [Rebecca Cowart](https://www.linkedin.com/in/rebeccaui/) _([@rebeccaui](https://github.com/rebeccaui))_ <br> [Mason Buettner](https://www.linkedin.com/in/mason-buettner-b72959175/) _([@mason-buettner](https://github.com/mason-buettner))_ <br> [Brock Walters (CSA)](https://www.linkedin.com/in/brock-walters-247a2990/) _([@nonpunctual](https://github.com/nonpunctual))_ <br> [Dale Ribeiro (CSA)](https://www.linkedin.com/in/daleribeiro/) _([@ddribeiro](https://github.com/ddribeiro))_ <br> Ben Edwards _([@edwardsb](https://github.com/edwardsb))_ 
-| Customer Success Manager (CSM)        | [Jason Lewis](https://www.linkedin.com/in/jlewis0451/) _([@patagonia121](https://github.com/patagonia121))_ <br> [Michael Pinto](https://www.linkedin.com/in/michael-pinto-a06b4515a/) _([@pintomi1989](https://github.com/pintomi1989))_
->>>>>>> c6caf53c
 | Technical Evangelist                  | [Zach Wasserman](https://www.linkedin.com/in/zacharywasserman/) _([@zwass](https://github.com/zwass))_
 | Customer Sucess Architect (CSA)       | [Brock Walters (CSA)](https://www.linkedin.com/in/brock-walters-247a2990/) _([@nonpunctual](https://github.com/nonpunctual))_ <br> [Dale Ribeiro (CSA)](https://www.linkedin.com/in/daleribeiro/) _([@ddribeiro](https://github.com/ddribeiro))_
 | Customer Success Manager (CSM)        | <sup><sub> _See [🦄 Go-To-Market groups](https://fleetdm.com/handbook/company/go-to-market-groups#current-gtm-groups)
