# Customer Success
This handbook page details processes specific to working [with](#contact-us) and [within](#responsibilities) this department.

## Team
| Role                                  | Contributor(s)           |
|:--------------------------------------|:------------------------------------------------------------------------------------------------------------------------|
| VP of Customer Success                | [Zay Hanlon](https://www.linkedin.com/in/zayhanlon/) _([@zayhanlon](https://github.com/zayhanlon))_
| Infrastructure Engineer               | [Robert Fairburn](https://www.linkedin.com/in/robert-fairburn/) _([@rfairburn](https://github.com/rfairburn))_
| Customer Support (CSE/CSA)       | [Kathy Satterlee](https://www.linkedin.com/in/ksatter/) _([@ksatter](https://github.com/ksatter))_ <br> [Grant Bilstad](https://www.linkedin.com/in/grantbilstad/) _([@Pacamaster](https://github.com/Pacamaster))_ <br> [Dale Ribeiro](https://www.linkedin.com/in/daleribeiro/) _([@ddribeiro](https://github.com/ddribeiro))_ <br> Ben Edwards _([@edwardsb](https://github.com/edwardsb))_ <br> [Brock Walters](https://www.linkedin.com/in/brock-walters-247a2990/) _([@nonpunctual](https://github.com/nonpunctual))_
| Customer Success Manager (CSM)        | [Jason Lewis](https://www.linkedin.com/in/jlewis0451/) _([@patagonia121](https://github.com/patagonia121))_ <br> [Michael Pinto](https://www.linkedin.com/in/michael-pinto-a06b4515a/) _([@pintomi1989](https://github.com/pintomi1989))_

## Contact us
- To **make a request** of this department, [create an issue](https://github.com/fleetdm/confidential/issues/new?assignees=&labels=%23g-customer-success&projects=&template=custom-request.md&title=Request%3A+_______________________) and a team member will get back to you within one business day (If urgent, mention a [team member](#team) in the [#g-customer-success](https://fleetdm.slack.com/archives/C062D0THVV1)).
  - Any Fleet team member can [view the kanban board](https://github.com/fleetdm/fleet#workspaces/-g-customer-success-642c83a53e96760014c978bd/board) for this department, including pending tasks and the status of new requests.
  - Please **use issue comments and GitHub mentions** to communicate follow-ups or answer questions related to your request. 

## Responsibilities
The customer success department is directly responsible for ensuring that customers and community members of Fleet achieve their desired outcomes with Fleet products and services.


### Assign a customer codename
Occasionally, we will need to track public issues for customers and prospects who wish to remain anonymous on our public issue tracker. To do this: 

1. The team member creating the issue will choose an appropriate minor planet name from this [Minor planets page](https://minorplanetcenter.net//iau/lists/MPNames.html) (alphabetical).
2. Create a label in the fleetdm/fleet and fleetdm/confidential repos which can be attached to current and future issues for the customer or prospect. As part of the label description in the fleetdm/confidential repo, add the customer or prospect name. This way, we maintain a confidential mapping of codename to customer or prospect.

### Prepare for routine customer meeting

Before a routine customer call, the CSM prepares an agenda including the following items:
1. Customer and Fleet expected attendees
2. Release notes for the latest version of Fleet
3. Update notes for which version of Fleet the customer is running (if self-hosted)
4. Follow ups to the agenda from the previous call or Slack
5. Provide updates to open feature requests (can be done monthly or quarterly)
6. Provide updates to open bug reports

<<<<<<< HEAD

### Generate an expansion opportunity in Salesforce

[Customer Success Managers (CSMs)](https://fleetdm.com/handbook/customer-success#team) are responsible for developing customer expansion opportunities that are not being worked on in conjunction with an Account Executive (AE). An AE may be assigned by the [Chief Revenue Officer (CRO)](https://fleetdm.com/handbook/sales#team) for large-scale expansion opportunities such as bringing on a new Fleet use case or bringing on a new group of hosts to an existing Fleet use case. CSMs manage expansion opportunities for things like host count increases for customer growth and price increases on renewals. Discuss examples of these scenarios with your manager to learn more. Moving forward, CSM's are responsible for keeping the stage, next steps, and date of next steps fields updated as the opportunity progresses through the sales cycle. Take the steps below when creating an expansion opportunity in Salesforce:

1. Navigate to the customer account record in [Salesforce](https://fleetdm.lightning.force.com/lightning/page/home).
2. Scroll down to the "Upcoming renewal (± expansions)" table (in the "Customer" section) and click "New".
3. Change the opportunity name to reflect the following naming structure: CustomerName_FleetProduct_Expansion_QuarterDue
    - Example: ABCTestCompany_FleetPremiumMDM_HostExpansion_Q12025
    - Example: ABCTestCompany_FleetPremium_PriceIncreaseExpansion_Q12025
4. Fill out all the required fields making sure to pick "Expansion" in the  "Type" dropdown menu and then click "Save".

=======
### Conduct a quarterly business review (QBR)
Business reviews are conducted quarterly or bi-annually to ensure initial success criteria completion, ongoing adoption, alignment on goals, and delivery of value as a vendor. Use the meeting to assess customer priorities for the coming year, review performance metrics, address any challenges and showcase value in upcoming and unutilized features.
1. Work with your champion to schedule the business review at a time thier stakeholders are available (typically 90 days after kickoff and again, 90 days before renewal).
2. Collect usage metrics from the [usage data report](https://docs.google.com/spreadsheets/d/1Mh7Vf4kJL8b5TWlHxcX7mYwaakZMg_ZGNLY3kl1VI-c/edit?gid=0#gid=0) (internal Fleet document) and the following:
    - Optionally schedule a health check with day to day admins prior to the QBR to better understand how the product is being used and which features have been adopted.
    - Have a support engineer collect data on open and closed bugs from the previous quarter and highlight any P0 or P1 incidents along with a summary of the postmortem (search Unthread and GitHub for issues tagged with the customer codename and ':bug').
    - Summarize status updates for open feature requests and highlight delivered feature requests.
    - For managed cloud customers, reach out to #help-infrastructure to collect information on cloud uptime and any outages or alarms.
    - Provide one slide with information on the latest Fleet release and any upcoming big ticket features which can be found on the product board and current release board for #g-mdm and #g-endpoint-ops
3. After the business review, save the presentation as a PDF and share it with your customer.
>>>>>>> b8079708

### Create customer support issue
Locate the relevant issue or create it if it doesn't already exist (to avoid duplication, be creative when searching GitHub for issues - it can often take a couple of tries with different keywords to find an existing issue). When creating a new issue, make sure the following:
- Make sure the issue has a "customer request" label or "customer-codename" label.
  - Occasionally, we will need to track public issues for customers that wish to remain anonymous on our public issue tracker. To do this, we choose an appropriate minor planet name from this [Wikipedia page](https://en.wikipedia.org/wiki/List_of_named_minor_planets_(alphabetical)) and create a label which we attach to the issue and any future issues for this customer.
- "+" prefixed labels (e.g., "+more info please") indicate we are waiting on an answer from an external community member who does not work at Fleet or that no further action is needed from the Fleet team until an external community member, who doesn't work at Fleet, replies with a comment. At this point, our bot will automatically remove the +-prefixed label.
1. Required details that will help speed up time to resolution:
    - Fleet server version
    - Agent version 
        - Osquery or fleetd?
    - Operating system
    - Web browser
    - Expected behavior
    - Actual behavior
2. Details that are nice to have but not required. These may be requested by Fleet support as needed:
    - Amount of total hosts
    - Amount of online hosts
    - Amount of scheduled queries
    - Amount and size (CPU/Mem) of the Fleet instances
    - Fleet instances CPU and Memory usage while the issue has been happening
    - MySQL flavor/version in use
    - MySQL server capacity (CPU/Mem)
    - MySQL CPU and Memory usage while the issue has been happening
    - Are MySQL read replicas configured? If so, how many?
    - Redis version and server capacity (CPU/Mem)
    - Is Redis running in cluster mode?
    - Redis CPU and Memory usage while the issue has been happening
    - The output of fleetctl debug archive
- Have we provided a link to that issue for the customer to remind everyone of the plan and for the sake of visibility, so other folks who weren't directly involved are up to speed  (e.g., "Hi everyone, here's a link to the issue we discussed on today's call: […link…](https://omfgdogs.com)")?

### Contact the developer on-call
The acting developer on-call rotation is reflected in the [📈KPIs spreadsheet (confidential Google sheet)](https://docs.google.com/spreadsheets/d/1Hso0LxqwrRVINCyW_n436bNHmoqhoLhC8bcbvLPOs9A/edit#gid=0&range=F2 ). The developer on-call is responsible for responses to technical Slack comments, Slack threads, and GitHub issues raised by customers and the community, which the CSE team cannot address.
- To reach the developer on-call for assistance, mention them in Fleet Slack using `@oncall` in the [#help-engineering](https://fleetdm.slack.com/archives/C019WG4GH0A) channel. 
  - Support issues should be handled in the relevant Slack channel rather than Direct Messages (DMs). This will ensure that questions and solutions can be easily referenced in the future. If it is necessary to use DMs to share sensitive information, a summary of the conversation should be posted in the Slack channel as well. 

> **Note:** Additional help can be obtained by messaging a [Solutions Consultant](https://fleetdm.com/handbook/sales#team) in the [#help-solutions-consulting channel](https://fleetdm.slack.com/archives/C05HZ2LHEL8).

- An automated weekly [on-call handoff](https://fleetdm.com/handbook/engineering#handoff) Slack thread in #g-engineering provides the opportunity to discuss highlights, improvements, and hand off ongoing issues.

### Onboard a customer success team member
- **Customer Success Manager:** Follow the [training steps for this role](https://docs.google.com/document/d/1itrBeztwjK253Q548wbveVWdDaldBYCEOS6Cbz5Z4Uc/edit).
- **Customer Solutions Architect (CSA):** Follow the [training steps for this role](https://docs.google.com/document/d/1G26Aqmn4tSKa7s0jMcSRqNTtz6h47Tvf8Ddi2-cP1ek/edit#heading=h.2i16pc77rnb7).
- **Customer Support Engineer (CSE):** Follow the [training steps for this role](https://docs.google.com/document/d/1GB8i_VMaFxeb9ipLock9MVWGJ2RqIW8lZ5n3MLiXG4s/edit).
- **Infrastructure Engineer:** Follow the [training steps for this role](https://docs.google.com/document/d/1G26Aqmn4tSKa7s0jMcSRqNTtz6h47Tvf8Ddi2-cP1ek/edit#heading=h.2i16pc77rnb7).

### Manage automation of customer slack
1. A new message is posted in any Slack channel
2. (Zapier filter) The automation will continue if the message is:
    - Not from a Fleet team member
    - Posted outside of Fleet’s business hours
    - In a specific customer channel (manually designated by customer success)   
3. (Slack) Notify the sender that the request has been submitted outside of business hours and provide them with options for escalation in the event of a P0 or P1 incident.
4. (Zapier) Send a text to the VP of CS to begin the emergency request flow if triggered by the original sender. 

> **Note:** New customer channels that the automation will run in must be configured manually. Submit requests for additions to the Zapier administrator. 

### Generate a trial license key
1. Fleet's self-service license key creator is the best way to generate a proof of concept (POC) or renewal/expansion Fleet Premium license key. 
    - [Here is a tutorial on using the self-service method](https://www.loom.com/share/b519e6a42a7d479fa628e394ee1d1517) (internal video)
    - Pre-sales license key DRI is the Director of Solutions Consulting
    - Post-sales license key DRI is the VP of Customer Success

2. Legacy method: [create an opportunity issue](https://github.com/fleetdm/confidential/issues/new/choose) for the customer and follow the instructions in the issue for generating a trial license key.

### Respond to messages and alerts 
Customer Support and 24/7 on-call Engineers are responsible for the first response to Slack messages in the [#fleet channel](https://osquery.slack.com/archives/C01DXJL16D8) of osquery Slack, and other public Slacks. 
- The 24/7 on-call is responsible for alarms related to fleetdm.com and Fleet Managed Cloud, as well as delivering 24/7 support for Fleet Premium customers. Use [on-call runbooks](https://github.com/fleetdm/confidential/tree/main/infrastructure/runbooks#readme) to guide your response. Runbooks provided detailed, step-by-step instructions to quickly and effectively respond to and resolve most 24/7 on-call alerts.
- We respond within 1-hour during business hours and 4 hours outside business hours. Note that we do not need to have answers within 1 hour -- we need to at least acknowledge and collect any additional necessary information while researching/escalating to find answers internally.

### Maintain first responder SLA
The first responder on-call for Managed Cloud will take ownership of the @infrastructure-oncall alias in Slack first thing Monday morning. The previous week's on-call will provide a summary in the #g-customer-success Slack channel with an update on alarms that came up the week before, open issues with or without direct end-user impact, and other issues to keep an eye out for.
- **First responders:** Robert Fairburn, Kathy Satterlee

Escalation of alarms will be done manually by the first responder according to the escalation contacts mentioned above. A [suspected outage issue](https://github.com/fleetdm/confidential/issues/new?assignees=&labels=%23outage%2C%23g-cx%2C%3Arelease&projects=&template=outage.md&title=Suspected+outage%3A+YYYY-MM-DD) should be created to track the escalation and determine root cause. 
- **Escalations (in order):** » Eric Shaw (fleetdm.com) » Zay Hanlon » Luke Heath » Mike McNeil

All infrastructure alarms (fleetdm.com and Managed Cloud) will go to #help-p1. When the current 24/7 on-call engineer is unable to meet the response time SLAs, it is their responsibility to arrange and designate a replacement who will assume the @oncall-infrastructure Slack alias.

## Rituals

<rituals :rituals="rituals['handbook/customer-success/customer-success.rituals.yml']"></rituals>

#### Stubs
The following stubs are included only to make links backward compatible.

##### Runbooks
Please see [Handbook/customer-success#respond-to-messages-and-alerts](https://www.fleetdm.com/handbook/customer-success#respond-to-messages-and-alerts)

<meta name="maintainedBy" value="zayhanlon">
<meta name="title" value="🌦️ Customer Success"><|MERGE_RESOLUTION|>--- conflicted
+++ resolved
@@ -34,7 +34,6 @@
 5. Provide updates to open feature requests (can be done monthly or quarterly)
 6. Provide updates to open bug reports
 
-<<<<<<< HEAD
 
 ### Generate an expansion opportunity in Salesforce
 
@@ -47,8 +46,9 @@
     - Example: ABCTestCompany_FleetPremium_PriceIncreaseExpansion_Q12025
 4. Fill out all the required fields making sure to pick "Expansion" in the  "Type" dropdown menu and then click "Save".
 
-=======
+
 ### Conduct a quarterly business review (QBR)
+
 Business reviews are conducted quarterly or bi-annually to ensure initial success criteria completion, ongoing adoption, alignment on goals, and delivery of value as a vendor. Use the meeting to assess customer priorities for the coming year, review performance metrics, address any challenges and showcase value in upcoming and unutilized features.
 1. Work with your champion to schedule the business review at a time thier stakeholders are available (typically 90 days after kickoff and again, 90 days before renewal).
 2. Collect usage metrics from the [usage data report](https://docs.google.com/spreadsheets/d/1Mh7Vf4kJL8b5TWlHxcX7mYwaakZMg_ZGNLY3kl1VI-c/edit?gid=0#gid=0) (internal Fleet document) and the following:
@@ -58,9 +58,10 @@
     - For managed cloud customers, reach out to #help-infrastructure to collect information on cloud uptime and any outages or alarms.
     - Provide one slide with information on the latest Fleet release and any upcoming big ticket features which can be found on the product board and current release board for #g-mdm and #g-endpoint-ops
 3. After the business review, save the presentation as a PDF and share it with your customer.
->>>>>>> b8079708
+
 
 ### Create customer support issue
+
 Locate the relevant issue or create it if it doesn't already exist (to avoid duplication, be creative when searching GitHub for issues - it can often take a couple of tries with different keywords to find an existing issue). When creating a new issue, make sure the following:
 - Make sure the issue has a "customer request" label or "customer-codename" label.
   - Occasionally, we will need to track public issues for customers that wish to remain anonymous on our public issue tracker. To do this, we choose an appropriate minor planet name from this [Wikipedia page](https://en.wikipedia.org/wiki/List_of_named_minor_planets_(alphabetical)) and create a label which we attach to the issue and any future issues for this customer.
