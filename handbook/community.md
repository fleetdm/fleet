# Community

As an open-core company, Fleet endeavors to build a community of engaged users, customers, and
contributors.

## Communities

Fleet's users and broader audience are spread across many online platforms.  Here are the most active communities where Fleet's developer relations and social media team members participate at least once every weekday:

- [Osquery Slack](https://join.slack.com/t/osquery/shared_invite/zt-h29zm0gk-s2DBtGUTW4CFel0f0IjTEw) (`#fleet` channel)
- [MacAdmins Slack](https://www.macadmins.org/) (`#fleet` channel)
- [osquery discussions on LinkedIn](https://www.linkedin.com/search/results/all/?keywords=osquery)
- [osquery discussions on Twitter](https://twitter.com/search?q=osquery&src=typed_query)
- [reddit.com/r/sysadmins](https://www.reddit.com/r/sysadmin/)
- [reddit.com/r/SysAdminBlogs](https://www.reddit.com/r/SysAdminBlogs/)
- [r/sysadmin Discord](https://discord.gg/sysadmin)


## Fleet docs

### Markdown
Fleet's documentation and handbook are written in [Markdown](https://about.gitlab.com/handbook/markdown-guide/). Using Markdown lets us keep our documentation consistently formatted and viewable directly from the Fleet GitHub repo. The Markdown files in the `/docs` and `/handbook` folders are converted to HTML for the Fleet website.

When making changes to the Fleet docs or handbook, there are a few differences in how the Markdown will render on GitHub and the Fleet website.

#### Linebreaks and newlines
Any time you need to add a line break in Markdown, you should add a new line. It is vital to make sure paragraphs are separated by new lines otherwise, they will render as the same HTML element.

For example, if you were adding this section to the docs:

```
line one
line two
```

The Markdown would render on the Fleet website as:

line one
line two

To ensure formatting is consistent across GitHub and the Fleet website, you need to add a new line anywhere you want a line break. For example, if we separate the lines with a new line:

```
line one

line two
```


The Markdown will render correctly as:

line one

line two

#### Ordered lists

Content nested within an ordered list needs to be indented. If the list is not formatted correctly, the number will reset on each list item.

For example, this list:

```
1. Item one

Paragraph about item one

2. Item two
```

On the Fleet website, this ordered list would be rendered as:

1. Item one

Paragraph about item one

2. Item two

To ensure that ordered lists increment on the Fleet website, you can indent the content nested within the list. For example, the same ordered list with indentation:

```
1. Item one

   Paragraph about item one

2. Item two
```

This ordered list will render correctly as:

1. Item one

   Paragraph about item one

2. Item two

### Docs style guide

#### Headings

Headings help readers quickly scan content to find what they need. Organize page content using clear headings specific to the topic they describe.

Keep headings brief, organized, and in a logical order:

* H1: Page title
* H2: Main headings
* H3: Subheadings
* H4: Sub-subheadings (headings nested under subheadings)

Try to stay within 3 or 4 heading levels. Complicated documents may use more, but pages with a simpler structure are easier to read.

### Adding a link to the Fleet docs
<<<<<<< HEAD

You can link documentation pages to each other using relative paths. For example, in `docs/Using-Fleet/Fleet-UI.md`, you can link to `docs/Using-Fleet/Permissions.md` by writing `[permissions](./Permissions.md)`. This will automatically transformed into the appropriate URL for `fleetdm.com/docs`.
=======
You can link documentation pages to each other using relative paths. For example, in `docs/Using-Fleet/Fleet-UI.md`, you can link to `docs/Using-Fleet/Permissions.md` by writing `[permissions](./Permissions.md)`. This will automatically transform into the appropriate URL for `fleetdm.com/docs`.
>>>>>>> 26cfa9e3

However, the `fleetdm.com/docs` compilation process does not account for relative links to directories **outside** of `/docs`.
This is why it’s essential to follow the file path exactly when adding a link to Fleet docs.
When directly linking to a specific section, always format the spaces within a section name to use a hyphen instead of an underscore. For example, when linking to the `osquery_result_log_plugin` section of the configuration reference docs, use a relative link like the following: `./Configuration.md#osquery-result-log-plugin`.

### Linking to a location on GitHub
When adding a link to a location on GitHub outside of `/docs`, be sure to use the canonical form of the URL.

Navigate to the file's location on GitHub, and press "y" to transform the URL into its canonical form.

### How to fix a broken link
For instances when a broken link is discovered on fleetdm.com, always check if the link is a relative link to a directory outside of `/docs`. 

An example of a link that lives outside of `/docs` is:

```
../../tools/app/prometheus
```

If the link lives outside `/docs`, head to the file's location on GitHub (in this case, [https://github.com/fleetdm/fleet/blob/main/tools/app/prometheus.yml)](https://github.com/fleetdm/fleet/blob/main/tools/app/prometheus.yml)), and press "y" to transform the URL into its canonical form ([https://github.com/fleetdm/fleet/blob/194ad5963b0d55bdf976aa93f3de6cabd590c97a/tools/app/prometheus.yml](https://github.com/fleetdm/fleet/blob/194ad5963b0d55bdf976aa93f3de6cabd590c97a/tools/app/prometheus.yml)). Replace the relative link with this link in the Markdown file.

> Note that the instructions above also apply to adding links in the Fleet handbook.

### Ordering a page in the Fleet docs
The order we display documentation pages on fleetdm.com is determined by `pageOrderInSection` meta tags. These pages are sorted in their respective sections in **ascending** order by the `pageOrderInSection` value. Every Markdown file (except readme and faq pages) in the `docs/` folder must have a meta tag with a positive 'pageOrderInSection' value.


We leave large gaps between values to make future changes easier. For example, the first page in the "Using Fleet" section of the docs has a `pageOrderInSection` value of 100, and the next page has a value of 200. The significant difference between values allows us to add, remove and reorder pages without changing the value of multiple pages at a time.

When adding or reordering a page, try to leave as much room between values as possible. If you were adding a new page that would go between the two pages from the example above, you would add `<meta name="pageOrderInSection" value="150">` to the page.

### Adding an image to the Fleet docs
Try to keep images in the docs at a minimum. Images can be a quick way to help users understand a concept or direct them towards a specific user interface(UI) element. Still, too many can make the documentation feel cluttered and more difficult to maintain.

When adding images to the Fleet documentation, follow these guidelines:
- Keep the images as simple as possible to maintain. Screenshots can get out of date quickly as UIs change.
- Exclude unnecessary images. Images should be used to help emphasize information in the docs, not replace it.
- Minimize images per doc page. For doc maintainers and users, more than one or two per page can get overwhelming.
- The goal is for the docs to look good on every form factor, from 320px window width all the way up to infinity. Full window screenshots and images with too much padding on the sides will be less than the width of the user's screen. When adding a large image, make sure it is easily readable at all widths.

Images can be added to the docs using the Markdown image link format, e.g. `![Schedule Query Sidebar](https://raw.githubusercontent.com/fleetdm/fleet/main/docs/images/schedule-query-modal.png)`
The images used in the docs live in `docs/images/`. Note that you must provide the URL of the image in the Fleet GitHub repo for it to display properly on both GitHub and the Fleet website.

> Note that the instructions above also apply to adding images in the Fleet handbook.

### Adding a mermaid diagram to the Fleet Docs

The Fleet Docs support diagrams that are written in mermaid.js syntax. Take a look at the [Mermaid docs](https://mermaid-js.github.io/mermaid/#/README) to learn about the syntax language and what types of diagrams you can display.

To add a mermaid diagram to the docs, you need to add a code block and specify that it is written in the mermaid language by adding `mermaid` to the opening backticks (i.e., ` ```mermaid`).

For example, the following code block is a mermaid diagram that has **not** been specified as a mermaid code block:

```
graph TD;
    A-->D
    B-->D
    C-->D
    D-->E
```
Once we specify the `mermaid` as the language in the code block, it will render as a mermaid diagram on fleetdm.com and GitHub.

```mermaid
graph TD;
    A-->D
    B-->D
    C-->D
    D-->E
```

If the mermaid syntax is incorrect, the diagram will be replaced with an image displaying an error, as shown in the following example where the code block was written with **intentional** syntax errors:

```mermaid
graph TD;
    A--D
```

## Pull requests

The most important thing when community members contribute to Fleet is to show them we value their time and effort. We need to get eyes on community pull requests quickly (within 1 business day) and get them merged or give feedback as soon as we can.

### Process for managing community contributions

The Community Engagememt DRI is responsible for keeping an eye out for new community contributions and either getting them merged in if possible and get the right eyes on them if they need to be reviewed. 

Each business day, the Community Engagement DRI will check open pull requests to:

1. Check for new pull requests (PRs) from the Fleet community. 
2. Approve and merge any community PRs that are ready to go.
3. Make sure there aren't any existing community PRs waiting for followup from Fleet. 

#### Identify community contributions

When a new pull request is submitted by a community contributor (someone not a member of the Fleet organization):

- Add the `:community` label.
- Self-assign for review.
- Check whether the PR can be merged, or needs to be reviewed by the Product team.
    - Things that generally don't need additional review:
        - Minor changes to the docs.
        - Small bug fixes.
        - Additions or fixes to the Standard Query Library(SQL) are (as long as the SQL works properly and they are attributed correctly).
        - Use the Please refer to our [PRs from the community](https://docs.google.com/document/d/13r0vEhs9LOBdxWQWdZ8n5Ff9cyB3hQkTjI5OhcrHjVo/edit?usp=sharing) guide and use your best judgement. 
    - If a review is needed:
        - Request review from the [Product DRI](./product.md#product-dris). They should approve extensive changes and new features. Ask in the #g-product channel in Fleet's Slack for more information.
        - Tag the DRI and the contributor in a comment on the PR letting everyone know why additional review is needed. Make sure to say thanks!
        - Find any open issues that are related and make a note in the comments.



#### Communicate with contributors

Community contributions are awesome, and it's important that the contributor knows how much they are appreciated. The best way to do that is to keep in touch while we're working to get their PR approved.

While each team member is responsible for monitoring their active issues and pull requests, the Community Engagement DRI will check in on pull requests with the `:community ` label daily to make sure everything is moving along. If there's a comment or question from the contributor that hasn't been addressed, reach out on Slack to try to get more information and update the contributor. 


#### Merge Community PRs

When merging a pull request from a community contributor:

- Ensure that checklist for submitter is complete.
- Verify that all necessary reviews have been approved.
- Merge the PR.
- Thank and congratulate the contributor.
- Share with the team in the #help-promote channel of Fleet Slack to be publicized on social media. Those who contribute to Fleet and are recognized for their contributions often become great champions for the project.

### Reviewing PRs from the community

If you're assigned a community pull request for review, it is important to keep things moving for the contributor. The goal is to not go more than one business day without following up with the contributor.

A PR should be merged if:

<<<<<<< HEAD
- It's a change that is needed and useful. 
- The CI is passing.
- Tests are in place.
- Documentation is updated.
- Changes file is created.
=======
When community members contribute changes, Fleet’s top priority is to help them feel engaged. We acknowledge contributions as quickly as possible, within 1 business day. We also drive to a resolution (close/merge) as soon as possible, though this may take longer than 1 business day.
>>>>>>> 26cfa9e3

For PRs that aren't ready to merge:

- Thank the contributor for their hard work and explain why we aren't merging the changes.
- Encourage the contributor to reach out in the #fleet channel of osquery Slack to get help from the rest of the community.
- Offer code review and coaching to help get the PR ready to go (see note below)
- Keep an eye out for any updates or responses.

> Sometimes (typically for Fleet customers), a Fleet team member may add tests and make any necessary changes to merge the PR. 

If everything is good to go, approve the review.

For PRs that will not be merged:

- Thanks the contributor for their effort and explain why the changes won't be merged.
- Close the PR.

## Fleet swag

We want to recognize and congratulate community members for their contributions to Fleet. Nominating a contributor for Fleet swag is a great way to show our appreciation.

### How to order swag

1. Reach out to the contributor to thank them for their contribution and ask if they would like any swag.

2. Fill out our [swag request sheet](https://docs.google.com/spreadsheets/d/1bySsYVYHY8EjxWhhAKMLVAPLNjg3IYVNpyg50clfB6I/edit?usp=sharing).

3. Once approved, place the order through our Printful account (credentials in 1Password).

4. If available through the ordering process, add a thank you note for their contribution and "Feel free to tag us on Twitter."

## Rituals
| How to perform ritual                                                                                                                                            | Frequency | DRI                      |
|------------------------------------------------------------------------------------------------------------------------------------------------------------------|-----------|--------------------------|
| StackOverflow party - Search StackOverflow for “osquery,” answer questions with Grammarly, and find a way to prominently feature Fleet in your StackOverflow profile | Weekly    | Rotation: community team |

## Slack channels

Please see [Digital experience > Slack channels](https://fleetdm.com/handbook/brand#slack-channels).




<meta name="maintainedBy" value="zwass"><|MERGE_RESOLUTION|>--- conflicted
+++ resolved
@@ -109,12 +109,8 @@
 Try to stay within 3 or 4 heading levels. Complicated documents may use more, but pages with a simpler structure are easier to read.
 
 ### Adding a link to the Fleet docs
-<<<<<<< HEAD
 
 You can link documentation pages to each other using relative paths. For example, in `docs/Using-Fleet/Fleet-UI.md`, you can link to `docs/Using-Fleet/Permissions.md` by writing `[permissions](./Permissions.md)`. This will automatically transformed into the appropriate URL for `fleetdm.com/docs`.
-=======
-You can link documentation pages to each other using relative paths. For example, in `docs/Using-Fleet/Fleet-UI.md`, you can link to `docs/Using-Fleet/Permissions.md` by writing `[permissions](./Permissions.md)`. This will automatically transform into the appropriate URL for `fleetdm.com/docs`.
->>>>>>> 26cfa9e3
 
 However, the `fleetdm.com/docs` compilation process does not account for relative links to directories **outside** of `/docs`.
 This is why it’s essential to follow the file path exactly when adding a link to Fleet docs.
@@ -248,15 +244,11 @@
 
 A PR should be merged if:
 
-<<<<<<< HEAD
 - It's a change that is needed and useful. 
 - The CI is passing.
 - Tests are in place.
 - Documentation is updated.
 - Changes file is created.
-=======
-When community members contribute changes, Fleet’s top priority is to help them feel engaged. We acknowledge contributions as quickly as possible, within 1 business day. We also drive to a resolution (close/merge) as soon as possible, though this may take longer than 1 business day.
->>>>>>> 26cfa9e3
 
 For PRs that aren't ready to merge:
 
