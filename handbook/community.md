--- conflicted
+++ resolved
@@ -110,11 +110,7 @@
 
 ### Adding a link to the Fleet docs
 
-<<<<<<< HEAD
-You can link documentation pages to each other using relative paths. For example, in `docs/Using-Fleet/Fleet-UI.md`, you can link to `docs/Using-Fleet/Permissions.md` by writing `[permissions](./Permissions.md)`. This will automatically transformed into the appropriate URL for `fleetdm.com/docs`.
-=======
 You can link documentation pages to each other using relative paths. For example, in `docs/Using-Fleet/Fleet-UI.md`, you can link to `docs/Using-Fleet/Permissions.md` by writing `[permissions](./Permissions.md)`. This will automatically be transformed into the appropriate URL for `fleetdm.com/docs`.
->>>>>>> a64982f9
 
 However, the `fleetdm.com/docs` compilation process does not account for relative links to directories **outside** of `/docs`.
 This is why it’s essential to follow the file path exactly when adding a link to Fleet docs.
@@ -194,29 +190,18 @@
 
 ## Pull requests
 
-<<<<<<< HEAD
 The most important thing when community members contribute to Fleet is to show them we value their time and effort. We need to get eyes on community pull requests quickly (within 1 business day) and get them merged or give feedback as soon as we can.
 
 ### Process for managing community contributions
 
-The Community Engagememt DRI is responsible for keeping an eye out for new community contributions and either getting them merged in if possible and get the right eyes on them if they need to be reviewed. 
-=======
-When community members contribute to Fleet, the most important thing is to show them we value their time and effort. We need to get eyes on community pull requests quickly (within one business day) and get them merged or give feedback as soon as possible.
-
-### Process for managing community contributions
-
-The Community Engagement DRI is responsible for keeping an eye out for new community contributions and either getting them merged if possible or getting the right eyes on them if a review is needed. 
->>>>>>> a64982f9
+The Community Engagement DRI is responsible for keeping an eye out for new community contributions and either getting them merged in if possible and get the right eyes on them if they need to be reviewed. 
 
 Each business day, the Community Engagement DRI will check open pull requests to:
 
 1. Check for new pull requests (PRs) from the Fleet community. 
 2. Approve and merge any community PRs that are ready to go.
-<<<<<<< HEAD
 3. Make sure there aren't any existing community PRs waiting for followup from Fleet. 
-=======
-3. Make sure there aren't any existing community PRs waiting for a follow-up from Fleet. 
->>>>>>> a64982f9
+
 
 #### Identify community contributions
 
@@ -228,16 +213,7 @@
     - Things that generally don't need additional review:
         - Minor changes to the docs.
         - Small bug fixes.
-<<<<<<< HEAD
-        - Additions or fixes to the Standard Query Library(SQL) are (as long as the SQL works properly and they are attributed correctly).
-        - Use the Please refer to our [PRs from the community](https://docs.google.com/document/d/13r0vEhs9LOBdxWQWdZ8n5Ff9cyB3hQkTjI5OhcrHjVo/edit?usp=sharing) guide and use your best judgement. 
-    - If a review is needed:
-        - Request review from the [Product DRI](./product.md#product-dris). They should approve extensive changes and new features. Ask in the #g-product channel in Fleet's Slack for more information.
-        - Tag the DRI and the contributor in a comment on the PR letting everyone know why additional review is needed. Make sure to say thanks!
-        - Find any open issues that are related and make a note in the comments.
-
-
-=======
+
         - Additions or fixes to the Standard Query Library (as long as the SQL works properly and is attributed correctly).
     - If a review is needed:
         - Request review from the [Product DRI](./product.md#product-dris). They should approve extensive changes and new features. Ask in the #g-product channel in Fleet's Slack for more information.
@@ -245,43 +221,28 @@
         - Find any open issues that are related and make a note in the comments.
 
 > Please refer to our [PRs from the community](https://docs.google.com/document/d/13r0vEhs9LOBdxWQWdZ8n5Ff9cyB3hQkTjI5OhcrHjVo/edit?usp=sharing) guide and use your best judgment. 
->>>>>>> a64982f9
 
 #### Communicate with contributors
 
 Community contributions are awesome, and it's important that the contributor knows how much they are appreciated. The best way to do that is to keep in touch while we're working to get their PR approved.
 
-<<<<<<< HEAD
-While each team member is responsible for monitoring their active issues and pull requests, the Community Engagement DRI will check in on pull requests with the `:community ` label daily to make sure everything is moving along. If there's a comment or question from the contributor that hasn't been addressed, reach out on Slack to try to get more information and update the contributor. 
-=======
 While each team member is responsible for monitoring their active issues and pull requests, the Community Engagement DRI will check in on pull requests with the `:community ` label daily to make sure everything is moving along. If there's a comment or question from the contributor that hasn't been addressed, reach out on Slack to get more information and update the contributor. 
->>>>>>> a64982f9
-
 
 #### Merge Community PRs
 
 When merging a pull request from a community contributor:
 
-<<<<<<< HEAD
-- Ensure that checklist for submitter is complete.
-- Verify that all necessary reviews have been approved.
-- Merge the PR.
-- Thank and congratulate the contributor.
-- Share with the team in the #help-promote channel of Fleet Slack to be publicized on social media. Those who contribute to Fleet and are recognized for their contributions often become great champions for the project.
-=======
 - Ensure that the checklist for the submitter is complete.
 - Verify that all necessary reviews have been approved.
 - Merge the PR.
 - Thank and congratulate the contributor.
 - Share the merged PR with the team in the #help-promote channel of Fleet Slack to be publicized on social media. Those who contribute to Fleet and are recognized for their contributions often become great champions for the project.
->>>>>>> a64982f9
 
 ### Reviewing PRs from the community
 
 If you're assigned a community pull request for review, it is important to keep things moving for the contributor. The goal is to not go more than one business day without following up with the contributor.
 
 A PR should be merged if:
-<<<<<<< HEAD
 
 - It's a change that is needed and useful. 
 - The CI is passing.
@@ -331,30 +292,6 @@
 - Bring any questions to DevRel Office Hours (time TBD).
 - Submit the PR by the end of the day on Thursday. 
 - Once the PR is approved, share in the [#fleet channel](https://osquery.slack.com/archives/C01DXJL16D8) of Osquery Slack Workspace and thank the community for being involved and asking questions. 
-=======
-
-- It's a change that is needed and useful. 
-- The CI is passing.
-- Tests are in place.
-- Documentation is updated.
-- Changes file is created.
-
-For PRs that aren't ready to merge:
-
-- Thank the contributor for their hard work and explain why we can't merge the changes yet.
-- Encourage the contributor to reach out in the #fleet channel of osquery Slack to get help from the rest of the community.
-- Offer a code review and coaching to help get the PR ready to merge (see note below).
-- Keep an eye out for any updates or responses.
-
-> Sometimes (typically for Fleet customers), a Fleet team member may add tests and make any necessary changes to merge the PR. 
-
-If everything is good to go, approve the review.
-
-For PRs that will not be merged:
-
-- Thank the contributor for their effort and explain why their suggestions won't be merged.
-- Close the PR.
->>>>>>> a64982f9
 
 ## Fleet swag
 
