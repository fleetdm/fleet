--- conflicted
+++ resolved
@@ -309,13 +309,6 @@
 
 ## Rituals
 
-<<<<<<< HEAD
-Directly Responsible Individuals (DRI) engage in the ritual(s) below at the frequency specified.
-
-| How to perform ritual                                                                                                                                            | Frequency | DRI                      |
-|------------------------------------------------------------------------------------------------------------------------------------------------------------------|-----------|--------------------------|
-| StackOverflow party - Search StackOverflow for “osquery,” answer questions with Grammarly, and finds a way to prominently feature Fleet in your StackOverflow profile | Weekly    | Rotation: community team |
-=======
 The following table lists the Community group's rituals, frequency, and Directly Responsible Individual (DRI).
 
 | Ritual                       | Frequency                | Description                                         | DRI               |
@@ -325,7 +318,7 @@
 | Outside contributor follow up | Weekly | Bring pull requests from outside contributors to engineering and ensure they are merged promptly and promoted. | Kathy Satterlee |
 | Documentation update | Weekly | Turn questions answered from Fleet and osquery Slack into FAQs in Fleet’s docs. | Kathy Satterlee |
 | StackOverflow  | Weekly | Search StackOverflow for “osquery,” answer questions with Grammarly, and find a way to prominently feature Fleet in your StackOverflow profile. | Rotation: Community team |
->>>>>>> 2aefcb38
+
 
 ## Slack channels
 
