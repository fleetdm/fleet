# Community

As an open-core company, Fleet endeavors to build a community of engaged users, customers, and
contributors.

## Communities

Fleet's users and broader audience are spread across many online platforms.  Here are the most active communities where Fleet's developer relations and social media team members participate at least once every weekday:

- [Osquery Slack](https://join.slack.com/t/osquery/shared_invite/zt-h29zm0gk-s2DBtGUTW4CFel0f0IjTEw) (`#fleet` channel)
- [MacAdmins Slack](https://www.macadmins.org/) (`#fleet` channel)
- [osquery discussions on LinkedIn](https://www.linkedin.com/search/results/all/?keywords=osquery)
- [osquery discussions on Twitter](https://twitter.com/search?q=osquery&src=typed_query)
- [reddit.com/r/sysadmins](https://www.reddit.com/r/sysadmin/)
- [reddit.com/r/SysAdminBlogs](https://www.reddit.com/r/SysAdminBlogs/)
- [r/sysadmin Discord](https://discord.gg/sysadmin)

## Posting on social media as Fleet

Posting to social media should follow a [personable tone](https://fleetdm.com/handbook/brand#communicating-as-fleet) and strive to deliver useful information across our social accounts.

### Topics:

- Fleet the product
- Internal progress
- Highlighting [community contributions](https://fleetdm.com/handbook/community#community-contributions-pull-requests)
- Highlighting Fleet and osquery accomplishments
- Industry news about osquery
- Industry news about device management
- Upcoming events, interviews, and podcasts

### Guidelines:

In keeping with our tone, only use hashtags inline, and only when it feels natural. If it feels forced, don’t include any.

Self-promotional tweets are non-ideal tweets.  (Same goes for, to varying degrees, Reddit, HN, Quora, StackOverflow, LinkedIn, Slack, and almost anywhere else.)  See also https://www.audible.com/pd/The-Impact-Equation-Audiobook/B00AR1VFBU

Great brands are [magnanimous](https://en.wikipedia.org/wiki/Magnanimity).

### Scheduling:

Once a post has been drafted, it needs to be delivered to our three main platforms.

- [Twitter](https://twitter.com/fleetctl)
- [LinkedIn](https://www.linkedin.com/company/fleetdm/)
- [Facebook](https://www.facebook.com/fleetdm)

Log in to [Sprout Social](https://app.sproutsocial.com/publishing/) and use the compose tool to deliver the post to each platform. (credentials in 1Password).


## Promoting blog posts on social media

Once a blog post has been written, approved, and published, please ensure that it has been promoted on social media. Please refer to our [Publishing as Fleet](https://docs.google.com/document/d/1cmyVgUAqAWKZj1e_Sgt6eY-nNySAYHH3qoEnhQusph0/edit?usp=sharing) guide for more detailed information. 

## Fleet docs

### Docs style guide

#### Headings

Headings help readers easily scan content to find what they need. Organize page content using clear headings, specific to the topic they describe.

Keep headings brief, organized, and in a logical order:

* H1: Page title
* H2: Main headings
* H3: Subheadings
* H4: Sub-subheadings (headings nested under subheadings)

Try to stay within 3 or 4 heading levels. Complicated documents may use more, but pages with a simpler structure are easier to read.

### Adding a link to the Fleet docs
You can link documentation pages to each other using relative paths. For example, in `docs/Using-Fleet/Fleet-UI.md`, you can link to `docs/Using-Fleet/Permissions.md` by writing `[permissions](./Permissions.md)`. This will be automatically transformed into the appropriate URL for `fleetdm.com/docs`.

However, the `fleetdm.com/docs` compilation process does not account for relative links to directories **outside** of `/docs`.
This is why it’s essential to follow the file path exactly when adding a link to Fleet docs.

When directly linking to a specific section within a page in the Fleet documentation, always format the spaces within a section name to use a hyphen  "-" instead of an underscore "_". For example, when linking to the `osquery_result_log_plugin` section of the configuration reference docs, use a relative link like the following: `./Configuration.md#osquery-result-log-plugin`.

### Linking to a location on GitHub
When adding a link to a location on GitHub outside of `/docs`, be sure to use the canonical form of the URL.

To do this, navigate to the file's location on GitHub, and press "y" to transform the URL into its canonical form.

### How to fix a broken link
For instances in which a broken link is discovered on fleetdm.com, check if the link is a relative link to a directory outside of `/docs`. 

An example of a link that lives outside of `/docs` is:

```
../../tools/app/prometheus
```

If the link lives outside `/docs`, head to the file's location on GitHub (in this case, [https://github.com/fleetdm/fleet/blob/main/tools/app/prometheus.yml)](https://github.com/fleetdm/fleet/blob/main/tools/app/prometheus.yml)), and press "y" to transform the URL into its canonical form ([https://github.com/fleetdm/fleet/blob/194ad5963b0d55bdf976aa93f3de6cabd590c97a/tools/app/prometheus.yml](https://github.com/fleetdm/fleet/blob/194ad5963b0d55bdf976aa93f3de6cabd590c97a/tools/app/prometheus.yml)). Replace the relative link with this link in the markdown file.

> Note that the instructions above also apply to adding links in the Fleet handbook.

### Ordering a page in the Fleet docs
The order we display documentation pages on fleetdm.com is determined by `pageOrderInSection` meta tags. These pages are sorted in their respective section by the `pageOrderInSection` value in **ascending** order. Every markdown file (except readme and faq pages) in the `docs/` folder must have a meta tag with a positive pageOrderInSection value.


We leave large gaps between values to make future changes easier. For example, the first page in the "Using Fleet" section of the docs has a `pageOrderInSection` value of 100, and the next page has a value of 200. The significant difference between values allows us to add, remove and reorder pages without the need for changing the value of multiple pages at a time.

When adding or reordering a page, try to leave as much room between values as possible. If you were adding a new page that would go between the two pages from the example above, you would add `<meta name="pageOrderInSection" value="150">` to the page.

### Adding an image to the Fleet docs
Try to keep images in the docs at a minimum. Images can be a quick way to help users understand a concept or direct them towards a specific user interface(UI) element. Still, too many can make the documentation feel cluttered and more difficult to maintain.

When adding images to the Fleet documentation, follow these guidelines:
- Keep the images as simple as possible to maintain. Screenshots can get out of date quickly as UIs change.
- Exclude unnecessary images. An image should be used to help emphasize information in the docs, not replace it.
- Minimize images per doc page. More than one or two per page can get overwhelming, for doc maintainers and users.
- The goal is for the docs to look good on every form factor, from 320px window width all the way up to infinity. Full window screenshots and images with too much padding on the sides will be less than the width of the user's screen. When adding a large image, make sure it is easily readable at all widths.

Images can be added to the docs using the Markdown image link format, e.g. `![Schedule Query Sidebar](https://raw.githubusercontent.com/fleetdm/fleet/main/docs/images/schedule-query-modal.png)`
The images used in the docs live in `docs/images/`. Note that you must provide the URL of the image in the Fleet Github repo for it to display properly on both Github and the Fleet website.

> Note that the instructions above also apply to adding images in the Fleet handbook.

### Adding a mermaid diagram to the Fleet Docs

The Fleet Docs support diagrams that are written in mermaid.js syntax. Take a look at the [Mermaid docs](https://mermaid-js.github.io/mermaid/#/README) to learn about the syntax language and what types of diagrams you can display.

To add a mermaid diagram to the docs, you need to add a code block and specify that it is written in the mermaid language by adding `mermaid` to the opening backticks (i.e., ` ```mermaid`).

For example, the following code block is a mermaid diagram that has **not** been specified as a mermaid code block:

```
graph TD;
    A-->D
    B-->D
    C-->D
    D-->E
```
Once we specify the `mermaid` as the language in the code block, it will render as a mermaid diagram on fleetdm.com and GitHub.

```mermaid
graph TD;
    A-->D
    B-->D
    C-->D
    D-->E
```

If the mermaid syntax is incorrect, the diagram will be replaced with an image displaying an error, as shown in the following example where the code block was written with **intentional** syntax errors:

```mermaid
graph TD;
    A--D
```

## Press releases

If we are doing a press release, we are probably pitching it to one or more reporters as an exclusive story if they choose to take it.  Consider not sharing or publicizing any information related to the upcoming press release before the announcement.  See also https://www.quora.com/What-is-a-press-exclusive-and-how-does-it-work

### Press release boilerplate

Fleet gives teams fast, reliable access to data about the production servers, employee laptops, and other devices they manage - no matter the operating system. Users can search for any device data using SQL queries, making it faster to respond to incidents and automate IT. Fleet can also be used to monitor vulnerabilities, battery health, software, and even EDR and MDM tools like Crowdstrike, Munki, Jamf, and Carbon Black, to help confirm that those platforms are working how administrators think they are. Fleet is open-source software. It's easy to get started quickly, easy to deploy, and it even comes with an enterprise-friendly free tier available under the MIT license.

IT and security teams love Fleet because of its flexibility and conventions. Instead of secretly collecting as much data as possible, Fleet defaults to privacy and transparency, capturing only the data your organization needs to meet its compliance, security, and management goals, with clearly-defined, flexible limits.   

That means better privacy. Better device performance. And better data, with less noise.

## Community contributions (pull requests)

The top priority when community members contribute PRs is to help the person feel engaged with
Fleet. This means acknowledging the contribution quickly (within 1 business day) and driving to a
resolution (close/merge) as soon as possible (may take longer than 1 business day).

### Process

1. Decide whether the change is acceptable (see below). If this will take time, acknowledge the
   contribution and let the user know that the team will respond. For changes that are not
   acceptable, thank the contributor for their interest and encourage them to open an issue, or
   discuss proposed changes in the `#fleet` channel of osquery Slack before working on any more
   code.
2. Help the contributor make the content appropriate for merging. Ensure that the appropriate manual
   and automated testing has been performed, changes to files and documentation are updated, etc.
   Usually, this is best done by code review and coaching the user. Sometimes (typically for
   customers), a Fleet team member may take a PR to completion by adding the appropriate testing and
   code review improvements.
3. After reviewing a PR and addressing all necessary changes any Fleet team member may merge a 
   community it. Before merging, double-check that the CI is passing, documentation is updated, and
   changes file is created. Please use your best judgment.
4. Once a PR has been approved and merged, thank and congratulate the contributor, then share with the team in the `#help-promote` channel of Fleet Slack to be publicized on social media. Those who contribute to Fleet and are recognized for their contributions often become great champions for the project.

Please refer to our [PRs from the community](https://docs.google.com/document/d/13r0vEhs9LOBdxWQWdZ8n5Ff9cyB3hQkTjI5OhcrHjVo/edit?usp=sharing) guide for more detailed information.

### What is acceptable?

Generally, any minor documentation update or bug fix is acceptable and can be merged by any member
of the Fleet team. Additions or fixes to the Standard Query Library(SQL) are acceptable as long as 
the SQL works properly and they are attributed correctly. Please use your best judgment.

More extensive changes and new features should be approved by the appropriate [Product
DRI](./product.md#product-dris). Ask in the `#g-product` channel in Fleet Slack.

## Fleet swag

We want to recognize and congratulate community members for their contributions to Fleet. Nominating a contributor for [Fleet swag](https://www.printful.com) is a great way to show our appreciation.

### How to order swag

1. Reach out to the contributor to thank them for their contribution and ask if they would like any swag.

2. Fill out our [swag request sheet](https://docs.google.com/spreadsheets/d/1bySsYVYHY8EjxWhhAKMLVAPLNjg3IYVNpyg50clfB6I/edit?usp=sharing).

<<<<<<< HEAD
3. Once approved, place the order through our [Printful](https://www.printful.com/) account (credentials in 1Password).
=======
3. Once approved, place the order through our [Printful](https://www.printful.com) account (credentials in 1Password).
>>>>>>> 8d6f5e4b

4. If available through the ordering process, add a thank you note for their contribution and "Feel free to tag us on Twitter."

<meta name="maintainedBy" value="mike-j-thomas"><|MERGE_RESOLUTION|>--- conflicted
+++ resolved
@@ -205,11 +205,7 @@
 
 2. Fill out our [swag request sheet](https://docs.google.com/spreadsheets/d/1bySsYVYHY8EjxWhhAKMLVAPLNjg3IYVNpyg50clfB6I/edit?usp=sharing).
 
-<<<<<<< HEAD
-3. Once approved, place the order through our [Printful](https://www.printful.com/) account (credentials in 1Password).
-=======
 3. Once approved, place the order through our [Printful](https://www.printful.com) account (credentials in 1Password).
->>>>>>> 8d6f5e4b
 
 4. If available through the ordering process, add a thank you note for their contribution and "Feel free to tag us on Twitter."
 
