# Product

⚗️ #g-product: https://github.com/orgs/fleetdm/projects/17

🧱📡 Fleet core roadmap: https://github.com/orgs/fleetdm/projects/8

## Job to be done

Every product should have a single job that it strives to do. We use the [Jobs to be Done
(JTBD) framework](https://about.gitlab.com/handbook/engineering/ux/jobs-to-be-done/). Fleet's
overarching job to be done is the following:

"I need a way to see what laptops and servers I have and what I need to do to keep them secure and
compliant."

## Objectives and key results

Fleet uses objectives and key results (OKRs) to align the organization with measurable
goals.

The product team is responsible for sub-OKRs that contribute to organization-wide OKRs.

### Q2 OKRs

The following Q2 OKRs Google doc lists the "Product" sub-OKRs under each organization-wide OKR:

[Q2 OKRs](https://docs.google.com/document/d/1SfzdeY0mLXSg1Ew0N4yhJppakCgGnDW7Bf8xpKkBczo/edit#heading=h.krtfhfsshh3u)

## Q1 2022 product objectives

In Q1 2022, Fleet set company-wide objectives. The product team was responsible for
the product objectives that contributed to the company-wide objectives.

The following list includes the company-wide objectives, product objectives ("How?" sections), and whether or not the
product team hit or missed each objective:

#### Ultimate source of truth

Fleet + osquery gives organizations the ability to see an almost [endless amount of
data](https://osquery.io/schema/5.1.0/) for all their devices. We want to build on this reputation
by consistently providing the freshest, most accurate, and most understandable data possible
in the UI and API.

##### How?

- Solve the "Undetermined" performance impact limitation for new scheduled queries as well as
reflect unfinished policy runs in the UI/API (Miss).
- Only advertise working osquery tables inside the product by looking at your `wifi_networks` table
  (Miss).

#### Programmable

Fleet differentiates itself from other security tools by providing a simple and easy-to-use API and
CLI tool (fleetctl). This allows users and customers to leverage Fleet's superb ability to gather
device data in unique ways to their organization.

##### How?

- Add integrations for policy and vulnerability automations (Miss).
- Take steps toward feature parity with other vulnerability management solutions (Miss).
- Roll up software and vulnerabilities across the entire organization and teams (Hit).

#### Who's watching the watchers

Many current Fleet users and customers hire Fleet to increase their confidence that other security
tools are functioning properly. We will continue to expose valuable information about these tools to meet customer requirements.

##### How?

- Detect the health of other installed agents and verify device enrollment in Jamf,
Kandji, and SimpleMDM. (Hit)
- Roll up mobile device management (MDM) and Munki data across the entire organization and teams. (Hit)

#### Self-service, 2-way IT

Fleet is poised to enable an organization's employees to resolve issues with their devices on their own. This saves for IT administrators and security practitioners, but it also builds
trust so that an organization can focus on achieving its business outcomes together.

##### How?

- Enable end-users to self-serve issues with their devices using Fleet Desktop(Miss).
- Enable end-users to see what information is collected about their device by maintaining the scope transparency(Hit).

#### Easy to use

We'd like to make maintaining secure laptops and servers as easy as possible.

##### How?

- Improve the standard query library to include 80% of the most common
policies that any organization needs(Miss).

## Product design process

The product team is responsible for product design tasks. These include drafting
changes to the Fleet product, reviewing and collecting feedback from engineering, sales, customer success, and marketing counterparts, and delivering
these changes to the engineering team. 

Look here for more information about [Using Figma](https://fleetdm.com/handbook/digital-experience#fleet-website).

### Drafting

* Move an issue that is assigned to you from the "Ready" column of the [🛸 Product team (weekly) board](https://github.com/orgs/fleetdm/projects/17) to the "In progress" column.

* Create a page in the [Fleet EE (scratchpad, dev-ready) Figma file](https://www.figma.com/file/hdALBDsrti77QuDNSzLdkx/%F0%9F%9A%A7-Fleet-EE-dev-ready%2C-scratchpad?node-id=3923%3A208793) and combine your issue's number and
  title to name the Figma page.

* Draft changes to the Fleet product that solve the problem specified in the issue. Constantly place
  yourself in the shoes of a user while drafting changes. Place these drafts in the appropriate
  Figma page in Fleet EE (scratchpad, dev-ready).

* While drafting, reach out to sales, customer success, and marketing for a new perspective.

* While drafting, engage engineering to gain insight into technical costs and feasibility.

### Review

* Move the issue into the "Ready for review" column. The drafted changes that correspond to each
  issue in this column will be reviewed during the recurring product huddle meeting.

* During the product huddle meeting, record any feedback on the drafted changes.

### Deliver

* Once your work is complete and all feedback is addressed, make sure that the issue is updated with
  a link to the correct page in the Fleet EE (scratchpad) Figma. This page is where the design
  specifications live.

* Add the issue to the 🏛 Architect column in [the 🛸 Product project](https://github.com/orgs/fleetdm/projects/27). This way, an architect on the engineering team knows that the issue is ready for engineering specifications and, later,
  engineering estimation.

#### Priority drafting

Priority drafting is the revision of drafted changes currently being developed by
the engineering team. Priority drafting aims to quickly adapt to unknown edge cases and
changing specifications while ensuring
that Fleet meets our brand and quality guidelines. 

Priority drafting occurs in the following scenarios:

* A drafted UI change is missing crucial information that prevents the engineering team from
  continuing the development task.

* Functionality included in a drafted UI change must be cut down in order to ship the improvement in
  the currently scheduled release.

What happens during priority drafting?

1. Everyone on the product and engineering teams know that a drafted change was brought back
   to drafting and prioritized. 

2. Drafts are updated to cover edge cases or reduce functionality.

3. UI changes are reviewed, and the UI changes are brought back to the engineering team to continue
  the development task.

## Planning

- The intake process for a given group (how new issues are received from a given requestor and estimated within the group's timeframe) is up to each group's PM. For example, the Interface group's intake process consists of attending Interface PM's office hours and making a case, at which time a decision about whether to draft an estimate will be made on the spot.

- New unestimated issues are created in the Planning board, which is shared by each group.

- The estimation process to use is up to the EM of each group (with buy-in from the PM), with the goal of delivering estimated issues within the group's timeframe, which is set for each group by the Head of Product. No matter the group, only work that is slated to be released into the hands of users within ≤six weeks will be estimated. Estimation is run by each group's EM and occurs on the Planning board. Some groups may choose to use "timeboxes" rather than estimates.

- Prioritization will now occur at the point of intake by the PM of the group. Besides the 20% "engineering initiatives," only issues prioritized by the group PM or worked on or estimated. On the first day of each release, all estimated issues are moved into the relevant section of the new "Release" board, which has a kanban view per group. 

- Work that does not "fit" into the scheduled release (due to lack of capacity or otherwise) remains in the "Estimated" column of the product board and is removed from that board if it is not prioritized in the following release.

### Process

1. **Intake:** Each group has a "time til estimated" timeframe, which measures the time from when an idea is first received until it is written up as an estimated issue and the requestor is notified exactly which aspects are scheduled for release. How intake works, and the estimation timeframe, vary per group, but every group has an estimation timeframe.

2. **Estimation:** The estimation process varies per group. In the Interface group, it consists of drafting, API design, and either planning poker or a quick timebox decided by the group EM. When the Interface group relies on the Platform group for part of an issue, only the Interface group's work is estimated. It is up to the Interface PM to obtain estimated Platform issues for any needed work and thus make sure it is scheduled in the appropriate release. It is up to the Platform PM to get those specced (in consultation with Engineering), then up to the Engineering to estimate and communicate promptly if issues arise. We avoid having more estimated issues than capacity in the next release. If the team is fully allocated, no more issues will be estimated, or the PM will decide whether to swap anything out. Once estimated, an issue is scheduled for release. 

3. **Development:** Development starts on the first day of the new release. Only estimated issues are scheduled for release.

4. **Quality assurance (QA):** Everyone in each group is responsible for quality: engineers, PM, and the EM. The QA process varies per group and is set by the group's PM. For example, in the Interface group, every issue is QA'd (i.e. a per-change basis), as well as a holistic "smoke test" during the last few days of each release.

5. **Release:** Release dates are time-based and happen even if all features are not complete (± a day or two sometimes, if there's an emergency. Either way, the next release cycle starts on time). If anything is not finished, or can only be finished with changes, the PM finds out immediately and notifies the requestor right away.

### Timeframes

These are effectively internal SLAs. We moved away from the term "SLA" to avoid potential confusion with future, contractual Service Level Agreements Fleet might sign with its customers.

#### Prioritization

≤Five business days from when the initial request is weighed by PM, requestor has heard back from the group PM whether the request will be prioritized.

#### Release

≤Six weeks from when the initial request is weighed by PM, this is released into the hands of the Fleet community, generally available (no feature flags or limitations except as originally specced or as adjusted if necessary).

Work that is prioritized by the group PM should be released in the six week timeframe (two releases). Work that is too large for this timeframe should be split up.

#### Estimation

≤Five business days from the initial request, an issue is created with a summary of the purpose, the goal, and the plan to achieve it. The level of detail in that plan is up to the PM of the product group. The issue also has an estimation, expressed in story points, which is either determined through planning poker or a "timebox."

For the Interface group, "estimated" means UI wireframes and API design are completed, and the work to implement them has been estimated.

#### Adjustment

≤One business day from discovering some blocker or change necessary to already prioritized and estimated work. The group PM decides how the usage/UI will be changed and notifies the original requestor of changes to the spec.

## Product quality

Fleet uses a human-oriented quality assurance (QA) process to make sure the product meets the standards of users and organizations.

To try Fleet locally for QA purposes, run `fleetctl preview`, which defaults to running the latest stable release.

To target a different version of Fleet, use the `--tag` flag to target any tag in [Docker Hub](https://hub.docker.com/r/fleetdm/fleet/tags?page=1&ordering=last_updated), including any git commit hash or branch name. For example, to QA the latest code on the `main` branch of fleetdm/fleet, you can run: `fleetctl preview --tag=main`

To start preview without starting the simulated hosts, use the `--no-hosts` flag (e.g., `fleetctl preview --no-hosts`).

### Why human-oriented QA?

Automated tests are important, but they can't catch everything. Many issues are hard to notice until a human looks empathetically at the user experience, whether in the user interface, the REST API, or the command line.

The goal of quality assurance is to catch unexpected behavior before release:
- Bugs
- Edge cases
- Error message UX
- Developer experience using the API/CLI
- Operator experience looking at logs
- API response time latency
- UI comprehensibility
- Simplicity
- Data accuracy
- Perceived data freshness
- Product’s ability to save users from themselves


### Collecting bugs

All QA steps should be possible using `fleetctl preview`. Please refer to [docs/Contributing/Testing-and-local-development.md](https://fleetdm.com/docs/contributing/testing) for flows that cannot be completed using `fleetctl preview`.

Please start the manual QA process by creating a blank GitHub issue. As you complete each
flow, record a list of the bugs you encounter in this new issue. Each item in this list should
contain one sentence describing the bug and a screenshot of the item if it is a frontend bug.

### Fleet UI

For all following flows, please refer to the [permissions documentation](https://fleetdm.com/docs/using-fleet/permissions) to make sure that actions are limited to the appropriate user type. Any users with access beyond what this document lists as available should be considered a bug and reported for either documentation updates or investigation.

#### Set up flow

Successfully set up `fleetctl preview` using the preview steps outlined [here](https://fleetdm.com/fleetctl-preview)

#### Log in and log out flow

Successfully log out and then log in to your local Fleet.

#### Host details page

Select a host from the "Hosts" table as a global user with the Maintainer role. You may create a user with a fake email for this purpose.

You should be able to see and select the "Delete" button on this host's **Host details** page.

You should be able to see and select the "Query" button on this host's **Host details** page.

#### Label flow

`Flow is covered by e2e testing`

Create a new label by selecting "Add a new label" on the host's page. Make sure it correctly filters the host on the host's page.

Edit this label. Confirm users can only edit the "Name" and "Description" fields for a label. Users cannot edit the "Query" field because label queries are immutable.

Delete this label.

#### Query flow

`Flow is covered by e2e testing`

Create a new saved query.

Run this query as a live query against your local machine.

Edit this query and then delete this query.

#### Pack flow

`Flow is covered by e2e testing`

Create a new pack (under Schedule/advanced).

Add a query as a saved query to the pack. Remove this query. Delete the pack.


#### My account flow

Head to the My Account page by selecting the dropdown icon next to your avatar in the top navigation. Select "My account" and successfully update your password. Please do this with an extra user created for this purpose to maintain the accessibility of `fleetctl preview` admin user.


### fleetctl CLI

#### Set up flow

Successfully set up Fleet by running the `fleetctl setup` command.

You may have to wipe your local MySQL database in order to set up Fleet successfully. Check out the [Clear your local MySQL database](#clear-your-local-mysql-database) section of this document for instructions.

#### Log in and log out flow

Successfully log in by running the `fleetctl login` command.

Successfully log out by running the `fleetctl logout` command. Then, log in again.

#### Hosts

Run the `fleetctl get hosts` command.

You should see your local machine returned. If your host isn't showing up, you may have to re-enroll your local machine. Check out the [Orbit for osquery documentation](https://github.com/fleetdm/fleet/blob/main/orbit/README.md) for instructions on generating and installing an Orbit package.

#### Query flow

Apply the standard query library by running the following command:

`fleetctl apply -f docs/01-Using-Fleet/standard-query-library/standard-query-library.yml`

Make sure all queries were successfully added by running the following command:

`fleetctl get queries`

Run the "Get the version of the resident operating system" query against your local machine by running the following command:

`fleetctl query --hosts <your-local-machine-here> --query-name "Get the version of the resident operating system"`

#### Pack flow

Apply a pack by running the following commands:

`fleetctl apply -f docs/Using-Fleet/configuration-files/multi-file-configuration/queries.yml`

`fleetctl apply -f docs/Using-Fleet/configuration-files/multi-file-configuration/pack.yml`

Make sure the pack was successfully added by running the following command:

`fleetctl get packs`

#### Organization settings flow

Apply organization settings by running the following command:

`fleetctl apply -f docs/Using-Fleet/configuration-files/multi-file-configuration/organization-settings.yml`

#### Manage users flow

Create a new user by running the `fleetctl user create` command.

Logout of your current user and log in with the newly created user.


## UI design

### Communicating design changes to the engineering team.
NEW feature that have been added to [Figma Fleet EE (current, dev-ready)](https://www.figma.com/file/qpdty1e2n22uZntKUZKEJl/?node-id=0%3A1):
1. Create a new [GitHub issue](https://github.com/fleetdm/fleet/issues/new)
2. Detail the required changes (including page links to the relevant layouts), then assign the issue to the __"Initiatives"__ project.

<img src="https://user-images.githubusercontent.com/78363703/129840932-67d55b5b-8e0e-4fb9-9300-5d458e1b91e4.png" alt="Assign to Initiatives project"/>

> ___NOTE:___ Artwork and layouts in Figma Fleet EE (current) are final assets, ready for implementation. Therefore, it’s important NOT to use the "idea" label, as designs in this document are more than ideas - they are something that WILL be implemented.

3. Navigate to the [Initiatives project](https://github.com/orgs/fleetdm/projects/8), hit "+ Add cards," pick the new issue, and drag it into the "🤩Inspire me" column. 

<img src="https://user-images.githubusercontent.com/78363703/129840496-54ea4301-be20-46c2-9138-b70bff7198d0.png" alt="Add cards"/>

<img src="https://user-images.githubusercontent.com/78363703/129840735-3b270429-a92a-476d-87b4-86b93057b2dd.png" alt="Inspire me"/>

### Communicating unplanned design changes

For issues related to something that was ALREADY in Figma Fleet EE (current, dev-ready), but __implemented differently__, e.g., padding/spacing inconsistency, etc. Create a [bug issue](https://github.com/fleetdm/fleet/issues/new?assignees=&labels=bug%2C%3Areproduce&template=bug-report.md&title=) and detail the required changes.

### Design conventions

We have certain design conventions that we include in Fleet. We will document more of these over time.

**Table empty states**

Use `---`, with color `$ui-fleet-black-50` as the default UI for empty columns.

**Form behavior**

Pressing the return or enter key with an open form will cause the form to be submitted.

**Internal links**

For text links that navigates the user to a different page within the Fleet UI, use the `$core-blue` color and `xs-bold` styling. You'll also want to make sure to use the underline style for when the user hovers over these links.

**External links**

For a link that navigates the user to an external site (e.g., fleetdm.com/docs), use the `$core-blue` color and `xs-bold` styling for the link's text. Also, place the link-out icon to the right of the link's text.

**Tooltips**

All tooltips change the cursor to a question mark on hover. All tooltips have a solid background color. 

There are two types of tooltips. The two types of tooltips have some unique styles:

1. Tooltips for text (column headers, input titles, inline text) appear when hovering over any text with a dashed underline. These tooltips use left-aligned text.

2. Tooltips for buttons, bubbles, table row elements, and other non-text elements appear when hovering over the element. These tooltips use center-aligned text. These tooltips include a centered arrow.

## Release 

This section outlines the communication between the product team, growth team, product team,
and customer success team prior to a release of Fleet.

### Goal

Keep the business up to date with improvements and changes to the Fleet product so that all stakeholders can communicate
with customers and users.

### Blog post

The product team is responsible for providing the [growth team](../growth/README.md) with the necessary information for writing
the release blog post. This is accomplished by filing a release blog post issue and adding
the issue to the growth board on GitHub.

The release blog post issue includes a list of the primary features included in the upcoming
release. This list of features should point the reader to the GitHub issue that explains each
feature in more detail.

Find an example release blog post issue [here](https://github.com/fleetdm/fleet/issues/3465).

### Customer announcement

The product team is responsible for providing the [customer success team](../customers/README.md) with the necessary information
for writing a release customer announcement. This is accomplished by filing a release customer announcement issue and adding
the issue to the customer success board on GitHub. 


The release blog post issue is filed in the private fleetdm/confidential repository because the
comment section may contain private information about Fleet's customers.

Find an example release customer announcement blog post issue [here](https://github.com/fleetdm/confidential/issues/747).

## Beta features

At Fleet, features are advertised as "beta" if there are concerns that the feature may not work as intended in certain Fleet
deployments. For example, these concerns could be related to the feature's performance in Fleet
deployments with hundreds of thousands of hosts.

The following highlights should be considered when deciding if we promote a feature as "beta:"

- The feature will not be advertised as "beta" permanently. This means that the Directly
  Responsible Individual (DRI) who decides a feature is advertised as "beta" is also responsible for creating an issue that
  explains why the feature is advertised as "beta" and tracking the feature's progress towards advertising the feature as "stable."
- The feature will be advertised as "beta" in the documentation on fleetdm.com/docs, release notes, release blog posts, and Twitter.

## Feature flags

At Fleet, features are placed behind feature flags if the changes could affect Fleet's availability of existing functionalities.

The following highlights should be considered when deciding if we should leverage feature flags:

- The feature flag must be disabled by default.
- The feature flag will not be permanent. This means that the Directly Responsible Individual
 (DRI) who decides a feature flag should be introduced is also responsible for creating an issue to track the
  feature's progress towards removing the feature flag and including the feature in a stable
  release.
- The feature flag will not be advertised. For example, advertising in the documentation on fleetdm.com/docs, release notes, release blog posts, and Twitter.

Fleet's feature flag guidelines is borrowed from GitLab's ["When to use feature flags" section](https://about.gitlab.com/handbook/product-development-flow/feature-flag-lifecycle/#when-to-use-feature-flags) of their handbook. Check out [GitLab's "Feature flags only when needed" video](https://www.youtube.com/watch?v=DQaGqyolOd8) for an explanation of the costs of introducing feature flags.

## Competition

We track competitors' capabilities and adjacent (or commonly integrated) products in Google doc [Competition](https://docs.google.com/document/d/1Bqdui6oQthdv5XtD5l7EZVB-duNRcqVRg7NVA4lCXeI/edit) (private).

## Intake process

Intake for new product ideas (requests) happens at the 🗣 Product office hours meeting.

At the 🗣 Product office hours meeting, the product team weighs all requests. When the team weighs a request, it is prioritized or put to the side.

The team prioritizes a request when the business perceives it as an immediate priority. When this happens, the team sets the request to be estimated or deferred within five business days.

The team puts a request to the side when the business perceives competing priorities as more pressing in the immediate moment.

### Why this way?

At Fleet, we use objectives and key results (OKRs) to align the organization with measurable goals.
These OKRs fill up a large portion, but not all, of planning (drafting, wireframing, spec'ing, etc.)
and engineering capacity. 

This means there is always some capacity to prioritize requests advocated for by customers, Fleet team members, and members of the
greater Fleet community.

> Note Fleet always prioritizes bugs.

At Fleet, we tell the requestor whether their
request is prioritized or put to the side within one business day from when the team weighs the request.

The 🗣 Product office hours meeting is a recurring ritual to make sure that the team weighs all requests.

### Making a request

To make a request or advocate for a request from a customer or community member,  Fleet asks all members of the organization to add their name and a description of the request to the list in the [🗣 Product office hours Google
doc](https://docs.google.com/document/d/1mwu5WfdWBWwJ2C3zFDOMSUC9QCyYuKP4LssO_sIHDd0/edit#heading=h.zahrflvvks7q).
Then attend the next scheduled 🗣 Product office hours meeting.

All members of the Fleet organization are welcome to attend the 🗣 Product office hours meeting. Requests will be
weighed from top to bottom while prioritizing attendee requests. 

This means that if the individual that added a feature request is not in attendance, the feature request will be discussed towards the end of the call if there's time.

All 🗣 Product office hours meetings are recorded and uploaded to the [🗣 Product office hours
folder](https://drive.google.com/drive/folders/1nsjqDyX5WDQ0HJhg_2yOaqBu4J-hqRIW) in the shared
Google drive.

Each week Noah Talerman follows the [directions in this document](https://docs.google.com/document/d/1MkM57cLNzkN51Hqq5CyBG4HaauAaf446ZhwWJlVho0M/edit?usp=sharing) (internal doc) and a backup copy of the Product office hours document is created and dropped in the [Product office hours backup folder](https://drive.google.com/drive/folders/1WTSSLxA-P3OlspkMKjlRXKjzZsDRoe-4?usp=sharing) in the shared drive.

## Usage statistics

In order to understand the usage of the Fleet product, we [collect statistics](https://fleetdm.com/docs/using-fleet/usage-statistics) from installations where this functionality is enabled.

Fleet team members can view these statistics in the Google spreadsheet [Fleet
usage](https://docs.google.com/spreadsheets/d/1Mh7Vf4kJL8b5TWlHxcX7mYwaakZMg_ZGNLY3kl1VI-c/edit#gid=0)
available in Google Drive.

## Rituals

Directly Responsible Individuals (DRI) engage in the ritual(s) below at the frequency specified.

| Ritual                       | Frequency                | Description                                         | DRI               |
|:-----------------------------|:-----------------------------|:----------------------------------------------------|-------------------|
| 🎙 Product huddle | Daily | We discuss "In progress" issues and place any issues that are "ready for review" on the list for the product design review call. On Mondays, issues are broken down into a week's work and added into "ready." We move issues out of "delivered" every Friday. | Noah Talerman |
| 🗣 Product office hours  | Weekly (Tuesdays) | We make a decision regarding which customer and community feature requests can be committed to in the next six weeks. We create issues for any requests that don't already have one. | Noah Talerman |
| 🎨 UI/UX huddle      | Weekly (Wednesdays) | We discuss "In progress" issues and place any issues that are "ready for review" on the list for the product design review call. We hold  separate times for 🎙 Product huddle so Mike Thomas can make it.    | Noah Talerman |
| ✨ Product design review  | Weekly (Thursdays) | The Product team discusses "ready for review" items and makes the decision on whether the UI changes are ready for engineering specification and later implementation. | Noah Talerman |
| 👀 Product review      | Every three weeks | Fleeties present features and improvements in the upcoming release. A discussion is held about bugs, fixes and changes to be made prior to release.  | Noah Talerman |
<<<<<<< HEAD
| Product office hours doc prep | Weekly | Every week a backup doc is created to accompany the Product office hours event | Reed Haynes |
=======
| Product office hours doc prep | Weekly | Every week a backup doc is created to accompany the Product office hours event | Noah Talerman |
>>>>>>> 752445a1
| Release testing/QA | Every three weeks | Every release cycle, by end of day Wednesday of release week, all issues move to "Ready for release" on the 🚀Release board. | Reed Haynes |
| Release testing/QA report | Every three weeks | Every release cycle, on the Monday of release week, the (DRI for the release ritual)[https://fleetdm.com/handbook/engineering#rituals] is updated on status of testing. | Reed Haynes |


## Slack channels

This group maintains the following [Slack channels](https://fleetdm.com/handbook/company#why-group-slack-channels):

| Slack channel                       | [DRI](https://fleetdm.com/handbook/company#why-group-slack-channels)|
|:------------------------------------|:--------------------------------------------------------------------|
| `#help-product`                     | Noah Talerman                                                       |
| `#help-qa`                          | Reed Haynes                                                         |
| `#g-platform`                       | Mo Zhu                                                              |
| `#g-interface`                      | Noah Talerman                                                       |
| `#g-agent`                          | Mo Zhu                                                              |




<meta name="maintainedBy" value="noahtalerman">
<meta name="title" value="⚗️ Product"><|MERGE_RESOLUTION|>--- conflicted
+++ resolved
@@ -530,13 +530,7 @@
 | 🎨 UI/UX huddle      | Weekly (Wednesdays) | We discuss "In progress" issues and place any issues that are "ready for review" on the list for the product design review call. We hold  separate times for 🎙 Product huddle so Mike Thomas can make it.    | Noah Talerman |
 | ✨ Product design review  | Weekly (Thursdays) | The Product team discusses "ready for review" items and makes the decision on whether the UI changes are ready for engineering specification and later implementation. | Noah Talerman |
 | 👀 Product review      | Every three weeks | Fleeties present features and improvements in the upcoming release. A discussion is held about bugs, fixes and changes to be made prior to release.  | Noah Talerman |
-<<<<<<< HEAD
 | Product office hours doc prep | Weekly | Every week a backup doc is created to accompany the Product office hours event | Reed Haynes |
-=======
-| Product office hours doc prep | Weekly | Every week a backup doc is created to accompany the Product office hours event | Noah Talerman |
->>>>>>> 752445a1
-| Release testing/QA | Every three weeks | Every release cycle, by end of day Wednesday of release week, all issues move to "Ready for release" on the 🚀Release board. | Reed Haynes |
-| Release testing/QA report | Every three weeks | Every release cycle, on the Monday of release week, the (DRI for the release ritual)[https://fleetdm.com/handbook/engineering#rituals] is updated on status of testing. | Reed Haynes |
 
 
 ## Slack channels
