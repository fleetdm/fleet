# Product

Contributors in Fleet's product department [prioritize](#prioritizing-improvements) and [define](https://fleetdm.com/handbook/company/product-groups#drafting) the [changes we make to the product](https://fleetdm.com/handbook/company/product-groups#making-changes).

Changes begin as [ideas](#intake) or [code](#outside-contributions) that can be contributed by anyone.

> You can read what's coming in the next 3-6 weeks in Fleet's [⚗️ Drafting board](https://app.zenhub.com/workspaces/-product-backlog-coming-soon-6192dd66ea2562000faea25c/board).


## Product design

The product team is responsible for product design tasks like drafting [changes to the Fleet product](https://fleetdm.com/handbook/company/development-groups#making-changes), reviewing and collecting feedback from engineering, sales, customer success, and marketing counterparts, and delivering these changes to the engineering team. 

> Learn more about Fleet's philosophy and process for [making iterative changes to the product](https://fleetdm.com/handbook/company/development-groups#making-changes), or [why we use a wireframe-first approach](https://fleetdm.com/handbook/company/why-this-way#why-do-we-use-a-wireframe-first-approach).

### Wireframing

At Fleet, like [GitLab](https://about.gitlab.com/handbook/product-development-flow/#but-wait-isnt-this-waterfall) and [other organizations](https://speakerdeck.com/mikermcneil/i-love-apis), every change to the product's UI gets [wireframed first](https://fleetdm.com/handbook/company/why-this-way#why-do-we-use-a-wireframe-first-approach).

* Take the top issue that is assigned to you in the "Prioritized" column of the drafting board.

* Create a page in the [Fleet EE (scratchpad, dev-ready) Figma file](https://www.figma.com/file/hdALBDsrti77QuDNSzLdkx/%F0%9F%9A%A7-Fleet-EE-dev-ready%2C-scratchpad?node-id=3923%3A208793) and combine your issue's number and
  title to name the Figma page.

* Draft changes to the Fleet product that solve the problem specified in the issue. Constantly place
  yourself in the shoes of a user while drafting changes. Place these drafts in the appropriate
  Figma page in Fleet EE (scratchpad, dev-ready).

* While drafting, reach out to sales, customer success, and marketing for a business perspective.

* While drafting, engage engineering to gain insight into technical costs and feasibility.

### Scheduling design reviews

- Prepare your draft in the user story issue.
- Prepare the agenda for your design review meeting, which should be an empty document other than the proposed changes you will present.
- Review the draft with the CEO at one of the daily design review meetings, or schedule an ad-hoc design review if you need to move faster.  (Efficient access to design reviews on-demand [is a priority for Fleet's CEO](https://fleetdm.com/handbook/business-operations/ceo-handbook). Emphasizing design helps us live our [empathy](https://fleetdm.com/handbook/company#empathy) value.)
- During the review meeting, take detailed notes of any feedback on the draft.
- Address the feedback by modifying your draft.
- Rinse and repeat at subsequent sessions until there is no more feedback.

> As drafting occurs, inevitably, the requirements will change. The main description of the issue should be the single source of truth for the problem to be solved and the required outcome. The product manager is responsible for keeping the main description of the issue up-to-date. Comments and other items can and should be kept in the issue for historical record-keeping.

#### Estimating

Once the draft has been approved: 
* move it to the "Designed" column in the drafting board
* make sure that the issue is updated with the latest information on the work to be done, such as link to the correct page in the Fleet EE (scratchpad) Figma and most recent requirements.

Learn https://fleetdm.com/handbook/company/development-groups#making-changes

### Emergency drafting

> TODO: extrapolate this content to 

Emergency drafting is the revision of drafted changes currently being developed by
the engineering team. Emergency drafting aims to quickly adapt to unknown edge cases and
changing specifications while ensuring that Fleet meets our brand and quality guidelines. 

You'll know it's time for emergency drafting when:
- The team discovers that a drafted user story is missing crucial information that prevents contributors from continuing the development task.
- A user story is taking more effort than was originally estimated, and Product Manager wants to find ways to cut aspects of planned functionality in order to still ship the improvement in the currently scheduled release.

What happens during emergency drafting?
1. Everyone on the product and engineering teams know that a drafted change was brought back
   to drafting and prioritized.
2. Drafts are updated to cover edge cases or reduce functionality.
3. UI changes [are approved](https://fleetdm.com/handbook/company/development-groups#drafting-process), and the UI changes are brought back to the engineering team to continue the development task.

## Outside contributions

[Anyone can contribute](https://fleetdm.com/handbook/company#openness) at Fleet, from inside or outside the company.  Since contributors from the wider community don't receive a paycheck from Fleet, they work on whatever they want.

Many open source contributions that start as a small, seemingly innocuous pull request come with lots of additional [unplanned work](https://fleetdm.com/handbook/company/development-groups#planned-and-unplanned-changes) down the road: unforseen side effects, documentation, testing, potential breaking changes, database migrations, [and more](https://fleetdm.com/handbook/company/development-groups#defining-done).

Thus, to ensure consistency, completeness, and secure development practices, no matter where a contribution comes from, Fleet will still follow the standard process for [prioritizing](#prioritizing-improvements) and [drafting](https://fleetdm.com/handbook/company/development-groups#drafting) a feature when it comes from the community.

## Prioritizing improvements
Product Managers prioritize all potential product improvements worked on by contributors inside the company.

Bugs are always prioritized.  (Fleet takes quality and stability [very seriously](https://fleetdm.com/handbook/company/why-this-way#why-spend-so-much-energy-responding-to-every-potential-production-incident).)

If a bug is unreleased or [critical](https://fleetdm.com/handbook/engineering#critical-bugs), it is addressed in the current sprint. Otherwise, it may be prioritized in the sprint backlog for the next sprint. Bugs are never carried more than one sprint.

> Anyone can [suggest improvements](#intake).

## Writing user stories
Product Managers [write user stories](https://fleetdm.com/handbook/company/development-groups#writing-a-good-user-story) in the [drafting board](https://app.zenhub.com/workspaces/-product-backlog-coming-soon-6192dd66ea2562000faea25c/board).  The drafting board is shared by every [product group](https://fleetdm.com/handbook/company/development-groups).

## Drafting user stories
Product Designers [draft user stories](https://fleetdm.com/handbook/company/development-groups#drafting).

## Estimating user stories
Engineering Managers estimate user stories.  They are responsible for delivering planned work in the current sprint (0-3 weeks) while quickly getting user stories estimated for the next sprint (3-6 weeks).  Only work that is slated to be released into the hands of users within ≤six weeks will be estimated. Estimation is run by each group's Engineering Manager and occurs on the [drafting board](https://app.zenhub.com/workspaces/-product-backlog-coming-soon-6192dd66ea2562000faea25c/board).

## Sprints
Sprints (aka "iterations") align with Fleet's [3-week release cycle](https://fleetdm.com/handbook/company/why-this-way#why-a-three-week-cadence).

On the first day of each release, all estimated issues are moved into the relevant section of the new "Release" board, which has a kanban view per group. 

Sprints are managed in [Zenhub](https://fleetdm.com/handbook/company/why-this-way#why-make-work-visible).  To plan capacity for a sprint, [create a "Sprint" issue](https://github.com/fleetdm/confidential/issues/new/choose), replace the fake constants with real numbers, and attach the appropriate labels for your product group.

### Sprint numbering
Sprint 1 began at the beginning of January 2023.  Sprint 4 began in late March 2023.  And so forth.

### Leftovers
Improvements are prioritized prior to estimation.  But sometimes, estimations will affect the calculus of what to include in an upcoming release.  Improvements that do not not "fit" into the capacity of the next scheduled release are left at the very top of the "Estimated" column of the drafting board.  The Product Manager always either includes these "leftovers" in the _next_ release (3-6 weeks) or deprioritizes and closes them.


<!-- 

----
TODO: Revisit.  I noticed on 2023-03-22 there are old references to no longer relevant product groups in here.  Rather than documenting incorrect things, I commented it out.  Some of this writing is not captured elsewhere though.  We should consider extrapolating a lot of this from eng and product handbooks into the "product groups" page, to avoid duplication and out of date content.  -mike
----

### Process

1. **Intake:** Product has a "time til estimated" timeframe, which measures the time from when an idea is first received until it is written up as an estimated issue and the requestor is notified exactly which aspects are scheduled for release. How intake works, and the estimation timeframe, vary per group, but every group has an estimation timeframe.

2. **Estimation:** The estimation process consists of drafting, API design, and either planning poker or a quick timebox decided by the group EM. When the Interface group relies on the Platform group for part of an issue, only the Interface group's work is estimated. It is up to the Interface PM to obtain estimated Platform issues for any needed work and thus make sure it is scheduled in the appropriate release. It is up to the Platform PM to get those specced (in consultation with Engineering), then up to the Engineering to estimate and communicate promptly if issues arise. We avoid having more estimated issues than capacity in the next release. If the team is fully allocated, no more issues will be estimated, or the PM will decide whether to swap anything out. Once estimated, an issue is scheduled for release. 

3. **Development:** Development starts on the first day of the new release. Only estimated issues are scheduled for release.

4. **Quality assurance (QA):** Everyone in each group is responsible for quality: engineers, PM, and the EM. The QA process varies per group and is set by the group's PM. For example, in the Interface group, every issue is QA'd (i.e. a per-change basis), as well as a holistic "smoke test" during the last few days of each release.

5. **Release:** Release dates are time-based and happen even if all features are not complete (± a day or two sometimes, if there's an emergency. Either way, the next release cycle starts on time). If anything is not finished, or can only be finished with changes, the PM finds out immediately and notifies the requestor right away.

### Timeframes

These are effectively internal SLAs. We moved away from the term "SLA" to avoid potential confusion with future, contractual Service Level Agreements Fleet might sign with its customers.

#### Prioritization

≤Five business days from when the initial request is weighed by PM, requestor has heard back from the group PM whether the request will be prioritized.

#### Release

≤Six weeks from when the initial request is weighed by PM, this is released into the hands of the Fleet community, generally available (no feature flags or limitations except as originally specced or as adjusted if necessary).

Work that is prioritized by the group PM should be released in the six week timeframe (two releases). Work that is too large for this timeframe should be split up.

#### Estimation

≤Five business days from the initial request, an issue is created with a summary of the purpose, the goal, and the plan to achieve it. The level of detail in that plan is up to the PM of the product group. The issue also has an estimation, expressed in story points, which is either determined through planning poker or a "timebox."

For the Interface group, "estimated" means UI wireframes and API design are completed, and the work to implement them has been estimated.

#### Adjustment

≤One business day from discovering some blocker or change necessary to already prioritized and estimated work. The group PM decides how the usage/UI will be changed and notifies the original requestor of changes to the spec.
 -->

### Product design conventions

We have certain design conventions that we include in Fleet. We will document more of these over time.

> TODO: Link to style guide here instead, and deduplicate all of this content (or as much as possible).

**Table empty states**

Use `---`, with color `$ui-fleet-black-50` as the default UI for empty columns.

**Form behavior**

Pressing the return or enter key with an open form will cause the form to be submitted.

**Internal links**

For text links that navigates the user to a different page within the Fleet UI, use the `$core-blue` color and `xs-bold` styling. You'll also want to make sure to use the underline style for when the user hovers over these links.

**External links**

For a link that navigates the user to an external site (e.g., fleetdm.com/docs), use the `$core-blue` color and `xs-bold` styling for the link's text. Also, place the link-out icon to the right of the link's text.

**Tooltips**

All tooltips change the cursor to a question mark on hover. All tooltips have a solid background color. 

There are two types of tooltips. The two types of tooltips have some unique styles:

1. Tooltips for text (column headers, input titles, inline text) appear when hovering over any text with a dashed underline. These tooltips use left-aligned text.

2. Tooltips for buttons, bubbles, table row elements, and other non-text elements appear when hovering over the element. These tooltips use center-aligned text. These tooltips include a centered arrow.

## Release 

This section outlines the communication between the product, marketing, and customer success teams prior to a release of Fleet.

These measures exist to keep all contributors (including other departments besides engineering and product) up to date with improvements and changes to the Fleet product.  This helps folks plan and communicate with customers and users more effectively.

### Ranking features
After the kickoff of a product sprint, the marketing and product teams decide which improvements are most important to highlight in this release, whether that's through social media "drumbeat" tweets, collaboration with partners, or emphasized [content blocks](https://about.gitlab.com/handbook/marketing/blog/release-posts/#3rd-to-10th) within the release blog post.

When an improvement gets scheduled for release, the Head of Product sets its "echelon" to determine the emphasis the company will place on it.  This leveling is based on the improvement's desirability and timeliness, and will affect marketing effort for the feature.

- **Echelon 1: A major product feature announcement.** The most important release types, these require a specific and custom marketing package. Usually including an individual blog post, a demo video and potentially a press release or official product marketing launch. There is a maximum of one _echelon 1_ product announcement per release sprint.
- **Echelon 2: A highlighted feature in the release notes.** This product feature will be highlighted at the top of the Sprint Release blog post. Depending on the feature specifics this will include: a 1-2 paragraph write-up of the feature, a demo video (if applicable) and a link to the docs. Ideally there would be no more than three _echelon 2_ features in a release post, otherwise the top features will be crowded.
- **Echelon 3: A notable feature to mention in the [changelog](https://github.com/fleetdm/fleet/blob/main/CHANGELOG.md)**. Most product improvements fit into this echelon. This includes 1-2 sentences in the changelog and [release blog post](https://fleetdm.com/releases).

### Blog post

Before each release, the Head of Product [creates a "Release" issue](https://github.com/fleetdm/confidential/issues/new/choose), which includes a list of all improvements included in the upcoming release.  Each improvement links to the relevant bug or user story issue on GitHub so it is easy to read the related discussion and history.

The product team is responsible for providing the marketing team with the necessary information for writing the release blog post. Every three weeks after the sprint is kicked off, the product team meets with the relevant marketing team members to go over the features for that sprint and recommend items to highlight as _echelon 2_ features and provide relevant context for other features to help marketing decide which features to highlight.

## Feature flags

At Fleet, features are placed behind feature flags if the changes could affect Fleet's availability of existing functionalities.

The following highlights should be considered when deciding if we should leverage feature flags:

- The feature flag must be disabled by default.
- The feature flag will not be permanent. This means that the Directly Responsible Individual
 (DRI) who decides a feature flag should be introduced is also responsible for creating an issue to track the
  feature's progress towards removing the feature flag and including the feature in a stable
  release.
- The feature flag will not be advertised. For example, advertising in the documentation on fleetdm.com/docs, release notes, release blog posts, and Twitter.

> Fleet's feature flag guidelines is borrowed from GitLab's ["When to use feature flags" section](https://about.gitlab.com/handbook/product-development-flow/feature-flag-lifecycle/#when-to-use-feature-flags) of their handbook. Check out [GitLab's "Feature flags only when needed" video](https://www.youtube.com/watch?v=DQaGqyolOd8) for an explanation of the costs of introducing feature flags.

### Beta features

At Fleet, features are advertised as "beta" if there are concerns that the feature may not work as intended in certain Fleet
deployments. For example, these concerns could be related to the feature's performance in Fleet
deployments with hundreds of thousands of hosts.

The following highlights should be considered when deciding if we promote a feature as "beta:"

- The feature will not be advertised as "beta" permanently. This means that the Directly
  Responsible Individual (DRI) who decides a feature is advertised as "beta" is also responsible for creating an issue that
  explains why the feature is advertised as "beta" and tracking the feature's progress towards advertising the feature as "stable."
- The feature will be advertised as "beta" in the documentation on fleetdm.com/docs, release notes, release blog posts, and Twitter.


## Breaking changes

For product changes that cause breaking API or configuration changes or major impact for users (or even just the _impression_ of major impact!), the company plans migration thoughtfully.  That means the product department and E-group:

1. **Written:** Write a migration guide, even if that's just a Google Doc
2. **Tested:** Test out the migration ourselves, first-hand, as an engineer.
3. **Gamed out:** We pretend we are one or two key customers and try it out as a role play.
4. **Adapt:** If it becomes clear that the plan is insufficient, then fix it.
5. **Communicate:** Develop a plan for how to proactively communicate the change to customers.

That all happens prior to work getting prioritized for the change.

## Competition

We track competitors' capabilities and adjacent (or commonly integrated) products in Google doc [Competition](https://docs.google.com/document/d/1Bqdui6oQthdv5XtD5l7EZVB-duNRcqVRg7NVA4lCXeI/edit) (private).

## Intake

You can quickly suggest a product idea by adding a bullet to the bottom of ["Feature Fest"](https://docs.google.com/document/d/1mwu5WfdWBWwJ2C3zFDOMSUC9QCyYuKP4LssO_sIHDd0/edit).

Digestion of these new product ideas (requests) happens at the **🗣 Feature Fest** meeting.  This recurring meeting is located on the "Office hours" calendar.

At the **🗣 Feature Fest** meeting, the product team weighs all requests in the agenda. When the team weighs a request, it is immediately prioritized or put to the side.  The DRI for this decision is the Head of Product.

- A _request is prioritized_ when the business decides it is an immediate priority. When this happens, the team sets the request to be estimated within five business days.
- A _request is put to the side_ when the business perceives competing priorities as more pressing in the immediate moment.

### Why this way?

- At Fleet, we use quarterly metrics to align the organization with measurable goals.  These goals fill up a large portion, but not all, of planning (drafting, wireframing, spec'ing, etc.) and engineering capacity.   This means there is always some capacity to prioritize requests advocated for by customers, Fleet team members, and members of the wider Fleet community.
- The 🗣️ Feature Fest meeting is a recurring ritual to make sure that the team weighs all requests.
- At Fleet, we tell the requestor whether their request is prioritized or put to the side within one business day from when the team weighs the request.
- Fleet always prioritizes bugs.

### Making a request

To make a request or advocate for a request from a customer or community member,  Fleet asks all members of the organization to add their name and a description of the request to the list in the [🗣  Feature Fest agenda](https://docs.google.com/document/d/1mwu5WfdWBWwJ2C3zFDOMSUC9QCyYuKP4LssO_sIHDd0/edit#heading=h.zahrflvvks7q).
Then attend the next scheduled 🗣  Feature Fest meeting.

<<<<<<< HEAD
Anyone in the company is invited to attend the 🗣 Feature Fest meeting whenever they like.  Folks from the wider community can also [request an invite](https://fleetdm.com/contact). 

Requests will be
=======
All members of the Fleet organization are welcome to attend the 🗣 Product Feature Requests meeting. Requests will be
>>>>>>> 4a19f495
weighed from top to bottom while prioritizing attendee requests. 

This means that if the individual that added a feature request is not in attendance, the feature request will be discussed towards the end of the call if there's time.

All 🗣 Feature Feat meetings are recorded and uploaded to Gong.

> Fleet aspires to make these discussions public on YouTube when possible.  Interested in that?  Please [let us know](https://fleetdm.com/contact)!

### PFR cleanup 
Each week the DRI for the 🗣 Feature Fest meeting resets the document to blank by doing the following:
1. Create issues for accepted items
2. Notify absent requesters of decisions
3. Move that week's feature requests to the backup journal document

## Usage statistics

In order to understand the usage of the Fleet product, we [collect statistics](https://fleetdm.com/docs/using-fleet/usage-statistics) from installations where this functionality is enabled.

Fleet team members can view these statistics in the Google spreadsheet [Fleet
usage](https://docs.google.com/spreadsheets/d/1Mh7Vf4kJL8b5TWlHxcX7mYwaakZMg_ZGNLY3kl1VI-c/edit#gid=0)
available in Google Drive.

## Rituals

Directly Responsible Individuals (DRI) engage in the ritual(s) below at the frequency specified.

| Ritual                       | Frequency                | Description                                         | DRI               |
|:-----------------------------|:-------------------------|:----------------------------------------------------|-------------------|
| 🗣 Feature fest  | Weekly (Tuesdays) | We make a decision regarding which customer and community feature requests can be committed to in the next six weeks. We create issues for any requests that don't already have one. | Mo Zhu |
| 🗣️ Feature fest prep and cleanup | Weekly (Tuesdays) | Every week a backup doc is created to accompany the 🗣️ Feature fest event | Mo Zhu |
| 🗣 Product office hours  | Weekly (Thursdays) | Ask questions to the product team | Mo Zhu |
| Sprint release notes kick-off meeting | Triweekly (Wednesday) | Communicate high-value features from the current sprint to prepare release blog post and drumbeat social posts, etc in the leadup to release at the end of each sprint.  Marketing is responsible for getting what they need to publish and promote the release, including a great release post.  Product is responsible for helping marketing understand what is coming early enough that there is time to prepare. | Mo Zhu |
| ⚗️✨🗣 Design review (MDM)  | Daily | Review designs from the MDM team | Marko Lisica |
| ⚗️✨🗣 Design review (CX)   | Daily | Review designs from the CX team | Rachael Shaw |
| ⚗️✅🎉Product confirm and celebrate | Weekly | Product teams gets together to review work completed | Mo Zhu |
| ⚗️ Sprint release notes kickoff | Tri-weekly | Product provides recommended features to highlight for the current sprint to enable the Marketing team to start writing release notes | Mo Zhu |

## Slack channels

This group maintains the following [Slack channels](https://fleetdm.com/handbook/company#why-group-slack-channels):

| Slack channel                       | [DRI](https://fleetdm.com/handbook/company#why-group-slack-channels)|
|:------------------------------------|:--------------------------------------------------------------------|
| `#help-product`                     | Mo Zhu                                                              |
| `#g-mdm`                            | Noah Talerman                                                       |
| `#g-cx`                             | Zay Hanlon                                                          |

<meta name="maintainedBy" value="zhumo">
<meta name="title" value="⚗️ Product"><|MERGE_RESOLUTION|>--- conflicted
+++ resolved
@@ -263,31 +263,28 @@
 
 - At Fleet, we use quarterly metrics to align the organization with measurable goals.  These goals fill up a large portion, but not all, of planning (drafting, wireframing, spec'ing, etc.) and engineering capacity.   This means there is always some capacity to prioritize requests advocated for by customers, Fleet team members, and members of the wider Fleet community.
 - The 🗣️ Feature Fest meeting is a recurring ritual to make sure that the team weighs all requests.
-- At Fleet, we tell the requestor whether their request is prioritized or put to the side within one business day from when the team weighs the request.
+- If a feature is not prioritized in that meeting, then it is up to the requestor to bring the request back again another time.
+- Fleet only prioritizes changes that can go live in ≤6 weeks.  (That means becoming convinced that a request can shaped down such that a minimally valuable change can be designed, revised, built, and hand-tested in that timeframe.)
+- Most requests are not prioritized.  The goal is to narrow our focus and avoid creating an overflowing, aspirational backlog where good ideas inevitably go to die.  Instead, at Fleet we manage a small "frontlog" of changes we intend to ship.
+- Sometimes, the design or dev process reveals that a prioritized change needs to be canceled or significantly rethought.  In this case, the PM notifies the requestor.
+- You will be informed if your request is prioritized or put to the side within one business day from when the PM weighs your request.
 - Fleet always prioritizes bugs.
 
 ### Making a request
 
 To make a request or advocate for a request from a customer or community member,  Fleet asks all members of the organization to add their name and a description of the request to the list in the [🗣  Feature Fest agenda](https://docs.google.com/document/d/1mwu5WfdWBWwJ2C3zFDOMSUC9QCyYuKP4LssO_sIHDd0/edit#heading=h.zahrflvvks7q).
-Then attend the next scheduled 🗣  Feature Fest meeting.
-
-<<<<<<< HEAD
-Anyone in the company is invited to attend the 🗣 Feature Fest meeting whenever they like.  Folks from the wider community can also [request an invite](https://fleetdm.com/contact). 
-
-Requests will be
-=======
-All members of the Fleet organization are welcome to attend the 🗣 Product Feature Requests meeting. Requests will be
->>>>>>> 4a19f495
-weighed from top to bottom while prioritizing attendee requests. 
-
-This means that if the individual that added a feature request is not in attendance, the feature request will be discussed towards the end of the call if there's time.
-
-All 🗣 Feature Feat meetings are recorded and uploaded to Gong.
+Then attend the next scheduled 🎁🗣 Feature Fest meeting.
+
+Anyone in the company is invited to attend the 🎁🗣 Feature Fest meeting.  Folks from the wider community can also [request an invite](https://fleetdm.com/contact). 
+
+Requests are weighed from top to bottom while prioritizing attendee requests.  This means that if the individual that added a feature request is not in attendance, the feature request will be discussed towards the end of the call if there's time.
+
+All 🎁🗣 Feature Feat meetings are recorded and uploaded to Gong.
 
 > Fleet aspires to make these discussions public on YouTube when possible.  Interested in that?  Please [let us know](https://fleetdm.com/contact)!
 
-### PFR cleanup 
-Each week the DRI for the 🗣 Feature Fest meeting resets the document to blank by doing the following:
+### Preparing for the meeting
+Each week the DRI for the 🎁🗣 Feature Fest meeting resets the document to blank by doing the following:
 1. Create issues for accepted items
 2. Notify absent requesters of decisions
 3. Move that week's feature requests to the backup journal document
@@ -306,8 +303,8 @@
 
 | Ritual                       | Frequency                | Description                                         | DRI               |
 |:-----------------------------|:-------------------------|:----------------------------------------------------|-------------------|
-| 🗣 Feature fest  | Weekly (Tuesdays) | We make a decision regarding which customer and community feature requests can be committed to in the next six weeks. We create issues for any requests that don't already have one. | Mo Zhu |
-| 🗣️ Feature fest prep and cleanup | Weekly (Tuesdays) | Every week a backup doc is created to accompany the 🗣️ Feature fest event | Mo Zhu |
+| 🎁🗣 Feature fest  | Weekly (Tuesdays) | We make a decision regarding which customer and community feature requests can be committed to in the next six weeks. We create issues for any requests that don't already have one. | Mo Zhu |
+| 🎁 Feature fest prep and cleanup | Weekly (Tuesdays) | Every week a backup doc is created to accompany the 🎁🗣️ Feature fest event | Mo Zhu |
 | 🗣 Product office hours  | Weekly (Thursdays) | Ask questions to the product team | Mo Zhu |
 | Sprint release notes kick-off meeting | Triweekly (Wednesday) | Communicate high-value features from the current sprint to prepare release blog post and drumbeat social posts, etc in the leadup to release at the end of each sprint.  Marketing is responsible for getting what they need to publish and promote the release, including a great release post.  Product is responsible for helping marketing understand what is coming early enough that there is time to prepare. | Mo Zhu |
 | ⚗️✨🗣 Design review (MDM)  | Daily | Review designs from the MDM team | Marko Lisica |
