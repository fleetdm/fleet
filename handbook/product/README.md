# Product

Contributors in Fleet's product department [prioritize](#prioritizing-improvements) and [define](https://fleetdm.com/handbook/company/product-groups#drafting) the [changes we make to the product](https://fleetdm.com/handbook/company/product-groups#making-changes).

Changes begin as [ideas](#intake) or [code](#outside-contributions) that can be contributed by anyone.

> You can read what's coming in the next 3-6 weeks in Fleet's [⚗️ Drafting board](https://app.zenhub.com/workspaces/-product-backlog-coming-soon-6192dd66ea2562000faea25c/board).

## Product design

The product team is responsible for product design tasks like drafting [changes to the Fleet product](https://fleetdm.com/handbook/company/development-groups#making-changes), reviewing and collecting feedback from engineering, sales, customer success, and marketing counterparts, and delivering these changes to the engineering team. 

> Learn more about Fleet's philosophy and process for [making iterative changes to the product](https://fleetdm.com/handbook/company/development-groups#making-changes), or [why we use a wireframe-first approach](https://fleetdm.com/handbook/company/why-this-way#why-do-we-use-a-wireframe-first-approach).

### Wireframing

At Fleet, like [GitLab](https://about.gitlab.com/handbook/product-development-flow/#but-wait-isnt-this-waterfall) and [other organizations](https://speakerdeck.com/mikermcneil/i-love-apis), every change to the product's UI gets [wireframed first](https://fleetdm.com/handbook/company/why-this-way#why-do-we-use-a-wireframe-first-approach).

* Take the top issue that is assigned to you in the "Prioritized" column of the drafting board.

* Create a page in the [Fleet EE (scratchpad, dev-ready) Figma file](https://www.figma.com/file/hdALBDsrti77QuDNSzLdkx/%F0%9F%9A%A7-Fleet-EE-dev-ready%2C-scratchpad?node-id=3923%3A208793) and combine your issue's number and
  title to name the Figma page.

* Draft changes to the Fleet product that solve the problem specified in the issue. Constantly place
  yourself in the shoes of a user while drafting changes. Place these drafts in the appropriate
  Figma page in Fleet EE (scratchpad, dev-ready).

* While drafting, reach out to sales, customer success, and marketing for a business perspective.

* While drafting, engage engineering to gain insight into technical costs and feasibility.

### Scheduling design reviews

- Prepare your draft in the user story issue.
- Prepare the agenda for your design review meeting, which should be an empty document other than the proposed changes you will present.
- Review the draft with the CEO at one of the daily design review meetings, or schedule an ad-hoc design review if you need to move faster.  (Efficient access to design reviews on-demand [is a priority for Fleet's CEO](https://fleetdm.com/handbook/business-operations/ceo-handbook). Emphasizing design helps us live our [empathy](https://fleetdm.com/handbook/company#empathy) value.)
- During the review meeting, take detailed notes of any feedback on the draft.
- Address the feedback by modifying your draft.
- Rinse and repeat at subsequent sessions until there is no more feedback.

> As drafting occurs, inevitably, the requirements will change. The main description of the issue should be the single source of truth for the problem to be solved and the required outcome. The product manager is responsible for keeping the main description of the issue up-to-date. Comments and other items can and should be kept in the issue for historical record-keeping.

#### Estimating

Once the draft has been approved: 
* move it to the "Designed" column in the drafting board
* make sure that the issue is updated with the latest information on the work to be done, such as link to the correct page in the Fleet EE (scratchpad) Figma and most recent requirements.

Learn https://fleetdm.com/handbook/company/development-groups#making-changes

### Expedited drafting

Expedited drafting is the revision of drafted changes currently being developed by
the engineering team. Expedited drafting aims to quickly adapt to unknown edge cases and
changing specifications while ensuring that Fleet meets our brand and quality guidelines. 

You'll know it's time for expedited drafting when:
- The team discovers that a drafted user story is missing crucial information that prevents contributors from continuing the development task.
- A user story is taking more effort than was originally estimated, and Product Manager wants to find ways to cut aspects of planned functionality in order to still ship the improvement in the currently scheduled release.

What happens during expedited drafting?
1. Everyone on the product and engineering teams know that a drafted change was brought back
   to drafting and prioritized.
2. Drafts are updated to cover edge cases or reduce functionality.
3. UI changes [are approved](https://fleetdm.com/handbook/company/development-groups#drafting-process), and the UI changes are brought back to the engineering team to continue the development task.

## Outside contributions

[Anyone can contribute](https://fleetdm.com/handbook/company#openness) at Fleet, from inside or outside the company.  Since contributors from the wider community don't receive a paycheck from Fleet, they work on whatever they want.

Many open source contributions that start as a small, seemingly innocuous pull request come with lots of additional [unplanned work](https://fleetdm.com/handbook/company/development-groups#planned-and-unplanned-changes) down the road: unforseen side effects, documentation, testing, potential breaking changes, database migrations, [and more](https://fleetdm.com/handbook/company/development-groups#defining-done).

Thus, to ensure consistency, completeness, and secure development practices, no matter where a contribution comes from, Fleet will still follow the standard process for [prioritizing](#prioritizing-improvements) and [drafting](https://fleetdm.com/handbook/company/development-groups#drafting) a feature when it comes from the community.

## Prioritizing improvements
Product Managers prioritize all potential product improvements worked on by Fleeties. Anyone (Fleeties, customers, and community members) are invited to suggest improvements. See [the intake section](#intake) for more information on how Fleet's product team intakes new feature requests.

## Prioritizing bugs
Bugs are always prioritized. (Fleet takes quality and stability [very seriously](https://fleetdm.com/handbook/company/why-this-way#why-spend-so-much-energy-responding-to-every-potential-production-incident).)

If a bug is unreleased or [critical](https://fleetdm.com/handbook/engineering#critical-bugs), it is addressed in the current sprint. Otherwise, it may be prioritized in the Estimated for the next sprint. If a bug [requires drafting](https://fleetdm.com/handbook/engineering#in-product-drafting-as-needed) to determine the expected functionality, the bug should undergo [expedited drafting](#expedited-drafting). 

If a bug is not addressed within 6 weeks, [it is sent to the product team for triage](https://fleetdm.com/handbook/engineering#in-engineering). During the sprint kickoff review ritual, each product group PM should review every bug which is marked in this way with the Head of Product and recommended whether a bug should be kept for the next sprint or de-prioritized. A de-prioritized bugs might include action items such as documentation of the defect. The Head of Product then reviews the bug recommendations with the CEO in the bug de-prioritization review ritual. 

If a bug should be kept for the next sprint, the group PM should
- Remove the :product label.
- Move the bug to the "Inbox" column on the bugs board and assign it to the appropriate EM.

## Writing user stories
Product Managers [write user stories](https://fleetdm.com/handbook/company/development-groups#writing-a-good-user-story) in the [drafting board](https://app.zenhub.com/workspaces/-product-backlog-coming-soon-6192dd66ea2562000faea25c/board). The drafting board is shared by every [product group](https://fleetdm.com/handbook/company/development-groups).

## Drafting user stories
Product Designers [draft user stories](https://fleetdm.com/handbook/company/development-groups#drafting).

## Estimating user stories
Engineering Managers estimate user stories.  They are responsible for delivering planned work in the current sprint (0-3 weeks) while quickly getting user stories estimated for the next sprint (3-6 weeks).  Only work that is slated to be released into the hands of users within ≤six weeks will be estimated. Estimation is run by each group's Engineering Manager and occurs on the [drafting board](https://app.zenhub.com/workspaces/-product-backlog-coming-soon-6192dd66ea2562000faea25c/board).

## Sprints
Sprints align with Fleet's [3-week release cycle](https://fleetdm.com/handbook/company/why-this-way#why-a-three-week-cadence).

On the first day of each release, all estimated issues are moved into the relevant section of the new "Release" board, which has a kanban view per group. 

Sprints are managed in [Zenhub](https://fleetdm.com/handbook/company/why-this-way#why-make-work-visible). To plan capacity for a sprint, [create a "Sprint" issue](https://github.com/fleetdm/confidential/issues/new/choose), replace the fake constants with real numbers, and attach the appropriate labels for your product group.

### Sprint numbering
Sprints are numbered according to the release version. For example, for the sprint ending on June 30th, 2023, on which date we expect to release Fleet v4.34, the sprint is called the 4.34 sprint. 

### Product design conventions

We have certain design conventions that we include in Fleet. We will document more of these over time.

> TODO: Link to style guide here instead, and deduplicate all of this content (or as much as possible).

**Table empty states**

Use `---`, with color `$ui-fleet-black-50` as the default UI for empty columns.

**Form behavior**

Pressing the return or enter key with an open form will cause the form to be submitted.

**Internal links**

For text links that navigates the user to a different page within the Fleet UI, use the `$core-blue` color and `xs-bold` styling. You'll also want to make sure to use the underline style for when the user hovers over these links.

**External links**

For a link that navigates the user to an external site (e.g., fleetdm.com/docs), use the `$core-blue` color and `xs-bold` styling for the link's text. Also, place the link-out icon to the right of the link's text.

**Tooltips**

All tooltips change the cursor to a question mark on hover. All tooltips have a solid background color. 

There are two types of tooltips. The two types of tooltips have some unique styles:

1. Tooltips for text (column headers, input titles, inline text) appear when hovering over any text with a dashed underline. These tooltips use left-aligned text.

2. Tooltips for buttons, bubbles, table row elements, and other non-text elements appear when hovering over the element. These tooltips use center-aligned text. These tooltips include a centered arrow.

## Release 

This section outlines the communication between the product, marketing, and customer success teams prior to a release of Fleet.

These measures exist to keep all contributors (including other departments besides engineering and product) up to date with improvements and changes to the Fleet product.  This helps folks plan and communicate with customers and users more effectively.

### Ranking features
After the kickoff of a product sprint, the marketing and product teams decide which improvements are most important to highlight in this release, whether that's through social media "drumbeat" tweets, collaboration with partners, or emphasized [content blocks](https://about.gitlab.com/handbook/marketing/blog/release-posts/#3rd-to-10th) within the release blog post.

When an improvement gets scheduled for release, the Head of Product sets its "echelon" to determine the emphasis the company will place on it.  This leveling is based on the improvement's desirability and timeliness, and will affect marketing effort for the feature.

- **Echelon 1: A major product feature announcement.** The most important release types, these require a specific and custom marketing package. Usually including an individual blog post, a demo video and potentially a press release or official product marketing launch. There is a maximum of one _echelon 1_ product announcement per release sprint.
- **Echelon 2: A highlighted feature in the release notes.** This product feature will be highlighted at the top of the Sprint Release blog post. Depending on the feature specifics this will include: a 1-2 paragraph write-up of the feature, a demo video (if applicable) and a link to the docs. Ideally there would be no more than three _echelon 2_ features in a release post, otherwise the top features will be crowded.
- **Echelon 3: A notable feature to mention in the [changelog](https://github.com/fleetdm/fleet/blob/main/CHANGELOG.md)**. Most product improvements fit into this echelon. This includes 1-2 sentences in the changelog and [release blog post](https://fleetdm.com/releases).

### Blog post

Before each release, the Head of Product [creates a "Release" issue](https://github.com/fleetdm/confidential/issues/new/choose), which includes a list of all improvements included in the upcoming release.  Each improvement links to the relevant bug or user story issue on GitHub so it is easy to read the related discussion and history.

The product team is responsible for providing the marketing team with the necessary information for writing the release blog post. Every three weeks after the sprint is kicked off, the product team meets with the relevant marketing team members to go over the features for that sprint and recommend items to highlight as _echelon 2_ features and provide relevant context for other features to help marketing decide which features to highlight.

## Feature flags

At Fleet, features are placed behind feature flags if the changes could affect Fleet's availability of existing functionalities.

The following highlights should be considered when deciding if we should leverage feature flags:

- The feature flag must be disabled by default.
- The feature flag will not be permanent. This means that the Directly Responsible Individual
 (DRI) who decides a feature flag should be introduced is also responsible for creating an issue to track the
  feature's progress towards removing the feature flag and including the feature in a stable
  release.
- The feature flag will not be advertised. For example, advertising in the documentation on fleetdm.com/docs, release notes, release blog posts, and Twitter.

> Fleet's feature flag guidelines is borrowed from GitLab's ["When to use feature flags" section](https://about.gitlab.com/handbook/product-development-flow/feature-flag-lifecycle/#when-to-use-feature-flags) of their handbook. Check out [GitLab's "Feature flags only when needed" video](https://www.youtube.com/watch?v=DQaGqyolOd8) for an explanation of the costs of introducing feature flags.

### Beta features

At Fleet, features are advertised as "beta" if there are concerns that the feature may not work as intended in certain Fleet
deployments. For example, these concerns could be related to the feature's performance in Fleet
deployments with hundreds of thousands of hosts.

The following highlights should be considered when deciding if we promote a feature as "beta:"

- The feature will not be advertised as "beta" permanently. This means that the Directly
  Responsible Individual (DRI) who decides a feature is advertised as "beta" is also responsible for creating an issue that
  explains why the feature is advertised as "beta" and tracking the feature's progress towards advertising the feature as "stable."
- The feature will be advertised as "beta" in the documentation on fleetdm.com/docs, release notes, release blog posts, and Twitter.

## Breaking changes

For product changes that cause breaking API or configuration changes or major impact for users (or even just the _impression_ of major impact!), the company plans migration thoughtfully.  That means the product department and E-group:

1. **Written:** Write a migration guide, even if that's just a Google Doc
2. **Tested:** Test out the migration ourselves, first-hand, as an engineer.
3. **Gamed out:** We pretend we are one or two key customers and try it out as a role play.
4. **Adapt:** If it becomes clear that the plan is insufficient, then fix it.
5. **Communicate:** Develop a plan for how to proactively communicate the change to customers.

That all happens prior to work getting prioritized for the change.

## Competition

We track competitors' capabilities and adjacent (or commonly integrated) products in Google doc [Competition](https://docs.google.com/document/d/1Bqdui6oQthdv5XtD5l7EZVB-duNRcqVRg7NVA4lCXeI/edit) (private).

## Intake

- [Making a request](#making-a-request)
- [How features are evaluated](#how-features-are-evaluated)
- [After the feature is accepted](#after-the-feature-is-accepted)
- [Why this way?](#why-this-way)

To stay in-sync with our customers' needs, Fleet accepts feature requests from customers and community members on a sprint-by-sprint basis in the [regular 🎁🗣 Feature Fest meeting](#rituals). Anyone in the company is invited to submit requests or simply listen in on the 🎁🗣 Feature Fest meeting. Folks from the wider community can also [request an invite](https://fleetdm.com/contact). 

### Making a request

To make a feature request or advocate for a feature request from a customer or community member, add your request to the list in the [🎁🗣 Feature Fest agenda](https://docs.google.com/document/d/1mwu5WfdWBWwJ2C3zFDOMSUC9QCyYuKP4LssO_sIHDd0/edit#heading=h.zahrflvvks7q) and attend the next scheduled 🎁🗣 Feature Fest meeting. 

Requests are weighed from top to bottom while prioritizing attendee requests. This means that if the individual that added a feature request is not in attendance, the feature request will be discussed towards the end of the call if there's time.

To be acceptable for consideration, a request must:
- Have a clear proposed change
- Have a well-articulated underlying user need
- Specify the requestor (either internal stakeholder or customer or community user)

To help the product team, other pieces of information can be optionally included:
- How would they solve the problem without any changes if pressed?
- How does this change fit into the requester's overall usage of Fleet?
- What other potential changes to the product have you considered?

To maximize your chances of having a feature accepted, requesters can visit the [🗣 Product office hours](#rituals) meeting to get feedback on requests prior to being accepted. 

### How feature requests are evaluated
Digestion of these new product ideas (requests) happens at the **🎁🗣 Feature Fest** meeting.

At the **🎁🗣 Feature Fest** meeting, the DRI (Head of Product) weighs all requests in the agenda. When the team weighs a request, it is immediately prioritized or put to the side.
- A _request is prioritized_ when the DRI decides it is a priority. When this happens, the team sets the request to be estimated within five business days.
- A _request is put to the side_ when the business perceives competing priorities as more pressing in the immediate moment.

If a feature is not prioritized, it only means that the feature has been rejected _at that time_. It is up to the requestor to bring the request back again at another 🎁🗣 Feature Fest meeting.

Requests are weighed by:
- The completeness of the request (see [making a request](#making-a-request)
- How urgent the need is for the customer
- How much impact the request will have. This may be a wide impact across many customers and/or high impact on one
- How well the request fits within Fleet's product vision and roadmap
- Whether the feature seems like it can be designed, estimated, and developed in 6 weeks, given its individual complexity and when combined with other work already accepted

### After the feature is accepted
- After the 🎁🗣 Feature Fest meeting, the Head of Product resets the agenda to blank by doing the following:
  - Create issues for accepted items
  - Notify absent requesters of decisions
  - Move that week's feature requests to the backup journal document

> The product team's commitment to the requester is that a prioritized feature will be delivered within 6 weeks or the requester will be notified within 1 business day of the decision to de-prioritize the feature. 

Potential reasons for why a feature may be de-prioritized include:
- The work was not designed in time. Since Fleet's engineering sprints are 3 weeks each, this means that a prioritized feature has 3 weeks to be designed, approved, and estimated in order to make it to the engineering sprint. At the prioritization meeting, the perceived design complexity of proposed features will inevitably be different from the actual complexity. 
  - This may be because other higher-priority design work took longer than expected or the work itself was more complex than expected
- The was designed but was not selected for the sprint. When a new sprint starts, it is populated with bugs, features, and technical tasks. Depending on the size and quantity of non-feature work, certain features may not be selected for the sprint.

Just as when a feature request is not accepted in the 🎁🗣 Feature Fest meeting, whenever a feature is de-prioritized after it has been accepted, it only means that the feature has been _de-prioritized at this time_. It is up to the requester to bring the request back again at another 🎁🗣 Feature Fest meeting.

### Why this way?

Most requests are not prioritized.  The goal is to narrow our focus and avoid creating an overflowing, aspirational backlog where good ideas inevitably go to die.  Instead, at Fleet we manage a small "frontlog" of changes we intend to ship. Responsibility for keeping backlogs then belong to the stakeholder who is closest to the customer. 

### Misc.
- All 🎁🗣 Feature Fest meetings are recorded and uploaded to Gong.
- 🎁🗣 Feature Fest is located on the "Office hours" calendar.

## Usage statistics

In order to understand the usage of the Fleet product, we [collect statistics](https://fleetdm.com/docs/using-fleet/usage-statistics) from installations where this functionality is enabled.

Fleeties can view these statistics in the Google spreadsheet [Fleet
usage](https://docs.google.com/spreadsheets/d/1Mh7Vf4kJL8b5TWlHxcX7mYwaakZMg_ZGNLY3kl1VI-c/edit#gid=0)
available in Google Drive.

Some of the data is forwarded to [Datadog](https://us5.datadoghq.com/dashboard/7pb-63g-xty/usage-statistics?from_ts=1682952132131&to_ts=1685630532131&live=true) and is available to Fleeties.

## Maintenance
Fleet's product offerings depend on the capabilities of other platforms. This requires the ongoing attention of the product and engineering teams to ensure that we are up-to-date with new capabilities and that our existing capabilities continue to function. The first step to staying up-to-date with Fleet's partners is to know when the partner platform changes. 

Every week, a member of the product team (as determined in the [rituals](#rituals) section) looks up whether there is:
1. a new major or minor version of [macOS](https://support.apple.com/en-us/HT201260)
2. a new major or minor version of [CIS Benchmarks Windows 10 Enterprise](https://workbench.cisecurity.org/community/2/benchmarks?q=windows+10+enterprise&status=&sortBy=version&type=desc)
3. a new major or minor version of [CIS Benchmarks macOS 13 Ventura](https://workbench.cisecurity.org/community/20/benchmarks?q=macos+13.0+Ventura&status=&sortBy=version&type=desc)
4. a release of CIS Benchmarks for [macOS 14 Sonoma](https://workbench.cisecurity.org/community/20/benchmarks?q=sonoma&status=&sortBy=version&type=desc)
5. a new major or minor version of [ChromeOS](https://chromereleases.googleblog.com/search/label/Chrome%20OS)

If there are changes, the DRI should send a message in the #help-product Slack channel, noting the current versions and whether any of the above has changed.

## Rituals

Directly Responsible Individuals (DRI) engage in the ritual(s) below at the frequency specified.

| Ritual                       | Frequency                | Description                                         | DRI               |
|:-----------------------------|:-------------------------|:----------------------------------------------------|-------------------|
| Design sprint review (CX) | Sprintly (Wednesday) | After the last estimation session, the Head of Product reviews the board with each group PM and designer and de-prioritizes all design issues that were not estimated. The Head of Product also collects all items that are product-driven and puts them in the 🎁🗣 Feature Fest meeting agenda to consider for continuing work. | Mo Zhu |
| Design sprint review (MDM) | Sprintly (Thursday) | After the last estimation session, the Head of Product reviews the board with each group PM and designer and de-prioritizes all design issues that were not estimated. The group PM collects all items that were de-prioritized and, if desired, puts them in the 🎁🗣 Feature Fest meeting agenda to consider for continuing work. | Mo Zhu |
| 🎁 Feature fest prep | Sprintly (Thursday) | The Head of Product reviews the agenda and pre-comments on items in order to be well-prepared for the discussion. | Mo Zhu |
| 🎁🗣 Feature fest  | Sprintly (Thursday) | We make a decision regarding which customer and community feature requests can be committed to in the next six weeks. We create issues for any requests that don't already have one. | Mo Zhu |
| 🎁 Feature fest cleanup | Sprintly (Thursday) | Clean up the agenda in anticipation of the next meeting | Mo Zhu |
| Design sprint kickoff (CX) | Sprintly (Thursday) | the Head of Product introduces and determines the order of the newly prioritized list of work with each group PM | Mo Zhu |
| Design sprint kickoff (MDM) | Sprintly (Thursday) | the Head of Product introduces and determines the order of the newly prioritized list of work with each group PM | Mo Zhu |
| 🗣 Product office hours  | Weekly (Tuesday) | Ask questions to the product team | Mo Zhu |
| Sprint Kickoff Review (CX) | Sprintly (Monday) | After each sprint kickoff, the Head of Product reviews the Estimated column with each group PM and de-prioritizes the features that were not included in the sprint and prepares recommended highlights for the release notes. | Mo Zhu |
| Sprint Kickoff Review (MDM) | Sprintly (Monday) | After each sprint kickoff, the Head of Product reviews the Estimated column with each group PM and de-prioritizes the features that were not included in the sprint and prepares recommended highlights for the release notes. | Mo Zhu |
| Sprint release notes kick-off meeting | Sprintly (Wednesday) | Communicate high-value features from the current sprint to prepare release blog post and drumbeat social posts, etc in the leadup to release at the end of each sprint.  Marketing is responsible for getting what they need to publish and promote the release, including a great release post.  Product is responsible for helping marketing understand what is coming early enough that there is time to prepare. | Mo Zhu |
| ⚗️✨🗣 Design review (MDM)  | Daily | Review designs from the MDM team | Marko Lisica |
| ⚗️✨🗣 Design review (CX)   | Daily | Review designs from the CX team | Rachael Shaw |
| Product development process review | Sprintly | CEO, Director of Product Development, and Head of Product get together to review boards and process to make sure everything still makes sense | Mo Zhu |
<<<<<<< HEAD
| Bug de-prioritization | Sprintly  | CEO and Head of Product review the bugs which did not meet the 6-week delivery timeline. Align on next steps for which bugs to continue into the next sprint and which can be de-prioritized. | Mo Zhu |
=======
| New versions check | Weekly (Friday) | The DRI for this ritual conducts the maintenance checks as described in the [maintenance](#maintenance) section | Mo Zhu |
>>>>>>> a7203dff

## Slack channels

This group maintains the following [Slack channels](https://fleetdm.com/handbook/company#why-group-slack-channels):

| Slack channel                       | [DRI](https://fleetdm.com/handbook/company#why-group-slack-channels)|
|:------------------------------------|:--------------------------------------------------------------------|
| `#help-product`                     | Mo Zhu                                                              |
| `#g-mdm`                            | Noah Talerman                                                       |
| `#g-cx`                             | Mo Zhu                                                              |

<meta name="maintainedBy" value="zhumo">
<meta name="title" value="⚗️ Product"><|MERGE_RESOLUTION|>--- conflicted
+++ resolved
@@ -310,11 +310,8 @@
 | ⚗️✨🗣 Design review (MDM)  | Daily | Review designs from the MDM team | Marko Lisica |
 | ⚗️✨🗣 Design review (CX)   | Daily | Review designs from the CX team | Rachael Shaw |
 | Product development process review | Sprintly | CEO, Director of Product Development, and Head of Product get together to review boards and process to make sure everything still makes sense | Mo Zhu |
-<<<<<<< HEAD
+
 | Bug de-prioritization | Sprintly  | CEO and Head of Product review the bugs which did not meet the 6-week delivery timeline. Align on next steps for which bugs to continue into the next sprint and which can be de-prioritized. | Mo Zhu |
-=======
-| New versions check | Weekly (Friday) | The DRI for this ritual conducts the maintenance checks as described in the [maintenance](#maintenance) section | Mo Zhu |
->>>>>>> a7203dff
 
 ## Slack channels
 
