--- conflicted
+++ resolved
@@ -9,19 +9,11 @@
     - name: Remotely enforce macOS settings
       tier: Free
       comingSoon: true
-<<<<<<< HEAD
-    - name: Zero-touch setup for macOS computers
-      tier: Free
-      comingSoon: true
-    - name: Low-level macOS MDM commands (e.g. remote restart)
-      tier: Free
-=======
     - name: Low-level macOS MDM commands (e.g. remote restart)
       tier: Free
       comingSoon: true
     - name: Zero-touch setup for macOS computers
       tier: Premium
->>>>>>> ee0d93a8
       comingSoon: true
     - name: Remotely update macOS
       tier: Free
