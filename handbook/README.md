--- conflicted
+++ resolved
@@ -16,13 +16,8 @@
 
 [History](./company.md#history)
 
-<<<<<<< HEAD
-=======
 [Slack channels](./company.md#slack-channels)
 
-
-
->>>>>>> 494bd30d
 
 ### ⛑ Security
 
