# Welcome to Fleet

## Introduction

The Fleet handbook is the central guide for how we run the company. As part of our value of being transparent, the handbook is open to the world. We welcome feedback, and contributions, so please click to edit to suggest improvements throughout these pages.  

### Company

[About Fleet](./company.md#about-fleet)

[History](./company.md#history)

[Values](./company.md#values)

[Culture](./company.md#culture)

### People

[Directly responsible individuals](./people.md#directly-resonsible-individuals)

[Spending company money](./people.md#spending-company-money)

[Meetings](./people.md#meetings)

### Engineering

[Release process](./engineering.md#release-process)

### Product

[Product design process](./product.md#product-design-process)

[Product quality](./product.md#product-quality)

[Fleet docs](./product.md#fleet-docs)

[UI design](./product.md#ui-design)

[Release](./product.md#release)

[Feature flags](./product.md#feature-flags)

<<<<<<< HEAD
### Security

[How we protect end-user devices](./security.md#how-we-protect-end-user-devices)

### Growth
=======
### Brand
>>>>>>> e956b0ba

[Website](./brand.md#website)

[Communicating as Fleet](./brand.md#communicating-as-fleet)

[Voice and grammar guidelines](./brand.md#voice-and-grammar-guidelines)

### Customers

[Customer succcess](./customers.md#customer-success)

[Support process](./customers.md#support-process)

### Community

[Communities](./community.md#communities)

[Posting on social media as Fleet](./community.md#posting-on-social-media-as-fleet)

[Promoting blog posts on social media](./community.md#promoting-blog-posts-on-social-media)

[Press releases](./community.md#press-releases)

[Community contributions (pull requests)](./community.md#community-contributions-pull-requests)

### Handbook

[About the handbook](./handbook.md#about-the-handbook)

[Handbook style guide](./handbook.md#handbook-style-guide)

[Contributing to the handbook](./handbook.md#contributing-to-the-handbook)


<meta name="maintainedBy" value="mikermcneil">

<|MERGE_RESOLUTION|>--- conflicted
+++ resolved
@@ -40,15 +40,13 @@
 
 [Feature flags](./product.md#feature-flags)
 
-<<<<<<< HEAD
 ### Security
 
 [How we protect end-user devices](./security.md#how-we-protect-end-user-devices)
 
 ### Growth
-=======
+
 ### Brand
->>>>>>> e956b0ba
 
 [Website](./brand.md#website)
 
