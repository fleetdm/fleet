# People

## Directly responsible individuals

At Fleet, we use the concept of Directly Responsible Individuals (**DRI**s). This person is singularly responsible for a given aspect of the open source project, the product, or the company.

This person is accountable for accomplishing goals and making decisions about a particular element of Fleet.

DRIs help us collaborate efficiently by knowing exactly who is responsible and can make decisions about the work they're doing.

<!-- TODO: Replace most of the rows of this table with a link to website/config/custom.js and CODEOWNERS. -->

<!-- TODO: Move this table to "Why this way?" to prepare for this handbook page changing. -->

|    Aspect                                 | DRI         |
| ----------------------------------------------------| ------------ |
| Wireframes (Figma) | Noah Talerman |
| How the product works | Noah Talerman |
| fleetctl CLI interface (and other tools) | Tomás Touceda |
| REST API interface design | Luke Heath |
| [REST API docs](https://fleetdm.com/docs/using-fleet/rest-api) | Luke Heath | 
| Postman | Luke Heath |
| Terraform | Ben Edwards |
| Customer PoV deployments like acme.fleetdm.com | Ben Edwards |
| dogfood.fleetdm.com | Ben Edwards |
| Quality of core product UI | Luke Heath |
| Ticket movement from product to engineering | Luke Heath |
| Lead engineering together and release retrospective | Zach Wasserman* |
| Customer Slack channels | Kathy Satterlee |
| Customer renewals | Mike McNeil |
| Quality of core product backend | Tomás Touceda |
| Quality of fleetctl (and other tools) | Tomás Touceda |
| Final cut of what goes into each release | Zach Wasserman |
| When we cut a release, version numbers, and whether to release | Zach Wasserman |
| When a feature is advertised as "beta" | Zach Wasserman |
| When a feature is placed behind a feature flag | Zach Wasserman |
| Release notes | Noah Talerman |
| Documentation quality | Mike Thomas |
| Publishing release blog post, and promoting releases | Noah Talerman |
| fleetdm.com | Mike Thomas |
| Self-service Fleet Premium license dispenser | Mike Thomas |
| Security disclosure and policy | Guillaume Ross | 
| Bug process | Mo Zhu |

*Luke Heath is backup 

>You can read more about directly responsible individuals in [GitLab's handbook](https://about.gitlab.com/handbook/people-group/directly-responsible-individuals/)

## Spending company money
As we continue to expand our company policies, we use [GitLab's open expense policy](https://about.gitlab.com/handbook/spending-company-money/) as a guide for company spending.

In brief, this means that as a Fleet team member, you may:

* Spend company money like it is your own money.
* Be responsible for what you need to purchase or expense to do your job effectively.
* Feel free to make purchases __in the company's interest__ without asking for permission beforehand (when in doubt, do __inform__ your manager prior to purchase or as soon as possible after the purchase).

For more developed thoughts about __spending guidelines and limits__, please read [GitLab's open expense policy](https://about.gitlab.com/handbook/spending-company-money/).

### Reimbursements

We provide all of our team members with Brex cards for making purchases for the company. Fleet will reimburse team members who pay for work-related expenses with their personal funds.

Team members can request reimbursement through [Gusto]([https://app.gusto.com/expenses](https://support.gusto.com/article/209831449100000/Get-reimbursed-for-expenses-as-an-employee)) if they're in the US or [Pilot]([https://pilot.co/](https://help.pilot.co/en/articles/4658204-how-to-request-a-reimbursement#:~:text=If%20you%20made%20a%20purchase,and%20click%20'Add%20new%20expense.)) if they are an international team member. When submitting an expense report, team members need to provide the receipt and a description of the expense.

Operations will review the expense and reach out to the team member if they have any questions. The reimbursement will be added to the team member's next payroll when an expense is approved.

>Pilot handles reimbursements differently depending on if the international team member is classified as an employee or a contractor. If the reimbursement is for a contractor, Operations will need to add the expense reimbursement to an upcoming recurring payment or schedule the reimbursement as an off-cycle payment. If the reimbursement is for an employee, no other action is needed; Pilot will add the reimbursement to the team member's next payroll. 

### Purchasing a company-issued device

Fleet provides laptops for team members to use while working at Fleet. As soon as an offer is accepted, `@charlottechance` will reach out to the new team member to start this process. `@charlottechance` will work with the new team member to get their laptop purchased and shipped to them.
Most of the team at Fleet uses 16" MacBook Pros, but team members are free to choose any laptop or operating system that works for them, as long as the price [is within reason](#spending-company-money).
When selecting your new laptop, we ask that you optimize your configuration to have a large hard drive and be available for delivery or pickup quickly, without waiting for customization.

New equipment for projects are requested in #help-operations-and-contract review, please tag `@charlottechance` in your post. Include device requested (specs), reason for request, and timeline for when the device is needed. 

When a device has been purchased, it's added to the [spreadsheet of company equipment](https://docs.google.com/spreadsheets/d/1hFlymLlRWIaWeVh14IRz03yE-ytBLfUaqVz0VVmmoGI/edit#gid=0) where we keep track of devices and equipment, purchased by Fleet. When the team member receives their computer, they will complete the entry by adding a description, model, and serial number to the spreadsheet.

### Attending conferences or company travel

When attending a conference or traveling for Fleet, please make a post in [#help-travel](https://fleetdm.slack.com/archives/C03V38WQFLG) on Slack with the following information:
- The start and end dates for your trip.
- The price of your flight (feel free to optimize a direct flight if there is one that is less than double the price of the cheapest non-direct flight).
- The price of your hotel per night (dry cleaning is allowable if the stay is over 3 days).
- The price of the admission fees if attending a conference.
- $100 allowance per day for food and beverage **(movies, and mini bars are not allowed)**.
- Customer/Partner Facing Events:
  - Gala/Black Tie Events: Tuxedo or Gown Rental, $150-$225 USD per event is reimbursable. **(The event must be customer specific and the invitation must state black tie only)**.

The monthly limit on your Brex card will be increased temporarily as necessary to accommodate the increased spending associated with the conference.
We highly recommend you order a physical Brex card if you do not have one before attending the conference.

### Coworking

Fleet will reimburse team members for coworking up to $100 USD per month. Please get prior approval from your manager, and then this reimbursement can be used for drop-in coworking or go towards a coworking membership.  Once approved, get started by reaching out to the Charlie Chance via direct message in Slack.

Coworking expenses must be [reimbursed](#reimbursements). Brex cards should not be used for coworking due to possible legal complexities.

## Paid time off

What matters most is your results, which are driven by your focus, your availability to collaborate, and the time and consideration you put into your work.

Fleet offers all team members unlimited time off. Whether you're sick, you want to take a trip, you are eager for some time to relax, or you need to get some chores done around the house, any reason is a good reason.

For team members working in jurisdictions that require certain mandatory sick leave or PTO policies, Fleet complies to the extent required by law.

### Taking time off

When you take any time off, you should follow this process:
- Let your manager and team know as soon as possible (i.e., post a message in your team's Slack channel with when and how long).
- Find someone to cover anything that needs covering while you're out and communicate what they need to take over the responsibilities as well as who to refer to for help (e.g., meetings, planned tasks, unfinished business, important Slack/email threads, anything where someone might be depending on you).
- Mark an all-day "Out of office" event in Google Calendar for the day(s) you're taking off.

If you can’t complete the above because you need to take the day off quickly due to an emergency, let your manager know and they will help you complete the handoff.

If you ever want to take a day off, and the only thing stopping you is internal (Fleetie-only) meetings, don’t stress. Consider, “Is this a meeting that I can reschedule to another day, or is this a meeting that can go on without me and not interfere with the company’s plans?” 

Talk to your manager if you’re unsure, but it is perfectly OK to reschedule internal meetings that can wait so that you can take a day off.

This process is the same for any days you take off, whether it's a holiday or you just need a break.
   
### Holidays

At Fleet, we have team members with various employment classifications in many different countries worldwide. Fleet is a US company, but we think you should choose the days you want to work and what days you are on holiday, rather than being locked into any particular nation or culture's expectation about when to take time off.

When a team member joins Fleet, they pick one of the following holiday schedules:

 - **Traditional**: This is based on the country where you work. Non-US team members should let their managers know the dates of national holidays.

 **Or**

 - **Freestyle**: You have no set schedule and start with no holidays. Then you add the days that are holidays to you.

Either way, it's up to you to make sure that your responsibilities are covered, and that your team knows you're out of the office.

### New parent leave

Fleet gives new parents six weeks of paid leave. After six weeks, if you don't feel ready to return yet, we'll set up a quick call to discuss and work together to come up with a plan to help you return to work gradually or when you're ready.

## Meetings

* At Fleet, meetings start whether you're there or not. Nevertheless, being even a few minutes late can make a big difference and slow your meeting counterparts down. When in doubt, show up a couple of minutes early.
* It's okay to spend the first minute or two of a meeting being present and making small talk. Since we are all remote, it's easy to miss out on hallway chatter and human connections that happen in [meatspace](https://www.dictionary.com/browse/meatspace).  Use this time together during the first minute to say "Hi!"  Then you can jump into the topics to be discussed.
* Turning on your camera allows for more complete and intuitive verbal and non-verbal communication. Feel free to leave your camera on or turn it off when joining meetings with new participants you might not be familiar with yet. Turn your camera on when you lead or cohost a meeting.
* In an all-remote company, “face time” matters. Remember: even if someone’s calendar is open, they have other work to do. Limiting (or batching up) internal meetings can enable longer, uninterrupted stretches of deep work.

### Internal meeting scheduling

Use the Google Calendar "[Find a meeting
time](https://support.google.com/calendar/answer/37161?hl=en&co=GENIE.Platform%3DDesktop#zippy=%2Cfind-a-meeting-time)"
feature to coordinate meetings with Fleet team members. Enter the `@fleetdm.com` emails for each
participant into the "Meet with..." box in Google Calendar, and the calendar availability for each
participant will appear in your view. Then, when you select a meeting time, those participants will
automatically be invited, and a video conference will be attached to the invite.

Please prefer this strategy over negotiating meeting times via chat -- This can save a lot of
communication overhead, especially when scheduling with multiple participants.

It is important to [set your working
hours](https://support.google.com/calendar/answer/7638168?hl=en&co=GENIE.Platform%3DDesktop) in
Google Calendar and block out any personal time/events/PTO, so that team members do not inadvertently
schedule a time when you are not available. Many team members use the free tier of
[reclaim.ai](https://reclaim.ai/) to synchronize personal event times (without event details) into
their work calendars. It is also common practice to block out time for focused work.

#### Modifying an event organized by someone else

To edit an event where someone else at Fleet is the organizer, you can first subscribe to their calendar in Google Calendar and then edit the event on their calendar.  Your edits will automatically apply to all attendees.

> This works because every Fleetie grants edit access to everyone else at Fleet as part of onboarding.

### External meeting scheduling

When scheduling external meetings, provide external participants with a
[Calendly](https://calendly.com) link to schedule with the relevant internal participants. If you
need a Calendly account, reach out to `@charlottechance` via Slack.

### Zoom

We use [Zoom](https://zoom.us) for virtual meetings at Fleet, and it is important that every team member feels comfortable hosting, joining, and scheduling Zoom meetings.

By default, Zoom settings are the same for all Fleet team members, but you can change your personal settings on your [profile settings](https://zoom.us/profile/setting) page. 

Settings that have a lock icon next to them have been locked by an administrator and cannot be changed. Zoom administrators can change settings for all team members on the [account settings page](https://zoom.us/account/setting) or for individual accounts on the [user management page](https://zoom.us/account/user#/).

#### Scheduling a Zoom meeting

We use the Zoom add-on for Google Calendar to schedule Zoom meetings when we create calendar events. To add a Zoom meeting to a calendar event, click the "Add video conferencing" dropdown and select "Zoom Meeting." Google Calendar will automatically add the Zoom meeting details and instructions to join the event.

We configure our Zoom meetings to let participants join before the host starts the meeting. We do this to make sure meetings start on time, even if the host isn't there.

### Gong

Capturing video from meetings with customers, prospects, and community members outside the company is an important part of building world-class sales and customer success teams and is a widespread practice across the industry.

At Fleet, we use Gong to capture Zoom meetings and share them company-wide if a team member with a Gong license attends certain meetings, generally those with at least one person from outside of Fleet in attendance.  

While some other Fleeties may have a Gong seat if it becomes necessary in their work, the typical use case at Fleet is for employees on the company's sales, customer success, or customer support teams. You should be notified anytime you join a recorded call with an audio message announcing "this meeting is being recorded" or "recording in progress."  To stop a recording, the host of the call can press "Stop." If the call has external participants and is recorded, this call is stored in Gong for future use. In order to use Gong, the Zoom call must be hosted by someone with a Fleet email address.  You cannot use Gong to record calls hosted by external parties.

To access a recording saved in Gong, visit [app.gong.io](app.gong.io) and sign in with SSO. Everyone at Fleet has access, whether they have a Gong seat or not, and you can explore and search through any uploaded call transcripts unless someone marks them as private (though the best practice would be not to record any calls you don't want to be captured). If you ever make a mistake and need to delete something, you can delete the video in Gong or reach out to Nathan Holliday or Mike McNeil for help. They will delete it immediately without watching the video. Note that any recording stopped within 60 seconds of the start of the recording is not saved in Gong, and there will be no saved record of it. Cloud recording in Zoom has to be turned on and unlocked company wide for Gong to function properly, because of this, there is a chance that some Gong recordings may still save in Zoom's cloud storage even if they aren't uploaded into Gong. To counter this, Nathan Holliday will periodically delete all recordings found in Zoom's storage without viewing them.

Most folks at Fleet should see no difference in their meetings if they aren't interfacing with external parties. For those with a Gong seat or scheduling a call with someone in attendance that has a Gong seat who does not wish for their Zoom call with an external party to record, words and phrases in the Zoom call title will disable the Gong recording for the call. 1 on 1, 1:1, confidential, interview, internal and no shadows are some commonly used words that will disable Gong. A complete list can be found [here](https://docs.google.com/document/d/1OOxLajvqf-on5I8viN7k6aCzqEWS2B24_mE47OefutE/edit?usp=sharing).  If you need words added to the list of exlusionary words, please reach out to Nathan Holliday.

We have excluded anyone with an email domain from @cooley.com or @formationfinancial.com from Gong's recording feature. These are professional services firms working with Fleet on internal matters, and calls with them are considered internal.  

Our goal in using Gong and recording calls is to capture insights from sales, customer, and community meetings and improve how we position and sell our product. We never intend to make anyone uncomfortable, and we hope you reach out to our DRI for Gong, Nathan Holliday, or Mike McNeil if you have questions or concerns.  

If you need help using Gong, please check out Gong Acaedmy at [https://academy.gong.io/](https://academy.gong.io/).

## Slack

At Fleet, we do not send internal emails to each other. Instead, we prefer to use Slack to communicate with other folks who work at Fleet.

We use threads in Slack as much as possible. Threads help limit noise for other people following the channel and reduce notification overload.

We configure our [working hours in Slack](https://slack.com/help/articles/360025054173-Set-up-Slack-for-work-hours-) to make sure everyone knows when they can get in touch with others.

### Slack channel prefixes

We have specific channels for various topics, but we also have more general channels for the teams at Fleet.

We use these prefixes to organize the Fleet Slack:
 * ***g-***: for team/group channels *(Note: "g-" is short for "grupo")*.
 * ***oooh-***: used to discuss and share interesting information about a topic.
 * ***help-***: for asking for help on specific topics.
 * ***at*** or ***fleet-at***: for customer channels.

### Slack communications and best practices

In consideration of our team, Fleet avoids using global tags in channels (i.e. @here, @channel, etc). 
      1. What about polls? Good question, Fleeties are asked to post their poll in the channel and @mention the teammates they would like to hear from. 
      2. Why does this matter? Great question! The Fleet [culture](https://fleetdm.com/handbook/company#culture) is pretty simple: think of others, and remember the company [Values](https://fleetdm.com/handbook/company#values).

## Performance feedback
At Fleet, performance feedback is a continuous process. We give feedback (particularly negative) as soon as possible. Most feedback will happen during 1:1 meetings, if not sooner.

Founders evaluate and update compensation decisions yearly, shortly after the anniversary of a team member's start date.

## Growing the team

### Creating a new position

Every new position being created goes through this process before interviewing, accepting applicants, or extending offers.

1. Add the proposed position to ["Fleeties"](https://docs.google.com/spreadsheets/d/1OSLn-ZCbGSjPusHPiR5dwQhheH1K8-xqyZdsOe9y7qc/edit#gid=0) as a new row, with a blank start date.  Be sure to include job title, manager, and department.
2. Add a job description to the ["Roles."](https://docs.google.com/document/d/1wS5jFfrZtO4xMH-3U_S8pE59gNXOTR3rS1WWD8pkq9E/edit#heading=h.5z24knw25190)  Include only "Responsibilities" and "Experience." (You will insert these into the existing job description template.)
3. Create a private "#hiring-xxxxxx-2022" Slack channel (where "xxxxxx" is the job title) and invite the CEO (Mike McNeil) and People Operations (Charlie Chance).
  - People Ops is the DRI for all `#hiring-xxxxx-2022` Slack channels.
4. In that channel, post a message proposing the position:
  - At-mention CEO (@mikermcneil) and Charlie (@charlie).
  - Include a link to the job description in "Roles."
  - Include a link to the Fleeties document.
5. People Ops will:
  - Confirm the "Roles" document has the job description, consisting only of "Responsibilities" and "Experience," and that both look accurate, grammatically correct, and otherwise ready to post in a public job description.
  - Confirm the "Fleeties" document has a manager, job title, and department, and that the start date is not entered yet (so we can tell the position is proposed but not planned, yet).
  - Using Pave, determine an anticipated salary and equity range, then add that research to "Compensation decisions" as a new heading.
  - Share a direct link to the new heading in "Compensation decisions" with the CEO.
6. The CEO will then:
  - Determine whether this fits into the budget and equity plan.
  - Decide whether Fleet will open this position at this time.
  - Set tentative compensation in the budget and equity plan.
  - Set a tentative start date in the Fleeties doc to indicate this position is now part of the hiring plan.
  - Reply in the `#hiring-xxxxx-2022` Slack channel, at-mentioning the original proposer, to let them know the new position is approved.


After getting CEO approval, create a position in Breezy.

### Creating a new position in Breezy

> TODO: document how to post a job on fleetdm.com/apply using Breezy and manage the hiring process

### Interviewing at Fleet

We're glad you're interested in joining the team! 

Here are some of the things you can anticipate throughout this process:
  - We try to reply by email within one business day from the time when the application arrives.
  - You may receive a rejection email (Bummer, consider applying again in the future).
  - You may receive an invitation to "book with us."

If you've been invited to "book with us," you'll have a Zoom meeting with the hiring team to discuss the next steps. 

### Hiring a new team member

> Fleet is unable to hire team members in some countries. See [this internal document](https://docs.google.com/document/d/1jHHJqShIyvlVwzx1C-FB9GC74Di_Rfdgmhpai1SPC0g/edit) for the list.

1. **Manager:** At-mention People Operations in the `#hiring-xxxxx-2022` channel and indicate that you would like for Fleet to make an offer to the candidate.  Include the candidate's name, personal email address, the timeframe for their start date, and the country where they will be working. 

2. **People Ops:** People Operations will research compensation using [Pave](https://www.pave.com), making sure to adjust for the cost of living where the candidate will do the work.  _If People Ops is unsure of their findings, ask for help from the CEO._  People Ops will then document this decision in the [compensation decisions document](https://docs.google.com/document/d/1NQ-IjcOTbyFluCWqsFLMfP4SvnopoXDcX0civ-STS5c/edit) for future reference.

3. **People Ops:** After you have determined compensation, make copies of these two templates and customize them for this candidate:
   - [Exit scenarios (template)](https://docs.google.com/spreadsheets/d/1k2TzsFYR0QxlD-KGPxuhuvvlJMrCvLPo2z8s8oGChT0/copy)
   - [Informal offer email (template)](https://docs.google.com/document/d/1zpNN2LWzAj-dVBC8iOg9jLurNlSe7XWKU69j7ntWtbY/copy)

Change the name of the copied documents accordingly (e.g., "[candidate's name]'s a copy of exit scenarios") and link to the exit scenarios spreadsheet from the offer email.

4. **People Ops:** Next, prepare the informal offer email. Post in the `#g-people` Slack channel and at-mention the CEO for assistance with determining the number of shares.  You'll then need to add the following information to the template: 
   - Candidate's name and email address
   - Candidate's start date
   - Candidate's compensation
   - Candidate's manager (the person they report to)
   - Equity offered to the candidate (specify the number of shares, and highlight it with a link to the candidate's exit scenarios spreadsheet)
   - Benefits (determined by the candidate's location)

5. **People Ops:** Prepare the exit scenarios spreadsheet. Enter the number of shares offered to the candidate, and the spreadsheet will update to reflect this. 
   
   >**_Note:_** *Don't play with numbers in the exit scenarios spreadsheet. The revision history is visible to the candidate, and they might misunderstand.*

6. **People Ops:** Once both documents are complete, share the offer email draft, exit scenarios copy, and a link to the compensation decision with the CEO for approval by mentioning @mikermcneil in #g-people.

7. **CEO:** Confirm:
  - The compensation decision has been documented sufficiently and adjusted for the cost of living.
  - The equity plan and budget are up to date with the actual offer that is about to be sent.
  - The Fleeties doc now reflects the actual start date from the offer email, as well as the candidate's name, LinkedIn URL, and preferred pronoun.
  - It still makes business sense to make this offer by reviewing the budget and equity plan.

The CEO will then reply in `#g-people` to indicate that the offer is approved.

   >**_Note:_** *When hiring an international employee, Pilot.co recommends starting the hiring process a month before the new employee's start date.*

8. **People Ops:** After obtaining CEO approval, confirm everything is correct one more time, then mention the CEO or CTO, who will send the offer email.
  - The offer email is copied directly from Google Drive into Gmail before being sent to the candidate.
  - When sending the offer, the CEO or CTO will edit the permissions of the exit scenarios sheet so it is accessible to the candidate.
  - People Ops is cc'd on the offer email but will not participate in the email thread until after the offer is accepted.


### Steps after an offer is accepted

1. Once an applicant accepts an offer in writing, People Ops replies to the candidate.

2. People Ops creates a [hiring issue](https://github.com/fleetdm/confidential/blob/main/.github/ISSUE_TEMPLATE/hiring.md) for the new team member in the [fleetdm/confidential](https://github.com/fleetdm/confidential/issues) repo. People Ops will use this issue to keep track of the hiring tasks for the new team member.

3. People Ops reaches out to the new team member via email to get any information they will need to prepare an agreement and add them to our payroll system.

   - **US team members**: People Ops will send the new team member's agreement through [DocuSign](https://www.docusign.com/).
  After signing and storing an in the correct Google Drive folder, People Ops will invite the new team member to onboard in [Gusto](https://www.gusto.com/). People Ops will reach out to them if the new team member is a W-2 employee and schedule an I-9 verification meeting.

   >*If we're hiring in a new state, we'll have to register for state taxes and unemployment. Gusto usually handles this process.*

   - **For international team members:** People Ops enters the new team member's information into [Pilot](https://pilot.co/) to kick off their hiring process. Pilot creates an agreement for the new team member, and People Ops reviews it to make sure everything looks correct. After People Ops confirms the information about the new hire, Pilot invites the new team member to enter the rest of their information and informs People Ops via email when a new Fleetie signs their agreement.

4. **As soon as we have a signed agreement with a new team member:** People Ops reaches out to the new team member to provide them with a [work device](#purchasing-a-company-issued-device) and a pair of [YubiKeys](./../security.md#hardware-security-keys). People Ops then requests a screenshot or link to the new Fleetie's preferred device and configuration. People Ops orders their device and Yubikeys using his Brex card and has them shipped directly to the new team member.

   >*If the new team member is in the US and requests a MacBook, It will be purchased using our Apple business account. For MacBooks purchased with this account, Apple will ship pre-configured and enrolled in our MDM.*

5. **Two weeks before their first day at Fleet:** People Ops creates a [Google Workspace account](https://admin.google.com/ac/users) for the new team member and invites them to join the [FleetDM](https://github.com/fleetdm) GitHub organization. 

   When the new team member's work email is active, People Ops will send invitations to join Fleet's Slack and to create Fleet-managed 1Password and Zoom accounts with their Fleet email. People Ops sends the sign-in instructions to the new team member, accompanied by a brief explanation of the invitations sent.

6. **Before a new team member's first day:** People Ops creates an onboarding issue in the [fleetdm/confidential](https://github.com/fleetdm/confidential/issues) GitHub repo for the new team member. Before creating the issue, People Ops will go through it and comment on any steps that the new team member will not have to complete.

### CorpNet state registration process

   In CorpNet, select "place an order for an existing business" we’ll need to have Foreign Registration and Payroll Tax Registration done.
   - You can have CorpNet do this by emailing the account rep "Subject: Fleet Device Management: State - Foreign Registration and Payroll Tax Registration" (this takes about two weeks).
   - You can do this between you and CorpNet by selecting "Foreign Qualification," placing the order and emailing the confirmation to the rep for Payroll registration (this is a short turnaround).
   - You can do this on your own by visiting the state's "Secretary of State" website and checking that the company name is available. To register online, you'll need the EIN, business address, information about the owners and their percentages, the first date of business, sales within the state, and the business type (usually get an email right away for approval ~24-48 hrs). 


For more information, check out [Fleet - who does what](https://docs.google.com/spreadsheets/d/1FFOudmHmfVFIk-hdIWoPFsvMPmsjnRB8/edit?usp=sharing&ouid=102440584423243016963&rtpof=true&sd=true).

### Taxes and compliance

From time to time, you may get notices in the mail from the IRS and/or state agencies regarding your company’s withholding and/or unemployment tax accounts. You can resolve many of these notices on your own by verifying and/or updating the settings in your Gusto account. 

If the notice is regarding an upcoming change to your deposit schedule or unemployment tax rate, Charlie will make the change in Gusto. Including: 
 - Update your unemployment tax rate.
 - Update your federal deposit schedule.
 - Update your state deposit schedule.

**Important** Agencies do not send notices to Gusto directly, so it’s important that you read and take action before any listed deadlines or effective dates of requested changes.

Notices you should report to Gusto.
If you can't resolve the notice on your own, are unsure what the notice is in reference to, or the tax notice has a missing payment or balance owed, follow the steps in the Report and upload a tax notice in Gusto.

In Gusto, click **How to review your notice** to help you understand what kind of notice you received and what additional action you can take to help speed up the time it takes to resolve the issue.

For more information about how Fleet and our accounting team work together, check out [Fleet - who does what](https://docs.google.com/spreadsheets/d/1FFOudmHmfVFIk-hdIWoPFsvMPmsjnRB8/edit#gid=829046836) (private doc).

### State quarterly payroll and tax filings

Every quarter, payroll and tax filings are due for each state. Gusto can handle these automatically if Third-party authorization (TPA) is enabled. Each state is unique and Gusto has a library of [State registration and resources](https://support.gusto.com/hub/Employers-and-admins/Taxes-forms-and-compliance/State-registration-and-resources) available to review. 

You will need to grant Third-party authorization (TPA) per state and this should be checked quarterly before the filing due dates to ensure that Gusto can file on time. 

## Team member onboarding

It's important that every team member at Fleet takes the time to get fully trained and onboarded. 

When a new team member joins Fleet, we create an onboarding issue for them in the [fleetdm/confidential](https://github.com/fleetdm/confidential) repo using this [issue template](https://github.com/fleetdm/confidential/blob/main/.github/ISSUE_TEMPLATE/onboarding.md). 

We want to make sure that the new team member will be able to complete every task in their issue. To make sure the new team member is successful in their onboarding, we customize their issue by commenting on any tasks they won't need to complete.

We believe in taking onboarding and training seriously and that the onboarding template is an essential source of truth and good use of time for every single new hire. If managers see a step that they don't feel is necessary, they should make a pull request to the [onboarding template](https://github.com/fleetdm/confidential/blob/main/.github/ISSUE_TEMPLATE/onboarding.md) and request a review from People operations.

### Contributor experience training

During their first week at Fleet, new team members are asked to schedule a contributor experience training call with People operations. During this call, the new team member will share their screen, and People operations will

- make sure emails will get seen and responded to quickly.
- make sure Slack messages will get seen and responded to quickly.
- make sure you know where your issues are tracked, which kanban board you use, and what the columns mean.
- make sure you can succeed with submitting a PR with the GitHub web editor, modifying docs or handbook, and working with Markdown.
- talk about Google calendar.
- give you a quick tour of the Fleet Google drive folder.

### Sightseeing tour

During their onboarding at Fleet, new team members are asked to schedule a sightseeing tour call with People operations. During this call, the new team member will participate in an interactive tour that includes:

- GitHub issues: the living bloodstream of the company.
- Kanban boards: the bulletin board of quests you can get and how you update status and let folks know things are done.
- Google Calendar: the future.
- Gmail: like any mailbox, full of junk mail, plus some important things, so it is important to check carefully.
- Salesforce: the Rolodex.
- Google Docs: the archives.
- Slack:
  - The "office" (#g-, #general).
  - The walkie talkies (DMs).
  - The watering hole (#oooh-, #random, #news, #help-).

### Onboarding a new advisor

Advisor agreements are sent through [DocuSign](https://www.docusign.com/), using the "Advisor Agreement"
template. To send a new advisor agreement, you'll need the new advisor's name and the number of shares they
are offered. 

Once you send the agreement, add a new row to the [advisory board spreadsheet](https://docs.google.com/spreadsheets/d/15knBE2-PrQ1Ad-QcIk0mxCN-xFsATKK9hcifqrm0qFQ/edit#gid=1803674483) and enter the new advisor's information. Use this spreadsheet to track the advisor's progress through the onboarding process.

   >**_Note:_** *Be sure to mark any columns that haven't been completed yet as "TODO"*

When you complete the agreement, make sure it is in the correct Google Drive folder, update the [advisory board spreadsheet](https://docs.google.com/spreadsheets/d/15knBE2-PrQ1Ad-QcIk0mxCN-xFsATKK9hcifqrm0qFQ/edit#gid=1803674483) to show that the agreement has been signed, and ask the new advisor to add us on [Linkedin](https://www.linkedin.com/company/71111416), [Crunchbase](https://www.crunchbase.com/organization/fleet-device-management), and [Angellist](https://angel.co/company/fleetdm).

### Onboarding a new consultant

Consultant agreements are sent through [DocuSign](https://www.docusign.com/), using the "Consulting Agreement" template. To send a new consulting agreement, you'll need the new consultant's name, the term of the service, a summary of the services provided, and the consultant's fee. 
There are some defaults that we use for these agreements:
   - Term: one month
   - Services rendered: [use this doc](https://docs.google.com/document/d/1b5SGgYEHqDmq5QF8p29WWN3it3XJh3xRT3zG0RdXARo/edit)
   - Work will commence and complete by dates: Start date and end of term date
   - Fee: Get from the contractor
   - Hours: Default to 10 hr/week = 40hr/week

Then hit send!  After all of the signatures are there, the completed document will automatically be uploaded to the appropriate Google Drive folder, and a Slack message will appear in the `#g-people` channel.

### Updating a consultant's fee

 - Direct message Charlie with rate change information.
 - Charlie will post the information to `#g-people` and tag the CEO for approval.
 - After CEO approval, Charlie will issue a new contractor agreement with the updated fee via DocuSign.

## Getting paid at Fleet

### Running Payroll n Gusto:
| Unique payrolls              | Action                       | DRI                          |
|:-----------------------------|:-----------------------------|:-----------------------------|
| Commissions                  | "Off-cycle" payroll          | Charlie
| Sign-on bonus                | "Bonus" payroll              | Charlie
| Performance bonus            | "Bonus" payroll              | Charlie                     
| Ramp                         | "Off-cycle" payroll          | Charlie 
| Accelerations                | "Off-cycle" payroll          | Charlie

Add the amount to be paid to the "Gross" line.

For Fleet's US contractors, running payroll is a manual process. 
The steps for doing this are highlighted in this loom, TODO. 
1. Time tools
2. Time tracking
3. Review hours
4. Adjust time frame to match current payroll period (the 27th through 26th of the month)
5. Sync hours
6. Run contractor payroll

### Zapier and DocuSign

We use Zapier to automate how completed DocuSign envelopes are formatted and stored. This process ensures we store signed documents in the correct folder and that filenames are formatted consistently. 

When the final signature is added to an envelope in DocuSign, it is marked as completed and sent to Zapier, where it goes through these steps:

1. Zapier sends the following information about the DocuSign envelope to our Hydroplane webhook:
   - **`emailSubject`** - The subject of the envelope sent by DocuSign. Our DocuSign templates are configured to format the email subject as `[type of document] for [signer's name]`.
   - **`emailCsv`** - A comma-separated list of signers' email addresses.

2. The Hydroplane webhook matches the document type to the correct Google Drive folder, orders the list of signers, creates a timestamp, and sends that data back to Zapier as
   - **`destinationFolderID`** - The slug for the Google Drive folder where we store this type of document.
   - **`emailCsv`** - A sorted list of signers' email addresses.
   - **`date`** - The date the document was completed in DocuSign, formatted YYYY-MM-DD.

3. Zapier uses this information to upload the file to the matched Google Drive folder, with the filename formatted as `[date] - [emailSubject] - [emailCvs].PDF`.

4. Once the file is uploaded, Zapier uses the Slack integration to post in the #peepops channel with the message:
   ```
   Now complete with all signatures:
      [email subject]
      link: drive.google.com/[destinationFolderID]
   ```
### Adding Salesforce licenses

We consider Salesforce to be our Rolodex for customer information. During the onboarding process, you may need to add a license for the new hire. Here are the steps we take: 

1. Go to “Your account.”
2. View contracts -> pick current contract.
3. Add the number of licenses.
4. Sign DocuSign sent to the email.
5. The order will be processed in ~30m.

## Communicating departures

Although it's sad to see you go, Fleet understands that not everything is meant to be forever like open-source is. There are a few steps that we'll need to take to communicate to the team of your departure. 

1. Direct team: The CEO will reach out to the departing teammember's direct reports in 1:1 calls.
2. Key stakeholders: The CEO will reach out to his direct reports about the departing teammember's departure.
3. Announcement: Charlie will make an announcement during the "🌈 Weekly Update" post on Friday in the `#general` channel on Slack. 

## PeopleOps

### CEO handbook

[The CEO handbook](./ceo-handbook.md) details processes specific to Mike McNeil, CEO of Fleet. 

### Workiversaries

We're happy you've ventured a trip around the sun with Fleet. Let's celebrate!

- Each Friday, if there are any upcoming workiversaries in the next seven days, People Operations posts about them in #g-people and tags @mikermcneil to let them know.

### Weekly updates

We like to celebrate our achievements weekly in `#general`.
  - Every Thursday night, Charlie creates a thread in #help-manage requesting weekly updates, and managers will reply to the thread with their weekly updates.
  - Friday afternoons, Charlie updates the KPIs in the [weekly updates spreadsheet](https://docs.google.com/spreadsheets/d/1Hso0LxqwrRVINCyW_n436bNHmoqhoLhC8bcbvLPOs9A/edit#gid=0), and Friday nights, Charlie will post the updates in #general.

Weekly update principles
   - Each department's update is 20-40 words or less.
   - Erring on the side of referring to items that are completely done and/or mentioning news that is potentially very exciting to folks throughout the company.
 
### Recruiting progress checkup

Weekly, Charlie looks in the [Fleeties spreadsheet](https://docs.google.com/spreadsheets/d/1OSLn-ZCbGSjPusHPiR5dwQhheH1K8-xqyZdsOe9y7qc/edit#gid=0) and reports on each open position:

 - Is the position in [BreezyHR](https://app.breezy.hr/signin)?
 - Is the position listed on fleetdm.com/jobs?
 - What is the total # applicants?
 - Total # interviews? 

### Payroll

Many of these processes are automated, but it's vital to check Gusto and Pilot manually for accuracy.
 - Salary employees are automated in Gusto and Pilot
 - Contractors are a manual process in Gusto and Pilot

## BizOps

### Monthly accounting

Create a new issue for the current month and year named "Closing out YYYY-MM" using the [monthly accounting issue template](https://github.com/fleetdm/confidential/blob/main/.github/ISSUE_TEMPLATE/5-monthly-accounting.md) in GitHub and complete all of the tasks in the issue.  

### Commission payroll

- Update [commission calculator](https://docs.google.com/spreadsheets/d/1vw6Q7kCC7-FdG5Fgx3ghgUdQiF2qwxk6njgK6z8_O9U/edit) with new revenue from any deals that are closed/won (have a subscription agreement signed by both parties) and have an **effective start date** within the previous month.
  - Find detailed notes on this process in [Notes - Run commission payroll in Gusto](https://docs.google.com/document/d/1FQLpGxvHPW6X801HYYLPs5y8o943mmasQD3m9k_c0so/edit#). 
- Contact Charlie Chance in Slack and let her know she can run the commission payroll. Use the off-cycle payroll option in Gusto. Be sure to classify the payment as "Commission" in the "other earnings" field and not the generic  "Bonus."
- Once commission payroll has been run, update the [commission calculator](https://docs.google.com/spreadsheets/d/1vw6Q7kCC7-FdG5Fgx3ghgUdQiF2qwxk6njgK6z8_O9U/edit) to mark the commission as paid. 


### Annual reporting for capital credit line

- Within 60 days of the end of the year:
  - Provide Silicon Valley Bank (SVB) with our balance sheet and profit and loss statement (P&L, sometimes called a cashflow statement) for the past twelve months.  
  - Provide SVB with our annual operating budgets and projections (on a quarterly basis) for the coming year.
  - Deliver this as early as possible in case they have questions.

### Quarterly Quickbooks Online (QBO) check

- Check to make sure [bookkeeping quirks](https://docs.google.com/spreadsheets/d/1nuUPMZb1z_lrbaQEcgjnxppnYv_GWOTTo4FMqLOlsWg/edit?usp=sharing) are all accounted for and resolved or in progress toward resolution.
- Check balance sheet and profit and loss statements (P&Ls) in QBO against the [monthly workbooks](https://drive.google.com/drive/folders/1ben-xJgL5MlMJhIl2OeQpDjbk-pF6eJM) in Google Drive.

## Key reviews
Every release cycle, each department leader prepares a [key review deck](https://about.gitlab.com/handbook/key-review/#purpose) and presents it to the CEO. In this deck, the department will highlight KPI metrics and progress of OKRs. The information for creating this deck is located in the ["🌈 Fleet" Google drive](https://drive.google.com/drive/folders/1lizTSi7YotG_zA7zJeHuOXTg_KF1Ji8k) using ["How to create key review"](https://docs.google.com/document/d/1PDwJL0HiCz-KbEGZMfldAYX_aLk5OVAU1MMSgMYYF2A/edit?usp=sharing)(internal doc).


## Rituals

The following table lists the People group's rituals, frequency, and Directly Responsible Individual (DRI).

| Ritual                       | Frequency                | Description                                         | DRI               |
|:-----------------------------|:-----------------------------|:----------------------------------------------------|-------------------|
| AP invoice monitoring | Daily | Look for new accounts payable invoices and make sure that Fleet's suppliers are paid. | Nathanael Holliday |
| Weekly update | Weekly | Updates from managers on what their departments accomplished for the week are logged in the cloud and disseminated in Slack. Update the ops KPIs in the ["🌈 Weekly updates" spreadsheet](https://docs.google.com/spreadsheets/d/1Hso0LxqwrRVINCyW_n436bNHmoqhoLhC8bcbvLPOs9A/edit#gid=0).| Charlie Chance | 
| Hours update | Weekly | Screenshots of contractor hours as shown in Gusto are sent via Slack to each contractor's manager with no further action necessary if everything appears normal. | Charlie Chance |
| Prepare Mike and Sid's 1:1 doc | Bi-weekly | Run through the document preparation GitHub issue for Mike's call with Sid. | Nathanael Holliday |
| OKR review | Every three weeks | Review the status of each OKR. | Mike Thomas |
| Brex reconciliation | Monthly | Make sure all company-issued credit card transactions include memos. | Nathanael Holliday |
| Monthly accounting | Monthly | Use the monthly accounting template in GitHub to go through the process of validating Fleet's books. | Nathanael Holliday |
| Commission payroll | Monthly | Use the [commission calculator](https://docs.google.com/spreadsheets/d/1vw6Q7kCC7-FdG5Fgx3ghgUdQiF2qwxk6njgK6z8_O9U/edit#gid=0) to determine the commission payroll to be run in Gusto. | Nathanael Holliday |
| US contractor payroll | Monthly | Sync contractor hours to payments in Gusto and run payroll for the month. | Charlie Chance |
| OKR planning | Quarterly | Plan for the next quarter's OKRs. | Mike Thomas |
| 550C update | Annually | File California 550C. | Charlie Chance |
| Workiversaries | Weekly/PRN | People Operations posts in #g-people and tags @mikermcneil about any upcoming workiversaries | Charlie Chance |
| Investor and Advisor updates | PRN | People Operations tracks the last contact with investors and coordinates outreach with CEO | Charlie Chance |
| CEO inbox sweep | Daily unless OOO | Charlie does a morning sweep of the CEO's inbox to remove spam and grab action items | Charlie Chance |
| Recruiting progress checkup | Weekly | Charlie looks in the [Fleeties spreadsheet](https://docs.google.com/spreadsheets/d/1OSLn-ZCbGSjPusHPiR5dwQhheH1K8-xqyZdsOe9y7qc/edit#gid=0) and reports on each open position | Charlie Chance |
| Payroll | Monthly before payroll runs | Every month, Charlie audits the payroll platforms for accuracy | Charlie Chance |
| Calendar audit | Daily | Daily Charlie audits CEOs calendar and set notes for meetings | Charlie Chance |
| TPA verifications | Quarterly | Every quarter before tax filing due dates, Charlie audits state accounts to ensure TPA is set up or renewed | Charlie Chance |
| OKR table update | Quarterly | Every quarter after OKRs are finalized, Charlie adds the OKR doc file to the table on Product's page | Charlie Chance |
<<<<<<< HEAD
| Revenue report | Weekly | At the start of every week, check the Salesforce reports for past due invoices, non-invoiced opportunities, and past due renewals.  Report any findings to Mike Mcneil and Alex Mitchell in the #help-sales channel and follow up with customers as necessary to resolve. | Nathanael Holliday |
=======
| Capital credit reporting | Annually | Within 60 days of the new year, provide financial statements to SVB | Nathanael Holliday |
| QBO check | Quarterly | The first month after the previous quarter has closed, make sure that QBO is accurate compared to Fleet's records | Nathanael Holliday | 
| BizOps key review | every three weeks | Every release cycle a key review deck is prepared and presented | Nathanael Holliday |

>>>>>>> bca04a1d


## Slack channels

Please see [Digital Experience > Slack channels](https://fleetdm.com/handbook/digital-experience#slack-channels).


<meta name="maintainedBy" value="charlottechance">
<meta name="title" value="🧑‍🚀 People"><|MERGE_RESOLUTION|>--- conflicted
+++ resolved
@@ -605,15 +605,11 @@
 | Calendar audit | Daily | Daily Charlie audits CEOs calendar and set notes for meetings | Charlie Chance |
 | TPA verifications | Quarterly | Every quarter before tax filing due dates, Charlie audits state accounts to ensure TPA is set up or renewed | Charlie Chance |
 | OKR table update | Quarterly | Every quarter after OKRs are finalized, Charlie adds the OKR doc file to the table on Product's page | Charlie Chance |
-<<<<<<< HEAD
 | Revenue report | Weekly | At the start of every week, check the Salesforce reports for past due invoices, non-invoiced opportunities, and past due renewals.  Report any findings to Mike Mcneil and Alex Mitchell in the #help-sales channel and follow up with customers as necessary to resolve. | Nathanael Holliday |
-=======
 | Capital credit reporting | Annually | Within 60 days of the new year, provide financial statements to SVB | Nathanael Holliday |
 | QBO check | Quarterly | The first month after the previous quarter has closed, make sure that QBO is accurate compared to Fleet's records | Nathanael Holliday | 
 | BizOps key review | every three weeks | Every release cycle a key review deck is prepared and presented | Nathanael Holliday |
 
->>>>>>> bca04a1d
-
 
 ## Slack channels
 
