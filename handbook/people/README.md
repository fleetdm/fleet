# People

## Directly responsible individuals

At Fleet, we use the concept of Directly Responsible Individuals (**DRI**s). This person is singularly responsible for a given aspect of the open source project, the product, or the company.

This person is accountable for accomplishing goals and making decisions about a particular element of Fleet.

DRIs help us collaborate efficiently by knowing exactly who is responsible and can make decisions about the work they're doing.

<!-- TODO: Replace most of the rows of this table with a link to website/config/custom.js and CODEOWNERS. -->

<!-- TODO: Move this table to "Why this way?" to prepare for this handbook page changing. -->

|    Aspect                                 | DRI         |
| ----------------------------------------------------| ------------ |
| Wireframes (Figma) | Noah Talerman |
| How the product works | Noah Talerman |
| fleetctl CLI interface (and other tools) | Tomás Touceda |
| REST API interface design | Luke Heath |
| [REST API docs](https://fleetdm.com/docs/using-fleet/rest-api) | Luke Heath | 
| Postman | Luke Heath |
| Terraform | Ben Edwards |
| Customer PoV deployments like acme.fleetdm.com | Ben Edwards |
| dogfood.fleetdm.com | Ben Edwards |
| Quality of core product UI | Luke Heath |
| Ticket movement from product to engineering | Luke Heath |
| Lead engineering together and release retrospective | Zach Wasserman* |
| Customer Slack channels | Kathy Satterlee |
| Customer renewals | Mike McNeil |
| Quality of core product backend | Tomás Touceda |
| Quality of fleetctl (and other tools) | Tomás Touceda |
| Final cut of what goes into each release | Zach Wasserman |
| When we cut a release, version numbers, and whether to release | Zach Wasserman |
| When a feature is advertised as "beta" | Zach Wasserman |
| When a feature is placed behind a feature flag | Zach Wasserman |
| Release notes | Noah Talerman |
| Documentation quality | Mike Thomas |
| Publishing release blog post, and promoting releases | Noah Talerman |
| fleetdm.com | Mike Thomas |
| Self-service Fleet Premium license dispenser | Mike Thomas |
| Security disclosure and policy | Guillaume Ross | 
| Bug process | Mo Zhu |

*Luke Heath is backup 

>You can read more about directly responsible individuals in [GitLab's handbook](https://about.gitlab.com/handbook/people-group/directly-responsible-individuals/)

## Spending company money
As we continue to expand our company policies, we use [GitLab's open expense policy](https://about.gitlab.com/handbook/spending-company-money/) as a guide for company spending.

In brief, this means that as a Fleet team member, you may:

* Spend company money like it is your own money.
* Be responsible for what you need to purchase or expense to do your job effectively.
* Feel free to make purchases __in the company's interest__ without asking for permission beforehand (when in doubt, do __inform__ your manager prior to purchase or as soon as possible after the purchase).

For more developed thoughts about __spending guidelines and limits__, please read [GitLab's open expense policy](https://about.gitlab.com/handbook/spending-company-money/).

### Reimbursements

We provide all of our team members with Brex cards for making purchases for the company. Fleet will reimburse team members who pay for work-related expenses with their personal funds.

Team members can request reimbursement through [Gusto]([https://app.gusto.com/expenses](https://support.gusto.com/article/209831449100000/Get-reimbursed-for-expenses-as-an-employee)) if they're in the US or [Pilot]([https://pilot.co/](https://help.pilot.co/en/articles/4658204-how-to-request-a-reimbursement#:~:text=If%20you%20made%20a%20purchase,and%20click%20'Add%20new%20expense.)) if they are an international team member. When submitting an expense report, team members need to provide the receipt and a description of the expense.

Operations will review the expense and reach out to the team member if they have any questions. The reimbursement will be added to the team member's next payroll when an expense is approved.

>Pilot handles reimbursements differently depending on if the international team member is classified as an employee or a contractor. If the reimbursement is for a contractor, Operations will need to add the expense reimbursement to an upcoming recurring payment or schedule the reimbursement as an off-cycle payment. If the reimbursement is for an employee, no other action is needed; Pilot will add the reimbursement to the team member's next payroll. 

### Purchasing a company-issued device

Fleet provides laptops for team members to use while working at Fleet. As soon as an offer is accepted, `@charlottechance` will reach out to the new team member to start this process. `@charlottechance` will work with the new team member to get their laptop purchased and shipped to them.
Most of the team at Fleet uses 16" MacBook Pros, but team members are free to choose any laptop or operating system that works for them, as long as the price [is within reason](#spending-company-money).
When selecting your new laptop, we ask that you optimize your configuration to have a large hard drive and be available for delivery or pickup quickly, without waiting for customization.

New equipment for projects are requested in #help-operations-and-contract review, please tag `@charlottechance` in your post. Include device requested (specs), reason for request, and timeline for when the device is needed. 

When a device has been purchased, it's added to the [spreadsheet of company equipment](https://docs.google.com/spreadsheets/d/1hFlymLlRWIaWeVh14IRz03yE-ytBLfUaqVz0VVmmoGI/edit#gid=0) where we keep track of devices and equipment, purchased by Fleet. When the team member receives their computer, they will complete the entry by adding a description, model, and serial number to the spreadsheet.

### Attending conferences or company travel

When attending a conference or traveling for Fleet, please make a post in [#help-travel](https://fleetdm.slack.com/archives/C03V38WQFLG) on Slack with the following information:
- The start and end dates for your trip.
- The price of your flight (feel free to optimize a direct flight if there is one that is less than double the price of the cheapest non-direct flight).
- The price of your hotel per night (dry cleaning is allowable if the stay is over 3 days).
- The price of the admission fees if attending a conference.
- $100 allowance per day for food and beverage **(movies, and mini bars are not allowed)**.
- Customer/Partner Facing Events:
  - Gala/Black Tie Events: Tuxedo or Gown Rental, $150-$225 USD per event is reimbursable. **(The event must be customer specific and the invitation must state black tie only)**.

The monthly limit on your Brex card will be increased temporarily as necessary to accommodate the increased spending associated with the conference.
We highly recommend you order a physical Brex card if you do not have one before attending the conference.

### Coworking

Fleet will reimburse team members for coworking up to $100 USD per month. Please get prior approval from your manager, and then this reimbursement can be used for drop-in coworking or go towards a coworking membership.  Once approved, get started by reaching out to the Charlie Chance via direct message in Slack.

Coworking expenses must be [reimbursed](#reimbursements). Brex cards should not be used for coworking due to possible legal complexities.

## Paid time off

What matters most is your results, which are driven by your focus, your availability to collaborate, and the time and consideration you put into your work.

Fleet offers all team members unlimited time off. Whether you're sick, you want to take a trip, you are eager for some time to relax, or you need to get some chores done around the house, any reason is a good reason.

For team members working in jurisdictions that require certain mandatory sick leave or PTO policies, Fleet complies to the extent required by law.

### Taking time off

When you take any time off, you should follow this process:
- Let your manager and team know as soon as possible (i.e., post a message in your team's Slack channel with when and how long).
- Find someone to cover anything that needs covering while you're out and communicate what they need to take over the responsibilities as well as who to refer to for help (e.g., meetings, planned tasks, unfinished business, important Slack/email threads, anything where someone might be depending on you).
- Mark an all-day "Out of office" event in Google Calendar for the day(s) you're taking off.

If you can’t complete the above because you need to take the day off quickly due to an emergency, let your manager know and they will help you complete the handoff.

If you ever want to take a day off, and the only thing stopping you is internal (Fleetie-only) meetings, don’t stress. Consider, “Is this a meeting that I can reschedule to another day, or is this a meeting that can go on without me and not interfere with the company’s plans?” 

Talk to your manager if you’re unsure, but it is perfectly OK to reschedule internal meetings that can wait so that you can take a day off.

This process is the same for any days you take off, whether it's a holiday or you just need a break.
   
### Holidays

At Fleet, we have team members with various employment classifications in many different countries worldwide. Fleet is a US company, but we think you should choose the days you want to work and what days you are on holiday, rather than being locked into any particular nation or culture's expectation about when to take time off.

When a team member joins Fleet, they pick one of the following holiday schedules:

 - **Traditional**: This is based on the country where you work. Non-US team members should let their managers know the dates of national holidays.

 **Or**

 - **Freestyle**: You have no set schedule and start with no holidays. Then you add the days that are holidays to you.

Either way, it's up to you to make sure that your responsibilities are covered, and that your team knows you're out of the office.

### New parent leave

Fleet gives new parents six weeks of paid leave. After six weeks, if you don't feel ready to return yet, we'll set up a quick call to discuss and work together to come up with a plan to help you return to work gradually or when you're ready.

## Meetings

* At Fleet, meetings start whether you're there or not. Nevertheless, being even a few minutes late can make a big difference and slow your meeting counterparts down. When in doubt, show up a couple of minutes early.
* It's okay to spend the first minute or two of a meeting being present and making small talk. Since we are all remote, it's easy to miss out on hallway chatter and human connections that happen in [meatspace](https://www.dictionary.com/browse/meatspace).  Use this time together during the first minute to say "Hi!"  Then you can jump into the topics to be discussed.
* Turning on your camera allows for more complete and intuitive verbal and non-verbal communication. Feel free to leave your camera on or turn it off when joining meetings with new participants you might not be familiar with yet. Turn your camera on when you lead or cohost a meeting.
* In an all-remote company, “face time” matters. Remember: even if someone’s calendar is open, they have other work to do. Limiting (or batching up) internal meetings can enable longer, uninterrupted stretches of deep work.

### Internal meeting scheduling

Use the Google Calendar "[Find a meeting
time](https://support.google.com/calendar/answer/37161?hl=en&co=GENIE.Platform%3DDesktop#zippy=%2Cfind-a-meeting-time)"
feature to coordinate meetings with Fleet team members. Enter the `@fleetdm.com` emails for each
participant into the "Meet with..." box in Google Calendar, and the calendar availability for each
participant will appear in your view. Then, when you select a meeting time, those participants will
automatically be invited, and a video conference will be attached to the invite.

Please prefer this strategy over negotiating meeting times via chat -- This can save a lot of
communication overhead, especially when scheduling with multiple participants.

It is important to [set your working
hours](https://support.google.com/calendar/answer/7638168?hl=en&co=GENIE.Platform%3DDesktop) in
Google Calendar and block out any personal time/events/PTO, so that team members do not inadvertently
schedule a time when you are not available. Many team members use the free tier of
[reclaim.ai](https://reclaim.ai/) to synchronize personal event times (without event details) into
their work calendars. It is also common practice to block out time for focused work.

#### Modifying an event organized by someone else

To edit an event where someone else at Fleet is the organizer, you can first subscribe to their calendar in Google Calendar and then edit the event on their calendar.  Your edits will automatically apply to all attendees.

> This works because every Fleetie grants edit access to everyone else at Fleet as part of onboarding.

### External meeting scheduling

When scheduling external meetings, provide external participants with a
[Calendly](https://calendly.com) link to schedule with the relevant internal participants. If you
need a Calendly account, reach out to `@charlottechance` via Slack.

### Zoom

We use [Zoom](https://zoom.us) for virtual meetings at Fleet, and it is important that every team member feels comfortable hosting, joining, and scheduling Zoom meetings.

By default, Zoom settings are the same for all Fleet team members, but you can change your personal settings on your [profile settings](https://zoom.us/profile/setting) page. 

Settings that have a lock icon next to them have been locked by an administrator and cannot be changed. Zoom administrators can change settings for all team members on the [account settings page](https://zoom.us/account/setting) or for individual accounts on the [user management page](https://zoom.us/account/user#/).

#### Scheduling a Zoom meeting

We use the Zoom add-on for Google Calendar to schedule Zoom meetings when we create calendar events. To add a Zoom meeting to a calendar event, click the "Add video conferencing" dropdown and select "Zoom Meeting." Google Calendar will automatically add the Zoom meeting details and instructions to join the event.

We configure our Zoom meetings to let participants join before the host starts the meeting. We do this to make sure meetings start on time, even if the host isn't there.

### Gong

Capturing video from meetings with customers, prospects, and community members outside the company is an important part of building world-class sales and customer success teams and is a widespread practice across the industry.

At Fleet, we use Gong to capture Zoom meetings and share them company-wide if a team member with a Gong license attends certain meetings, generally those with at least one person from outside of Fleet in attendance.  

While some other Fleeties may have a Gong seat if it becomes necessary in their work, the typical use case at Fleet is for employees on the company's sales, customer success, or customer support teams. You should be notified anytime you join a recorded call with an audio message announcing "this meeting is being recorded" or "recording in progress."  To stop a recording, the host of the call can press "Stop." If the call has external participants and is recorded, this call is stored in Gong for future use. In order to use Gong, the Zoom call must be hosted by someone with a Fleet email address.  You cannot use Gong to record calls hosted by external parties.

To access a recording saved in Gong, visit [app.gong.io](app.gong.io) and sign in with SSO. Everyone at Fleet has access, whether they have a Gong seat or not, and you can explore and search through any uploaded call transcripts unless someone marks them as private (though the best practice would be not to record any calls you don't want to be captured). If you ever make a mistake and need to delete something, you can delete the video in Gong or reach out to Nathan Holliday or Mike McNeil for help. They will delete it immediately without watching the video. Note that any recording stopped within 60 seconds of the start of the recording is not saved in Gong, and there will be no saved record of it. Cloud recording in Zoom has to be turned on and unlocked company wide for Gong to function properly, because of this, there is a chance that some Gong recordings may still save in Zoom's cloud storage even if they aren't uploaded into Gong. To counter this, Nathan Holliday will periodically delete all recordings found in Zoom's storage without viewing them.

Most folks at Fleet should see no difference in their meetings if they aren't interfacing with external parties. For those with a Gong seat or scheduling a call with someone in attendance that has a Gong seat who does not wish for their Zoom call with an external party to record, words and phrases in the Zoom call title will disable the Gong recording for the call. 1 on 1, 1:1, confidential, interview, internal and no shadows are some commonly used words that will disable Gong. A complete list can be found [here](https://docs.google.com/document/d/1OOxLajvqf-on5I8viN7k6aCzqEWS2B24_mE47OefutE/edit?usp=sharing).  If you need words added to the list of exlusionary words, please reach out to Nathan Holliday.

We have excluded anyone with an email domain from @cooley.com or @formationfinancial.com from Gong's recording feature. These are professional services firms working with Fleet on internal matters, and calls with them are considered internal.  

Our goal in using Gong and recording calls is to capture insights from sales, customer, and community meetings and improve how we position and sell our product. We never intend to make anyone uncomfortable, and we hope you reach out to our DRI for Gong, Nathan Holliday, or Mike McNeil if you have questions or concerns.  

If you need help using Gong, please check out Gong Acaedmy at [https://academy.gong.io/](https://academy.gong.io/).

## Slack

At Fleet, we do not send internal emails to each other. Instead, we prefer to use Slack to communicate with other folks who work at Fleet.

We use threads in Slack as much as possible. Threads help limit noise for other people following the channel and reduce notification overload.

We configure our [working hours in Slack](https://slack.com/help/articles/360025054173-Set-up-Slack-for-work-hours-) to make sure everyone knows when they can get in touch with others.

### Slack channel prefixes

We have specific channels for various topics, but we also have more general channels for the teams at Fleet.

We use these prefixes to organize the Fleet Slack:
 * ***g-***: for team/group channels *(Note: "g-" is short for "grupo")*.
 * ***oooh-***: used to discuss and share interesting information about a topic.
 * ***help-***: for asking for help on specific topics.
 * ***at*** or ***fleet-at***: for customer channels.

### Slack communications and best practices

In consideration of our team, Fleet avoids using global tags in channels (i.e. @here, @channel, etc). 
      1. What about polls? Good question, Fleeties are asked to post their poll in the channel and @mention the teammates they would like to hear from. 
      2. Why does this matter? Great question! The Fleet [culture](https://fleetdm.com/handbook/company#culture) is pretty simple: think of others, and remember the company [Values](https://fleetdm.com/handbook/company#values).

## Performance feedback
At Fleet, performance feedback is a continuous process. We give feedback (particularly negative) as soon as possible. Most feedback will happen during 1:1 meetings, if not sooner.

Founders evaluate and update compensation decisions yearly, shortly after the anniversary of a team member's start date.

## Growing the team

### Creating a new position

Every new position being created goes through this process before interviewing, accepting applicants, or extending offers.

1. Add the proposed position to ["Fleeties"](https://docs.google.com/spreadsheets/d/1OSLn-ZCbGSjPusHPiR5dwQhheH1K8-xqyZdsOe9y7qc/edit#gid=0) as a new row, with a blank start date.  Be sure to include job title, manager, and department.
2. Add a job description to the ["Roles."](https://docs.google.com/document/d/1wS5jFfrZtO4xMH-3U_S8pE59gNXOTR3rS1WWD8pkq9E/edit#heading=h.5z24knw25190)  Include only "Responsibilities" and "Experience." (You will insert these into the existing job description template.)
3. Create a private "#hiring-xxxxxx-2022" Slack channel (where "xxxxxx" is the job title) and invite the CEO (Mike McNeil) and People Operations (Charlie Chance).
  - People Ops is the DRI for all `#hiring-xxxxx-2022` Slack channels.
4. In that channel, post a message proposing the position:
  - At-mention CEO (@mikermcneil) and Charlie (@charlie).
  - Include a link to the job description in "Roles."
  - Include a link to the Fleeties document.
5. People Ops will:
  - Confirm the "Roles" document has the job description, consisting only of "Responsibilities" and "Experience," and that both look accurate, grammatically correct, and otherwise ready to post in a public job description.
  - Confirm the "Fleeties" document has a manager, job title, and department, and that the start date is not entered yet (so we can tell the position is proposed but not planned, yet).
  - Using Pave, determine an anticipated salary and equity range, then add that research to "Compensation decisions" as a new heading.
  - Share a direct link to the new heading in "Compensation decisions" with the CEO.
6. The CEO will then:
  - Determine whether this fits into the budget and equity plan.
  - Decide whether Fleet will open this position at this time.
  - Set tentative compensation in the budget and equity plan.
  - Set a tentative start date in the Fleeties doc to indicate this position is now part of the hiring plan.
  - Reply in the `#hiring-xxxxx-2022` Slack channel, at-mentioning the original proposer, to let them know the new position is approved.


After getting CEO approval, create a position in Breezy.

### Creating a new position in Breezy

> TODO: document how to post a job on fleetdm.com/apply using Breezy and manage the hiring process

### Interviewing at Fleet

We're glad you're interested in joining the team! 

Here are some of the things you can anticipate throughout this process:
  - We try to reply by email within one business day from the time when the application arrives.
  - You may receive a rejection email (Bummer, consider applying again in the future).
  - You may receive an invitation to "book with us."

If you've been invited to "book with us," you'll have a Zoom meeting with the hiring team to discuss the next steps. 

### Hiring a new team member

> Fleet is unable to hire team members in some countries. See [this internal document](https://docs.google.com/document/d/1jHHJqShIyvlVwzx1C-FB9GC74Di_Rfdgmhpai1SPC0g/edit) for the list.

1. **Manager:** At-mention People Operations in the `#hiring-xxxxx-2022` channel and indicate that you would like for Fleet to make an offer to the candidate.  Include the candidate's name, personal email address, the timeframe for their start date, and the country where they will be working. 

2. **People Ops:** People Operations will research compensation using [Pave](https://www.pave.com), making sure to adjust for the cost of living where the candidate will do the work.  _If People Ops is unsure of their findings, ask for help from the CEO._  People Ops will then document this decision in the [compensation decisions document](https://docs.google.com/document/d/1NQ-IjcOTbyFluCWqsFLMfP4SvnopoXDcX0civ-STS5c/edit) for future reference.

3. **People Ops:** After you have determined compensation, make copies of these two templates and customize them for this candidate:
   - [Exit scenarios (template)](https://docs.google.com/spreadsheets/d/1k2TzsFYR0QxlD-KGPxuhuvvlJMrCvLPo2z8s8oGChT0/copy)
   - [Informal offer email (template)](https://docs.google.com/document/d/1zpNN2LWzAj-dVBC8iOg9jLurNlSe7XWKU69j7ntWtbY/copy)

Change the name of the copied documents accordingly (e.g., "[candidate's name]'s a copy of exit scenarios") and link to the exit scenarios spreadsheet from the offer email.

4. **People Ops:** Next, prepare the informal offer email. Post in the `#g-people` Slack channel and at-mention the CEO for assistance with determining the number of shares.  You'll then need to add the following information to the template: 
   - Candidate's name and email address
   - Candidate's start date
   - Candidate's compensation
   - Candidate's manager (the person they report to)
   - Equity offered to the candidate (specify the number of shares, and highlight it with a link to the candidate's exit scenarios spreadsheet)
   - Benefits (determined by the candidate's location)

5. **People Ops:** Prepare the exit scenarios spreadsheet. Enter the number of shares offered to the candidate, and the spreadsheet will update to reflect this. 
   
   >**_Note:_** *Don't play with numbers in the exit scenarios spreadsheet. The revision history is visible to the candidate, and they might misunderstand.*

6. **People Ops:** Once both documents are complete, share the offer email draft, exit scenarios copy, and a link to the compensation decision with the CEO for approval by mentioning @mikermcneil in #g-people.

7. **CEO:** Confirm:
  - The compensation decision has been documented sufficiently and adjusted for the cost of living.
  - The equity plan and budget are up to date with the actual offer that is about to be sent.
  - The Fleeties doc now reflects the actual start date from the offer email, as well as the candidate's name, LinkedIn URL, and preferred pronoun.
  - It still makes business sense to make this offer by reviewing the budget and equity plan.

The CEO will then reply in `#g-people` to indicate that the offer is approved.

   >**_Note:_** *When hiring an international employee, Pilot.co recommends starting the hiring process a month before the new employee's start date.*

8. **People Ops:** After obtaining CEO approval, confirm everything is correct one more time, then mention the CEO or CTO, who will send the offer email.
  - The offer email is copied directly from Google Drive into Gmail before being sent to the candidate.
  - When sending the offer, the CEO or CTO will edit the permissions of the exit scenarios sheet so it is accessible to the candidate.
  - People Ops is cc'd on the offer email but will not participate in the email thread until after the offer is accepted.


### Steps after an offer is accepted

1. Once an applicant accepts an offer in writing, People Ops replies to the candidate.

2. People Ops creates a [hiring issue](https://github.com/fleetdm/confidential/blob/main/.github/ISSUE_TEMPLATE/hiring.md) for the new team member in the [fleetdm/confidential](https://github.com/fleetdm/confidential/issues) repo. People Ops will use this issue to keep track of the hiring tasks for the new team member.

3. People Ops reaches out to the new team member via email to get any information they will need to prepare an agreement and add them to our payroll system.

   - **US team members**: People Ops will send the new team member's agreement through [DocuSign](https://www.docusign.com/).
  After signing and storing an in the correct Google Drive folder, People Ops will invite the new team member to onboard in [Gusto](https://www.gusto.com/). People Ops will reach out to them if the new team member is a W-2 employee and schedule an I-9 verification meeting.

   >*If we're hiring in a new state, we'll have to register for state taxes and unemployment. Gusto usually handles this process.*

   - **For international team members:** People Ops enters the new team member's information into [Pilot](https://pilot.co/) to kick off their hiring process. Pilot creates an agreement for the new team member, and People Ops reviews it to make sure everything looks correct. After People Ops confirms the information about the new hire, Pilot invites the new team member to enter the rest of their information and informs People Ops via email when a new Fleetie signs their agreement.

4. **As soon as we have a signed agreement with a new team member:** People Ops reaches out to the new team member to provide them with a [work device](#purchasing-a-company-issued-device) and a pair of [YubiKeys](./../security.md#hardware-security-keys). People Ops then requests a screenshot or link to the new Fleetie's preferred device and configuration. People Ops orders their device and Yubikeys using his Brex card and has them shipped directly to the new team member.

   >*If the new team member is in the US and requests a MacBook, It will be purchased using our Apple business account. For MacBooks purchased with this account, Apple will ship pre-configured and enrolled in our MDM.*

5. **Two weeks before their first day at Fleet:** People Ops creates a [Google Workspace account](https://admin.google.com/ac/users) for the new team member and invites them to join the [FleetDM](https://github.com/fleetdm) GitHub organization. 

   When the new team member's work email is active, People Ops will send invitations to join Fleet's Slack and to create Fleet-managed 1Password and Zoom accounts with their Fleet email. People Ops sends the sign-in instructions to the new team member, accompanied by a brief explanation of the invitations sent.

6. **Before a new team member's first day:** People Ops creates an onboarding issue in the [fleetdm/confidential](https://github.com/fleetdm/confidential/issues) GitHub repo for the new team member. Before creating the issue, People Ops will go through it and comment on any steps that the new team member will not have to complete.

### CorpNet state registration process

   In CorpNet, select "place an order for an existing business" we’ll need to have Foreign Registration and Payroll Tax Registration done.
   - You can have CorpNet do this by emailing the account rep "Subject: Fleet Device Management: State - Foreign Registration and Payroll Tax Registration" (this takes about two weeks).
   - You can do this between you and CorpNet by selecting "Foreign Qualification," placing the order and emailing the confirmation to the rep for Payroll registration (this is a short turnaround).
   - You can do this on your own by visiting the state's "Secretary of State" website and checking that the company name is available. To register online, you'll need the EIN, business address, information about the owners and their percentages, the first date of business, sales within the state, and the business type (usually get an email right away for approval ~24-48 hrs). 


For more information, check out [Fleet - who does what](https://docs.google.com/spreadsheets/d/1FFOudmHmfVFIk-hdIWoPFsvMPmsjnRB8/edit?usp=sharing&ouid=102440584423243016963&rtpof=true&sd=true).

### Taxes and compliance

From time to time, you may get notices in the mail from the IRS and/or state agencies regarding your company’s withholding and/or unemployment tax accounts. You can resolve many of these notices on your own by verifying and/or updating the settings in your Gusto account. 

If the notice is regarding an upcoming change to your deposit schedule or unemployment tax rate, Charlie will make the change in Gusto. Including: 
 - Update your unemployment tax rate.
 - Update your federal deposit schedule.
 - Update your state deposit schedule.

**Important** Agencies do not send notices to Gusto directly, so it’s important that you read and take action before any listed deadlines or effective dates of requested changes.

Notices you should report to Gusto.
If you can't resolve the notice on your own, are unsure what the notice is in reference to, or the tax notice has a missing payment or balance owed, follow the steps in the Report and upload a tax notice in Gusto.

In Gusto, click **How to review your notice** to help you understand what kind of notice you received and what additional action you can take to help speed up the time it takes to resolve the issue.

For more information about how Fleet and our accounting team work together, check out [Fleet - who does what](https://docs.google.com/spreadsheets/d/1FFOudmHmfVFIk-hdIWoPFsvMPmsjnRB8/edit#gid=829046836) (private doc).

### State quarterly payroll and tax filings

Every quarter, payroll and tax filings are due for each state. Gusto can handle these automatically if Third-party authorization (TPA) is enabled. Each state is unique and Gusto has a library of [State registration and resources](https://support.gusto.com/hub/Employers-and-admins/Taxes-forms-and-compliance/State-registration-and-resources) available to review. 

You will need to grant Third-party authorization (TPA) per state and this should be checked quarterly before the filing due dates to ensure that Gusto can file on time. 

## Team member onboarding

It's important that every team member at Fleet takes the time to get fully trained and onboarded. 

When a new team member joins Fleet, we create an onboarding issue for them in the [fleetdm/confidential](https://github.com/fleetdm/confidential) repo using this [issue template](https://github.com/fleetdm/confidential/blob/main/.github/ISSUE_TEMPLATE/onboarding.md). 

We want to make sure that the new team member will be able to complete every task in their issue. To make sure the new team member is successful in their onboarding, we customize their issue by commenting on any tasks they won't need to complete.

We believe in taking onboarding and training seriously and that the onboarding template is an essential source of truth and good use of time for every single new hire. If managers see a step that they don't feel is necessary, they should make a pull request to the [onboarding template](https://github.com/fleetdm/confidential/blob/main/.github/ISSUE_TEMPLATE/onboarding.md) and request a review from People operations.

### Contributor experience training

During their first week at Fleet, new team members are asked to schedule a contributor experience training call with People operations. During this call, the new team member will share their screen, and People operations will

- make sure emails will get seen and responded to quickly.
- make sure Slack messages will get seen and responded to quickly.
- make sure you know where your issues are tracked, which kanban board you use, and what the columns mean.
- make sure you can succeed with submitting a PR with the GitHub web editor, modifying docs or handbook, and working with Markdown.
- talk about Google calendar.
- give you a quick tour of the Fleet Google drive folder.

### Sightseeing tour

During their onboarding at Fleet, new team members are asked to schedule a sightseeing tour call with People operations. During this call, the new team member will participate in an interactive tour that includes:

- GitHub issues: the living bloodstream of the company.
- Kanban boards: the bulletin board of quests you can get and how you update status and let folks know things are done.
- Google Calendar: the future.
- Gmail: like any mailbox, full of junk mail, plus some important things, so it is important to check carefully.
- Salesforce: the Rolodex.
- Google Docs: the archives.
- Slack:
  - The "office" (#g-, #general).
  - The walkie talkies (DMs).
  - The watering hole (#oooh-, #random, #news, #help-).

### Onboarding a new advisor

Advisor agreements are sent through [DocuSign](https://www.docusign.com/), using the "Advisor Agreement"
template. To send a new advisor agreement, you'll need the new advisor's name and the number of shares they
are offered. 

Once you send the agreement, add a new row to the [advisory board spreadsheet](https://docs.google.com/spreadsheets/d/15knBE2-PrQ1Ad-QcIk0mxCN-xFsATKK9hcifqrm0qFQ/edit#gid=1803674483) and enter the new advisor's information. Use this spreadsheet to track the advisor's progress through the onboarding process.

   >**_Note:_** *Be sure to mark any columns that haven't been completed yet as "TODO"*

When you complete the agreement, make sure it is in the correct Google Drive folder, update the [advisory board spreadsheet](https://docs.google.com/spreadsheets/d/15knBE2-PrQ1Ad-QcIk0mxCN-xFsATKK9hcifqrm0qFQ/edit#gid=1803674483) to show that the agreement has been signed, and ask the new advisor to add us on [Linkedin](https://www.linkedin.com/company/71111416), [Crunchbase](https://www.crunchbase.com/organization/fleet-device-management), and [Angellist](https://angel.co/company/fleetdm).

### Onboarding a new consultant

Consultant agreements are sent through [DocuSign](https://www.docusign.com/), using the "Consulting Agreement" template. To send a new consulting agreement, you'll need the new consultant's name, the term of the service, a summary of the services provided, and the consultant's fee. 
There are some defaults that we use for these agreements:
   - Term: one month
   - Services rendered: [use this doc](https://docs.google.com/document/d/1b5SGgYEHqDmq5QF8p29WWN3it3XJh3xRT3zG0RdXARo/edit)
   - Work will commence and complete by dates: Start date and end of term date
   - Fee: Get from the contractor
   - Hours: Default to 10 hr/week = 40hr/week

Then hit send!  After all of the signatures are there, the completed document will automatically be uploaded to the appropriate Google Drive folder, and a Slack message will appear in the `#g-people` channel.

### Updating a consultant's fee

 - Direct message Charlie with rate change information.
 - Charlie will post the information to `#g-people` and tag the CEO for approval.
 - After CEO approval, Charlie will issue a new contractor agreement with the updated fee via DocuSign.

## Getting paid at Fleet

### Running Payroll n Gusto:
| Unique payrolls              | Action                       | DRI                          |
|:-----------------------------|:-----------------------------|:-----------------------------|
| Commissions                  | "Off-cycle" payroll          | Charlie
| Sign-on bonus                | "Bonus" payroll              | Charlie
| Performance bonus            | "Bonus" payroll              | Charlie                     
| Ramp                         | "Off-cycle" payroll          | Charlie 
| Accelerations                | "Off-cycle" payroll          | Charlie

Add the amount to be paid to the "Gross" line.

For Fleet's US contractors, running payroll is a manual process. 
The steps for doing this are highlighted in this loom, TODO. 
1. Time tools
2. Time tracking
3. Review hours
4. Adjust time frame to match current payroll period (the 27th through 26th of the month)
5. Sync hours
6. Run contractor payroll

### Zapier and DocuSign

We use Zapier to automate how completed DocuSign envelopes are formatted and stored. This process ensures we store signed documents in the correct folder and that filenames are formatted consistently. 

When the final signature is added to an envelope in DocuSign, it is marked as completed and sent to Zapier, where it goes through these steps:

1. Zapier sends the following information about the DocuSign envelope to our Hydroplane webhook:
   - **`emailSubject`** - The subject of the envelope sent by DocuSign. Our DocuSign templates are configured to format the email subject as `[type of document] for [signer's name]`.
   - **`emailCsv`** - A comma-separated list of signers' email addresses.

2. The Hydroplane webhook matches the document type to the correct Google Drive folder, orders the list of signers, creates a timestamp, and sends that data back to Zapier as
   - **`destinationFolderID`** - The slug for the Google Drive folder where we store this type of document.
   - **`emailCsv`** - A sorted list of signers' email addresses.
   - **`date`** - The date the document was completed in DocuSign, formatted YYYY-MM-DD.

3. Zapier uses this information to upload the file to the matched Google Drive folder, with the filename formatted as `[date] - [emailSubject] - [emailCvs].PDF`.

4. Once the file is uploaded, Zapier uses the Slack integration to post in the #peepops channel with the message:
   ```
   Now complete with all signatures:
      [email subject]
      link: drive.google.com/[destinationFolderID]
   ```
### Adding Salesforce licenses

We consider Salesforce to be our Rolodex for customer information. During the onboarding process, you may need to add a license for the new hire. Here are the steps we take: 

1. Go to “Your account.”
2. View contracts -> pick current contract.
3. Add the number of licenses.
4. Sign DocuSign sent to the email.
5. The order will be processed in ~30m.

## Communicating departures

Although it's sad to see you go, Fleet understands that not everything is meant to be forever like open-source is. There are a few steps that we'll need to take to communicate to the team of your departure. 

1. Direct team: The CEO will reach out to the departing teammember's direct reports in 1:1 calls.
2. Key stakeholders: The CEO will reach out to his direct reports about the departing teammember's departure.
3. Announcement: Charlie will make an announcement during the "🌈 Weekly Update" post on Friday in the `#general` channel on Slack. 

## PeopleOps

### CEO handbook

[The CEO handbook](./ceo-handbook.md) details processes specific to Mike McNeil, CEO of Fleet. 

### Workiversaries

We're happy you've ventured a trip around the sun with Fleet. Let's celebrate!

- Each Friday, if there are any upcoming workiversaries in the next seven days, People Operations posts about them in #g-people and tags @mikermcneil to let them know.

### Weekly updates

We like to celebrate our achievements weekly in `#general`.
  - Every Thursday night, Charlie creates a thread in #help-manage requesting weekly updates, and managers will reply to the thread with their weekly updates.
  - Friday afternoons, Charlie updates the KPIs in the [weekly updates spreadsheet](https://docs.google.com/spreadsheets/d/1Hso0LxqwrRVINCyW_n436bNHmoqhoLhC8bcbvLPOs9A/edit#gid=0), and Friday nights, Charlie will post the updates in #general.

Weekly update principles
   - Each department's update is 20-40 words or less.
   - Erring on the side of referring to items that are completely done and/or mentioning news that is potentially very exciting to folks throughout the company.
 
### Recruiting progress checkup

Weekly, Charlie looks in the [Fleeties spreadsheet](https://docs.google.com/spreadsheets/d/1OSLn-ZCbGSjPusHPiR5dwQhheH1K8-xqyZdsOe9y7qc/edit#gid=0) and reports on each open position:

 - Is the position in [BreezyHR](https://app.breezy.hr/signin)?
 - Is the position listed on fleetdm.com/jobs?
 - What is the total # applicants?
 - Total # interviews? 

### Payroll

Many of these processes are automated, but it's vital to check Gusto and Pilot manually for accuracy.
 - Salary employees are automated in Gusto and Pilot
 - Contractors are a manual process in Gusto and Pilot

## BizOps

### Monthly accounting

Create a new issue for the current month and year named "Closing out YYYY-MM" using the [monthly accounting issue template](https://github.com/fleetdm/confidential/blob/main/.github/ISSUE_TEMPLATE/5-monthly-accounting.md) in GitHub and complete all of the tasks in the issue.  

### Commission payroll

- Update [commission calculator](https://docs.google.com/spreadsheets/d/1vw6Q7kCC7-FdG5Fgx3ghgUdQiF2qwxk6njgK6z8_O9U/edit) with new revenue from any deals that are closed/won (have a subscription agreement signed by both parties) and have an **effective start date** within the previous month.
  - Find detailed notes on this process in [Notes - Run commission payroll in Gusto](https://docs.google.com/document/d/1FQLpGxvHPW6X801HYYLPs5y8o943mmasQD3m9k_c0so/edit#). 
- Contact Charlie Chance in Slack and let her know she can run the commission payroll. Use the off-cycle payroll option in Gusto. Be sure to classify the payment as "Commission" in the "other earnings" field and not the generic  "Bonus."
- Once commission payroll has been run, update the [commission calculator](https://docs.google.com/spreadsheets/d/1vw6Q7kCC7-FdG5Fgx3ghgUdQiF2qwxk6njgK6z8_O9U/edit) to mark the commission as paid. 

<<<<<<< HEAD
### Annual reporting for capital credit line

- Within 60 days of the end of the year:
  - Provide Silicon Valley Bank (SVB) with our balance sheet and profit and loss statement (P&L, sometimes called a cashflow statement) for the past twelve months.  
  - Provide SVB with our annual operating budgets and projections (on a quarterly basis) for the coming year.
  - Deliver this as early as possible in case they have questions.
=======
### Quarterly Quickbooks Online (QBO) check

- Check to make sure [bookkeeping quirks](https://docs.google.com/spreadsheets/d/1nuUPMZb1z_lrbaQEcgjnxppnYv_GWOTTo4FMqLOlsWg/edit?usp=sharing) are all accounted for and resolved or in progress toward resolution.
- Check balance sheet and profit and loss statements (P&Ls) in QBO against the [monthly workbooks](https://drive.google.com/drive/folders/1ben-xJgL5MlMJhIl2OeQpDjbk-pF6eJM) in Google Drive.

## Key reviews
Every release cycle, each department leader prepares a [key review deck](https://about.gitlab.com/handbook/key-review/#purpose) and presents it to the CEO. In this deck, the department will highlight KPI metrics and progress of OKRs. The information for creating this deck is located in the ["🌈 Fleet" Google drive](https://drive.google.com/drive/folders/1lizTSi7YotG_zA7zJeHuOXTg_KF1Ji8k) using ["How to create key review"](https://docs.google.com/document/d/1PDwJL0HiCz-KbEGZMfldAYX_aLk5OVAU1MMSgMYYF2A/edit?usp=sharing)(internal doc).
>>>>>>> 6126d40c

## Rituals

The following table lists the People group's rituals, frequency, and Directly Responsible Individual (DRI).

| Ritual                       | Frequency                | Description                                         | DRI               |
|:-----------------------------|:-----------------------------|:----------------------------------------------------|-------------------|
| AP invoice monitoring | Daily | Look for new accounts payable invoices and make sure that Fleet's suppliers are paid. | Nathanael Holliday |
| Weekly update | Weekly | Updates from managers on what their departments accomplished for the week are logged in the cloud and disseminated in Slack. Update the ops KPIs in the ["🌈 Weekly updates" spreadsheet](https://docs.google.com/spreadsheets/d/1Hso0LxqwrRVINCyW_n436bNHmoqhoLhC8bcbvLPOs9A/edit#gid=0).| Charlie Chance | 
| Hours update | Weekly | Screenshots of contractor hours as shown in Gusto are sent via Slack to each contractor's manager with no further action necessary if everything appears normal. | Charlie Chance |
| Prepare Mike and Sid's 1:1 doc | Bi-weekly | Run through the document preparation GitHub issue for Mike's call with Sid. | Nathanael Holliday |
| OKR review | Every three weeks | Review the status of each OKR. | Mike Thomas |
| Brex reconciliation | Monthly | Make sure all company-issued credit card transactions include memos. | Nathanael Holliday |
| Monthly accounting | Monthly | Use the monthly accounting template in GitHub to go through the process of validating Fleet's books. | Nathanael Holliday |
| Commission payroll | Monthly | Use the [commission calculator](https://docs.google.com/spreadsheets/d/1vw6Q7kCC7-FdG5Fgx3ghgUdQiF2qwxk6njgK6z8_O9U/edit#gid=0) to determine the commission payroll to be run in Gusto. | Nathanael Holliday |
| US contractor payroll | Monthly | Sync contractor hours to payments in Gusto and run payroll for the month. | Charlie Chance |
| OKR planning | Quarterly | Plan for the next quarter's OKRs. | Mike Thomas |
| 550C update | Annually | File California 550C. | Charlie Chance |
| Workiversaries | Weekly/PRN | People Operations posts in #g-people and tags @mikermcneil about any upcoming workiversaries | Charlie Chance |
| Investor and Advisor updates | PRN | People Operations tracks the last contact with investors and coordinates outreach with CEO | Charlie Chance |
| CEO inbox sweep | Daily unless OOO | Charlie does a morning sweep of the CEO's inbox to remove spam and grab action items | Charlie Chance |
| Recruiting progress checkup | Weekly | Charlie looks in the [Fleeties spreadsheet](https://docs.google.com/spreadsheets/d/1OSLn-ZCbGSjPusHPiR5dwQhheH1K8-xqyZdsOe9y7qc/edit#gid=0) and reports on each open position | Charlie Chance |
| Payroll | Monthly before payroll runs | Every month, Charlie audits the payroll platforms for accuracy | Charlie Chance |
| Calendar audit | Daily | Daily Charlie audits CEOs calendar and set notes for meetings | Charlie Chance |
| TPA verifications | Quarterly | Every quarter before tax filing due dates, Charlie audits state accounts to ensure TPA is set up or renewed | Charlie Chance |
| OKR table update | Quarterly | Every quarter after OKRs are finalized, Charlie adds the OKR doc file to the table on Product's page | Charlie Chance |
<<<<<<< HEAD
| Capital credit reporting | Annually | Within 60 days of the new year, provide financial statements to SVB | Nathanael Holliday |
=======
| QBO check | Quarterly | The first month after the previous quarter has closed, make sure that QBO is accurate compared to Fleet's records | Nathanael Holliday | 
| BizOps key review | every three weeks | Every release cycle a key review deck is prepared and presented | Nathanael Holliday |
>>>>>>> 6126d40c


## Slack channels

Please see [Digital Experience > Slack channels](https://fleetdm.com/handbook/digital-experience#slack-channels).


<meta name="maintainedBy" value="charlottechance">
<meta name="title" value="🧑‍🚀 People"><|MERGE_RESOLUTION|>--- conflicted
+++ resolved
@@ -563,14 +563,14 @@
 - Contact Charlie Chance in Slack and let her know she can run the commission payroll. Use the off-cycle payroll option in Gusto. Be sure to classify the payment as "Commission" in the "other earnings" field and not the generic  "Bonus."
 - Once commission payroll has been run, update the [commission calculator](https://docs.google.com/spreadsheets/d/1vw6Q7kCC7-FdG5Fgx3ghgUdQiF2qwxk6njgK6z8_O9U/edit) to mark the commission as paid. 
 
-<<<<<<< HEAD
+
 ### Annual reporting for capital credit line
 
 - Within 60 days of the end of the year:
   - Provide Silicon Valley Bank (SVB) with our balance sheet and profit and loss statement (P&L, sometimes called a cashflow statement) for the past twelve months.  
   - Provide SVB with our annual operating budgets and projections (on a quarterly basis) for the coming year.
   - Deliver this as early as possible in case they have questions.
-=======
+
 ### Quarterly Quickbooks Online (QBO) check
 
 - Check to make sure [bookkeeping quirks](https://docs.google.com/spreadsheets/d/1nuUPMZb1z_lrbaQEcgjnxppnYv_GWOTTo4FMqLOlsWg/edit?usp=sharing) are all accounted for and resolved or in progress toward resolution.
@@ -578,7 +578,7 @@
 
 ## Key reviews
 Every release cycle, each department leader prepares a [key review deck](https://about.gitlab.com/handbook/key-review/#purpose) and presents it to the CEO. In this deck, the department will highlight KPI metrics and progress of OKRs. The information for creating this deck is located in the ["🌈 Fleet" Google drive](https://drive.google.com/drive/folders/1lizTSi7YotG_zA7zJeHuOXTg_KF1Ji8k) using ["How to create key review"](https://docs.google.com/document/d/1PDwJL0HiCz-KbEGZMfldAYX_aLk5OVAU1MMSgMYYF2A/edit?usp=sharing)(internal doc).
->>>>>>> 6126d40c
+
 
 ## Rituals
 
@@ -605,12 +605,10 @@
 | Calendar audit | Daily | Daily Charlie audits CEOs calendar and set notes for meetings | Charlie Chance |
 | TPA verifications | Quarterly | Every quarter before tax filing due dates, Charlie audits state accounts to ensure TPA is set up or renewed | Charlie Chance |
 | OKR table update | Quarterly | Every quarter after OKRs are finalized, Charlie adds the OKR doc file to the table on Product's page | Charlie Chance |
-<<<<<<< HEAD
 | Capital credit reporting | Annually | Within 60 days of the new year, provide financial statements to SVB | Nathanael Holliday |
-=======
 | QBO check | Quarterly | The first month after the previous quarter has closed, make sure that QBO is accurate compared to Fleet's records | Nathanael Holliday | 
 | BizOps key review | every three weeks | Every release cycle a key review deck is prepared and presented | Nathanael Holliday |
->>>>>>> 6126d40c
+
 
 
 ## Slack channels
