--- conflicted
+++ resolved
@@ -2,7 +2,7 @@
 
 This living document outlines the manual quality assurance process conducted to ensure each release of Fleet meets organization standards.
 
-All steps should be conducted during each QA pass.
+All steps should be conducted during each QA pass. All steps are possible with `fleetctrl preview`.
 
 As new features are added to Fleet, new steps and flows will be added.
 
@@ -60,29 +60,7 @@
 
 Add a query as a saved query to the pack. Remove this query. Delete the pack.
 
-<<<<<<< HEAD
-=======
-### Organization settings flow
 
-As an admin user, select the "Settings" tab in the top navigation and then select "Organization settings".
-
-Follow [the instructions outlined in the Testing documentation](../docs/03-Contributing/02-Testing.md#email) to set up a local SMTP server.
-
-Successfully edit your organization's name in Fleet.
-
-### Manage users flow
-
-Invite a new user. To be able to invite users, you must have your local SMTP server configured. Instructions for setting up a local SMTP server are outlined in [the Testing documentation](../docs/03-Contributing/02-Testing.md#email)
-
-Logout of your current admin user and accept the invitation for the newly invited user. With your local SMTP server configured, head to https://localhost:8025 to view and select the invitation link.
-
-### Agent options flow
-
-Head to the global agent options page and set the `distributed_iterval` field to `5`.
-
-Refresh the page to confirm that the agent options have been updated.
-
->>>>>>> 2505b68c
 ### My account flow
 
 Head to the My account page by selecting the dropdown icon next to your avatar in the top navigation. Select "My account" and successfully update your password. Please do this with an extra user created for this purpose to maintain accessibility of `fleetctl preview` admin user.
