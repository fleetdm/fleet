/**
 * Custom configuration
 * (sails.config.custom)
 *
 * One-off settings specific to your application.
 *
 * For more information on custom configuration, visit:
 * https://sailsjs.com/config/custom
 */

module.exports.custom = {

  /**************************************************************************
  *                                                                         *
  * The base URL to use during development.                                 *
  *                                                                         *
  * • No trailing slash at the end                                          *
  * • `http://` or `https://` at the beginning.                             *
  *                                                                         *
  * > This is for use in custom logic that builds URLs.                     *
  * > It is particularly handy for building dynamic links in emails,        *
  * > but it can also be used for user-uploaded images, webhooks, etc.      *
  *                                                                         *
  **************************************************************************/
  baseUrl: 'http://localhost:2024',

  /**************************************************************************
  *                                                                         *
  * The TTL (time-to-live) for various sorts of tokens before they expire.  *
  *                                                                         *
  **************************************************************************/
  passwordResetTokenTTL: 24*60*60*1000,// 24 hours
  emailProofTokenTTL:    24*60*60*1000,// 24 hours

  /**************************************************************************
  *                                                                         *
  * The extended length that browsers should retain the session cookie      *
  * if "Remember Me" was checked while logging in.                          *
  *                                                                         *
  **************************************************************************/
  rememberMeCookieMaxAge: 30*24*60*60*1000, // 30 days

  /**************************************************************************
  *                                                                         *
  * Automated email configuration                                           *
  *                                                                         *
  * Sandbox Sendgrid credentials for use during development, as well as any *
  * other default settings related to "how" and "where" automated emails    *
  * are sent.                                                               *
  *                                                                         *
  * (https://app.sendgrid.com/settings/api_keys)                            *
  *                                                                         *
  **************************************************************************/
  // sendgridSecret: 'SG.fake.3e0Bn0qSQVnwb1E4qNPz9JZP5vLZYqjh7sn8S93oSHU',
  //--------------------------------------------------------------------------
  // /\  Configure this to enable support for automated emails.
  // ||  (Important for password recovery, verification, contact form, etc.)
  //--------------------------------------------------------------------------

  // The sender that all outgoing emails will appear to come from.
  fromEmailAddress: 'noreply@example.com',
  fromName: 'The NEW_APP_NAME Team',

  // Email address for receiving support messages & other correspondences.
  // > If you're using the default privacy policy, this will be referenced
  // > as the contact email of your "data protection officer" for the purpose
  // > of compliance with regulations such as GDPR.
  internalEmailAddress: 'support+development@example.com',

  // Whether to require proof of email address ownership any time a new user
  // signs up, or when an existing user attempts to change their email address.
  verifyEmailAddresses: false,

  /**************************************************************************
  *                                                                         *
  * Billing & payments configuration                                        *
  *                                                                         *
  * (https://dashboard.stripe.com/account/apikeys)                          *
  *                                                                         *
  **************************************************************************/
  // stripePublishableKey: 'pk_test_Zzd814nldl91104qor5911gjald',
  // stripeSecret: 'sk_test_Zzd814nldl91104qor5911gjald',
  //--------------------------------------------------------------------------
  // /\  Configure these to enable support for billing features.
  // ||  (Or if you don't need billing, feel free to remove them.)
  //--------------------------------------------------------------------------

  /***************************************************************************
  *                                                                          *
  * Directly responsible individuals (DRIs) whose changes to areas of the    *
  * code respository (outside of the core product code) are auto-approved,   *
  * even during code freezes.                                                *
  *                                                                          *
  * See api/controllers/webhooks/receive-from-github.js for context.         *
  *                                                                          *
  ***************************************************************************/
  githubRepoDRIByPath: {// fleetdm/fleet
    'README.md': ['mikermcneil', 'jarodreyes', 'mike-j-thomas', 'zwass'],// (github brandfront)
    'tools/fleetctl-npm/README.md': ['mikermcneil', 'mike-j-thomas', 'jarodreyes', 'zwass'],//« brandfront for fleetctl package on npm

    // Directly responsible individual (DRI) automation
    'CODEOWNERS': ['zwass', 'mikermcneil'],// (« for changing who reviews is automatically requested from for given paths)
    'website/config/custom.js': ['eashaw', 'mikermcneil'],// (« for changing whose changes automatically approve and unfreeze relevant PRs changing given paths)

    '.github/workflows': ['zwass', 'mikermcneil'],// (misc GitHub Actions. Note that some are also addressed more specifically below in relevant sections)
<<<<<<< HEAD
    'CHANGELOG.md': ['zwass', 'mikermcneil', 'noahtalerman', 'lukeheath'],
=======
    'CHANGELOG.md': ['zwass', 'mikermcneil', 'spokanemac', 'noahtalerman', 'zhumo', 'lukeheath'],
>>>>>>> 93e18efa

    // GitHub issue templates
    '.github/ISSUE_TEMPLATE': ['mikermcneil', 'lukeheath', 'hollidayn'],
    '.github/ISSUE_TEMPLATE/bug-report.md': ['xpkoala','zhumo','noahtalerman', 'lukeheath'],
    '.github/ISSUE_TEMPLATE/feature-request.md': ['xpkoala', 'zhumo','noahtalerman', 'lukeheath'],
    '.github/ISSUE_TEMPLATE/smoke-tests.md': ['xpkoala', 'zhumo','lukeheath','noahtalerman', 'lukeheath'],

    'articles': ['jarodreyes', 'mike-j-thomas', 'eashaw', 'zwass', 'mikermcneil'],

    'handbook': ['mike-j-thomas', 'eashaw', 'mikermcneil', 'zwass'],// (default for handbook)
    'handbook/company': 'mikermcneil',
    'handbook/business-operations': ['jostableford', 'hollidayn', 'mikermcneil'],
    'handbook/business-operations/ceo-handbook': ['sampfluger88', 'mikermcneil'],
    'handbook/engineering': ['zwass', 'lukeheath'],
    'handbook/product': ['noahtalerman', 'zhumo'],
    'handbook/customers': ['alexmitchelliii','zayhanlon','dherder'],
    'handbook/marketing': ['jarodreyes', 'mike-j-thomas', 'spokanemac'],

    'website': 'mikermcneil',// (default for website)
    'website/views': 'eashaw',
    'website/generators': 'eashaw',
    'website/assets': 'eashaw',
    'website/package.json': 'eashaw',
    '.github/workflows/deploy-fleet-website.yml': ['eashaw','mikermcneil'],// (website deploy script)
    '.github/workflows/test-website.yml': ['eashaw','mikermcneil'],// (website CI test script)
    'website/config/routes.js': ['eashaw', 'mike-j-thomas', 'jarodreyes'],// (for managing website URLs)
    'website/config/policies.js': ['eashaw', 'mikermcneil'],// (for adding new pages and managing permissions)
    'website/api/controllers/imagine': ['eashaw', 'jarodreyes'],// landing pages

    'docs': ['zwass', 'mikermcneil', 'zhumo', 'jarodreyes', 'ksatter', 'rachaelshaw', 'lukeheath', 'eashaw', 'mike-j-thomas', 'noahtalerman'],// (default for docs)

    'docs/01-Using-Fleet/standard-query-library/standard-query-library.yml': ['mikermcneil','zhumo','eashaw','lucasmrod','sharon-fdm','marcosd4h'],// (standard query library)
    'schema': ['zhumo','eashaw','zwass','mikermcneil','lucasmrod','sharon-fdm','marcosd4h'],// (Osquery table schema)
  },

  confidentialGithubRepoDRIByPath: {// fleetdm/confidential

    // Folders of configuration files
    'mdm_profiles': ['lukeheath', 'zwass'],
    'vpn': ['rfairburn', 'zwass'],

    // Folder that any fleetie (core team member, not consultants) can push to, willy-nilly
    'free-for-all': '*',

    // Cold outbound strategy (see fleetdm.com/handbook/company/why-this-way for our vision of a better way to sell)
    'cold-outbound-strategy.md': ['mikermcneil','bradmacd'],

    // Boilerplate
    'README.md': ['mikermcneil'],
    'CODEOWNERS': ['mikermcneil'],
    '.gitignore': ['mikermcneil', 'zwass', 'hollidayn', 'dherder', 'zayhanlon', 'lukeheath', 'zwinnerman-fleetdm', 'rfairburn'],

    // CI/CD workflows
    '.github/workflows': ['mikermcneil', 'zwass', 'hollidayn', 'lukeheath'],

    // GitHub issue templates
    '.github/ISSUE_TEMPLATE': ['mikermcneil', 'jostableford'],

  },

  fleetMdmGitopsGithubRepoDRIByPath: {
    '/': ['lukeheath']
  },

  // The version of osquery to use when generating schema docs
  // (both in Fleet's query console and on fleetdm.com)
  versionOfOsquerySchemaToUseWhenGeneratingDocumentation: '5.8.1',

  /***************************************************************************
  *                                                                          *
  * Any other custom config this Sails app should use during development.    *
  * (and possibly in ALL environments, if not overridden in config/env/)     *
  *                                                                          *
  ***************************************************************************/
  // Contact form:
  // slackWebhookUrlForContactForm: '…',

  // GitHub bot:
  // githubAccessToken: '…',
  // githubBotWebhookSecret: '…',
  // slackWebhookUrlForGithubBot: '…',
  // mergeFreezeAccessToken: '…',
  // datadogApiKey: '…',

  // For receive-from-customer-fleet-instance webhook.
  // customerWorkspaceOneBaseUrl: '…',
  // customerWorkspaceOneOauthId: '…',
  // customerWorkspaceOneOauthSecret: '…',
  // customerMigrationWebhookSecret: '…',

  //…

};<|MERGE_RESOLUTION|>--- conflicted
+++ resolved
@@ -103,11 +103,8 @@
     'website/config/custom.js': ['eashaw', 'mikermcneil'],// (« for changing whose changes automatically approve and unfreeze relevant PRs changing given paths)
 
     '.github/workflows': ['zwass', 'mikermcneil'],// (misc GitHub Actions. Note that some are also addressed more specifically below in relevant sections)
-<<<<<<< HEAD
-    'CHANGELOG.md': ['zwass', 'mikermcneil', 'noahtalerman', 'lukeheath'],
-=======
+
     'CHANGELOG.md': ['zwass', 'mikermcneil', 'spokanemac', 'noahtalerman', 'zhumo', 'lukeheath'],
->>>>>>> 93e18efa
 
     // GitHub issue templates
     '.github/ISSUE_TEMPLATE': ['mikermcneil', 'lukeheath', 'hollidayn'],
