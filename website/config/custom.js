--- conflicted
+++ resolved
@@ -390,14 +390,12 @@
   // customerWorkspaceOneOauthSecret: '…',
   // customerMigrationWebhookSecret: '…',
 
-<<<<<<< HEAD
   // For nurture emails:
   // contactEmailForNutureEmails: '…'
-=======
+
   // Deal registration form
   // dealRegistrationContactEmailAddress: '…',
 
->>>>>>> da3ad28f
   //…
 
 };