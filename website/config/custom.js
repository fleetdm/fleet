/**
 * Custom configuration
 * (sails.config.custom)
 *
 * One-off settings specific to your application.
 *
 * For more information on custom configuration, visit:
 * https://sailsjs.com/config/custom
 */

module.exports.custom = {

  /**************************************************************************
  *                                                                         *
  * The base URL to use during development.                                 *
  *                                                                         *
  * • No trailing slash at the end                                          *
  * • `http://` or `https://` at the beginning.                             *
  *                                                                         *
  * > This is for use in custom logic that builds URLs.                     *
  * > It is particularly handy for building dynamic links in emails,        *
  * > but it can also be used for user-uploaded images, webhooks, etc.      *
  *                                                                         *
  **************************************************************************/
  baseUrl: 'http://localhost:2024',

  /**************************************************************************
  *                                                                         *
  * The TTL (time-to-live) for various sorts of tokens before they expire.  *
  *                                                                         *
  **************************************************************************/
  passwordResetTokenTTL: 24*60*60*1000,// 24 hours
  emailProofTokenTTL:    24*60*60*1000,// 24 hours

  /**************************************************************************
  *                                                                         *
  * The extended length that browsers should retain the session cookie      *
  * if "Remember Me" was checked while logging in.                          *
  *                                                                         *
  **************************************************************************/
  rememberMeCookieMaxAge: 30*24*60*60*1000, // 30 days

  /**************************************************************************
  *                                                                         *
  * Automated email configuration                                           *
  *                                                                         *
  * Sandbox Sendgrid credentials for use during development, as well as any *
  * other default settings related to "how" and "where" automated emails    *
  * are sent.                                                               *
  *                                                                         *
  * (https://app.sendgrid.com/settings/api_keys)                            *
  *                                                                         *
  **************************************************************************/
  // sendgridSecret: 'SG.fake.3e0Bn0qSQVnwb1E4qNPz9JZP5vLZYqjh7sn8S93oSHU',
  //--------------------------------------------------------------------------
  // /\  Configure this to enable support for automated emails.
  // ||  (Important for password recovery, verification, contact form, etc.)
  //--------------------------------------------------------------------------

  // The sender that all outgoing emails will appear to come from.
  fromEmailAddress: 'noreply@example.com',
  fromName: 'The NEW_APP_NAME Team',

  // Email address for receiving support messages & other correspondences.
  // > If you're using the default privacy policy, this will be referenced
  // > as the contact email of your "data protection officer" for the purpose
  // > of compliance with regulations such as GDPR.
  internalEmailAddress: 'support+development@example.com',

  // Whether to require proof of email address ownership any time a new user
  // signs up, or when an existing user attempts to change their email address.
  verifyEmailAddresses: false,

  /**************************************************************************
  *                                                                         *
  * Billing & payments configuration                                        *
  *                                                                         *
  * (https://dashboard.stripe.com/account/apikeys)                          *
  *                                                                         *
  **************************************************************************/
  // stripePublishableKey: 'pk_test_Zzd814nldl91104qor5911gjald',
  // stripeSecret: 'sk_test_Zzd814nldl91104qor5911gjald',
  //--------------------------------------------------------------------------
  // /\  Configure these to enable support for billing features.
  // ||  (Or if you don't need billing, feel free to remove them.)
  //--------------------------------------------------------------------------

  //  ██████╗ ██████╗ ██╗███████╗
  //  ██╔══██╗██╔══██╗██║██╔════╝
  //  ██║  ██║██████╔╝██║███████╗
  //  ██║  ██║██╔══██╗██║╚════██║
  //  ██████╔╝██║  ██║██║███████║
  //  ╚═════╝ ╚═╝  ╚═╝╚═╝╚══════╝
  //
  /***************************************************************************
  *                                                                          *
  * If a PR contains changes within one of these paths, the DRI is requested *
  * for approval. (If a higher-level path also has a DRI specified, only the *
  * most specific DRI is requested for approval.)                            *
  *                                                                          *
  * See also the CODEOWNERS file in fleetdm/fleet for more context / links.  *
  *                                                                          *
  ***************************************************************************/
  githubRepoDRIByPath: {// fleetdm/fleet
    // - - - - - - - - - - - - - - - - - - - - - - - - - - - - - - - - - - - - - - - - - - - - - - - - - - -
    // FUTURE: To avoid repeating structure and comments, consolidate all these configs w/ something like:
    //    ````
    //    'articles': { dri: 'mike-j-thomas', maintainers: ['mike-j-thomas', 'mike-j-thomas', 'spokanemac', 'mikermcneil'], repo: 'fleetdm/fleet' },
    //    ````
    // - - - - - - - - - - - - - - - - - - - - - - - - - - - - - - - - - - - - - - - - - - - - - - - - - - -

    // 🚀 Code for core product and integrations
    'ee/tools/puppet': 'georgekarrv', //« Puppet integration (especially useful with macOS MDM turned on) -- FYI: Originally developed by request from "customer-eponym"

    // ⚗️ Reference, config surface, built-in queries, API, and other documentation
    // 'docs/Using-Fleet/REST-API.md': '',              // « Covered in CODEOWNERS (2023-07-22)
    // 'docs/Contributing/API-for-contributors.md': '', // « Covered in CODEOWNERS (2023-07-22)
    // 'schema': '',                                    // « Covered in CODEOWNERS (2023-07-22)
    'docs/01-Using-Fleet/standard-query-library/standard-query-library.yml': 'rachaelshaw', //« Built-in queries
    'ee/cis': 'sharon-fdm',//« Fleet Premium only: built-in queries  (built-in policies for CIS benchmarks)  -- FYI: On 2023-07-15, we changed this so that Sharon, Lucas, and Rachel are all maintainers, but where there is a single DRI who is automatically requested approval from.

    // 🫧 Articles and release notes
    'articles': 'spokanemac',
    'CHANGELOG.md': 'lukeheath',

    // 🫧 Website (fleetdm.com)
    'website': 'mikermcneil',// (catch-all)
    'website/assets': 'eashaw', // « Eric is DRI for website frontend code
    'website/views': 'eashaw',
    'website/api': 'mikermcneil',//« Website backend, scripts, deps
    'website/api/controllers/webhooks/receive-from-github.js': 'mikermcneil',// github bot (webhook)
    'website/api/controllers/imagine': 'eashaw',// landing pages
    'website/config': 'mikermcneil',
    'website/config/routes.js': 'eashaw',//« Website redirects and URLs
    'website/scripts': 'mikermcneil',
    'website/package.json': 'eashaw',

    // 🫧 Vulnerability dashboard
    'ee/vulnerability-dashboard': 'eashaw',// (catch-all)
    'ee/vulnerability-dashboard/assets': 'eashaw',
    'ee/vulnerability-dashboard/views': 'eashaw',
    'ee/vulnerability-dashboard/api': 'mikermcneil',//« Vulnerability dashboard backend, scripts, deps
    'ee/vulnerability-dashboard/config': 'mikermcneil',
    'ee/vulnerability-dashboard/config/routes.js': 'eashaw',//« Vulnerability dashboard redirects and URLs
    'ee/vulnerability-dashboard/scripts': 'mikermcneil',
    'ee/vulnerability-dashboard/package.json': 'eashaw',

    // 🫧 Pricing and features
    // 'website/views/pages/pricing.ejs': '',                // « Covered in CODEOWNERS (2023-07-22)
    // 'handbook/company/pricing-features-table.yml': '',    // « Covered in CODEOWNERS (2023-07-22)

    '/handbook/company/testimonials.yml': 'mike-j-thomas',

    // 🫧 Other brandfronts
    'README.md': 'mikermcneil',// « GitHub brandfront
    'tools/fleetctl-npm/README.md': 'mikermcneil',// « NPM brandfront (npmjs.com/package/fleetctl)

    // 🌐 Repo automation and change control settings
    'CODEOWNERS': 'sampfluger88',
    'website/config/custom.js': 'sampfluger88',

    // 🌐 Handbook
    //'handbook': 'mikermcneil', Covered in CODEOWNERS (#16972 2024-02-19)


    // 🌐 GitHub issue templates
    //'.github/ISSUE_TEMPLATE': 'mikermcneil',// « Covered in CODEOWNERS (2023-08-10)

  },

  // FUTURE: Support DRIs for confidential and other repos (except see other note above about a consolidated way to do it, to reduce these 4-6 config keys into one)


  //  ███╗   ███╗ █████╗ ██╗███╗   ██╗████████╗ █████╗ ██╗███╗   ██╗███████╗██████╗ ███████╗
  //  ████╗ ████║██╔══██╗██║████╗  ██║╚══██╔══╝██╔══██╗██║████╗  ██║██╔════╝██╔══██╗██╔════╝
  //  ██╔████╔██║███████║██║██╔██╗ ██║   ██║   ███████║██║██╔██╗ ██║█████╗  ██████╔╝███████╗
  //  ██║╚██╔╝██║██╔══██║██║██║╚██╗██║   ██║   ██╔══██║██║██║╚██╗██║██╔══╝  ██╔══██╗╚════██║
  //  ██║ ╚═╝ ██║██║  ██║██║██║ ╚████║   ██║   ██║  ██║██║██║ ╚████║███████╗██║  ██║███████║
  //  ╚═╝     ╚═╝╚═╝  ╚═╝╚═╝╚═╝  ╚═══╝   ╚═╝   ╚═╝  ╚═╝╚═╝╚═╝  ╚═══╝╚══════╝╚═╝  ╚═╝╚══════╝
  //
  /***************************************************************************
  *                                                                          *
  * Maintainers whose changes to areas of respositories are auto-approved,   *
  * even during code freezes.                                                *
  *                                                                          *
  * See also the CODEOWNERS file in fleetdm/fleet for more context / links.  *
  *                                                                          *
  ***************************************************************************/
  githubRepoMaintainersByPath: {// fleetdm/fleet

    // Code for core product and integrations
    'ee/tools/puppet': ['lukeheath', 'roperzh', 'gillespi314', 'mna', 'georgekarrv'],

    // Reference, config surface, built-in queries, API, and other documentation
    'docs': ['rachaelshaw'],// (default for docs)
    'docs/01-Using-Fleet/standard-query-library/standard-query-library.yml': ['rachaelshaw'],// (standard query library)
    'schema': ['eashaw'],// (Osquery table schema)
    'ee/cis': ['lukeheath', 'sharon-fdm', 'lucasmrod', 'rachelElysia', 'rachaelshaw'],


    // Articles and release notes
    'CHANGELOG.md': ['mikermcneil', 'spokanemac', 'noahtalerman', 'lukeheath'],
    'articles': ['mike-j-thomas', 'mike-j-thomas', 'eashaw', 'mikermcneil', 'spokanemac'],
    'website/assets/images/articles': ['spokanemac', 'mike-j-thomas', 'mike-j-thomas', 'eashaw', 'mikermcneil'],

    // Website (fleetdm.com)
    'website': 'mikermcneil',// (default for website)
    'website/views': 'eashaw',
    'website/generators': 'eashaw',
    'website/assets': 'eashaw',
    'website/package.json': 'eashaw',
    'website/config/routes.js': ['eashaw', 'mike-j-thomas'],// (for managing website URLs)
    'website/config/policies.js': ['eashaw', 'mikermcneil'],// (for adding new pages and managing permissions)
    'website/api/controllers/imagine': ['eashaw', 'mike-j-thomas'],// landing pages

    // 🫧 Vulnerability dashboard
    'ee/vulnerability-dashboard': 'mikermcneil',// (catch-all)
    'ee/vulnerability-dashboard/assets': 'eashaw',
    'ee/vulnerability-dashboard/views': 'eashaw',
    'ee/vulnerability-dashboard/config/routes.js': 'eashaw',
    'ee/vulnerability-dashboard/package.json': 'eashaw',

    // Other brandfronts
    'README.md': ['mikermcneil', 'mike-j-thomas', 'lukeheath'],//« github brandfront (github.com/fleetdm/fleet)
    'tools/fleetctl-npm/README.md': ['mikermcneil', 'mike-j-thomas', 'lukeheath'],//« brandfront for fleetctl package on npm (npmjs.com/package/fleetctl)

    // Config as code for infrastructure, internal security and IT use cases, and more.
    //'infrastructure': [],// Decided against in https://github.com/fleetdm/fleet/pull/12890
    //'charts': [], //Decided against in https://github.com/fleetdm/fleet/pull/12890
    //'terraform': [],//Decided against in https://github.com/fleetdm/fleet/pull/12890

    // Github workflows
    '.github/workflows/deploy-fleet-website.yml': ['eashaw','mikermcneil'],// (website deploy script)
    '.github/workflows/test-website.yml': ['eashaw','mikermcneil'],//« website CI test script
<<<<<<< HEAD
    '.github/workflows/deploy-vulnerability-dashboard.yml': ['eashaw','mikermcneil'],// (vulnerabiltiy dashboard deploy script)
    '.github/workflows/test-vulnerability-dashboard-changes.yml': ['eashaw','mikermcneil'],//« vulnerabiltiy dashboard CI test script
    '.github/workflows': ['zwass', 'mikermcneil'],//« CI/CD workflows & misc GitHub Actions. Note that some are also addressed more specifically below in relevant sections)
=======
    '.github/workflows': ['lukeheath', 'mikermcneil'],//« CI/CD workflows & misc GitHub Actions. Note that some are also addressed more specifically below in relevant sections)
>>>>>>> a7bb6ea3

    // Repo automation and change control settings
    'CODEOWNERS': ['mikermcneil', 'sampfluger88', 'lukeheath'],// (« for changing who reviews is automatically requested from for given paths)
    'website/config/custom.js': ['eashaw', 'mikermcneil', 'lukeheath', 'sampfluger88'],// (« for changing whose changes automatically approve and unfreeze relevant PRs changing given paths)

    // Handbook
    'handbook/README.md': 'mikermcneil', // See https://github.com/fleetdm/fleet/pull/13195
    'handbook/company': 'mikermcneil',
    'handbook/company/product-groups.md': ['lukeheath', 'sampfluger88','mikermcneil'],
    'handbook/digital-experience': ['sampfluger88','mikermcneil'],
    'handbook/business-operations': ['sampfluger88','mikermcneil'],
    'handbook/engineering': ['sampfluger88','mikermcneil', 'lukeheath'],
    'handbook/product-design': ['sampfluger88','mikermcneil'],
    'handbook/sales': ['sampfluger88','mikermcneil'],
    'handbook/demand': ['sampfluger88','mikermcneil'],
    'handbook/customer-success': ['sampfluger88','mikermcneil'],

    '/handbook/company/testimonials.yml': ['eashaw', 'mike-j-thomas', 'sampfluger88', 'mikermcneil'],

    // GitHub issue templates
    '.github/ISSUE_TEMPLATE': ['mikermcneil', 'lukeheath', 'sampfluger88'],
    '.github/ISSUE_TEMPLATE/bug-report.md': ['xpkoala','noahtalerman', 'lukeheath'],
    '.github/ISSUE_TEMPLATE/feature-request.md': ['xpkoala','noahtalerman', 'lukeheath'],
    '.github/ISSUE_TEMPLATE/smoke-tests.md': ['xpkoala','lukeheath','noahtalerman', 'lukeheath'],
  },

  confidentialGithubRepoMaintainersByPath: {// fleetdm/confidential

    // Config as code for infrastructure, internal security and IT use cases, and more.
    'mdm_profiles': ['lukeheath'],//« for dogfood.fleetdm.com, this is the required OS settings applied to contributor Macs
    'vpn': ['rfairburn', 'lukeheath'],// « for managing VPN rules for accessing customer and Fleet Sandbox infrastructure
    '.github/workflows': ['mikermcneil', 'lukeheath'],//« CI/CD workflows

    // Repo automation and change control settings
    'CODEOWNERS': ['mikermcneil', 'sampfluger88', 'lukeheath'],
    '.gitignore': ['mikermcneil', 'lukeheath', 'rfairburn'],// « what files should not be checked in?
    'free-for-all': '*',//« Folder that any fleetie (core team member, not consultants) can push to, willy-nilly

    // "Secret handbook"
    // Standard operating procedures (SOP), etc that would be public handbook content except for that it's confidential.
    'README.md': ['mikermcneil'],// « about this repo
    'cold-outbound-strategy.md': ['mikermcneil', 'sampfluger88'],// « Cold outbound strategy (see fleetdm.com/handbook/company/why-this-way for our vision of a better way to sell)

    // GitHub issue templates
    '.github/ISSUE_TEMPLATE': ['mikermcneil', 'sampfluger88', 'lukeheath'],// FUTURE: Bust out individual maintainership for issue templates once relevant DRIs are GitHub, markdown, and content design-certified

  },

  fleetMdmGitopsGithubRepoMaintainersByPath: {
    '/': ['lukeheath'] // Future update this
  },

  // The version of osquery to use when generating schema docs
  // (both in Fleet's query console and on fleetdm.com)
  versionOfOsquerySchemaToUseWhenGeneratingDocumentation: '5.11.0',


  //  ███████╗██╗  ██╗██████╗ ██╗      ██████╗ ██████╗ ███████╗    ██████╗  █████╗ ████████╗ █████╗
  //  ██╔════╝╚██╗██╔╝██╔══██╗██║     ██╔═══██╗██╔══██╗██╔════╝    ██╔══██╗██╔══██╗╚══██╔══╝██╔══██╗
  //  █████╗   ╚███╔╝ ██████╔╝██║     ██║   ██║██████╔╝█████╗      ██║  ██║███████║   ██║   ███████║
  //  ██╔══╝   ██╔██╗ ██╔═══╝ ██║     ██║   ██║██╔══██╗██╔══╝      ██║  ██║██╔══██║   ██║   ██╔══██║
  //  ███████╗██╔╝ ██╗██║     ███████╗╚██████╔╝██║  ██║███████╗    ██████╔╝██║  ██║   ██║   ██║  ██║
  //  ╚══════╝╚═╝  ╚═╝╚═╝     ╚══════╝ ╚═════╝ ╚═╝  ╚═╝╚══════╝    ╚═════╝ ╚═╝  ╚═╝   ╚═╝   ╚═╝  ╚═╝
  //
  // Config variables in this section are used for the /try-fleet/explore-data page on fleetdm.com

  // For sending requests to a Fleet instance:
  // fleetBaseUrlForQueryReports: '…',
  // fleetTokenForQueryReports: '…',

  // The API ID of the team of hosts created for query reports.
  // teamApidForQueryReports:

  // A dictionary where each key is the name of an osquery table, and the value is the API ID of the query that selects all information from that table. e.g., {'account_policy_data': 2045, 'ad_config': 2047, …}
  // queryIdsByTableName: {…}

  // A dictionary where each key is the lowercased platform, and the value is the API ID of a host. e.g., {'macos': 92, 'windows': 94, 'linux': 93}
  // hostIdsByHostPlatform: {…}

  /***************************************************************************
  *                                                                          *
  * Any other custom config this Sails app should use during development.    *
  * (and possibly in ALL environments, if not overridden in config/env/)     *
  *                                                                          *
  ***************************************************************************/
  // Contact form:
  // slackWebhookUrlForContactForm: '…',

  // GitHub bot:
  // githubAccessToken: '…',
  // githubBotWebhookSecret: '…',
  // slackWebhookUrlForGithubBot: '…',
  // mergeFreezeAccessToken: '…',
  // datadogApiKey: '…',

  // For receive-from-customer-fleet-instance webhook.
  // customerWorkspaceOneBaseUrl: '…',
  // customerWorkspaceOneOauthId: '…',
  // customerWorkspaceOneOauthSecret: '…',
  // customerMigrationWebhookSecret: '…',

  //…

};<|MERGE_RESOLUTION|>--- conflicted
+++ resolved
@@ -232,13 +232,9 @@
     // Github workflows
     '.github/workflows/deploy-fleet-website.yml': ['eashaw','mikermcneil'],// (website deploy script)
     '.github/workflows/test-website.yml': ['eashaw','mikermcneil'],//« website CI test script
-<<<<<<< HEAD
     '.github/workflows/deploy-vulnerability-dashboard.yml': ['eashaw','mikermcneil'],// (vulnerabiltiy dashboard deploy script)
     '.github/workflows/test-vulnerability-dashboard-changes.yml': ['eashaw','mikermcneil'],//« vulnerabiltiy dashboard CI test script
-    '.github/workflows': ['zwass', 'mikermcneil'],//« CI/CD workflows & misc GitHub Actions. Note that some are also addressed more specifically below in relevant sections)
-=======
     '.github/workflows': ['lukeheath', 'mikermcneil'],//« CI/CD workflows & misc GitHub Actions. Note that some are also addressed more specifically below in relevant sections)
->>>>>>> a7bb6ea3
 
     // Repo automation and change control settings
     'CODEOWNERS': ['mikermcneil', 'sampfluger88', 'lukeheath'],// (« for changing who reviews is automatically requested from for given paths)
