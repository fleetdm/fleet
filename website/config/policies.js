--- conflicted
+++ resolved
@@ -69,9 +69,6 @@
   'view-fleetctl-preview': true,
   'get-llm-generated-configuration-profile': true,
   'account/update-start-cta-visibility': true,
-<<<<<<< HEAD
+  'view-configuration-builder': true,
   'android-proxy/*': true,
-=======
-  'view-configuration-builder': true,
->>>>>>> 9d30086d
 };