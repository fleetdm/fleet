--- conflicted
+++ resolved
@@ -36,10 +36,7 @@
   'deliver-demo-signup': true,
   'articles/*': true,
   'reports/*': true,
-<<<<<<< HEAD
+  'view-sales-one-pager': true,
   'try-fleet/*': true,
-=======
-  'view-sales-one-pager': true,
->>>>>>> 3da9f6cb
 
 };