--- conflicted
+++ resolved
@@ -37,13 +37,10 @@
   'articles/*': true,
   'reports/*': true,
   'view-sales-one-pager': true,
-<<<<<<< HEAD
-  'create-or-update-one-newsletter-subscription': true,
-  'unsubscribe-from-newsletter': true,
-=======
   'try-fleet/view-register': true,
   'try-fleet/view-sandbox-login': true,
   'try-fleet/view-sandbox-teleporter-or-redirect-because-expired': true,
->>>>>>> ee44f428
+  'create-or-update-one-newsletter-subscription': true,
+  'unsubscribe-from-newsletter': true,
 
 };