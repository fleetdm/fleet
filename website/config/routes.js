--- conflicted
+++ resolved
@@ -203,12 +203,9 @@
   'GET /try-fleet':                  '/get-started',
   'GET /docs/deploying/fleet-public-load-testing': '/docs/deploying/load-testing',
   'GET /handbook/customer-experience': '/handbook/customers',
-<<<<<<< HEAD
-  'GET /handbook/brand': '/handbook/digital-experience',
-=======
   'GET /guides/deploy-fleet-on-hetzner-cloud': '/deploy/deploy-fleet-on-hetzner-cloud',
   'GET /use-cases/stay-on-course-with-your-security-compliance-goals': '/guides/stay-on-course-with-your-security-compliance-goals',
->>>>>>> 538adbb0
+  'GET /handbook/brand': '/handbook/digital-experience',
 
 
 
