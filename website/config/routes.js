/**
 * Route Mappings
 * (sails.config.routes)
 *
 * Your routes tell Sails what to do each time it receives a request.
 *
 * For more information on configuring custom routes, check out:
 * https://sailsjs.com/anatomy/config/routes-js
 */

module.exports.routes = {

  //  ╦ ╦╔═╗╔╗ ╔═╗╔═╗╔═╗╔═╗╔═╗
  //  ║║║║╣ ╠╩╗╠═╝╠═╣║ ╦║╣ ╚═╗
  //  ╚╩╝╚═╝╚═╝╩  ╩ ╩╚═╝╚═╝╚═╝
  'GET /': {
    action: 'view-homepage-or-redirect',
    locals: { isHomepage: true }
  },

  'GET /company/contact': {
    action: 'view-contact',
    locals: {
      pageTitleForMeta: 'Contact us | Fleet for osquery',
      pageDescriptionForMeta: 'Get in touch with our team.'
    }
  },

  'GET /fleetctl-preview': {
    action: 'view-get-started',
    locals: {
      pageTitleForMeta: 'fleetctl preview | Fleet for osquery',
      pageDescriptionForMeta: 'Learn about getting started with Fleet using fleetctl.'
    }
  },

  'GET /pricing': {
    action: 'view-pricing',
    locals: {
      currentSection: 'pricing',
      pageTitleForMeta: 'Pricing | Fleet for osquery',
      pageDescriptionForMeta: 'View Fleet plans and pricing details.'
    }
  },

  'GET /logos': {
    action: 'view-press-kit',
    locals: {
      pageTitleForMeta: 'Logos | Fleet for osquery',
      pageDescriptionForMeta: 'Download Fleet logos, wallpapers, and screenshots.'
    }
  },

  'GET /queries': {
    action: 'view-query-library',
    locals: {
      currentSection: 'documentation',
      pageTitleForMeta: 'Queries | Fleet for osquery',
      pageDescriptionForMeta: 'A growing collection of useful queries for organizations deploying Fleet and osquery.'
    }
  },

  'GET /queries/:slug': {
    action: 'view-query-detail',
    locals: {
      currentSection: 'documentation',
    }
  },

  'r|^/((success-stories|securing|releases|engineering|guides|announcements|podcasts|report|deploy)/(.+))$|': {
    skipAssets: false,
    action: 'articles/view-basic-article',
  },// Handles /device-management/foo, /securing/foo, /releases/foo, /engineering/foo, /guides/foo, /announcements/foo, /deploy/foo, /podcasts/foo, /report/foo

  'r|^/((success-stories|securing|releases|engineering|guides|announcements|articles|podcasts|report|deploy))/*$|category': {
    skipAssets: false,
    action: 'articles/view-articles',
  },// Handles the article landing page /articles, and the article cateogry pages (e.g. /device-management, /securing, /releases, etc)

  'GET /docs/?*': {
    skipAssets: false,
    action: 'docs/view-basic-documentation',
    locals: {
      currentSection: 'documentation',
    }
  },// handles /docs and /docs/foo/bar

  'GET /handbook/?*':  {
    skipAssets: false,
    action: 'handbook/view-basic-handbook',
    locals: {
      currentSection: 'community',
    }
  },// handles /handbook and /handbook/foo/bar

  'GET /transparency': {
    action: 'view-transparency',
    locals: {
      pageTitleForMeta: 'Transparency | Fleet for osquery',
      pageDescriptionForMeta: 'Learn what data osquery can see.',
    }
  },
  'GET /customers/new-license': {
    action: 'customers/view-new-license',
    locals: {
      layout: 'layouts/layout-customer',
      pageTitleForMeta: 'Get Fleet Premium | Fleet for osquery',
      pageDescriptionForMeta: 'Generate your quote and start using Fleet Premium today.',
    }
  },
  'GET /customers/register': {
    action: 'entrance/view-signup',
    locals: {
      layout: 'layouts/layout-customer',
      pageTitleForMeta: 'Sign up | Fleet for osquery',
      pageDescriptionForMeta: 'Sign up for a Fleet Premium license.',
    }
  },
  'GET /customers/login': {
    action: 'entrance/view-login',
    locals: {
      layout: 'layouts/layout-customer',
      pageTitleForMeta: 'Log in | Fleet for osquery',
      pageDescriptionForMeta: 'Log in to the Fleet customer portal.',
    }
  },
  'GET /customers/dashboard': {
    action: 'customers/view-dashboard',
    locals: {
      layout: 'layouts/layout-customer',
      pageTitleForMeta: 'Customer dashboard | Fleet for osquery',
      pageDescriptionForMeta: 'View and edit information about your Fleet Premium license.',
    }
  },
  'GET /customers/forgot-password': {
    action: 'entrance/view-forgot-password',
    locals: {
      layout: 'layouts/layout-customer',
      pageTitleForMeta: 'Forgot password | Fleet for osquery',
      pageDescriptionForMeta: 'Recover the password for your Fleet customer account.',
    }
  },
  'GET /customers/new-password': {
    action: 'entrance/view-new-password',
    locals: {
      layout: 'layouts/layout-customer',
      pageTitleForMeta: 'New password | Fleet for osquery',
      pageDescriptionForMeta: 'Change the password for your Fleet customer account.',
    }
  },

  'GET /reports/state-of-device-management': {
    action: 'reports/view-state-of-device-management',
    locals: {
      pageTitleForMeta: 'State of device management | Fleet for osquery',
      pageDescriptionForMeta: 'We surveyed 200+ security practitioners to discover the state of device management in 2022. Click here to learn about their struggles and best practices.',
      headerCTAHidden: true,
    }
  },

  'GET /overview': {
    action: 'view-sales-one-pager',
    locals: {
      pageTitleForMeta: 'Overview | Fleet for osquery',
      pageDescriptionForMeta: 'Fleet helps security and IT teams protect their devices. We\'re the single source of truth for workstation and server telemetry. Click to learn more!',
      layout: 'layouts/layout-landing'
    },
  },

  'GET /try-fleet/register': {
    action: 'try-fleet/view-register',
    locals: {
      layout: 'layouts/layout-sandbox',
      pageTitleForMeta: 'Fleet Sandbox | Fleet for osquery',
      pageDescriptionForMeta: 'Fleet Sandbox - The fastest way to test Fleet. Get up and running in minutes to try out Fleet.',
    }
  },

  'GET /try-fleet/login': {
    action: 'try-fleet/view-sandbox-login',
    locals: {
      layout: 'layouts/layout-sandbox',
      pageTitleForMeta: 'Log in to Fleet Sandbox | Fleet for osquery',
      pageDescriptionForMeta: 'Log in to Fleet Sandbox.',
    }
  },

  'GET /try-fleet/sandbox': {
    action: 'try-fleet/view-sandbox-teleporter-or-redirect-because-expired',
    locals: {
      layout: 'layouts/layout-sandbox',
    },
  },

  'GET /try-fleet/sandbox-expired': {
    action: 'try-fleet/view-sandbox-expired',
    locals: {
      layout: 'layouts/layout-sandbox',
    },
  },

  'GET /admin/email-preview': {
    action: 'admin/view-email-templates',
    locals: {
      layout: 'layouts/layout-customer'
    },
  },

  'GET /admin/email-preview/*': {
    action: 'admin/view-email-template-preview',
    skipAssets: true,
    locals: {
      layout: 'layouts/layout-customer'
    },
  },

  'GET /tables/:tableName': {
    action: 'view-osquery-table-details',
    locals: {
      currentSection: 'documentation',
    }
  },

  'GET /admin/generate-license': {
    action: 'admin/view-generate-license',
    locals: {
      layout: 'layouts/layout-customer'
    }
  },


  'GET /connect-vanta': {
    action: 'view-connect-vanta',
    locals: {
      layout: 'layouts/layout-sandbox',
    }
  },

  'GET /vanta-authorization': {
    action: 'view-vanta-authorization',
    locals: {
      layout: 'layouts/layout-sandbox',
    }
  },

  'GET /device-management': {
    action: 'view-fleet-mdm',
    locals: {
      pageTitleForMeta: 'Device management | Fleet for osquery',
      pageDescriptionForMeta: 'GitOps-driven MDM. Automate the management of your fleet of devices with increased visibility, control, and improved stability.',
      currentSection: 'platform',
    }
  },

  'GET /upgrade': {
    action: 'view-upgrade',
    locals: {
      pageTitleForMeta: 'Upgrade to Fleet Premium | Fleet for osquery',
      pageDescriptionForMeta: 'Learn about the benefits of upgrading to Fleet Premium',
    }
  },

  'GET /compliance': {
    action: 'view-compliance',
    locals: {
      currentSection: 'platform',
      pageTitleForMeta: 'Security compliance | Fleet for osquery',
      pageDescriptionForMeta: 'Automate security workflows by creating or installing policies to maintain your organization\'s compliance goals. Simplify security compliance with Fleet.',
    }
  },

  'GET /osquery-management': {
    action: 'view-osquery-management',
    locals: {
      pageTitleForMeta: 'Osquery management | Fleet for osquery',
      pageDescriptionForMeta: 'Fleet lets you harness the power of osquery to stream accurate, real-time data from all your endpoints.',
    }
  },

  'GET /vulnerability-management': {
    action: 'view-vulnerability-management',
    locals: {
      pageTitleForMeta: 'Vulnerability management | Fleet for osquery',
      pageDescriptionForMeta: 'Know what\’s going on with your computers. Measure and automate risk across your laptops and servers.',
    }
  },

  'GET /support': {
    action: 'view-support',
    locals: {
      pageTitleForMeta: 'Support | Fleet for osquery',
      pageDescriptionForMeta: 'Ask a question, chat with other engineers, or get in touch with the Fleet team.',
      currentSection: 'documentation',
    }
  },


  //  ╦╔╦╗╔═╗╔═╗╦╔╗╔╔═╗  ┌─┬  ┌─┐┌┐┌┌┬┐┬┌┐┌┌─┐  ┌─┐┌─┐┌─┐┌─┐┌─┐─┐
  //  ║║║║╠═╣║ ╦║║║║║╣   │ │  ├─┤│││ │││││││ ┬  ├─┘├─┤│ ┬├┤ └─┐ │
  //  ╩╩ ╩╩ ╩╚═╝╩╝╚╝╚═╝  └─┴─┘┴ ┴┘└┘─┴┘┴┘└┘└─┘  ┴  ┴ ┴└─┘└─┘└─┘─┘
  'GET /imagine/unused-software': { action: 'imagine/view-unused-software' },
  'GET /imagine/higher-education': {
    action: 'imagine/view-higher-education',
    locals: {
      pageTitleForMeta: 'Fleet for higher education',
      pageDescriptionForMeta: 'Automate security workflows in a single application by creating or installing policies to identify which devices comply with your security guidelines.',
    }
  },
  'GET /imagine/rapid-7-alternative': {
    action: 'imagine/view-rapid-7-alternative',
    locals: {
      pageTitleForMeta: 'An open-source alternative to Rapid7',
      pageDescriptionForMeta: 'Simplify vulnerability management with Fleet, an open-source platform with superior visibility.',
    }
  },
  'GET /imagine/defcon-31': {
    action: 'imagine/view-defcon-31',
    locals: {
      pageTitleForMeta: 'Fleet at DefCon 31',
      pageDescriptionForMeta: 'Find Fleet at DefCon and get a custom tee shirt.',
    }
  },

  //  ╦  ╔═╗╔═╗╔═╗╔═╗╦ ╦  ╦═╗╔═╗╔╦╗╦╦═╗╔═╗╔═╗╔╦╗╔═╗
  //  ║  ║╣ ║ ╦╠═╣║  ╚╦╝  ╠╦╝║╣  ║║║╠╦╝║╣ ║   ║ ╚═╗
  //  ╩═╝╚═╝╚═╝╩ ╩╚═╝ ╩   ╩╚═╚═╝═╩╝╩╩╚═╚═╝╚═╝ ╩ ╚═╝
  //  ┌─  ┌─┐┌─┐┬─┐  ┌┐ ┌─┐┌─┐┬┌─┬ ┬┌─┐┬─┐┌┬┐┌─┐  ┌─┐┌─┐┌┬┐┌─┐┌─┐┌┬┐  ─┐
  //  │   ├┤ │ │├┬┘  ├┴┐├─┤│  ├┴┐│││├─┤├┬┘ ││└─┐  │  │ ││││├─┘├─┤ │    │
  //  └─  └  └─┘┴└─  └─┘┴ ┴└─┘┴ ┴└┴┘┴ ┴┴└──┴┘└─┘  └─┘└─┘┴ ┴┴  ┴ ┴ ┴o  ─┘
  // Add redirects here for deprecated/legacy links, so that they go to an appropriate new place instead of just being broken when pages move or get renamed.
  //
  // For example:
  // If we were going to change fleetdm.com/company/about to fleetdm.com/company/story, we might do something like:
  // ```
  // 'GET /company/about': '/company/story',
  // ```
  //
  // Or another example, if we were to rename a doc page:
  // ```
  // 'GET /docs/using-fleet/learn-how-to-use-fleet': '/docs/using-fleet/fleet-for-beginners',
  // ```
  'GET /try-fleet':                  '/get-started',
  'GET /try': '/get-started',
  'GET /docs/deploying/fleet-public-load-testing': '/docs/deploying/load-testing',
  'GET /handbook/customer-experience': '/handbook/customers',
  'GET /handbook/brand': '/handbook/digital-experience',
  'GET /guides/deploying-fleet-on-aws-with-terraform': '/deploy/deploying-fleet-on-aws-with-terraform',
  'GET /guides/deploy-fleet-on-hetzner-cloud':'/deploy/deploy-fleet-on-hetzner-cloud',
  'GET /guides/deploying-fleet-on-render': '/deploy/deploying-fleet-on-render',
  'GET /use-cases/correlate-network-connections-with-community-id-in-osquery': '/guides/correlate-network-connections-with-community-id-in-osquery',
  'GET /use-cases/converting-unix-timestamps-with-osquery': '/guides/converting-unix-timestamps-with-osquery',
  'GET /use-cases/ebpf-the-future-of-osquery-on-linux': '/securing/ebpf-the-future-of-osquery-on-linux',
  'GET /use-cases/fleet-quick-tips-querying-procdump-eula-has-been-accepted': '/guides/fleet-quick-tips-querying-procdump-eula-has-been-accepted',
  'GET /use-cases/generate-process-trees-with-osquery': '/guides/generate-process-trees-with-osquery',
  'GET /use-cases/get-and-stay-compliant-across-your-devices-with-fleet': '/securing/get-and-stay-compliant-across-your-devices-with-fleet',
  'GET /use-cases/import-and-export-queries-and-packs-in-fleet': '/guides/import-and-export-queries-and-packs-in-fleet',
  'GET /guides/import-and-export-queries-and-packs-in-fleet': '/guides/import-and-export-queries-in-fleet',
  'GET /use-cases/locate-assets-with-osquery': '/guides/locate-assets-with-osquery',
  'GET /use-cases/osquery-a-tool-to-easily-ask-questions-about-operating-systems': '/guides/osquery-a-tool-to-easily-ask-questions-about-operating-systems',
  'GET /use-cases/osquery-consider-joining-against-the-users-table': '/guides/osquery-consider-joining-against-the-users-table',
  'GET /use-cases/stay-on-course-with-your-security-compliance-goals': '/guides/stay-on-course-with-your-security-compliance-goals',
  'GET /use-cases/using-elasticsearch-and-kibana-to-visualize-osquery-performance': '/guides/using-elasticsearch-and-kibana-to-visualize-osquery-performance',
  'GET /use-cases/work-may-be-watching-but-it-might-not-be-as-bad-as-you-think': '/securing/work-may-be-watching-but-it-might-not-be-as-bad-as-you-think',
  'GET /docs/contributing/testing':  '/docs/contributing/testing-and-local-development',
  'GET /handbook/sales': '/handbook/customers#sales',
  'GET /handbook/people': '/handbook/business-operations',
  'GET /handbook/people/ceo-handbook': '/handbook/business-operations/ceo-handbook',
  'GET /handbook/growth': '/handbook/marketing#growth',
  'GET /handbook/community': '/handbook/marketing#community',
  'GET /handbook/digital-experience': '/handbook/marketing#digital-experience',
  'GET /handbook/digital-experience/article-formatting-guide': '/handbook/marketing/article-formatting-guide',
  'GET /handbook/digital-experience/commonly-used-terms': '/handbook/marketing/commonly-used-terms',
  'GET /handbook/digital-experience/how-to-submit-and-publish-an-article': '/handbook/marketing/how-to-submit-and-publish-an-article',
  'GET /handbook/digital-experience/markdown-guide': '/handbook/marketing/markdown-guide',
  'GET /handbook/quality': '/handbook/engineering#quality',
  'GET /device-management/fleet-user-stories-f100': '/success-stories/fleet-user-stories-wayfair',
  'GET /device-management/fleet-user-stories-schrodinger': '/success-stories/fleet-user-stories-wayfair',
  'GET /device-management/fleet-user-stories-wayfair': '/success-stories/fleet-user-stories-wayfair',
  'GET /handbook/security': '/handbook/business-operations/security',
  'GET /handbook/security/security-policies':'/handbook/business-operations/security-policies#information-security-policy-and-acceptable-use-policy',// « reasoning: https://github.com/fleetdm/fleet/pull/9624
  'GET /handbook/handbook': '/handbook/company/handbook',
  'GET /handbook/company/development-groups': '/handbook/company/product-groups',
  'GET /docs/using-fleet/mdm-macos-settings': '/docs/using-fleet/mdm-custom-macos-settings',
  'GET /platform': '/',
  'GET /handbook/company/senior-software-backend-engineer': 'https://www.linkedin.com/posts/mikermcneil_in-addition-to-our-product-quality-specialist-activity-7067711903166279680-6CMH',
  'GET /handbook/business-operations/ceo-handbook': '/handbook/company/ceo-handbook',

  'GET /docs': '/docs/get-started/why-fleet',
  'GET /docs/get-started': '/docs/get-started/why-fleet',
  'GET /docs/rest-api': '/docs/rest-api/rest-api',
  'GET /docs/using-fleet': '/docs/using-fleet/fleet-ui',
  'GET /docs/configuration': '/docs/configuration/fleet-server-configuration',
  'GET /docs/contributing': 'https://github.com/fleetdm/fleet/tree/main/docs/Contributing',
  'GET /docs/deploy': '/docs/deploy/introduction',
  'GET /docs/using-fleet/faq': '/docs/get-started/faq',
  'GET /docs/using-fleet/monitoring-fleet': '/docs/deploy/monitoring-fleet',
  'GET /docs/using-fleet/adding-hosts': '/docs/using-fleet/enroll-hosts',
  'GET /docs/using-fleet/teams': '/docs/using-fleet/segment-hosts',
  'GET /docs/using-fleet/permissions': '/docs/using-fleet/manage-access',
  'GET /docs/using-fleet/chromeos': '/docs/using-fleet/enroll-chromebooks',
  'GET /docs/using-fleet/rest-api': '/docs/rest-api/rest-api',
  'GET /docs/using-fleet/configuration-files': '/docs/configuration/configuration-files/',
  'GET /docs/using-fleet/application-security': '/handbook/business-operations/application-security',
  'GET /docs/using-fleet/security-audits': '/handbook/business-operations/security-audits',
  'GET /docs/using-fleet/process-file-events': '/guides/querying-process-file-events-table-on-centos-7',
  'GET /docs/using-fleet/audit-activities': '/docs/using-fleet/audit-logs',
  'GET /docs/using-fleet/detail-queries-summary': '/docs/using-fleet/understanding-host-vitals',
  'GET /docs/using-fleet/orbit': '/docs/using-fleet/fleetd',
<<<<<<< HEAD
  'GET /docs/deploying': '/docs/deploy',
  'GET /docs/deploying/faq': '/docs/get-started/faq',
  'GET /docs/deploying/introduction': '/docs/deploy/introduction',
  'GET /docs/deploying/reference-architectures': '/docs/deploy/reference-architectures ',
  'GET /docs/deploying/upgrading-fleet': '/docs/deploy/upgrading-fleet',
  'GET /docs/deploying/server-installation': '/docs/deploy/server-installation',
  'GET /docs/deploying/cloudgov': '/docs/deploy/cloudgov',
  'GET /docs/deploying/configuration': '/docs/configuration/fleet-server-configuration',
  'GET /docs/deploying/fleetctl-agent-updates': '/docs/using-fleet/update-agents',
  'GET /docs/deploying/debugging': '/handbook/engineering/debugging',
  'GET /docs/deploying/load-testing': '/handbook/engineering/load-testing',
  'GET /docs/contributing/configuration': '/docs/configuration/configuration-files',
  'GET /docs/contributing/*': {
    skipAssets: true,
    fn: (req, res)=>{
      return res.redirect(301, 'https://github.com/fleetdm/fleet/tree/main/docs/Contributing');
    }
  },
=======
  'GET /docs/contributing/orbit-development-and-release-strategy': '/docs/contributing/fleetd-development-and-release-strategy',
  'GET /docs/contributing/run-locally-built-orbit': '/docs/contributing/run-locally-built-fleetd',
  'GET /handbook/company/ceo-handbook': '/handbook/company/ceo',
>>>>>>> fc7c7544

  //  ╔╦╗╦╔═╗╔═╗  ╦═╗╔═╗╔╦╗╦╦═╗╔═╗╔═╗╔╦╗╔═╗   ┬   ╔╦╗╔═╗╦ ╦╔╗╔╦  ╔═╗╔═╗╔╦╗╔═╗
  //  ║║║║╚═╗║    ╠╦╝║╣  ║║║╠╦╝║╣ ║   ║ ╚═╗  ┌┼─   ║║║ ║║║║║║║║  ║ ║╠═╣ ║║╚═╗
  //  ╩ ╩╩╚═╝╚═╝  ╩╚═╚═╝═╩╝╩╩╚═╚═╝╚═╝ ╩ ╚═╝  └┘   ═╩╝╚═╝╚╩╝╝╚╝╩═╝╚═╝╩ ╩═╩╝╚═╝

  // Convenience
  // =============================================================================================================
  // Things that people are used to typing in to the URL and just randomly trying.
  //
  // For example, a clever user might try to visit fleetdm.com/documentation, not knowing that Fleet's website
  // puts this kind of thing under /docs, NOT /documentation.  These "convenience" redirects are to help them out.
  'GET /renew':                      'https://calendly.com/zayhanlon/fleet-renewal-discussion',
  'GET /documentation':              '/docs',
  'GET /contribute':                 '/docs/contributing',
  'GET /install':                    '/fleetctl-preview',
  'GET /company':                    '/company/about',
  'GET /company/about':              '/handbook', // FUTURE: brief "about" page explaining the origins of the company
  'GET /contact':                    '/company/contact',
  'GET /legal':                      '/legal/terms',
  'GET /terms':                      '/legal/terms',
  'GET /handbook/security/github':   '/handbook/security#git-hub-security',
  'GET /login':                      '/customers/login',
  'GET /slack':                      'https://join.slack.com/t/osquery/shared_invite/zt-1wkw5fzba-lWEyke60sjV6C4cdinFA1w',
  'GET /docs/using-fleet/updating-fleet': '/docs/deploying/upgrading-fleet',
  'GET /blog':                   '/articles',
  'GET /brand':                  '/logos',
  'GET /get-started':            '/try-fleet/register',
  'GET /g':                       (req,res)=> { let originalQueryStringWithAmp = req.url.match(/\?(.+)$/) ? '&'+req.url.match(/\?(.+)$/)[1] : ''; return res.redirect(301, sails.config.custom.baseUrl+'/?meet-fleet'+originalQueryStringWithAmp); },
  'GET /test-fleet-sandbox':     '/try-fleet/register',
  'GET /unsubscribe':             (req,res)=> { let originalQueryString = req.url.match(/\?(.+)$/) ? req.url.match(/\?(.+)$/)[1] : ''; return res.redirect(301, sails.config.custom.baseUrl+'/api/v1/unsubscribe-from-all-newsletters?'+originalQueryString);},
  'GET /tables':                 '/tables/account_policy_data',
  'GET /imagine/launch-party':   'https://www.eventbrite.com/e/601763519887',

  // Fleet UI
  // =============================================================================================================
  // These are external links not maintained by Fleet. We can point the Fleet UI to redirects here instead of the
  // original sources to help avoid broken links.
  'GET /learn-more-about/chromeos-updates': 'https://support.google.com/chrome/a/answer/6220366',

  // Sitemap
  // =============================================================================================================
  // This is for search engines, not humans.  Search engines know to visit fleetdm.com/sitemap.xml to download this
  // XML file, which helps search engines know which pages are available on the website.
  'GET /sitemap.xml':            { action: 'download-sitemap' },

  // RSS feeds
  // =============================================================================================================
  'GET /rss/:categoryName': {action: 'download-rss-feed'},

  // Potential future pages
  // =============================================================================================================
  // Things that are not webpages here (in the Sails app) yet, but could be in the future.  For now they are just
  // redirects to somewhere else EXTERNAL to the Sails app.
  'GET /security':               'https://github.com/fleetdm/fleet/security/policy',
  'GET /trust':                  'https://trust.fleetdm.com',
  'GET /status':                 'https://status.fleetdm.com',
  'GET /hall-of-fame':           'https://github.com/fleetdm/fleet/pulse',
  'GET /apply':                  '/jobs',
  'GET /jobs':                   'https://fleetdm.com/handbook/company#open-positions',
  'GET /company/stewardship':    'https://github.com/fleetdm/fleet', // FUTURE: page about how we approach open source and our commitments to the community
  'GET /legal/terms':            'https://docs.google.com/document/d/1OM6YDVIs7bP8wg6iA3VG13X086r64tWDqBSRudG4a0Y/edit',
  'GET /legal/privacy':          'https://docs.google.com/document/d/17i_g1aGpnuSmlqj35-yHJiwj7WRrLdC_Typc1Yb7aBE/edit',
  'GET /logout':                 '/api/v1/account/logout',
  'GET /defcon':                 'https://kqphpqst851.typeform.com/to/Y6NYxM5A',
  'GET /osquery-stickers':       'https://kqphpqst851.typeform.com/to/JxJ8YnxG',
  'GET /swag':                   'https://kqphpqst851.typeform.com/to/Y6NYxM5A',
  'GET /community':              'https://join.slack.com/t/osquery/shared_invite/zt-1wkw5fzba-lWEyke60sjV6C4cdinFA1w',


  //  ╦ ╦╔═╗╔╗ ╦ ╦╔═╗╔═╗╦╔═╔═╗
  //  ║║║║╣ ╠╩╗╠═╣║ ║║ ║╠╩╗╚═╗
  //  ╚╩╝╚═╝╚═╝╩ ╩╚═╝╚═╝╩ ╩╚═╝
  'POST /api/v1/webhooks/receive-usage-analytics': { action: 'webhooks/receive-usage-analytics', csrf: false },
  '/api/v1/webhooks/github': { action: 'webhooks/receive-from-github', csrf: false },
  'POST /api/v1/webhooks/receive-from-stripe': { action: 'webhooks/receive-from-stripe', csrf: false },
  'POST /api/v1/webhooks/receive-from-customer-fleet-instance': { action: 'webhooks/receive-from-customer-fleet-instance', csrf: false},

  //  ╔═╗╔═╗╦  ╔═╗╔╗╔╔╦╗╔═╗╔═╗╦╔╗╔╔╦╗╔═╗
  //  ╠═╣╠═╝║  ║╣ ║║║ ║║╠═╝║ ║║║║║ ║ ╚═╗
  //  ╩ ╩╩  ╩  ╚═╝╝╚╝═╩╝╩  ╚═╝╩╝╚╝ ╩ ╚═╝
  // Note that, in this app, these API endpoints may be accessed using the `Cloud.*()` methods
  // from the Parasails library, or by using those method names as the `action` in <ajax-form>.
  'POST /api/v1/deliver-contact-form-message':        { action: 'deliver-contact-form-message' },
  'POST /api/v1/entrance/send-password-recovery-email': { action: 'entrance/send-password-recovery-email' },
  'POST /api/v1/customers/signup':                     { action: 'entrance/signup' },
  'POST /api/v1/account/update-profile':               { action: 'account/update-profile' },
  'POST /api/v1/account/update-password':              { action: 'account/update-password' },
  'POST /api/v1/account/update-billing-card':          { action: 'account/update-billing-card'},
  'POST /api/v1/customers/login':                      { action: 'entrance/login' },
  '/api/v1/account/logout':                            { action: 'account/logout' },
  'POST /api/v1/customers/create-quote':               { action: 'customers/create-quote' },
  'POST /api/v1/customers/save-billing-info-and-subscribe': { action: 'customers/save-billing-info-and-subscribe' },
  'POST /api/v1/entrance/update-password-and-login':    { action: 'entrance/update-password-and-login' },
  'POST /api/v1/deliver-demo-signup':                   { action: 'deliver-demo-signup' },
  'POST /api/v1/create-or-update-one-newsletter-subscription': { action: 'create-or-update-one-newsletter-subscription' },
  '/api/v1/unsubscribe-from-all-newsletters': { action: 'unsubscribe-from-all-newsletters' },
  'POST /api/v1/admin/generate-license-key': { action: 'admin/generate-license-key' },
  'POST /api/v1/create-vanta-authorization-request': { action: 'create-vanta-authorization-request' },
  'POST /api/v1/deliver-mdm-beta-signup':                   { action: 'deliver-mdm-beta-signup' },
  'POST /api/v1/deliver-apple-csr ': { action: 'deliver-apple-csr', csrf: false},
  'POST /api/v1/deliver-premium-upgrade-form': { action: 'deliver-premium-upgrade-form' },
  'POST /api/v1/deliver-launch-party-signup':          { action: 'imagine/deliver-launch-party-signup' },
  'POST /api/v1/deliver-mdm-demo-email':               { action: 'deliver-mdm-demo-email' },
};<|MERGE_RESOLUTION|>--- conflicted
+++ resolved
@@ -406,7 +406,6 @@
   'GET /docs/using-fleet/audit-activities': '/docs/using-fleet/audit-logs',
   'GET /docs/using-fleet/detail-queries-summary': '/docs/using-fleet/understanding-host-vitals',
   'GET /docs/using-fleet/orbit': '/docs/using-fleet/fleetd',
-<<<<<<< HEAD
   'GET /docs/deploying': '/docs/deploy',
   'GET /docs/deploying/faq': '/docs/get-started/faq',
   'GET /docs/deploying/introduction': '/docs/deploy/introduction',
@@ -425,11 +424,9 @@
       return res.redirect(301, 'https://github.com/fleetdm/fleet/tree/main/docs/Contributing');
     }
   },
-=======
   'GET /docs/contributing/orbit-development-and-release-strategy': '/docs/contributing/fleetd-development-and-release-strategy',
   'GET /docs/contributing/run-locally-built-orbit': '/docs/contributing/run-locally-built-fleetd',
   'GET /handbook/company/ceo-handbook': '/handbook/company/ceo',
->>>>>>> fc7c7544
 
   //  ╔╦╗╦╔═╗╔═╗  ╦═╗╔═╗╔╦╗╦╦═╗╔═╗╔═╗╔╦╗╔═╗   ┬   ╔╦╗╔═╗╦ ╦╔╗╔╦  ╔═╗╔═╗╔╦╗╔═╗
   //  ║║║║╚═╗║    ╠╦╝║╣  ║║║╠╦╝║╣ ║   ║ ╚═╗  ┌┼─   ║║║ ║║║║║║║║  ║ ║╠═╣ ║║╚═╗
