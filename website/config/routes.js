/**
 * Route Mappings
 * (sails.config.routes)
 *
 * Your routes tell Sails what to do each time it receives a request.
 *
 * For more information on configuring custom routes, check out:
 * https://sailsjs.com/anatomy/config/routes-js
 */

module.exports.routes = {

  //  ╦ ╦╔═╗╔╗ ╔═╗╔═╗╔═╗╔═╗╔═╗
  //  ║║║║╣ ╠╩╗╠═╝╠═╣║ ╦║╣ ╚═╗
  //  ╚╩╝╚═╝╚═╝╩  ╩ ╩╚═╝╚═╝╚═╝
  'GET /': {
    action: 'view-homepage-or-redirect',
    locals: {
      isHomepage: true,
      pageTitleForMeta: 'Fleet | Open-source device management',
      pageDescriptionForMeta: 'Open-source device management and security for teams with thousands of laptops and servers. (macOS, Windows, Linux, ChromeOS)'
    }
  },

  'GET /company/contact': {
    action: 'view-contact',
    locals: {
      pageTitleForMeta: 'Contact us | Fleet',
      pageDescriptionForMeta: 'Get in touch with our team.'
    }
  },

  'GET /try-fleet/fleetctl-preview': {
    action: 'view-fleetctl-preview',
    locals: {
      pageTitleForMeta: 'fleetctl preview | Fleet',
      pageDescriptionForMeta: 'Learn about getting started with Fleet using fleetctl.'
    }
  },

  'GET /pricing': {
    action: 'view-pricing',
    locals: {
      currentSection: 'pricing',
      pageTitleForMeta: 'Pricing | Fleet',
      pageDescriptionForMeta: 'Use Fleet for free or get started with Fleet Premium (self-hosted or managed cloud). Have a large deployment? We\'ve got you covered.'
    }
  },

  'GET /logos': {
    action: 'view-press-kit',
    locals: {
      pageTitleForMeta: 'Logos | Fleet',
      pageDescriptionForMeta: 'Download Fleet logos, wallpapers, and screenshots.'
    }
  },

  'GET /queries': {
    action: 'view-query-library',
    locals: {
      currentSection: 'documentation',
      pageTitleForMeta: 'Queries | Fleet',
      pageDescriptionForMeta: 'A growing collection of useful queries for organizations deploying Fleet and osquery.'
    }
  },

  'GET /queries/:slug': {
    action: 'view-query-detail',// Meta title and description set in view action
    locals: {
      currentSection: 'documentation',
      // Note: this page's meta title and description are set in the page's view action
    }
  },

  'r|^/((success-stories|securing|releases|engineering|guides|announcements|podcasts|report|deploy)/(.+))$|': {
    skipAssets: false,
    action: 'articles/view-basic-article',// Meta title and description set in view action
  },// Handles /device-management/foo, /securing/foo, /releases/foo, /engineering/foo, /guides/foo, /announcements/foo, /deploy/foo, /podcasts/foo, /report/foo

  'r|^/((success-stories|securing|releases|engineering|guides|announcements|articles|podcasts|report|deploy))/*$|category': {
    skipAssets: false,
    action: 'articles/view-articles',// Meta title and description set in view action
  },// Handles the article landing page /articles, and the article cateogry pages (e.g. /device-management, /securing, /releases, etc)

  'GET /docs/?*': {
    skipAssets: false,
    action: 'docs/view-basic-documentation',// Meta title and description set in view action
    locals: {
      currentSection: 'documentation',
    }
  },// handles /docs and /docs/foo/bar

  'GET /handbook/?*':  {
    skipAssets: false,
    action: 'handbook/view-basic-handbook',// Meta title and description set in view action
    locals: {
      currentSection: 'community',
    }
  },// handles /handbook and /handbook/foo/bar

  'GET /transparency': {
    action: 'view-transparency',
    locals: {
      pageTitleForMeta: 'Transparency | Fleet',
      pageDescriptionForMeta: 'Learn what data osquery can see.',
    }
  },
  'GET /customers/new-license': {
    action: 'customers/view-new-license',
    locals: {
      layout: 'layouts/layout-customer',
      pageTitleForMeta: 'Get Fleet Premium | Fleet',
      pageDescriptionForMeta: 'Generate your quote and start using Fleet Premium today.',
    }
  },
  'GET /customers/register': {
    action: 'entrance/view-signup',
    locals: {
      layout: 'layouts/layout-customer',
      pageTitleForMeta: 'Sign up | Fleet',
      pageDescriptionForMeta: 'Sign up for a Fleet Premium license.',
    }
  },
  'GET /customers/login': {
    action: 'entrance/view-login',
    locals: {
      layout: 'layouts/layout-customer',
      pageTitleForMeta: 'Log in | Fleet',
      pageDescriptionForMeta: 'Log in to the Fleet customer portal.',
    }
  },
  'GET /customers/dashboard': {
    action: 'customers/view-dashboard',
    locals: {
      layout: 'layouts/layout-customer',
      pageTitleForMeta: 'Customer dashboard | Fleet',
      pageDescriptionForMeta: 'View and edit information about your Fleet Premium license.',
    }
  },
  'GET /customers/forgot-password': {
    action: 'entrance/view-forgot-password',
    locals: {
      layout: 'layouts/layout-customer',
      pageTitleForMeta: 'Forgot password | Fleet',
      pageDescriptionForMeta: 'Recover the password for your Fleet customer account.',
    }
  },
  'GET /customers/new-password': {
    action: 'entrance/view-new-password',
    locals: {
      layout: 'layouts/layout-customer',
      pageTitleForMeta: 'New password | Fleet',
      pageDescriptionForMeta: 'Change the password for your Fleet customer account.',
    }
  },

  'GET /reports/state-of-device-management': {
    action: 'reports/view-state-of-device-management',
    locals: {
      pageTitleForMeta: 'State of device management | Fleet',
      pageDescriptionForMeta: 'We surveyed 200+ security practitioners to discover the state of device management in 2022. Click here to learn about their struggles and best practices.',
      headerCTAHidden: true,
    }
  },

  'GET /try-fleet/register': {
    action: 'try-fleet/view-register',
    locals: {
      layout: 'layouts/layout-sandbox',
      pageTitleForMeta: 'Try Fleet | Fleet',
      pageDescriptionForMeta: 'Get up and running in minutes to try out Fleet.',
    }
  },

  'GET /try-fleet/login': {
    action: 'try-fleet/view-sandbox-login',
    locals: {
      layout: 'layouts/layout-sandbox',
      pageTitleForMeta: 'Sign in | Fleet',
      pageDescriptionForMeta: 'Log in to Fleet.',
    }
  },

  'GET /try-fleet/explore-data': {
    action: 'try-fleet/view-explore-data',
    locals: {
      pageTitleForMeta: 'Explore real data | Fleet',
      pageDescriptionForMeta: 'See live data collected from a real device enrolled in Fleet.',
    }
  },

  'GET /try-fleet/explore-data/:hostPlatform/:tableName': {// [?]: https://github.com/fleetdm/fleet/blob/97a0d419e1a25d2155606c09b9c483ae5067544e/website/api/controllers/try-fleet/view-query-report.js#L16
    action: 'try-fleet/view-query-report',
    locals: {
      pageTitleForMeta: 'Explore real data | Fleet',
      pageDescriptionForMeta: 'See live data collected from a real device enrolled in Fleet.',
    }
  },

  'GET /admin/email-preview': {
    action: 'admin/view-email-templates',
    locals: {
      layout: 'layouts/layout-customer'
    },
  },

  'GET /admin/email-preview/*': {
    action: 'admin/view-email-template-preview',
    skipAssets: true,
    locals: {
      layout: 'layouts/layout-customer'
    },
  },

  'GET /admin/sandbox-waitlist': {
    action: 'admin/view-sandbox-waitlist',
    locals: {
      layout: 'layouts/layout-customer'
    },
  },

  'GET /tables/:tableName': {
    action: 'view-osquery-table-details',// Meta title and description set in view action
    locals: {
      currentSection: 'documentation',
    }
  },

  'GET /admin/generate-license': {
    action: 'admin/view-generate-license',
    locals: {
      layout: 'layouts/layout-customer'
    }
  },


  'GET /connect-vanta': {
    action: 'view-connect-vanta',
    locals: {
      layout: 'layouts/layout-sandbox',
    }
  },

  'GET /vanta-authorization': {
    action: 'view-vanta-authorization',
    locals: {
      layout: 'layouts/layout-sandbox',
    }
  },

  'GET /device-management': {
    action: 'view-fleet-mdm',
    locals: {
      pageTitleForMeta: 'Device management (MDM) | Fleet',
      pageDescriptionForMeta: 'Configure your devices with sensible defaults, or customize MDM features exactly how you want. Manage your IT infrastructure in any browser or use git to make changes as code.',
      currentSection: 'platform',
    }
  },

  'GET /upgrade': {
    action: 'view-upgrade',
    locals: {
      pageTitleForMeta: 'Upgrade to Fleet Premium | Fleet',
      pageDescriptionForMeta: 'Learn about the benefits of upgrading to Fleet Premium',
    }
  },

  'GET /endpoint-ops': {
    action: 'view-endpoint-ops',
    locals: {
      pageTitleForMeta: 'Endpoint ops | Fleet',
      pageDescriptionForMeta: 'Simplify your security tooling, ship data to any platform, and pulse check anything with Fleet.',
    }
  },

  'GET /vulnerability-management': {
    action: 'view-vulnerability-management',
    locals: {
      pageTitleForMeta: 'Vulnerability management | Fleet',
      pageDescriptionForMeta: 'Instant, lightweight visibility down to the chipset of any endpoint. Consolidate your security stack and build the vulnerability program you actually want with Fleet.',
    }
  },

  'GET /support': {
    action: 'view-support',
    locals: {
      pageTitleForMeta: 'Support | Fleet',
      pageDescriptionForMeta: 'Ask a question, chat with other engineers, or get in touch with the Fleet team.',
      currentSection: 'documentation',
    }
  },

  'GET /integrations': {
    action: 'view-integrations',
    locals: {
      pageTitleForMeta: 'Integrations | Fleet',
      pageDescriptionForMeta: 'Integrate IT ticketing systems, SIEM and SOAR platforms, custom IT workflows, and more.',
      currentSection: 'platform'
    }
  },


  //  ╦╔╦╗╔═╗╔═╗╦╔╗╔╔═╗  ┌─┬  ┌─┐┌┐┌┌┬┐┬┌┐┌┌─┐  ┌─┐┌─┐┌─┐┌─┐┌─┐─┐
  //  ║║║║╠═╣║ ╦║║║║║╣   │ │  ├─┤│││ │││││││ ┬  ├─┘├─┤│ ┬├┤ └─┐ │
  //  ╩╩ ╩╩ ╩╚═╝╩╝╚╝╚═╝  └─┴─┘┴ ┴┘└┘─┴┘┴┘└┘└─┘  ┴  ┴ ┴└─┘└─┘└─┘─┘
  'GET /imagine/unused-software': { action: 'imagine/view-unused-software' },
  'GET /imagine/higher-education': {
    action: 'imagine/view-higher-education',
    locals: {
      pageTitleForMeta: 'Fleet for higher education',
      pageDescriptionForMeta: 'Automate security workflows in a single application by creating or installing policies to identify which devices comply with your security guidelines.',
    }
  },
  'GET /imagine/rapid-7-alternative': {
    action: 'imagine/view-rapid-7-alternative',
    locals: {
      pageTitleForMeta: 'An open-source alternative to Rapid7',
      pageDescriptionForMeta: 'Simplify vulnerability management with Fleet, an open-source platform with superior visibility.',
    }
  },
  'GET /imagine/defcon-31': {
    action: 'imagine/view-defcon-31',
    locals: {
      pageTitleForMeta: 'Fleet at DefCon 31',
      pageDescriptionForMeta: 'Find Fleet at DefCon and get a custom tee shirt.',
    }
  },
  'GET /imagine/jamf-alternative': {
    action: 'imagine/view-jamf-alternative',
    locals: {
      pageTitleForMeta: 'An open-source alternative to Jamf',
      pageDescriptionForMeta: 'Simplify vulnerability management with Fleet, an open-source platform with superior visibility.',
    }
  },

  //  ╦  ╔═╗╔═╗╔═╗╔═╗╦ ╦  ╦═╗╔═╗╔╦╗╦╦═╗╔═╗╔═╗╔╦╗╔═╗
  //  ║  ║╣ ║ ╦╠═╣║  ╚╦╝  ╠╦╝║╣  ║║║╠╦╝║╣ ║   ║ ╚═╗
  //  ╩═╝╚═╝╚═╝╩ ╩╚═╝ ╩   ╩╚═╚═╝═╩╝╩╩╚═╚═╝╚═╝ ╩ ╚═╝
  //  ┌─  ┌─┐┌─┐┬─┐  ┌┐ ┌─┐┌─┐┬┌─┬ ┬┌─┐┬─┐┌┬┐┌─┐  ┌─┐┌─┐┌┬┐┌─┐┌─┐┌┬┐  ─┐
  //  │   ├┤ │ │├┬┘  ├┴┐├─┤│  ├┴┐│││├─┤├┬┘ ││└─┐  │  │ ││││├─┘├─┤ │    │
  //  └─  └  └─┘┴└─  └─┘┴ ┴└─┘┴ ┴└┴┘┴ ┴┴└──┴┘└─┘  └─┘└─┘┴ ┴┴  ┴ ┴ ┴o  ─┘
  // Add redirects here for deprecated/legacy links, so that they go to an appropriate new place instead of just being broken when pages move or get renamed.
  //
  // For example:
  // If we were going to change fleetdm.com/company/about to fleetdm.com/company/story, we might do something like:
  // ```
  // 'GET /company/about': '/company/story',
  // ```
  //
  // Or another example, if we were to rename a doc page:
  // ```
  // 'GET /docs/using-fleet/learn-how-to-use-fleet': '/docs/using-fleet/fleet-for-beginners',
  // ```
  'GET /try-fleet':                  '/get-started',
  'GET /try': '/get-started',
  'GET /docs/deploying/fleet-public-load-testing': '/docs/deploying/load-testing',
  'GET /handbook/customer-experience': '/handbook/customers',
  'GET /handbook/brand': '/handbook/digital-experience',
  'GET /guides/deploying-fleet-on-aws-with-terraform': '/deploy/deploying-fleet-on-aws-with-terraform',
  'GET /guides/deploy-fleet-on-hetzner-cloud':'/deploy/deploy-fleet-on-hetzner-cloud',
  'GET /guides/deploying-fleet-on-render': '/deploy/deploying-fleet-on-render',
  'GET /use-cases/correlate-network-connections-with-community-id-in-osquery': '/guides/correlate-network-connections-with-community-id-in-osquery',
  'GET /use-cases/converting-unix-timestamps-with-osquery': '/guides/converting-unix-timestamps-with-osquery',
  'GET /use-cases/ebpf-the-future-of-osquery-on-linux': '/securing/ebpf-the-future-of-osquery-on-linux',
  'GET /use-cases/fleet-quick-tips-querying-procdump-eula-has-been-accepted': '/guides/fleet-quick-tips-querying-procdump-eula-has-been-accepted',
  'GET /use-cases/generate-process-trees-with-osquery': '/guides/generate-process-trees-with-osquery',
  'GET /use-cases/get-and-stay-compliant-across-your-devices-with-fleet': '/securing/get-and-stay-compliant-across-your-devices-with-fleet',
  'GET /use-cases/import-and-export-queries-and-packs-in-fleet': '/guides/import-and-export-queries-and-packs-in-fleet',
  'GET /guides/import-and-export-queries-and-packs-in-fleet': '/guides/import-and-export-queries-in-fleet',
  'GET /use-cases/locate-assets-with-osquery': '/guides/locate-assets-with-osquery',
  'GET /use-cases/osquery-a-tool-to-easily-ask-questions-about-operating-systems': '/guides/osquery-a-tool-to-easily-ask-questions-about-operating-systems',
  'GET /use-cases/osquery-consider-joining-against-the-users-table': '/guides/osquery-consider-joining-against-the-users-table',
  'GET /use-cases/stay-on-course-with-your-security-compliance-goals': '/guides/stay-on-course-with-your-security-compliance-goals',
  'GET /use-cases/using-elasticsearch-and-kibana-to-visualize-osquery-performance': '/guides/using-elasticsearch-and-kibana-to-visualize-osquery-performance',
  'GET /use-cases/work-may-be-watching-but-it-might-not-be-as-bad-as-you-think': '/securing/work-may-be-watching-but-it-might-not-be-as-bad-as-you-think',
  'GET /docs/contributing/testing':  '/docs/contributing/testing-and-local-development',
  'GET /handbook/people': '/handbook/business-operations',
  'GET /handbook/people/ceo-handbook': '/handbook/ceo',
  'GET /handbook/company/ceo-handbook': '/handbook/ceo',
  'GET /handbook/growth': '/handbook/marketing#growth',
  'GET /handbook/community': '/handbook/marketing#community',
  'GET /handbook/digital-experience': '/handbook/marketing#digital-experience',
  'GET /handbook/digital-experience/article-formatting-guide': '/handbook/marketing/article-formatting-guide',
  'GET /handbook/marketing/commonly-used-terms': '/handbook/company/communications#commonly-used-terms',
  'GET /handbook/digital-experience/commonly-used-terms': '/handbook/company/communications#commonly-used-terms',
  'GET /handbook/digital-experience/how-to-submit-and-publish-an-article': '/handbook/marketing/how-to-submit-and-publish-an-article',
  'GET /handbook/marketing/markdown-guide': '/handbook/company/communications#writing-in-fleet-flavored-markdown',
  'GET /handbook/digital-experience/markdown-guide': '/handbook/company/communications#writing-in-fleet-flavored-markdown',
  'GET /handbook/marketing/content-style-guide': '/handbook/company/communications#writing',
  'GET /handbook/marketing/editor-guide/': '/handbook/company/communications#github',
  'GET /handbook/marketing/docs-handbook/': '/handbook/company/communications#docs',
  'GET /handbook/marketing/website-handbook/': '/handbook/company/communications#website',
  'GET /handbook/quality': '/handbook/engineering#quality',
  'GET /device-management/fleet-user-stories-f100': '/success-stories/fleet-user-stories-wayfair',
  'GET /device-management/fleet-user-stories-schrodinger': '/success-stories/fleet-user-stories-wayfair',
  'GET /device-management/fleet-user-stories-wayfair': '/success-stories/fleet-user-stories-wayfair',
  'GET /handbook/security': '/handbook/business-operations/security',
  'GET /handbook/security/security-policies':'/handbook/business-operations/security-policies#information-security-policy-and-acceptable-use-policy',// « reasoning: https://github.com/fleetdm/fleet/pull/9624
  'GET /handbook/handbook': '/handbook/company/handbook',
  'GET /handbook/company/development-groups': '/handbook/company/product-groups',
  'GET /docs/using-fleet/mdm-macos-settings': '/docs/using-fleet/mdm-custom-macos-settings',
  'GET /docs/using-fleet/mdm-setup': '/docs/using-fleet/mdm-macos-setup',
  'GET /platform': '/',
  'GET /handbook/company/senior-software-backend-engineer': 'https://www.linkedin.com/posts/mikermcneil_in-addition-to-our-product-quality-specialist-activity-7067711903166279680-6CMH',
  'GET /handbook/business-operations/ceo-handbook': '/handbook/ceo',
  'GET /handbook/business-operations/people-operations': '/handbook/company/communications#hiring',
  'GET /handbook/marketing': '/handbook/demand/',
  'GET /handbook/customers': '/handbook/sales/',

  'GET /docs': '/docs/get-started/why-fleet',
  'GET /docs/get-started': '/docs/get-started/why-fleet',
  'GET /docs/rest-api': '/docs/rest-api/rest-api',
  'GET /docs/using-fleet': '/docs/using-fleet/fleet-ui',
  'GET /docs/configuration': '/docs/configuration/fleet-server-configuration',
  'GET /docs/contributing': 'https://github.com/fleetdm/fleet/tree/main/docs/Contributing',
  'GET /docs/deploy': '/docs/deploy/introduction',
  'GET /docs/using-fleet/faq': '/docs/get-started/faq',
  'GET /docs/using-fleet/monitoring-fleet': '/docs/deploy/monitoring-fleet',
  'GET /docs/using-fleet/adding-hosts': '/docs/using-fleet/enroll-hosts',
  'GET /docs/using-fleet/fleetd': '/docs/using-fleet/enroll-hosts',
  'GET /docs/using-fleet/teams': '/docs/using-fleet/segment-hosts',
  'GET /docs/using-fleet/permissions': '/docs/using-fleet/manage-access',
  'GET /docs/using-fleet/chromeos': '/docs/using-fleet/enroll-chromebooks',
  'GET /docs/using-fleet/rest-api': '/docs/rest-api/rest-api',
  'GET /docs/using-fleet/configuration-files': '/docs/configuration/configuration-files/',
  'GET /docs/using-fleet/application-security': '/handbook/business-operations/application-security',
  'GET /docs/using-fleet/security-audits': '/handbook/business-operations/security-audits',
  'GET /docs/using-fleet/process-file-events': '/guides/querying-process-file-events-table-on-centos-7',
  'GET /docs/using-fleet/audit-activities': '/docs/using-fleet/audit-logs',
  'GET /docs/using-fleet/detail-queries-summary': '/docs/using-fleet/understanding-host-vitals',
  'GET /docs/using-fleet/orbit': '/docs/using-fleet/enroll-hosts',
  'GET /docs/deploying': '/docs/deploy',
  'GET /docs/deploying/faq': '/docs/get-started/faq',
  'GET /docs/deploying/introduction': '/docs/deploy/introduction',
  'GET /docs/deploying/reference-architectures': '/docs/deploy/reference-architectures ',
  'GET /docs/deploying/upgrading-fleet': '/docs/deploy/upgrading-fleet',
  'GET /docs/deploying/server-installation': '/docs/deploy/server-installation',
  'GET /docs/deploying/cloudgov': '/docs/deploy/cloudgov',
  'GET /docs/deploying/configuration': '/docs/configuration/fleet-server-configuration',
  'GET /docs/deploying/fleetctl-agent-updates': '/docs/using-fleet/update-agents',
  'GET /docs/deploying/debugging': '/handbook/engineering/debugging',
  'GET /docs/deploying/load-testing': '/handbook/engineering/load-testing',
  'GET /docs/contributing/configuration': '/docs/configuration/configuration-files',
  'GET /docs/contributing/*': {
    skipAssets: true,
    fn: (req, res)=>{
      return res.redirect('https://github.com/fleetdm/fleet/tree/main/docs/Contributing');
    }
  },
  'GET /docs/contributing/orbit-development-and-release-strategy': '/docs/contributing/fleetd-development-and-release-strategy',
  'GET /docs/contributing/run-locally-built-orbit': '/docs/contributing/run-locally-built-fleetd',
  'GET /deploy/deploying-fleet-on-render': '/docs/deploy/deploy-on-render',
  'GET /deploy/deploy-fleet-on-hetzner-cloud': '/docs/deploy/deploy-on-hetzner-cloud',
  'GET /deploy': '/docs/deploy',
  'GET /deploy/deploying-fleet-on-aws-with-terraform': '/docs/deploy/deploy-on-aws-with-terraform',
  'GET /docs/deploy/server-installation': '/docs/deploy/introduction',
  'GET /handbook/company/ceo': '/handbook/ceo',
  'GET /handbook/communications': '/handbook/company/communications',
  'GET /handbook/leadership': '/handbook/company/leadership',
  'GET /handbook/product-groups': '/handbook/company/product-groups',
  'GET /handbook/company/customer-solutions-architect': '/handbook/company/open-positions/customer-solutions-architect',
  'GET /handbook/company/software-engineer': '/handbook/company/open-positions/software-engineer',
  'GET /handbook/company/software-engineer-windows-go': '/handbook/company/open-positions/software-engineer-windows-go',
  'GET /osquery-management': '/endpoint-ops',
  'GET /guides/using-github-actions-to-apply-configuration-profiles-with-fleet': 'https://github.com/fleetdm/fleet-gitops',

  //  ╔╦╗╦╔═╗╔═╗  ╦═╗╔═╗╔╦╗╦╦═╗╔═╗╔═╗╔╦╗╔═╗   ┬   ╔╦╗╔═╗╦ ╦╔╗╔╦  ╔═╗╔═╗╔╦╗╔═╗
  //  ║║║║╚═╗║    ╠╦╝║╣  ║║║╠╦╝║╣ ║   ║ ╚═╗  ┌┼─   ║║║ ║║║║║║║║  ║ ║╠═╣ ║║╚═╗
  //  ╩ ╩╩╚═╝╚═╝  ╩╚═╚═╝═╩╝╩╩╚═╚═╝╚═╝ ╩ ╚═╝  └┘   ═╩╝╚═╝╚╩╝╝╚╝╩═╝╚═╝╩ ╩═╩╝╚═╝

  // Convenience
  // =============================================================================================================
  // Things that people are used to typing in to the URL and just randomly trying.
  //
  // For example, a clever user might try to visit fleetdm.com/documentation, not knowing that Fleet's website
  // puts this kind of thing under /docs, NOT /documentation.  These "convenience" redirects are to help them out.
  'GET /renew':                      'https://calendly.com/zayhanlon/fleet-renewal-discussion',
  'GET /documentation':              '/docs',
  'GET /contribute':                 '/docs/contributing',
  'GET /install':                    '/fleetctl-preview',
  'GET /company':                    '/company/about',
  'GET /company/about':              '/handbook', // FUTURE: brief "about" page explaining the origins of the company
  'GET /contact':                    '/company/contact',
  'GET /legal':                      '/legal/terms',
  'GET /terms':                      '/legal/terms',
  'GET /handbook/security/github':   '/handbook/security#git-hub-security',
  'GET /login':                      '/customers/login',
  'GET /slack':                      'https://join.slack.com/t/osquery/shared_invite/zt-1wkw5fzba-lWEyke60sjV6C4cdinFA1w',// Note: This redirect is used on error pages and email templates in the Fleet UI.
  'GET /docs/using-fleet/updating-fleet': '/docs/deploying/upgrading-fleet',
  'GET /blog':                   '/articles',
  'GET /brand':                  '/logos',
  'GET /get-started':            '/try-fleet/explore-data',
  'GET /g':                       (req,res)=> { let originalQueryStringWithAmp = req.url.match(/\?(.+)$/) ? '&'+req.url.match(/\?(.+)$/)[1] : ''; return res.redirect(301, sails.config.custom.baseUrl+'/?meet-fleet'+originalQueryStringWithAmp); },
  'GET /test-fleet-sandbox':     '/try-fleet/register',
  'GET /unsubscribe':             (req,res)=> { let originalQueryString = req.url.match(/\?(.+)$/) ? req.url.match(/\?(.+)$/)[1] : ''; return res.redirect(301, sails.config.custom.baseUrl+'/api/v1/unsubscribe-from-all-newsletters?'+originalQueryString);},
  'GET /tables':                 '/tables/account_policy_data',
  'GET /imagine/launch-party':  'https://www.eventbrite.com/e/601763519887',
  'GET /blackhat2023':   'https://github.com/fleetdm/fleet/tree/main/tools/blackhat-mdm', // Assets from @marcosd4h & @zwass Black Hat 2023 talk
  'GET /fleetctl-preview':   '/try-fleet/fleetctl-preview',
  'GET /try-fleet/sandbox-expired':   '/try-fleet/fleetctl-preview',
  'GET /try-fleet/sandbox':   '/try-fleet/fleetctl-preview',
<<<<<<< HEAD
  'GET /try-fleet/waitlist': '/try-fleet/fleetctl-preview',
  'GET /docs/using-fleet/mdm-macos-updates': '/learn-more-about/os-updates',
=======
  'GET /try-fleet/waitlist':   '/try-fleet/fleetctl-preview',
  'GET /mdm': '/device-management',// « alias for radio ad
  'GET /endpoint-operations': '/endpoint-ops',// « just in case we type it the wrong way
>>>>>>> a750a23b

  // Fleet UI
  // =============================================================================================================
  // Redirects for external links from the Fleet UI & CLI, including to fleetdm.com and to external websites not
  // maintained by Fleet. These help avoid broken links by reducing surface area of links to maintain in the UI.
  'GET /learn-more-about/chromeos-updates': 'https://support.google.com/chrome/a/answer/6220366',
  'GET /learn-more-about/just-in-time-provisioning': 'https://fleetdm.com/docs/deploy/single-sign-on-sso#just-in-time-jit-user-provisioning',
  'GET /sign-in-to/microsoft-automatic-enrollment-tool': 'https://portal.azure.com',
  'GET /learn-more-about/os-updates': 'https://fleetdm.com/docs/using-fleet/mdm-os-updates'

  // Sitemap
  // =============================================================================================================
  // This is for search engines, not humans.  Search engines know to visit fleetdm.com/sitemap.xml to download this
  // XML file, which helps search engines know which pages are available on the website.
  'GET /sitemap.xml':            { action: 'download-sitemap' },

  // RSS feeds
  // =============================================================================================================
  'GET /rss/:categoryName': {action: 'download-rss-feed'},

  // Potential future pages
  // =============================================================================================================
  // Things that are not webpages here (in the Sails app) yet, but could be in the future.  For now they are just
  // redirects to somewhere else EXTERNAL to the Sails app.
  'GET /security':               'https://github.com/fleetdm/fleet/security/policy',
  'GET /trust':                  'https://trust.fleetdm.com',
  'GET /status':                 'https://status.fleetdm.com',
  'GET /hall-of-fame':           'https://github.com/fleetdm/fleet/pulse',
  'GET /apply':                  '/jobs',
  'GET /jobs':                   'https://fleetdm.com/handbook/company#open-positions',
  'GET /company/stewardship':    'https://github.com/fleetdm/fleet', // FUTURE: page about how we approach open source and our commitments to the community
  'GET /legal/terms':            'https://docs.google.com/document/d/1OM6YDVIs7bP8wg6iA3VG13X086r64tWDqBSRudG4a0Y/edit',
  'GET /legal/privacy':          'https://docs.google.com/document/d/17i_g1aGpnuSmlqj35-yHJiwj7WRrLdC_Typc1Yb7aBE/edit',
  'GET /logout':                 '/api/v1/account/logout',
  'GET /defcon':                 'https://kqphpqst851.typeform.com/to/Y6NYxM5A',
  'GET /osquery-stickers':       'https://kqphpqst851.typeform.com/to/JxJ8YnxG',
  'GET /swag':                   'https://kqphpqst851.typeform.com/to/Y6NYxM5A',
  'GET /community':              'https://join.slack.com/t/osquery/shared_invite/zt-1wkw5fzba-lWEyke60sjV6C4cdinFA1w',


  //  ╦ ╦╔═╗╔╗ ╦ ╦╔═╗╔═╗╦╔═╔═╗
  //  ║║║║╣ ╠╩╗╠═╣║ ║║ ║╠╩╗╚═╗
  //  ╚╩╝╚═╝╚═╝╩ ╩╚═╝╚═╝╩ ╩╚═╝
  'POST /api/v1/webhooks/receive-usage-analytics': { action: 'webhooks/receive-usage-analytics', csrf: false },
  '/api/v1/webhooks/github': { action: 'webhooks/receive-from-github', csrf: false },
  'POST /api/v1/webhooks/receive-from-stripe': { action: 'webhooks/receive-from-stripe', csrf: false },
  'POST /api/v1/webhooks/receive-from-customer-fleet-instance': { action: 'webhooks/receive-from-customer-fleet-instance', csrf: false},

  //  ╔═╗╔═╗╦  ╔═╗╔╗╔╔╦╗╔═╗╔═╗╦╔╗╔╔╦╗╔═╗
  //  ╠═╣╠═╝║  ║╣ ║║║ ║║╠═╝║ ║║║║║ ║ ╚═╗
  //  ╩ ╩╩  ╩  ╚═╝╝╚╝═╩╝╩  ╚═╝╩╝╚╝ ╩ ╚═╝
  // Note that, in this app, these API endpoints may be accessed using the `Cloud.*()` methods
  // from the Parasails library, or by using those method names as the `action` in <ajax-form>.
  'POST /api/v1/deliver-contact-form-message':        { action: 'deliver-contact-form-message' },
  'POST /api/v1/entrance/send-password-recovery-email': { action: 'entrance/send-password-recovery-email' },
  'POST /api/v1/customers/signup':                     { action: 'entrance/signup' },
  'POST /api/v1/account/update-profile':               { action: 'account/update-profile' },
  'POST /api/v1/account/update-password':              { action: 'account/update-password' },
  'POST /api/v1/account/update-billing-card':          { action: 'account/update-billing-card'},
  'POST /api/v1/customers/login':                      { action: 'entrance/login' },
  '/api/v1/account/logout':                            { action: 'account/logout' },
  'POST /api/v1/customers/create-quote':               { action: 'customers/create-quote' },
  'POST /api/v1/customers/save-billing-info-and-subscribe': { action: 'customers/save-billing-info-and-subscribe' },
  'POST /api/v1/entrance/update-password-and-login':    { action: 'entrance/update-password-and-login' },
  'POST /api/v1/deliver-demo-signup':                   { action: 'deliver-demo-signup' },
  'POST /api/v1/create-or-update-one-newsletter-subscription': { action: 'create-or-update-one-newsletter-subscription' },
  '/api/v1/unsubscribe-from-all-newsletters': { action: 'unsubscribe-from-all-newsletters' },
  'POST /api/v1/admin/build-license-key': { action: 'admin/build-license-key' },
  'POST /api/v1/create-vanta-authorization-request': { action: 'create-vanta-authorization-request' },
  'POST /api/v1/deliver-mdm-beta-signup':                   { action: 'deliver-mdm-beta-signup' },
  'POST /api/v1/deliver-apple-csr ': { action: 'deliver-apple-csr', csrf: false},
  'POST /api/v1/deliver-premium-upgrade-form': { action: 'deliver-premium-upgrade-form' },
  'POST /api/v1/deliver-launch-party-signup':          { action: 'imagine/deliver-launch-party-signup' },
  'POST /api/v1/deliver-mdm-demo-email':               { action: 'deliver-mdm-demo-email' },
  'POST /api/v1/admin/provision-sandbox-instance-and-deliver-email': { action: 'admin/provision-sandbox-instance-and-deliver-email' },
};<|MERGE_RESOLUTION|>--- conflicted
+++ resolved
@@ -499,14 +499,10 @@
   'GET /fleetctl-preview':   '/try-fleet/fleetctl-preview',
   'GET /try-fleet/sandbox-expired':   '/try-fleet/fleetctl-preview',
   'GET /try-fleet/sandbox':   '/try-fleet/fleetctl-preview',
-<<<<<<< HEAD
-  'GET /try-fleet/waitlist': '/try-fleet/fleetctl-preview',
   'GET /docs/using-fleet/mdm-macos-updates': '/learn-more-about/os-updates',
-=======
   'GET /try-fleet/waitlist':   '/try-fleet/fleetctl-preview',
   'GET /mdm': '/device-management',// « alias for radio ad
   'GET /endpoint-operations': '/endpoint-ops',// « just in case we type it the wrong way
->>>>>>> a750a23b
 
   // Fleet UI
   // =============================================================================================================
