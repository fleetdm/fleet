/**
 * Route Mappings
 * (sails.config.routes)
 *
 * Your routes tell Sails what to do each time it receives a request.
 *
 * For more information on configuring custom routes, check out:
 * https://sailsjs.com/anatomy/config/routes-js
 */

module.exports.routes = {

  //  ╦ ╦╔═╗╔╗ ╔═╗╔═╗╔═╗╔═╗╔═╗
  //  ║║║║╣ ╠╩╗╠═╝╠═╣║ ╦║╣ ╚═╗
  //  ╚╩╝╚═╝╚═╝╩  ╩ ╩╚═╝╚═╝╚═╝
  'GET /': {
    action: 'view-homepage-or-redirect',
    locals: { isHomepage: true }
  },

  'GET /company/contact': {
    action: 'view-contact',
    locals: {
      pageTitleForMeta: 'Contact us | Fleet for osquery',
      pageDescriptionForMeta: 'Get in touch with our team.'
    }
  },

  'GET /fleetctl-preview': {
    action: 'view-get-started',
    locals: {
      currentPage: 'get started',
      pageTitleForMeta: 'fleetctl preview | Fleet for osquery',
      pageDescriptionForMeta: 'Learn about getting started with Fleet using fleetctl.'
    }
  },

  'GET /pricing': {
    action: 'view-pricing',
    locals: {
      currentPage: 'pricing',
      pageTitleForMeta: 'Pricing | Fleet for osquery',
      pageDescriptionForMeta: 'View Fleet plans and pricing details.'
    }
  },

  'GET /logos': {
    action: 'view-press-kit',
    locals: {
      pageTitleForMeta: 'Logos | Fleet for osquery',
      pageDescriptionForMeta: 'Download Fleet logos, wallpapers, and screenshots.'
    }
  },

  'GET /queries': {
    action: 'view-query-library',
    locals: {
      currentPage: 'queries',
      pageTitleForMeta: 'Queries | Fleet for osquery',
      pageDescriptionForMeta: 'A growing collection of useful queries for organizations deploying Fleet and osquery.'
    }
  },

  'GET /queries/:slug': {
    action: 'view-query-detail',
    locals: {
      currentPage: 'queries',
    }
  },

  'r|/((device-management|securing|releases|engineering|guides|announcements|podcasts|report|deploy)/(.+))$|': {
    skipAssets: false,
    action: 'articles/view-basic-article',
    locals: {
      currentPage: 'articles',
    }
  },// Handles /device-management/foo, /securing/foo, /releases/foo, /engineering/foo, /guides/foo, /announcements/foo, /deploy/foo, /podcasts/foo, /report/foo

  'r|^/((device-management|securing|releases|engineering|guides|announcements|articles|podcasts|report|deploy))/*$|category': {
    skipAssets: false,
    action: 'articles/view-articles',
    locals: {
      currentPage: 'articles',
    }
  },// Handles the article landing page /articles, and the article cateogry pages (e.g. /device-management, /securing, /releases, etc)

  'GET /docs/?*': {
    skipAssets: false,
    action: 'docs/view-basic-documentation',
    locals: {
      currentPage: 'docs',
    }
  },// handles /docs and /docs/foo/bar

  'GET /handbook/?*':  {
    skipAssets: false,
    action: 'handbook/view-basic-handbook',
  },// handles /handbook and /handbook/foo/bar

  'GET /transparency': {
    action: 'view-transparency',
    locals: {
      pageTitleForMeta: 'Transparency | Fleet for osquery',
      pageDescriptionForMeta: 'Learn what data osquery can see.',
    }
  },
  'GET /customers/new-license': {
    action: 'customers/view-new-license',
    locals: {
      layout: 'layouts/layout-customer',
      pageTitleForMeta: 'Get Fleet Premium | Fleet for osquery',
      pageDescriptionForMeta: 'Generate your quote and start using Fleet Premium today.',
    }
  },
  'GET /customers/register': {
    action: 'entrance/view-signup',
    locals: {
      layout: 'layouts/layout-customer',
      pageTitleForMeta: 'Sign up | Fleet for osquery',
      pageDescriptionForMeta: 'Sign up for a Fleet Premium license.',
    }
  },
  'GET /customers/login': {
    action: 'entrance/view-login',
    locals: {
      layout: 'layouts/layout-customer',
      pageTitleForMeta: 'Log in | Fleet for osquery',
      pageDescriptionForMeta: 'Log in to the Fleet customer portal.',
    }
  },
  'GET /customers/dashboard': {
    action: 'customers/view-dashboard',
    locals: {
      layout: 'layouts/layout-customer',
      pageTitleForMeta: 'Customer dashboard | Fleet for osquery',
      pageDescriptionForMeta: 'View and edit information about your Fleet Premium license.',
    }
  },
  'GET /customers/forgot-password': {
    action: 'entrance/view-forgot-password',
    locals: {
      layout: 'layouts/layout-customer',
      pageTitleForMeta: 'Forgot password | Fleet for osquery',
      pageDescriptionForMeta: 'Recover the password for your Fleet customer account.',
    }
  },
  'GET /customers/new-password': {
    action: 'entrance/view-new-password',
    locals: {
      layout: 'layouts/layout-customer',
      pageTitleForMeta: 'New password | Fleet for osquery',
      pageDescriptionForMeta: 'Change the password for your Fleet customer account.',
    }
  },

  'GET /platform': {
    action: 'view-platform',
    locals: {
      currentPage: 'platform',
      pageTitleForMeta: 'Platform | Fleet for osquery',
      pageDescriptionForMeta: 'Learn about the Fleet\'s features.',
    }
  },

  'GET /reports/state-of-device-management': {
    action: 'reports/view-state-of-device-management',
    locals: {
      pageTitleForMeta: 'State of device management | Fleet for osquery',
      pageDescriptionForMeta: 'We surveyed 200+ security practitioners to discover the state of device management in 2022. Click here to learn about their struggles and best practices.',
      headerCTAHidden: true,
    }
  },

  'GET /overview': {
    action: 'view-sales-one-pager',
    locals: {
      pageTitleForMeta: 'Overview | Fleet for osquery',
      pageDescriptionForMeta: 'Fleet helps security and IT teams protect their devices. We\'re the single source of truth for workstation and server telemetry. Click to learn more!',
      layout: 'layouts/layout-landing'
    },
  },

  'GET /try-fleet/register': {
    action: 'try-fleet/view-register',
    locals: {
      layout: 'layouts/layout-sandbox',
    }
  },

  'GET /try-fleet/login': {
    action: 'try-fleet/view-sandbox-login',
    locals: {
      layout: 'layouts/layout-sandbox',
    }
  },

  'GET /try-fleet/sandbox': {
    action: 'try-fleet/view-sandbox-teleporter-or-redirect-because-expired',
    locals: {
      layout: 'layouts/layout-sandbox',
    },
  },

  'GET /try-fleet/sandbox-expired': {
    action: 'try-fleet/view-sandbox-expired',
    locals: {
      layout: 'layouts/layout-sandbox',
    },
  },


  //  ╦  ╔═╗╔═╗╔═╗╔═╗╦ ╦  ╦═╗╔═╗╔╦╗╦╦═╗╔═╗╔═╗╔╦╗╔═╗
  //  ║  ║╣ ║ ╦╠═╣║  ╚╦╝  ╠╦╝║╣  ║║║╠╦╝║╣ ║   ║ ╚═╗
  //  ╩═╝╚═╝╚═╝╩ ╩╚═╝ ╩   ╩╚═╚═╝═╩╝╩╩╚═╚═╝╚═╝ ╩ ╚═╝
  //  ┌─  ┌─┐┌─┐┬─┐  ┌┐ ┌─┐┌─┐┬┌─┬ ┬┌─┐┬─┐┌┬┐┌─┐  ┌─┐┌─┐┌┬┐┌─┐┌─┐┌┬┐  ─┐
  //  │   ├┤ │ │├┬┘  ├┴┐├─┤│  ├┴┐│││├─┤├┬┘ ││└─┐  │  │ ││││├─┘├─┤ │    │
  //  └─  └  └─┘┴└─  └─┘┴ ┴└─┘┴ ┴└┴┘┴ ┴┴└──┴┘└─┘  └─┘└─┘┴ ┴┴  ┴ ┴ ┴o  ─┘
  // Add redirects here for deprecated/legacy links, so that they go to an appropriate new place instead of just being broken when pages move or get renamed.
  //
  // For example:
  // If we were going to change fleetdm.com/company/about to fleetdm.com/company/story, we might do something like:
  // ```
  // 'GET /company/about': '/company/story',
  // ```
  //
  // Or another example, if we were to rename a doc page:
  // ```
  // 'GET /docs/using-fleet/learn-how-to-use-fleet': '/docs/using-fleet/fleet-for-beginners',
  // ```
  'GET /try-fleet':                  '/get-started',
  'GET /docs/deploying/fleet-public-load-testing': '/docs/deploying/load-testing',
  'GET /handbook/customer-experience': '/handbook/customers',
  'GET /handbook/brand': '/handbook/digital-experience',
  'GET /guides/deploying-fleet-on-aws-with-terraform': '/deploy/deploying-fleet-on-aws-with-terraform',
  'GET /guides/deploy-fleet-on-hetzner-cloud':'/deploy/deploy-fleet-on-hetzner-cloud',
  'GET /guides/deploying-fleet-on-render': '/deploy/deploying-fleet-on-render',
  'GET /use-cases/correlate-network-connections-with-community-id-in-osquery': '/guides/correlate-network-connections-with-community-id-in-osquery',
  'GET /use-cases/converting-unix-timestamps-with-osquery': '/guides/converting-unix-timestamps-with-osquery',
  'GET /use-cases/ebpf-the-future-of-osquery-on-linux': '/securing/ebpf-the-future-of-osquery-on-linux',
  'GET /use-cases/fleet-quick-tips-querying-procdump-eula-has-been-accepted': '/guides/fleet-quick-tips-querying-procdump-eula-has-been-accepted',
  'GET /use-cases/generate-process-trees-with-osquery': '/guides/generate-process-trees-with-osquery',
  'GET /use-cases/get-and-stay-compliant-across-your-devices-with-fleet': '/securing/get-and-stay-compliant-across-your-devices-with-fleet',
  'GET /use-cases/import-and-export-queries-and-packs-in-fleet': '/guides/import-and-export-queries-and-packs-in-fleet',
  'GET /guides/import-and-export-queries-and-packs-in-fleet': '/guides/import-and-export-queries-in-fleet',
  'GET /use-cases/locate-assets-with-osquery': '/guides/locate-assets-with-osquery',
  'GET /use-cases/osquery-a-tool-to-easily-ask-questions-about-operating-systems': '/guides/osquery-a-tool-to-easily-ask-questions-about-operating-systems',
  'GET /use-cases/osquery-consider-joining-against-the-users-table': '/guides/osquery-consider-joining-against-the-users-table',
  'GET /use-cases/stay-on-course-with-your-security-compliance-goals': '/guides/stay-on-course-with-your-security-compliance-goals',
  'GET /use-cases/using-elasticsearch-and-kibana-to-visualize-osquery-performance': '/guides/using-elasticsearch-and-kibana-to-visualize-osquery-performance',
  'GET /use-cases/work-may-be-watching-but-it-might-not-be-as-bad-as-you-think': '/securing/work-may-be-watching-but-it-might-not-be-as-bad-as-you-think',
  'GET /docs/contributing/testing':  '/docs/contributing/testing-and-local-development',



  //  ╔╦╗╦╔═╗╔═╗  ╦═╗╔═╗╔╦╗╦╦═╗╔═╗╔═╗╔╦╗╔═╗   ┬   ╔╦╗╔═╗╦ ╦╔╗╔╦  ╔═╗╔═╗╔╦╗╔═╗
  //  ║║║║╚═╗║    ╠╦╝║╣  ║║║╠╦╝║╣ ║   ║ ╚═╗  ┌┼─   ║║║ ║║║║║║║║  ║ ║╠═╣ ║║╚═╗
  //  ╩ ╩╩╚═╝╚═╝  ╩╚═╚═╝═╩╝╩╩╚═╚═╝╚═╝ ╩ ╚═╝  └┘   ═╩╝╚═╝╚╩╝╝╚╝╩═╝╚═╝╩ ╩═╩╝╚═╝

  // Convenience
  // =============================================================================================================
  // Things that people are used to typing in to the URL and just randomly trying.
  //
  // For example, a clever user might try to visit fleetdm.com/documentation, not knowing that Fleet's website
  // puts this kind of thing under /docs, NOT /documentation.  These "convenience" redirects are to help them out.
  'GET /documentation':              '/docs',
  'GET /contribute':                 '/docs/contributing',
  'GET /install':                    '/get-started',
  'GET /company':                    '/company/about',
  'GET /company/about':              '/handbook', // FUTURE: brief "about" page explaining the origins of the company
  'GET /support':                    '/company/contact',
  'GET /contact':                    '/company/contact',
  'GET /legal':                      '/legal/terms',
  'GET /terms':                      '/legal/terms',
  'GET /handbook/security/github':   '/handbook/security#git-hub-security',
  'GET /login':                      '/customers/login',
  'GET /slack':                      (_, res) => { res.status(301).redirect('https://osquery.fleetdm.com/c/fleet'); },
  'GET /docs/using-fleet/updating-fleet': '/docs/deploying/upgrading-fleet',
  'GET /blog':                   '/articles',
  'GET /brand':                  '/logos',
  'GET /get-started':            '/fleetctl-preview',
  'GET /g':                       (req,res)=> { let originalQueryStringWithAmp = req.url.match(/\?(.+)$/) ? '&'+req.url.match(/\?(.+)$/)[1] : ''; return res.redirect(301, sails.config.custom.baseUrl+'/?meet-fleet'+originalQueryStringWithAmp); },
<<<<<<< HEAD
  'GET /unsubscribe':            {action: 'unsubscribe-from-newsletter'},
=======
  'GET /test-fleet-sandbox':     '/try-fleet/register',
>>>>>>> ee44f428

  // Sitemap
  // =============================================================================================================
  // This is for search engines, not humans.  Search engines know to visit fleetdm.com/sitemap.xml to download this
  // XML file, which helps search engines know which pages are available on the website.
  'GET /sitemap.xml':            { action: 'download-sitemap' },

  // Potential future pages
  // =============================================================================================================
  // Things that are not webpages here (in the Sails app) yet, but could be in the future.  For now they are just
  // redirects to somewhere else EXTERNAL to the Sails app.
  'GET /security':               'https://github.com/fleetdm/fleet/security/policy',
  'GET /trust':                  'https://app.vanta.com/fleet/trust/5i2ulsbd76k619q9leaoh0',
  'GET /hall-of-fame':           'https://github.com/fleetdm/fleet/pulse',
  'GET /apply':                  'https://fleet-device-management.breezy.hr',
  'GET /jobs':                   'https://fleet-device-management.breezy.hr',
  'GET /company/stewardship':    'https://github.com/fleetdm/fleet', // FUTURE: page about how we approach open source and our commitments to the community
  'GET /legal/terms':            'https://docs.google.com/document/d/1OM6YDVIs7bP8wg6iA3VG13X086r64tWDqBSRudG4a0Y/edit',
  'GET /legal/privacy':          'https://docs.google.com/document/d/17i_g1aGpnuSmlqj35-yHJiwj7WRrLdC_Typc1Yb7aBE/edit',
  'GET /logout':                 '/api/v1/account/logout',
  'GET /defcon':                 'https://kqphpqst851.typeform.com/to/Y6NYxM5A',
  'GET /osquery-stickers':       'https://kqphpqst851.typeform.com/to/JxJ8YnxG',
  'GET /swag':                   'https://kqphpqst851.typeform.com/to/Y6NYxM5A',
  'GET /community':              'https://osquery.slack.com/join/shared_invite/zt-h29zm0gk-s2DBtGUTW4CFel0f0IjTEw#/',

  //  ╦ ╦╔═╗╔╗ ╦ ╦╔═╗╔═╗╦╔═╔═╗
  //  ║║║║╣ ╠╩╗╠═╣║ ║║ ║╠╩╗╚═╗
  //  ╚╩╝╚═╝╚═╝╩ ╩╚═╝╚═╝╩ ╩╚═╝
  'POST /api/v1/webhooks/receive-usage-analytics': { action: 'webhooks/receive-usage-analytics', csrf: false },
  '/api/v1/webhooks/github': { action: 'webhooks/receive-from-github', csrf: false },


  //  ╔═╗╔═╗╦  ╔═╗╔╗╔╔╦╗╔═╗╔═╗╦╔╗╔╔╦╗╔═╗
  //  ╠═╣╠═╝║  ║╣ ║║║ ║║╠═╝║ ║║║║║ ║ ╚═╗
  //  ╩ ╩╩  ╩  ╚═╝╝╚╝═╩╝╩  ╚═╝╩╝╚╝ ╩ ╚═╝
  // Note that, in this app, these API endpoints may be accessed using the `Cloud.*()` methods
  // from the Parasails library, or by using those method names as the `action` in <ajax-form>.
  'POST /api/v1/deliver-contact-form-message':        { action: 'deliver-contact-form-message' },
  'POST /api/v1/entrance/send-password-recovery-email': { action: 'entrance/send-password-recovery-email' },
  'POST /api/v1/customers/signup':                     { action: 'entrance/signup' },
  'POST /api/v1/account/update-profile':               { action: 'account/update-profile' },
  'POST /api/v1/account/update-password':              { action: 'account/update-password' },
  'POST /api/v1/account/update-billing-card':          { action: 'account/update-billing-card'},
  'POST /api/v1/customers/login':                      { action: 'entrance/login' },
  '/api/v1/account/logout':                            { action: 'account/logout' },
  'POST /api/v1/customers/create-quote':               { action: 'customers/create-quote' },
  'POST /api/v1/customers/save-billing-info-and-subscribe': { action: 'customers/save-billing-info-and-subscribe' },
  'POST /api/v1/entrance/update-password-and-login':    { action: 'entrance/update-password-and-login' },
  'POST /api/v1/deliver-demo-signup':                   { action: 'deliver-demo-signup' },
<<<<<<< HEAD
  'POST /api/v1/create-or-update-one-newsletter-subscription': { action: 'create-or-update-one-newsletter-subscription' },
  'POST /api/v1/unsubscribe-from-newsletter': { action: 'unsubscribe-from-newsletter' }
=======
>>>>>>> ee44f428
};<|MERGE_RESOLUTION|>--- conflicted
+++ resolved
@@ -279,11 +279,8 @@
   'GET /brand':                  '/logos',
   'GET /get-started':            '/fleetctl-preview',
   'GET /g':                       (req,res)=> { let originalQueryStringWithAmp = req.url.match(/\?(.+)$/) ? '&'+req.url.match(/\?(.+)$/)[1] : ''; return res.redirect(301, sails.config.custom.baseUrl+'/?meet-fleet'+originalQueryStringWithAmp); },
-<<<<<<< HEAD
+  'GET /test-fleet-sandbox':     '/try-fleet/register',
   'GET /unsubscribe':            {action: 'unsubscribe-from-newsletter'},
-=======
-  'GET /test-fleet-sandbox':     '/try-fleet/register',
->>>>>>> ee44f428
 
   // Sitemap
   // =============================================================================================================
@@ -333,9 +330,6 @@
   'POST /api/v1/customers/save-billing-info-and-subscribe': { action: 'customers/save-billing-info-and-subscribe' },
   'POST /api/v1/entrance/update-password-and-login':    { action: 'entrance/update-password-and-login' },
   'POST /api/v1/deliver-demo-signup':                   { action: 'deliver-demo-signup' },
-<<<<<<< HEAD
   'POST /api/v1/create-or-update-one-newsletter-subscription': { action: 'create-or-update-one-newsletter-subscription' },
   'POST /api/v1/unsubscribe-from-newsletter': { action: 'unsubscribe-from-newsletter' }
-=======
->>>>>>> ee44f428
 };