/**
 * Route Mappings
 * (sails.config.routes)
 *
 * Your routes tell Sails what to do each time it receives a request.
 *
 * For more information on configuring custom routes, check out:
 * https://sailsjs.com/anatomy/config/routes-js
 */

module.exports.routes = {

  //  ╦ ╦╔═╗╔╗ ╔═╗╔═╗╔═╗╔═╗╔═╗
  //  ║║║║╣ ╠╩╗╠═╝╠═╣║ ╦║╣ ╚═╗
  //  ╚╩╝╚═╝╚═╝╩  ╩ ╩╚═╝╚═╝╚═╝
  'GET /': {
    action: 'view-homepage-or-redirect',
    locals: { isHomepage: true }
  },

  'GET /company/contact': {
    action: 'view-contact',
    locals:{
      pageTitleForMeta: 'Contact us | Fleet for osquery',
      pageDescriptionForMeta: 'Get in touch with our team.'
    }
  },

  'GET /get-started': {
    action: 'view-get-started' ,
    locals:{
      pageTitleForMeta: 'Get started | Fleet for osquery',
      pageDescriptionForMeta: 'Learn about getting started with Fleet.'
    }
  },

  'GET /pricing': {
    action: 'view-pricing',
    locals:{
      pageTitleForMeta: 'Pricing | Fleet for osquery',
      pageDescriptionForMeta: 'View Fleet plans and pricing details.'
    }
  },

  'GET /logos': {
    action: 'view-press-kit',
    locals:{
<<<<<<< HEAD
      title: 'Logos | Fleet for osquery',
      description: 'Download Fleet logos, wallpapers, and screenshots.'
=======
      pageTitleForMeta: 'Press kit | Fleet for osquery',
      pageDescriptionForMeta: 'Download Fleet logos, wallpapers, and screenshots.'
>>>>>>> 2df4389a
    }
  },

  'GET /queries': {
    action: 'view-query-library',
    locals:{
      pageTitleForMeta: 'Queries | Fleet for osquery',
      pageDescriptionForMeta: 'A growing collection of useful queries for organizations deploying Fleet and osquery.'
    }
  },

  'GET /queries/:slug': {
    action: 'view-query-detail',
  },

  'GET /docs/?*': {
    skipAssets: false,
    action: 'docs/view-basic-documentation',
  },// handles /docs and /docs/foo/bar

  'GET /handbook/?*':  {
    skipAssets: false,
    action: 'handbook/view-basic-handbook',
  },// handles /handbook and /handbook/foo/bar

  'GET /transparency': {
    action: 'view-transparency',
    locals:{
      pageTitleForMeta: 'Transparency | Fleet for osquery',
      pageDescriptionForMeta: 'Learn what data osquery can see.',
    }
  },




  //  ╦  ╔═╗╔═╗╔═╗╔═╗╦ ╦  ╦═╗╔═╗╔╦╗╦╦═╗╔═╗╔═╗╔╦╗╔═╗
  //  ║  ║╣ ║ ╦╠═╣║  ╚╦╝  ╠╦╝║╣  ║║║╠╦╝║╣ ║   ║ ╚═╗
  //  ╩═╝╚═╝╚═╝╩ ╩╚═╝ ╩   ╩╚═╚═╝═╩╝╩╩╚═╚═╝╚═╝ ╩ ╚═╝
  //  ┌─  ┌─┐┌─┐┬─┐  ┌┐ ┌─┐┌─┐┬┌─┬ ┬┌─┐┬─┐┌┬┐┌─┐  ┌─┐┌─┐┌┬┐┌─┐┌─┐┌┬┐  ─┐
  //  │   ├┤ │ │├┬┘  ├┴┐├─┤│  ├┴┐│││├─┤├┬┘ ││└─┐  │  │ ││││├─┘├─┤ │    │
  //  └─  └  └─┘┴└─  └─┘┴ ┴└─┘┴ ┴└┴┘┴ ┴┴└──┴┘└─┘  └─┘└─┘┴ ┴┴  ┴ ┴ ┴o  ─┘
  // Add redirects here for deprecated/legacy links, so that they go to an appropriate new place instead of just being broken when pages move or get renamed.
  //
  // For example:
  // If we were going to change fleetdm.com/company/about to fleetdm.com/company/story, we might do something like:
  // ```
  // 'GET /company/about': '/company/story',
  // ```
  //
  // Or another example, if we were to rename a doc page:
  // ```
  // 'GET /docs/using-fleet/learn-how-to-use-fleet': '/docs/using-fleet/fleet-for-beginners',
  // ```
  'GET /try-fleet':                  '/get-started',



  //  ╔╦╗╦╔═╗╔═╗  ╦═╗╔═╗╔╦╗╦╦═╗╔═╗╔═╗╔╦╗╔═╗   ┬   ╔╦╗╔═╗╦ ╦╔╗╔╦  ╔═╗╔═╗╔╦╗╔═╗
  //  ║║║║╚═╗║    ╠╦╝║╣  ║║║╠╦╝║╣ ║   ║ ╚═╗  ┌┼─   ║║║ ║║║║║║║║  ║ ║╠═╣ ║║╚═╗
  //  ╩ ╩╩╚═╝╚═╝  ╩╚═╚═╝═╩╝╩╩╚═╚═╝╚═╝ ╩ ╚═╝  └┘   ═╩╝╚═╝╚╩╝╝╚╝╩═╝╚═╝╩ ╩═╩╝╚═╝

  // Convenience
  // =============================================================================================================
  // Things that people are used to typing in to the URL and just randomly trying.
  //
  // For example, a clever user might try to visit fleetdm.com/documentation, not knowing that Fleet's website
  // puts this kind of thing under /docs, NOT /documentation.  These "convenience" redirects are to help them out.
  'GET /documentation':              '/docs',
  'GET /contribute':                 '/docs/contribute',
  'GET /install':                    '/get-started',
  'GET /company':                    '/company/about',
  'GET /company/about':              '/handbook', // FUTURE: brief "about" page explaining the origins of the company
  'GET /support':                    '/company/contact',
  'GET /contact':                    '/company/contact',
  'GET /legal':                      '/legal/terms',
  'GET /terms':                      '/legal/terms',

  // Sitemap
  // =============================================================================================================
  // This is for search engines, not humans.  Search engines know to visit fleetdm.com/sitemap.xml to download this
  // XML file, which helps search engines know which pages are available on the website.
  'GET /sitemap.xml':            { action: 'download-sitemap' },

  // Potential future pages
  // =============================================================================================================
  // Things that are not webpages here (in the Sails app) yet, but could be in the future.  For now they are just
  // redirects to somewhere else EXTERNAL to the Sails app.
  'GET /security':               'https://github.com/fleetdm/fleet/security/policy',
  'GET /brand':                  '/contact',// FUTURE: a page like sailsjs.com/logos
  'GET /blog':                   'https://blog.fleetdm.com',// Currently, Fleet's blog lives outside of this website source code (the Sails app).  We always link to fleetdm.com/blog, but since the blog lives elsewhere, we redirect to it.
  'GET /hall-of-fame':           'https://github.com/fleetdm/fleet/pulse',
  'GET /apply':                  'https://fleet-device-management.breezy.hr',
  'GET /company/stewardship':    'https://github.com/fleetdm/fleet', // FUTURE: page about how we approach open source and our commitments to the community
  'GET /legal/terms':            'https://docs.google.com/document/d/1OM6YDVIs7bP8wg6iA3VG13X086r64tWDqBSRudG4a0Y/edit',


  //  ╦ ╦╔═╗╔╗ ╦ ╦╔═╗╔═╗╦╔═╔═╗
  //  ║║║║╣ ╠╩╗╠═╣║ ║║ ║╠╩╗╚═╗
  //  ╚╩╝╚═╝╚═╝╩ ╩╚═╝╚═╝╩ ╩╚═╝
  'POST /api/v1/webhooks/receive-usage-analytics': { action: 'webhooks/receive-usage-analytics', csrf: false },
  '/api/v1/webhooks/github': { action: 'webhooks/receive-from-github', csrf: false },


  //  ╔═╗╔═╗╦  ╔═╗╔╗╔╔╦╗╔═╗╔═╗╦╔╗╔╔╦╗╔═╗
  //  ╠═╣╠═╝║  ║╣ ║║║ ║║╠═╝║ ║║║║║ ║ ╚═╗
  //  ╩ ╩╩  ╩  ╚═╝╝╚╝═╩╝╩  ╚═╝╩╝╚╝ ╩ ╚═╝
  // Note that, in this app, these API endpoints may be accessed using the `Cloud.*()` methods
  // from the Parasails library, or by using those method names as the `action` in <ajax-form>.
  'POST  /api/v1/deliver-contact-form-message':          { action: 'deliver-contact-form-message' },

};<|MERGE_RESOLUTION|>--- conflicted
+++ resolved
@@ -45,13 +45,8 @@
   'GET /logos': {
     action: 'view-press-kit',
     locals:{
-<<<<<<< HEAD
       title: 'Logos | Fleet for osquery',
       description: 'Download Fleet logos, wallpapers, and screenshots.'
-=======
-      pageTitleForMeta: 'Press kit | Fleet for osquery',
-      pageDescriptionForMeta: 'Download Fleet logos, wallpapers, and screenshots.'
->>>>>>> 2df4389a
     }
   },
 
