--- conflicted
+++ resolved
@@ -68,7 +68,6 @@
     }
   },
 
-<<<<<<< HEAD
   'GET /articles': {
     skipAssets: false,
     action: 'articles/view-articles',
@@ -77,20 +76,13 @@
     }
   },
 
-  'GET /articles/*': {
-=======
   'r|/((device-management|security|releases|engineering|guides|announcements|use-cases)/(.+))$|': {
->>>>>>> 3b21e863
     skipAssets: false,
     action: 'articles/view-basic-article',
     locals: {
       currentPage: 'articles',
     }
-<<<<<<< HEAD
-  },// handles /blog and /blog/foo
-=======
   },// handles /device-management/foo, /security/foo, /releases/foo, /engineering/foo, /guides/foo, /announcements/foo, /use-cases/foo
->>>>>>> 3b21e863
 
   'GET /docs/?*': {
     skipAssets: false,
