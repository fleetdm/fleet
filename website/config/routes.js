/**
 * Route Mappings
 * (sails.config.routes)
 *
 * Your routes tell Sails what to do each time it receives a request.
 *
 * For more information on configuring custom routes, check out:
 * https://sailsjs.com/anatomy/config/routes-js
 */

module.exports.routes = {

  //  ╦ ╦╔═╗╔╗ ╔═╗╔═╗╔═╗╔═╗╔═╗
  //  ║║║║╣ ╠╩╗╠═╝╠═╣║ ╦║╣ ╚═╗
  //  ╚╩╝╚═╝╚═╝╩  ╩ ╩╚═╝╚═╝╚═╝
  'GET /': {
    action: 'view-homepage-or-redirect',
    locals: { isHomepage: true }
  },

  'GET /company/contact': {
    action: 'view-contact',
    locals: {
      pageTitleForMeta: 'Contact us | Fleet for osquery',
      pageDescriptionForMeta: 'Get in touch with our team.'
    }
  },

  'GET /fleetctl-preview': {
    action: 'view-get-started',
    locals: {
      currentPage: 'get started',
      pageTitleForMeta: 'fleetctl preview | Fleet for osquery',
      pageDescriptionForMeta: 'Learn about getting started with Fleet using fleetctl.'
    }
  },

  'GET /pricing': {
    action: 'view-pricing',
    locals: {
      currentPage: 'pricing',
      pageTitleForMeta: 'Pricing | Fleet for osquery',
      pageDescriptionForMeta: 'View Fleet plans and pricing details.'
    }
  },

  'GET /logos': {
    action: 'view-press-kit',
    locals: {
      pageTitleForMeta: 'Logos | Fleet for osquery',
      pageDescriptionForMeta: 'Download Fleet logos, wallpapers, and screenshots.'
    }
  },

  'GET /queries': {
    action: 'view-query-library',
    locals: {
      currentPage: 'queries',
      pageTitleForMeta: 'Queries | Fleet for osquery',
      pageDescriptionForMeta: 'A growing collection of useful queries for organizations deploying Fleet and osquery.'
    }
  },

  'GET /queries/:slug': {
    action: 'view-query-detail',
    locals: {
      currentPage: 'queries',
    }
  },

  'r|/((device-management|securing|releases|engineering|guides|announcements|podcasts|report|deploy)/(.+))$|': {
    skipAssets: false,
    action: 'articles/view-basic-article',
    locals: {
      currentPage: 'articles',
    }
  },// Handles /device-management/foo, /securing/foo, /releases/foo, /engineering/foo, /guides/foo, /announcements/foo, /deploy/foo, /podcasts/foo, /report/foo

  'r|^/((device-management|securing|releases|engineering|guides|announcements|articles|podcasts|report|deploy))/*$|category': {
    skipAssets: false,
    action: 'articles/view-articles',
    locals: {
      currentPage: 'articles',
    }
  },// Handles the article landing page /articles, and the article cateogry pages (e.g. /device-management, /securing, /releases, etc)

  'GET /docs/?*': {
    skipAssets: false,
    action: 'docs/view-basic-documentation',
    locals: {
      currentPage: 'docs',
    }
  },// handles /docs and /docs/foo/bar

  'GET /handbook/?*':  {
    skipAssets: false,
    action: 'handbook/view-basic-handbook',
  },// handles /handbook and /handbook/foo/bar

  'GET /transparency': {
    action: 'view-transparency',
    locals: {
      pageTitleForMeta: 'Transparency | Fleet for osquery',
      pageDescriptionForMeta: 'Learn what data osquery can see.',
    }
  },
  'GET /customers/new-license': {
    action: 'customers/view-new-license',
    locals: {
      layout: 'layouts/layout-customer',
      pageTitleForMeta: 'Get Fleet Premium | Fleet for osquery',
      pageDescriptionForMeta: 'Generate your quote and start using Fleet Premium today.',
    }
  },
  'GET /customers/register': {
    action: 'entrance/view-signup',
    locals: {
      layout: 'layouts/layout-customer',
      pageTitleForMeta: 'Sign up | Fleet for osquery',
      pageDescriptionForMeta: 'Sign up for a Fleet Premium license.',
    }
  },
  'GET /customers/login': {
    action: 'entrance/view-login',
    locals: {
      layout: 'layouts/layout-customer',
      pageTitleForMeta: 'Log in | Fleet for osquery',
      pageDescriptionForMeta: 'Log in to the Fleet customer portal.',
    }
  },
  'GET /customers/dashboard': {
    action: 'customers/view-dashboard',
    locals: {
      layout: 'layouts/layout-customer',
      pageTitleForMeta: 'Customer dashboard | Fleet for osquery',
      pageDescriptionForMeta: 'View and edit information about your Fleet Premium license.',
    }
  },
  'GET /customers/forgot-password': {
    action: 'entrance/view-forgot-password',
    locals: {
      layout: 'layouts/layout-customer',
      pageTitleForMeta: 'Forgot password | Fleet for osquery',
      pageDescriptionForMeta: 'Recover the password for your Fleet customer account.',
    }
  },
  'GET /customers/new-password': {
    action: 'entrance/view-new-password',
    locals: {
      layout: 'layouts/layout-customer',
      pageTitleForMeta: 'New password | Fleet for osquery',
      pageDescriptionForMeta: 'Change the password for your Fleet customer account.',
    }
  },

  'GET /platform': {
    action: 'view-platform',
    locals: {
      currentPage: 'platform',
      pageTitleForMeta: 'Platform | Fleet for osquery',
      pageDescriptionForMeta: 'Learn about the Fleet\'s features.',
    }
  },

  'GET /reports/state-of-device-management': {
    action: 'reports/view-state-of-device-management',
    locals: {
      pageTitleForMeta: 'State of device management | Fleet for osquery',
      pageDescriptionForMeta: 'We surveyed 200+ security practitioners to discover the state of device management in 2022. Click here to learn about their struggles and best practices.',
      headerCTAHidden: true,
    }
  },

  'GET /overview': {
    action: 'view-sales-one-pager',
    locals: {
      pageTitleForMeta: 'Overview | Fleet for osquery',
      pageDescriptionForMeta: 'Fleet helps security and IT teams protect their devices. We\'re the single source of truth for workstation and server telemetry. Click to learn more!',
      layout: 'layouts/layout-landing'
    },
  },

  'GET /try-fleet/register': {
    action: 'try-fleet/view-register',
    locals: {
      layout: 'layouts/layout-sandbox',
    }
  },

  'GET /try-fleet/login': {
    action: 'try-fleet/view-sandbox-login',
    locals: {
      layout: 'layouts/layout-sandbox',
    }
  },

  'GET /try-fleet/sandbox': {
    action: 'try-fleet/view-sandbox-teleporter-or-redirect-because-expired',
    locals: {
      layout: 'layouts/layout-sandbox',
    },
  },

  'GET /try-fleet/sandbox-expired': {
    action: 'try-fleet/view-sandbox-expired',
    locals: {
      layout: 'layouts/layout-sandbox',
    },
  },

<<<<<<< HEAD
  'GET /admin/email-preview': {
    action: 'admin/view-email-templates'
  },

  'r|/admin/email-preview/((.+))$|': {
    action: 'admin/view-email-preview',
    skipAssets: true
  },
=======
  'GET /tables/:tableName': {
    action: 'view-osquery-table-details',
  },

>>>>>>> 7fbe394b

  //  ╦  ╔═╗╔═╗╔═╗╔═╗╦ ╦  ╦═╗╔═╗╔╦╗╦╦═╗╔═╗╔═╗╔╦╗╔═╗
  //  ║  ║╣ ║ ╦╠═╣║  ╚╦╝  ╠╦╝║╣  ║║║╠╦╝║╣ ║   ║ ╚═╗
  //  ╩═╝╚═╝╚═╝╩ ╩╚═╝ ╩   ╩╚═╚═╝═╩╝╩╩╚═╚═╝╚═╝ ╩ ╚═╝
  //  ┌─  ┌─┐┌─┐┬─┐  ┌┐ ┌─┐┌─┐┬┌─┬ ┬┌─┐┬─┐┌┬┐┌─┐  ┌─┐┌─┐┌┬┐┌─┐┌─┐┌┬┐  ─┐
  //  │   ├┤ │ │├┬┘  ├┴┐├─┤│  ├┴┐│││├─┤├┬┘ ││└─┐  │  │ ││││├─┘├─┤ │    │
  //  └─  └  └─┘┴└─  └─┘┴ ┴└─┘┴ ┴└┴┘┴ ┴┴└──┴┘└─┘  └─┘└─┘┴ ┴┴  ┴ ┴ ┴o  ─┘
  // Add redirects here for deprecated/legacy links, so that they go to an appropriate new place instead of just being broken when pages move or get renamed.
  //
  // For example:
  // If we were going to change fleetdm.com/company/about to fleetdm.com/company/story, we might do something like:
  // ```
  // 'GET /company/about': '/company/story',
  // ```
  //
  // Or another example, if we were to rename a doc page:
  // ```
  // 'GET /docs/using-fleet/learn-how-to-use-fleet': '/docs/using-fleet/fleet-for-beginners',
  // ```
  'GET /try-fleet':                  '/get-started',
  'GET /try': '/get-started',
  'GET /docs/deploying/fleet-public-load-testing': '/docs/deploying/load-testing',
  'GET /handbook/customer-experience': '/handbook/customers',
  'GET /handbook/brand': '/handbook/digital-experience',
  'GET /guides/deploying-fleet-on-aws-with-terraform': '/deploy/deploying-fleet-on-aws-with-terraform',
  'GET /guides/deploy-fleet-on-hetzner-cloud':'/deploy/deploy-fleet-on-hetzner-cloud',
  'GET /guides/deploying-fleet-on-render': '/deploy/deploying-fleet-on-render',
  'GET /use-cases/correlate-network-connections-with-community-id-in-osquery': '/guides/correlate-network-connections-with-community-id-in-osquery',
  'GET /use-cases/converting-unix-timestamps-with-osquery': '/guides/converting-unix-timestamps-with-osquery',
  'GET /use-cases/ebpf-the-future-of-osquery-on-linux': '/securing/ebpf-the-future-of-osquery-on-linux',
  'GET /use-cases/fleet-quick-tips-querying-procdump-eula-has-been-accepted': '/guides/fleet-quick-tips-querying-procdump-eula-has-been-accepted',
  'GET /use-cases/generate-process-trees-with-osquery': '/guides/generate-process-trees-with-osquery',
  'GET /use-cases/get-and-stay-compliant-across-your-devices-with-fleet': '/securing/get-and-stay-compliant-across-your-devices-with-fleet',
  'GET /use-cases/import-and-export-queries-and-packs-in-fleet': '/guides/import-and-export-queries-and-packs-in-fleet',
  'GET /guides/import-and-export-queries-and-packs-in-fleet': '/guides/import-and-export-queries-in-fleet',
  'GET /use-cases/locate-assets-with-osquery': '/guides/locate-assets-with-osquery',
  'GET /use-cases/osquery-a-tool-to-easily-ask-questions-about-operating-systems': '/guides/osquery-a-tool-to-easily-ask-questions-about-operating-systems',
  'GET /use-cases/osquery-consider-joining-against-the-users-table': '/guides/osquery-consider-joining-against-the-users-table',
  'GET /use-cases/stay-on-course-with-your-security-compliance-goals': '/guides/stay-on-course-with-your-security-compliance-goals',
  'GET /use-cases/using-elasticsearch-and-kibana-to-visualize-osquery-performance': '/guides/using-elasticsearch-and-kibana-to-visualize-osquery-performance',
  'GET /use-cases/work-may-be-watching-but-it-might-not-be-as-bad-as-you-think': '/securing/work-may-be-watching-but-it-might-not-be-as-bad-as-you-think',
  'GET /docs/contributing/testing':  '/docs/contributing/testing-and-local-development',
  'GET /handbook/sales': '/handbook/customers#sales',
  'GET /handbook/people': '/handbook/business-operations',
  'GET /handbook/people/ceo-handbook': '/handbook/business-operations/ceo-handbook',
  'GET /handbook/growth': '/handbook/marketing#growth',
  'GET /handbook/community': '/handbook/marketing#community',
  'GET /handbook/digital-experience': '/handbook/marketing#digital-experience',
  'GET /handbook/digital-experience/article-formatting-guide': '/handbook/marketing/article-formatting-guide',
  'GET /handbook/digital-experience/commonly-used-terms': '/handbook/marketing/commonly-used-terms',
  'GET /handbook/digital-experience/how-to-submit-and-publish-an-article': '/handbook/marketing/how-to-submit-and-publish-an-article',
  'GET /handbook/digital-experience/markdown-guide': '/handbook/marketing/markdown-guide',
  'GET /handbook/quality': '/handbook/engineering#quality',


  //  ╔╦╗╦╔═╗╔═╗  ╦═╗╔═╗╔╦╗╦╦═╗╔═╗╔═╗╔╦╗╔═╗   ┬   ╔╦╗╔═╗╦ ╦╔╗╔╦  ╔═╗╔═╗╔╦╗╔═╗
  //  ║║║║╚═╗║    ╠╦╝║╣  ║║║╠╦╝║╣ ║   ║ ╚═╗  ┌┼─   ║║║ ║║║║║║║║  ║ ║╠═╣ ║║╚═╗
  //  ╩ ╩╩╚═╝╚═╝  ╩╚═╚═╝═╩╝╩╩╚═╚═╝╚═╝ ╩ ╚═╝  └┘   ═╩╝╚═╝╚╩╝╝╚╝╩═╝╚═╝╩ ╩═╩╝╚═╝

  // Convenience
  // =============================================================================================================
  // Things that people are used to typing in to the URL and just randomly trying.
  //
  // For example, a clever user might try to visit fleetdm.com/documentation, not knowing that Fleet's website
  // puts this kind of thing under /docs, NOT /documentation.  These "convenience" redirects are to help them out.
  'GET /documentation':              '/docs',
  'GET /contribute':                 '/docs/contributing',
  'GET /install':                    '/fleetctl-preview',
  'GET /company':                    '/company/about',
  'GET /company/about':              '/handbook', // FUTURE: brief "about" page explaining the origins of the company
  'GET /support':                    '/company/contact',
  'GET /contact':                    '/company/contact',
  'GET /legal':                      '/legal/terms',
  'GET /terms':                      '/legal/terms',
  'GET /handbook/security/github':   '/handbook/security#git-hub-security',
  'GET /login':                      '/customers/login',
  'GET /slack':                      'https://osquery.slack.com/join/shared_invite/zt-h29zm0gk-s2DBtGUTW4CFel0f0IjTEw#/',
  'GET /docs/using-fleet/updating-fleet': '/docs/deploying/upgrading-fleet',
  'GET /blog':                   '/articles',
  'GET /brand':                  '/logos',
  'GET /get-started':            '/try-fleet/register',
  'GET /g':                       (req,res)=> { let originalQueryStringWithAmp = req.url.match(/\?(.+)$/) ? '&'+req.url.match(/\?(.+)$/)[1] : ''; return res.redirect(301, sails.config.custom.baseUrl+'/?meet-fleet'+originalQueryStringWithAmp); },
  'GET /test-fleet-sandbox':     '/try-fleet/register',
  'GET /unsubscribe':             (req,res)=> { let originalQueryString = req.url.match(/\?(.+)$/) ? req.url.match(/\?(.+)$/)[1] : ''; return res.redirect(301, sails.config.custom.baseUrl+'/api/v1/unsubscribe-from-all-newsletters?'+originalQueryString);},
  'GET /tables':                 '/tables/account_policy_data',

  // Sitemap
  // =============================================================================================================
  // This is for search engines, not humans.  Search engines know to visit fleetdm.com/sitemap.xml to download this
  // XML file, which helps search engines know which pages are available on the website.
  'GET /sitemap.xml':            { action: 'download-sitemap' },

  // Potential future pages
  // =============================================================================================================
  // Things that are not webpages here (in the Sails app) yet, but could be in the future.  For now they are just
  // redirects to somewhere else EXTERNAL to the Sails app.
  'GET /security':               'https://github.com/fleetdm/fleet/security/policy',
  'GET /trust':                  'https://app.vanta.com/fleet/trust/5i2ulsbd76k619q9leaoh0',
  'GET /hall-of-fame':           'https://github.com/fleetdm/fleet/pulse',
  'GET /apply':                  'https://fleet-device-management.breezy.hr',
  'GET /jobs':                   'https://fleet-device-management.breezy.hr',
  'GET /company/stewardship':    'https://github.com/fleetdm/fleet', // FUTURE: page about how we approach open source and our commitments to the community
  'GET /legal/terms':            'https://docs.google.com/document/d/1OM6YDVIs7bP8wg6iA3VG13X086r64tWDqBSRudG4a0Y/edit',
  'GET /legal/privacy':          'https://docs.google.com/document/d/17i_g1aGpnuSmlqj35-yHJiwj7WRrLdC_Typc1Yb7aBE/edit',
  'GET /logout':                 '/api/v1/account/logout',
  'GET /defcon':                 'https://kqphpqst851.typeform.com/to/Y6NYxM5A',
  'GET /osquery-stickers':       'https://kqphpqst851.typeform.com/to/JxJ8YnxG',
  'GET /swag':                   'https://kqphpqst851.typeform.com/to/Y6NYxM5A',
  'GET /community':              'https://osquery.slack.com/join/shared_invite/zt-h29zm0gk-s2DBtGUTW4CFel0f0IjTEw#/',


  //  ╦ ╦╔═╗╔╗ ╦ ╦╔═╗╔═╗╦╔═╔═╗
  //  ║║║║╣ ╠╩╗╠═╣║ ║║ ║╠╩╗╚═╗
  //  ╚╩╝╚═╝╚═╝╩ ╩╚═╝╚═╝╩ ╩╚═╝
  'POST /api/v1/webhooks/receive-usage-analytics': { action: 'webhooks/receive-usage-analytics', csrf: false },
  '/api/v1/webhooks/github': { action: 'webhooks/receive-from-github', csrf: false },


  //  ╔═╗╔═╗╦  ╔═╗╔╗╔╔╦╗╔═╗╔═╗╦╔╗╔╔╦╗╔═╗
  //  ╠═╣╠═╝║  ║╣ ║║║ ║║╠═╝║ ║║║║║ ║ ╚═╗
  //  ╩ ╩╩  ╩  ╚═╝╝╚╝═╩╝╩  ╚═╝╩╝╚╝ ╩ ╚═╝
  // Note that, in this app, these API endpoints may be accessed using the `Cloud.*()` methods
  // from the Parasails library, or by using those method names as the `action` in <ajax-form>.
  'POST /api/v1/deliver-contact-form-message':        { action: 'deliver-contact-form-message' },
  'POST /api/v1/entrance/send-password-recovery-email': { action: 'entrance/send-password-recovery-email' },
  'POST /api/v1/customers/signup':                     { action: 'entrance/signup' },
  'POST /api/v1/account/update-profile':               { action: 'account/update-profile' },
  'POST /api/v1/account/update-password':              { action: 'account/update-password' },
  'POST /api/v1/account/update-billing-card':          { action: 'account/update-billing-card'},
  'POST /api/v1/customers/login':                      { action: 'entrance/login' },
  '/api/v1/account/logout':                            { action: 'account/logout' },
  'POST /api/v1/customers/create-quote':               { action: 'customers/create-quote' },
  'POST /api/v1/customers/save-billing-info-and-subscribe': { action: 'customers/save-billing-info-and-subscribe' },
  'POST /api/v1/entrance/update-password-and-login':    { action: 'entrance/update-password-and-login' },
  'POST /api/v1/deliver-demo-signup':                   { action: 'deliver-demo-signup' },
  'POST /api/v1/create-or-update-one-newsletter-subscription': { action: 'create-or-update-one-newsletter-subscription' },
  '/api/v1/unsubscribe-from-all-newsletters': { action: 'unsubscribe-from-all-newsletters' }
};<|MERGE_RESOLUTION|>--- conflicted
+++ resolved
@@ -208,21 +208,19 @@
     },
   },
 
-<<<<<<< HEAD
   'GET /admin/email-preview': {
     action: 'admin/view-email-templates'
   },
 
-  'r|/admin/email-preview/((.+))$|': {
+  'GET /admin/email-preview/*': {
     action: 'admin/view-email-preview',
     skipAssets: true
   },
-=======
+
   'GET /tables/:tableName': {
     action: 'view-osquery-table-details',
   },
 
->>>>>>> 7fbe394b
 
   //  ╦  ╔═╗╔═╗╔═╗╔═╗╦ ╦  ╦═╗╔═╗╔╦╗╦╦═╗╔═╗╔═╗╔╦╗╔═╗
   //  ║  ║╣ ║ ╦╠═╣║  ╚╦╝  ╠╦╝║╣  ║║║╠╦╝║╣ ║   ║ ╚═╗
