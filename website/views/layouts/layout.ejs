<%
  // In case we're displaying the 404 or 500 page and relevant code in the "custom" hook was not able to run,
  // we make sure certain view locals exist that are commonly used in this layout.ejs file.  This ensures we
  // don't have to do `typeof` checks below.
  var me;
  var isHomepage;
%><!DOCTYPE html>
<html>
  <head>
    <title>Fleet for osquery | Open source device management</title>

    <% /* Viewport tag for sensible mobile support */ %>
    <meta name="viewport" content="width=device-width, initial-scale=1, maximum-scale=1">
    <meta name="twitter:card" content="summary" />
    <meta name="twitter:site" content="https://fleetdm.com" />
    <meta name="twitter:title" content="Open source device management" />
    <meta name="twitter:description" content="Open source software, built on osquery. With Fleet you can ask important questions about your devices. Whatever operating system, wherever they live." />
    <meta name="twitter:image" content="https://fleetdm.com/images/fleet-logo-square@2x.png" />
    <% /* Script tags should normally be included further down the page- but any
    scripts that load fonts (e.g. Fontawesome ≥v5) are special exceptions to the
    rule. (Include them up here along with any hard-coded «link» tags for Typekit,
    Google Fonts, etc. - above the «body» to prevent the page flickering when fonts
    load.) */ %>
    <link href="https://fonts.googleapis.com/css2?family=Nunito+Sans:wght@300;400;500;600;700;800;900&family=Nunito:wght@300;400;500;600;700;800;900&display=swap&Source+Code+Pro&display=swap" rel="stylesheet">
    <link href="https://fonts.googleapis.com/css2?family=Source+Code+Pro:ital,wght@0,200;0,300;0,400;0,500;0,600;0,700;0,900;1,200;1,300;1,400;1,500;1,600;1,700;1,900&display=swap" rel="stylesheet">
    <% /* Certain scripts, normally analytics tools like Google Tag Manager and
    Google Analytics, should only be included in production: */
    if (sails.config.environment === 'production') { %>
    <% /* Google Analytics, Google Tag Manager, etc. */ %>
    <!-- Global site tag (gtag.js) - Google Analytics -->
    <script async src="https://www.googletagmanager.com/gtag/js?id=G-JC3DRNY1GV"></script>
    <script>window.dataLayer = window.dataLayer || []; function gtag(){dataLayer.push(arguments);} gtag('js', new Date()); gtag('config', 'G-JC3DRNY1GV');</script>
    <% }
    /* Otherwise, any such scripts are excluded, and we instead inject a
    robots/noindex meta tag to help prevent any unwanted visits from search engines. */
    else { %>
    <meta name="robots" content="noindex">
    <% } %>

    <% /*
        Stylesheets
        ========================

        Stylesheets can be hard-coded as «link» tags, automatically injected
        by the asset pipeline between "STYLES" and "STYLES END", or both.
        (https://sailsjs.com/docs/concepts/assets/task-automation)
    */ %>

    <% /* Auto-injected «link» tags: */ %>
    <!--STYLES-->
    <link rel="stylesheet" href="/dependencies/bootstrap-4/bootstrap-4.css">
    <link rel="stylesheet" href="/dependencies/fontawesome.css">
    <link rel="stylesheet" href="/styles/importer.css">
    <!--STYLES END-->
  </head>
  <body>
    <div purpose="page-wrap">
      <div class="<%= isHomepage ? 'homepage-header' : 'header' %>" purpose="page-header">
        <div style="max-width: 1248px; height: 94px;" class="container-fluid d-flex justify-content-between align-items-center pt-3 pb-3 px-3 px-md-4">
          <a href="/" style="max-width: 118px;">
            <% /* The homepage-header on the homepage has a white fleet logo */ %>
            <% if (isHomepage) { %>
            <img alt="Fleet logo" src="/images/logo-white-118x48@2x.png" style="width: 118px; height: 48px;"/>
            <% } else { %>
            <img alt="Fleet logo" src="/images/logo-blue-162x92@2x.png" style="height: 92px; width: 162px;"/>
            <% } %>
<<<<<<< HEAD
          </button>
          <div class="mobile-menu collapse px-4 px-sm-5" id="navbarToggleExternalContent">
            <div class="d-flex justify-content-between">
              <a href="/">
                <img alt="Fleet logo" src="/images/logo-blue-162x92@2x.png" style="height: 92px; width: 162px;" class="mt-3"/>
              </a>
              <button style="font-size: 16px; text-decoration: none;" class="header-btn btn btn-link d-flex align-items-center" data-toggle="collapse" data-target="#navbarToggleExternalContent">
                <img alt="An 'X' icon indicating that this can be interacted with to close the navigation menu." src="/images/icon-close-16x16@2x.png" style="width: 16px;" />
              </button>
            </div>
            <div class="pt-2">
              <a href="/get-started" class="menu-link d-flex align-items-center px-3 py-2 mb-4" style="text-decoration: none; font-weight: 700;">Get started</a>
              <a href="/docs" class="menu-link d-flex align-items-center px-3 py-2 mb-4 text-decoration-none" style="text-decoration: none; font-weight: 700;">Docs</a>
              <a href="/queries" class="menu-link d-flex align-items-center px-3 py-2 mb-4 text-decoration-none" style="text-decoration: none; font-weight: 700;">Queries</a>
              <a href="/pricing" class="menu-link d-flex align-items-center px-3 py-2 mb-4 text-decoration-none" style="text-decoration: none; font-weight: 700;">Pricing</a>
              <a href="/blog" class="menu-link d-flex align-items-center px-3 py-2 mb-4 text-decoration-none" style="text-decoration: none; font-weight: 700;">Blog</a>
              <!-- <a href="/company/contact" class="menu-link d-flex align-items-center px-3 py-2 mb-4 text-decoration-none" style=" text-decoration: none; color: #192147; font-weight: 700;">Contact</a> -->
              <a target="_blank" href="https://github.com/fleetdm/fleet" class="menu-link d-flex align-items-center px-3 py-2" style=" text-decoration: none; font-weight: 700;">
                <svg width="24" height="24" viewBox="0 0 24 24" fill="none" xmlns="http://www.w3.org/2000/svg">
                  <path fill-rule="evenodd" clip-rule="evenodd" d="M11.9633 0.5C5.3578 0.5 0 5.8578 0 12.4633C0 17.7477 3.44954 22.2248 8.14679 23.8394C8.73394 23.9128 8.95413 23.5459 8.95413 23.2523C8.95413 22.9587 8.95413 22.2248 8.95413 21.1972C5.65138 21.9312 4.91743 19.5826 4.91743 19.5826C4.40367 18.1881 3.59633 17.8211 3.59633 17.8211C2.49541 17.0872 3.66972 17.0872 3.66972 17.0872C4.84404 17.1606 5.50459 18.3349 5.50459 18.3349C6.6055 20.1697 8.29358 19.656 8.95413 19.3624C9.02752 18.555 9.3945 18.0413 9.68807 17.7477C7.04587 17.4541 4.25688 16.4266 4.25688 11.8028C4.25688 10.4817 4.69725 9.45413 5.50459 8.57339C5.43119 8.35321 4.99083 7.1055 5.65138 5.49083C5.65138 5.49083 6.6789 5.19725 8.95413 6.73853C9.90826 6.44495 10.9358 6.37156 11.9633 6.37156C12.9908 6.37156 14.0183 6.51835 14.9725 6.73853C17.2477 5.19725 18.2752 5.49083 18.2752 5.49083C18.9358 7.1055 18.4954 8.35321 18.422 8.64679C19.156 9.45413 19.6697 10.555 19.6697 11.8761C19.6697 16.5 16.8807 17.4541 14.2385 17.7477C14.6789 18.1147 15.0459 18.8486 15.0459 19.9495C15.0459 21.5642 15.0459 22.8119 15.0459 23.2523C15.0459 23.5459 15.2661 23.9128 15.8532 23.8394C20.6239 22.2248 24 17.7477 24 12.4633C23.9266 5.8578 18.5688 0.5 11.9633 0.5Z" fill="#192147"/>
                </svg>
                <span class="ml-2">GitHub</span>
              </a>
=======
          </a>
          <div class="d-flex d-lg-none">
            <button style="font-size: 16px; text-decoration: none;" class="header-btn btn btn-link d-flex align-items-center" data-toggle="collapse" data-target="#navbarToggleExternalContent">
              <span class="mr-2">Menu</span>
              <% /* The hamburger icon on the homepage is white */ %>
              <% if (isHomepage) { %>
              <img alt="An icon indicating that interacting with this button will open the navigation menu." src="/images/icon-hamburger-16x14@2x.png" style="width: 16px;" />
              <% } else { %>
              <img alt="An icon indicating that interacting with this button will open the navigation menu." src="/images/icon-hamburger-blue-16x14@2x.png" style="width: 16px;" />
              <% } %>
            </button>
            <div class="mobile-menu collapse px-4 px-sm-5" id="navbarToggleExternalContent">
              <div class="d-flex justify-content-between">
                <a href="/">
                  <img alt="Fleet logo" src="/images/logo-blue-162x92@2x.png" style="height: 92px; width: 162px;" class="mt-3"/>
                </a>
                <button style="font-size: 16px; text-decoration: none;" class="header-btn btn btn-link d-flex align-items-center" data-toggle="collapse" data-target="#navbarToggleExternalContent">
                  <img alt="An 'X' icon indicating that this can be interacted with to close the navigation menu." src="/images/icon-close-16x16@2x.png" style="width: 16px;" />
                </button>
              </div>
              <div class="pt-2">
                <div class="d-flex flex-column mb-4">
                  <span style="font-weight: 700;" class="py-2 px-3">Get started</span>
                  <a class="mobile-menu-item py-2 px-3" target="_blank" href="/install" data-text="Try Fleet">Try Fleet</a>
                  <a class="mobile-menu-item py-2 px-3" href="/contribute" data-text="Contribute">Contribute</a>
                  <a class="mobile-menu-item py-2 px-3" target="_blank" href="/hall-of-fame" data-text="Hall of fame">Hall of fame</a>
                </div>
                <a href="/docs" class="menu-link d-flex align-items-center px-3 py-2 mb-4 text-decoration-none" style=" text-decoration: none; font-weight: 700;">Docs</a>
                <a href="/queries" class="menu-link d-flex align-items-center px-3 py-2 mb-4 text-decoration-none" style=" text-decoration: none; font-weight: 700;">Queries</a>
                <a href="/pricing" class="menu-link d-flex align-items-center px-3 py-2 mb-4 text-decoration-none" style=" text-decoration: none; font-weight: 700;">Pricing</a>
                <a href="/blog" class="menu-link d-flex align-items-center px-3 py-2 mb-4 text-decoration-none" style=" text-decoration: none; font-weight: 700;">Blog</a>
                <!-- <a href="/company/contact" class="menu-link d-flex align-items-center px-3 py-2 mb-4 text-decoration-none" style=" text-decoration: none; color: #192147; font-weight: 700;">Contact</a> -->
                <a target="_blank" href="https://github.com/fleetdm/fleet" class="menu-link d-flex align-items-center px-3 py-2" style=" text-decoration: none; font-weight: 700;">
                  <svg width="24" height="24" viewBox="0 0 24 24" fill="none" xmlns="http://www.w3.org/2000/svg">
                    <path fill-rule="evenodd" clip-rule="evenodd" d="M11.9633 0.5C5.3578 0.5 0 5.8578 0 12.4633C0 17.7477 3.44954 22.2248 8.14679 23.8394C8.73394 23.9128 8.95413 23.5459 8.95413 23.2523C8.95413 22.9587 8.95413 22.2248 8.95413 21.1972C5.65138 21.9312 4.91743 19.5826 4.91743 19.5826C4.40367 18.1881 3.59633 17.8211 3.59633 17.8211C2.49541 17.0872 3.66972 17.0872 3.66972 17.0872C4.84404 17.1606 5.50459 18.3349 5.50459 18.3349C6.6055 20.1697 8.29358 19.656 8.95413 19.3624C9.02752 18.555 9.3945 18.0413 9.68807 17.7477C7.04587 17.4541 4.25688 16.4266 4.25688 11.8028C4.25688 10.4817 4.69725 9.45413 5.50459 8.57339C5.43119 8.35321 4.99083 7.1055 5.65138 5.49083C5.65138 5.49083 6.6789 5.19725 8.95413 6.73853C9.90826 6.44495 10.9358 6.37156 11.9633 6.37156C12.9908 6.37156 14.0183 6.51835 14.9725 6.73853C17.2477 5.19725 18.2752 5.49083 18.2752 5.49083C18.9358 7.1055 18.4954 8.35321 18.422 8.64679C19.156 9.45413 19.6697 10.555 19.6697 11.8761C19.6697 16.5 16.8807 17.4541 14.2385 17.7477C14.6789 18.1147 15.0459 18.8486 15.0459 19.9495C15.0459 21.5642 15.0459 22.8119 15.0459 23.2523C15.0459 23.5459 15.2661 23.9128 15.8532 23.8394C20.6239 22.2248 24 17.7477 24 12.4633C23.9266 5.8578 18.5688 0.5 11.9633 0.5Z" fill="#192147"/>
                  </svg>
                  <span class="ml-2">GitHub</span>
                </a>
              </div>
>>>>>>> 66597ced
            </div>
          </div>
          <div class="d-none d-lg-flex">
            <a href="/get-started" class="header-link d-flex align-items-center px-3 py-2 mr-4 text-decoration-none" style="line-height: 23px;">Get started</a>
            <a href="/docs" class="header-link d-flex align-items-center px-3 py-2 mr-4 text-decoration-none" style=" text-decoration: none;line-height: 23px;">Docs</a>
            <a href="/queries" class="header-link d-flex align-items-center px-3 py-2 mr-4 text-decoration-none" style=" text-decoration: none;line-height: 23px;">Queries</a>
            <a href="/pricing" class="header-link d-flex align-items-center px-3 py-2 mr-4 text-decoration-none" style=" text-decoration: none;line-height: 23px;">Pricing</a>
            <a target="_blank" href="/blog" class="header-link d-flex align-items-center px-3 py-2 mr-4 text-decoration-none" style=" text-decoration: none;line-height: 23px;">Blog</a>
            <!-- <a href="/company/contact" class="header-link d-flex align-items-center px-3 py-2 mr-4 text-decoration-none" style=" text-decoration: none;line-height: 23px;">Contact</a> -->
            <a target="_blank" href="https://github.com/fleetdm/fleet" class="header-link d-flex align-items-center px-3 py-2" style=" text-decoration: none;line-height: 23px;">
              <svg width="24" height="24" viewBox="0 0 24 24" fill="none" xmlns="http://www.w3.org/2000/svg">
                <path fill-rule="evenodd" clip-rule="evenodd" d="M11.9633 0.5C5.3578 0.5 0 5.8578 0 12.4633C0 17.7477 3.44954 22.2248 8.14679 23.8394C8.73394 23.9128 8.95413 23.5459 8.95413 23.2523C8.95413 22.9587 8.95413 22.2248 8.95413 21.1972C5.65138 21.9312 4.91743 19.5826 4.91743 19.5826C4.40367 18.1881 3.59633 17.8211 3.59633 17.8211C2.49541 17.0872 3.66972 17.0872 3.66972 17.0872C4.84404 17.1606 5.50459 18.3349 5.50459 18.3349C6.6055 20.1697 8.29358 19.656 8.95413 19.3624C9.02752 18.555 9.3945 18.0413 9.68807 17.7477C7.04587 17.4541 4.25688 16.4266 4.25688 11.8028C4.25688 10.4817 4.69725 9.45413 5.50459 8.57339C5.43119 8.35321 4.99083 7.1055 5.65138 5.49083C5.65138 5.49083 6.6789 5.19725 8.95413 6.73853C9.90826 6.44495 10.9358 6.37156 11.9633 6.37156C12.9908 6.37156 14.0183 6.51835 14.9725 6.73853C17.2477 5.19725 18.2752 5.49083 18.2752 5.49083C18.9358 7.1055 18.4954 8.35321 18.422 8.64679C19.156 9.45413 19.6697 10.555 19.6697 11.8761C19.6697 16.5 16.8807 17.4541 14.2385 17.7477C14.6789 18.1147 15.0459 18.8486 15.0459 19.9495C15.0459 21.5642 15.0459 22.8119 15.0459 23.2523C15.0459 23.5459 15.2661 23.9128 15.8532 23.8394C20.6239 22.2248 24 17.7477 24 12.4633C23.9266 5.8578 18.5688 0.5 11.9633 0.5Z" fill="#192147"/>
              </svg>
              <span style="line-height: 24px;" class="ml-2 mr-4">GitHub</span>
            </a>
            <span class="header-link d-flex align-items-center text-decoration-none">
              <iframe src="//ghbtns.com/github-btn.html?user=fleetdm&amp;repo=fleet&amp;type=watch&amp;count=true"
              allowtransparency="true" frameborder="0" scrolling="0" width="100" height="20"></iframe>
            </span>
          </div>
        </div>
      </div>  

      <%- body %>

      <div style="background-color: #201E43;" purpose="page-footer">
        <div style="background-color: #201E43;">
          <div style="max-width: 1248px;" class="container-fluid d-flex flex-column flex-lg-row justify-content-center justify-content-lg-between px-3 px-md-4 pt-4 pb-0 mt-md-5 mb-lg-5">
          <div class="d-flex flex-grow-1 flex-column align-items-center">
            <div class="container-fluid d-block d-md-flex flex-md-row text-center justify-content-between justify-content-lg-end px-5 px-lg-0 pt-lg-3 pb-4 pb-md-0">
              <a href="/install" class="d-block pr-lg-4 pb-4">Try Fleet</a>
              <a href="/docs" class="d-block pr-lg-4 pb-4">Documentation</a>
              <a href="/pricing" class="d-block pr-lg-4 pb-4">Pricing</a>
              <a href="/docs/contributing" class="d-block pr-lg-4 pb-4">Contribute</a>
              <a href="/blog" class="d-block pr-lg-4 pb-4">Blog</a>
              <a href="/hall-of-fame" class="d-block pb-4">Hall of fame</a>
            </div>
    
            <div class="container-fluid d-flex flex-column flex-md-row font-weight-bold justify-content-center justify-content-lg-end px-0 pt-3 pt-md-0">
              <a href="https://twitter.com/fleetctl" class="d-flex flex-shrink-1 justify-content-center align-items-center px-0 pb-4 pb-lg-0">
                <img alt="Twitter logo" src="/images/logo-twitter-32x26@2x.png" style="height: 25px; width: auto;" class="mr-3"/>
                Follow us on Twitter
              </a>
              <a href="https://osquery.slack.com/join/shared_invite/zt-h29zm0gk-s2DBtGUTW4CFel0f0IjTEw#/" class="d-flex flex-nowrap justify-content-center align-items-center px-1 px-sm-5 pb-4 pb-lg-0">
                <img alt="Slack logo" src="/images/logo-slack-24x24@2x.png" style="height: 25px; width: auto" class="mr-3"/>
                <span>Join the community<span purpose="join-the-community-on-slack-expanded-text"> on Slack</span></span>
              </a>
              <a href="https://github.com/fleetdm/fleet" class="d-flex flex-shrink-1 justify-content-center align-items-center px-0 pb-4 pb-lg-0">
                <img alt="GitHub logo" src="/images/github-mark-white-24x24@2x.png" style="height: 25px; width: auto" class="mr-3"/>
                GitHub
              </a>
            </div>  
          </div>
          <div class="d-flex flex-column order-lg-first">
            <div class="d-none d-lg-flex">
              <a href="/">
                <img alt="Fleet logo" src="/images/logo-white-118x48@2x.png" style="width: 118px; height: 48px;"/>
              </a>  
            </div>    
            <div style="font-family: 'Lato', sans-serif; font-size: 13px;" class="d-flex flex-column justify-content-center justify-content-lg-start pt-5 pb-5 pt-md-4">
              <div class="text-center text-lg-left">
                <span>&copy; 2021 Fleet Device Management Inc.</span>
              </div>
            </div>
          </div>
          </div>
        </div>
      </div>
    </div>


    <% /*
      Client-side JavaScript
      ========================

      Scripts can be hard-coded as «script» tags, automatically injected
      by the asset pipeline between "SCRIPTS" and "SCRIPTS END", or both.
      (https://sailsjs.com/docs/concepts/assets/task-automation)
    */ %>

    <% /* Chat (Papercups) */ %>
    <script>window.Papercups = { config: { accountId: '5b59eeac-1578-4fdb-b946-e17c1dca0c51', requireEmailUpfront: true } };</script>
    <script type="text/javascript" async defer src="https://app.papercups.io/widget.js"></script>

    <%/* Stripe.js */%>
    <script src="https://js.stripe.com/v3/"></script>

    <% /* Delete the global `self` to help avoid client-side bugs.
    (see https://developer.mozilla.org/en-US/docs/Web/API/Window/self) */ %>
    <script>delete window.self;</script>

    <%/* bowser.js (for browser detection) -- included inline to avoid issues with minification that could affect the unsupported browser overlay */%>
    <script>!function(e,i,s){if("undefined"!=typeof module&&module.exports)module.exports=s();else if("function"==typeof define&&define.amd)define(i,s);else e[i]=s()}(this,"bowser",function(){var e=true;function i(i){function s(e){var s=i.match(e);return s&&s.length>1&&s[1]||""}function o(e){var s=i.match(e);return s&&s.length>1&&s[2]||""}var r=s(/(ipod|iphone|ipad)/i).toLowerCase(),n=/like android/i.test(i),t=!n&&/android/i.test(i),a=/nexus\s*[0-6]\s*/i.test(i),d=!a&&/nexus\s*[0-9]+/i.test(i),l=/CrOS/.test(i),f=/silk/i.test(i),m=/sailfish/i.test(i),v=/tizen/i.test(i),p=/(web|hpw)os/i.test(i),c=/windows phone/i.test(i),u=/SamsungBrowser/i.test(i),h=!c&&/windows/i.test(i),w=!r&&!f&&/macintosh/i.test(i),b=!t&&!m&&!v&&!p&&/linux/i.test(i),g=o(/edg([ea]|ios)\/(\d+(\.\d+)?)/i),k=s(/version\/(\d+(\.\d+)?)/i),x=/tablet/i.test(i)&&!/tablet pc/i.test(i),y=!x&&/[^-]mobi/i.test(i),S=/xbox/i.test(i),B;if(/opera/i.test(i))B={name:"Opera",opera:e,version:k||s(/(?:opera|opr|opios)[\s\/](\d+(\.\d+)?)/i)};else if(/opr\/|opios/i.test(i))B={name:"Opera",opera:e,version:s(/(?:opr|opios)[\s\/](\d+(\.\d+)?)/i)||k};else if(/SamsungBrowser/i.test(i))B={name:"Samsung Internet for Android",samsungBrowser:e,version:k||s(/(?:SamsungBrowser)[\s\/](\d+(\.\d+)?)/i)};else if(/coast/i.test(i))B={name:"Opera Coast",coast:e,version:k||s(/(?:coast)[\s\/](\d+(\.\d+)?)/i)};else if(/yabrowser/i.test(i))B={name:"Yandex Browser",yandexbrowser:e,version:k||s(/(?:yabrowser)[\s\/](\d+(\.\d+)?)/i)};else if(/ucbrowser/i.test(i))B={name:"UC Browser",ucbrowser:e,version:s(/(?:ucbrowser)[\s\/](\d+(?:\.\d+)+)/i)};else if(/mxios/i.test(i))B={name:"Maxthon",maxthon:e,version:s(/(?:mxios)[\s\/](\d+(?:\.\d+)+)/i)};else if(/epiphany/i.test(i))B={name:"Epiphany",epiphany:e,version:s(/(?:epiphany)[\s\/](\d+(?:\.\d+)+)/i)};else if(/puffin/i.test(i))B={name:"Puffin",puffin:e,version:s(/(?:puffin)[\s\/](\d+(?:\.\d+)?)/i)};else if(/sleipnir/i.test(i))B={name:"Sleipnir",sleipnir:e,version:s(/(?:sleipnir)[\s\/](\d+(?:\.\d+)+)/i)};else if(/k-meleon/i.test(i))B={name:"K-Meleon",kMeleon:e,version:s(/(?:k-meleon)[\s\/](\d+(?:\.\d+)+)/i)};else if(c){B={name:"Windows Phone",osname:"Windows Phone",windowsphone:e};if(g){B.msedge=e;B.version=g}else{B.msie=e;B.version=s(/iemobile\/(\d+(\.\d+)?)/i)}}else if(/msie|trident/i.test(i))B={name:"Internet Explorer",msie:e,version:s(/(?:msie |rv:)(\d+(\.\d+)?)/i)};else if(l)B={name:"Chrome",osname:"Chrome OS",chromeos:e,chromeBook:e,chrome:e,version:s(/(?:chrome|crios|crmo)\/(\d+(\.\d+)?)/i)};else if(/edg([ea]|ios)/i.test(i))B={name:"Microsoft Edge",msedge:e,version:g};else if(/vivaldi/i.test(i))B={name:"Vivaldi",vivaldi:e,version:s(/vivaldi\/(\d+(\.\d+)?)/i)||k};else if(m)B={name:"Sailfish",osname:"Sailfish OS",sailfish:e,version:s(/sailfish\s?browser\/(\d+(\.\d+)?)/i)};else if(/seamonkey\//i.test(i))B={name:"SeaMonkey",seamonkey:e,version:s(/seamonkey\/(\d+(\.\d+)?)/i)};else if(/firefox|iceweasel|fxios/i.test(i)){B={name:"Firefox",firefox:e,version:s(/(?:firefox|iceweasel|fxios)[ \/](\d+(\.\d+)?)/i)};if(/\((mobile|tablet);[^\)]*rv:[\d\.]+\)/i.test(i)){B.firefoxos=e;B.osname="Firefox OS"}}else if(f)B={name:"Amazon Silk",silk:e,version:s(/silk\/(\d+(\.\d+)?)/i)};else if(/phantom/i.test(i))B={name:"PhantomJS",phantom:e,version:s(/phantomjs\/(\d+(\.\d+)?)/i)};else if(/slimerjs/i.test(i))B={name:"SlimerJS",slimer:e,version:s(/slimerjs\/(\d+(\.\d+)?)/i)};else if(/blackberry|\bbb\d+/i.test(i)||/rim\stablet/i.test(i))B={name:"BlackBerry",osname:"BlackBerry OS",blackberry:e,version:k||s(/blackberry[\d]+\/(\d+(\.\d+)?)/i)};else if(p){B={name:"WebOS",osname:"WebOS",webos:e,version:k||s(/w(?:eb)?osbrowser\/(\d+(\.\d+)?)/i)};/touchpad\//i.test(i)&&(B.touchpad=e)}else if(/bada/i.test(i))B={name:"Bada",osname:"Bada",bada:e,version:s(/dolfin\/(\d+(\.\d+)?)/i)};else if(v)B={name:"Tizen",osname:"Tizen",tizen:e,version:s(/(?:tizen\s?)?browser\/(\d+(\.\d+)?)/i)||k};else if(/qupzilla/i.test(i))B={name:"QupZilla",qupzilla:e,version:s(/(?:qupzilla)[\s\/](\d+(?:\.\d+)+)/i)||k};else if(/chromium/i.test(i))B={name:"Chromium",chromium:e,version:s(/(?:chromium)[\s\/](\d+(?:\.\d+)?)/i)||k};else if(/chrome|crios|crmo/i.test(i))B={name:"Chrome",chrome:e,version:s(/(?:chrome|crios|crmo)\/(\d+(\.\d+)?)/i)};else if(t)B={name:"Android",version:k};else if(/safari|applewebkit/i.test(i)){B={name:"Safari",safari:e};if(k)B.version=k}else if(r){B={name:"iphone"==r?"iPhone":"ipad"==r?"iPad":"iPod"};if(k)B.version=k}else if(/googlebot/i.test(i))B={name:"Googlebot",googlebot:e,version:s(/googlebot\/(\d+(\.\d+))/i)||k};else B={name:s(/^(.*)\/(.*) /),version:o(/^(.*)\/(.*) /)};if(!B.msedge&&/(apple)?webkit/i.test(i)){if(/(apple)?webkit\/537\.36/i.test(i)){B.name=B.name||"Blink";B.blink=e}else{B.name=B.name||"Webkit";B.webkit=e}if(!B.version&&k)B.version=k}else if(!B.opera&&/gecko\//i.test(i)){B.name=B.name||"Gecko";B.gecko=e;B.version=B.version||s(/gecko\/(\d+(\.\d+)?)/i)}if(!B.windowsphone&&(t||B.silk)){B.android=e;B.osname="Android"}else if(!B.windowsphone&&r){B[r]=e;B.ios=e;B.osname="iOS"}else if(w){B.mac=e;B.osname="macOS"}else if(S){B.xbox=e;B.osname="Xbox"}else if(h){B.windows=e;B.osname="Windows"}else if(b){B.linux=e;B.osname="Linux"}function O(e){switch(e){case"NT":return"NT";case"XP":return"XP";case"NT 5.0":return"2000";case"NT 5.1":return"XP";case"NT 5.2":return"2003";case"NT 6.0":return"Vista";case"NT 6.1":return"7";case"NT 6.2":return"8";case"NT 6.3":return"8.1";case"NT 10.0":return"10";default:return undefined}}var T="";if(B.windows)T=O(s(/Windows ((NT|XP)( \d\d?.\d)?)/i));else if(B.windowsphone)T=s(/windows phone (?:os)?\s?(\d+(\.\d+)*)/i);else if(B.mac){T=s(/Mac OS X (\d+([_\.\s]\d+)*)/i);T=T.replace(/[_\s]/g,".")}else if(r){T=s(/os (\d+([_\s]\d+)*) like mac os x/i);T=T.replace(/[_\s]/g,".")}else if(t)T=s(/android[ \/-](\d+(\.\d+)*)/i);else if(B.webos)T=s(/(?:web|hpw)os\/(\d+(\.\d+)*)/i);else if(B.blackberry)T=s(/rim\stablet\sos\s(\d+(\.\d+)*)/i);else if(B.bada)T=s(/bada\/(\d+(\.\d+)*)/i);else if(B.tizen)T=s(/tizen[\/\s](\d+(\.\d+)*)/i);if(T)B.osversion=T;var P=!B.windows&&T.split(".")[0];if(x||d||"ipad"==r||t&&(3==P||P>=4&&!y)||B.silk)B.tablet=e;else if(y||"iphone"==r||"ipod"==r||t||a||B.blackberry||B.webos||B.bada)B.mobile=e;if(B.msedge||B.msie&&B.version>=10||B.yandexbrowser&&B.version>=15||B.vivaldi&&B.version>=1||B.chrome&&B.version>=20||B.samsungBrowser&&B.version>=4||B.firefox&&B.version>=20||B.safari&&B.version>=6||B.opera&&B.version>=10||B.ios&&B.osversion&&B.osversion.split(".")[0]>=6||B.blackberry&&B.version>=10.1||B.chromium&&B.version>=20)B.a=e;else if(B.msie&&B.version<10||B.chrome&&B.version<20||B.firefox&&B.version<20||B.safari&&B.version<6||B.opera&&B.version<10||B.ios&&B.osversion&&B.osversion.split(".")[0]<6||B.chromium&&B.version<20)B.c=e;else B.x=e;return B}var s=i("undefined"!==typeof navigator?navigator.userAgent||"":"");s.test=function(e){for(var i=0;i<e.length;++i){var o=e[i];if("string"===typeof o)if(o in s)return true}return false};function o(e){return e.split(".").length}function r(e,i){var s=[],o;if(Array.prototype.map)return Array.prototype.map.call(e,i);for(o=0;o<e.length;o++)s.push(i(e[o]));return s}function n(e){var i=Math.max(o(e[0]),o(e[1]));var s=r(e,function(e){var s=i-o(e);e+=new Array(s+1).join(".0");return r(e.split("."),function(e){return new Array(20-e.length).join("0")+e}).reverse()});while(--i>=0)if(s[0][i]>s[1][i])return 1;else if(s[0][i]===s[1][i]){if(0===i)return 0}else return-1}function t(e,o,r){var t=s;if("string"===typeof o){r=o;o=void 0}if(void 0===o)o=false;if(r)t=i(r);var a=""+t.version;for(var d in e)if(e.hasOwnProperty(d))if(t[d]){if("string"!==typeof e[d])throw new Error("Browser version in the minVersion map should be a string: "+d+": "+String(e));return n([a,e[d]])<0}return o}function a(e,i,s){return!t(e,i,s)}s.isUnsupportedBrowser=t;s.compareVersions=n;s.check=a;s._detect=i;s.detect=i;return s});</script>

    <% /* Auto-injected «script» tags: */ %>
    <!--SCRIPTS-->
    <script src="/dependencies/sails.io.js"></script>
    <script src="/dependencies/lodash.js"></script>
    <script src="/dependencies/jquery.min.js"></script>
    <script src="/dependencies/vue.js"></script>
    <script src="/dependencies/vue-router.js"></script>
    <script src="/dependencies/bootstrap-4/bootstrap-4.bundle.js"></script>
    <script src="/dependencies/cloud.js"></script>
    <script src="/dependencies/highlight.min.js"></script>
    <script src="/dependencies/moment.js"></script>
    <script src="/dependencies/parasails.js"></script>
    <script src="/js/cloud.setup.js"></script>
    <script src="/js/components/ajax-button.component.js"></script>
    <script src="/js/components/ajax-form.component.js"></script>
    <script src="/js/components/cloud-error.component.js"></script>
    <script src="/js/components/js-timestamp.component.js"></script>
    <script src="/js/components/modal.component.js"></script>
    <script src="/js/components/stripe-card-element.component.js"></script>
    <script src="/js/utilities/open-stripe-checkout.js"></script>
    <script src="/js/pages/account/account-overview.page.js"></script>
    <script src="/js/pages/account/edit-password.page.js"></script>
    <script src="/js/pages/account/edit-profile.page.js"></script>
    <script src="/js/pages/contact.page.js"></script>
    <script src="/js/pages/dashboard/welcome.page.js"></script>
    <script src="/js/pages/docs/basic-documentation.page.js"></script>
    <script src="/js/pages/entrance/confirmed-email.page.js"></script>
    <script src="/js/pages/entrance/forgot-password.page.js"></script>
    <script src="/js/pages/entrance/login.page.js"></script>
    <script src="/js/pages/entrance/new-password.page.js"></script>
    <script src="/js/pages/entrance/signup.page.js"></script>
    <script src="/js/pages/faq.page.js"></script>
    <script src="/js/pages/handbook/basic-handbook.page.js"></script>
    <script src="/js/pages/homepage.page.js"></script>
    <script src="/js/pages/legal/privacy.page.js"></script>
    <script src="/js/pages/legal/terms.page.js"></script>
    <script src="/js/pages/pricing.page.js"></script>
    <script src="/js/pages/query-detail.page.js"></script>
    <script src="/js/pages/query-library.page.js"></script>
    <script src="/js/pages/transparency.page.js"></script>
    <!--SCRIPTS END-->

    <% /* Display an overlay if the current browser is not supported.
    (Relies on `bowser`, which is loaded inline above.) */ %>
    <script>
    (function(){
      if (typeof bowser !== 'undefined') {
        // --------------------------------------------------------------------
        // Additional compatibility tips:
        //
        // • The browser/OS compatibility below is determined by the needs of Vue.js and Bootstrap.js.
        // • All browsers on Windows XP are probably unsupported (because of compatibility issues with modern SSL certs)
        // • See https://getbootstrap.com/docs/4.0/getting-started/browsers-devices/
        // • See also https://github.com/vuejs/vue/tree/0e5306658ad7b83c553a6a3eeedb15f9066ab063#browser-compatibility
        // • For more info, see:
        //    - https://github.com/lancedikson/bowser/blob/1fb99ced0e8834fd9662604bad7e0f0c3eba2786/test/test.js#L110-L123
        //    - https://github.com/lancedikson/bowser/tree/1fb99ced0e8834fd9662604bad7e0f0c3eba2786#rendering-engine-flags
        // --------------------------------------------------------------------
        var LATEST_SUPPORTED_VERSION_BY_OS = {
          iOS: '10',//« earliest version to eliminate rare bug where `window.location` doesn't exist momentarily after doing a server-side redirect
          Android: '6'
        };
        var LATEST_SUPPORTED_VERSION_BY_USER_AGENT = {
          msedge: '16',
          // msie: '11',
          safari: '10',//« earliest version to eliminate rare bug where `window.location` doesn't exist momentarily after doing a server-side redirect
          firefox: '28',//« earliest version to support both ES5 (for Vue.js) and unprefixed flexbox (for Bootstrap 4)
          chrome: '29',//« earliest version to support both ES5 (for Vue.js) and unprefixed flexbox (for Bootstrap 4)
          opera: '17',//« earliest version to support both ES5 (for Vue.js) and unprefixed flexbox (for Bootstrap 4)
        };
        var LATEST_SUPPORTED_VERSION_BY_BROWSER_NAME = {
          'microsoft edge': LATEST_SUPPORTED_VERSION_BY_USER_AGENT.msedge,
          // 'internet explorer': LATEST_SUPPORTED_VERSION_BY_USER_AGENT.msie,
          'safari': LATEST_SUPPORTED_VERSION_BY_USER_AGENT.safari,
          'firefox': LATEST_SUPPORTED_VERSION_BY_USER_AGENT.firefox,
          'chrome': LATEST_SUPPORTED_VERSION_BY_USER_AGENT.chrome,
          'opera': LATEST_SUPPORTED_VERSION_BY_USER_AGENT.opera
        };
        var isUnsupportedBrowser = (
          bowser.isUnsupportedBrowser(LATEST_SUPPORTED_VERSION_BY_USER_AGENT, window.navigator.userAgent) || bowser.msie
        );
        var isUnsupportedOS = (
          LATEST_SUPPORTED_VERSION_BY_OS[bowser.osname] &&
          bowser.compareVersions([bowser.osversion, LATEST_SUPPORTED_VERSION_BY_OS[bowser.osname]]) < 0
        );
        if (isUnsupportedBrowser || isUnsupportedOS) {
          document.body.innerHTML =
          '<div class="container browser-warning-message text-center">'+
          '  <a href="https://sailsjs.com/support">'+
          '<img style="display: block; height: 75px; width: auto; margin: 0 auto 15px;" alt="Logo" src="data:image/png;base64,iVBORw0KGgoAAAANSUhEUgAAASwAAABxCAYAAABvGp7oAAAMKWlDQ1BJQ0MgUHJvZmlsZQAASImVVwdYU8kWnluSkJDQAqFICb2J0qvU0AIISBVshCSQUEJMCCp2VFRgLaiIYkVXRRRdCyCLDXtZBOz1YUFFWRdXsaHyJgmgq99773vn++be/545c85/zp2ZbwYA9ViOWJyDagCQK8qXxIUFMcenpDJJjwACtIEu0AOqHK5UHBgbGwWgDL3/Ke9uQGsoVx3kvn7u/6+iyeNLuQAgsRCn86TcXIgPAYC7c8WSfAAIPVBvPi1fDDERsgTaEkgQYgs5zlRiTzlOV+IohU1CHAviNABUqByOJBMANTkvZgE3E/pRK4PYUcQTiiBuhtiPK+DwIP4M8cjc3DyI1W0gtkn/zk/mP3ymD/vkcDKHsTIXhagEC6XiHM6M/7Mc/1tyc2RDMcxhowok4XHynOV1y86LlGMqxOdF6dExEGtBfE3IU9jL8VOBLDxx0P4DV8qCNQMMAFAqjxMcCbEhxGainOioQb1fhjCUDTGsPZogzGcnKMeiPEle3KB/dDpfGhI/hDkSRSy5TYksOzFw0OcmAZ895LOpUJCQrOSJthUIk6IhVoP4njQ7PnLQ5kWhgBU9ZCORxck5w3+OgQxJaJzSBrPIlQ7lhXkLhOzoQRyVL0gIV47FJnM5Cm56EGfxpeOjhnjy+MEhyrywIr4ocZA/Vi7OD4obtN8uzokdtMea+Tlhcr0ZxK3Sgvihsb35cLIp88WBOD82QckN187iRMQqOeB2IAqwQDBgAhls6SAPZAFha09DD/xS9oQCDpCATMAHDoOaoRHJih4RfMaDQvAnRHwgHR4XpOjlgwKo/zKsVT4dQIait0AxIhs8hTgXRIIc+C1TjBINR0sCT6BG+FN0LuSaA5u87ycdU31IRwwhBhPDiaFEW9wA98N98Cj4DIDNGffEvYZ4fbMnPCW0Ex4RrhM6CbenCIskPzBngrGgE3IMHcwu/fvscCvo1Q0Pwn2hf+gbZ+AGwAF3hZECcX8Y2w1qv+cqG874Wy0HfZEdyShZlxxAtvmRgZqdmtuwF3mlvq+Fklf6cLVYwz0/5sH6rn48+I780RJbgh3EzmEnsQtYM9YAmNhxrBG7jB2V4+G58UQxN4aixSn4ZEM/wp/icQZjyqsmdax17Hb8PNgH8vnT8+WLhZUnniERZgrymYFwt+Yz2SLuqJFMZ0cnuIvK937l1vKGodjTEcbFb7qitwD48gYGBpq/6aLgmjy0CADK028662NwOesCcL6UK5MUKHW4/EEAFKAOV4o+MIZ7lw3MyBm4Ax8QAEJABIgBCSAFTIZ1FsB5KgHTwCwwHxSDUrACrAHrwWawDewCe8EB0ACawUlwFlwCbeA6uAvnShd4CXrBO9CPIAgJoSF0RB8xQSwRe8QZ8UT8kBAkColDUpA0JBMRITJkFrIAKUXKkfXIVqQG+Q05gpxELiDtyG3kIdKN/I18QjGUimqjRqgVOhr1RAPRSDQBnYRmolPRQnQhugytRKvRPWg9ehK9hF5HO9GXaB8GMFWMgZliDpgnxsJisFQsA5Ngc7ASrAKrxuqwJvinr2KdWA/2ESfidJyJO8D5Go4n4lx8Kj4HL8PX47vwevw0fhV/iPfiXwk0giHBnuBNYBPGEzIJ0wjFhArCDsJhwhm4droI74hEIoNoTfSAay+FmEWcSSwjbiTuI54gthMfE/tIJJI+yZ7kS4ohcUj5pGLSOtIe0nFSB6mL9EFFVcVExVklVCVVRaRSpFKhslvlmEqHyjOVfrIG2ZLsTY4h88gzyMvJ28lN5CvkLnI/RZNiTfGlJFCyKPMplZQ6yhnKPcobVVVVM1Uv1XGqQtV5qpWq+1XPqz5U/UjVotpRWdSJVBl1GXUn9QT1NvUNjUazogXQUmn5tGW0Gtop2gPaBzW62ig1thpPba5alVq9WofaK3WyuqV6oPpk9UL1CvWD6lfUezTIGlYaLA2OxhyNKo0jGjc1+jTpmk6aMZq5mmWauzUvaD7XImlZaYVo8bQWam3TOqX1mI7RzeksOpe+gL6dfobepU3UttZma2dpl2rv1W7V7tXR0nHVSdKZrlOlc1Snk4ExrBhsRg5jOeMA4wbjk66RbqAuX3epbp1uh+57vRF6AXp8vRK9fXrX9T7pM/VD9LP1V+o36N83wA3sDMYZTDPYZHDGoGeE9gifEdwRJSMOjLhjiBraGcYZzjTcZnjZsM/I2CjMSGy0zuiUUY8xwzjAOMt4tfEx424TuomfidBktclxkxdMHWYgM4dZyTzN7DU1NA03lZluNW017TezNks0KzLbZ3bfnGLuaZ5hvtq8xbzXwsRirMUsi1qLO5ZkS09LgeVay3OW762srZKtFls1WD231rNmWxda11rfs6HZ+NtMtam2uWZLtPW0zbbdaNtmh9q52Qnsquyu2KP27vZC+4327SMJI71GikZWj7zpQHUIdChwqHV4OIoxKmpU0aiGUa9GW4xOHb1y9LnRXx3dHHMctzveddJyinAqcmpy+tvZzpnrXOV8zYXmEuoy16XR5bWrvSvfdZPrLTe621i3xW4tbl/cPdwl7nXu3R4WHmkeGzxuemp7xnqWeZ73IngFec31avb66O3une99wPsvHwefbJ/dPs/HWI/hj9k+5rGvmS/Hd6tvpx/TL81vi1+nv6k/x7/a/1GAeQAvYEfAs0DbwKzAPYGvghyDJEGHg96zvFmzWSeCseCw4JLg1hCtkMSQ9SEPQs1CM0NrQ3vD3MJmhp0IJ4RHhq8Mv8k2YnPZNezeCI+I2RGnI6mR8ZHrIx9F2UVJoprGomMjxq4aey/aMloU3RADYtgxq2Lux1rHTo39fRxxXOy4qnFP45ziZsWdi6fHT4nfHf8uIShhecLdRJtEWWJLknrSxKSapPfJwcnlyZ3jR4+fPf5SikGKMKUxlZSalLojtW9CyIQ1E7omuk0snnhjkvWk6ZMuTDaYnDP56BT1KZwpB9MIaclpu9M+c2I41Zy+dHb6hvReLou7lvuSF8Bbzevm+/LL+c8yfDPKM55n+mauyuwW+AsqBD1ClnC98HVWeNbmrPfZMdk7swdyknP25arkpuUeEWmJskWn84zzpue1i+3FxeLOqd5T10ztlURKdkgR6SRpY742PGRfltnIFskeFvgVVBV8mJY07eB0zemi6Zdn2M1YOuNZYWjhrzPxmdyZLbNMZ82f9XB24Oytc5A56XNa5prPXTi3a17YvF3zKfOz5/9R5FhUXvR2QfKCpoVGC+ctfLwobFFtsVqxpPjmYp/Fm5fgS4RLWpe6LF239GsJr+RiqWNpRennMm7ZxV+cfqn8ZWBZxrLW5e7LN60grhCtuLHSf+Wucs3ywvLHq8auql/NXF2y+u2aKWsuVLhWbF5LWStb21kZVdm4zmLdinWf1wvWX68Kqtq3wXDD0g3vN/I2dmwK2FS32Whz6eZPW4Rbbm0N21pfbVVdsY24rWDb0+1J28/96vlrzQ6DHaU7vuwU7ezcFbfrdI1HTc1uw93La9FaWW33nol72vYG722sc6jbuo+xr3Q/2C/b/+K3tN9uHIg80HLQ82DdIctDGw7TD5fUI/Uz6nsbBA2djSmN7UcijrQ0+TQd/n3U7zubTZurjuocXX6McmzhsYHjhcf7TohP9JzMPPm4ZUrL3VPjT107Pe5065nIM+fPhp49dS7w3PHzvuebL3hfOHLR82LDJfdL9ZfdLh/+w+2Pw63urfVXPK40tnm1NbWPaT/W4d9x8mrw1bPX2NcuXY++3n4j8catmxNvdt7i3Xp+O+f26zsFd/rvzrtHuFdyX+N+xQPDB9X/sv3Xvk73zqMPgx9efhT/6O5j7uOXT6RPPnctfEp7WvHM5FnNc+fnzd2h3W0vJrzoeil+2d9T/Kfmnxte2bw69FfAX5d7x/d2vZa8Hvi77I3+m51vXd+29MX2PXiX+67/fckH/Q+7Pnp+PPcp+dOz/mmfSZ8rv9h+afoa+fXeQO7AgJgj4SiOAhhsaEYGAH/vBICWAgC9DZ4fJijvZgpBlPdJBQL/CSvvbwpxB6AOvuTHcNYJAPbDZjUP+g4AQH4ETwgAqIvLcBsUaYaLs9IXFd5YCB8GBt4YAUBqAuCLZGCgf+PAwJftkOxtAE5MVd4J5SK/g25xlKMOk4PgR/k3go9xAQNCqCIAAAAJcEhZcwAACxMAAAsTAQCanBgAAAILaVRYdFhNTDpjb20uYWRvYmUueG1wAAAAAAA8eDp4bXBtZXRhIHhtbG5zOng9ImFkb2JlOm5zOm1ldGEvIiB4OnhtcHRrPSJYTVAgQ29yZSA1LjQuMCI+CiAgIDxyZGY6UkRGIHhtbG5zOnJkZj0iaHR0cDovL3d3dy53My5vcmcvMTk5OS8wMi8yMi1yZGYtc3ludGF4LW5zIyI+CiAgICAgIDxyZGY6RGVzY3JpcHRpb24gcmRmOmFib3V0PSIiCiAgICAgICAgICAgIHhtbG5zOnRpZmY9Imh0dHA6Ly9ucy5hZG9iZS5jb20vdGlmZi8xLjAvIj4KICAgICAgICAgPHRpZmY6UmVzb2x1dGlvblVuaXQ+MjwvdGlmZjpSZXNvbHV0aW9uVW5pdD4KICAgICAgICAgPHRpZmY6Q29tcHJlc3Npb24+MTwvdGlmZjpDb21wcmVzc2lvbj4KICAgICAgICAgPHRpZmY6T3JpZW50YXRpb24+MTwvdGlmZjpPcmllbnRhdGlvbj4KICAgICAgICAgPHRpZmY6UGhvdG9tZXRyaWNJbnRlcnByZXRhdGlvbj4yPC90aWZmOlBob3RvbWV0cmljSW50ZXJwcmV0YXRpb24+CiAgICAgIDwvcmRmOkRlc2NyaXB0aW9uPgogICA8L3JkZjpSREY+CjwveDp4bXBtZXRhPgoPRSqTAAA28ElEQVR4Ae19CZwdRbV3Vfe9d2YyQBIyk5BkksyEAEJAwCAqPCUBPxfUpyiJ6MPoU1z4VFYf8lOUARVFyQL6qfghSxB8hA/9XD7f5/YyqDwXREANKAbIMglkYQkkmZl7u7ve/3+qe+bOnbv0zNzZ7nT9pqf7Vp86derUqVOnttNKJSHhQMKBhAMJBxIOJBxIODCqHGhvdxSvJCQcSDiQcGDccsAqqlQvfcbo3ufkIeFAwoGEA+OCA1RM7e29imrGmnVHN61ed5LQVqOWVm9hx0UFJEQkHEg4EIcDVFSu0toDsNe05vbZWpv/qbR7hfb9qxH3RzV7tot7EAfZRIJJFNZEqq2E1oQD69e7asUKHwrLm7bmlmkp5VwEvfRxnWk4VKczKti/90AtMylRWLVcu0nZaocDy6GoFj9iRFlt2JBqfmjbh1G4y3XDlBbT06NMd3e3ct16ZXRNT7onCqt2RDopSS1ygPNUV13lqvYVnrpbqZmrbztLPbTtalXfcKzJ5ZTpOsBhIYaHCm259ufaE4VVi0KelKk2OMAJ9XCeauaq24832lyjMpkzWThYVFBUhtaUbcPGqivcajokCqumqzcp3ITkQLTCh3mqQ2/4ziEp37/SKHOhrm9wTfeBcCJd92+7tW9cSVX2L/SErN2E6IQDNcSB9g0p1b6MwzzVvHbdcuUHX1YNja2q60BoVRUoqhoqepyiJAorDpcSmIQDI82BXqtqmTf9+nXzU0avxarfWSoI7DyVxjyVMZO+vU56Boy0HCb4Ew5U5ECeVdW0dt0HdaC+rOvrp5nuLh9pOdhLqVqfnKrIJAuQKKyYjErAEg5UnQNcAbz7bketWOYduurmea6T+obO1L9JVv+6uzgsTNpnAdMThhQwJPmZcGBUOMANoFrTgvKb1972Tm30/8JWhRn9rKpRIWRiZZIorIlVXwm1tcABDgFhVbW231K/f6rzVZ2uP8/4MKgSq6pi7SYKqyKLEoCEA1XiQN4QcNbq7xy3Xwd3YKf6caZrP7YqyL6EpD1WYHXCoAoMSl4nHKgKB9qxyVNjOp1DwDXr3mdU8E2dqaszB7BTXU/urQqD4W9NnzsaDCMS2IQDI8YB7lhvF2WlZq5dt1rX1d1iHKfOZHt8e6RmxHKuOcSJhVVzVZoUaFxxINyyMPXrd0xP9/jrVf2U1+L8X+T2hS5gkjAIDiQKaxDMSkATDgyKA6Gyalr77aN0j/9DXT/lSBkCOpqbQCfJYZpBcawicKKwKrIoAUg4MAQOyDBwGZ3rLdXGfF9nMtgIeiCHIWAaymoICJMk5ECisBI5SDhQXQ5otX49NoOu8GauuvUdOLS8Xrkpx2Rz3Aiarm5Wkw9bMuk++eo8KfHIcUCr5aKssBl03QdMOv1/lOM4yvewQTQ5B1gNticWVjW4mOBIOMCNVO38KITGtoXbPo6DyzfwiI0yOL0MZ+sJg6rDgURhVYePCZbJzYFwGAhltXbdBTpddz22LJAjVFbJKKaKspEws4rMTFBNUg7YOStuCP1of2WlkvZVZZFILKwqMzRBN8k4EJ4LbF5923sxDPxan2WVKKuRkISkBxgJriY4JwcHwn1WM1bf9laVSt1qPMxZ2W8BJu1qhCQgYewIMTZBW+McCJXVrFW3vFJrvV72VhlDdzFJmxrBqk+GhCPI3AR1jXJAPma6zJt93R0LPMf/gZNKZ2BdUVklq4EjXOVJbzDCDE7Q1xgH6HudX15evz7jucE9uq5+JpQVN4UmymoUqjpRWKPA5CSL2uNA047uW3RDwxLT082Jq2SkMkpVnDB6lBidZFMDHAjnrZpX334hLKt3my7xu54ctxnFqk0U1igyO8lqAnMgnLc6dNV3Xql0sAaWFQpjkmHgKFdporBGmeFJdhOQA3QFgw9GtKxe39DjYCiYymiTyyaT7GNQlckc1hgwPclygnGAn+JC6Nbdq+DT6iUmm00m2ceoChOFNUaMT7KdIBygXyusCsK18euxfeF88RZKB3xJGBMOJEPCMWF7kumE4IAdCnpzbrxxSu6AukHTR6jGN5gNPiiRhDHhQML4MWF7kumE4MBVV4kllTvQcIVuaDwS7mI8qKvEuhrDyksU1hgyP8l6HHOAG0Tb273DVt+6GA6NL4V7YxKbKKsxrrJkSDjGFRAzew5G0LkszftwQQeT8usr0RdY+DtOyMMRBxw2xSQOvuN+zqmrz5jubk6012Z7sUPfCVHPtVkBtdXA2KtzCR1XR7GSRVZyXMU1IQSzWEFHLU72XK3wZ6xZd7py3LNMdxd5VrttResJIxO1WwmjJt0jmhGVEZWVSs1rezWMqZMdo5sDY3JaO1vwKeF7ezqf+EdIQaTYwp9Fb45qaalTQVDZynIcfJwYcLNn59QDD4jflKIYazFy+XJR/mD+Z3UqpYzv8XdNDgenf2n91FRD96m7L1z5EwyBOQyO2/GNSc0nCmtM2B4rUyqVINXS+gY8XIOVqRPR2yt+zU60DfrEwAQ96ZbWe1LKu6yrs3M74EspLSq+oG7uwkVI81OscWXobLycJxR8msrDIHSWeXrPFRgLrcZwFLLSwWFRbQdaV9gkCr/sb9Tp9GnY0V6ryopiZJ6b8nR3szf1M01rbn56z8Xv/xP80kNp2a9Uj8eKjoYT45G2yUwT68VAGV0IX0v/gQZ0In9DQ3mwenJymYCWVx2+yvLunErdn5k371j8ZlxJS8C4XhrarhU458BCa8EyfclL4Fy3AYRMA06llrwoelKea/lfaF0ZpT/BDgJhwgyXhlQtF1zQA/lq1jp1nU1/1ZDQjFaiRGGNFqfj58NWIpYVBGmtdQynaNlAYcinonjYlhfhOGzLQvnMNsa9RzUvPghxVFqllAsbX0/obC7AnXuKil9KZfkqgLWBNJMjWOvKNK++5dXacU+HdUV+lewAaoIpKDMK+ZzTePCypuvXnSNDQh7yHqchUVjjq2KoaERB4OFqS5qGsir5TTvCZzC6y8LSOjJVd+D8sDjlGllU50xb4eLrksovzKqGbnfbskBZfQRfambRJ4Wyxl5YbXxfOYG6duoX75iu2pdhvxknH8ZfiIR3/FE2OSkSIUnPWcAh4EliCcXzCIDJLQxilHl7yLbQIpucTBxSqTnhfPcK/7A1320FK986qbwxGI0vU+OzZPUN8zN1nu0ow/OTQ+LlCCZKFNYIMncIqG19aOc4DAepvDjhG6enc6xyU0ep1lY75zSEzCd5EuG9b3Ln6IYpjRhsTyqlr/GBatPTBTPL+djMVbefEnpVLWepj4m4JAprTNheKtOl9oUTHAyFxefBTvjWNeRSnMdKwuA4gC82t0fDoHOUR10VTLK2AXnjlGU6g5IbrAoj0BV0vA5TwEfj3ySrlNFg6XDy6AgT6wOhxRTHusrP0OvS9gxJfmTyXIEDy9dLO5i59rZTlKOPh68rJJiUX2x26TrHqW94RdOadRcJ19o3jCsrK1FYFWR5lF/bTXuBenSQCgsTWNJDPq46O58fZZonfnaLH5GOIVDOP2M4yPLQxJqkwch8FhjSPv36dfNlAp7ze+MkjBtCxgk/xpoMGQLmtm++HzNXj4TzWHFWqjwqLEy6/xgFiDY6DnY4OdZlH6v87XAQy/topG9UYl1hy+ykDCIyDrbKeHBUODVl9LXCho3HiEIfDyyZpBUzHlhflAZKDE1wHzvNvxDOYxGwnNLKAY5bG3ZmvNTXCIyQKCvLh8r/29ulMTZt7zkewMfChQxGg3YCsXLiWoPo1UspeKcIcCzpnFmr172Fq6eY4xsXe7MShTX+ZI7Kycl2brlTB/5XsGrDoyKixKCHOFTBe9mbJTPDeJ/G8LHHBOZd+3Y+vgvvCWuHlnhIQiUOnCZtAGbFUgwH0WLB23G6B6lSSar73vZ5OE16HX3Z5y1KVDebQWJLFNYgGTZK4CItUFqX4TjOh7DjfIcoLcdNiQJzNO545sRwEPwa+/5e4W3fsgG0hYptlKishWyuXCrWK7Yi/ZOdNxyfGyZHn9XYmwWHhVDiR/aorisk/9Ch4ejT0pfjuDDz+shJnkIOUGGJfZ7rfPJ/q4UL12ey/psws/5yDPZm4g2OzagtgNngdW6+N0yTKKuQEfFv8jUcM+sr6xrhAeNkuzo4WeevinLNhWsdSKK+DCuod+266L1/VstxOJxDxDEK1VZY0shQluheWCxrZ46/OZZK9BaWYzR+R7xy1RNP7MVC+53IlFexQEt5zISoGEEV4vL5nf8cJYvKzt/5z9H76tzbr8KEO7zHuOpoEDFH4XiKSO7I5VgdukcPC9ZxjI+PxqaC7i7uzXqtWg/XO8VqbJRoGu6QkKSzZ6fi4zOrmhfnUIpd0XvA0l2JpB2L4od0Cw3kQURX4R2vestXiVfEOZiLuMsF4mKe5KOjlixJyxXRs3gxDrv1o5/w4zWEZelHb8TrcnJCGMhXb7oql9HOX6H2T0SjJG4fz1XOY7xWSWy6XBxT8rE36wy43Hk/rC2jxvBw9FAsrFD4ehVTX8++aFGdOuAcnFHZJuM6B8EDShoLLvAKoHocJ/ViTzrYoxoautTGjTAYOvL3urBhEi+Fl0I6EoH4o2ET8wDdHX35UAHs3etiTkhjnsiozkVYLhIa+8pnaYyUSCGdhb/7cA/tifginAZO9MibvrBxY9/z+H0ir3ixrlGWjqgMrmo6akpDJjfd08GheFcPlxFYWkhltcp1p113z/5c7gXsKePnlfvXk+0cIyWH18MJ90pirAkei7xJYMTv4SCtxbTaeLJ6+oXDbrj5R09fsGw3JuHHxNnfYBVW1OBtI57ZNiuTVq/Gp7tPRls+znTnjkBjn4Va5zJ7CsqKSgKvtA9XTn46qw6o7P6dumXBJsT9BW9+n/Wz96kdO/YInP0X5ZEXNazHSBmSZqsk5xw+L6NzrwBhL0WHegTktEU9v3+G0qlGuC9z0YfkVMvmF7RqfQrvN0GPPojoX4XePSMF1p/OWbMaVdCE8nKhrlyYCecwzwUos3zVoCTkwoVTG5Saqnp60DjxFCN0TavbZTuDGMAjC5LPc9C/NJVu2fIyzBi9Grw9AVkfjc+SLsDmMRwjwgICDnhzF5kKICbwGZANTDYFJumW1q14/yjk60Ft3F9lO5+gzEQdHflPBRMpQTwOMrS3R3V5JLyKMrGV10GimQTgDobLnIA/LDhw4Aso74fUMWOzNyuuwqIAMrCCdWZe61sDo8/FAPcM9IvTFFfdpW/CP8wGDwziHgV56TqIxHQI5UtwfzNh007mGTW39edY7rqjZ/tWbnyUPJgPrqELo01PobYCvmDB7LTvnA0Cz0IWJxvtNkJp4jVCHs0SE0Ur9VLAvJ4OE6x3zwW/gQ6+Kbtt878jFejkUKXDU3Pnzkg76T8qs/8QpRqZX4iByPsFMGd/HfT5llxLyythQWBGU2DzmGZxprLBJZ7Wn1VO+gXsZqhUT8zPpPd6p6Mf/D2eWV/D4R2SDzmQVuF5XcvCIzAFstKoze9A3NHw2xWWlsXFs/A9r+jWAmadwTJXjQBuAf9PYbShud6y4CF0IHeng+ydXTt2bAMcQ29+9mfs/8KzRTfcULfXV0eoRGFVYlwKH5E1KuV+sGnN7XfuWbGiQ9F/mD1vWClt1d5XagjMiAIkPVGmZcFZEJjP4DpRO6hv9IeUJFhTaBzS+ikEvEoEwlO1QVLpHU40nZqhXOccKMBz0i1tD6AHvja7/Ul6JsL7IQtj1GC9hrmLWjzHuxQlWIlzYoeKj2F6Bx5IN2mOaGfeDKCThZSyQdm6ZyDiDNB5qXH8i7ytHfcRKJNKzTS+WgAwTlKG4HxTEMJ32BQ6U4aeBa/zf6IAdVhqB499HmZmeSoGsDQWXEVEQwOI6t5raGmZ66nUZwMVrFSuWy88YdnpMVWC0BnxunhuhLf8j2QL+9GcJWDxEk9lPgVvrLekXXPtgS1bngJclHd8JR3WxQtB0zTo18NEhPvqvzhNSWygXddVnr8arpRPUivoL4zbQNBqRylUEnAqNB8fLjgUyupuNKDvoVGeKI3dCh8JBQ6a9aLYiC8SnlJ3wkAJShrCWNe/VCBaLYEor8+0tP4U/sePxLtQwPEUP5AWEdz03NaLPe39BYJ+EeIOlQZjXQsXozufdj7n00mlTeWFSVmoJq1O0oHzm9TcBZcgHrrHacaNyop4S3vyJC8BgT8YQuUDZtKoVQnEzoIP5S7CIcnoCQ4zzAu2HkEDeP5eKKu/YmrgQ3hfD4XLjZihIqGlLdZ2Pq9LyQnjAdcrW+zkoANF6R0C/BfmfP2X9LzW8wFH3jAPpokXrrpKYAON6QChE8njp46XR+1ByeFoPWXKic3TvvNvUrz2DraNUQsUnFKBhHhUHGmV+oNx3LOlsbLBiiCJ4FWjioEjFGLixmUc53WBDv6Untu2shRxxeM5nIKS4/Cvpe0XsNy4FDtNGo0IteTDcg2FbqZhWoxPrCJFb7MKDfTDwA9f6b0oyzVGfOiGhPQBA1/xAKC8F3wudUVg0FZjsumRdIlmRUdzLRTJrSheHs9F4ZSTs4j+SnfmAzxSh+jkOIbTmHd0vo4PddyjWlsPC+kgXOUQzcEEwWGwAmG9oQz9eV4Zx+SE4KohqsF8pnn17YtG+3B0KUFivK/mLJzva/8/IRSHw4ygVWAb7MhVlMUvwog5DEffBivmVWF2pWiNqIGy6vCgQE5I+ep+pD2jT1H1WnMR7DDv0mjQ20uvvMbRzkdRgcQZr7EMM/dxllzKTGWFjuYymR4Qi6raPO9XauRJ/GB6EPQ4rvv2dE6tDSHi1cEj1kMD9FQzVwiBSiqwXy7Jj2IcgO3Pw9ENjdjh8JViACMZV0wJsMLFvE47wXfh33ouhJDKih8+GL0AD4gg45s4cvJbPEQ0lcpfLKv0vHknAfJXmNydaxXsiDYaEkghb8DCAybyrZVRisAajWcHE2Ra2s7FdAGOEVGDS10Vk6uRYAGN1Tr4I39Gu8HnBpfBaQKOCpwGCwvP8GiehLgckMPRKlP3NuzNOhtbHAJcbIMjHooJlsSl5mF+xnFOsQ1/yMqKDZrXIALmKNjl+cF/5bZt5vxEpUBp89TstgUwAH8MAT4YCpZzX6OhYKlIObfCMsbr2QFYI4Hl9dVhi5oxD3RdXjUPhQ+RnAxGVggrsooV3Pdlt27lxjRRoLH4O/uxkE5zMDplJEksrFh86wUC++xa25ebrv32wVBYo3JovFBhWSHEHiBMh1wc1iFrM26AEMmkqKwqIhHxhYIhk8hUJNEkcjGcmNB2UmDEzpTKvTMEEGkqBow4Sy8EFytG2GrgzALNsAbFsiqRpOrR+WWsOvJxjNB2bCnvfFi0Id+tAolJM+SAXiekQ4t4yDsVEd6JHNHqKaHEsEJFP+RBcIUv22Fk/jKSOySrEJ46UvBioaKhAmTyujgHHGwmpd+sNiedvlJARuFwdKHCEuWUyZq3yLCqd4K9OMUFsRQW7BKHdWS7LL6mUFiB4yacyNuA3VBKYcwXMMLJ119gsryra/v2TmWPZOTDAKRfsPTOXXAVhPeVwxi6Mm/k09tIokwQz7jehhXFT/a77ShwXAgP/zLIjo285lDOxTwjZKV3AYLxYDV+06WOyBH3dbBTKuQ/6oRpTXA3pgy4kREwHeXkhJgLwr3yG7lhk7NkDRxJGBQHtHKxN4tLPZc2rV53klhZ3Js1gqFw3Ck1hxHOayEQECvWZKx6xJYECKAxz2Ci+/ug93cmcLZiUu5F0o6Z0UZMTM+E6b5QGedE9IunYt4HqzrMQ+Y9rLBSUIPgIusqhT1mB3vgUoHC7GXmz1+Mxe7LxTy1+7ZKwReLZ75UnGggMi5gme1FaDYeWnwM3I5lFSwZUqjo+W4yBfLApHc9dwLuR4YNPg5PwETylKnNvdji9lNHm78FgdmNr7bkMGmfhhBNDzx/Hjj8ErSEUwF7oiinXv6jgsQK9zfmgtz7gImBGIc6B4VzWEkYEgfsqioPR7uqp5sr8q/BRlLWg9TwkHBWSJSvsJgJeyk0XnWcFULp4SqggKDAeoIY/djL6vPUrs07KyVQ+BRVxjevhz78CNIuFXjIMZTXrbnOzdfjN4S/rLJiEtKLJM6noWwwjJRl7vzy8HW5EJZVlOSLxg82APh32HfweGCcZ5kQjWkaviDSipWklyO70xHRFCo0m7Yc9tp+R+XE/WYnQHmwEuLwg3oBdRbsw/6L98HX1z3FWFTQQ2ms+h4P/CsB+6/IC5s8gcaofegel6tOOd7EHp35Dy1Eai6kbmhIJnUqORyNVcNXz1xz+/m7Ln7PN+RwND/GOgJhYAOfNQs7kxWOREhu9n/pjEVZQYI2e0H2nWoXBQheBdQDrP7oYuoQz1LcOwK1efPzOP18F+LvcucufLOjg68Bek+us/WDSm0mfKXABuNn5s07Fs4hl1vrCiIcP3CuDJ158AIMvFVpk7vZDkHLIJhzZFNK96zURl+OtM0xG2kZhBP41ZIlGoexUWVmrozoYEKjNJX4z2Eg5eAyHG2isgK8yEMpOWG8D//2D+H+EHbPr/KMeyVE6YPoQN6X3bLlUaSH/Fbs2JC8WDhNImHpZ2UwwX1YSRgqB7T1JWY+hwn4H+z55LIdGB46uKLuYKh4B6Rjw+8fGhupxBqshdX/1cBf8MQglpH+pRzmpQsU9QC3QFC7stcjwbz4jEuEi78puMxH+9uf+HFOeS/LucFbwve298bLMsEqQOOeK8MFO/dk48okCl9FyurXrmtOgAO8q0NlhXxl4pYNL++SOEfteGyPt23LakzuHw8F+fNwCDn0nr0yneMX4gHpkBSG9jjvx1BxwyqVAcBNN07R/kySSIcm8lBKTiLeUh5SXZ2d23OdWz7kGOeo0DpDfQ9VWQFjuEqIY1L45HFc0QkpT26FHIgOR8/QmfQX5WW0MbcQcpi/ByosulaxCiYGaggqoOVsHKEfkCQDcQ7ExDyo1HhP4RDws8qeCWPaSlqZ0uUruINB4rdZxRpr6IpkmLyFZYWdbz/C0PM13Vu2PBn6mArz7W1AbCzhJXFWyUIh8+waev3XwTLDMSWZ94oaFpJMlrA0LKhMhuM59pGg+oC74BmWLKlkkQkY/pH3lBXWkdOz/YnHcKcMUHaGHo60q4S+VvvDk0OJ1ho6N5mSh6Px4Yr0yplr171eDkWPwN6sgcrF8zBaU8+I5VRZKNBrYipDqzNT89peE1pXtnFbkz9lFYJYKbSoKKTMk8IRCQiFMfrNtJWCpEs/v/9lADwqtAQjXOXS8gwgV5Yezh7SCK8NElIY2tAijJMvfVIRVhqa1/nyFcj7AfCJvyeh0gLTNBZZJMhQzz4W/8/6oWWLRM6lAmJ5yUfKQygntNBLygrriBfhh6esgEDdey//o/rMXvE02iePEp/8GxIHOOzH+pRZpdrXZ0ZibxYrPwoUAo35pW5I1z/C+qskGBREDgvhQ8r8MD2v7aN0tYI4pkMjhnUigilWSv4wke9tflZAiSdmWCo0GwcrSLIbXnr5SumZl90yYcz51meUNAzSNNiAcjHt3WiA+iNQWhZ3NRrRYCkZM/gOlhkV6DxmOwz436kcOGdIgX4Xzv59j0eokITpqIRCOWGHUFJWCMtOT/LGfXjhmGMED2zDZxKFNTxW5qV2MZflOQ2Ni5umdV8u8VXem0UByA8UCjbi30J1vcE2xkq6AD2etamnQsl9La3TV6u5bQ8qx2yCMDyHIcB+yOQBPMMhnnoWmxie9nR6K2bJdqtNmzB/IAIa0UB6aK2UEcoOsYaA73ixy6KUZe/cZCj7dtZ7nXLUB+Xsl2/Z1ANfStpUbtsTf4SPpjuwZ+hcdCugW84YDgSvvRipA981f3A8tRfFQ91LnVUSFkwhGIiEg6NMwVlwEfMXpPsr6vFp6LJ9DmTFaMNVxOcDx9mFiZHt2UymE3LyAuAoF1Fgp8W88uOid/HudGCEgEWb3YreNGm50f1v8okv8mI4QT5cAQPmUzPWrLv7mYtXPgpXNJiAx3x3FUKhwgqR6v+LieXPQiaiHq2SIFoz3e6pOhRVfwbMfzj3C+00O4qCRKODxQaItPK6VbfaAY+Sf8Gw4o8Quw3eji2/R3kiiyfqeQsVF+kgjcjPYP8POSC+lfhQJsACACz2+6wrAzTYVzZ3pb+NyjkXdJDmyRJYdgfW+NOmZcHPMZV3NraVQHmIvFTiAacRqGj4vcXj5MIP2OgiH0wscgJjDLrDS3d7e1VL698B8SD0yX1Zx3SE850EpdwxDL4xLH7EKCgt7fo7dOBmsVoIH/lSpRZj8n+oHGBFcgd8ndN9YBWQnKnUVUPFNSBdVOHRC1EG2c4n/4z+63t2yNWrRCKYUncqEzZaSpov+6Lo4UEu7Ey2vqQoEYRrgKAejo2Cb8No8vNwBngfvUnixP/lPJuG9xRo2yjwMCDMmcMvBswP44mvXAAeDKyN2Q0P8/eFgIMX8IE5CA74Av0dcD+BLEhHNfAOzGl8xli+a+cGlB8UylweH+KESE7o8SKUFR+ygr10/B3OgoOn6DDpQgZeRx39UXR3d6Z9vRHDye9iWHkaMiK/eRV2vJVpuPJKodXX6Z3A+4LMr8WlvjL2SQ5hcDi6CxtKG96IvVn/ItsbqvThikKF1ctox7ifgvBgOCeHiAdjelOQIZDS22ISlen7+aGiWFCphcIqx2EA7hwLBfbFdMqjQF4EGAYK40DLxas7GEgOsQ1F4Mr9wxybvH6E+7/KAQ7yHctBK6MbpbmfOhFhMok8ZcLxtj35a3RGN6FzIwNkbEVGxAiEp/zlyYrIDOs7kkvwE9pQZAXKzCqy6fRQi/6hIzOv9Yd1LYcvAjwt84FygsiSwdaXevawDGTcbIVvM4JOpvoryZoqvdB0O43K+9LUr98xvVp+syLByKdReqyezsc3oU4/EDZE1uZglFY+vsJnCmqesIbzPpFQat0MgVwDD6f/D19WOTjMN6KT6VRdnUu3wTEFFPMSIpymk2kRiKtKgrlU6MLi1xOCeXJZWCyy8DGn/AvgXeNPUFoYVimuMlcr5MmKKDNbd/Q6CnmBS5u3BMqHZb6A7n0onzFlQsgzsrnR+iT/h3UxU515lmoVfoLjweFojx+uaMlkvaulLFXYmyUNrghjpMfCjuS7IJIfkgZvl+/Zg1apsQ/IFbRAKEVxBThX5p6Zru/5heLXaKwi6KXV6Gwd4mIKJ/UvAyf/JYjSC5+rckPLec4iqriBsir5jSMklAWXH9Oo81NvgEX+kFVasnIbMb7a5KL+pJPDd0sw5aB1I113Z+a00rvHIJXWaSJT6NEexcIJ0I6UaFebBRMEH3QGD0fDRvjYzOtvP0X2Zg3zcHSvEijCAql8fiodh5bfhFWwnRBGDvEoMFRoI1W7pCkNYcwiv5PTmYZbQtp689N+ivnHbBBhEfGBnkI84e/h37Qc4B4+nomJQeRk39Obdud69uMzXsFdUCL0wgDGi+Li+5EKaSgZznlx6eWO9IIF3JsXX2kds1tkCsPLv6mcbHgv1x5Gqgy1i9euuGKaEIZ3YHg4WoVf2Rmy0VCpgqTy/c4tP8nlNA+h3gjhgGsPupCRcRaUhigvKg9Wfq9SIW3DDBkUEorJWY7e8xzgMtHu6B7lUG3HVFjhbnwONW2oIo0dghHr4dx7hoDh5+QMVkns3r0PVvk5+ArluyAnf5OtJNYyJ2/YyRCu2nJC00hOMChffzVkP/OpHB7BSiGCG3h/NbkccEDJco0rCdXkgHy4QtU3vKJpzTo7N92+IeboaCAZlRQWU7DyU2rXkzvhAfQj8OxxIlZzvoql/Kekgvv5LZK5KcBT0fDqFdIhCiqHWNJ7fhI08MCtndStC17E725GxQgWhwpewuM8gKdAxkoYA3fUMI4NxTwOP2OgnZAg5AXL72R3bP73XApuYYz/ASiu/0Ic9pjS6sK4y3Z05D/qQeQDddpPVqLODyBxA6cSsLqI1cRwPosJKzeK9nZRTgelZm4CvJ14h7jFzTWBi8sBA6XVg0an22dfd9OC4UzAx21g7B0J62a3Pf5XHEK9AJ/mPQaeC87GZOs3IJQP4p39kjF7VHHUByuMQko/U4zrFVQR0rhCgf1TsPe1PgEfo1gWskfL5+6x2TBUO5VwcUsDkurD0/v2Le7FET4M42YbHbZhAP0paDBEFZefw8h2XCclE3i5XD3NbdtyM85sngo3b0vgvudTGC7+BB3d03hP5QJHfSIfaSsvvQqNPCRviSfqEPBYKdjFFSwJnxtCVpILgsnE+6YLzsR4EPsBU+zPkon3kH/VvEUfrpjquZlrBfHGoX05Os7+FQoPg7RI3K1AWRcx9+A3LwffLpydMu5R2NzXanxnNhJNh9hNxSgJ7pZVMzquRdCwc0VIrTM24ovRwDFHAbMOu6D/B+D/E8NCnv/LYtPpk9jsdzQErZJgghQoSTQOHRieIYRyXYp8O6LyIGoIwdKRS6dzy7EFaQbm3Ni4KvfqQ8hqAiVhfUaKhnJDfni5LVvYofFSXPlN12UXauMfAbOrBXvwqPCnItlUVOQ0yMgC1Gkb6pwrwazeuHLCz3ND5Mxr1Pz509XWrc8hNWmoIB8y8Y7d9+qPgF7BLJMwIhyQD1dgPuuds9beeufOi1b8EKu0KVw0hmKHSgorv8IpfGyUUUPnu0jh+Fgp2o6ct5fMuaWlIW1SR6GHPRvK60IRyFjCCFGyIne84H4gysE8AgE7Uywwkcsovtgdu9BBNfI9DxtT16qnO3YDKmpcxRJUinNkeDrrpY3KvPCJsE2QH5M5sPyRcmGN8YqEEbyWTsJXe/7+IsaAD+Mdr2LBxXclZ2YC8xqoqgvQ0cB6tSZyMeCBcboppdzFyPg3eJcvvwNBJeZekWfMu/06kBUtTH8kR3RK8Gq40RAJVCVW1a9rWb3+552XrOjCb/RR8ed+I4VTjBJb2fwghT3QTGVFBRc1TAok43gxjheVGmB46l5g+dvmgaVvOmPLbnvyClgky0Aoe0C+I55yAXhlYqHNzkE9wPwQ5dzPwiPbcmUQUAIhAT9aMBMbU78URkY0RzBx773p0pkXvgKcbSCPDTMOHXHzmGhw5Imply8XidJixbDuowCl0EEeSYXhTl7h/VLICi+BZRzx+Dx6wy01kJdTMdS+XYaPVs7wumRgWh7Eh5M1szCEqlwn4TxWWj/3MHJ/UqdAjlWQJTNKXgyVAziYxw9XNDQe0eP0XCFYBnk4ulyFisCls8HVKZ3+c3rewpcjg1DoRMgoIFGgIPKiMgGMTI4Tlr/ZgxGWl6MWLarjoWFMYXwDjR1RUCTlQ5TPDLVrFycZpEfM6tx9ECxOvguS8ijkLf3FU6Dfj530FyMmyje/YVVCw8Yl5cRn0C5Fkc4XnJPn0HMx/gj/6+a0HYXD0A/jeJV14Gb5S34Vyhj5xzoE/6nERJFFcsJ3VlbsAonKueqTqGfOj7Ke+L5MwPwTFBbADrVAS8vA9r4yavl6t/OSS9jb/0pxCT6UsV6I5KGaHJDD0ajJy2auuv14GRIOYm9WoTBFhFE4PCipk3D/GJTLHPR0v8vMXfA5zFU15PWWkUBGSiVKX3inoFlBnTpVFA5spk0WSCSsEL7/b7GkVJ2aOjWi1+EQFDh+ZZWeVWL9ExX9heElyHD0avjv+gwgSBMbC/CKEiZ+22D67tE7xlMJK/IBM8bXCS4Lx+hJHYxj+Jn6qZhXvBxeGH6bbmk7GQwhv1jflCdeleQEIFInxroAAnxT0x7E7LKKSN4RpkQQ0aJ/NtE6JYAGRi+2X4HG6ORn1tVMnAP1A9EkMbE4wCkeT9fVYeSuVkmK5cttxcVIHimAQtCw5oNVGHHRfQyPW+B4oXtFWqUeTs9r/VdaSoiLBJINn8orX4EVNnz8hlII3etCjGmxIcQYv1qd1q327g0LtlToRqbfrSTCNo/e/6QJeo6Ts/pqNKxfwtp6JeKAV3p64mdZ8q/onUnNn/9PSHMvduFfARwRTJxGCJQ1GVjfQWZu29lQVG+VhQcOj7UGT83vobRuwh66lwCGnQIv8izqAKjAWI9F5ASiHG5ByezYswgi0hKvc7DiDIRY9RtEuPJK0gZ9m/qlyfU8h1VLIiKtSRgRDuBwdE+3jy9Hn4EvR78f8oLV2g2UpYrB1nA/MLE0DIQNR3Kc18j+FhgVAOFsGYXxCFTtzXD78TCslE+HAkmho/LKV2BRg867i1KA5QaFpxWHU0RLwS0XIsHZidWfUBA7RMB85X8P9D0OmoiDyOIE0gqlJft2TgcdtAZ+AUV0YWrOglNUW9ssOQ7EI0GzDp+J7RSv4jsqNx04v0ZeEU+YF3FN1mDrvHnxQfBhZZeqhR+Gx6ukfmDJfgC2ysP0ruDOnf/m8Gxo1AEQRgQA9zwZkWefFlbjzLZZxtU3Qw5FMQKuAr+RGzsjrXbaSumIZMf+LPVfGky7s+uidyOd7tAZ9sWx5akU1iS+PAc05rMAoa857Ib1zXH3ZhVqNSiwDq8RjTabM58L84uEBHcKIytSpAJbGPTnMRS4Eq5hMGGp0Zix8uOrv+dUqlNl9z6PU8q+SqWMymad+nR6VhDok5H43SDyn62MinBG+EsUT+YlQJd5NNw4SiVLQacv+C41r20N8sZXd6j9Yk3AMx/myT1ebDTcI3YGL2wWUemc2a/SDTx3CBh/Cm5T0PXSjAUJ4qSJeVdSsgCp+UAeeJm6fZ+FxblQXMP0+cPiO3Zw5G+G3hUco89x63t2mHmtv4FK+QMWiB91A/1E1vF2oePqVpkM+QqM3pSU4xztBM7rssZ8GPUyC/XEd0U6V0kR/WMNhc4k9SNhZDyFZYFFrrBa+D3Qc5ZIyGBSR1Qk97gciD5cMcvr2n8NEn1QxTgcXaiwRHlkc8HnYRbPLBDCiBArOBQiUV44o6edkyBYJ1GPwXy3DvrqpmCiVO/DaDWnncxBcO82DTD1UHJQN3YjFhBKfhHisnej7rPvlyL/Dgqw9OK5bSd9M91y/3mg4YReBVQWUb+XVvGIry6J5+9G0MkD12hyocTKESHuuhdFZdMIwKT9Rx546TkLToTyudRaymLl5jME/EIH16u4sNuZc6Far8CLFZrGkGOymGLoxuM+7JTDpDc7j9R09BtT4WrI8j/qVPIxF3+macU5yn9kZz35qOoUoPgqh8PC9naVrlP/kc327BL5Nz7Tx5fR4nQlsaU5wA9XGO2mzmu6/o4796xYsUFxAt560Ciayiof+4pC6ItjNK3Ps0oFu49LB0qUFUgqLzpfs8LFCsbEvEPHawtQ3YsgqIchDt87JJxssCRMHEGAwCCPIDiAT3L9yJIiyoqPFCbQfLePj6l+PFQuLEN8ISUWG5guSss5LntZXJaGxKqKeMV6k84CQ77r0FFQhvi7VH0iXuSEysROK8hHb6U34FTDIbKoA4eOwNeK39hEimBdyIR1LDEV/kG2oK+Q2ffx9SaONaL6rJAufM1hIRrL9o+99xlI0I8wKYwXcK2dhJHmQEBfZDrwVnO11iorMQ6K5hspLCuEra3w5AkhtLJnTfSiyfpFMi3wiHKLhISNnI0eVphcFDxezI8wcQN2qCOJUXfJJ7ls2ny6KFCut+OJ34CIywXWChnzGkpgWYpd5XBFZSsHU0vvRGbSLfPpduh0mQuMX6fgLZWXyAr5bHlnOwgrK1FcpOTicQ54gBNDS63cb4dJhioDJOp2nn0DKYOR1XiUJlCFHJDD0dibdULzq7r/TV62d5TkuwgfgOTueuaN6OXs0K4Qbfzf+Q2eeHlFcfGx2HkquJnx97mp3vm0YkJIBaaznZuvhcB+C/SjQcjcSTHYweQfB5Z5QMdznCuNL06aiQzDcobWlP44LZrw91DLFMkF78ORFenYQM4aOp4ELgp8fscWj75wKLLnkpX3YnvD/TqTocmWWFnxuDccKH7uni3piubVty8qNwEvigo5SaXAjcwPjO9jQySCrLzxFP2YNEQqAhw1Exm+NLSuOPwsJoS9igkHbT+Mw9i3yGFaACOMpLCJopRcAvV1ULtPnseGX2HWI36zChpl1E76HPQLkZdR8mIkeV2uYDnICfxiBX/C9ybbQ8BiclIOR9+78OOfmBC7CXJU27XZV+qxfooOR8MZo/pKOWIihUUY9nKBt33Laiy4/ROGcn8PGz7ixcNCOTzVfEdho7JydeBfBweC38Jv0knlWSqwIUlZcJzj/fCnd7VYPSOndNk4HSpUjGY+nfMOXAbuUaFOhiBKK7t108bcIQe9CnNNXwOv4UeKk+7SwQ1dWQyee/A46qRR3zvcnHpHuNmU1lVvJzZolOGeLL+n7i58SGGbclNDs9YGnfGkTyCHo51M5m3Na9ctxwJIgGtAm8pXWFElp7wdW+/LKe9EKgywMbDDLArBoFzDDLYGmD9d3kL4HXwMzFyT7dxix7TxBJANheXh8PDK0Evq5j6lW5XGREVF1ygUYiqrT0DBXwN3N/B6ib0/dogU8ZEghSF8F6NN240Uhemr8bscfcXwF4NnnEsFgQ7l4/jxejBjo/BaPI1WhdfFaIniWA+QS7Gs/q6Vd1r305s3I471MjxLz+7JSj13+Yq96O1vwrAQKIta9oxPQlU5ANuIu5OM+XLTtd8+GAqLC3k0pHpDvsKKImnJiJ9uURjw8wmL6/uIs/6LeLdCQcEoJsyIjh2YHnhEEQK/k4YS2IWlxHPwNZZPh1iYX9x8Ik3gipfUrtTx2GXBPR7P9zUmYpUGZYXe4i7Ez9/RBTiBB5lQVHRCZ9QfaYWCRh4tkK9l8z+eGSK8pKXgwp4yrEVgYiSiUxIU/9d7AqAARyHOvt/AW1iOYqijcsXAK+hK4WQ5WTcu+PCz3NTGl1GB49qRx2vk0au8SuEpRmOxOKQXOeFqIOoBHVtgvpOrT53c09nJeSv2xqRp+CG0snS6/ltYdn8m7PSGS//w6ap9DNHh6FYnk2qX4hYcji6msAjXK4z0sOB1bn479kyeCu13JwRwH4dr0nCtwKIiKZRFlQArObqiBgLcvULMCWs4/JNVoxeA//r6nHucz49f2N5yMMqKdDMwP9Lvqmc3vQDvEJ9OKe9Y7Li4QqwAQoiDQXEsKBYZYpgPQ0Qrf5M2XIAjvLw1v0MjWQmr4mRaoYhivOUhHQpyzk1r7EuTIRKHSQUX4GVeDnu9KgSotDoxVrSuG4inH17beMFH4wZi+ZVEbdKkh/gs3wfQ1w+v5A8/ZGJilMDZx2tYW1TgnvKOA68/AT49KnT390gb1T3rJ5KHiOf5d77LhyVfbYdJmuHFFBb0maiH94RfhWa5y00ZlCC/RHRoZe3+6Ao6ifyG3eJQJWVYIsskOuQAlnn54Qp065fMWHvLy8XKyjscHTXUcvyKlBqFSNW3tS3wc+ZtwPgmVObJECQ46QvRyNaaPFTyG+/yc8mHNYZrxw9CUr+fDtzvdu14fFuYmoqgGgLInEk/GwiDi+M3r8DO6zOcwJwEY/M4xHGPGDfdsDHjhkC6tezleRY2y4OI+S1ifopJ/d/Le/svGn4wkUnPn79EBfoEMAnLHfKNvjzQvkcHs3OBDvZxgQOxEV19AJbegJsyQdHLKuFjwogQP0j/f7XjsT2IEprykNrfcBXkZv03OdiaHlQccgYBJummIOEf5MO6IV15OAsfmUef4liyJF23c89r4RnvrZCV1+JdG4f6fZRRP4VBHslzoogCnqOfGCZgj0wntOzPsKH0u97WJ34RQvWTzShlVe6hn6Y5193YlEs1/AXEHAa5oLxGeVYlmyoiwdeWGxpUd9cnd1288stqw4aUWrasXBsid2XvWdP27t+iX345VuTHR/kMvPOnU/XG9zbsvmjl6SGPhN5IJOLwjcJI0RLFJQlwhMfNBUvgKvl4IDoC8jYXAM14NwNXPS4qArQN1Y14ugjBV3bNDkc7j2FVZyNWjP8QmvN4JWFgHtGb4d0pZLz6VyD2nalcqimt/Tk4DzcdAKQZc7jmBUzl7sjub+xUuzdGq38RBVSmVDTkRRSEmdGPKtyHg284aUuRPhichO1TXMSIg/LpA7ljYF3iRIR6CYaNbTCYZkIBNAP4EDCSVhz5CmUvB5efRfxTiN+K3xux8fghr3vKnwrqgnkUU/iIrlIIPWLy4wnu9BlrVA/aM5UqSzjOAlb3lXPINOU/vePzuy9Z+Rl1441p9eEPcwNtqcBSiMJq3t61yZ3e1GpYvtJ9bSk8IxLPk3bOlEYV7Nndvuvi91wlm0rvXuFTSOKGSDiixu+rJ5/cicifAAGvKLhwQZNB5brKhzsYx8WBi+cDdfDBHsx3avBigXRQEUZ5FIMZThxx82Ilgf6luHf48tVmpTpRq51lkAN2KRpHR4Sjv9KzCam8Ir6UQdX7ivDlyjpYfBFi4mTaUoHlZ0MfTIjKHTcN8yePQl7jCfUOHtNS5dUX6PHjxRdTyp/mqGm+Fm8cPH/aySop6Fxsqoh2lrMc//ryGM5Te7vkUW/qb+x5/tk6GKVT4C0zcHAodjhoq502wBoVcAbwmHoQJlh+KvifeqoSf6yc4MtBZlrbl/znnpmHEUfW8XFQagwDy0L+BtgjYA7sz6CDwMkDUKarc+ogbABLqXAiYapUXCoMwvMic8ay8pk3L9JB+vOvsaYN5NRMiHgc1XvcOkd99MpW3DTVZtpY5Tv0crS3U3ZrMoxEZVTCWc4CqEkmJ4UqyoGJJCcaQywq2/EfaFlxD9NgAoe+s/ndmHEYnsLMwCA/VDEOS5GQlHAg4UDCgYQDCQcSDiQcSDiQcCDhQMKBhAPD58B/A683SXUvOOG7AAAAAElFTkSuQmCC"/>'+
          '</a>'+
          '  <h5 class="card-title">This '+(isUnsupportedBrowser ? 'browser' : 'operating system')+' is not supported.</h5>'+
          '  <p style="max-width: 500px; margin-left: auto; margin-right: auto;">'+
          '    This app does not currently support '+(
          isUnsupportedBrowser?
            (bowser.msie?
              '<strong>'+bowser.name+'</strong><br>'+ 'To continue, please use a supported browser, or download the <a href="https://www.google.com/chrome">latest version of Google Chrome</a>.'+
              '  </p>'+
              '  <a class="btn btn-primary" style="padding: 5px 10px" href="https://www.google.com/chrome">Download Chrome</a>'
            :
              '<strong>'+bowser.name+'</strong> for versions lower than <strong>v'+ LATEST_SUPPORTED_VERSION_BY_BROWSER_NAME[bowser.name.toLowerCase()]+'</strong>. '+
              'To continue, please upgrade your browser to the newest version, or download the <a href="https://www.google.com/chrome">latest version of Google Chrome</a>.'+
              '  </p>'+
              '  <a class="btn btn-primary" style="padding: 5px 10px" href="https://www.google.com/chrome">Download Chrome</a>'
            )
          :
          '<strong>'+bowser.osname+'</strong> for versions lower than <strong>v'+ LATEST_SUPPORTED_VERSION_BY_OS[bowser.osname]+'</strong>. '+
          'To continue, please use a different device, or <a href="'+(bowser.osname === 'iOS' ? 'https://support.apple.com/en-us/HT204204' : 'https://support.google.com/android/?hl=en#topic=7313011')+'">upgrade this device\'s software</a> to the latest compatible version.'+
          '  </p>'+
          '  <a class="btn btn-primary" style="padding: 5px 10px" href="/contact">Need help?</a>'
          )+
          '</div>';
          document.body.style.padding = '75px 0';
        }
      }
    })();
    </script>

  </body>
</html><|MERGE_RESOLUTION|>--- conflicted
+++ resolved
@@ -64,7 +64,6 @@
             <% } else { %>
             <img alt="Fleet logo" src="/images/logo-blue-162x92@2x.png" style="height: 92px; width: 162px;"/>
             <% } %>
-<<<<<<< HEAD
           </button>
           <div class="mobile-menu collapse px-4 px-sm-5" id="navbarToggleExternalContent">
             <div class="d-flex justify-content-between">
@@ -88,47 +87,6 @@
                 </svg>
                 <span class="ml-2">GitHub</span>
               </a>
-=======
-          </a>
-          <div class="d-flex d-lg-none">
-            <button style="font-size: 16px; text-decoration: none;" class="header-btn btn btn-link d-flex align-items-center" data-toggle="collapse" data-target="#navbarToggleExternalContent">
-              <span class="mr-2">Menu</span>
-              <% /* The hamburger icon on the homepage is white */ %>
-              <% if (isHomepage) { %>
-              <img alt="An icon indicating that interacting with this button will open the navigation menu." src="/images/icon-hamburger-16x14@2x.png" style="width: 16px;" />
-              <% } else { %>
-              <img alt="An icon indicating that interacting with this button will open the navigation menu." src="/images/icon-hamburger-blue-16x14@2x.png" style="width: 16px;" />
-              <% } %>
-            </button>
-            <div class="mobile-menu collapse px-4 px-sm-5" id="navbarToggleExternalContent">
-              <div class="d-flex justify-content-between">
-                <a href="/">
-                  <img alt="Fleet logo" src="/images/logo-blue-162x92@2x.png" style="height: 92px; width: 162px;" class="mt-3"/>
-                </a>
-                <button style="font-size: 16px; text-decoration: none;" class="header-btn btn btn-link d-flex align-items-center" data-toggle="collapse" data-target="#navbarToggleExternalContent">
-                  <img alt="An 'X' icon indicating that this can be interacted with to close the navigation menu." src="/images/icon-close-16x16@2x.png" style="width: 16px;" />
-                </button>
-              </div>
-              <div class="pt-2">
-                <div class="d-flex flex-column mb-4">
-                  <span style="font-weight: 700;" class="py-2 px-3">Get started</span>
-                  <a class="mobile-menu-item py-2 px-3" target="_blank" href="/install" data-text="Try Fleet">Try Fleet</a>
-                  <a class="mobile-menu-item py-2 px-3" href="/contribute" data-text="Contribute">Contribute</a>
-                  <a class="mobile-menu-item py-2 px-3" target="_blank" href="/hall-of-fame" data-text="Hall of fame">Hall of fame</a>
-                </div>
-                <a href="/docs" class="menu-link d-flex align-items-center px-3 py-2 mb-4 text-decoration-none" style=" text-decoration: none; font-weight: 700;">Docs</a>
-                <a href="/queries" class="menu-link d-flex align-items-center px-3 py-2 mb-4 text-decoration-none" style=" text-decoration: none; font-weight: 700;">Queries</a>
-                <a href="/pricing" class="menu-link d-flex align-items-center px-3 py-2 mb-4 text-decoration-none" style=" text-decoration: none; font-weight: 700;">Pricing</a>
-                <a href="/blog" class="menu-link d-flex align-items-center px-3 py-2 mb-4 text-decoration-none" style=" text-decoration: none; font-weight: 700;">Blog</a>
-                <!-- <a href="/company/contact" class="menu-link d-flex align-items-center px-3 py-2 mb-4 text-decoration-none" style=" text-decoration: none; color: #192147; font-weight: 700;">Contact</a> -->
-                <a target="_blank" href="https://github.com/fleetdm/fleet" class="menu-link d-flex align-items-center px-3 py-2" style=" text-decoration: none; font-weight: 700;">
-                  <svg width="24" height="24" viewBox="0 0 24 24" fill="none" xmlns="http://www.w3.org/2000/svg">
-                    <path fill-rule="evenodd" clip-rule="evenodd" d="M11.9633 0.5C5.3578 0.5 0 5.8578 0 12.4633C0 17.7477 3.44954 22.2248 8.14679 23.8394C8.73394 23.9128 8.95413 23.5459 8.95413 23.2523C8.95413 22.9587 8.95413 22.2248 8.95413 21.1972C5.65138 21.9312 4.91743 19.5826 4.91743 19.5826C4.40367 18.1881 3.59633 17.8211 3.59633 17.8211C2.49541 17.0872 3.66972 17.0872 3.66972 17.0872C4.84404 17.1606 5.50459 18.3349 5.50459 18.3349C6.6055 20.1697 8.29358 19.656 8.95413 19.3624C9.02752 18.555 9.3945 18.0413 9.68807 17.7477C7.04587 17.4541 4.25688 16.4266 4.25688 11.8028C4.25688 10.4817 4.69725 9.45413 5.50459 8.57339C5.43119 8.35321 4.99083 7.1055 5.65138 5.49083C5.65138 5.49083 6.6789 5.19725 8.95413 6.73853C9.90826 6.44495 10.9358 6.37156 11.9633 6.37156C12.9908 6.37156 14.0183 6.51835 14.9725 6.73853C17.2477 5.19725 18.2752 5.49083 18.2752 5.49083C18.9358 7.1055 18.4954 8.35321 18.422 8.64679C19.156 9.45413 19.6697 10.555 19.6697 11.8761C19.6697 16.5 16.8807 17.4541 14.2385 17.7477C14.6789 18.1147 15.0459 18.8486 15.0459 19.9495C15.0459 21.5642 15.0459 22.8119 15.0459 23.2523C15.0459 23.5459 15.2661 23.9128 15.8532 23.8394C20.6239 22.2248 24 17.7477 24 12.4633C23.9266 5.8578 18.5688 0.5 11.9633 0.5Z" fill="#192147"/>
-                  </svg>
-                  <span class="ml-2">GitHub</span>
-                </a>
-              </div>
->>>>>>> 66597ced
             </div>
           </div>
           <div class="d-none d-lg-flex">
@@ -150,7 +108,7 @@
             </span>
           </div>
         </div>
-      </div>  
+      </div>
 
       <%- body %>
 
