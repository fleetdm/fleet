--- conflicted
+++ resolved
@@ -184,11 +184,7 @@
                 <hr>
                 <a href="/logout" class="d-flex mt-2 text-decoration-none" style="text-decoration: none; line-height: 23px;">Log out</a>
               <% }%>
-<<<<<<< HEAD
-                <a style="padding: 4px 16px; line-height: 24px; width: 100px" class="btn btn-sm btn-primary align-items-center d-flex mt-4" href="/get-started?tryitnow" >Try Fleet</a>
-=======
-                <a style="padding: 4px 16px; line-height: 24px; width: 100px" class="btn btn-sm btn-primary align-items-center d-flex mt-4" href="/try-fleet/register?tryitnow" >Try it out</a>
->>>>>>> 752445a1
+                <a style="padding: 4px 16px; line-height: 24px; width: 100px" class="btn btn-sm btn-primary align-items-center d-flex mt-4" href="/try-fleet/register?tryitnow">Try Fleet</a>
             </div>
           </div>
           <%/* Desktop Navigation bar */%>
@@ -238,11 +234,7 @@
               <iframe src="//ghbtns.com/github-btn.html?user=fleetdm&amp;repo=fleet&amp;type=watch&amp;count=true"
               allowtransparency="true" frameborder="0" scrolling="0" width="100" height="20"></iframe>
             </span>
-<<<<<<< HEAD
-            <a style="padding: 4px 16px; line-height: 24px; color: #FFFFFF" class="pl-4 btn btn-sm btn-primary align-items-center d-flex" href="/get-started" >Try Fleet</a>
-=======
-            <a style="padding: 4px 16px; line-height: 24px; color: #FFFFFF" class="btn btn-sm btn-primary align-items-center d-flex" href="/try-fleet/register?tryitnow" >Try it out</a>
->>>>>>> 752445a1
+            <a style="padding: 4px 16px; line-height: 24px; color: #FFFFFF" class="pl-4 btn btn-sm btn-primary align-items-center d-flex" href="/try-fleet/register?tryitnow" >Try Fleet</a>
             <% if(_.has(me, 'id')) {%>
             <a href="/logout" class="justify-content-end pl-4 py-2 text-decoration-none" style="text-decoration: none; line-height: 23px;">Log out</a>
             <% }%>
