<%
  // In case we're displaying the 404 or 500 page and relevant code in the "custom" hook was not able to run,
  // we make sure certain view locals exist that are commonly used in this layout.ejs file.  This ensures we
  // don't have to do `typeof` checks below.
  var me;
  var isHomepage;
%><!DOCTYPE html>
<html>
  <head>
    <title>Fleet for osquery | Open source device management</title>

    <% /* Viewport tag for sensible mobile support */ %>
    <meta name="viewport" content="width=device-width, initial-scale=1, maximum-scale=1">
    <meta name="twitter:card" content="summary" />
    <meta name="twitter:site" content="https://fleetdm.com" />
    <meta name="twitter:title" content="Open source device management" />
    <meta name="twitter:description" content="Open source software, built on osquery. With Fleet you can ask important questions about your devices. Whatever operating system, wherever they live." />
    <meta name="twitter:image" content="https://fleetdm.com/images/fleet-logo-square@2x.png" />
    <% /* Script tags should normally be included further down the page- but any
    scripts that load fonts (e.g. Fontawesome ≥v5) are special exceptions to the
    rule. (Include them up here along with any hard-coded «link» tags for Typekit,
    Google Fonts, etc. - above the «body» to prevent the page flickering when fonts
    load.) */ %>
    <link href="https://fonts.googleapis.com/css2?family=Nunito+Sans:wght@300;400;500;600;700;800;900&family=Nunito:wght@300;400;500;600;700;800;900&display=swap&Source+Code+Pro&display=swap" rel="stylesheet">
    <link href="https://fonts.googleapis.com/css2?family=Source+Code+Pro:ital,wght@0,200;0,300;0,400;0,500;0,600;0,700;0,900;1,200;1,300;1,400;1,500;1,600;1,700;1,900&display=swap" rel="stylesheet">
    <% /* Certain scripts, normally analytics tools like Google Tag Manager and
    Google Analytics, should only be included in production: */
    if (sails.config.environment === 'production') { %>
    <% /* Google Analytics, Google Tag Manager, etc. */ %>
    <!-- Global site tag (gtag.js) - Google Analytics -->
    <script async src="https://www.googletagmanager.com/gtag/js?id=G-JC3DRNY1GV"></script>
    <script>window.dataLayer = window.dataLayer || []; function gtag(){dataLayer.push(arguments);} gtag('js', new Date()); gtag('config', 'G-JC3DRNY1GV');</script>
    <% }
    /* Otherwise, any such scripts are excluded, and we instead inject a
    robots/noindex meta tag to help prevent any unwanted visits from search engines. */
    else { %>
    <meta name="robots" content="noindex">
    <% } %>
    <% /*
        Stylesheets
        ========================

        Stylesheets can be hard-coded as «link» tags, automatically injected
        by the asset pipeline between "STYLES" and "STYLES END", or both.
        (https://sailsjs.com/docs/concepts/assets/task-automation)
    */ %>

    <% /* Auto-injected «link» tags: */ %>
    <!--STYLES-->
    <link rel="stylesheet" href="/dependencies/bootstrap-4/bootstrap-4.css">
    <link rel="stylesheet" href="/dependencies/fontawesome.css">
    <link rel="stylesheet" href="/styles/importer.css">
    <!--STYLES END-->
  </head>
  <body>
    <div purpose="page-wrap">
      <div class="<%= isHomepage ? 'homepage-header' : 'header' %>" purpose="page-header">
        <div style="max-width: 1248px; height: 94px;" class="container-fluid d-flex justify-content-between align-items-center pt-3 pb-3 px-3 px-md-4">
          <a href="/" style="max-width: 118px;">
            <% /* The homepage-header on the homepage has a white fleet logo */ %>
            <% if (isHomepage) { %>
            <img alt="Fleet logo" src="/images/logo-white-118x48@2x.png" style="width: 118px; height: 48px;"/>
            <% } else { %>
            <img alt="Fleet logo" src="/images/logo-blue-162x92@2x.png" style="height: 92px; width: 162px;"/>
            <% } %>
          </a>
          <div class="d-flex d-lg-none">
            <button style="font-size: 16px; text-decoration: none;" class="header-btn btn btn-link d-flex align-items-center" data-toggle="collapse" data-target="#navbarToggleExternalContent">
              <span class="mr-2">Menu</span>
              <% /* The hamburger icon on the homepage is white */ %>
              <% if (isHomepage) { %>
              <img alt="An icon indicating that interacting with this button will open the navigation menu." src="/images/icon-hamburger-16x14@2x.png" style="width: 16px;" />
              <% } else { %>
              <img alt="An icon indicating that interacting with this button will open the navigation menu." src="/images/icon-hamburger-blue-16x14@2x.png" style="width: 16px;" />
              <% } %>
            </button>
          </div>
          <div class="mobile-menu collapse px-4 px-sm-5" id="navbarToggleExternalContent">
            <div class="d-flex justify-content-between">
              <a href="/">
                <img alt="Fleet logo" src="/images/logo-blue-162x92@2x.png" style="height: 92px; width: 162px;" class="mt-3"/>
              </a>
              <button style="font-size: 16px; text-decoration: none;" class="header-btn btn btn-link d-flex align-items-center" data-toggle="collapse" data-target="#navbarToggleExternalContent">
                <img alt="An 'X' icon indicating that this can be interacted with to close the navigation menu." src="/images/icon-close-16x16@2x.png" style="width: 16px;" />
              </button>
            </div>
            <div class="pt-2">
              <a href="/get-started" class="menu-link d-flex align-items-center px-3 py-2 mb-4" style="text-decoration: none; font-weight: 700;">Get started</a>
              <a href="/docs" class="menu-link d-flex align-items-center px-3 py-2 mb-4 text-decoration-none" style="text-decoration: none; font-weight: 700;">Docs</a>
              <a href="/queries" class="menu-link d-flex align-items-center px-3 py-2 mb-4 text-decoration-none" style="text-decoration: none; font-weight: 700;">Queries</a>
              <a href="/pricing" class="menu-link d-flex align-items-center px-3 py-2 mb-4 text-decoration-none" style="text-decoration: none; font-weight: 700;">Pricing</a>
              <a href="/blog" class="menu-link d-flex align-items-center px-3 py-2 mb-4 text-decoration-none" style="text-decoration: none; font-weight: 700;">Blog</a>
              <!-- <a href="/company/contact" class="menu-link d-flex align-items-center px-3 py-2 mb-4 text-decoration-none" style=" text-decoration: none; color: #192147; font-weight: 700;">Contact</a> -->
              <a target="_blank" href="https://github.com/fleetdm/fleet" class="menu-link d-flex align-items-center px-3 py-2" style=" text-decoration: none; font-weight: 700;">
                <svg width="24" height="24" viewBox="0 0 24 24" fill="none" xmlns="http://www.w3.org/2000/svg">
                  <path fill-rule="evenodd" clip-rule="evenodd" d="M11.9633 0.5C5.3578 0.5 0 5.8578 0 12.4633C0 17.7477 3.44954 22.2248 8.14679 23.8394C8.73394 23.9128 8.95413 23.5459 8.95413 23.2523C8.95413 22.9587 8.95413 22.2248 8.95413 21.1972C5.65138 21.9312 4.91743 19.5826 4.91743 19.5826C4.40367 18.1881 3.59633 17.8211 3.59633 17.8211C2.49541 17.0872 3.66972 17.0872 3.66972 17.0872C4.84404 17.1606 5.50459 18.3349 5.50459 18.3349C6.6055 20.1697 8.29358 19.656 8.95413 19.3624C9.02752 18.555 9.3945 18.0413 9.68807 17.7477C7.04587 17.4541 4.25688 16.4266 4.25688 11.8028C4.25688 10.4817 4.69725 9.45413 5.50459 8.57339C5.43119 8.35321 4.99083 7.1055 5.65138 5.49083C5.65138 5.49083 6.6789 5.19725 8.95413 6.73853C9.90826 6.44495 10.9358 6.37156 11.9633 6.37156C12.9908 6.37156 14.0183 6.51835 14.9725 6.73853C17.2477 5.19725 18.2752 5.49083 18.2752 5.49083C18.9358 7.1055 18.4954 8.35321 18.422 8.64679C19.156 9.45413 19.6697 10.555 19.6697 11.8761C19.6697 16.5 16.8807 17.4541 14.2385 17.7477C14.6789 18.1147 15.0459 18.8486 15.0459 19.9495C15.0459 21.5642 15.0459 22.8119 15.0459 23.2523C15.0459 23.5459 15.2661 23.9128 15.8532 23.8394C20.6239 22.2248 24 17.7477 24 12.4633C23.9266 5.8578 18.5688 0.5 11.9633 0.5Z" fill="#192147"/>
                </svg>
                <span class="ml-2">GitHub</span>
              </a>
            </div>
          </div>
          <div class="d-none d-lg-flex">
            <a href="/get-started" class="header-link d-flex align-items-center px-3 py-2 mr-4 text-decoration-none" style="line-height: 23px;">Get started</a>
            <a href="/docs" class="header-link d-flex align-items-center px-3 py-2 mr-4 text-decoration-none" style=" text-decoration: none;line-height: 23px;">Docs</a>
            <a href="/queries" class="header-link d-flex align-items-center px-3 py-2 mr-4 text-decoration-none" style=" text-decoration: none;line-height: 23px;">Queries</a>
            <a href="/pricing" class="header-link d-flex align-items-center px-3 py-2 mr-4 text-decoration-none" style=" text-decoration: none;line-height: 23px;">Pricing</a>
            <a target="_blank" href="/blog" class="header-link d-flex align-items-center px-3 py-2 mr-4 text-decoration-none" style=" text-decoration: none;line-height: 23px;">Blog</a>
            <!-- <a href="/company/contact" class="header-link d-flex align-items-center px-3 py-2 mr-4 text-decoration-none" style=" text-decoration: none;line-height: 23px;">Contact</a> -->
            <a target="_blank" href="https://github.com/fleetdm/fleet" class="header-link d-flex align-items-center px-3 py-2" style=" text-decoration: none;line-height: 23px;">
              <svg width="24" height="24" viewBox="0 0 24 24" fill="none" xmlns="http://www.w3.org/2000/svg">
                <path fill-rule="evenodd" clip-rule="evenodd" d="M11.9633 0.5C5.3578 0.5 0 5.8578 0 12.4633C0 17.7477 3.44954 22.2248 8.14679 23.8394C8.73394 23.9128 8.95413 23.5459 8.95413 23.2523C8.95413 22.9587 8.95413 22.2248 8.95413 21.1972C5.65138 21.9312 4.91743 19.5826 4.91743 19.5826C4.40367 18.1881 3.59633 17.8211 3.59633 17.8211C2.49541 17.0872 3.66972 17.0872 3.66972 17.0872C4.84404 17.1606 5.50459 18.3349 5.50459 18.3349C6.6055 20.1697 8.29358 19.656 8.95413 19.3624C9.02752 18.555 9.3945 18.0413 9.68807 17.7477C7.04587 17.4541 4.25688 16.4266 4.25688 11.8028C4.25688 10.4817 4.69725 9.45413 5.50459 8.57339C5.43119 8.35321 4.99083 7.1055 5.65138 5.49083C5.65138 5.49083 6.6789 5.19725 8.95413 6.73853C9.90826 6.44495 10.9358 6.37156 11.9633 6.37156C12.9908 6.37156 14.0183 6.51835 14.9725 6.73853C17.2477 5.19725 18.2752 5.49083 18.2752 5.49083C18.9358 7.1055 18.4954 8.35321 18.422 8.64679C19.156 9.45413 19.6697 10.555 19.6697 11.8761C19.6697 16.5 16.8807 17.4541 14.2385 17.7477C14.6789 18.1147 15.0459 18.8486 15.0459 19.9495C15.0459 21.5642 15.0459 22.8119 15.0459 23.2523C15.0459 23.5459 15.2661 23.9128 15.8532 23.8394C20.6239 22.2248 24 17.7477 24 12.4633C23.9266 5.8578 18.5688 0.5 11.9633 0.5Z" fill="#192147"/>
              </svg>
              <span style="line-height: 24px;" class="ml-2 mr-4">GitHub</span>
            </a>
            <span class="header-link d-flex align-items-center text-decoration-none">
              <iframe src="//ghbtns.com/github-btn.html?user=fleetdm&amp;repo=fleet&amp;type=watch&amp;count=true"
              allowtransparency="true" frameborder="0" scrolling="0" width="100" height="20"></iframe>
            </span>
          </div>
        </div>
      </div>

      <%- body %>

      <div style="background-color: #201E43;" purpose="page-footer">
        <div style="background-color: #201E43;">
          <div style="max-width: 1248px;" class="container-fluid d-flex flex-column flex-lg-row justify-content-center justify-content-lg-between px-3 px-md-4 pt-4 pb-0 mt-md-5">
          <div class="d-flex flex-grow-1 flex-column align-items-center">
            <div class="container-fluid d-block d-md-flex flex-md-row text-center justify-content-between justify-content-lg-end px-5 px-lg-0 pt-lg-3 pb-4 pb-md-0">
              <a href="/get-started" class="d-block pr-lg-4 pb-4">Get started</a>
              <a href="/docs" class="d-block pr-lg-4 pb-4">Docs</a>
              <a href="/queries" class="d-block pr-lg-4 pb-4">Queries</a>
              <a href="/pricing" class="d-block pr-lg-4 pb-4">Pricing</a>
              <a href="/blog" class="d-block pr-lg-4 pb-4">Blog</a>
<<<<<<< HEAD
              <a href="/hall-of-fame" class="d-block pr-lg-4 pb-4">Hall of fame</a>
              <a href="/press-kit" class="d-block pb-4">Press Kit</a>
=======
              <a href="/apply" class="d-block pr-lg-4 pb-4">Jobs</a>
              <a href="/docs/contributing" class="d-block pr-lg-4 pb-4">Contribute</a>
              <a href="/hall-of-fame" class="d-block pb-4">Hall of fame</a>
>>>>>>> d807c0b2
            </div>
    
            <div class="container-fluid d-flex flex-column flex-md-row font-weight-bold justify-content-center justify-content-lg-end px-0 pt-3 pt-md-0">
              <a href="https://twitter.com/fleetctl" class="d-flex flex-shrink-1 justify-content-center align-items-center px-0 pb-4 pb-lg-0">
                <img alt="Twitter logo" src="/images/logo-twitter-32x26@2x.png" style="height: 25px; width: auto;" class="mr-3"/>
                Follow us on Twitter
              </a>
              <a href="https://osquery.slack.com/join/shared_invite/zt-h29zm0gk-s2DBtGUTW4CFel0f0IjTEw#/" class="d-flex flex-nowrap justify-content-center align-items-center px-1 px-sm-5 pb-4 pb-lg-0">
                <img alt="Slack logo" src="/images/logo-slack-24x24@2x.png" style="height: 25px; width: auto" class="mr-3"/>
                <span>Join the community<span purpose="join-the-community-on-slack-expanded-text"> on Slack</span></span>
              </a>
              <a href="https://github.com/fleetdm/fleet" class="d-flex flex-shrink-1 justify-content-center align-items-center px-0 pb-4 pb-lg-0">
                <img alt="GitHub logo" src="/images/github-mark-white-24x24@2x.png" style="height: 25px; width: auto" class="mr-3"/>
                GitHub
              </a>
            </div>  
          </div>
          <div class="d-flex flex-column order-lg-first">
            <div class="d-none d-lg-flex">
              <a href="/">
                <img alt="Fleet logo" src="/images/logo-white-118x48@2x.png" style="width: 118px; height: 48px;"/>
              </a>  
            </div>    
            <div style="font-family: 'Lato', sans-serif; font-size: 13px;" class="d-flex flex-column justify-content-center justify-content-lg-start pt-5 pb-5 pt-md-4">
              <div class="text-center text-lg-left">
                <span>&copy; 2021 Fleet Device Management Inc.</span>
              </div>
            </div>
          </div>
          </div>
        </div>
      </div>
    </div>

    <% /*
      Client-side JavaScript
      ========================

      Scripts can be hard-coded as «script» tags, automatically injected
      by the asset pipeline between "SCRIPTS" and "SCRIPTS END", or both.
      (https://sailsjs.com/docs/concepts/assets/task-automation)
    */ %>

    <% /* Chat (Papercups) */ %>
    <script>window.Papercups = { config: { accountId: '5b59eeac-1578-4fdb-b946-e17c1dca0c51', requireEmailUpfront: true } };</script>
    <script type="text/javascript" async defer src="https://app.papercups.io/widget.js"></script>

    <%/* Stripe.js */%>
    <script src="https://js.stripe.com/v3/"></script>

    <% /* Delete the global `self` to help avoid client-side bugs.
    (see https://developer.mozilla.org/en-US/docs/Web/API/Window/self) */ %>
    <script>delete window.self;</script>

    <%/* bowser.js (for browser detection) -- included inline to avoid issues with minification that could affect the unsupported browser overlay */%>
    <script>!function(e,i,s){if("undefined"!=typeof module&&module.exports)module.exports=s();else if("function"==typeof define&&define.amd)define(i,s);else e[i]=s()}(this,"bowser",function(){var e=true;function i(i){function s(e){var s=i.match(e);return s&&s.length>1&&s[1]||""}function o(e){var s=i.match(e);return s&&s.length>1&&s[2]||""}var r=s(/(ipod|iphone|ipad)/i).toLowerCase(),n=/like android/i.test(i),t=!n&&/android/i.test(i),a=/nexus\s*[0-6]\s*/i.test(i),d=!a&&/nexus\s*[0-9]+/i.test(i),l=/CrOS/.test(i),f=/silk/i.test(i),m=/sailfish/i.test(i),v=/tizen/i.test(i),p=/(web|hpw)os/i.test(i),c=/windows phone/i.test(i),u=/SamsungBrowser/i.test(i),h=!c&&/windows/i.test(i),w=!r&&!f&&/macintosh/i.test(i),b=!t&&!m&&!v&&!p&&/linux/i.test(i),g=o(/edg([ea]|ios)\/(\d+(\.\d+)?)/i),k=s(/version\/(\d+(\.\d+)?)/i),x=/tablet/i.test(i)&&!/tablet pc/i.test(i),y=!x&&/[^-]mobi/i.test(i),S=/xbox/i.test(i),B;if(/opera/i.test(i))B={name:"Opera",opera:e,version:k||s(/(?:opera|opr|opios)[\s\/](\d+(\.\d+)?)/i)};else if(/opr\/|opios/i.test(i))B={name:"Opera",opera:e,version:s(/(?:opr|opios)[\s\/](\d+(\.\d+)?)/i)||k};else if(/SamsungBrowser/i.test(i))B={name:"Samsung Internet for Android",samsungBrowser:e,version:k||s(/(?:SamsungBrowser)[\s\/](\d+(\.\d+)?)/i)};else if(/coast/i.test(i))B={name:"Opera Coast",coast:e,version:k||s(/(?:coast)[\s\/](\d+(\.\d+)?)/i)};else if(/yabrowser/i.test(i))B={name:"Yandex Browser",yandexbrowser:e,version:k||s(/(?:yabrowser)[\s\/](\d+(\.\d+)?)/i)};else if(/ucbrowser/i.test(i))B={name:"UC Browser",ucbrowser:e,version:s(/(?:ucbrowser)[\s\/](\d+(?:\.\d+)+)/i)};else if(/mxios/i.test(i))B={name:"Maxthon",maxthon:e,version:s(/(?:mxios)[\s\/](\d+(?:\.\d+)+)/i)};else if(/epiphany/i.test(i))B={name:"Epiphany",epiphany:e,version:s(/(?:epiphany)[\s\/](\d+(?:\.\d+)+)/i)};else if(/puffin/i.test(i))B={name:"Puffin",puffin:e,version:s(/(?:puffin)[\s\/](\d+(?:\.\d+)?)/i)};else if(/sleipnir/i.test(i))B={name:"Sleipnir",sleipnir:e,version:s(/(?:sleipnir)[\s\/](\d+(?:\.\d+)+)/i)};else if(/k-meleon/i.test(i))B={name:"K-Meleon",kMeleon:e,version:s(/(?:k-meleon)[\s\/](\d+(?:\.\d+)+)/i)};else if(c){B={name:"Windows Phone",osname:"Windows Phone",windowsphone:e};if(g){B.msedge=e;B.version=g}else{B.msie=e;B.version=s(/iemobile\/(\d+(\.\d+)?)/i)}}else if(/msie|trident/i.test(i))B={name:"Internet Explorer",msie:e,version:s(/(?:msie |rv:)(\d+(\.\d+)?)/i)};else if(l)B={name:"Chrome",osname:"Chrome OS",chromeos:e,chromeBook:e,chrome:e,version:s(/(?:chrome|crios|crmo)\/(\d+(\.\d+)?)/i)};else if(/edg([ea]|ios)/i.test(i))B={name:"Microsoft Edge",msedge:e,version:g};else if(/vivaldi/i.test(i))B={name:"Vivaldi",vivaldi:e,version:s(/vivaldi\/(\d+(\.\d+)?)/i)||k};else if(m)B={name:"Sailfish",osname:"Sailfish OS",sailfish:e,version:s(/sailfish\s?browser\/(\d+(\.\d+)?)/i)};else if(/seamonkey\//i.test(i))B={name:"SeaMonkey",seamonkey:e,version:s(/seamonkey\/(\d+(\.\d+)?)/i)};else if(/firefox|iceweasel|fxios/i.test(i)){B={name:"Firefox",firefox:e,version:s(/(?:firefox|iceweasel|fxios)[ \/](\d+(\.\d+)?)/i)};if(/\((mobile|tablet);[^\)]*rv:[\d\.]+\)/i.test(i)){B.firefoxos=e;B.osname="Firefox OS"}}else if(f)B={name:"Amazon Silk",silk:e,version:s(/silk\/(\d+(\.\d+)?)/i)};else if(/phantom/i.test(i))B={name:"PhantomJS",phantom:e,version:s(/phantomjs\/(\d+(\.\d+)?)/i)};else if(/slimerjs/i.test(i))B={name:"SlimerJS",slimer:e,version:s(/slimerjs\/(\d+(\.\d+)?)/i)};else if(/blackberry|\bbb\d+/i.test(i)||/rim\stablet/i.test(i))B={name:"BlackBerry",osname:"BlackBerry OS",blackberry:e,version:k||s(/blackberry[\d]+\/(\d+(\.\d+)?)/i)};else if(p){B={name:"WebOS",osname:"WebOS",webos:e,version:k||s(/w(?:eb)?osbrowser\/(\d+(\.\d+)?)/i)};/touchpad\//i.test(i)&&(B.touchpad=e)}else if(/bada/i.test(i))B={name:"Bada",osname:"Bada",bada:e,version:s(/dolfin\/(\d+(\.\d+)?)/i)};else if(v)B={name:"Tizen",osname:"Tizen",tizen:e,version:s(/(?:tizen\s?)?browser\/(\d+(\.\d+)?)/i)||k};else if(/qupzilla/i.test(i))B={name:"QupZilla",qupzilla:e,version:s(/(?:qupzilla)[\s\/](\d+(?:\.\d+)+)/i)||k};else if(/chromium/i.test(i))B={name:"Chromium",chromium:e,version:s(/(?:chromium)[\s\/](\d+(?:\.\d+)?)/i)||k};else if(/chrome|crios|crmo/i.test(i))B={name:"Chrome",chrome:e,version:s(/(?:chrome|crios|crmo)\/(\d+(\.\d+)?)/i)};else if(t)B={name:"Android",version:k};else if(/safari|applewebkit/i.test(i)){B={name:"Safari",safari:e};if(k)B.version=k}else if(r){B={name:"iphone"==r?"iPhone":"ipad"==r?"iPad":"iPod"};if(k)B.version=k}else if(/googlebot/i.test(i))B={name:"Googlebot",googlebot:e,version:s(/googlebot\/(\d+(\.\d+))/i)||k};else B={name:s(/^(.*)\/(.*) /),version:o(/^(.*)\/(.*) /)};if(!B.msedge&&/(apple)?webkit/i.test(i)){if(/(apple)?webkit\/537\.36/i.test(i)){B.name=B.name||"Blink";B.blink=e}else{B.name=B.name||"Webkit";B.webkit=e}if(!B.version&&k)B.version=k}else if(!B.opera&&/gecko\//i.test(i)){B.name=B.name||"Gecko";B.gecko=e;B.version=B.version||s(/gecko\/(\d+(\.\d+)?)/i)}if(!B.windowsphone&&(t||B.silk)){B.android=e;B.osname="Android"}else if(!B.windowsphone&&r){B[r]=e;B.ios=e;B.osname="iOS"}else if(w){B.mac=e;B.osname="macOS"}else if(S){B.xbox=e;B.osname="Xbox"}else if(h){B.windows=e;B.osname="Windows"}else if(b){B.linux=e;B.osname="Linux"}function O(e){switch(e){case"NT":return"NT";case"XP":return"XP";case"NT 5.0":return"2000";case"NT 5.1":return"XP";case"NT 5.2":return"2003";case"NT 6.0":return"Vista";case"NT 6.1":return"7";case"NT 6.2":return"8";case"NT 6.3":return"8.1";case"NT 10.0":return"10";default:return undefined}}var T="";if(B.windows)T=O(s(/Windows ((NT|XP)( \d\d?.\d)?)/i));else if(B.windowsphone)T=s(/windows phone (?:os)?\s?(\d+(\.\d+)*)/i);else if(B.mac){T=s(/Mac OS X (\d+([_\.\s]\d+)*)/i);T=T.replace(/[_\s]/g,".")}else if(r){T=s(/os (\d+([_\s]\d+)*) like mac os x/i);T=T.replace(/[_\s]/g,".")}else if(t)T=s(/android[ \/-](\d+(\.\d+)*)/i);else if(B.webos)T=s(/(?:web|hpw)os\/(\d+(\.\d+)*)/i);else if(B.blackberry)T=s(/rim\stablet\sos\s(\d+(\.\d+)*)/i);else if(B.bada)T=s(/bada\/(\d+(\.\d+)*)/i);else if(B.tizen)T=s(/tizen[\/\s](\d+(\.\d+)*)/i);if(T)B.osversion=T;var P=!B.windows&&T.split(".")[0];if(x||d||"ipad"==r||t&&(3==P||P>=4&&!y)||B.silk)B.tablet=e;else if(y||"iphone"==r||"ipod"==r||t||a||B.blackberry||B.webos||B.bada)B.mobile=e;if(B.msedge||B.msie&&B.version>=10||B.yandexbrowser&&B.version>=15||B.vivaldi&&B.version>=1||B.chrome&&B.version>=20||B.samsungBrowser&&B.version>=4||B.firefox&&B.version>=20||B.safari&&B.version>=6||B.opera&&B.version>=10||B.ios&&B.osversion&&B.osversion.split(".")[0]>=6||B.blackberry&&B.version>=10.1||B.chromium&&B.version>=20)B.a=e;else if(B.msie&&B.version<10||B.chrome&&B.version<20||B.firefox&&B.version<20||B.safari&&B.version<6||B.opera&&B.version<10||B.ios&&B.osversion&&B.osversion.split(".")[0]<6||B.chromium&&B.version<20)B.c=e;else B.x=e;return B}var s=i("undefined"!==typeof navigator?navigator.userAgent||"":"");s.test=function(e){for(var i=0;i<e.length;++i){var o=e[i];if("string"===typeof o)if(o in s)return true}return false};function o(e){return e.split(".").length}function r(e,i){var s=[],o;if(Array.prototype.map)return Array.prototype.map.call(e,i);for(o=0;o<e.length;o++)s.push(i(e[o]));return s}function n(e){var i=Math.max(o(e[0]),o(e[1]));var s=r(e,function(e){var s=i-o(e);e+=new Array(s+1).join(".0");return r(e.split("."),function(e){return new Array(20-e.length).join("0")+e}).reverse()});while(--i>=0)if(s[0][i]>s[1][i])return 1;else if(s[0][i]===s[1][i]){if(0===i)return 0}else return-1}function t(e,o,r){var t=s;if("string"===typeof o){r=o;o=void 0}if(void 0===o)o=false;if(r)t=i(r);var a=""+t.version;for(var d in e)if(e.hasOwnProperty(d))if(t[d]){if("string"!==typeof e[d])throw new Error("Browser version in the minVersion map should be a string: "+d+": "+String(e));return n([a,e[d]])<0}return o}function a(e,i,s){return!t(e,i,s)}s.isUnsupportedBrowser=t;s.compareVersions=n;s.check=a;s._detect=i;s.detect=i;return s});</script>

    <% /* Auto-injected «script» tags: */ %>
    <!--SCRIPTS-->
    <script src="/dependencies/sails.io.js"></script>
    <script src="/dependencies/lodash.js"></script>
    <script src="/dependencies/jquery.min.js"></script>
    <script src="/dependencies/vue.js"></script>
    <script src="/dependencies/vue-router.js"></script>
    <script src="/dependencies/bootstrap-4/bootstrap-4.bundle.js"></script>
    <script src="/dependencies/cloud.js"></script>
    <script src="/dependencies/docsearch.min.js"></script>
    <script src="/dependencies/highlight.min.js"></script>
    <script src="/dependencies/moment.js"></script>
    <script src="/dependencies/parasails.js"></script>
    <script src="/js/cloud.setup.js"></script>
    <script src="/js/components/ajax-button.component.js"></script>
    <script src="/js/components/ajax-form.component.js"></script>
    <script src="/js/components/cloud-error.component.js"></script>
    <script src="/js/components/js-timestamp.component.js"></script>
    <script src="/js/components/modal.component.js"></script>
    <script src="/js/components/stripe-card-element.component.js"></script>
    <script src="/js/utilities/open-stripe-checkout.js"></script>
    <script src="/js/pages/account/account-overview.page.js"></script>
    <script src="/js/pages/account/edit-password.page.js"></script>
    <script src="/js/pages/account/edit-profile.page.js"></script>
    <script src="/js/pages/contact.page.js"></script>
    <script src="/js/pages/dashboard/welcome.page.js"></script>
    <script src="/js/pages/docs/basic-documentation.page.js"></script>
    <script src="/js/pages/entrance/confirmed-email.page.js"></script>
    <script src="/js/pages/entrance/forgot-password.page.js"></script>
    <script src="/js/pages/entrance/login.page.js"></script>
    <script src="/js/pages/entrance/new-password.page.js"></script>
    <script src="/js/pages/entrance/signup.page.js"></script>
    <script src="/js/pages/faq.page.js"></script>
    <script src="/js/pages/handbook/basic-handbook.page.js"></script>
    <script src="/js/pages/homepage.page.js"></script>
    <script src="/js/pages/legal/privacy.page.js"></script>
    <script src="/js/pages/legal/terms.page.js"></script>
    <script src="/js/pages/press-kit.page.js"></script>
    <script src="/js/pages/pricing.page.js"></script>
    <script src="/js/pages/query-detail.page.js"></script>
    <script src="/js/pages/query-library.page.js"></script>
    <script src="/js/pages/transparency.page.js"></script>
    <!--SCRIPTS END-->

    <% /* Display an overlay if the current browser is not supported.
    (Relies on `bowser`, which is loaded inline above.) */ %>
    <script>
    (function(){
      if (typeof bowser !== 'undefined') {
        // --------------------------------------------------------------------
        // Additional compatibility tips:
        //
        // • The browser/OS compatibility below is determined by the needs of Vue.js and Bootstrap.js.
        // • All browsers on Windows XP are probably unsupported (because of compatibility issues with modern SSL certs)
        // • See https://getbootstrap.com/docs/4.0/getting-started/browsers-devices/
        // • See also https://github.com/vuejs/vue/tree/0e5306658ad7b83c553a6a3eeedb15f9066ab063#browser-compatibility
        // • For more info, see:
        //    - https://github.com/lancedikson/bowser/blob/1fb99ced0e8834fd9662604bad7e0f0c3eba2786/test/test.js#L110-L123
        //    - https://github.com/lancedikson/bowser/tree/1fb99ced0e8834fd9662604bad7e0f0c3eba2786#rendering-engine-flags
        // --------------------------------------------------------------------
        var LATEST_SUPPORTED_VERSION_BY_OS = {
          iOS: '10',//« earliest version to eliminate rare bug where `window.location` doesn't exist momentarily after doing a server-side redirect
          Android: '6'
        };
        var LATEST_SUPPORTED_VERSION_BY_USER_AGENT = {
          msedge: '16',
          // msie: '11',
          safari: '10',//« earliest version to eliminate rare bug where `window.location` doesn't exist momentarily after doing a server-side redirect
          firefox: '28',//« earliest version to support both ES5 (for Vue.js) and unprefixed flexbox (for Bootstrap 4)
          chrome: '29',//« earliest version to support both ES5 (for Vue.js) and unprefixed flexbox (for Bootstrap 4)
          opera: '17',//« earliest version to support both ES5 (for Vue.js) and unprefixed flexbox (for Bootstrap 4)
        };
        var LATEST_SUPPORTED_VERSION_BY_BROWSER_NAME = {
          'microsoft edge': LATEST_SUPPORTED_VERSION_BY_USER_AGENT.msedge,
          // 'internet explorer': LATEST_SUPPORTED_VERSION_BY_USER_AGENT.msie,
          'safari': LATEST_SUPPORTED_VERSION_BY_USER_AGENT.safari,
          'firefox': LATEST_SUPPORTED_VERSION_BY_USER_AGENT.firefox,
          'chrome': LATEST_SUPPORTED_VERSION_BY_USER_AGENT.chrome,
          'opera': LATEST_SUPPORTED_VERSION_BY_USER_AGENT.opera
        };
        var isUnsupportedBrowser = (
          bowser.isUnsupportedBrowser(LATEST_SUPPORTED_VERSION_BY_USER_AGENT, window.navigator.userAgent) || bowser.msie
        );
        var isUnsupportedOS = (
          LATEST_SUPPORTED_VERSION_BY_OS[bowser.osname] &&
          bowser.compareVersions([bowser.osversion, LATEST_SUPPORTED_VERSION_BY_OS[bowser.osname]]) < 0
        );
        if (isUnsupportedBrowser || isUnsupportedOS) {
          document.body.innerHTML =
          '<div class="container browser-warning-message text-center">'+
          '  <a href="https://sailsjs.com/support">'+
          '<img style="display: block; height: 75px; width: auto; margin: 0 auto 15px;" alt="Logo" src="data:image/png;base64,iVBORw0KGgoAAAANSUhEUgAAASwAAABxCAYAAABvGp7oAAAMKWlDQ1BJQ0MgUHJvZmlsZQAASImVVwdYU8kWnluSkJDQAqFICb2J0qvU0AIISBVshCSQUEJMCCp2VFRgLaiIYkVXRRRdCyCLDXtZBOz1YUFFWRdXsaHyJgmgq99773vn++be/545c85/zp2ZbwYA9ViOWJyDagCQK8qXxIUFMcenpDJJjwACtIEu0AOqHK5UHBgbGwWgDL3/Ke9uQGsoVx3kvn7u/6+iyeNLuQAgsRCn86TcXIgPAYC7c8WSfAAIPVBvPi1fDDERsgTaEkgQYgs5zlRiTzlOV+IohU1CHAviNABUqByOJBMANTkvZgE3E/pRK4PYUcQTiiBuhtiPK+DwIP4M8cjc3DyI1W0gtkn/zk/mP3ymD/vkcDKHsTIXhagEC6XiHM6M/7Mc/1tyc2RDMcxhowok4XHynOV1y86LlGMqxOdF6dExEGtBfE3IU9jL8VOBLDxx0P4DV8qCNQMMAFAqjxMcCbEhxGainOioQb1fhjCUDTGsPZogzGcnKMeiPEle3KB/dDpfGhI/hDkSRSy5TYksOzFw0OcmAZ895LOpUJCQrOSJthUIk6IhVoP4njQ7PnLQ5kWhgBU9ZCORxck5w3+OgQxJaJzSBrPIlQ7lhXkLhOzoQRyVL0gIV47FJnM5Cm56EGfxpeOjhnjy+MEhyrywIr4ocZA/Vi7OD4obtN8uzokdtMea+Tlhcr0ZxK3Sgvihsb35cLIp88WBOD82QckN187iRMQqOeB2IAqwQDBgAhls6SAPZAFha09DD/xS9oQCDpCATMAHDoOaoRHJih4RfMaDQvAnRHwgHR4XpOjlgwKo/zKsVT4dQIait0AxIhs8hTgXRIIc+C1TjBINR0sCT6BG+FN0LuSaA5u87ycdU31IRwwhBhPDiaFEW9wA98N98Cj4DIDNGffEvYZ4fbMnPCW0Ex4RrhM6CbenCIskPzBngrGgE3IMHcwu/fvscCvo1Q0Pwn2hf+gbZ+AGwAF3hZECcX8Y2w1qv+cqG874Wy0HfZEdyShZlxxAtvmRgZqdmtuwF3mlvq+Fklf6cLVYwz0/5sH6rn48+I780RJbgh3EzmEnsQtYM9YAmNhxrBG7jB2V4+G58UQxN4aixSn4ZEM/wp/icQZjyqsmdax17Hb8PNgH8vnT8+WLhZUnniERZgrymYFwt+Yz2SLuqJFMZ0cnuIvK937l1vKGodjTEcbFb7qitwD48gYGBpq/6aLgmjy0CADK028662NwOesCcL6UK5MUKHW4/EEAFKAOV4o+MIZ7lw3MyBm4Ax8QAEJABIgBCSAFTIZ1FsB5KgHTwCwwHxSDUrACrAHrwWawDewCe8EB0ACawUlwFlwCbeA6uAvnShd4CXrBO9CPIAgJoSF0RB8xQSwRe8QZ8UT8kBAkColDUpA0JBMRITJkFrIAKUXKkfXIVqQG+Q05gpxELiDtyG3kIdKN/I18QjGUimqjRqgVOhr1RAPRSDQBnYRmolPRQnQhugytRKvRPWg9ehK9hF5HO9GXaB8GMFWMgZliDpgnxsJisFQsA5Ngc7ASrAKrxuqwJvinr2KdWA/2ESfidJyJO8D5Go4n4lx8Kj4HL8PX47vwevw0fhV/iPfiXwk0giHBnuBNYBPGEzIJ0wjFhArCDsJhwhm4droI74hEIoNoTfSAay+FmEWcSSwjbiTuI54gthMfE/tIJJI+yZ7kS4ohcUj5pGLSOtIe0nFSB6mL9EFFVcVExVklVCVVRaRSpFKhslvlmEqHyjOVfrIG2ZLsTY4h88gzyMvJ28lN5CvkLnI/RZNiTfGlJFCyKPMplZQ6yhnKPcobVVVVM1Uv1XGqQtV5qpWq+1XPqz5U/UjVotpRWdSJVBl1GXUn9QT1NvUNjUazogXQUmn5tGW0Gtop2gPaBzW62ig1thpPba5alVq9WofaK3WyuqV6oPpk9UL1CvWD6lfUezTIGlYaLA2OxhyNKo0jGjc1+jTpmk6aMZq5mmWauzUvaD7XImlZaYVo8bQWam3TOqX1mI7RzeksOpe+gL6dfobepU3UttZma2dpl2rv1W7V7tXR0nHVSdKZrlOlc1Snk4ExrBhsRg5jOeMA4wbjk66RbqAuX3epbp1uh+57vRF6AXp8vRK9fXrX9T7pM/VD9LP1V+o36N83wA3sDMYZTDPYZHDGoGeE9gifEdwRJSMOjLhjiBraGcYZzjTcZnjZsM/I2CjMSGy0zuiUUY8xwzjAOMt4tfEx424TuomfidBktclxkxdMHWYgM4dZyTzN7DU1NA03lZluNW017TezNks0KzLbZ3bfnGLuaZ5hvtq8xbzXwsRirMUsi1qLO5ZkS09LgeVay3OW762srZKtFls1WD231rNmWxda11rfs6HZ+NtMtam2uWZLtPW0zbbdaNtmh9q52Qnsquyu2KP27vZC+4327SMJI71GikZWj7zpQHUIdChwqHV4OIoxKmpU0aiGUa9GW4xOHb1y9LnRXx3dHHMctzveddJyinAqcmpy+tvZzpnrXOV8zYXmEuoy16XR5bWrvSvfdZPrLTe621i3xW4tbl/cPdwl7nXu3R4WHmkeGzxuemp7xnqWeZ73IngFec31avb66O3une99wPsvHwefbJ/dPs/HWI/hj9k+5rGvmS/Hd6tvpx/TL81vi1+nv6k/x7/a/1GAeQAvYEfAs0DbwKzAPYGvghyDJEGHg96zvFmzWSeCseCw4JLg1hCtkMSQ9SEPQs1CM0NrQ3vD3MJmhp0IJ4RHhq8Mv8k2YnPZNezeCI+I2RGnI6mR8ZHrIx9F2UVJoprGomMjxq4aey/aMloU3RADYtgxq2Lux1rHTo39fRxxXOy4qnFP45ziZsWdi6fHT4nfHf8uIShhecLdRJtEWWJLknrSxKSapPfJwcnlyZ3jR4+fPf5SikGKMKUxlZSalLojtW9CyIQ1E7omuk0snnhjkvWk6ZMuTDaYnDP56BT1KZwpB9MIaclpu9M+c2I41Zy+dHb6hvReLou7lvuSF8Bbzevm+/LL+c8yfDPKM55n+mauyuwW+AsqBD1ClnC98HVWeNbmrPfZMdk7swdyknP25arkpuUeEWmJskWn84zzpue1i+3FxeLOqd5T10ztlURKdkgR6SRpY742PGRfltnIFskeFvgVVBV8mJY07eB0zemi6Zdn2M1YOuNZYWjhrzPxmdyZLbNMZ82f9XB24Oytc5A56XNa5prPXTi3a17YvF3zKfOz5/9R5FhUXvR2QfKCpoVGC+ctfLwobFFtsVqxpPjmYp/Fm5fgS4RLWpe6LF239GsJr+RiqWNpRennMm7ZxV+cfqn8ZWBZxrLW5e7LN60grhCtuLHSf+Wucs3ywvLHq8auql/NXF2y+u2aKWsuVLhWbF5LWStb21kZVdm4zmLdinWf1wvWX68Kqtq3wXDD0g3vN/I2dmwK2FS32Whz6eZPW4Rbbm0N21pfbVVdsY24rWDb0+1J28/96vlrzQ6DHaU7vuwU7ezcFbfrdI1HTc1uw93La9FaWW33nol72vYG722sc6jbuo+xr3Q/2C/b/+K3tN9uHIg80HLQ82DdIctDGw7TD5fUI/Uz6nsbBA2djSmN7UcijrQ0+TQd/n3U7zubTZurjuocXX6McmzhsYHjhcf7TohP9JzMPPm4ZUrL3VPjT107Pe5065nIM+fPhp49dS7w3PHzvuebL3hfOHLR82LDJfdL9ZfdLh/+w+2Pw63urfVXPK40tnm1NbWPaT/W4d9x8mrw1bPX2NcuXY++3n4j8catmxNvdt7i3Xp+O+f26zsFd/rvzrtHuFdyX+N+xQPDB9X/sv3Xvk73zqMPgx9efhT/6O5j7uOXT6RPPnctfEp7WvHM5FnNc+fnzd2h3W0vJrzoeil+2d9T/Kfmnxte2bw69FfAX5d7x/d2vZa8Hvi77I3+m51vXd+29MX2PXiX+67/fckH/Q+7Pnp+PPcp+dOz/mmfSZ8rv9h+afoa+fXeQO7AgJgj4SiOAhhsaEYGAH/vBICWAgC9DZ4fJijvZgpBlPdJBQL/CSvvbwpxB6AOvuTHcNYJAPbDZjUP+g4AQH4ETwgAqIvLcBsUaYaLs9IXFd5YCB8GBt4YAUBqAuCLZGCgf+PAwJftkOxtAE5MVd4J5SK/g25xlKMOk4PgR/k3go9xAQNCqCIAAAAJcEhZcwAACxMAAAsTAQCanBgAAAILaVRYdFhNTDpjb20uYWRvYmUueG1wAAAAAAA8eDp4bXBtZXRhIHhtbG5zOng9ImFkb2JlOm5zOm1ldGEvIiB4OnhtcHRrPSJYTVAgQ29yZSA1LjQuMCI+CiAgIDxyZGY6UkRGIHhtbG5zOnJkZj0iaHR0cDovL3d3dy53My5vcmcvMTk5OS8wMi8yMi1yZGYtc3ludGF4LW5zIyI+CiAgICAgIDxyZGY6RGVzY3JpcHRpb24gcmRmOmFib3V0PSIiCiAgICAgICAgICAgIHhtbG5zOnRpZmY9Imh0dHA6Ly9ucy5hZG9iZS5jb20vdGlmZi8xLjAvIj4KICAgICAgICAgPHRpZmY6UmVzb2x1dGlvblVuaXQ+MjwvdGlmZjpSZXNvbHV0aW9uVW5pdD4KICAgICAgICAgPHRpZmY6Q29tcHJlc3Npb24+MTwvdGlmZjpDb21wcmVzc2lvbj4KICAgICAgICAgPHRpZmY6T3JpZW50YXRpb24+MTwvdGlmZjpPcmllbnRhdGlvbj4KICAgICAgICAgPHRpZmY6UGhvdG9tZXRyaWNJbnRlcnByZXRhdGlvbj4yPC90aWZmOlBob3RvbWV0cmljSW50ZXJwcmV0YXRpb24+CiAgICAgIDwvcmRmOkRlc2NyaXB0aW9uPgogICA8L3JkZjpSREY+CjwveDp4bXBtZXRhPgoPRSqTAAA28ElEQVR4Ae19CZwdRbV3Vfe9d2YyQBIyk5BkksyEAEJAwCAqPCUBPxfUpyiJ6MPoU1z4VFYf8lOUARVFyQL6qfghSxB8hA/9XD7f5/YyqDwXREANKAbIMglkYQkkmZl7u7ve/3+qe+bOnbv0zNzZ7nT9pqf7Vp86derUqVOnttNKJSHhQMKBhAMJBxIOJBxIODCqHGhvdxSvJCQcSDiQcGDccsAqqlQvfcbo3ufkIeFAwoGEA+OCA1RM7e29imrGmnVHN61ed5LQVqOWVm9hx0UFJEQkHEg4EIcDVFSu0toDsNe05vbZWpv/qbR7hfb9qxH3RzV7tot7EAfZRIJJFNZEqq2E1oQD69e7asUKHwrLm7bmlmkp5VwEvfRxnWk4VKczKti/90AtMylRWLVcu0nZaocDy6GoFj9iRFlt2JBqfmjbh1G4y3XDlBbT06NMd3e3ct16ZXRNT7onCqt2RDopSS1ygPNUV13lqvYVnrpbqZmrbztLPbTtalXfcKzJ5ZTpOsBhIYaHCm259ufaE4VVi0KelKk2OMAJ9XCeauaq24832lyjMpkzWThYVFBUhtaUbcPGqivcajokCqumqzcp3ITkQLTCh3mqQ2/4ziEp37/SKHOhrm9wTfeBcCJd92+7tW9cSVX2L/SErN2E6IQDNcSB9g0p1b6MwzzVvHbdcuUHX1YNja2q60BoVRUoqhoqepyiJAorDpcSmIQDI82BXqtqmTf9+nXzU0avxarfWSoI7DyVxjyVMZO+vU56Boy0HCb4Ew5U5ECeVdW0dt0HdaC+rOvrp5nuLh9pOdhLqVqfnKrIJAuQKKyYjErAEg5UnQNcAbz7bketWOYduurmea6T+obO1L9JVv+6uzgsTNpnAdMThhQwJPmZcGBUOMANoFrTgvKb1972Tm30/8JWhRn9rKpRIWRiZZIorIlVXwm1tcABDgFhVbW231K/f6rzVZ2uP8/4MKgSq6pi7SYKqyKLEoCEA1XiQN4QcNbq7xy3Xwd3YKf6caZrP7YqyL6EpD1WYHXCoAoMSl4nHKgKB9qxyVNjOp1DwDXr3mdU8E2dqaszB7BTXU/urQqD4W9NnzsaDCMS2IQDI8YB7lhvF2WlZq5dt1rX1d1iHKfOZHt8e6RmxHKuOcSJhVVzVZoUaFxxINyyMPXrd0xP9/jrVf2U1+L8X+T2hS5gkjAIDiQKaxDMSkATDgyKA6Gyalr77aN0j/9DXT/lSBkCOpqbQCfJYZpBcawicKKwKrIoAUg4MAQOyDBwGZ3rLdXGfF9nMtgIeiCHIWAaymoICJMk5ECisBI5SDhQXQ5otX49NoOu8GauuvUdOLS8Xrkpx2Rz3Aiarm5Wkw9bMuk++eo8KfHIcUCr5aKssBl03QdMOv1/lOM4yvewQTQ5B1gNticWVjW4mOBIOMCNVO38KITGtoXbPo6DyzfwiI0yOL0MZ+sJg6rDgURhVYePCZbJzYFwGAhltXbdBTpddz22LJAjVFbJKKaKspEws4rMTFBNUg7YOStuCP1of2WlkvZVZZFILKwqMzRBN8k4EJ4LbF5923sxDPxan2WVKKuRkISkBxgJriY4JwcHwn1WM1bf9laVSt1qPMxZ2W8BJu1qhCQgYewIMTZBW+McCJXVrFW3vFJrvV72VhlDdzFJmxrBqk+GhCPI3AR1jXJAPma6zJt93R0LPMf/gZNKZ2BdUVklq4EjXOVJbzDCDE7Q1xgH6HudX15evz7jucE9uq5+JpQVN4UmymoUqjpRWKPA5CSL2uNA047uW3RDwxLT082Jq2SkMkpVnDB6lBidZFMDHAjnrZpX334hLKt3my7xu54ctxnFqk0U1igyO8lqAnMgnLc6dNV3Xql0sAaWFQpjkmHgKFdporBGmeFJdhOQA3QFgw9GtKxe39DjYCiYymiTyyaT7GNQlckc1hgwPclygnGAn+JC6Nbdq+DT6iUmm00m2ceoChOFNUaMT7KdIBygXyusCsK18euxfeF88RZKB3xJGBMOJEPCMWF7kumE4IAdCnpzbrxxSu6AukHTR6jGN5gNPiiRhDHhQML4MWF7kumE4MBVV4kllTvQcIVuaDwS7mI8qKvEuhrDyksU1hgyP8l6HHOAG0Tb273DVt+6GA6NL4V7YxKbKKsxrrJkSDjGFRAzew5G0LkszftwQQeT8usr0RdY+DtOyMMRBxw2xSQOvuN+zqmrz5jubk6012Z7sUPfCVHPtVkBtdXA2KtzCR1XR7GSRVZyXMU1IQSzWEFHLU72XK3wZ6xZd7py3LNMdxd5VrttResJIxO1WwmjJt0jmhGVEZWVSs1rezWMqZMdo5sDY3JaO1vwKeF7ezqf+EdIQaTYwp9Fb45qaalTQVDZynIcfJwYcLNn59QDD4jflKIYazFy+XJR/mD+Z3UqpYzv8XdNDgenf2n91FRD96m7L1z5EwyBOQyO2/GNSc0nCmtM2B4rUyqVINXS+gY8XIOVqRPR2yt+zU60DfrEwAQ96ZbWe1LKu6yrs3M74EspLSq+oG7uwkVI81OscWXobLycJxR8msrDIHSWeXrPFRgLrcZwFLLSwWFRbQdaV9gkCr/sb9Tp9GnY0V6ryopiZJ6b8nR3szf1M01rbn56z8Xv/xP80kNp2a9Uj8eKjoYT45G2yUwT68VAGV0IX0v/gQZ0In9DQ3mwenJymYCWVx2+yvLunErdn5k371j8ZlxJS8C4XhrarhU458BCa8EyfclL4Fy3AYRMA06llrwoelKea/lfaF0ZpT/BDgJhwgyXhlQtF1zQA/lq1jp1nU1/1ZDQjFaiRGGNFqfj58NWIpYVBGmtdQynaNlAYcinonjYlhfhOGzLQvnMNsa9RzUvPghxVFqllAsbX0/obC7AnXuKil9KZfkqgLWBNJMjWOvKNK++5dXacU+HdUV+lewAaoIpKDMK+ZzTePCypuvXnSNDQh7yHqchUVjjq2KoaERB4OFqS5qGsir5TTvCZzC6y8LSOjJVd+D8sDjlGllU50xb4eLrksovzKqGbnfbskBZfQRfambRJ4Wyxl5YbXxfOYG6duoX75iu2pdhvxknH8ZfiIR3/FE2OSkSIUnPWcAh4EliCcXzCIDJLQxilHl7yLbQIpucTBxSqTnhfPcK/7A1320FK986qbwxGI0vU+OzZPUN8zN1nu0ow/OTQ+LlCCZKFNYIMncIqG19aOc4DAepvDjhG6enc6xyU0ep1lY75zSEzCd5EuG9b3Ln6IYpjRhsTyqlr/GBatPTBTPL+djMVbefEnpVLWepj4m4JAprTNheKtOl9oUTHAyFxefBTvjWNeRSnMdKwuA4gC82t0fDoHOUR10VTLK2AXnjlGU6g5IbrAoj0BV0vA5TwEfj3ySrlNFg6XDy6AgT6wOhxRTHusrP0OvS9gxJfmTyXIEDy9dLO5i59rZTlKOPh68rJJiUX2x26TrHqW94RdOadRcJ19o3jCsrK1FYFWR5lF/bTXuBenSQCgsTWNJDPq46O58fZZonfnaLH5GOIVDOP2M4yPLQxJqkwch8FhjSPv36dfNlAp7ze+MkjBtCxgk/xpoMGQLmtm++HzNXj4TzWHFWqjwqLEy6/xgFiDY6DnY4OdZlH6v87XAQy/topG9UYl1hy+ykDCIyDrbKeHBUODVl9LXCho3HiEIfDyyZpBUzHlhflAZKDE1wHzvNvxDOYxGwnNLKAY5bG3ZmvNTXCIyQKCvLh8r/29ulMTZt7zkewMfChQxGg3YCsXLiWoPo1UspeKcIcCzpnFmr172Fq6eY4xsXe7MShTX+ZI7Kycl2brlTB/5XsGrDoyKixKCHOFTBe9mbJTPDeJ/G8LHHBOZd+3Y+vgvvCWuHlnhIQiUOnCZtAGbFUgwH0WLB23G6B6lSSar73vZ5OE16HX3Z5y1KVDebQWJLFNYgGTZK4CItUFqX4TjOh7DjfIcoLcdNiQJzNO545sRwEPwa+/5e4W3fsgG0hYptlKishWyuXCrWK7Yi/ZOdNxyfGyZHn9XYmwWHhVDiR/aorisk/9Ch4ejT0pfjuDDz+shJnkIOUGGJfZ7rfPJ/q4UL12ey/psws/5yDPZm4g2OzagtgNngdW6+N0yTKKuQEfFv8jUcM+sr6xrhAeNkuzo4WeevinLNhWsdSKK+DCuod+266L1/VstxOJxDxDEK1VZY0shQluheWCxrZ46/OZZK9BaWYzR+R7xy1RNP7MVC+53IlFexQEt5zISoGEEV4vL5nf8cJYvKzt/5z9H76tzbr8KEO7zHuOpoEDFH4XiKSO7I5VgdukcPC9ZxjI+PxqaC7i7uzXqtWg/XO8VqbJRoGu6QkKSzZ6fi4zOrmhfnUIpd0XvA0l2JpB2L4od0Cw3kQURX4R2vestXiVfEOZiLuMsF4mKe5KOjlixJyxXRs3gxDrv1o5/w4zWEZelHb8TrcnJCGMhXb7oql9HOX6H2T0SjJG4fz1XOY7xWSWy6XBxT8rE36wy43Hk/rC2jxvBw9FAsrFD4ehVTX8++aFGdOuAcnFHZJuM6B8EDShoLLvAKoHocJ/ViTzrYoxoautTGjTAYOvL3urBhEi+Fl0I6EoH4o2ET8wDdHX35UAHs3etiTkhjnsiozkVYLhIa+8pnaYyUSCGdhb/7cA/tifginAZO9MibvrBxY9/z+H0ir3ixrlGWjqgMrmo6akpDJjfd08GheFcPlxFYWkhltcp1p113z/5c7gXsKePnlfvXk+0cIyWH18MJ90pirAkei7xJYMTv4SCtxbTaeLJ6+oXDbrj5R09fsGw3JuHHxNnfYBVW1OBtI57ZNiuTVq/Gp7tPRls+znTnjkBjn4Va5zJ7CsqKSgKvtA9XTn46qw6o7P6dumXBJsT9BW9+n/Wz96kdO/YInP0X5ZEXNazHSBmSZqsk5xw+L6NzrwBhL0WHegTktEU9v3+G0qlGuC9z0YfkVMvmF7RqfQrvN0GPPojoX4XePSMF1p/OWbMaVdCE8nKhrlyYCecwzwUos3zVoCTkwoVTG5Saqnp60DjxFCN0TavbZTuDGMAjC5LPc9C/NJVu2fIyzBi9Grw9AVkfjc+SLsDmMRwjwgICDnhzF5kKICbwGZANTDYFJumW1q14/yjk60Ft3F9lO5+gzEQdHflPBRMpQTwOMrS3R3V5JLyKMrGV10GimQTgDobLnIA/LDhw4Aso74fUMWOzNyuuwqIAMrCCdWZe61sDo8/FAPcM9IvTFFfdpW/CP8wGDwziHgV56TqIxHQI5UtwfzNh007mGTW39edY7rqjZ/tWbnyUPJgPrqELo01PobYCvmDB7LTvnA0Cz0IWJxvtNkJp4jVCHs0SE0Ur9VLAvJ4OE6x3zwW/gQ6+Kbtt878jFejkUKXDU3Pnzkg76T8qs/8QpRqZX4iByPsFMGd/HfT5llxLyythQWBGU2DzmGZxprLBJZ7Wn1VO+gXsZqhUT8zPpPd6p6Mf/D2eWV/D4R2SDzmQVuF5XcvCIzAFstKoze9A3NHw2xWWlsXFs/A9r+jWAmadwTJXjQBuAf9PYbShud6y4CF0IHeng+ydXTt2bAMcQ29+9mfs/8KzRTfcULfXV0eoRGFVYlwKH5E1KuV+sGnN7XfuWbGiQ9F/mD1vWClt1d5XagjMiAIkPVGmZcFZEJjP4DpRO6hv9IeUJFhTaBzS+ikEvEoEwlO1QVLpHU40nZqhXOccKMBz0i1tD6AHvja7/Ul6JsL7IQtj1GC9hrmLWjzHuxQlWIlzYoeKj2F6Bx5IN2mOaGfeDKCThZSyQdm6ZyDiDNB5qXH8i7ytHfcRKJNKzTS+WgAwTlKG4HxTEMJ32BQ6U4aeBa/zf6IAdVhqB499HmZmeSoGsDQWXEVEQwOI6t5raGmZ66nUZwMVrFSuWy88YdnpMVWC0BnxunhuhLf8j2QL+9GcJWDxEk9lPgVvrLekXXPtgS1bngJclHd8JR3WxQtB0zTo18NEhPvqvzhNSWygXddVnr8arpRPUivoL4zbQNBqRylUEnAqNB8fLjgUyupuNKDvoVGeKI3dCh8JBQ6a9aLYiC8SnlJ3wkAJShrCWNe/VCBaLYEor8+0tP4U/sePxLtQwPEUP5AWEdz03NaLPe39BYJ+EeIOlQZjXQsXozufdj7n00mlTeWFSVmoJq1O0oHzm9TcBZcgHrrHacaNyop4S3vyJC8BgT8YQuUDZtKoVQnEzoIP5S7CIcnoCQ4zzAu2HkEDeP5eKKu/YmrgQ3hfD4XLjZihIqGlLdZ2Pq9LyQnjAdcrW+zkoANF6R0C/BfmfP2X9LzW8wFH3jAPpokXrrpKYAON6QChE8njp46XR+1ByeFoPWXKic3TvvNvUrz2DraNUQsUnFKBhHhUHGmV+oNx3LOlsbLBiiCJ4FWjioEjFGLixmUc53WBDv6Untu2shRxxeM5nIKS4/Cvpe0XsNy4FDtNGo0IteTDcg2FbqZhWoxPrCJFb7MKDfTDwA9f6b0oyzVGfOiGhPQBA1/xAKC8F3wudUVg0FZjsumRdIlmRUdzLRTJrSheHs9F4ZSTs4j+SnfmAzxSh+jkOIbTmHd0vo4PddyjWlsPC+kgXOUQzcEEwWGwAmG9oQz9eV4Zx+SE4KohqsF8pnn17YtG+3B0KUFivK/mLJzva/8/IRSHw4ygVWAb7MhVlMUvwog5DEffBivmVWF2pWiNqIGy6vCgQE5I+ep+pD2jT1H1WnMR7DDv0mjQ20uvvMbRzkdRgcQZr7EMM/dxllzKTGWFjuYymR4Qi6raPO9XauRJ/GB6EPQ4rvv2dE6tDSHi1cEj1kMD9FQzVwiBSiqwXy7Jj2IcgO3Pw9ENjdjh8JViACMZV0wJsMLFvE47wXfh33ouhJDKih8+GL0AD4gg45s4cvJbPEQ0lcpfLKv0vHknAfJXmNydaxXsiDYaEkghb8DCAybyrZVRisAajWcHE2Ra2s7FdAGOEVGDS10Vk6uRYAGN1Tr4I39Gu8HnBpfBaQKOCpwGCwvP8GiehLgckMPRKlP3NuzNOhtbHAJcbIMjHooJlsSl5mF+xnFOsQ1/yMqKDZrXIALmKNjl+cF/5bZt5vxEpUBp89TstgUwAH8MAT4YCpZzX6OhYKlIObfCMsbr2QFYI4Hl9dVhi5oxD3RdXjUPhQ+RnAxGVggrsooV3Pdlt27lxjRRoLH4O/uxkE5zMDplJEksrFh86wUC++xa25ebrv32wVBYo3JovFBhWSHEHiBMh1wc1iFrM26AEMmkqKwqIhHxhYIhk8hUJNEkcjGcmNB2UmDEzpTKvTMEEGkqBow4Sy8EFytG2GrgzALNsAbFsiqRpOrR+WWsOvJxjNB2bCnvfFi0Id+tAolJM+SAXiekQ4t4yDsVEd6JHNHqKaHEsEJFP+RBcIUv22Fk/jKSOySrEJ46UvBioaKhAmTyujgHHGwmpd+sNiedvlJARuFwdKHCEuWUyZq3yLCqd4K9OMUFsRQW7BKHdWS7LL6mUFiB4yacyNuA3VBKYcwXMMLJ119gsryra/v2TmWPZOTDAKRfsPTOXXAVhPeVwxi6Mm/k09tIokwQz7jehhXFT/a77ShwXAgP/zLIjo285lDOxTwjZKV3AYLxYDV+06WOyBH3dbBTKuQ/6oRpTXA3pgy4kREwHeXkhJgLwr3yG7lhk7NkDRxJGBQHtHKxN4tLPZc2rV53klhZ3Js1gqFw3Ck1hxHOayEQECvWZKx6xJYECKAxz2Ci+/ug93cmcLZiUu5F0o6Z0UZMTM+E6b5QGedE9IunYt4HqzrMQ+Y9rLBSUIPgIusqhT1mB3vgUoHC7GXmz1+Mxe7LxTy1+7ZKwReLZ75UnGggMi5gme1FaDYeWnwM3I5lFSwZUqjo+W4yBfLApHc9dwLuR4YNPg5PwETylKnNvdji9lNHm78FgdmNr7bkMGmfhhBNDzx/Hjj8ErSEUwF7oiinXv6jgsQK9zfmgtz7gImBGIc6B4VzWEkYEgfsqioPR7uqp5sr8q/BRlLWg9TwkHBWSJSvsJgJeyk0XnWcFULp4SqggKDAeoIY/djL6vPUrs07KyVQ+BRVxjevhz78CNIuFXjIMZTXrbnOzdfjN4S/rLJiEtKLJM6noWwwjJRl7vzy8HW5EJZVlOSLxg82APh32HfweGCcZ5kQjWkaviDSipWklyO70xHRFCo0m7Yc9tp+R+XE/WYnQHmwEuLwg3oBdRbsw/6L98HX1z3FWFTQQ2ms+h4P/CsB+6/IC5s8gcaofegel6tOOd7EHp35Dy1Eai6kbmhIJnUqORyNVcNXz1xz+/m7Ln7PN+RwND/GOgJhYAOfNQs7kxWOREhu9n/pjEVZQYI2e0H2nWoXBQheBdQDrP7oYuoQz1LcOwK1efPzOP18F+LvcucufLOjg68Bek+us/WDSm0mfKXABuNn5s07Fs4hl1vrCiIcP3CuDJ158AIMvFVpk7vZDkHLIJhzZFNK96zURl+OtM0xG2kZhBP41ZIlGoexUWVmrozoYEKjNJX4z2Eg5eAyHG2isgK8yEMpOWG8D//2D+H+EHbPr/KMeyVE6YPoQN6X3bLlUaSH/Fbs2JC8WDhNImHpZ2UwwX1YSRgqB7T1JWY+hwn4H+z55LIdGB46uKLuYKh4B6Rjw+8fGhupxBqshdX/1cBf8MQglpH+pRzmpQsU9QC3QFC7stcjwbz4jEuEi78puMxH+9uf+HFOeS/LucFbwve298bLMsEqQOOeK8MFO/dk48okCl9FyurXrmtOgAO8q0NlhXxl4pYNL++SOEfteGyPt23LakzuHw8F+fNwCDn0nr0yneMX4gHpkBSG9jjvx1BxwyqVAcBNN07R/kySSIcm8lBKTiLeUh5SXZ2d23OdWz7kGOeo0DpDfQ9VWQFjuEqIY1L45HFc0QkpT26FHIgOR8/QmfQX5WW0MbcQcpi/ByosulaxCiYGaggqoOVsHKEfkCQDcQ7ExDyo1HhP4RDws8qeCWPaSlqZ0uUruINB4rdZxRpr6IpkmLyFZYWdbz/C0PM13Vu2PBn6mArz7W1AbCzhJXFWyUIh8+waev3XwTLDMSWZ94oaFpJMlrA0LKhMhuM59pGg+oC74BmWLKlkkQkY/pH3lBXWkdOz/YnHcKcMUHaGHo60q4S+VvvDk0OJ1ho6N5mSh6Px4Yr0yplr171eDkWPwN6sgcrF8zBaU8+I5VRZKNBrYipDqzNT89peE1pXtnFbkz9lFYJYKbSoKKTMk8IRCQiFMfrNtJWCpEs/v/9lADwqtAQjXOXS8gwgV5Yezh7SCK8NElIY2tAijJMvfVIRVhqa1/nyFcj7AfCJvyeh0gLTNBZZJMhQzz4W/8/6oWWLRM6lAmJ5yUfKQygntNBLygrriBfhh6esgEDdey//o/rMXvE02iePEp/8GxIHOOzH+pRZpdrXZ0ZibxYrPwoUAo35pW5I1z/C+qskGBREDgvhQ8r8MD2v7aN0tYI4pkMjhnUigilWSv4wke9tflZAiSdmWCo0GwcrSLIbXnr5SumZl90yYcz51meUNAzSNNiAcjHt3WiA+iNQWhZ3NRrRYCkZM/gOlhkV6DxmOwz436kcOGdIgX4Xzv59j0eokITpqIRCOWGHUFJWCMtOT/LGfXjhmGMED2zDZxKFNTxW5qV2MZflOQ2Ni5umdV8u8VXem0UByA8UCjbi30J1vcE2xkq6AD2etamnQsl9La3TV6u5bQ8qx2yCMDyHIcB+yOQBPMMhnnoWmxie9nR6K2bJdqtNmzB/IAIa0UB6aK2UEcoOsYaA73ixy6KUZe/cZCj7dtZ7nXLUB+Xsl2/Z1ANfStpUbtsTf4SPpjuwZ+hcdCugW84YDgSvvRipA981f3A8tRfFQ91LnVUSFkwhGIiEg6NMwVlwEfMXpPsr6vFp6LJ9DmTFaMNVxOcDx9mFiZHt2UymE3LyAuAoF1Fgp8W88uOid/HudGCEgEWb3YreNGm50f1v8okv8mI4QT5cAQPmUzPWrLv7mYtXPgpXNJiAx3x3FUKhwgqR6v+LieXPQiaiHq2SIFoz3e6pOhRVfwbMfzj3C+00O4qCRKODxQaItPK6VbfaAY+Sf8Gw4o8Quw3eji2/R3kiiyfqeQsVF+kgjcjPYP8POSC+lfhQJsACACz2+6wrAzTYVzZ3pb+NyjkXdJDmyRJYdgfW+NOmZcHPMZV3NraVQHmIvFTiAacRqGj4vcXj5MIP2OgiH0wscgJjDLrDS3d7e1VL698B8SD0yX1Zx3SE850EpdwxDL4xLH7EKCgt7fo7dOBmsVoIH/lSpRZj8n+oHGBFcgd8ndN9YBWQnKnUVUPFNSBdVOHRC1EG2c4n/4z+63t2yNWrRCKYUncqEzZaSpov+6Lo4UEu7Ey2vqQoEYRrgKAejo2Cb8No8vNwBngfvUnixP/lPJuG9xRo2yjwMCDMmcMvBswP44mvXAAeDKyN2Q0P8/eFgIMX8IE5CA74Av0dcD+BLEhHNfAOzGl8xli+a+cGlB8UylweH+KESE7o8SKUFR+ygr10/B3OgoOn6DDpQgZeRx39UXR3d6Z9vRHDye9iWHkaMiK/eRV2vJVpuPJKodXX6Z3A+4LMr8WlvjL2SQ5hcDi6CxtKG96IvVn/ItsbqvThikKF1ctox7ifgvBgOCeHiAdjelOQIZDS22ISlen7+aGiWFCphcIqx2EA7hwLBfbFdMqjQF4EGAYK40DLxas7GEgOsQ1F4Mr9wxybvH6E+7/KAQ7yHctBK6MbpbmfOhFhMok8ZcLxtj35a3RGN6FzIwNkbEVGxAiEp/zlyYrIDOs7kkvwE9pQZAXKzCqy6fRQi/6hIzOv9Yd1LYcvAjwt84FygsiSwdaXevawDGTcbIVvM4JOpvoryZoqvdB0O43K+9LUr98xvVp+syLByKdReqyezsc3oU4/EDZE1uZglFY+vsJnCmqesIbzPpFQat0MgVwDD6f/D19WOTjMN6KT6VRdnUu3wTEFFPMSIpymk2kRiKtKgrlU6MLi1xOCeXJZWCyy8DGn/AvgXeNPUFoYVimuMlcr5MmKKDNbd/Q6CnmBS5u3BMqHZb6A7n0onzFlQsgzsrnR+iT/h3UxU515lmoVfoLjweFojx+uaMlkvaulLFXYmyUNrghjpMfCjuS7IJIfkgZvl+/Zg1apsQ/IFbRAKEVxBThX5p6Zru/5heLXaKwi6KXV6Gwd4mIKJ/UvAyf/JYjSC5+rckPLec4iqriBsir5jSMklAWXH9Oo81NvgEX+kFVasnIbMb7a5KL+pJPDd0sw5aB1I113Z+a00rvHIJXWaSJT6NEexcIJ0I6UaFebBRMEH3QGD0fDRvjYzOtvP0X2Zg3zcHSvEijCAql8fiodh5bfhFWwnRBGDvEoMFRoI1W7pCkNYcwiv5PTmYZbQtp689N+ivnHbBBhEfGBnkI84e/h37Qc4B4+nomJQeRk39Obdud69uMzXsFdUCL0wgDGi+Li+5EKaSgZznlx6eWO9IIF3JsXX2kds1tkCsPLv6mcbHgv1x5Gqgy1i9euuGKaEIZ3YHg4WoVf2Rmy0VCpgqTy/c4tP8nlNA+h3gjhgGsPupCRcRaUhigvKg9Wfq9SIW3DDBkUEorJWY7e8xzgMtHu6B7lUG3HVFjhbnwONW2oIo0dghHr4dx7hoDh5+QMVkns3r0PVvk5+ArluyAnf5OtJNYyJ2/YyRCu2nJC00hOMChffzVkP/OpHB7BSiGCG3h/NbkccEDJco0rCdXkgHy4QtU3vKJpzTo7N92+IeboaCAZlRQWU7DyU2rXkzvhAfQj8OxxIlZzvoql/Kekgvv5LZK5KcBT0fDqFdIhCiqHWNJ7fhI08MCtndStC17E725GxQgWhwpewuM8gKdAxkoYA3fUMI4NxTwOP2OgnZAg5AXL72R3bP73XApuYYz/ASiu/0Ic9pjS6sK4y3Z05D/qQeQDddpPVqLODyBxA6cSsLqI1cRwPosJKzeK9nZRTgelZm4CvJ14h7jFzTWBi8sBA6XVg0an22dfd9OC4UzAx21g7B0J62a3Pf5XHEK9AJ/mPQaeC87GZOs3IJQP4p39kjF7VHHUByuMQko/U4zrFVQR0rhCgf1TsPe1PgEfo1gWskfL5+6x2TBUO5VwcUsDkurD0/v2Le7FET4M42YbHbZhAP0paDBEFZefw8h2XCclE3i5XD3NbdtyM85sngo3b0vgvudTGC7+BB3d03hP5QJHfSIfaSsvvQqNPCRviSfqEPBYKdjFFSwJnxtCVpILgsnE+6YLzsR4EPsBU+zPkon3kH/VvEUfrpjquZlrBfHGoX05Os7+FQoPg7RI3K1AWRcx9+A3LwffLpydMu5R2NzXanxnNhJNh9hNxSgJ7pZVMzquRdCwc0VIrTM24ovRwDFHAbMOu6D/B+D/E8NCnv/LYtPpk9jsdzQErZJgghQoSTQOHRieIYRyXYp8O6LyIGoIwdKRS6dzy7EFaQbm3Ni4KvfqQ8hqAiVhfUaKhnJDfni5LVvYofFSXPlN12UXauMfAbOrBXvwqPCnItlUVOQ0yMgC1Gkb6pwrwazeuHLCz3ND5Mxr1Pz509XWrc8hNWmoIB8y8Y7d9+qPgF7BLJMwIhyQD1dgPuuds9beeufOi1b8EKu0KVw0hmKHSgorv8IpfGyUUUPnu0jh+Fgp2o6ct5fMuaWlIW1SR6GHPRvK60IRyFjCCFGyIne84H4gysE8AgE7Uywwkcsovtgdu9BBNfI9DxtT16qnO3YDKmpcxRJUinNkeDrrpY3KvPCJsE2QH5M5sPyRcmGN8YqEEbyWTsJXe/7+IsaAD+Mdr2LBxXclZ2YC8xqoqgvQ0cB6tSZyMeCBcboppdzFyPg3eJcvvwNBJeZekWfMu/06kBUtTH8kR3RK8Gq40RAJVCVW1a9rWb3+552XrOjCb/RR8ed+I4VTjBJb2fwghT3QTGVFBRc1TAok43gxjheVGmB46l5g+dvmgaVvOmPLbnvyClgky0Aoe0C+I55yAXhlYqHNzkE9wPwQ5dzPwiPbcmUQUAIhAT9aMBMbU78URkY0RzBx773p0pkXvgKcbSCPDTMOHXHzmGhw5Imply8XidJixbDuowCl0EEeSYXhTl7h/VLICi+BZRzx+Dx6wy01kJdTMdS+XYaPVs7wumRgWh7Eh5M1szCEqlwn4TxWWj/3MHJ/UqdAjlWQJTNKXgyVAziYxw9XNDQe0eP0XCFYBnk4ulyFisCls8HVKZ3+c3rewpcjg1DoRMgoIFGgIPKiMgGMTI4Tlr/ZgxGWl6MWLarjoWFMYXwDjR1RUCTlQ5TPDLVrFycZpEfM6tx9ECxOvguS8ijkLf3FU6Dfj530FyMmyje/YVVCw8Yl5cRn0C5Fkc4XnJPn0HMx/gj/6+a0HYXD0A/jeJV14Gb5S34Vyhj5xzoE/6nERJFFcsJ3VlbsAonKueqTqGfOj7Ke+L5MwPwTFBbADrVAS8vA9r4yavl6t/OSS9jb/0pxCT6UsV6I5KGaHJDD0ajJy2auuv14GRIOYm9WoTBFhFE4PCipk3D/GJTLHPR0v8vMXfA5zFU15PWWkUBGSiVKX3inoFlBnTpVFA5spk0WSCSsEL7/b7GkVJ2aOjWi1+EQFDh+ZZWeVWL9ExX9heElyHD0avjv+gwgSBMbC/CKEiZ+22D67tE7xlMJK/IBM8bXCS4Lx+hJHYxj+Jn6qZhXvBxeGH6bbmk7GQwhv1jflCdeleQEIFInxroAAnxT0x7E7LKKSN4RpkQQ0aJ/NtE6JYAGRi+2X4HG6ORn1tVMnAP1A9EkMbE4wCkeT9fVYeSuVkmK5cttxcVIHimAQtCw5oNVGHHRfQyPW+B4oXtFWqUeTs9r/VdaSoiLBJINn8orX4EVNnz8hlII3etCjGmxIcQYv1qd1q327g0LtlToRqbfrSTCNo/e/6QJeo6Ts/pqNKxfwtp6JeKAV3p64mdZ8q/onUnNn/9PSHMvduFfARwRTJxGCJQ1GVjfQWZu29lQVG+VhQcOj7UGT83vobRuwh66lwCGnQIv8izqAKjAWI9F5ASiHG5ByezYswgi0hKvc7DiDIRY9RtEuPJK0gZ9m/qlyfU8h1VLIiKtSRgRDuBwdE+3jy9Hn4EvR78f8oLV2g2UpYrB1nA/MLE0DIQNR3Kc18j+FhgVAOFsGYXxCFTtzXD78TCslE+HAkmho/LKV2BRg867i1KA5QaFpxWHU0RLwS0XIsHZidWfUBA7RMB85X8P9D0OmoiDyOIE0gqlJft2TgcdtAZ+AUV0YWrOglNUW9ssOQ7EI0GzDp+J7RSv4jsqNx04v0ZeEU+YF3FN1mDrvHnxQfBhZZeqhR+Gx6ukfmDJfgC2ysP0ruDOnf/m8Gxo1AEQRgQA9zwZkWefFlbjzLZZxtU3Qw5FMQKuAr+RGzsjrXbaSumIZMf+LPVfGky7s+uidyOd7tAZ9sWx5akU1iS+PAc05rMAoa857Ib1zXH3ZhVqNSiwDq8RjTabM58L84uEBHcKIytSpAJbGPTnMRS4Eq5hMGGp0Zix8uOrv+dUqlNl9z6PU8q+SqWMymad+nR6VhDok5H43SDyn62MinBG+EsUT+YlQJd5NNw4SiVLQacv+C41r20N8sZXd6j9Yk3AMx/myT1ebDTcI3YGL2wWUemc2a/SDTx3CBh/Cm5T0PXSjAUJ4qSJeVdSsgCp+UAeeJm6fZ+FxblQXMP0+cPiO3Zw5G+G3hUco89x63t2mHmtv4FK+QMWiB91A/1E1vF2oePqVpkM+QqM3pSU4xztBM7rssZ8GPUyC/XEd0U6V0kR/WMNhc4k9SNhZDyFZYFFrrBa+D3Qc5ZIyGBSR1Qk97gciD5cMcvr2n8NEn1QxTgcXaiwRHlkc8HnYRbPLBDCiBArOBQiUV44o6edkyBYJ1GPwXy3DvrqpmCiVO/DaDWnncxBcO82DTD1UHJQN3YjFhBKfhHisnej7rPvlyL/Dgqw9OK5bSd9M91y/3mg4YReBVQWUb+XVvGIry6J5+9G0MkD12hyocTKESHuuhdFZdMIwKT9Rx546TkLToTyudRaymLl5jME/EIH16u4sNuZc6Far8CLFZrGkGOymGLoxuM+7JTDpDc7j9R09BtT4WrI8j/qVPIxF3+macU5yn9kZz35qOoUoPgqh8PC9naVrlP/kc327BL5Nz7Tx5fR4nQlsaU5wA9XGO2mzmu6/o4796xYsUFxAt560Ciayiof+4pC6ItjNK3Ps0oFu49LB0qUFUgqLzpfs8LFCsbEvEPHawtQ3YsgqIchDt87JJxssCRMHEGAwCCPIDiAT3L9yJIiyoqPFCbQfLePj6l+PFQuLEN8ISUWG5guSss5LntZXJaGxKqKeMV6k84CQ77r0FFQhvi7VH0iXuSEysROK8hHb6U34FTDIbKoA4eOwNeK39hEimBdyIR1LDEV/kG2oK+Q2ffx9SaONaL6rJAufM1hIRrL9o+99xlI0I8wKYwXcK2dhJHmQEBfZDrwVnO11iorMQ6K5hspLCuEra3w5AkhtLJnTfSiyfpFMi3wiHKLhISNnI0eVphcFDxezI8wcQN2qCOJUXfJJ7ls2ny6KFCut+OJ34CIywXWChnzGkpgWYpd5XBFZSsHU0vvRGbSLfPpduh0mQuMX6fgLZWXyAr5bHlnOwgrK1FcpOTicQ54gBNDS63cb4dJhioDJOp2nn0DKYOR1XiUJlCFHJDD0dibdULzq7r/TV62d5TkuwgfgOTueuaN6OXs0K4Qbfzf+Q2eeHlFcfGx2HkquJnx97mp3vm0YkJIBaaznZuvhcB+C/SjQcjcSTHYweQfB5Z5QMdznCuNL06aiQzDcobWlP44LZrw91DLFMkF78ORFenYQM4aOp4ELgp8fscWj75wKLLnkpX3YnvD/TqTocmWWFnxuDccKH7uni3piubVty8qNwEvigo5SaXAjcwPjO9jQySCrLzxFP2YNEQqAhw1Exm+NLSuOPwsJoS9igkHbT+Mw9i3yGFaACOMpLCJopRcAvV1ULtPnseGX2HWI36zChpl1E76HPQLkZdR8mIkeV2uYDnICfxiBX/C9ybbQ8BiclIOR9+78OOfmBC7CXJU27XZV+qxfooOR8MZo/pKOWIihUUY9nKBt33Laiy4/ROGcn8PGz7ixcNCOTzVfEdho7JydeBfBweC38Jv0knlWSqwIUlZcJzj/fCnd7VYPSOndNk4HSpUjGY+nfMOXAbuUaFOhiBKK7t108bcIQe9CnNNXwOv4UeKk+7SwQ1dWQyee/A46qRR3zvcnHpHuNmU1lVvJzZolOGeLL+n7i58SGGbclNDs9YGnfGkTyCHo51M5m3Na9ctxwJIgGtAm8pXWFElp7wdW+/LKe9EKgywMbDDLArBoFzDDLYGmD9d3kL4HXwMzFyT7dxix7TxBJANheXh8PDK0Evq5j6lW5XGREVF1ygUYiqrT0DBXwN3N/B6ib0/dogU8ZEghSF8F6NN240Uhemr8bscfcXwF4NnnEsFgQ7l4/jxejBjo/BaPI1WhdfFaIniWA+QS7Gs/q6Vd1r305s3I471MjxLz+7JSj13+Yq96O1vwrAQKIta9oxPQlU5ANuIu5OM+XLTtd8+GAqLC3k0pHpDvsKKImnJiJ9uURjw8wmL6/uIs/6LeLdCQcEoJsyIjh2YHnhEEQK/k4YS2IWlxHPwNZZPh1iYX9x8Ik3gipfUrtTx2GXBPR7P9zUmYpUGZYXe4i7Ez9/RBTiBB5lQVHRCZ9QfaYWCRh4tkK9l8z+eGSK8pKXgwp4yrEVgYiSiUxIU/9d7AqAARyHOvt/AW1iOYqijcsXAK+hK4WQ5WTcu+PCz3NTGl1GB49qRx2vk0au8SuEpRmOxOKQXOeFqIOoBHVtgvpOrT53c09nJeSv2xqRp+CG0snS6/ltYdn8m7PSGS//w6ap9DNHh6FYnk2qX4hYcji6msAjXK4z0sOB1bn479kyeCu13JwRwH4dr0nCtwKIiKZRFlQArObqiBgLcvULMCWs4/JNVoxeA//r6nHucz49f2N5yMMqKdDMwP9Lvqmc3vQDvEJ9OKe9Y7Li4QqwAQoiDQXEsKBYZYpgPQ0Qrf5M2XIAjvLw1v0MjWQmr4mRaoYhivOUhHQpyzk1r7EuTIRKHSQUX4GVeDnu9KgSotDoxVrSuG4inH17beMFH4wZi+ZVEbdKkh/gs3wfQ1w+v5A8/ZGJilMDZx2tYW1TgnvKOA68/AT49KnT390gb1T3rJ5KHiOf5d77LhyVfbYdJmuHFFBb0maiH94RfhWa5y00ZlCC/RHRoZe3+6Ao6ifyG3eJQJWVYIsskOuQAlnn54Qp065fMWHvLy8XKyjscHTXUcvyKlBqFSNW3tS3wc+ZtwPgmVObJECQ46QvRyNaaPFTyG+/yc8mHNYZrxw9CUr+fDtzvdu14fFuYmoqgGgLInEk/GwiDi+M3r8DO6zOcwJwEY/M4xHGPGDfdsDHjhkC6tezleRY2y4OI+S1ifopJ/d/Le/svGn4wkUnPn79EBfoEMAnLHfKNvjzQvkcHs3OBDvZxgQOxEV19AJbegJsyQdHLKuFjwogQP0j/f7XjsT2IEprykNrfcBXkZv03OdiaHlQccgYBJummIOEf5MO6IV15OAsfmUef4liyJF23c89r4RnvrZCV1+JdG4f6fZRRP4VBHslzoogCnqOfGCZgj0wntOzPsKH0u97WJ34RQvWTzShlVe6hn6Y5193YlEs1/AXEHAa5oLxGeVYlmyoiwdeWGxpUd9cnd1288stqw4aUWrasXBsid2XvWdP27t+iX345VuTHR/kMvPOnU/XG9zbsvmjl6SGPhN5IJOLwjcJI0RLFJQlwhMfNBUvgKvl4IDoC8jYXAM14NwNXPS4qArQN1Y14ugjBV3bNDkc7j2FVZyNWjP8QmvN4JWFgHtGb4d0pZLz6VyD2nalcqimt/Tk4DzcdAKQZc7jmBUzl7sjub+xUuzdGq38RBVSmVDTkRRSEmdGPKtyHg284aUuRPhichO1TXMSIg/LpA7ljYF3iRIR6CYaNbTCYZkIBNAP4EDCSVhz5CmUvB5efRfxTiN+K3xux8fghr3vKnwrqgnkUU/iIrlIIPWLy4wnu9BlrVA/aM5UqSzjOAlb3lXPINOU/vePzuy9Z+Rl1441p9eEPcwNtqcBSiMJq3t61yZ3e1GpYvtJ9bSk8IxLPk3bOlEYV7Nndvuvi91wlm0rvXuFTSOKGSDiixu+rJ5/cicifAAGvKLhwQZNB5brKhzsYx8WBi+cDdfDBHsx3avBigXRQEUZ5FIMZThxx82Ilgf6luHf48tVmpTpRq51lkAN2KRpHR4Sjv9KzCam8Ir6UQdX7ivDlyjpYfBFi4mTaUoHlZ0MfTIjKHTcN8yePQl7jCfUOHtNS5dUX6PHjxRdTyp/mqGm+Fm8cPH/aySop6Fxsqoh2lrMc//ryGM5Te7vkUW/qb+x5/tk6GKVT4C0zcHAodjhoq502wBoVcAbwmHoQJlh+KvifeqoSf6yc4MtBZlrbl/znnpmHEUfW8XFQagwDy0L+BtgjYA7sz6CDwMkDUKarc+ogbABLqXAiYapUXCoMwvMic8ay8pk3L9JB+vOvsaYN5NRMiHgc1XvcOkd99MpW3DTVZtpY5Tv0crS3U3ZrMoxEZVTCWc4CqEkmJ4UqyoGJJCcaQywq2/EfaFlxD9NgAoe+s/ndmHEYnsLMwCA/VDEOS5GQlHAg4UDCgYQDCQcSDiQcSDiQcCDhQMKBhAPD58B/A683SXUvOOG7AAAAAElFTkSuQmCC"/>'+
          '</a>'+
          '  <h5 class="card-title">This '+(isUnsupportedBrowser ? 'browser' : 'operating system')+' is not supported.</h5>'+
          '  <p style="max-width: 500px; margin-left: auto; margin-right: auto;">'+
          '    This app does not currently support '+(
          isUnsupportedBrowser?
            (bowser.msie?
              '<strong>'+bowser.name+'</strong><br>'+ 'To continue, please use a supported browser, or download the <a href="https://www.google.com/chrome">latest version of Google Chrome</a>.'+
              '  </p>'+
              '  <a class="btn btn-primary" style="padding: 5px 10px" href="https://www.google.com/chrome">Download Chrome</a>'
            :
              '<strong>'+bowser.name+'</strong> for versions lower than <strong>v'+ LATEST_SUPPORTED_VERSION_BY_BROWSER_NAME[bowser.name.toLowerCase()]+'</strong>. '+
              'To continue, please upgrade your browser to the newest version, or download the <a href="https://www.google.com/chrome">latest version of Google Chrome</a>.'+
              '  </p>'+
              '  <a class="btn btn-primary" style="padding: 5px 10px" href="https://www.google.com/chrome">Download Chrome</a>'
            )
          :
          '<strong>'+bowser.osname+'</strong> for versions lower than <strong>v'+ LATEST_SUPPORTED_VERSION_BY_OS[bowser.osname]+'</strong>. '+
          'To continue, please use a different device, or <a href="'+(bowser.osname === 'iOS' ? 'https://support.apple.com/en-us/HT204204' : 'https://support.google.com/android/?hl=en#topic=7313011')+'">upgrade this device\'s software</a> to the latest compatible version.'+
          '  </p>'+
          '  <a class="btn btn-primary" style="padding: 5px 10px" href="/contact">Need help?</a>'
          )+
          '</div>';
          document.body.style.padding = '75px 0';
        }
      }
    })();
    </script>

  </body>
</html><|MERGE_RESOLUTION|>--- conflicted
+++ resolved
@@ -132,14 +132,10 @@
               <a href="/queries" class="d-block pr-lg-4 pb-4">Queries</a>
               <a href="/pricing" class="d-block pr-lg-4 pb-4">Pricing</a>
               <a href="/blog" class="d-block pr-lg-4 pb-4">Blog</a>
-<<<<<<< HEAD
-              <a href="/hall-of-fame" class="d-block pr-lg-4 pb-4">Hall of fame</a>
-              <a href="/press-kit" class="d-block pb-4">Press Kit</a>
-=======
               <a href="/apply" class="d-block pr-lg-4 pb-4">Jobs</a>
               <a href="/docs/contributing" class="d-block pr-lg-4 pb-4">Contribute</a>
+              <a href="/press-kit" class="d-block pb-4">Press Kit</a>
               <a href="/hall-of-fame" class="d-block pb-4">Hall of fame</a>
->>>>>>> d807c0b2
             </div>
     
             <div class="container-fluid d-flex flex-column flex-md-row font-weight-bold justify-content-center justify-content-lg-end px-0 pt-3 pt-md-0">
