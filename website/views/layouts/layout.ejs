--- conflicted
+++ resolved
@@ -156,20 +156,6 @@
                   <img alt="An 'X' icon indicating that this can be interacted with to close the navigation menu." src="/images/icon-close-16x16@2x.png"/>
                 </button>
               </div>
-<<<<<<< HEAD
-              <hr>
-              <a purpose="mobile-dropdown-toggle" class="d-flex align-items-center mr-4 collapsed"  data-toggle="collapse" data-target="#mobileNavbarToggleDocumentation" aria-haspopup="true" aria-expanded="false">Documentation</a>
-              <div class="d-block">
-                <div id="mobileNavbarToggleDocumentation" purpose="mobile-dropdown" class="collapse" data-parent="#mobileDropdowns">
-                  <a href="/docs">Docs</a>
-                  <a href="/releases">Releases</a>
-                  <a href="/queries">Device health</a>
-                  <a href="/tables">Explore data</a>
-                  <a href="/support">Support</a>
-                  <span>GUIDES</span>
-                  <a class="pl-3" href="/deploy">Deployment guides</a>
-                  <a class="pl-3" href="/guides">How-to guides</a>
-=======
               <div id="mobileDropdowns" class="py-2">
                 <a purpose="mobile-dropdown-toggle" class="d-flex align-items-center collapsed" data-toggle="collapse" data-target="#mobileNavbarToggleUseCases" aria-haspopup="true" aria-expanded="false">Platform</a>
                 <div class="d-block">
@@ -180,7 +166,6 @@
                     <a href="/device-management">Device management (MDM)</a>
                     <a href="/compliance">Reporting and automation</a>
                   </div>
->>>>>>> a06c3124
                 </div>
                 <hr>
                 <a purpose="mobile-dropdown-toggle" class="d-flex align-items-center mr-4 collapsed"  data-toggle="collapse" data-target="#mobileNavbarToggleDocumentation" aria-haspopup="true" aria-expanded="false">Documentation</a>
@@ -222,20 +207,6 @@
                   <a purpose="glass-header-btn" style="padding: 4px 16px; line-height: 24px; width: 100px" class="btn btn-sm btn-primary align-items-center d-flex mt-4" href="/try-fleet/register?tryitnow">Try it out</a>
               </div>
             </div>
-<<<<<<< HEAD
-            <div purpose="dropdown-button" class="btn-group">
-              <a purpose="header-nav-btn" button-text="Documentation" class="dropdown-toggle d-inline-block align-items-center py-2 px-3 <%= typeof currentSection !== 'undefined' && currentSection === 'documentation' ? 'current-section' : '' %>" data-toggle="dropdown" aria-haspopup="true" aria-expanded="false">Documentation</a>
-              <div purpose="header-dropdown" class="dropdown-menu">
-                <a class="dropdown-item mb-1" href="/docs">Docs</a>
-                <a class="dropdown-item mb-1" href="/releases">Releases</a>
-                <a class="dropdown-item mb-1" href="/queries">Device health</a>
-                <a class="dropdown-item mb-1" href="/tables">Explore data</a>
-                <a class="dropdown-item mb-1" href="/support">Support</a>
-                <div class="dropdown-divider"></div>
-                <span class="muted dropdown-header">GUIDES</span>
-                <a class="dropdown-item" href="/deploy">Deployment guides</a>
-                <a class="dropdown-item" href="/guides">How-to guides</a>
-=======
             <%/* Desktop Navigation bar */%>
             <div purpose="header-nav" class="d-none d-lg-flex align-items-center justify-content-around">
               <div purpose="dropdown-button" class="btn-group">
@@ -247,7 +218,6 @@
                   <a class="dropdown-item mb-1" href="/device-management">Device management (MDM)</a>
                   <a class="dropdown-item mb-1" href="/compliance">Reporting and automation</a>
                 </div>
->>>>>>> a06c3124
               </div>
               <div purpose="dropdown-button" class="btn-group">
                 <a purpose="header-nav-btn" button-text="Documentation" class="dropdown-toggle d-inline-block align-items-center py-2 px-3 <%= typeof currentSection !== 'undefined' && currentSection === 'documentation' ? 'current-section' : '' %>" data-toggle="dropdown" aria-haspopup="true" aria-expanded="false">Documentation</a>
