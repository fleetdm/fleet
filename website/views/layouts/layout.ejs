<%
  // In case we're displaying the 404 or 500 page and relevant code in the "custom" hook was not able to run,
  // we make sure certain view locals exist that are commonly used in this layout.ejs file.  This ensures we
  // don't have to do `typeof` checks below.
  var me;
  var isHomepage;
%><!DOCTYPE html>
<html>
  <head>
    <title><%= typeof pageTitleForMeta !== 'undefined' ? pageTitleForMeta : 'Fleet for osquery | Open source device management' %></title>
    <meta name="description" content="<%= typeof pageDescriptionForMeta !== 'undefined' ? pageDescriptionForMeta : 'Open source software, built on osquery. With Fleet you can ask important questions about your devices. Whatever operating system, wherever they live.' %>" />

    <% /* Viewport tag for sensible mobile support */ %>
    <meta name="viewport" content="width=device-width, initial-scale=1, maximum-scale=1">
    <meta name="twitter:card" content="summary" />
    <meta name="twitter:site" content="https://fleetdm.com" />
    <meta name="twitter:title" content="<%= typeof pageTitleForMeta !== 'undefined' ? pageTitleForMeta : 'Open source device management' %>" />
    <meta name="twitter:description" content="<%= typeof pageDescriptionForMeta !== 'undefined' ? pageDescriptionForMeta : 'Open source software, built on osquery. With Fleet you can ask important questions about your devices. Whatever operating system, wherever they live.' %>" />
    <meta name="twitter:image" content="https://fleetdm.com/images/fleet-logo-square@2x.png" />
    <% /* Script tags should normally be included further down the page- but any
    scripts that load fonts (e.g. Fontawesome ≥v5) are special exceptions to the
    rule. (Include them up here along with any hard-coded «link» tags for Typekit,
    Google Fonts, etc. - above the «body» to prevent the page flickering when fonts
    load.) */ %>
    <link href="https://fonts.googleapis.com/css2?family=Nunito+Sans:wght@300;400;500;600;700;800;900&family=Nunito:wght@300;400;500;600;700;800;900&display=swap&Source+Code+Pro&display=swap" rel="stylesheet">
    <link href="https://fonts.googleapis.com/css2?family=Source+Code+Pro:ital,wght@0,200;0,300;0,400;0,500;0,600;0,700;0,900;1,200;1,300;1,400;1,500;1,600;1,700;1,900&display=swap" rel="stylesheet">
    <% /* Certain scripts, normally analytics tools like Google Tag Manager and
    Google Analytics, should only be included in production: */
    if (sails.config.environment === 'production') { %>
    <% /* Google Analytics, Google Tag Manager, etc. */ %>
    <!-- Global site tag (gtag.js) - Google Analytics -->
    <script async src="https://www.googletagmanager.com/gtag/js?id=G-JC3DRNY1GV"></script>
    <script>window.dataLayer = window.dataLayer || []; function gtag(){dataLayer.push(arguments);} gtag('js', new Date()); gtag('config', 'G-JC3DRNY1GV');</script>
    <% }
    /* Otherwise, any such scripts are excluded, and we instead inject a
    robots/noindex meta tag to help prevent any unwanted visits from search engines. */
    else { %>
    <meta name="robots" content="noindex">
    <% } %>
    <% /*
        Stylesheets
        ========================

        Stylesheets can be hard-coded as «link» tags, automatically injected
        by the asset pipeline between "STYLES" and "STYLES END", or both.
        (https://sailsjs.com/docs/concepts/assets/task-automation)
    */ %>

    <% /* Auto-injected «link» tags: */ %>
    <!--STYLES-->
    <link rel="stylesheet" href="/dependencies/bootstrap-4/bootstrap-4.css">
    <link rel="stylesheet" href="/dependencies/fontawesome.css">
    <link rel="stylesheet" href="/styles/importer.css">
    <!--STYLES END-->
  </head>
  <body>
    <div purpose="page-wrap">
      <div class="<%= isHomepage ? 'homepage-header' : 'header' %>" purpose="page-header">
        <div style="max-width: 1248px; height: 94px;" class="container-fluid d-flex justify-content-between align-items-center pt-3 pb-3 px-3 px-md-4">
          <a href="/" style="max-width: 118px;">
            <% /* The homepage-header on the homepage has a white fleet logo */ %>
            <% if (isHomepage) { %>
            <img alt="Fleet logo" src="/images/logo-white-118x48@2x.png" style="width: 118px; height: 48px;"/>
            <% } else { %>
            <img alt="Fleet logo" src="/images/logo-blue-162x92@2x.png" style="height: 92px; width: 162px;"/>
            <% } %>
          </a>
          <div class="d-flex d-lg-none">
            <button style="font-size: 16px; text-decoration: none;" class="header-btn btn btn-link d-flex align-items-center" data-toggle="collapse" data-target="#navbarToggleExternalContent">
              <span class="mr-2">Menu</span>
              <% /* The hamburger icon on the homepage is white */ %>
              <% if (isHomepage) { %>
              <img alt="An icon indicating that interacting with this button will open the navigation menu." src="/images/icon-hamburger-16x14@2x.png" style="width: 16px;" />
              <% } else { %>
              <img alt="An icon indicating that interacting with this button will open the navigation menu." src="/images/icon-hamburger-blue-16x14@2x.png" style="width: 16px;" />
              <% } %>
            </button>
          </div>
          <div class="mobile-menu collapse px-4 px-sm-5" id="navbarToggleExternalContent">
            <div class="d-flex justify-content-between">
              <a href="/">
                <img alt="Fleet logo" src="/images/logo-blue-162x92@2x.png" style="height: 92px; width: 162px;" class="mt-3"/>
              </a>
              <button style="font-size: 16px; text-decoration: none;" class="header-btn btn btn-link d-flex align-items-center" data-toggle="collapse" data-target="#navbarToggleExternalContent">
                <img alt="An 'X' icon indicating that this can be interacted with to close the navigation menu." src="/images/icon-close-16x16@2x.png" style="width: 16px;" />
              </button>
            </div>
            <div class="pt-2">
              <a href="/get-started" class="menu-link d-flex align-items-center px-3 py-2 mb-4" style="text-decoration: none; font-weight: 700;">Get started</a>
              <a href="/docs" class="menu-link d-flex align-items-center px-3 py-2 mb-4 text-decoration-none" style="text-decoration: none; font-weight: 700;">Docs</a>
              <a href="/queries" class="menu-link d-flex align-items-center px-3 py-2 mb-4 text-decoration-none" style="text-decoration: none; font-weight: 700;">Queries</a>
              <a href="/pricing" class="menu-link d-flex align-items-center px-3 py-2 mb-4 text-decoration-none" style="text-decoration: none; font-weight: 700;">Pricing</a>
              <a href="/blog" class="menu-link d-flex align-items-center px-3 py-2 mb-4 text-decoration-none" style="text-decoration: none; font-weight: 700;">Blog</a>
              <!-- <a href="/company/contact" class="menu-link d-flex align-items-center px-3 py-2 mb-4 text-decoration-none" style=" text-decoration: none; color: #192147; font-weight: 700;">Contact</a> -->
              <a target="_blank" href="https://github.com/fleetdm/fleet" class="menu-link d-flex align-items-center px-3 py-2" style=" text-decoration: none; font-weight: 700;">
                <svg width="24" height="24" viewBox="0 0 24 24" fill="none" xmlns="http://www.w3.org/2000/svg">
                  <path fill-rule="evenodd" clip-rule="evenodd" d="M11.9633 0.5C5.3578 0.5 0 5.8578 0 12.4633C0 17.7477 3.44954 22.2248 8.14679 23.8394C8.73394 23.9128 8.95413 23.5459 8.95413 23.2523C8.95413 22.9587 8.95413 22.2248 8.95413 21.1972C5.65138 21.9312 4.91743 19.5826 4.91743 19.5826C4.40367 18.1881 3.59633 17.8211 3.59633 17.8211C2.49541 17.0872 3.66972 17.0872 3.66972 17.0872C4.84404 17.1606 5.50459 18.3349 5.50459 18.3349C6.6055 20.1697 8.29358 19.656 8.95413 19.3624C9.02752 18.555 9.3945 18.0413 9.68807 17.7477C7.04587 17.4541 4.25688 16.4266 4.25688 11.8028C4.25688 10.4817 4.69725 9.45413 5.50459 8.57339C5.43119 8.35321 4.99083 7.1055 5.65138 5.49083C5.65138 5.49083 6.6789 5.19725 8.95413 6.73853C9.90826 6.44495 10.9358 6.37156 11.9633 6.37156C12.9908 6.37156 14.0183 6.51835 14.9725 6.73853C17.2477 5.19725 18.2752 5.49083 18.2752 5.49083C18.9358 7.1055 18.4954 8.35321 18.422 8.64679C19.156 9.45413 19.6697 10.555 19.6697 11.8761C19.6697 16.5 16.8807 17.4541 14.2385 17.7477C14.6789 18.1147 15.0459 18.8486 15.0459 19.9495C15.0459 21.5642 15.0459 22.8119 15.0459 23.2523C15.0459 23.5459 15.2661 23.9128 15.8532 23.8394C20.6239 22.2248 24 17.7477 24 12.4633C23.9266 5.8578 18.5688 0.5 11.9633 0.5Z" fill="#192147"/>
                </svg>
                <span class="ml-2">GitHub</span>
              </a>
            </div>
          </div>
          <div class="d-none d-lg-flex">
            <a href="/get-started" class="header-link d-flex align-items-center px-3 py-2 mr-4 text-decoration-none <%= typeof currentPage !== 'undefined' && currentPage === 'get started' ? 'current-page' : '' %>" style="text-decoration: none; line-height: 23px;">Get started</a>
            <a href="/docs" class="header-link d-flex align-items-center px-3 py-2 mr-4 text-decoration-none <%= typeof currentPage !== 'undefined' && currentPage === 'docs' ? 'current-page' : '' %>" style=" text-decoration: none; line-height: 23px;">Docs</a>
            <a href="/queries" class="header-link d-flex align-items-center px-3 py-2 mr-4 text-decoration-none <%= typeof currentPage !== 'undefined' && currentPage === 'queries' ? 'current-page' : '' %>" style=" text-decoration: none; line-height: 23px;">Queries</a>
            <a href="/pricing" class="header-link d-flex align-items-center px-3 py-2 mr-4 text-decoration-none <%= typeof currentPage !== 'undefined' && currentPage === 'pricing' ?  'current-page' : '' %>" style=" text-decoration: none; line-height: 23px;">Pricing</a>
            <a target="_blank" href="/blog" class="header-link d-flex align-items-center px-3 py-2 mr-4 text-decoration-none" style=" text-decoration: none; line-height: 23px;">Blog</a>
            <!-- <a href="/company/contact" class="header-link d-flex align-items-center px-3 py-2 mr-4 text-decoration-none" style=" text-decoration: none; line-height: 23px;">Contact</a> -->
            <a target="_blank" href="https://github.com/fleetdm/fleet" class="header-link d-flex align-items-center px-3 py-2" style=" text-decoration: none;line-height: 23px;">
              <svg width="24" height="24" viewBox="0 0 24 24" fill="none" xmlns="http://www.w3.org/2000/svg">
                <path fill-rule="evenodd" clip-rule="evenodd" d="M11.9633 0.5C5.3578 0.5 0 5.8578 0 12.4633C0 17.7477 3.44954 22.2248 8.14679 23.8394C8.73394 23.9128 8.95413 23.5459 8.95413 23.2523C8.95413 22.9587 8.95413 22.2248 8.95413 21.1972C5.65138 21.9312 4.91743 19.5826 4.91743 19.5826C4.40367 18.1881 3.59633 17.8211 3.59633 17.8211C2.49541 17.0872 3.66972 17.0872 3.66972 17.0872C4.84404 17.1606 5.50459 18.3349 5.50459 18.3349C6.6055 20.1697 8.29358 19.656 8.95413 19.3624C9.02752 18.555 9.3945 18.0413 9.68807 17.7477C7.04587 17.4541 4.25688 16.4266 4.25688 11.8028C4.25688 10.4817 4.69725 9.45413 5.50459 8.57339C5.43119 8.35321 4.99083 7.1055 5.65138 5.49083C5.65138 5.49083 6.6789 5.19725 8.95413 6.73853C9.90826 6.44495 10.9358 6.37156 11.9633 6.37156C12.9908 6.37156 14.0183 6.51835 14.9725 6.73853C17.2477 5.19725 18.2752 5.49083 18.2752 5.49083C18.9358 7.1055 18.4954 8.35321 18.422 8.64679C19.156 9.45413 19.6697 10.555 19.6697 11.8761C19.6697 16.5 16.8807 17.4541 14.2385 17.7477C14.6789 18.1147 15.0459 18.8486 15.0459 19.9495C15.0459 21.5642 15.0459 22.8119 15.0459 23.2523C15.0459 23.5459 15.2661 23.9128 15.8532 23.8394C20.6239 22.2248 24 17.7477 24 12.4633C23.9266 5.8578 18.5688 0.5 11.9633 0.5Z" fill="#192147"/>
              </svg>
              <span style="line-height: 24px;" class="ml-2 mr-4">GitHub</span>
            </a>
            <span class="header-link d-flex align-items-center text-decoration-none">
              <iframe src="//ghbtns.com/github-btn.html?user=fleetdm&amp;repo=fleet&amp;type=watch&amp;count=true"
              allowtransparency="true" frameborder="0" scrolling="0" width="100" height="20"></iframe>
            </span>
          </div>
        </div>
      </div>

      <%- body %>

      <%/* Note: footer is hidden until the page is loaded. See «script» tag at the bottom of this file. */%>
      <div style="background-color: #182147;" class="invisible" purpose="page-footer" data-hide-until-rendered>
        <div style="max-width: 1248px;" purpose="footer-container" class="container-fluid d-flex flex-column flex-sm-row align-items-sm-end justify-content-center justify-content-sm-between">
          <div class="d-flex flex-column order-first justify-content-start">
            <div class="d-flex pb-4 pr-4">
              <a class="pb-3" href="/">
                <img alt="Fleet logo" src="/images/logo-white-118x48@2x.png" style="width: 118px; height: 48px;" />
              </a>
            </div>
          </div>
          <div class="d-flex flex-grow-1 flex-column">
            <div purpose="footer-nav" class="justify-content-between justify-content-sm-end order-l pb-xl-2 px-lg-0">
              <div class="flex-column">
                <a href="/get-started" class="d-block pr-md-5 pr-sm-3 pb-2">Get started</a>
                <a href="/docs" class="d-block pr-md-5 pr-sm-3 pb-2">Docs</a>
                <a href="/transparency" class="d-block pr-md-5 pr-sm-3 pb-2 pb-xl-0">Transparency</a>
              </div>
              <div class="flex-column">
                <a href="/pricing" class="d-block px-md-5 px-sm-3 pb-2">Pricing</a>
                <a href="/blog" class="d-block px-md-5 px-sm-3 pb-2">Blog</a>
                <a href="/logos" class="d-block px-md-5 px-sm-3 pb-2 pb-xl-0">Logos/artwork</a>
              </div>
              <div class="flex-column">
                <a href="/handbook" class="d-block pr-lg-2 pl-md-5 pl-sm-3 pb-2">Handbook</a>
                <a href="/docs/contributing" class="d-block pr-lg-2 pl-md-5 pl-sm-3 pb-2">Contribute</a>
<<<<<<< HEAD
                <a href="/customers/dashboard" class="d-block pr-lg-2 pl-md-5 pl-sm-3 pb-2 pb-xl-0">Customers</a>
=======
                <a href="/apply" class="d-block pr-lg-2 pl-md-5 pl-sm-3 pb-2 pb-xl-0">Jobs</a>
>>>>>>> 632fe28c
              </div>
            </div>
          </div>
        </div>

        <div purpose="footer-bottom" style="background-color: #101639;">
          <div style="max-width: 1248px;" class="container-fluid d-flex px-0 flex-md-row flex-column align-items-md-center justify-content-md-between pb-4 pr-3 pb-md-0">

            <div style="font-size: 11px; line-height: 18px;" class="d-flex flex-column justify-content-start flex-sm-row pr-sm-0">
              <img alt="Creative Commons Licence CC BY-SA 4.0" src="/images/logo-creative-commons-160x30@2x.png" style="width: 80px; height: 15px;" />
              <div class="pl-sm-3 pt-sm-0 pt-1 pl-0 text-sm-nowrap d-block d-sm-inline">
                © 2021 Fleet Device Management Inc.
                <span purpose="legal-nav">
                  <a style="text-decoration: underline;" href="/legal/privacy">Privacy</a>
                  <a style="text-decoration: underline;" class="pl-3" target="_blank" href="https://osquery.io">What is osquery?</a>
                </span>
              </div>
            </div>

            <div style="font-size: 14px;" class="flex-row d-inline-flex font-weight-bold order-first order-md-last justify-content-start justify-content-md-end pl-md-3 py-3">
              <a href="https://twitter.com/fleetctl">
                <img alt="Twitter logo" src="/images/logo-twitter-50x44@2x.png" style="height: 20px; width: auto; margin-top:2px" class="pr-4" />
              </a>
              <a href="https://www.youtube.com/channel/UCZyoqZ4exJvoibmTKJrQ-dQ">
                <img alt="Youtube logo" src="/images/logo-youtube-57x40@2x.png" style="height: 20px; width: auto; margin-top:2px" class="pr-4" />
              </a>
              <a href="https://osquery.slack.com/join/shared_invite/zt-h29zm0gk-s2DBtGUTW4CFel0f0IjTEw#/">
                <img alt="Slack logo" src="/images/logo-slack-24x24@2x.png" style="height: 20px; width: auto; margin-top:2px" class="pr-4" />
              </a>
              <a href="https://github.com/fleetdm/fleet">
                <img alt="GitHub logo" src="/images/github-mark-white-24x24@2x.png" style="height: 20px; width: auto; margin-top:2px" />
              </a>
            </div>

          </div>
        </div>

      </div>
    </div>

    <% /*
      Client-side JavaScript
      ========================

      Scripts can be hard-coded as «script» tags, automatically injected
      by the asset pipeline between "SCRIPTS" and "SCRIPTS END", or both.
      (https://sailsjs.com/docs/concepts/assets/task-automation)
    */ %>
    <% /* Cookie consent banner */ %>
    <script id="cookieyes" type="text/javascript" src="https://cdn-cookieyes.com/client_data/71bcdd51b166ceeb18bd0d28/script.js"></script>
    <% /* Chat (Papercups) */ %>
    <script>window.Papercups = { config: { accountId: '5b59eeac-1578-4fdb-b946-e17c1dca0c51', primaryColor:'#6A67FE', requireEmailUpfront: true } };</script>
    <script type="text/javascript" async defer src="https://app.papercups.io/widget.js"></script>

    <%/* Stripe.js */%>
    <script src="https://js.stripe.com/v3/"></script>

    <% /* Delete the global `self` to help avoid client-side bugs.
    (see https://developer.mozilla.org/en-US/docs/Web/API/Window/self) */ %>
    <script>delete window.self;</script>

    <%/* bowser.js (for browser detection) -- included inline to avoid issues with minification that could affect the unsupported browser overlay */%>
    <script>!function(e,i,s){if("undefined"!=typeof module&&module.exports)module.exports=s();else if("function"==typeof define&&define.amd)define(i,s);else e[i]=s()}(this,"bowser",function(){var e=true;function i(i){function s(e){var s=i.match(e);return s&&s.length>1&&s[1]||""}function o(e){var s=i.match(e);return s&&s.length>1&&s[2]||""}var r=s(/(ipod|iphone|ipad)/i).toLowerCase(),n=/like android/i.test(i),t=!n&&/android/i.test(i),a=/nexus\s*[0-6]\s*/i.test(i),d=!a&&/nexus\s*[0-9]+/i.test(i),l=/CrOS/.test(i),f=/silk/i.test(i),m=/sailfish/i.test(i),v=/tizen/i.test(i),p=/(web|hpw)os/i.test(i),c=/windows phone/i.test(i),u=/SamsungBrowser/i.test(i),h=!c&&/windows/i.test(i),w=!r&&!f&&/macintosh/i.test(i),b=!t&&!m&&!v&&!p&&/linux/i.test(i),g=o(/edg([ea]|ios)\/(\d+(\.\d+)?)/i),k=s(/version\/(\d+(\.\d+)?)/i),x=/tablet/i.test(i)&&!/tablet pc/i.test(i),y=!x&&/[^-]mobi/i.test(i),S=/xbox/i.test(i),B;if(/opera/i.test(i))B={name:"Opera",opera:e,version:k||s(/(?:opera|opr|opios)[\s\/](\d+(\.\d+)?)/i)};else if(/opr\/|opios/i.test(i))B={name:"Opera",opera:e,version:s(/(?:opr|opios)[\s\/](\d+(\.\d+)?)/i)||k};else if(/SamsungBrowser/i.test(i))B={name:"Samsung Internet for Android",samsungBrowser:e,version:k||s(/(?:SamsungBrowser)[\s\/](\d+(\.\d+)?)/i)};else if(/coast/i.test(i))B={name:"Opera Coast",coast:e,version:k||s(/(?:coast)[\s\/](\d+(\.\d+)?)/i)};else if(/yabrowser/i.test(i))B={name:"Yandex Browser",yandexbrowser:e,version:k||s(/(?:yabrowser)[\s\/](\d+(\.\d+)?)/i)};else if(/ucbrowser/i.test(i))B={name:"UC Browser",ucbrowser:e,version:s(/(?:ucbrowser)[\s\/](\d+(?:\.\d+)+)/i)};else if(/mxios/i.test(i))B={name:"Maxthon",maxthon:e,version:s(/(?:mxios)[\s\/](\d+(?:\.\d+)+)/i)};else if(/epiphany/i.test(i))B={name:"Epiphany",epiphany:e,version:s(/(?:epiphany)[\s\/](\d+(?:\.\d+)+)/i)};else if(/puffin/i.test(i))B={name:"Puffin",puffin:e,version:s(/(?:puffin)[\s\/](\d+(?:\.\d+)?)/i)};else if(/sleipnir/i.test(i))B={name:"Sleipnir",sleipnir:e,version:s(/(?:sleipnir)[\s\/](\d+(?:\.\d+)+)/i)};else if(/k-meleon/i.test(i))B={name:"K-Meleon",kMeleon:e,version:s(/(?:k-meleon)[\s\/](\d+(?:\.\d+)+)/i)};else if(c){B={name:"Windows Phone",osname:"Windows Phone",windowsphone:e};if(g){B.msedge=e;B.version=g}else{B.msie=e;B.version=s(/iemobile\/(\d+(\.\d+)?)/i)}}else if(/msie|trident/i.test(i))B={name:"Internet Explorer",msie:e,version:s(/(?:msie |rv:)(\d+(\.\d+)?)/i)};else if(l)B={name:"Chrome",osname:"Chrome OS",chromeos:e,chromeBook:e,chrome:e,version:s(/(?:chrome|crios|crmo)\/(\d+(\.\d+)?)/i)};else if(/edg([ea]|ios)/i.test(i))B={name:"Microsoft Edge",msedge:e,version:g};else if(/vivaldi/i.test(i))B={name:"Vivaldi",vivaldi:e,version:s(/vivaldi\/(\d+(\.\d+)?)/i)||k};else if(m)B={name:"Sailfish",osname:"Sailfish OS",sailfish:e,version:s(/sailfish\s?browser\/(\d+(\.\d+)?)/i)};else if(/seamonkey\//i.test(i))B={name:"SeaMonkey",seamonkey:e,version:s(/seamonkey\/(\d+(\.\d+)?)/i)};else if(/firefox|iceweasel|fxios/i.test(i)){B={name:"Firefox",firefox:e,version:s(/(?:firefox|iceweasel|fxios)[ \/](\d+(\.\d+)?)/i)};if(/\((mobile|tablet);[^\)]*rv:[\d\.]+\)/i.test(i)){B.firefoxos=e;B.osname="Firefox OS"}}else if(f)B={name:"Amazon Silk",silk:e,version:s(/silk\/(\d+(\.\d+)?)/i)};else if(/phantom/i.test(i))B={name:"PhantomJS",phantom:e,version:s(/phantomjs\/(\d+(\.\d+)?)/i)};else if(/slimerjs/i.test(i))B={name:"SlimerJS",slimer:e,version:s(/slimerjs\/(\d+(\.\d+)?)/i)};else if(/blackberry|\bbb\d+/i.test(i)||/rim\stablet/i.test(i))B={name:"BlackBerry",osname:"BlackBerry OS",blackberry:e,version:k||s(/blackberry[\d]+\/(\d+(\.\d+)?)/i)};else if(p){B={name:"WebOS",osname:"WebOS",webos:e,version:k||s(/w(?:eb)?osbrowser\/(\d+(\.\d+)?)/i)};/touchpad\//i.test(i)&&(B.touchpad=e)}else if(/bada/i.test(i))B={name:"Bada",osname:"Bada",bada:e,version:s(/dolfin\/(\d+(\.\d+)?)/i)};else if(v)B={name:"Tizen",osname:"Tizen",tizen:e,version:s(/(?:tizen\s?)?browser\/(\d+(\.\d+)?)/i)||k};else if(/qupzilla/i.test(i))B={name:"QupZilla",qupzilla:e,version:s(/(?:qupzilla)[\s\/](\d+(?:\.\d+)+)/i)||k};else if(/chromium/i.test(i))B={name:"Chromium",chromium:e,version:s(/(?:chromium)[\s\/](\d+(?:\.\d+)?)/i)||k};else if(/chrome|crios|crmo/i.test(i))B={name:"Chrome",chrome:e,version:s(/(?:chrome|crios|crmo)\/(\d+(\.\d+)?)/i)};else if(t)B={name:"Android",version:k};else if(/safari|applewebkit/i.test(i)){B={name:"Safari",safari:e};if(k)B.version=k}else if(r){B={name:"iphone"==r?"iPhone":"ipad"==r?"iPad":"iPod"};if(k)B.version=k}else if(/googlebot/i.test(i))B={name:"Googlebot",googlebot:e,version:s(/googlebot\/(\d+(\.\d+))/i)||k};else B={name:s(/^(.*)\/(.*) /),version:o(/^(.*)\/(.*) /)};if(!B.msedge&&/(apple)?webkit/i.test(i)){if(/(apple)?webkit\/537\.36/i.test(i)){B.name=B.name||"Blink";B.blink=e}else{B.name=B.name||"Webkit";B.webkit=e}if(!B.version&&k)B.version=k}else if(!B.opera&&/gecko\//i.test(i)){B.name=B.name||"Gecko";B.gecko=e;B.version=B.version||s(/gecko\/(\d+(\.\d+)?)/i)}if(!B.windowsphone&&(t||B.silk)){B.android=e;B.osname="Android"}else if(!B.windowsphone&&r){B[r]=e;B.ios=e;B.osname="iOS"}else if(w){B.mac=e;B.osname="macOS"}else if(S){B.xbox=e;B.osname="Xbox"}else if(h){B.windows=e;B.osname="Windows"}else if(b){B.linux=e;B.osname="Linux"}function O(e){switch(e){case"NT":return"NT";case"XP":return"XP";case"NT 5.0":return"2000";case"NT 5.1":return"XP";case"NT 5.2":return"2003";case"NT 6.0":return"Vista";case"NT 6.1":return"7";case"NT 6.2":return"8";case"NT 6.3":return"8.1";case"NT 10.0":return"10";default:return undefined}}var T="";if(B.windows)T=O(s(/Windows ((NT|XP)( \d\d?.\d)?)/i));else if(B.windowsphone)T=s(/windows phone (?:os)?\s?(\d+(\.\d+)*)/i);else if(B.mac){T=s(/Mac OS X (\d+([_\.\s]\d+)*)/i);T=T.replace(/[_\s]/g,".")}else if(r){T=s(/os (\d+([_\s]\d+)*) like mac os x/i);T=T.replace(/[_\s]/g,".")}else if(t)T=s(/android[ \/-](\d+(\.\d+)*)/i);else if(B.webos)T=s(/(?:web|hpw)os\/(\d+(\.\d+)*)/i);else if(B.blackberry)T=s(/rim\stablet\sos\s(\d+(\.\d+)*)/i);else if(B.bada)T=s(/bada\/(\d+(\.\d+)*)/i);else if(B.tizen)T=s(/tizen[\/\s](\d+(\.\d+)*)/i);if(T)B.osversion=T;var P=!B.windows&&T.split(".")[0];if(x||d||"ipad"==r||t&&(3==P||P>=4&&!y)||B.silk)B.tablet=e;else if(y||"iphone"==r||"ipod"==r||t||a||B.blackberry||B.webos||B.bada)B.mobile=e;if(B.msedge||B.msie&&B.version>=10||B.yandexbrowser&&B.version>=15||B.vivaldi&&B.version>=1||B.chrome&&B.version>=20||B.samsungBrowser&&B.version>=4||B.firefox&&B.version>=20||B.safari&&B.version>=6||B.opera&&B.version>=10||B.ios&&B.osversion&&B.osversion.split(".")[0]>=6||B.blackberry&&B.version>=10.1||B.chromium&&B.version>=20)B.a=e;else if(B.msie&&B.version<10||B.chrome&&B.version<20||B.firefox&&B.version<20||B.safari&&B.version<6||B.opera&&B.version<10||B.ios&&B.osversion&&B.osversion.split(".")[0]<6||B.chromium&&B.version<20)B.c=e;else B.x=e;return B}var s=i("undefined"!==typeof navigator?navigator.userAgent||"":"");s.test=function(e){for(var i=0;i<e.length;++i){var o=e[i];if("string"===typeof o)if(o in s)return true}return false};function o(e){return e.split(".").length}function r(e,i){var s=[],o;if(Array.prototype.map)return Array.prototype.map.call(e,i);for(o=0;o<e.length;o++)s.push(i(e[o]));return s}function n(e){var i=Math.max(o(e[0]),o(e[1]));var s=r(e,function(e){var s=i-o(e);e+=new Array(s+1).join(".0");return r(e.split("."),function(e){return new Array(20-e.length).join("0")+e}).reverse()});while(--i>=0)if(s[0][i]>s[1][i])return 1;else if(s[0][i]===s[1][i]){if(0===i)return 0}else return-1}function t(e,o,r){var t=s;if("string"===typeof o){r=o;o=void 0}if(void 0===o)o=false;if(r)t=i(r);var a=""+t.version;for(var d in e)if(e.hasOwnProperty(d))if(t[d]){if("string"!==typeof e[d])throw new Error("Browser version in the minVersion map should be a string: "+d+": "+String(e));return n([a,e[d]])<0}return o}function a(e,i,s){return!t(e,i,s)}s.isUnsupportedBrowser=t;s.compareVersions=n;s.check=a;s._detect=i;s.detect=i;return s});</script>

    <% /* Auto-injected «script» tags: */ %>
    <!--SCRIPTS-->
    <script src="/dependencies/sails.io.js"></script>
    <script src="/dependencies/lodash.js"></script>
    <script src="/dependencies/jquery.min.js"></script>
    <script src="/dependencies/vue.js"></script>
    <script src="/dependencies/vue-router.js"></script>
    <script src="/dependencies/bootstrap-4/bootstrap-4.bundle.js"></script>
    <script src="/dependencies/cloud.js"></script>
    <script src="/dependencies/docsearch.min.js"></script>
    <script src="/dependencies/highlight.min.js"></script>
    <script src="/dependencies/moment.js"></script>
    <script src="/dependencies/parasails.js"></script>
    <script src="/js/cloud.setup.js"></script>
    <script src="/js/components/ajax-button.component.js"></script>
    <script src="/js/components/ajax-form.component.js"></script>
    <script src="/js/components/cloud-error.component.js"></script>
    <script src="/js/components/js-timestamp.component.js"></script>
    <script src="/js/components/modal.component.js"></script>
    <script src="/js/components/stripe-card-element.component.js"></script>
    <script src="/js/utilities/open-stripe-checkout.js"></script>
    <script src="/js/pages/account/account-overview.page.js"></script>
    <script src="/js/pages/account/edit-password.page.js"></script>
    <script src="/js/pages/account/edit-profile.page.js"></script>
    <script src="/js/pages/contact.page.js"></script>
    <script src="/js/pages/customers/dashboard.page.js"></script>
    <script src="/js/pages/customers/new-license.page.js"></script>
    <script src="/js/pages/dashboard/welcome.page.js"></script>
    <script src="/js/pages/docs/basic-documentation.page.js"></script>
    <script src="/js/pages/entrance/confirmed-email.page.js"></script>
    <script src="/js/pages/entrance/forgot-password.page.js"></script>
    <script src="/js/pages/entrance/login.page.js"></script>
    <script src="/js/pages/entrance/new-password.page.js"></script>
    <script src="/js/pages/entrance/signup.page.js"></script>
    <script src="/js/pages/faq.page.js"></script>
    <script src="/js/pages/handbook/basic-handbook.page.js"></script>
    <script src="/js/pages/homepage.page.js"></script>
    <script src="/js/pages/legal/privacy.page.js"></script>
    <script src="/js/pages/legal/terms.page.js"></script>
    <script src="/js/pages/press-kit.page.js"></script>
    <script src="/js/pages/pricing.page.js"></script>
    <script src="/js/pages/query-detail.page.js"></script>
    <script src="/js/pages/query-library.page.js"></script>
    <script src="/js/pages/transparency.page.js"></script>
    <!--SCRIPTS END-->

    <% /* Display an overlay if the current browser is not supported.
    (Relies on `bowser`, which is loaded inline above.) */ %>
    <script>
    (function(){
      if (typeof bowser !== 'undefined') {
        // --------------------------------------------------------------------
        // Additional compatibility tips:
        //
        // • The browser/OS compatibility below is determined by the needs of Vue.js and Bootstrap.js.
        // • All browsers on Windows XP are probably unsupported (because of compatibility issues with modern SSL certs)
        // • See https://getbootstrap.com/docs/4.0/getting-started/browsers-devices/
        // • See also https://github.com/vuejs/vue/tree/0e5306658ad7b83c553a6a3eeedb15f9066ab063#browser-compatibility
        // • For more info, see:
        //    - https://github.com/lancedikson/bowser/blob/1fb99ced0e8834fd9662604bad7e0f0c3eba2786/test/test.js#L110-L123
        //    - https://github.com/lancedikson/bowser/tree/1fb99ced0e8834fd9662604bad7e0f0c3eba2786#rendering-engine-flags
        // --------------------------------------------------------------------
        var LATEST_SUPPORTED_VERSION_BY_OS = {
          iOS: '10',//« earliest version to eliminate rare bug where `window.location` doesn't exist momentarily after doing a server-side redirect
          Android: '6'
        };
        var LATEST_SUPPORTED_VERSION_BY_USER_AGENT = {
          msedge: '16',
          // msie: '11',
          safari: '10',//« earliest version to eliminate rare bug where `window.location` doesn't exist momentarily after doing a server-side redirect
          firefox: '28',//« earliest version to support both ES5 (for Vue.js) and unprefixed flexbox (for Bootstrap 4)
          chrome: '29',//« earliest version to support both ES5 (for Vue.js) and unprefixed flexbox (for Bootstrap 4)
          opera: '17',//« earliest version to support both ES5 (for Vue.js) and unprefixed flexbox (for Bootstrap 4)
        };
        var LATEST_SUPPORTED_VERSION_BY_BROWSER_NAME = {
          'microsoft edge': LATEST_SUPPORTED_VERSION_BY_USER_AGENT.msedge,
          // 'internet explorer': LATEST_SUPPORTED_VERSION_BY_USER_AGENT.msie,
          'safari': LATEST_SUPPORTED_VERSION_BY_USER_AGENT.safari,
          'firefox': LATEST_SUPPORTED_VERSION_BY_USER_AGENT.firefox,
          'chrome': LATEST_SUPPORTED_VERSION_BY_USER_AGENT.chrome,
          'opera': LATEST_SUPPORTED_VERSION_BY_USER_AGENT.opera
        };
        var isUnsupportedBrowser = (
          bowser.isUnsupportedBrowser(LATEST_SUPPORTED_VERSION_BY_USER_AGENT, window.navigator.userAgent) || bowser.msie
        );
        var isUnsupportedOS = (
          LATEST_SUPPORTED_VERSION_BY_OS[bowser.osname] &&
          bowser.compareVersions([bowser.osversion, LATEST_SUPPORTED_VERSION_BY_OS[bowser.osname]]) < 0
        );
        if (isUnsupportedBrowser || isUnsupportedOS) {
          document.body.innerHTML =
          '<div class="container browser-warning-message text-center">'+
          '  <a href="https://sailsjs.com/support">'+
          '<img style="display: block; height: 75px; width: auto; margin: 0 auto 15px;" alt="Logo" src="data:image/png;base64,iVBORw0KGgoAAAANSUhEUgAAASwAAABxCAYAAABvGp7oAAAMKWlDQ1BJQ0MgUHJvZmlsZQAASImVVwdYU8kWnluSkJDQAqFICb2J0qvU0AIISBVshCSQUEJMCCp2VFRgLaiIYkVXRRRdCyCLDXtZBOz1YUFFWRdXsaHyJgmgq99773vn++be/545c85/zp2ZbwYA9ViOWJyDagCQK8qXxIUFMcenpDJJjwACtIEu0AOqHK5UHBgbGwWgDL3/Ke9uQGsoVx3kvn7u/6+iyeNLuQAgsRCn86TcXIgPAYC7c8WSfAAIPVBvPi1fDDERsgTaEkgQYgs5zlRiTzlOV+IohU1CHAviNABUqByOJBMANTkvZgE3E/pRK4PYUcQTiiBuhtiPK+DwIP4M8cjc3DyI1W0gtkn/zk/mP3ymD/vkcDKHsTIXhagEC6XiHM6M/7Mc/1tyc2RDMcxhowok4XHynOV1y86LlGMqxOdF6dExEGtBfE3IU9jL8VOBLDxx0P4DV8qCNQMMAFAqjxMcCbEhxGainOioQb1fhjCUDTGsPZogzGcnKMeiPEle3KB/dDpfGhI/hDkSRSy5TYksOzFw0OcmAZ895LOpUJCQrOSJthUIk6IhVoP4njQ7PnLQ5kWhgBU9ZCORxck5w3+OgQxJaJzSBrPIlQ7lhXkLhOzoQRyVL0gIV47FJnM5Cm56EGfxpeOjhnjy+MEhyrywIr4ocZA/Vi7OD4obtN8uzokdtMea+Tlhcr0ZxK3Sgvihsb35cLIp88WBOD82QckN187iRMQqOeB2IAqwQDBgAhls6SAPZAFha09DD/xS9oQCDpCATMAHDoOaoRHJih4RfMaDQvAnRHwgHR4XpOjlgwKo/zKsVT4dQIait0AxIhs8hTgXRIIc+C1TjBINR0sCT6BG+FN0LuSaA5u87ycdU31IRwwhBhPDiaFEW9wA98N98Cj4DIDNGffEvYZ4fbMnPCW0Ex4RrhM6CbenCIskPzBngrGgE3IMHcwu/fvscCvo1Q0Pwn2hf+gbZ+AGwAF3hZECcX8Y2w1qv+cqG874Wy0HfZEdyShZlxxAtvmRgZqdmtuwF3mlvq+Fklf6cLVYwz0/5sH6rn48+I780RJbgh3EzmEnsQtYM9YAmNhxrBG7jB2V4+G58UQxN4aixSn4ZEM/wp/icQZjyqsmdax17Hb8PNgH8vnT8+WLhZUnniERZgrymYFwt+Yz2SLuqJFMZ0cnuIvK937l1vKGodjTEcbFb7qitwD48gYGBpq/6aLgmjy0CADK028662NwOesCcL6UK5MUKHW4/EEAFKAOV4o+MIZ7lw3MyBm4Ax8QAEJABIgBCSAFTIZ1FsB5KgHTwCwwHxSDUrACrAHrwWawDewCe8EB0ACawUlwFlwCbeA6uAvnShd4CXrBO9CPIAgJoSF0RB8xQSwRe8QZ8UT8kBAkColDUpA0JBMRITJkFrIAKUXKkfXIVqQG+Q05gpxELiDtyG3kIdKN/I18QjGUimqjRqgVOhr1RAPRSDQBnYRmolPRQnQhugytRKvRPWg9ehK9hF5HO9GXaB8GMFWMgZliDpgnxsJisFQsA5Ngc7ASrAKrxuqwJvinr2KdWA/2ESfidJyJO8D5Go4n4lx8Kj4HL8PX47vwevw0fhV/iPfiXwk0giHBnuBNYBPGEzIJ0wjFhArCDsJhwhm4droI74hEIoNoTfSAay+FmEWcSSwjbiTuI54gthMfE/tIJJI+yZ7kS4ohcUj5pGLSOtIe0nFSB6mL9EFFVcVExVklVCVVRaRSpFKhslvlmEqHyjOVfrIG2ZLsTY4h88gzyMvJ28lN5CvkLnI/RZNiTfGlJFCyKPMplZQ6yhnKPcobVVVVM1Uv1XGqQtV5qpWq+1XPqz5U/UjVotpRWdSJVBl1GXUn9QT1NvUNjUazogXQUmn5tGW0Gtop2gPaBzW62ig1thpPba5alVq9WofaK3WyuqV6oPpk9UL1CvWD6lfUezTIGlYaLA2OxhyNKo0jGjc1+jTpmk6aMZq5mmWauzUvaD7XImlZaYVo8bQWam3TOqX1mI7RzeksOpe+gL6dfobepU3UttZma2dpl2rv1W7V7tXR0nHVSdKZrlOlc1Snk4ExrBhsRg5jOeMA4wbjk66RbqAuX3epbp1uh+57vRF6AXp8vRK9fXrX9T7pM/VD9LP1V+o36N83wA3sDMYZTDPYZHDGoGeE9gifEdwRJSMOjLhjiBraGcYZzjTcZnjZsM/I2CjMSGy0zuiUUY8xwzjAOMt4tfEx424TuomfidBktclxkxdMHWYgM4dZyTzN7DU1NA03lZluNW017TezNks0KzLbZ3bfnGLuaZ5hvtq8xbzXwsRirMUsi1qLO5ZkS09LgeVay3OW762srZKtFls1WD231rNmWxda11rfs6HZ+NtMtam2uWZLtPW0zbbdaNtmh9q52Qnsquyu2KP27vZC+4327SMJI71GikZWj7zpQHUIdChwqHV4OIoxKmpU0aiGUa9GW4xOHb1y9LnRXx3dHHMctzveddJyinAqcmpy+tvZzpnrXOV8zYXmEuoy16XR5bWrvSvfdZPrLTe621i3xW4tbl/cPdwl7nXu3R4WHmkeGzxuemp7xnqWeZ73IngFec31avb66O3une99wPsvHwefbJ/dPs/HWI/hj9k+5rGvmS/Hd6tvpx/TL81vi1+nv6k/x7/a/1GAeQAvYEfAs0DbwKzAPYGvghyDJEGHg96zvFmzWSeCseCw4JLg1hCtkMSQ9SEPQs1CM0NrQ3vD3MJmhp0IJ4RHhq8Mv8k2YnPZNezeCI+I2RGnI6mR8ZHrIx9F2UVJoprGomMjxq4aey/aMloU3RADYtgxq2Lux1rHTo39fRxxXOy4qnFP45ziZsWdi6fHT4nfHf8uIShhecLdRJtEWWJLknrSxKSapPfJwcnlyZ3jR4+fPf5SikGKMKUxlZSalLojtW9CyIQ1E7omuk0snnhjkvWk6ZMuTDaYnDP56BT1KZwpB9MIaclpu9M+c2I41Zy+dHb6hvReLou7lvuSF8Bbzevm+/LL+c8yfDPKM55n+mauyuwW+AsqBD1ClnC98HVWeNbmrPfZMdk7swdyknP25arkpuUeEWmJskWn84zzpue1i+3FxeLOqd5T10ztlURKdkgR6SRpY742PGRfltnIFskeFvgVVBV8mJY07eB0zemi6Zdn2M1YOuNZYWjhrzPxmdyZLbNMZ82f9XB24Oytc5A56XNa5prPXTi3a17YvF3zKfOz5/9R5FhUXvR2QfKCpoVGC+ctfLwobFFtsVqxpPjmYp/Fm5fgS4RLWpe6LF239GsJr+RiqWNpRennMm7ZxV+cfqn8ZWBZxrLW5e7LN60grhCtuLHSf+Wucs3ywvLHq8auql/NXF2y+u2aKWsuVLhWbF5LWStb21kZVdm4zmLdinWf1wvWX68Kqtq3wXDD0g3vN/I2dmwK2FS32Whz6eZPW4Rbbm0N21pfbVVdsY24rWDb0+1J28/96vlrzQ6DHaU7vuwU7ezcFbfrdI1HTc1uw93La9FaWW33nol72vYG722sc6jbuo+xr3Q/2C/b/+K3tN9uHIg80HLQ82DdIctDGw7TD5fUI/Uz6nsbBA2djSmN7UcijrQ0+TQd/n3U7zubTZurjuocXX6McmzhsYHjhcf7TohP9JzMPPm4ZUrL3VPjT107Pe5065nIM+fPhp49dS7w3PHzvuebL3hfOHLR82LDJfdL9ZfdLh/+w+2Pw63urfVXPK40tnm1NbWPaT/W4d9x8mrw1bPX2NcuXY++3n4j8catmxNvdt7i3Xp+O+f26zsFd/rvzrtHuFdyX+N+xQPDB9X/sv3Xvk73zqMPgx9efhT/6O5j7uOXT6RPPnctfEp7WvHM5FnNc+fnzd2h3W0vJrzoeil+2d9T/Kfmnxte2bw69FfAX5d7x/d2vZa8Hvi77I3+m51vXd+29MX2PXiX+67/fckH/Q+7Pnp+PPcp+dOz/mmfSZ8rv9h+afoa+fXeQO7AgJgj4SiOAhhsaEYGAH/vBICWAgC9DZ4fJijvZgpBlPdJBQL/CSvvbwpxB6AOvuTHcNYJAPbDZjUP+g4AQH4ETwgAqIvLcBsUaYaLs9IXFd5YCB8GBt4YAUBqAuCLZGCgf+PAwJftkOxtAE5MVd4J5SK/g25xlKMOk4PgR/k3go9xAQNCqCIAAAAJcEhZcwAACxMAAAsTAQCanBgAAAILaVRYdFhNTDpjb20uYWRvYmUueG1wAAAAAAA8eDp4bXBtZXRhIHhtbG5zOng9ImFkb2JlOm5zOm1ldGEvIiB4OnhtcHRrPSJYTVAgQ29yZSA1LjQuMCI+CiAgIDxyZGY6UkRGIHhtbG5zOnJkZj0iaHR0cDovL3d3dy53My5vcmcvMTk5OS8wMi8yMi1yZGYtc3ludGF4LW5zIyI+CiAgICAgIDxyZGY6RGVzY3JpcHRpb24gcmRmOmFib3V0PSIiCiAgICAgICAgICAgIHhtbG5zOnRpZmY9Imh0dHA6Ly9ucy5hZG9iZS5jb20vdGlmZi8xLjAvIj4KICAgICAgICAgPHRpZmY6UmVzb2x1dGlvblVuaXQ+MjwvdGlmZjpSZXNvbHV0aW9uVW5pdD4KICAgICAgICAgPHRpZmY6Q29tcHJlc3Npb24+MTwvdGlmZjpDb21wcmVzc2lvbj4KICAgICAgICAgPHRpZmY6T3JpZW50YXRpb24+MTwvdGlmZjpPcmllbnRhdGlvbj4KICAgICAgICAgPHRpZmY6UGhvdG9tZXRyaWNJbnRlcnByZXRhdGlvbj4yPC90aWZmOlBob3RvbWV0cmljSW50ZXJwcmV0YXRpb24+CiAgICAgIDwvcmRmOkRlc2NyaXB0aW9uPgogICA8L3JkZjpSREY+CjwveDp4bXBtZXRhPgoPRSqTAAA28ElEQVR4Ae19CZwdRbV3Vfe9d2YyQBIyk5BkksyEAEJAwCAqPCUBPxfUpyiJ6MPoU1z4VFYf8lOUARVFyQL6qfghSxB8hA/9XD7f5/YyqDwXREANKAbIMglkYQkkmZl7u7ve/3+qe+bOnbv0zNzZ7nT9pqf7Vp86derUqVOnttNKJSHhQMKBhAMJBxIOJBxIODCqHGhvdxSvJCQcSDiQcGDccsAqqlQvfcbo3ufkIeFAwoGEA+OCA1RM7e29imrGmnVHN61ed5LQVqOWVm9hx0UFJEQkHEg4EIcDVFSu0toDsNe05vbZWpv/qbR7hfb9qxH3RzV7tot7EAfZRIJJFNZEqq2E1oQD69e7asUKHwrLm7bmlmkp5VwEvfRxnWk4VKczKti/90AtMylRWLVcu0nZaocDy6GoFj9iRFlt2JBqfmjbh1G4y3XDlBbT06NMd3e3ct16ZXRNT7onCqt2RDopSS1ygPNUV13lqvYVnrpbqZmrbztLPbTtalXfcKzJ5ZTpOsBhIYaHCm259ufaE4VVi0KelKk2OMAJ9XCeauaq24832lyjMpkzWThYVFBUhtaUbcPGqivcajokCqumqzcp3ITkQLTCh3mqQ2/4ziEp37/SKHOhrm9wTfeBcCJd92+7tW9cSVX2L/SErN2E6IQDNcSB9g0p1b6MwzzVvHbdcuUHX1YNja2q60BoVRUoqhoqepyiJAorDpcSmIQDI82BXqtqmTf9+nXzU0avxarfWSoI7DyVxjyVMZO+vU56Boy0HCb4Ew5U5ECeVdW0dt0HdaC+rOvrp5nuLh9pOdhLqVqfnKrIJAuQKKyYjErAEg5UnQNcAbz7bketWOYduurmea6T+obO1L9JVv+6uzgsTNpnAdMThhQwJPmZcGBUOMANoFrTgvKb1972Tm30/8JWhRn9rKpRIWRiZZIorIlVXwm1tcABDgFhVbW231K/f6rzVZ2uP8/4MKgSq6pi7SYKqyKLEoCEA1XiQN4QcNbq7xy3Xwd3YKf6caZrP7YqyL6EpD1WYHXCoAoMSl4nHKgKB9qxyVNjOp1DwDXr3mdU8E2dqaszB7BTXU/urQqD4W9NnzsaDCMS2IQDI8YB7lhvF2WlZq5dt1rX1d1iHKfOZHt8e6RmxHKuOcSJhVVzVZoUaFxxINyyMPXrd0xP9/jrVf2U1+L8X+T2hS5gkjAIDiQKaxDMSkATDgyKA6Gyalr77aN0j/9DXT/lSBkCOpqbQCfJYZpBcawicKKwKrIoAUg4MAQOyDBwGZ3rLdXGfF9nMtgIeiCHIWAaymoICJMk5ECisBI5SDhQXQ5otX49NoOu8GauuvUdOLS8Xrkpx2Rz3Aiarm5Wkw9bMuk++eo8KfHIcUCr5aKssBl03QdMOv1/lOM4yvewQTQ5B1gNticWVjW4mOBIOMCNVO38KITGtoXbPo6DyzfwiI0yOL0MZ+sJg6rDgURhVYePCZbJzYFwGAhltXbdBTpddz22LJAjVFbJKKaKspEws4rMTFBNUg7YOStuCP1of2WlkvZVZZFILKwqMzRBN8k4EJ4LbF5923sxDPxan2WVKKuRkISkBxgJriY4JwcHwn1WM1bf9laVSt1qPMxZ2W8BJu1qhCQgYewIMTZBW+McCJXVrFW3vFJrvV72VhlDdzFJmxrBqk+GhCPI3AR1jXJAPma6zJt93R0LPMf/gZNKZ2BdUVklq4EjXOVJbzDCDE7Q1xgH6HudX15evz7jucE9uq5+JpQVN4UmymoUqjpRWKPA5CSL2uNA047uW3RDwxLT082Jq2SkMkpVnDB6lBidZFMDHAjnrZpX334hLKt3my7xu54ctxnFqk0U1igyO8lqAnMgnLc6dNV3Xql0sAaWFQpjkmHgKFdporBGmeFJdhOQA3QFgw9GtKxe39DjYCiYymiTyyaT7GNQlckc1hgwPclygnGAn+JC6Nbdq+DT6iUmm00m2ceoChOFNUaMT7KdIBygXyusCsK18euxfeF88RZKB3xJGBMOJEPCMWF7kumE4IAdCnpzbrxxSu6AukHTR6jGN5gNPiiRhDHhQML4MWF7kumE4MBVV4kllTvQcIVuaDwS7mI8qKvEuhrDyksU1hgyP8l6HHOAG0Tb273DVt+6GA6NL4V7YxKbKKsxrrJkSDjGFRAzew5G0LkszftwQQeT8usr0RdY+DtOyMMRBxw2xSQOvuN+zqmrz5jubk6012Z7sUPfCVHPtVkBtdXA2KtzCR1XR7GSRVZyXMU1IQSzWEFHLU72XK3wZ6xZd7py3LNMdxd5VrttResJIxO1WwmjJt0jmhGVEZWVSs1rezWMqZMdo5sDY3JaO1vwKeF7ezqf+EdIQaTYwp9Fb45qaalTQVDZynIcfJwYcLNn59QDD4jflKIYazFy+XJR/mD+Z3UqpYzv8XdNDgenf2n91FRD96m7L1z5EwyBOQyO2/GNSc0nCmtM2B4rUyqVINXS+gY8XIOVqRPR2yt+zU60DfrEwAQ96ZbWe1LKu6yrs3M74EspLSq+oG7uwkVI81OscWXobLycJxR8msrDIHSWeXrPFRgLrcZwFLLSwWFRbQdaV9gkCr/sb9Tp9GnY0V6ryopiZJ6b8nR3szf1M01rbn56z8Xv/xP80kNp2a9Uj8eKjoYT45G2yUwT68VAGV0IX0v/gQZ0In9DQ3mwenJymYCWVx2+yvLunErdn5k371j8ZlxJS8C4XhrarhU458BCa8EyfclL4Fy3AYRMA06llrwoelKea/lfaF0ZpT/BDgJhwgyXhlQtF1zQA/lq1jp1nU1/1ZDQjFaiRGGNFqfj58NWIpYVBGmtdQynaNlAYcinonjYlhfhOGzLQvnMNsa9RzUvPghxVFqllAsbX0/obC7AnXuKil9KZfkqgLWBNJMjWOvKNK++5dXacU+HdUV+lewAaoIpKDMK+ZzTePCypuvXnSNDQh7yHqchUVjjq2KoaERB4OFqS5qGsir5TTvCZzC6y8LSOjJVd+D8sDjlGllU50xb4eLrksovzKqGbnfbskBZfQRfambRJ4Wyxl5YbXxfOYG6duoX75iu2pdhvxknH8ZfiIR3/FE2OSkSIUnPWcAh4EliCcXzCIDJLQxilHl7yLbQIpucTBxSqTnhfPcK/7A1320FK986qbwxGI0vU+OzZPUN8zN1nu0ow/OTQ+LlCCZKFNYIMncIqG19aOc4DAepvDjhG6enc6xyU0ep1lY75zSEzCd5EuG9b3Ln6IYpjRhsTyqlr/GBatPTBTPL+djMVbefEnpVLWepj4m4JAprTNheKtOl9oUTHAyFxefBTvjWNeRSnMdKwuA4gC82t0fDoHOUR10VTLK2AXnjlGU6g5IbrAoj0BV0vA5TwEfj3ySrlNFg6XDy6AgT6wOhxRTHusrP0OvS9gxJfmTyXIEDy9dLO5i59rZTlKOPh68rJJiUX2x26TrHqW94RdOadRcJ19o3jCsrK1FYFWR5lF/bTXuBenSQCgsTWNJDPq46O58fZZonfnaLH5GOIVDOP2M4yPLQxJqkwch8FhjSPv36dfNlAp7ze+MkjBtCxgk/xpoMGQLmtm++HzNXj4TzWHFWqjwqLEy6/xgFiDY6DnY4OdZlH6v87XAQy/topG9UYl1hy+ykDCIyDrbKeHBUODVl9LXCho3HiEIfDyyZpBUzHlhflAZKDE1wHzvNvxDOYxGwnNLKAY5bG3ZmvNTXCIyQKCvLh8r/29ulMTZt7zkewMfChQxGg3YCsXLiWoPo1UspeKcIcCzpnFmr172Fq6eY4xsXe7MShTX+ZI7Kycl2brlTB/5XsGrDoyKixKCHOFTBe9mbJTPDeJ/G8LHHBOZd+3Y+vgvvCWuHlnhIQiUOnCZtAGbFUgwH0WLB23G6B6lSSar73vZ5OE16HX3Z5y1KVDebQWJLFNYgGTZK4CItUFqX4TjOh7DjfIcoLcdNiQJzNO545sRwEPwa+/5e4W3fsgG0hYptlKishWyuXCrWK7Yi/ZOdNxyfGyZHn9XYmwWHhVDiR/aorisk/9Ch4ejT0pfjuDDz+shJnkIOUGGJfZ7rfPJ/q4UL12ey/psws/5yDPZm4g2OzagtgNngdW6+N0yTKKuQEfFv8jUcM+sr6xrhAeNkuzo4WeevinLNhWsdSKK+DCuod+266L1/VstxOJxDxDEK1VZY0shQluheWCxrZ46/OZZK9BaWYzR+R7xy1RNP7MVC+53IlFexQEt5zISoGEEV4vL5nf8cJYvKzt/5z9H76tzbr8KEO7zHuOpoEDFH4XiKSO7I5VgdukcPC9ZxjI+PxqaC7i7uzXqtWg/XO8VqbJRoGu6QkKSzZ6fi4zOrmhfnUIpd0XvA0l2JpB2L4od0Cw3kQURX4R2vestXiVfEOZiLuMsF4mKe5KOjlixJyxXRs3gxDrv1o5/w4zWEZelHb8TrcnJCGMhXb7oql9HOX6H2T0SjJG4fz1XOY7xWSWy6XBxT8rE36wy43Hk/rC2jxvBw9FAsrFD4ehVTX8++aFGdOuAcnFHZJuM6B8EDShoLLvAKoHocJ/ViTzrYoxoautTGjTAYOvL3urBhEi+Fl0I6EoH4o2ET8wDdHX35UAHs3etiTkhjnsiozkVYLhIa+8pnaYyUSCGdhb/7cA/tifginAZO9MibvrBxY9/z+H0ir3ixrlGWjqgMrmo6akpDJjfd08GheFcPlxFYWkhltcp1p113z/5c7gXsKePnlfvXk+0cIyWH18MJ90pirAkei7xJYMTv4SCtxbTaeLJ6+oXDbrj5R09fsGw3JuHHxNnfYBVW1OBtI57ZNiuTVq/Gp7tPRls+znTnjkBjn4Va5zJ7CsqKSgKvtA9XTn46qw6o7P6dumXBJsT9BW9+n/Wz96kdO/YInP0X5ZEXNazHSBmSZqsk5xw+L6NzrwBhL0WHegTktEU9v3+G0qlGuC9z0YfkVMvmF7RqfQrvN0GPPojoX4XePSMF1p/OWbMaVdCE8nKhrlyYCecwzwUos3zVoCTkwoVTG5Saqnp60DjxFCN0TavbZTuDGMAjC5LPc9C/NJVu2fIyzBi9Grw9AVkfjc+SLsDmMRwjwgICDnhzF5kKICbwGZANTDYFJumW1q14/yjk60Ft3F9lO5+gzEQdHflPBRMpQTwOMrS3R3V5JLyKMrGV10GimQTgDobLnIA/LDhw4Aso74fUMWOzNyuuwqIAMrCCdWZe61sDo8/FAPcM9IvTFFfdpW/CP8wGDwziHgV56TqIxHQI5UtwfzNh007mGTW39edY7rqjZ/tWbnyUPJgPrqELo01PobYCvmDB7LTvnA0Cz0IWJxvtNkJp4jVCHs0SE0Ur9VLAvJ4OE6x3zwW/gQ6+Kbtt878jFejkUKXDU3Pnzkg76T8qs/8QpRqZX4iByPsFMGd/HfT5llxLyythQWBGU2DzmGZxprLBJZ7Wn1VO+gXsZqhUT8zPpPd6p6Mf/D2eWV/D4R2SDzmQVuF5XcvCIzAFstKoze9A3NHw2xWWlsXFs/A9r+jWAmadwTJXjQBuAf9PYbShud6y4CF0IHeng+ydXTt2bAMcQ29+9mfs/8KzRTfcULfXV0eoRGFVYlwKH5E1KuV+sGnN7XfuWbGiQ9F/mD1vWClt1d5XagjMiAIkPVGmZcFZEJjP4DpRO6hv9IeUJFhTaBzS+ikEvEoEwlO1QVLpHU40nZqhXOccKMBz0i1tD6AHvja7/Ul6JsL7IQtj1GC9hrmLWjzHuxQlWIlzYoeKj2F6Bx5IN2mOaGfeDKCThZSyQdm6ZyDiDNB5qXH8i7ytHfcRKJNKzTS+WgAwTlKG4HxTEMJ32BQ6U4aeBa/zf6IAdVhqB499HmZmeSoGsDQWXEVEQwOI6t5raGmZ66nUZwMVrFSuWy88YdnpMVWC0BnxunhuhLf8j2QL+9GcJWDxEk9lPgVvrLekXXPtgS1bngJclHd8JR3WxQtB0zTo18NEhPvqvzhNSWygXddVnr8arpRPUivoL4zbQNBqRylUEnAqNB8fLjgUyupuNKDvoVGeKI3dCh8JBQ6a9aLYiC8SnlJ3wkAJShrCWNe/VCBaLYEor8+0tP4U/sePxLtQwPEUP5AWEdz03NaLPe39BYJ+EeIOlQZjXQsXozufdj7n00mlTeWFSVmoJq1O0oHzm9TcBZcgHrrHacaNyop4S3vyJC8BgT8YQuUDZtKoVQnEzoIP5S7CIcnoCQ4zzAu2HkEDeP5eKKu/YmrgQ3hfD4XLjZihIqGlLdZ2Pq9LyQnjAdcrW+zkoANF6R0C/BfmfP2X9LzW8wFH3jAPpokXrrpKYAON6QChE8njp46XR+1ByeFoPWXKic3TvvNvUrz2DraNUQsUnFKBhHhUHGmV+oNx3LOlsbLBiiCJ4FWjioEjFGLixmUc53WBDv6Untu2shRxxeM5nIKS4/Cvpe0XsNy4FDtNGo0IteTDcg2FbqZhWoxPrCJFb7MKDfTDwA9f6b0oyzVGfOiGhPQBA1/xAKC8F3wudUVg0FZjsumRdIlmRUdzLRTJrSheHs9F4ZSTs4j+SnfmAzxSh+jkOIbTmHd0vo4PddyjWlsPC+kgXOUQzcEEwWGwAmG9oQz9eV4Zx+SE4KohqsF8pnn17YtG+3B0KUFivK/mLJzva/8/IRSHw4ygVWAb7MhVlMUvwog5DEffBivmVWF2pWiNqIGy6vCgQE5I+ep+pD2jT1H1WnMR7DDv0mjQ20uvvMbRzkdRgcQZr7EMM/dxllzKTGWFjuYymR4Qi6raPO9XauRJ/GB6EPQ4rvv2dE6tDSHi1cEj1kMD9FQzVwiBSiqwXy7Jj2IcgO3Pw9ENjdjh8JViACMZV0wJsMLFvE47wXfh33ouhJDKih8+GL0AD4gg45s4cvJbPEQ0lcpfLKv0vHknAfJXmNydaxXsiDYaEkghb8DCAybyrZVRisAajWcHE2Ra2s7FdAGOEVGDS10Vk6uRYAGN1Tr4I39Gu8HnBpfBaQKOCpwGCwvP8GiehLgckMPRKlP3NuzNOhtbHAJcbIMjHooJlsSl5mF+xnFOsQ1/yMqKDZrXIALmKNjl+cF/5bZt5vxEpUBp89TstgUwAH8MAT4YCpZzX6OhYKlIObfCMsbr2QFYI4Hl9dVhi5oxD3RdXjUPhQ+RnAxGVggrsooV3Pdlt27lxjRRoLH4O/uxkE5zMDplJEksrFh86wUC++xa25ebrv32wVBYo3JovFBhWSHEHiBMh1wc1iFrM26AEMmkqKwqIhHxhYIhk8hUJNEkcjGcmNB2UmDEzpTKvTMEEGkqBow4Sy8EFytG2GrgzALNsAbFsiqRpOrR+WWsOvJxjNB2bCnvfFi0Id+tAolJM+SAXiekQ4t4yDsVEd6JHNHqKaHEsEJFP+RBcIUv22Fk/jKSOySrEJ46UvBioaKhAmTyujgHHGwmpd+sNiedvlJARuFwdKHCEuWUyZq3yLCqd4K9OMUFsRQW7BKHdWS7LL6mUFiB4yacyNuA3VBKYcwXMMLJ119gsryra/v2TmWPZOTDAKRfsPTOXXAVhPeVwxi6Mm/k09tIokwQz7jehhXFT/a77ShwXAgP/zLIjo285lDOxTwjZKV3AYLxYDV+06WOyBH3dbBTKuQ/6oRpTXA3pgy4kREwHeXkhJgLwr3yG7lhk7NkDRxJGBQHtHKxN4tLPZc2rV53klhZ3Js1gqFw3Ck1hxHOayEQECvWZKx6xJYECKAxz2Ci+/ug93cmcLZiUu5F0o6Z0UZMTM+E6b5QGedE9IunYt4HqzrMQ+Y9rLBSUIPgIusqhT1mB3vgUoHC7GXmz1+Mxe7LxTy1+7ZKwReLZ75UnGggMi5gme1FaDYeWnwM3I5lFSwZUqjo+W4yBfLApHc9dwLuR4YNPg5PwETylKnNvdji9lNHm78FgdmNr7bkMGmfhhBNDzx/Hjj8ErSEUwF7oiinXv6jgsQK9zfmgtz7gImBGIc6B4VzWEkYEgfsqioPR7uqp5sr8q/BRlLWg9TwkHBWSJSvsJgJeyk0XnWcFULp4SqggKDAeoIY/djL6vPUrs07KyVQ+BRVxjevhz78CNIuFXjIMZTXrbnOzdfjN4S/rLJiEtKLJM6noWwwjJRl7vzy8HW5EJZVlOSLxg82APh32HfweGCcZ5kQjWkaviDSipWklyO70xHRFCo0m7Yc9tp+R+XE/WYnQHmwEuLwg3oBdRbsw/6L98HX1z3FWFTQQ2ms+h4P/CsB+6/IC5s8gcaofegel6tOOd7EHp35Dy1Eai6kbmhIJnUqORyNVcNXz1xz+/m7Ln7PN+RwND/GOgJhYAOfNQs7kxWOREhu9n/pjEVZQYI2e0H2nWoXBQheBdQDrP7oYuoQz1LcOwK1efPzOP18F+LvcucufLOjg68Bek+us/WDSm0mfKXABuNn5s07Fs4hl1vrCiIcP3CuDJ158AIMvFVpk7vZDkHLIJhzZFNK96zURl+OtM0xG2kZhBP41ZIlGoexUWVmrozoYEKjNJX4z2Eg5eAyHG2isgK8yEMpOWG8D//2D+H+EHbPr/KMeyVE6YPoQN6X3bLlUaSH/Fbs2JC8WDhNImHpZ2UwwX1YSRgqB7T1JWY+hwn4H+z55LIdGB46uKLuYKh4B6Rjw+8fGhupxBqshdX/1cBf8MQglpH+pRzmpQsU9QC3QFC7stcjwbz4jEuEi78puMxH+9uf+HFOeS/LucFbwve298bLMsEqQOOeK8MFO/dk48okCl9FyurXrmtOgAO8q0NlhXxl4pYNL++SOEfteGyPt23LakzuHw8F+fNwCDn0nr0yneMX4gHpkBSG9jjvx1BxwyqVAcBNN07R/kySSIcm8lBKTiLeUh5SXZ2d23OdWz7kGOeo0DpDfQ9VWQFjuEqIY1L45HFc0QkpT26FHIgOR8/QmfQX5WW0MbcQcpi/ByosulaxCiYGaggqoOVsHKEfkCQDcQ7ExDyo1HhP4RDws8qeCWPaSlqZ0uUruINB4rdZxRpr6IpkmLyFZYWdbz/C0PM13Vu2PBn6mArz7W1AbCzhJXFWyUIh8+waev3XwTLDMSWZ94oaFpJMlrA0LKhMhuM59pGg+oC74BmWLKlkkQkY/pH3lBXWkdOz/YnHcKcMUHaGHo60q4S+VvvDk0OJ1ho6N5mSh6Px4Yr0yplr171eDkWPwN6sgcrF8zBaU8+I5VRZKNBrYipDqzNT89peE1pXtnFbkz9lFYJYKbSoKKTMk8IRCQiFMfrNtJWCpEs/v/9lADwqtAQjXOXS8gwgV5Yezh7SCK8NElIY2tAijJMvfVIRVhqa1/nyFcj7AfCJvyeh0gLTNBZZJMhQzz4W/8/6oWWLRM6lAmJ5yUfKQygntNBLygrriBfhh6esgEDdey//o/rMXvE02iePEp/8GxIHOOzH+pRZpdrXZ0ZibxYrPwoUAo35pW5I1z/C+qskGBREDgvhQ8r8MD2v7aN0tYI4pkMjhnUigilWSv4wke9tflZAiSdmWCo0GwcrSLIbXnr5SumZl90yYcz51meUNAzSNNiAcjHt3WiA+iNQWhZ3NRrRYCkZM/gOlhkV6DxmOwz436kcOGdIgX4Xzv59j0eokITpqIRCOWGHUFJWCMtOT/LGfXjhmGMED2zDZxKFNTxW5qV2MZflOQ2Ni5umdV8u8VXem0UByA8UCjbi30J1vcE2xkq6AD2etamnQsl9La3TV6u5bQ8qx2yCMDyHIcB+yOQBPMMhnnoWmxie9nR6K2bJdqtNmzB/IAIa0UB6aK2UEcoOsYaA73ixy6KUZe/cZCj7dtZ7nXLUB+Xsl2/Z1ANfStpUbtsTf4SPpjuwZ+hcdCugW84YDgSvvRipA981f3A8tRfFQ91LnVUSFkwhGIiEg6NMwVlwEfMXpPsr6vFp6LJ9DmTFaMNVxOcDx9mFiZHt2UymE3LyAuAoF1Fgp8W88uOid/HudGCEgEWb3YreNGm50f1v8okv8mI4QT5cAQPmUzPWrLv7mYtXPgpXNJiAx3x3FUKhwgqR6v+LieXPQiaiHq2SIFoz3e6pOhRVfwbMfzj3C+00O4qCRKODxQaItPK6VbfaAY+Sf8Gw4o8Quw3eji2/R3kiiyfqeQsVF+kgjcjPYP8POSC+lfhQJsACACz2+6wrAzTYVzZ3pb+NyjkXdJDmyRJYdgfW+NOmZcHPMZV3NraVQHmIvFTiAacRqGj4vcXj5MIP2OgiH0wscgJjDLrDS3d7e1VL698B8SD0yX1Zx3SE850EpdwxDL4xLH7EKCgt7fo7dOBmsVoIH/lSpRZj8n+oHGBFcgd8ndN9YBWQnKnUVUPFNSBdVOHRC1EG2c4n/4z+63t2yNWrRCKYUncqEzZaSpov+6Lo4UEu7Ey2vqQoEYRrgKAejo2Cb8No8vNwBngfvUnixP/lPJuG9xRo2yjwMCDMmcMvBswP44mvXAAeDKyN2Q0P8/eFgIMX8IE5CA74Av0dcD+BLEhHNfAOzGl8xli+a+cGlB8UylweH+KESE7o8SKUFR+ygr10/B3OgoOn6DDpQgZeRx39UXR3d6Z9vRHDye9iWHkaMiK/eRV2vJVpuPJKodXX6Z3A+4LMr8WlvjL2SQ5hcDi6CxtKG96IvVn/ItsbqvThikKF1ctox7ifgvBgOCeHiAdjelOQIZDS22ISlen7+aGiWFCphcIqx2EA7hwLBfbFdMqjQF4EGAYK40DLxas7GEgOsQ1F4Mr9wxybvH6E+7/KAQ7yHctBK6MbpbmfOhFhMok8ZcLxtj35a3RGN6FzIwNkbEVGxAiEp/zlyYrIDOs7kkvwE9pQZAXKzCqy6fRQi/6hIzOv9Yd1LYcvAjwt84FygsiSwdaXevawDGTcbIVvM4JOpvoryZoqvdB0O43K+9LUr98xvVp+syLByKdReqyezsc3oU4/EDZE1uZglFY+vsJnCmqesIbzPpFQat0MgVwDD6f/D19WOTjMN6KT6VRdnUu3wTEFFPMSIpymk2kRiKtKgrlU6MLi1xOCeXJZWCyy8DGn/AvgXeNPUFoYVimuMlcr5MmKKDNbd/Q6CnmBS5u3BMqHZb6A7n0onzFlQsgzsrnR+iT/h3UxU515lmoVfoLjweFojx+uaMlkvaulLFXYmyUNrghjpMfCjuS7IJIfkgZvl+/Zg1apsQ/IFbRAKEVxBThX5p6Zru/5heLXaKwi6KXV6Gwd4mIKJ/UvAyf/JYjSC5+rckPLec4iqriBsir5jSMklAWXH9Oo81NvgEX+kFVasnIbMb7a5KL+pJPDd0sw5aB1I113Z+a00rvHIJXWaSJT6NEexcIJ0I6UaFebBRMEH3QGD0fDRvjYzOtvP0X2Zg3zcHSvEijCAql8fiodh5bfhFWwnRBGDvEoMFRoI1W7pCkNYcwiv5PTmYZbQtp689N+ivnHbBBhEfGBnkI84e/h37Qc4B4+nomJQeRk39Obdud69uMzXsFdUCL0wgDGi+Li+5EKaSgZznlx6eWO9IIF3JsXX2kds1tkCsPLv6mcbHgv1x5Gqgy1i9euuGKaEIZ3YHg4WoVf2Rmy0VCpgqTy/c4tP8nlNA+h3gjhgGsPupCRcRaUhigvKg9Wfq9SIW3DDBkUEorJWY7e8xzgMtHu6B7lUG3HVFjhbnwONW2oIo0dghHr4dx7hoDh5+QMVkns3r0PVvk5+ArluyAnf5OtJNYyJ2/YyRCu2nJC00hOMChffzVkP/OpHB7BSiGCG3h/NbkccEDJco0rCdXkgHy4QtU3vKJpzTo7N92+IeboaCAZlRQWU7DyU2rXkzvhAfQj8OxxIlZzvoql/Kekgvv5LZK5KcBT0fDqFdIhCiqHWNJ7fhI08MCtndStC17E725GxQgWhwpewuM8gKdAxkoYA3fUMI4NxTwOP2OgnZAg5AXL72R3bP73XApuYYz/ASiu/0Ic9pjS6sK4y3Z05D/qQeQDddpPVqLODyBxA6cSsLqI1cRwPosJKzeK9nZRTgelZm4CvJ14h7jFzTWBi8sBA6XVg0an22dfd9OC4UzAx21g7B0J62a3Pf5XHEK9AJ/mPQaeC87GZOs3IJQP4p39kjF7VHHUByuMQko/U4zrFVQR0rhCgf1TsPe1PgEfo1gWskfL5+6x2TBUO5VwcUsDkurD0/v2Le7FET4M42YbHbZhAP0paDBEFZefw8h2XCclE3i5XD3NbdtyM85sngo3b0vgvudTGC7+BB3d03hP5QJHfSIfaSsvvQqNPCRviSfqEPBYKdjFFSwJnxtCVpILgsnE+6YLzsR4EPsBU+zPkon3kH/VvEUfrpjquZlrBfHGoX05Os7+FQoPg7RI3K1AWRcx9+A3LwffLpydMu5R2NzXanxnNhJNh9hNxSgJ7pZVMzquRdCwc0VIrTM24ovRwDFHAbMOu6D/B+D/E8NCnv/LYtPpk9jsdzQErZJgghQoSTQOHRieIYRyXYp8O6LyIGoIwdKRS6dzy7EFaQbm3Ni4KvfqQ8hqAiVhfUaKhnJDfni5LVvYofFSXPlN12UXauMfAbOrBXvwqPCnItlUVOQ0yMgC1Gkb6pwrwazeuHLCz3ND5Mxr1Pz509XWrc8hNWmoIB8y8Y7d9+qPgF7BLJMwIhyQD1dgPuuds9beeufOi1b8EKu0KVw0hmKHSgorv8IpfGyUUUPnu0jh+Fgp2o6ct5fMuaWlIW1SR6GHPRvK60IRyFjCCFGyIne84H4gysE8AgE7Uywwkcsovtgdu9BBNfI9DxtT16qnO3YDKmpcxRJUinNkeDrrpY3KvPCJsE2QH5M5sPyRcmGN8YqEEbyWTsJXe/7+IsaAD+Mdr2LBxXclZ2YC8xqoqgvQ0cB6tSZyMeCBcboppdzFyPg3eJcvvwNBJeZekWfMu/06kBUtTH8kR3RK8Gq40RAJVCVW1a9rWb3+552XrOjCb/RR8ed+I4VTjBJb2fwghT3QTGVFBRc1TAok43gxjheVGmB46l5g+dvmgaVvOmPLbnvyClgky0Aoe0C+I55yAXhlYqHNzkE9wPwQ5dzPwiPbcmUQUAIhAT9aMBMbU78URkY0RzBx773p0pkXvgKcbSCPDTMOHXHzmGhw5Imply8XidJixbDuowCl0EEeSYXhTl7h/VLICi+BZRzx+Dx6wy01kJdTMdS+XYaPVs7wumRgWh7Eh5M1szCEqlwn4TxWWj/3MHJ/UqdAjlWQJTNKXgyVAziYxw9XNDQe0eP0XCFYBnk4ulyFisCls8HVKZ3+c3rewpcjg1DoRMgoIFGgIPKiMgGMTI4Tlr/ZgxGWl6MWLarjoWFMYXwDjR1RUCTlQ5TPDLVrFycZpEfM6tx9ECxOvguS8ijkLf3FU6Dfj530FyMmyje/YVVCw8Yl5cRn0C5Fkc4XnJPn0HMx/gj/6+a0HYXD0A/jeJV14Gb5S34Vyhj5xzoE/6nERJFFcsJ3VlbsAonKueqTqGfOj7Ke+L5MwPwTFBbADrVAS8vA9r4yavl6t/OSS9jb/0pxCT6UsV6I5KGaHJDD0ajJy2auuv14GRIOYm9WoTBFhFE4PCipk3D/GJTLHPR0v8vMXfA5zFU15PWWkUBGSiVKX3inoFlBnTpVFA5spk0WSCSsEL7/b7GkVJ2aOjWi1+EQFDh+ZZWeVWL9ExX9heElyHD0avjv+gwgSBMbC/CKEiZ+22D67tE7xlMJK/IBM8bXCS4Lx+hJHYxj+Jn6qZhXvBxeGH6bbmk7GQwhv1jflCdeleQEIFInxroAAnxT0x7E7LKKSN4RpkQQ0aJ/NtE6JYAGRi+2X4HG6ORn1tVMnAP1A9EkMbE4wCkeT9fVYeSuVkmK5cttxcVIHimAQtCw5oNVGHHRfQyPW+B4oXtFWqUeTs9r/VdaSoiLBJINn8orX4EVNnz8hlII3etCjGmxIcQYv1qd1q327g0LtlToRqbfrSTCNo/e/6QJeo6Ts/pqNKxfwtp6JeKAV3p64mdZ8q/onUnNn/9PSHMvduFfARwRTJxGCJQ1GVjfQWZu29lQVG+VhQcOj7UGT83vobRuwh66lwCGnQIv8izqAKjAWI9F5ASiHG5ByezYswgi0hKvc7DiDIRY9RtEuPJK0gZ9m/qlyfU8h1VLIiKtSRgRDuBwdE+3jy9Hn4EvR78f8oLV2g2UpYrB1nA/MLE0DIQNR3Kc18j+FhgVAOFsGYXxCFTtzXD78TCslE+HAkmho/LKV2BRg867i1KA5QaFpxWHU0RLwS0XIsHZidWfUBA7RMB85X8P9D0OmoiDyOIE0gqlJft2TgcdtAZ+AUV0YWrOglNUW9ssOQ7EI0GzDp+J7RSv4jsqNx04v0ZeEU+YF3FN1mDrvHnxQfBhZZeqhR+Gx6ukfmDJfgC2ysP0ruDOnf/m8Gxo1AEQRgQA9zwZkWefFlbjzLZZxtU3Qw5FMQKuAr+RGzsjrXbaSumIZMf+LPVfGky7s+uidyOd7tAZ9sWx5akU1iS+PAc05rMAoa857Ib1zXH3ZhVqNSiwDq8RjTabM58L84uEBHcKIytSpAJbGPTnMRS4Eq5hMGGp0Zix8uOrv+dUqlNl9z6PU8q+SqWMymad+nR6VhDok5H43SDyn62MinBG+EsUT+YlQJd5NNw4SiVLQacv+C41r20N8sZXd6j9Yk3AMx/myT1ebDTcI3YGL2wWUemc2a/SDTx3CBh/Cm5T0PXSjAUJ4qSJeVdSsgCp+UAeeJm6fZ+FxblQXMP0+cPiO3Zw5G+G3hUco89x63t2mHmtv4FK+QMWiB91A/1E1vF2oePqVpkM+QqM3pSU4xztBM7rssZ8GPUyC/XEd0U6V0kR/WMNhc4k9SNhZDyFZYFFrrBa+D3Qc5ZIyGBSR1Qk97gciD5cMcvr2n8NEn1QxTgcXaiwRHlkc8HnYRbPLBDCiBArOBQiUV44o6edkyBYJ1GPwXy3DvrqpmCiVO/DaDWnncxBcO82DTD1UHJQN3YjFhBKfhHisnej7rPvlyL/Dgqw9OK5bSd9M91y/3mg4YReBVQWUb+XVvGIry6J5+9G0MkD12hyocTKESHuuhdFZdMIwKT9Rx546TkLToTyudRaymLl5jME/EIH16u4sNuZc6Far8CLFZrGkGOymGLoxuM+7JTDpDc7j9R09BtT4WrI8j/qVPIxF3+macU5yn9kZz35qOoUoPgqh8PC9naVrlP/kc327BL5Nz7Tx5fR4nQlsaU5wA9XGO2mzmu6/o4796xYsUFxAt560Ciayiof+4pC6ItjNK3Ps0oFu49LB0qUFUgqLzpfs8LFCsbEvEPHawtQ3YsgqIchDt87JJxssCRMHEGAwCCPIDiAT3L9yJIiyoqPFCbQfLePj6l+PFQuLEN8ISUWG5guSss5LntZXJaGxKqKeMV6k84CQ77r0FFQhvi7VH0iXuSEysROK8hHb6U34FTDIbKoA4eOwNeK39hEimBdyIR1LDEV/kG2oK+Q2ffx9SaONaL6rJAufM1hIRrL9o+99xlI0I8wKYwXcK2dhJHmQEBfZDrwVnO11iorMQ6K5hspLCuEra3w5AkhtLJnTfSiyfpFMi3wiHKLhISNnI0eVphcFDxezI8wcQN2qCOJUXfJJ7ls2ny6KFCut+OJ34CIywXWChnzGkpgWYpd5XBFZSsHU0vvRGbSLfPpduh0mQuMX6fgLZWXyAr5bHlnOwgrK1FcpOTicQ54gBNDS63cb4dJhioDJOp2nn0DKYOR1XiUJlCFHJDD0dibdULzq7r/TV62d5TkuwgfgOTueuaN6OXs0K4Qbfzf+Q2eeHlFcfGx2HkquJnx97mp3vm0YkJIBaaznZuvhcB+C/SjQcjcSTHYweQfB5Z5QMdznCuNL06aiQzDcobWlP44LZrw91DLFMkF78ORFenYQM4aOp4ELgp8fscWj75wKLLnkpX3YnvD/TqTocmWWFnxuDccKH7uni3piubVty8qNwEvigo5SaXAjcwPjO9jQySCrLzxFP2YNEQqAhw1Exm+NLSuOPwsJoS9igkHbT+Mw9i3yGFaACOMpLCJopRcAvV1ULtPnseGX2HWI36zChpl1E76HPQLkZdR8mIkeV2uYDnICfxiBX/C9ybbQ8BiclIOR9+78OOfmBC7CXJU27XZV+qxfooOR8MZo/pKOWIihUUY9nKBt33Laiy4/ROGcn8PGz7ixcNCOTzVfEdho7JydeBfBweC38Jv0knlWSqwIUlZcJzj/fCnd7VYPSOndNk4HSpUjGY+nfMOXAbuUaFOhiBKK7t108bcIQe9CnNNXwOv4UeKk+7SwQ1dWQyee/A46qRR3zvcnHpHuNmU1lVvJzZolOGeLL+n7i58SGGbclNDs9YGnfGkTyCHo51M5m3Na9ctxwJIgGtAm8pXWFElp7wdW+/LKe9EKgywMbDDLArBoFzDDLYGmD9d3kL4HXwMzFyT7dxix7TxBJANheXh8PDK0Evq5j6lW5XGREVF1ygUYiqrT0DBXwN3N/B6ib0/dogU8ZEghSF8F6NN240Uhemr8bscfcXwF4NnnEsFgQ7l4/jxejBjo/BaPI1WhdfFaIniWA+QS7Gs/q6Vd1r305s3I471MjxLz+7JSj13+Yq96O1vwrAQKIta9oxPQlU5ANuIu5OM+XLTtd8+GAqLC3k0pHpDvsKKImnJiJ9uURjw8wmL6/uIs/6LeLdCQcEoJsyIjh2YHnhEEQK/k4YS2IWlxHPwNZZPh1iYX9x8Ik3gipfUrtTx2GXBPR7P9zUmYpUGZYXe4i7Ez9/RBTiBB5lQVHRCZ9QfaYWCRh4tkK9l8z+eGSK8pKXgwp4yrEVgYiSiUxIU/9d7AqAARyHOvt/AW1iOYqijcsXAK+hK4WQ5WTcu+PCz3NTGl1GB49qRx2vk0au8SuEpRmOxOKQXOeFqIOoBHVtgvpOrT53c09nJeSv2xqRp+CG0snS6/ltYdn8m7PSGS//w6ap9DNHh6FYnk2qX4hYcji6msAjXK4z0sOB1bn479kyeCu13JwRwH4dr0nCtwKIiKZRFlQArObqiBgLcvULMCWs4/JNVoxeA//r6nHucz49f2N5yMMqKdDMwP9Lvqmc3vQDvEJ9OKe9Y7Li4QqwAQoiDQXEsKBYZYpgPQ0Qrf5M2XIAjvLw1v0MjWQmr4mRaoYhivOUhHQpyzk1r7EuTIRKHSQUX4GVeDnu9KgSotDoxVrSuG4inH17beMFH4wZi+ZVEbdKkh/gs3wfQ1w+v5A8/ZGJilMDZx2tYW1TgnvKOA68/AT49KnT390gb1T3rJ5KHiOf5d77LhyVfbYdJmuHFFBb0maiH94RfhWa5y00ZlCC/RHRoZe3+6Ao6ifyG3eJQJWVYIsskOuQAlnn54Qp065fMWHvLy8XKyjscHTXUcvyKlBqFSNW3tS3wc+ZtwPgmVObJECQ46QvRyNaaPFTyG+/yc8mHNYZrxw9CUr+fDtzvdu14fFuYmoqgGgLInEk/GwiDi+M3r8DO6zOcwJwEY/M4xHGPGDfdsDHjhkC6tezleRY2y4OI+S1ifopJ/d/Le/svGn4wkUnPn79EBfoEMAnLHfKNvjzQvkcHs3OBDvZxgQOxEV19AJbegJsyQdHLKuFjwogQP0j/f7XjsT2IEprykNrfcBXkZv03OdiaHlQccgYBJummIOEf5MO6IV15OAsfmUef4liyJF23c89r4RnvrZCV1+JdG4f6fZRRP4VBHslzoogCnqOfGCZgj0wntOzPsKH0u97WJ34RQvWTzShlVe6hn6Y5193YlEs1/AXEHAa5oLxGeVYlmyoiwdeWGxpUd9cnd1288stqw4aUWrasXBsid2XvWdP27t+iX345VuTHR/kMvPOnU/XG9zbsvmjl6SGPhN5IJOLwjcJI0RLFJQlwhMfNBUvgKvl4IDoC8jYXAM14NwNXPS4qArQN1Y14ugjBV3bNDkc7j2FVZyNWjP8QmvN4JWFgHtGb4d0pZLz6VyD2nalcqimt/Tk4DzcdAKQZc7jmBUzl7sjub+xUuzdGq38RBVSmVDTkRRSEmdGPKtyHg284aUuRPhichO1TXMSIg/LpA7ljYF3iRIR6CYaNbTCYZkIBNAP4EDCSVhz5CmUvB5efRfxTiN+K3xux8fghr3vKnwrqgnkUU/iIrlIIPWLy4wnu9BlrVA/aM5UqSzjOAlb3lXPINOU/vePzuy9Z+Rl1441p9eEPcwNtqcBSiMJq3t61yZ3e1GpYvtJ9bSk8IxLPk3bOlEYV7Nndvuvi91wlm0rvXuFTSOKGSDiixu+rJ5/cicifAAGvKLhwQZNB5brKhzsYx8WBi+cDdfDBHsx3avBigXRQEUZ5FIMZThxx82Ilgf6luHf48tVmpTpRq51lkAN2KRpHR4Sjv9KzCam8Ir6UQdX7ivDlyjpYfBFi4mTaUoHlZ0MfTIjKHTcN8yePQl7jCfUOHtNS5dUX6PHjxRdTyp/mqGm+Fm8cPH/aySop6Fxsqoh2lrMc//ryGM5Te7vkUW/qb+x5/tk6GKVT4C0zcHAodjhoq502wBoVcAbwmHoQJlh+KvifeqoSf6yc4MtBZlrbl/znnpmHEUfW8XFQagwDy0L+BtgjYA7sz6CDwMkDUKarc+ogbABLqXAiYapUXCoMwvMic8ay8pk3L9JB+vOvsaYN5NRMiHgc1XvcOkd99MpW3DTVZtpY5Tv0crS3U3ZrMoxEZVTCWc4CqEkmJ4UqyoGJJCcaQywq2/EfaFlxD9NgAoe+s/ndmHEYnsLMwCA/VDEOS5GQlHAg4UDCgYQDCQcSDiQcSDiQcCDhQMKBhAPD58B/A683SXUvOOG7AAAAAElFTkSuQmCC"/>'+
          '</a>'+
          '  <h5 class="card-title">This '+(isUnsupportedBrowser ? 'browser' : 'operating system')+' is not supported.</h5>'+
          '  <p style="max-width: 500px; margin-left: auto; margin-right: auto;">'+
          '    This app does not currently support '+(
          isUnsupportedBrowser?
            (bowser.msie?
              '<strong>'+bowser.name+'</strong><br>'+ 'To continue, please use a supported browser, or download the <a href="https://www.google.com/chrome">latest version of Google Chrome</a>.'+
              '  </p>'+
              '  <a class="btn btn-primary" style="padding: 5px 10px" href="https://www.google.com/chrome">Download Chrome</a>'
            :
              '<strong>'+bowser.name+'</strong> for versions lower than <strong>v'+ LATEST_SUPPORTED_VERSION_BY_BROWSER_NAME[bowser.name.toLowerCase()]+'</strong>. '+
              'To continue, please upgrade your browser to the newest version, or download the <a href="https://www.google.com/chrome">latest version of Google Chrome</a>.'+
              '  </p>'+
              '  <a class="btn btn-primary" style="padding: 5px 10px" href="https://www.google.com/chrome">Download Chrome</a>'
            )
          :
          '<strong>'+bowser.osname+'</strong> for versions lower than <strong>v'+ LATEST_SUPPORTED_VERSION_BY_OS[bowser.osname]+'</strong>. '+
          'To continue, please use a different device, or <a href="'+(bowser.osname === 'iOS' ? 'https://support.apple.com/en-us/HT204204' : 'https://support.google.com/android/?hl=en#topic=7313011')+'">upgrade this device\'s software</a> to the latest compatible version.'+
          '  </p>'+
          '  <a class="btn btn-primary" style="padding: 5px 10px" href="/contact">Need help?</a>'
          )+
          '</div>';
          document.body.style.padding = '75px 0';
        }
      }
    })();
    </script>

    <% /* Keep footer hidden until the document is ready (prevents flicker that is especially unattractive on mobile) */ %>
    <script>
    $(function() {
      $('[data-hide-until-rendered]').removeClass('invisible'); // Note: invisible is a bootstrap 4 class
    });
    </script>

  </body>
</html><|MERGE_RESOLUTION|>--- conflicted
+++ resolved
@@ -136,7 +136,7 @@
           <div class="d-flex flex-grow-1 flex-column">
             <div purpose="footer-nav" class="justify-content-between justify-content-sm-end order-l pb-xl-2 px-lg-0">
               <div class="flex-column">
-                <a href="/get-started" class="d-block pr-md-5 pr-sm-3 pb-2">Get started</a>
+                <a href="/customers/dashboard" class="d-block pr-md-5 pr-sm-3 pb-2">Customers</a>
                 <a href="/docs" class="d-block pr-md-5 pr-sm-3 pb-2">Docs</a>
                 <a href="/transparency" class="d-block pr-md-5 pr-sm-3 pb-2 pb-xl-0">Transparency</a>
               </div>
@@ -148,11 +148,7 @@
               <div class="flex-column">
                 <a href="/handbook" class="d-block pr-lg-2 pl-md-5 pl-sm-3 pb-2">Handbook</a>
                 <a href="/docs/contributing" class="d-block pr-lg-2 pl-md-5 pl-sm-3 pb-2">Contribute</a>
-<<<<<<< HEAD
-                <a href="/customers/dashboard" class="d-block pr-lg-2 pl-md-5 pl-sm-3 pb-2 pb-xl-0">Customers</a>
-=======
                 <a href="/apply" class="d-block pr-lg-2 pl-md-5 pl-sm-3 pb-2 pb-xl-0">Jobs</a>
->>>>>>> 632fe28c
               </div>
             </div>
           </div>
