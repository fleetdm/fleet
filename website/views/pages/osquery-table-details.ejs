--- conflicted
+++ resolved
@@ -6,17 +6,6 @@
           <h2>Tables</h2>
           <p>Fleet uses osquery tables to query operating system, hardware, and software data. Each table provides specific data for analysis and filtering.</p>
         </div>
-<<<<<<< HEAD
-        <div purpose="platform-filters" class="d-flex flex-row justify-content-center">
-          <div purpose="platform-filter" :class="[selectedPlatform === 'apple' ? 'selected' : '']" class="d-flex flex-row justify-content-center align-items-center" @click="clickSelectPlatform('apple')">
-            <h1 class="d-flex align-items-center">
-              <img src="/images/os-macos-dark-24x24@2x.png" alt="macOS" class="d-inline">
-              <span class="d-none d-md-inline">Apple</span>
-            </h1>
-          </div>
-          <div purpose="platform-filter" :class="[selectedPlatform === 'linux' ? 'selected' : '']" class="d-flex flex-row justify-content-center align-items-center" @click="clickSelectPlatform('linux')">
-            <h1 class="d-flex align-items-center">
-=======
         <div purpose="platform-filters" class="d-flex justify-content-center"  >
           <div purpose="platform-filter" :class="[selectedPlatform === 'apple' ? 'selected' : '']+' '+[bowser.windows ? 'order-3' : '']" class="d-flex flex-row justify-content-center align-items-center" @click="clickSelectPlatform('apple')">
             <p class="d-flex align-items-center">
@@ -26,32 +15,21 @@
           </div>
           <div purpose="platform-filter" :class="[selectedPlatform === 'linux' ? 'selected' : '']+' '+[bowser.windows ? 'order-2' : '']"  class="d-flex flex-row justify-content-center align-items-center" @click="clickSelectPlatform('linux')">
             <p class="d-flex align-items-center">
->>>>>>> 4805fb22
               <img src="/images/os-linux-dark-24x24@2x.png" alt="Linux" class="d-inline">
               <span class="d-none d-md-inline">Linux</span>
-            </h1>
+            </p>
           </div>
-<<<<<<< HEAD
-          <div purpose="platform-filter" :class="[selectedPlatform === 'windows' ? 'selected' : '']" class="d-flex flex-row justify-content-center align-items-center" @click="clickSelectPlatform('windows')">
-            <h1 class="d-flex align-items-center">
-=======
           <div purpose="platform-filter" :class="[selectedPlatform === 'windows' ? 'selected' : '']+' '+[bowser.windows ? 'order-1' : '']" class="d-flex flex-row justify-content-center align-items-center" @click="clickSelectPlatform('windows')">
             <p class="d-flex align-items-center">
->>>>>>> 4805fb22
               <img src="/images/os-windows-dark-24x24@2x.png" alt="Windows" class="d-inline">
               <span class="d-none d-md-inline">Windows</span>
-            </h1>
+            </p>
           </div>
-<<<<<<< HEAD
-          <div purpose="platform-filter" :class="[selectedPlatform === 'chrome' ? 'selected' : '']" class="d-flex flex-row justify-content-center align-items-center" @click="clickSelectPlatform('chrome')">
-            <h1 class="d-flex align-items-center">
-=======
           <div purpose="platform-filter" :class="[selectedPlatform === 'chrome' ? 'selected' : '']+' '+[bowser.windows ? 'order-4' : '']" class="d-flex flex-row justify-content-center align-items-center" @click="clickSelectPlatform('chrome')">
             <p class="d-flex align-items-center">
->>>>>>> 4805fb22
               <img src="/images/os-chromeos-dark-24x24@2x.png" alt="Chrome" class="d-inline">
               <span class="d-none d-md-inline">ChromeOS</span>
-            </h1>
+            </p>
           </div>
         </div>
 
