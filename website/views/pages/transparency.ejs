<div id="transparency" v-cloak>
  <div purpose="page-container" class="container-fluid">
    <div purpose="page-content">
      <div purpose="hero-text">
        <h1 class="text-center">Why is Fleet on my computer?</h1>
        <p class="text-center">Fleet makes it a little easier for your IT team to keep your computer healthy without interfering with your work.</p>
      </div>
      <div purpose="feature" class="d-flex flex-lg-row flex-column-reverse justify-content-between mx-auto align-items-center">
      <div purpose="feature-text" class="d-flex flex-column">
        <h3>How does it affect me?</h3>
        <p>Your IT team has to maintain your computer and keep it compliant with a bunch of security requirements. But they also realize you have a job to do. So they want to be as un-intrusive as possible.</p>
        <p>That’s why they chose Fleet. It’s compatible with everything, including Linux, so it doesn’t limit what operating system you use. And it’s open source, meaning if you want to, you can <a href="https://github.com/fleetdm/fleet" target="_blank">take it apart</a> and see what it’s doing to your computer.</p>
        <!-- <div purpose="swag-cta" v-if="showSwagForm">
          <a purpose="swag-link" style="text-decoration: none;" class="d-inline" href="https://kqphpqst851.typeform.com/to/Whm2imZc">
            <div class="d-flex flex-row justify-content-center align-items-center">
              <div><img alt="A tumbler with a Fleet logo" src="/images/icon-fleet-tumbler-55x51@2x.png"></div>
              <div class="d-flex flex-column">
                <strong>Get a Fleet tumbler</strong>
                <animated-arrow-button target="_blank" style="font-weight: 400;">It's free</animated-arrow-button>
              </div>
            </div>
          </a>
        </div> -->
      </div>
      <div purpose="feature-image">
        <img alt="Information about a users device in Fleet." src="/images/better-hero-image-468x380@2x.png">
      </div>
    </div>
    <div purpose="logos" class="mx-auto">
      <logo-carousel></logo-carousel>
    </div>
    <div purpose="accordion" class="container-fluid d-flex flex-column justify-content-center align-items-center px-0">
      <h2 class="text-center">What personal information can Fleet see?</h2>
      <p class="mb-0">Here’s what Fleet can manage on your computer:</p>
      <div purpose="accordion-body" class="mx-auto">
        <div purpose="accordion-item">
          <p purpose="accordion-header" id="accordion__header1" style="cursor: pointer;" class="accordion" data-toggle="collapse" data-target="#accordion__body1" aria-controls="accordion__body1">
            On/off status
            <span class="fa fa-angle-down"></span>
          </p>
          <p id="accordion__body1" class="collapse" aria-labelledby="accordion__header1">
            Fleet knows when your device is on or off. This is shown via the online/offline status in Fleet Desktop. This is useful for understanding the state of your device and for troubleshooting should a problem ever arise.
          </p>
        </div>
        <div purpose="accordion-item">
          <p purpose="accordion-header" id="accordion__header2" style="cursor: pointer;" class="accordion" data-toggle="collapse" data-target="#accordion__body2" aria-controls="accordion__body2">
            Browser history
            <span class="fa fa-angle-down"></span>
          </p>
          <p id="accordion__body2" class="collapse" aria-labelledby="accordion__header2">
            Fleet can see browser history to protect you in the rare event of bad actors gaining access to you device and personal information.
          </p>
        </div>
        <div purpose="accordion-item">
          <p purpose="accordion-header" id="accordion__header3" style="cursor: pointer;" class="accordion" data-toggle="collapse" data-target="#accordion__body3" aria-controls="accordion__body3">
            System settings
            <span class="fa fa-angle-down"></span>
          </p>
          <p id="accordion__body3" class="collapse" aria-labelledby="accordion__header3">
            Fleet can enforce settings like password length on your device. This is useful for IT teams to keep your Mac up to date so you don’t have to.
          </p>
        </div>
        <div purpose="accordion-item">
          <p purpose="accordion-header" id="accordion__header4" style="cursor: pointer;" class="accordion" data-toggle="collapse" data-target="#accordion__body4" aria-controls="accordion__body4">
            Remote actions
            <span class="fa fa-angle-down"></span>
          </p>
          <p id="accordion__body4" class="collapse" aria-labelledby="accordion__header4">
            Device actions are helpful for IT teams to troubleshoot your device remotely if you run into any issues. If your IT team uses Fleet's device management (MDM) features, your computer can be restarted, locked or even wiped remotely by your administrator.
          </p>
        </div>
        <div purpose="accordion-item">
          <p purpose="accordion-header" id="accordion__header5" style="cursor: pointer;" class="accordion" data-toggle="collapse" data-target="#accordion__body5" aria-controls="accordion__body5">
            Shell scripts
            <span class="fa fa-angle-down"></span>
          </p>
          <p id="accordion__body5" class="collapse" aria-labelledby="accordion__header5">
            Fleet can run any shell script on your device remotely. This is useful for IT teams to help you troubleshoot remotely if you run into any issues with your device.
          </p>
        </div>
        <div purpose="accordion-item">
          <p purpose="accordion-header" id="accordion__header6" style="cursor: pointer;" class="accordion" data-toggle="collapse" data-target="#accordion__body6" aria-controls="accordion__body6">
            User account logins
            <span class="fa fa-angle-down"></span>
          </p>
          <p id="accordion__body6" class="collapse" aria-labelledby="accordion__header6">
            Fleet can see details about the user accounts associated with your device, including which accounts have logged in recently. This is useful for IT and security teams to identify logins from suspicious accounts.
          </p>
        </div>
        <div purpose="accordion-item">
          <p purpose="accordion-header" id="accordion__header7" style="cursor: pointer;" class="accordion" data-toggle="collapse" data-target="#accordion__body7" aria-controls="accordion__body7">
            Device health & performance
            <span class="fa fa-angle-down"></span>
          </p>
          <p id="accordion__body7" class="collapse" aria-labelledby="accordion__header7">
            Fleet can see details about your device’s hardware. E.g., what processor is used, how much memory is installed, storage capacity, battery health, etc. This allows IT teams to preemptively address device health problems, which can mitigate data loss and reduce disruption to your workflow caused by IT related issues.
          </p>
        </div>
        <div purpose="accordion-item">
          <p purpose="accordion-header" id="accordion__header8" style="cursor: pointer;" class="accordion" data-toggle="collapse" data-target="#accordion__body8" aria-controls="accordion__body8">
            Software
            <span class="fa fa-angle-down"></span>
          </p>
          <p id="accordion__body8" class="collapse" aria-labelledby="accordion__header8">
<<<<<<< HEAD
            Fleet can install/uninstall software and access a detailed list of the software installed on your device. This enables IT teams to better manage software update schedules, and reduce disruption to your workflow. Additionally, security teams can use this data to check if any software has been compromised by referencing the version numbers against known vulnerable software databases.
=======
            Fleet can add apps, remove apps, and access a detailed list of the apps and other software installed on your device. This enables IT teams to better manage software update schedules, and reduce disruption to your workflow. Additionally, security teams can use this data to check if any software has been compromised by referencing the version numbers against known vulnerable software databases.
>>>>>>> 8bab38b7
          </p>
        </div>
        <div purpose="accordion-item">
          <p purpose="accordion-header" id="accordion__header9" style="cursor: pointer;" class="accordion" data-toggle="collapse" data-target="#accordion__body9" aria-controls="accordion__body9">
            Running processes
            <span class="fa fa-angle-down"></span>
          </p>
          <p id="accordion__body9" class="collapse" aria-labelledby="accordion__header9">
            Fleet can access a list of processes running on your device. These are processes you interact with graphically i.e., opened software; and processes that are running tasks in the background, such as sending data over network connections, running backups, or scheduled auto-updates. IT and security teams can use osquery to view this list in order to detect suspicious activity that may be a threat to your system.
          </p>
        </div>
        <div purpose="accordion-item">
          <p purpose="accordion-header" id="accordion__header10" style="cursor: pointer;" class="accordion" data-toggle="collapse" data-target="#accordion__body10" aria-controls="accordion__body10">
            Security configurations
            <span class="fa fa-angle-down"></span>
          </p>
          <p id="accordion__body10" class="collapse" aria-labelledby="accordion__header10">
            Fleet can see information about the status of firewalls and other security software installed on your device.
          </p>
        </div>
        <div purpose="accordion-item">
          <p purpose="accordion-header" id="accordion__header11" style="cursor: pointer;" class="accordion" data-toggle="collapse" data-target="#accordion__body11" aria-controls="accordion__body11">
            Connected hardware devices
            <span class="fa fa-angle-down"></span>
          </p>
          <p id="accordion__body11" class="collapse" aria-labelledby="accordion__header11">
            Fleet can see information about connected hardware devices. This is typically limited to only the type of hardware connected, and not specific details about the device. E.g., connected smartphones, USB devices, network devices, audio/visual hardware.
          </p>
        </div>
        <div purpose="accordion-item">
          <p purpose="accordion-header" id="accordion__header12" style="cursor: pointer;" class="accordion" data-toggle="collapse" data-target="#accordion__body12" aria-controls="accordion__body12">
            Device location
            <span class="fa fa-angle-down"></span>
          </p>
          <p id="accordion__body12" class="collapse" aria-labelledby="accordion__header12">
            Fleet uses IP geolocation to provide an approximate location of your device. Accuracy of IP geolocation services vary depending on where you are, but can typically be pinpointed within the nearest state or city. Organizations typically use this feature to track stolen or misplaced devices, and in some cases to ensure the safety of employees.
          </p>
        </div>
        <div purpose="accordion-item">
          <p purpose="accordion-header" id="accordion__header13" style="cursor: pointer;" class="accordion" data-toggle="collapse" data-target="#accordion__body13" aria-controls="accordion__body13">
            File contents
            <span class="fa fa-angle-down"></span>
          </p>
          <p id="accordion__body13" class="collapse" aria-labelledby="accordion__header13">
            In the case of a cyber attack, it is possible with Fleet to gain read access to files on your system. This is not a feature designed for privacy invasion, but rather a means for security teams to locate files on your device that may have been created or affected by a malicious virus.<br/><br/>
            Additionally, Fleet can be configured to store disk encryption keys that can be used to recover encrypted data from a macOS device.
          </p>
        </div>
      </div>
      <p purpose="agents-note">Fleet can't guarantee that other personal data isn't being captured by user activity monitoring or cybersecurity tools like Veriato, CrowdStrike, etc.</p>
    </div>
  </div>
  <div purpose="secureframe-section" v-if="showSecureframeBanner">
    <div purpose="secureframe-banner" class="d-flex flex-column">
      <img alt="Secureframe logo" src="/images/logo-secureframe-46x48@2x.png">
      <h2>Automate compliance. <br>Improve security. Reduce risk.</h2>
      <p>Build trust with customers using automation backed by world-class experts</p>
    <animated-arrow-button class="mx-auto" href="https://secureframe.com" target="_blank" text-color="#FFFFFF" arrow-color="#0FD082">Learn more</animated-arrow-button>
    </div>
  </div>
  </div>
    <div purpose="bottom-gradient">
      <parallax-city></parallax-city>
    </div>
</div>
<%- /* Expose server-rendered data as window.SAILS_LOCALS :: */ exposeLocalsToBrowser() %><|MERGE_RESOLUTION|>--- conflicted
+++ resolved
@@ -102,11 +102,7 @@
             <span class="fa fa-angle-down"></span>
           </p>
           <p id="accordion__body8" class="collapse" aria-labelledby="accordion__header8">
-<<<<<<< HEAD
-            Fleet can install/uninstall software and access a detailed list of the software installed on your device. This enables IT teams to better manage software update schedules, and reduce disruption to your workflow. Additionally, security teams can use this data to check if any software has been compromised by referencing the version numbers against known vulnerable software databases.
-=======
             Fleet can add apps, remove apps, and access a detailed list of the apps and other software installed on your device. This enables IT teams to better manage software update schedules, and reduce disruption to your workflow. Additionally, security teams can use this data to check if any software has been compromised by referencing the version numbers against known vulnerable software databases.
->>>>>>> 8bab38b7
           </p>
         </div>
         <div purpose="accordion-item">
