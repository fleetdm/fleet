<div id="osquery-management" v-cloak>
  <div purpose="page-container">
    <div purpose="page-content" class="mx-auto">
    <div purpose="hero">
      <div purpose="page-headline">
        <h4>Endpoint operations</h4>
        <h2>Focus on data not vendors</h2>
      </div>
      <div purpose="hero-content" class="d-flex flex-md-row flex-column align-items-center justify-content-between">
        <div purpose="hero-image">
          <img alt="A device verifying compliance for every endpoint" src="/images/endpoint-operations-hero-image-380x383@2x.png">
        </div>
        <div purpose="hero-text">
          <strong>Simplify security tooling</strong>
          <p>Consolidate your security tooling on top of open data standards like YAML, SQL, and JSON.</p>
          <strong>Ship data to any platform</strong>
          <p>Export anything. Ship data to any platform like Splunk, Snowflake, or any streaming infrastructure like AWS Kinesis and Apache Kafka.</p>
          <strong>Pulse check anything</strong>
          <p>Simplify security audits, build definitive reports, and discover and verify ongoing compliance for every endpoint, from workstations to data centers.</p>
          <div purpose="button-row" class="d-flex flex-md-row flex-column justify-content-start align-items-center">
            <a purpose="cta-button" @click="clickOpenChatWidget()">Show me</a>
            <a purpose="animated-arrow-button-red" href="/try-fleet">See real data</a>
          </div>
        </div>
      </div>
    </div>
    <div purpose="testimonials" class="d-flex flex-md-row flex-column align-items-center justify-content-between">
      <div purpose="testimonial-quote">
        <div purpose="quote">
          <img alt="an opening quotation mark" style="width:20px; margin-bottom: 16px;" src="/images/icon-quote-21x17@2x.png">
          <p>I love the steady and consistent delivery of features that help teams work how they want to work, not how your product dictates they work.</p>
        </div>
        <div purpose="quote-attribution" class="d-flex flex-md-row flex-column align-items-center">
          <div purpose="quote-image"><img src="/images/testimonial-daniel-grzelak-48x48@2x.png" alt="Daniel Grzelak"></div>
          <div class="d-flex flex-column">
            <p purpose="name">Daniel Grzelak</p>
            <p purpose="title">CISO</p>
          </div>
        </div>
      </div>
      <div purpose="testimonial-videos" class="d-flex">
        <div purpose="testimonial-video" @click="clickOpenVideoModal('austin-anderson')">
          <span><img src="/images/icon-play-video-8x9@2x.png" alt="Play">Play video</span>
        </div>
        <div purpose="testimonial-video" @click="clickOpenVideoModal('nick-fohs')">
          <span><img src="/images/icon-play-video-8x9@2x.png" alt="Play">Play video</span>
        </div>
      </div>
    </div>

    <div purpose="feature-headline" class="mr-auto">
      <h3>Simplify security tooling</h3>
      <p>Consolidate your security tooling on top of open data standards like YAML, SQL, and JSON.</p>
    </div>

    <div purpose="three-column-features" class="mx-auto">

      <div purpose="feature-row" class="d-flex flex-sm-row flex-column align-items-sm-start align-items-center justify-content-center">
        <div purpose="feature-item" class="ml-sm-0">
          <img alt="Incident response (IR)" src="/images/icon-incident-response-48x48@2x.png" class="mx-auto mx-sm-0">
          <h5>Incident response (IR)</h5>
          <p>Contain and recover from breaches using live data, remote commands, and automated workflows.</p>
        </div>

        <div purpose="feature-item">
          <img alt="Detection and response" src="/images/icon-detection-and-response-48x48@2x.png" class="mx-auto mx-sm-0">
          <h5>Detection and response</h5>
          <p>Ship logs and alerts when unusual behavior is detected. Run scripts on demand or when alerts trigger.</p>
        </div>

        <div purpose="feature-item" class="mr-sm-0 mb-0">
          <img alt="File access monitoring (FIM)" src="/images/icon-fim-48x48@2x.png" class="mx-auto mx-sm-0">
          <h5>File access monitoring (FIM)</h5>
          <p>Specify files to monitor for changes or deletions, then log those events to your SIEM or data lake.</p>
        </div>
      </div>
      <div purpose="feature-row" class="d-flex flex-sm-row flex-column align-items-sm-start align-items-center justify-content-center">
        <div purpose="feature-item" class="ml-sm-0">
          <img alt="Attack surface management" src="/images/icon-attack-surface-management-48x48@2x.png" class="mx-auto mx-sm-0">
          <h5>Attack surface management</h5>
          <p>Discover security misconfigurations and vulnerabilities and prioritize risks that matter to your organization.</p>
        </div>

        <div purpose="feature-item">
          <img alt="Malware detection" src="/images/icon-malware-detection-48x48@2x.png" class="mx-auto mx-sm-0">
          <h5>Malware detection</h5>
          <p>Continuously scan host filesystems for indicators of compromise (IOC). Import malware signatures from threat intelligence sources.</p>
        </div>

        <div purpose="feature-item" class="mr-sm-0 mb-0">
          <img alt="Osquery made easy" src="/images/icon-osquery-made-easy-48x48@2x.png" class="mx-auto mx-sm-0">
          <h5>Osquery made easy</h5>
          <p>Collect exactly the data you need from your production infrastructure across every cloud and data center*.</p>
        </div>
      </div>
      <p purpose="feature-footnote">*Companies like Fastly and Gusto use Fleet in production with hundreds of thousands of endpoints, including containers, OT, and laptops.</p>
    </div>

    <div purpose="feature" class="d-flex flex-md-row flex-column-reverse justify-content-between mx-auto align-items-center">
      <div purpose="feature-text" class="d-flex flex-column">
        <h3>Ship data to any platform</h3>
        <p>Export anything. Ship data to any platform like Splunk, Snowflake, or any streaming infrastructure like AWS Kinesis and Apache Kafka.</p>
        <div purpose="checklist" class="flex-column d-flex">
          <p>Extract data and correlate it with your log aggregator, SIEM, or data lake.</p>
          <p>Ease your logging burden, pull the data you need.</p>
        </div>
      </div>
      <div purpose="feature-image" class="left">
        <img alt="Ship data to any platform" src="/images/endpoint-ops-feature-image-1-381x282@2x.png">
      </div>
    </div>

    <div purpose="feature-headline" class="mr-auto">
      <h3>Pulse check anything</h3>
      <p>Simplify security audits, build definitive reports, and discover and verify ongoing compliance for every endpoint, from workstations to data centers.</p>
    </div>

    <div purpose="three-column-features" class="mx-auto">

      <div purpose="feature-row" class="d-flex flex-sm-row flex-column align-items-sm-start align-items-center justify-content-center">
        <div purpose="feature-item" class="ml-sm-0">
          <img alt="Software and asset inventory" src="/images/icon-software-and-asset-inventory-48x48@2x.png" class="mx-auto mx-sm-0">
          <h5>Software and asset inventory</h5>
          <p>Get visibility into all endpoints across any operating system*, including support for servers and containers in every cloud infrastructure.</p>
        </div>

        <div purpose="feature-item">
          <img alt="EDR health checks" src="/images/icon-edr-health-check-48x48@2x.png" class="mx-auto mx-sm-0">
          <h5>EDR health checks</h5>
          <p>Verify that your EDR tools are installed and working so you can identify and address configuration issues quickly.</p>
        </div>

        <div purpose="feature-item" class="mr-sm-0 mb-0">
          <img alt="Automatic posture assessment" src="/images/icon-automatic-posture-assessment-48x48@2x.png" class="mx-auto mx-sm-0">
          <h5>Automatic posture assessment</h5>
          <p>Keep all your endpoints* compliant with customizable baselines, or use common benchmarks like CIS.</p>
        </div>
      </div>
      <div purpose="feature-row" class="d-flex flex-sm-row flex-column align-items-sm-start align-items-center justify-content-left">
        <div purpose="feature-item" class="ml-sm-0">
          <img alt="See logins for every endpoint" src="/images/icon-see-logins-for-every-endpoint-48x48@2x.png" class="mx-auto mx-sm-0">
          <h5>See logins for every endpoint</h5>
          <p>Identify who logs in to any system, including login history and current sessions.  Look up any computer by the email address of the person using it.</p>
        </div>

        <div purpose="feature-item">
          <img alt="Verify updates and settings" src="/images/icon-edr-health-check-48x48@2x.png" class="mx-auto mx-sm-0">
          <h5>Verify updates and settings</h5>
          <p>Track progress towards deadlines for security posture remediation projects, and enforce due dates through automations.</p>
        </div>
      </div>
      <p purpose="feature-footnote">*Currently limited to: macOS, Linux, Windows, Chromebooks, OT, data centers, Amazon Web Services (AWS), Google Cloud (GCP), and the Microsoft Cloud (Azure).</p>
    </div>


    <div purpose="feature" class="d-flex flex-md-row flex-column justify-content-between mx-auto align-items-center mb-0">
      <div purpose="feature-image" class="right">
        <img alt="Ship data to any platform" src="/images/endpoint-ops-feature-image-2-380x380@2x.png">
      </div>
      <div purpose="feature-text" class="d-flex flex-column">
        <h3>Osquery on easy mode</h3>
        <p>Accelerate deployment and get more out of osquery. You don’t need to be an osquery expert to get the answers you need from your devices, Fleet takes care of some of that for you.</p>
        <div purpose="checklist" class="flex-column d-flex">
          <p>Remotely set osquery flags to control initialization, disable/enable features, and select plugins.</p>
          <p>Import community queries from other security teams at top brands like Palantir and Fastly.</p>
          <p>Implement the Center for Internet Security (CIS) benchmarks (one click, 400+ queries, supported by Fleet). Or customize exactly the queries you need.</p>
        </div>
      </div>
    </div>
  </div>
  </div>
  <%/* End of page gradient */%>
  <div purpose="bottom-gradient">
    <div purpose="tweets-container" class="container-fluid px-md-0 pb-0 d-flex flex-column justify-content-center">
      <div purpose="section-heading" class="mx-auto text-center">
        <h4>Who else uses Fleet?</h4>
        <h2>Empowering security and IT teams, globally</h2>
      </div>
    </div>

<<<<<<< HEAD
      <scrollable-tweets :testimonials="testimonialsForScrollableTweets"></scrollable-tweets>
      <div purpose="page-container" class="pb-0 container">
=======
    <scrollable-tweets></scrollable-tweets>
    <div purpose="page-container" class="pb-0 container">
>>>>>>> 9a721b61

      <div purpose="bottom-cta" class="text-center">
        <h4>Open-source endpoint ops</h4>
        <h1>Lighter than air</h1>
        <div purpose="button-row" style="margin-top: 60px;" class="d-flex flex-md-row flex-column justify-content-center align-items-center mx-auto">
          <a purpose="cta-button" href="/try-fleet/register?tryitnow">Try it out</a>
          <a @click="clickOpenChatWidget()" purpose="animated-arrow-button-red">Talk to an expert</a>
        </div>
      </div>
    </div>
  </div>
  <%/* Cloud city banner */%>
  <div class="d-flex flex-column" purpose="bottom-cloud-city-banner">
    <img alt="A glass city floating on top of fluffy white clouds" class="d-none d-lg-flex" src="/images/homepage-cloud-city-banner-lg-1600x375@2x.png">
    <img alt="A glass city floating on top of fluffy white clouds" class="d-none d-md-flex d-lg-none" src="/images/homepage-cloud-city-banner-md-990x375@2x.png">
    <img alt="A glass city floating on top of fluffy white clouds" class="d-flex d-md-none" src="/images/homepage-cloud-city-banner-sm-375x168@2x.png">
  </div>
  <modal purpose="video-modal" v-if="modal === 'austin-anderson'" @close="closeModal()">
    <iframe width="560" height="315" src="https://www.youtube.com/embed/G5Ry_vQPaYc?si=vv0AfRe30yssWWRM&amp;controls=0" frameborder="0" allow="accelerometer; autoplay; clipboard-write; encrypted-media; gyroscope; picture-in-picture; web-share" allowfullscreen></iframe>
  </modal>
  <modal purpose="video-modal" v-if="modal === 'nick-fohs'" @close="closeModal()">
    <iframe width="560" height="315" src="https://www.youtube.com/embed/fs5ULAR4e4A?si=pChZBt_sSNj13goP&amp;controls=0" title="YouTube video player" frameborder="0" allow="accelerometer; autoplay; clipboard-write; encrypted-media; gyroscope; picture-in-picture; web-share" allowfullscreen></iframe>
  </modal>
</div>
<%- /* Expose server-rendered data as window.SAILS_LOCALS :: */ exposeLocalsToBrowser() %><|MERGE_RESOLUTION|>--- conflicted
+++ resolved
@@ -178,13 +178,8 @@
       </div>
     </div>
 
-<<<<<<< HEAD
-      <scrollable-tweets :testimonials="testimonialsForScrollableTweets"></scrollable-tweets>
-      <div purpose="page-container" class="pb-0 container">
-=======
     <scrollable-tweets></scrollable-tweets>
     <div purpose="page-container" class="pb-0 container">
->>>>>>> 9a721b61
 
       <div purpose="bottom-cta" class="text-center">
         <h4>Open-source endpoint ops</h4>
