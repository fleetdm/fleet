<div id="pricing" v-cloak>
  <div purpose="page-content" class="container-fluid mx-auto">
    <div class="px-0 d-flex flex-column justify-content-center pt-5 mx-auto">
      <div purpose="hero-text">
        <h2 class="text-center mb-5">
          Compare plans and pricing
        </h2>
      </div>
      <div purpose="pricing-tiers" class="d-flex flex-column flex-lg-row justify-content-center">
        <%// Fleet Free tier card %>
        <div purpose="pricing-card">
        <div purpose="free-tier-card" class="card d-flex flex-column h-100  justify-content-between">
          <div purpose="pricing-tier-title">
            <div class="d-flex flex-row justify-content-start">
              <div class="d-flex flex-column justify-content-between">
                <h2>Free</h2>
                <h3>Unlimited hosts</h3>
                <div purpose="tier-price" class="d-flex flex-row align-items-center">
                  <h1><span purpose="price-dollar-sign">$</span>0</h1><strong>/ host <br purpose="premium-price-linebreak">/ month</strong>
                </div>
              </div>
            </div>
          </div>
          <div purpose="button-container" class="d-flex flex-row align-items-center">
            <animated-arrow-button href="/docs">
              Read the docs
            </animated-arrow-button>
          </div>
        </div>
        </div>
        <%// Fleet Premium tier card %>
        <div purpose="pricing-card" class="d-flex flex-column justify-content-center">
          <div purpose="premium-tier-card" class="card d-flex h-100 flex-column justify-content-between">
            <div purpose="pricing-tier-title">
              <div class="d-flex flex-column justify-content-between">
                <div class="d-flex flex-column justify-content-start">
                  <h2>Premium</h2>
                  <h3>Unlimited baselines</h3>
                  <div purpose="tier-price" class="d-flex flex-row align-items-center justify-content-start">
                    <h1><span purpose="price-dollar-sign">$</span>7.00</h1><strong>/ host <br purpose="premium-price-linebreak">/ month</strong>
                  </div>
                </div>
              </div>
            </div>
            <div>
              <a purpose="card-button" class="btn btn-block btn-lg btn-primary mx-auto mb-0" href="/register">Get started</a>
            </div>
          </div>
        </div>
        <%//  Custom tier card %>
        <div purpose="pricing-card" class="d-flex flex-column justify-content-center">
          <div purpose="custom-tier-card" class="card d-flex h-100 flex-column justify-content-between">
            <div purpose="pricing-tier-title">
              <div class="d-flex flex-column justify-content-between">
                <div class="d-flex flex-column justify-content-center">
                  <h2>Custom</h2>
                  <h3>For teams with extremely large deployments.</h3>
                </div>
              </div>
            </div>
            <div>
              <a purpose="card-button" class="btn btn-block btn-lg btn-primary mx-auto mb-0" href="/contact">Talk to us</a>
            </div>
          </div>
        </div>
      </div>
      <div purpose="logos-container" class="flex-column flex-wrap align-items-center w-100">
        <logo-carousel></logo-carousel>
      </div>
      <div purpose="pricing-switch" class="d-flex flex-md-row flex-column justify-content-center mx-auto">
        <div purpose="pricing-switch-option" class="all" :class="[pricingMode === 'all' ? 'selected' : '']" @click="clickChangePricingMode('all')">All features</div>
        <div purpose="pricing-switch-option" class="it" :class="[pricingMode === 'IT' ? 'selected' : '']" @click="clickChangePricingMode('IT')">For IT admins</div>
        <div purpose="pricing-switch-option" class="security" :class="[pricingMode === 'Security' ? 'selected' : '']" @click="clickChangePricingMode('Security')">For security engineers</div>
        <div purpose="pricing-tier-switch" :class="pricingMode+'-selected'"></div>
      </div>
    </div>
    <%// All features %>
    <div purpose="features-table" class="d-flex flex-column justify-content-center mx-auto px-0 " :class="[[pricingMode === 'all' ? 'show' : 'hide']]">
      <div class="d-flex flex-column p-0" :class="[showExpandedTable ? '' : 'truncated']">
        <%// Desktop features tables %>
        <div class="d-none d-md-block">
          <% for(let category of pricingTable) {%>
            <table purpose="pricing-categories-table" class="table">
             <thead>
                <tr>
                  <td><h5><%- category.categoryName %></h5></td>
                  <%if(pricingTable.indexOf(category) === 0) {%>
                  <td class="text-center">
                    <strong>Free</strong>
                  </td>
                  <%}else {%>
                  <td ></td>
                  <%}%>
                  <%if(pricingTable.indexOf(category) === 0) {%>
                  <td class="text-center">
                    <strong>Premium</strong>
                  </td>
                  <%}else {%>
                  <td ></td>
                  <%}%>
                </tr>
              </thead>
              <tbody>
                <% for( let feature of category.features){ %>
                  <tr>
                    <%if(feature.description && feature.documentationUrl) {%>
                    <td purpose="feature-name"><%- feature.name %><%- feature.comingSoon ? '*' : '' %><a href="<%- feature.documentationUrl %>" target="_blank"><img class="d-inline has-link" purpose="tooltip-icon" src="/images/icon-more-info-14x14@2x.png" alt="More info" data-toggle="tooltip" tabindex="0" data-placement="top" data-html="true" title="<p><%= feature.description +'</p>'+ [feature.documentationUrl ? '<u>Click to learn more</u>' : ''] %> "></a></td>
                    <% } else if(feature.description) {%>
                      <td purpose="feature-name"><%- feature.name %><%- feature.comingSoon ? '*' : '' %><img class="d-inline" purpose="tooltip-icon" src="/images/icon-more-info-14x14@2x.png" alt="More info" data-toggle="tooltip" tabindex="0" data-placement="top" data-html="true" title="<%= feature.description %> "></td>
                    <% } else {%>
                      <td purpose="feature-name"><%- feature.name %><%- feature.comingSoon ? '*' : '' %></td>
                    <% } %>
                    <%if(feature.tier === 'Free') {%>
                      <td purpose="table-checkmark"><img class="mx-auto" alt="checkmark" purpose="checkmark" src="/images/icon-checkmark-green-16x16@2x.png"></td>
                    <%} else {%>
                      <td purpose="table-checkmark"></td>
                    <%}%>
                    <td purpose="table-checkmark"><img class="mx-auto" alt="checkmark" purpose="checkmark" src="/images/icon-checkmark-green-16x16@2x.png"></td>
                  </tr>
                <% }%>
              </tbody>
            </table>
          <% }%>
          <p style="color: #515774;" class="mb-0 w-100">* Coming soon</p>
        </div>
        <%// Mobile features tables %>
        <div purpose="mobile-feature-table-section" class="d-block d-md-none" v-for="category in pricingTable">
          <h5>{{category.categoryName}}</h5>
          <div purpose="mobile-features-table" class="d-flex flex-column" v-for="feature in category.features">
            <div purpose="striped-row" class="d-flex flex-row justify-content-between align-items-center">
              <strong class="d-block">
                {{feature.name}}{{feature.comingSoon ? '*' : ''}}
              </strong>
              <img class="d-block" purpose="tooltip-icon" src="/images/icon-more-info-14x14@2x.png" alt="More info" @click="clickOpenMobileTooltip(feature)" v-if="feature.description">
            </div>
            <div class="d-flex flex-row justify-content-between align-items-center">
              Free
              <img class="d-block" alt="checkmark" purpose="checkmark" src="/images/icon-checkmark-green-16x16@2x.png" v-if="feature.tier === 'Free'">
            </div>
            <div purpose="striped-row" class="d-flex flex-row justify-content-between align-items-center">
              Premium
              <img class="d-block" alt="checkmark" purpose="checkmark" src="/images/icon-checkmark-green-16x16@2x.png">
            </div>
          </div>
        </div>
        <p style="color: #515774;" class="d-block d-md-none mb-0 w-100">* Coming soon</p>
        <div purpose="truncated-features-fade">
        </div>
      </div>
      <div class="d-flex flex-row justify-content-center"><a :class="[showExpandedTable ? 'expanded' : '']" @click="showExpandedTable = !showExpandedTable" purpose="show-all-features-button">Show all features<span></span></a></div>
    </div>
    <%// Filtered features %>
    <div purpose="features-table" class="d-flex flex-column justify-content-center mx-auto px-0" :class="[[pricingMode === 'IT' ? 'show' : 'hide']]">
      <div class="d-flex flex-column p-0" :class="[showExpandedTable ? '' : 'truncated']">
        <%// Desktop features tables %>
        <div class="d-none d-md-block">
          <% for(let category of pricingTableForIt) {%>
            <table purpose="pricing-categories-table" class="table">
             <thead>
                <tr>
                  <td><h5><%- category.categoryName %></h5></td>
                  <%if(pricingTableForIt.indexOf(category) === 0) {%>
                  <td class="text-center">
                    <strong>Free</strong>
                  </td>
                  <%}else {%>
                  <td ></td>
                  <%}%>
                  <%if(pricingTableForIt.indexOf(category) === 0) {%>
                  <td class="text-center">
                    <strong>Premium</strong>
                  </td>
                  <%}else {%>
                  <td ></td>
                  <%}%>
                </tr>
              </thead>
              <tbody>
                <% for( let feature of category.features){ %>
                  <tr>
                    <%if(feature.description && feature.documentationUrl) {%>
                    <td purpose="feature-name"><%- feature.name %><%- feature.comingSoon ? '*' : '' %><a href="<%- feature.documentationUrl %>" target="_blank"><img class="d-inline has-link" purpose="tooltip-icon" src="/images/icon-more-info-14x14@2x.png" alt="More info" data-toggle="tooltip" tabindex="0" data-placement="top" data-html="true" title="<p><%= feature.description +'</p>'+ [feature.documentationUrl ? '<u>Click to learn more</u>' : ''] %> "></a></td>
                    <% } else if(feature.description) {%>
                      <td purpose="feature-name"><%- feature.name %><%- feature.comingSoon ? '*' : '' %><img class="d-inline" purpose="tooltip-icon" src="/images/icon-more-info-14x14@2x.png" alt="More info" data-toggle="tooltip" tabindex="0" data-placement="top" data-html="true" title="<%= feature.description %> "></td>
                    <% } else {%>
                      <td purpose="feature-name"><%- feature.name %><%- feature.comingSoon ? '*' : '' %></td>
                    <% } %>
                    <%if(feature.tier === 'Free') {%>
                      <td purpose="table-checkmark"><img class="mx-auto" alt="checkmark" purpose="checkmark" src="/images/icon-checkmark-green-16x16@2x.png"></td>
                    <%} else {%>
                      <td purpose="table-checkmark"></td>
                    <%}%>
                    <td purpose="table-checkmark"><img class="mx-auto" alt="checkmark" purpose="checkmark" src="/images/icon-checkmark-green-16x16@2x.png"></td>
                  </tr>
                <% }%>
              </tbody>
            </table>
          <% }%>
          <p style="color: #515774;" class="mb-0 w-100">* Coming soon</p>
        </div>
        <%// Mobile features tables %>
        <div purpose="mobile-feature-table-section" class="d-block d-md-none" v-for="category in pricingTableForIt">
          <h5>{{category.categoryName}}</h5>
<<<<<<< HEAD
          <div purpose="mobile-features-table" class="d-flex flex-column" v-for="feature in category.features">
            <div purpose="striped-row" class="d-flex flex-row justify-content-between align-items-center" @click="">
              <strong>
                {{feature.name}}{{feature.comingSoon ? '*' : ''}}
                <img class="d-inline" purpose="tooltip-icon" src="/images/icon-more-info-14x14@2x.png" alt="More info" @click="clickOpenMobileTooltip(feature)" v-if="feature.description">
              </strong>
            </div>
            <div class="d-flex flex-row justify-content-between align-items-center">
              Free
              <img class="d-block" alt="checkmark" purpose="checkmark" src="/images/icon-checkmark-green-16x16@2x.png" v-if="feature.tier === 'Free'">
            </div>
            <div purpose="striped-row" class="d-flex flex-row justify-content-between align-items-center">
              Premium
              <img class="d-block" alt="checkmark" purpose="checkmark" src="/images/icon-checkmark-green-16x16@2x.png">
=======
            <div purpose="mobile-features-table" class="d-flex flex-column" v-for="feature in category.features">
              <div purpose="striped-row" class="d-flex flex-row justify-content-between align-items-center">
                <strong class="d-block">
                  {{feature.name}}{{feature.comingSoon ? '*' : ''}}
                </strong>
                <img class="d-block" purpose="tooltip-icon" src="/images/icon-more-info-14x14@2x.png" alt="More info" @click="clickOpenMobileTooltip(feature)" v-if="feature.description">
              </div>
              <div class="d-flex flex-row justify-content-between align-items-center">
                Free
                <img class="d-block" alt="checkmark" purpose="checkmark" src="/images/icon-checkmark-green-16x16@2x.png" v-if="feature.tier === 'Free'">
              </div>
              <div purpose="striped-row" class="d-flex flex-row justify-content-between align-items-center">
                Premium
                <img class="d-block" alt="checkmark" purpose="checkmark" src="/images/icon-checkmark-green-16x16@2x.png">
              </div>
>>>>>>> 2d78943b
            </div>
          </div>
        </div>
        <p style="color: #515774;" class="d-block d-md-none mb-0 w-100">* Coming soon</p>
        <div purpose="truncated-features-fade"></div>
      </div>
      <div class="d-flex flex-row justify-content-center"><a :class="[showExpandedTable ? 'expanded' : '']" @click="showExpandedTable = !showExpandedTable" purpose="show-all-features-button">Show all features<span></span></a></div>
    </div>
    <div purpose="features-table" class="d-flex flex-column justify-content-center mx-auto px-0" :class="[[pricingMode === 'Security' ? 'show' : 'hide']]">
      <div class="d-flex flex-column p-0" :class="[showExpandedTable ? '' : 'truncated']">
        <%// Desktop features tables %>
        <div class="d-none d-md-block">
          <% for(let category of pricingTableForSecurity) {%>
            <table purpose="pricing-categories-table" class="table">
             <thead>
                <tr>
                  <td><h5><%- category.categoryName %></h5></td>
                  <%if(pricingTableForSecurity.indexOf(category) === 0) {%>
                  <td class="text-center">
                    <strong>Free</strong>
                  </td>
                  <%}else {%>
                  <td ></td>
                  <%}%>
                  <%if(pricingTableForSecurity.indexOf(category) === 0) {%>
                  <td class="text-center">
                    <strong>Premium</strong>
                  </td>
                  <%}else {%>
                  <td ></td>
                  <%}%>
                </tr>
              </thead>
              <tbody>
                <% for( let feature of category.features){ %>
                  <tr>
                    <%if(feature.description && feature.documentationUrl) {%>
                    <td purpose="feature-name"><%- feature.name %><%- feature.comingSoon ? '*' : '' %><a href="<%- feature.documentationUrl %>" target="_blank"><img class="d-inline has-link" purpose="tooltip-icon" src="/images/icon-more-info-14x14@2x.png" alt="More info" data-toggle="tooltip" tabindex="0" data-placement="top" data-html="true" title="<p><%= feature.description +'</p>'+ [feature.documentationUrl ? '<u>Click to learn more</u>' : ''] %> "></a></td>
                    <% } else if(feature.description) {%>
                      <td purpose="feature-name"><%- feature.name %><%- feature.comingSoon ? '*' : '' %><img class="d-inline" purpose="tooltip-icon" src="/images/icon-more-info-14x14@2x.png" alt="More info" data-toggle="tooltip" tabindex="0" data-placement="top" data-html="true" title="<%= feature.description %> "></td>
                    <% } else {%>
                      <td purpose="feature-name"><%- feature.name %><%- feature.comingSoon ? '*' : '' %></td>
                    <% } %>
                    <%if(feature.tier === 'Free') {%>
                      <td purpose="table-checkmark"><img class="mx-auto" alt="checkmark" purpose="checkmark" src="/images/icon-checkmark-green-16x16@2x.png"></td>
                    <%} else {%>
                      <td purpose="table-checkmark"></td>
                    <%}%>
                    <td purpose="table-checkmark"><img class="mx-auto" alt="checkmark" purpose="checkmark" src="/images/icon-checkmark-green-16x16@2x.png"></td>
                  </tr>
                <% }%>
              </tbody>
            </table>
          <% }%>
          <p style="color: #515774;" class="mb-0 w-100">* Coming soon</p>
        </div>
        <%// Mobile features tables %>
        <div purpose="mobile-feature-table-section" class="d-block d-md-none" v-for="category in pricingTableForSecurity">
          <h5>{{category.categoryName}}</h5>
          <div purpose="mobile-features-table" class="d-flex flex-column" v-for="feature in category.features">
            <div purpose="striped-row" class="d-flex flex-row justify-content-between align-items-center">
              <strong class="d-block">
                {{feature.name}}{{feature.comingSoon ? '*' : ''}}
              </strong>
              <img class="d-block" purpose="tooltip-icon" src="/images/icon-more-info-14x14@2x.png" alt="More info" @click="clickOpenMobileTooltip(feature)" v-if="feature.description">
            </div>
            <div class="d-flex flex-row justify-content-between align-items-center">
              Free
              <img class="d-block" alt="checkmark" purpose="checkmark" src="/images/icon-checkmark-green-16x16@2x.png" v-if="feature.tier === 'Free'">
            </div>
            <div purpose="striped-row" class="d-flex flex-row justify-content-between align-items-center">
              Premium
              <img class="d-block" alt="checkmark" purpose="checkmark" src="/images/icon-checkmark-green-16x16@2x.png">
            </div>
          </div>
        </div>
        <p style="color: #515774;" class="d-block d-md-none mb-0 w-100">* Coming soon</p>
        <div purpose="truncated-features-fade"></div>
      </div>
      <div class="d-flex flex-row justify-content-center"><a :class="[showExpandedTable ? 'expanded' : '']" @click="showExpandedTable = !showExpandedTable" purpose="show-all-features-button">Show all features<span></span></a></div>
    </div>
    <%// Bottom call to action %>
    <div purpose="faq" class="d-flex flex-column flex-md-row justify-content-center">
      <div purpose="faq-header">
        <h2>Frequently <br>asked questions</h2>
      </div>
      <div purpose="accordion" class="d-flex flex-column justify-content-start">
        <div purpose="accordion-body">
          <div purpose="accordion-item">
            <p purpose="accordion-header" id="accordion__header1" style="cursor: pointer;" class="accordion" data-toggle="collapse" data-target="#accordion__body1" aria-controls="accordion__body1">
              Parts of the UI are unfamiliar to us. We're pretty good with Jamf?
              <span class="fa fa-angle-down"></span>
            </p>
            <p purpose="faq-answer" id="accordion__body1" class="collapse" aria-labelledby="accordion__header1">
              TODO
            </p>
          </div>
          <div purpose="accordion-item">
            <p purpose="accordion-header" id="accordion__header2" style="cursor: pointer;" class="accordion" data-toggle="collapse" data-target="#accordion__body2" aria-controls="accordion__body2">
              Fleet is missing this feature?
              <span class="fa fa-angle-down"></span>
            </p>
            <p purpose="faq-answer" id="accordion__body2" class="collapse" aria-labelledby="accordion__header2">
              TODO
            </p>
          </div>
          <div purpose="accordion-item">
            <p purpose="accordion-header" id="accordion__header3" style="cursor: pointer;" class="accordion" data-toggle="collapse" data-target="#accordion__body3" aria-controls="accordion__body3">
              What actually is Fleet? Was it purpose built for this kind of thing? (apple MDM)?
              <span class="fa fa-angle-down"></span>
            </p>
            <p purpose="faq-answer" id="accordion__body3" class="collapse" aria-labelledby="accordion__header3">
              TODO
            </p>
          </div>
        </div>
        <div class="d-flex flex-row justify-content-start">
          <p purpose="contact-note">Couldn’t find an answer? <a href="/contact">message us</a></p>
        </div>
      </div>
    </div>
  </div>
  <modal purpose="mobile-tooltip" v-if="modal === 'mobileTooltip'" @close="closeModal()">
    <div>
      <p class="mb-0">{{selectedFeature.description}}</p>
      <a :href="selectedFeature.documentationUrl" target="_blank" v-if="selectedFeature.documentationUrl">Learn more</a>
    </div>
  </modal>
</div>
<%- /* Expose locals as `window.SAILS_LOCALS` :: */ exposeLocalsToBrowser() %><|MERGE_RESOLUTION|>--- conflicted
+++ resolved
@@ -201,10 +201,9 @@
         <%// Mobile features tables %>
         <div purpose="mobile-feature-table-section" class="d-block d-md-none" v-for="category in pricingTableForIt">
           <h5>{{category.categoryName}}</h5>
-<<<<<<< HEAD
           <div purpose="mobile-features-table" class="d-flex flex-column" v-for="feature in category.features">
             <div purpose="striped-row" class="d-flex flex-row justify-content-between align-items-center" @click="">
-              <strong>
+              <strong class="d-block">
                 {{feature.name}}{{feature.comingSoon ? '*' : ''}}
                 <img class="d-inline" purpose="tooltip-icon" src="/images/icon-more-info-14x14@2x.png" alt="More info" @click="clickOpenMobileTooltip(feature)" v-if="feature.description">
               </strong>
@@ -216,23 +215,6 @@
             <div purpose="striped-row" class="d-flex flex-row justify-content-between align-items-center">
               Premium
               <img class="d-block" alt="checkmark" purpose="checkmark" src="/images/icon-checkmark-green-16x16@2x.png">
-=======
-            <div purpose="mobile-features-table" class="d-flex flex-column" v-for="feature in category.features">
-              <div purpose="striped-row" class="d-flex flex-row justify-content-between align-items-center">
-                <strong class="d-block">
-                  {{feature.name}}{{feature.comingSoon ? '*' : ''}}
-                </strong>
-                <img class="d-block" purpose="tooltip-icon" src="/images/icon-more-info-14x14@2x.png" alt="More info" @click="clickOpenMobileTooltip(feature)" v-if="feature.description">
-              </div>
-              <div class="d-flex flex-row justify-content-between align-items-center">
-                Free
-                <img class="d-block" alt="checkmark" purpose="checkmark" src="/images/icon-checkmark-green-16x16@2x.png" v-if="feature.tier === 'Free'">
-              </div>
-              <div purpose="striped-row" class="d-flex flex-row justify-content-between align-items-center">
-                Premium
-                <img class="d-block" alt="checkmark" purpose="checkmark" src="/images/icon-checkmark-green-16x16@2x.png">
-              </div>
->>>>>>> 2d78943b
             </div>
           </div>
         </div>
