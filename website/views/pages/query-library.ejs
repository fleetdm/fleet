<div id="query-library" v-cloak>

  <div class="d-flex justify-content-center">
    <div class="container justify-content-center library">
      <h2 class="mb-3">Standard query library</h2>
      <p class="pb-3 description">Fleet's standard query library includes a growing collection of useful queries
        for organizations deploying Fleet and osquery.</p>
      <div class="p-0 m-0">
        <div class="d-md-none">
          <div class="d-flex">
            <div class="input-group search-mobile">
              <div class="input-group-prepend border-right-0">
                <span class="input-group-text bg-transparent border-right-0 pl-2 pr-1"><img class="search" alt="search"
                    src="/images/icon-search-16x16@2x.png"></span>
              </div>
              <input class="form-control border-left-0 px-0" placeholder="Search queries" aria-label="Search queries"
                v-model="inputTextValue" @keydown.self="delayInput(setSearchString, 400, 'defaultTimer')()" />
            </div>
          </div>
          <div class="d-flex select-mobile">
            <div class="select-mobile-border">
              <select class="select-purpose mobile font-weight-bold" v-model="selectedKind">
                <option value="all queries" selected>All queries</option>
                <option value="query">Informational queries</option>
                <option value="policy">Policies</option>
              </select>
            </div>
          </div>
          <div class="d-flex select-mobile">
            <div class="select-mobile-border">
              <select class="select-purpose mobile font-weight-bold" v-model="selectedPlatform">
                <option value="all platforms" selected>All platforms</option>
                <option value="macOS">macOS</option>
                <option value="Windows">Windows</option>
                <option value="Linux">Linux</option>
                <option value="FreeBSD">FreeBSD</option>
              </select>
            </div>
          </div>
        </div>

        <div class="filter-and-search-bar d-none d-md-flex row align-items-center justify-content-between mb-3">
          <div class="d-flex px-0 align-items-center filters">
            <div class="d-flex">
              <div class="dropdown flex-wrap filter purpose">
                <p class="d-inline-flex mb-0 pr-1">Show</p>
                <button class="btn btn-secondary btn-sm dropdown-toggle p-0" type="button"
                  id="dropdownMenuSelectPurpose" data-toggle="dropdown" aria-haspopup="true" aria-expanded="false">
                  {{ selectedKind === 'query' ? 'informational' : selectedKind === 'policy' ? 'policies' : 'all queries'}}
                </button>
                <div class="dropdown-menu p-2" aria-labelledby="dropdownMenuSelectPurpose">
                  <button class="dropdown-item" type="button"
                    @click="clickSelectKind('all queries')">all queries</button>
                    <button class="dropdown-item" type="button"
                    @click="clickSelectKind('query')">informational</button>
                  <button class="dropdown-item" type="button"
                    @click="clickSelectKind('policy')">policies</button>
                </div>
              </div>
            </div>
            <div class="d-flex">
              <div class="dropdown d-flex flex-wrap filter platform">
                <p class="d-inline-flex flex-wrap px-2 mb-0">compatible with</p>
                <button class="btn btn-secondary btn-sm dropdown-toggle p-0" type="button"
                  id="dropdownMenuSelectPlatform" data-toggle="dropdown" aria-haspopup="true" aria-expanded="false">
                  {{selectedPlatform}}
                </button>
                <div class="dropdown-menu p-2" aria-labelledby="dropdownMenuSelectPlatform">
                  <button class="dropdown-item" type="button" @click="clickSelectPlatform('all platforms')">all platforms</button>
                  <button class="dropdown-item" type="button" @click="clickSelectPlatform('macOS')">macOS</button>
                  <button class="dropdown-item" type="button"
                    @click="clickSelectPlatform('Windows')">Windows</button>
                  <button class="dropdown-item" type="button" @click="clickSelectPlatform('Linux')">Linux</button>
                  <button class="dropdown-item" type="button"
                    @click="clickSelectPlatform('FreeBSD')">FreeBSD</button>
                </div>
              </div>
            </div>
          </div>
          <div class="d-flex px-0">
            <div class="d-flex justify-content-end">
              <div class="input-group search">
                <div class="input-group-prepend border-right-0 search">
                  <span class="input-group-text bg-transparent border-right-0 pl-2 pr-1"><img class="search"
                      alt="search" src="/images/icon-search-16x16@2x.png"></span>
                </div>
                <input class="form-control border-left-0 px-0" placeholder="Search queries" aria-label="Search queries"
                  v-model="inputTextValue" @keydown.self="delayInput(setSearchString, 400, 'defaultTimer')()" />
              </div>
            </div>
          </div>
        </div>
      </div>
      <div class="results">
        <div purpose="selected-tag" v-if="selectedTag">
          <p>Showing {{ selectedKind === 'query' ? 'informational queries' : selectedKind === 'policy' ? 'policies' : 'all queries'}} for <span purpose="query-tag" class="d-inline-block" style="cursor: pointer;" @click="clickSelectTag('')">{{selectedTag}}<span style="color: #8b8fa2;" class="fa fa-times-circle pl-2"></span></span></p>
        </div>
        <div class="category__informational">
          <div v-for="query of queriesList">
            <div class="card results" @click="clickCard(query.slug)">
              <div class="card-body">
                <div class="row justify-content-between align-items-center query-card">
                  <div class="col-12">
                    <div class="d-block d-sm-flex flex-wrap">
                      <h5 class="card-title m-0 mb-1 mr-sm-2">{{query.name}}</h5>
                      <div class="my-2 my-sm-0 flex-wrap">
                        <span class="mr-2 mb-1 text-nowrap d-inline-block" purpose="query-tag" v-for="tag in query.tags" @click.stop="clickSelectTag(tag)">{{tag}}</span>
                      </div>
                    </div>
                  </div>
                  <div class="col-sm-9 col-md-9">
                    <p class="font-italic mb-1 p-0 description">{{query.description}}</p>
                    <div class="contributors" v-if="query.contributors && query.contributors.length">
                      <div class="d-flex mb-2 mb-sm-1 align-items-center">
                        <div v-for="contributor in query.contributors">
                          <div class="d-flex m-1 avatar-frame" @click.stop="clickAvatar(contributor)">
                            <img alt="a GitHub user avatar" :alt="contributor" :src="contributor.avatarUrl" />
                          </div>
                        </div>
                        <p class="mb-0 ml-1">contributed by {{getContributorsString(query.contributors)}}</p>
                      </div>
                    </div>
                  </div>
                  <div class="col-sm-3 col-md-auto align-self-start">
                    <div class="text-sm-right m-0">
                      <img class="d-inline-flex mr-1 mr-sm-0 ml-sm-1 ml-md-2 logo"
                        src="/images/os-macos-black-16x16@2x.png" alt="macOS"
                        v-if="query.platforms.includes('macOS')" />
                      <img class="d-inline-flex mr-1 mr-sm-0 ml-sm-1 ml-md-2 logo"
                        src="/images/os-windows-black-16x16@2x.png" alt="Windows"
                        v-if="query.platforms.includes('Windows')" />
                      <img class="d-inline-flex mr-1 mr-ms-0 ml-sm-1 ml-md-2 logo"
                        src="/images/os-linux-black-16x16@2x.png" alt="Linux"
                        v-if="query.platforms.includes('Linux')" />
                      <img class="d-inline-flex mr-1 mr-sm-0 ml-sm-1 ml-md-2 logo"
                        src="/images/os-freebsd-black-16x16@2x.png" alt="FreeBSD"
                        v-if="query.platforms.includes('FreeBSD')" />
                    </div>
                  </div>
                </div>
              </div>
              <div class="divider"></div>
            </div>
          </div>
        </div>
      </div>
    </div>
  </div>
  <div class="d-flex justify-content-center p-3">
    <div class="card call-to-action col-6-grow my-5 library">
      <div class="card-body px-0">
        <h3 class="mb-3">Contributors</h3>
        <p><strong>Want to add your own query?</strong> Please submit a pull request
<<<<<<< HEAD
          <a href="https://github.com/fleetdm/fleet/edit/main/docs/Using-Fleet/standard-query-library/standard-query-library.yml">
            over on GitHub
          </a>.
=======
          <a href="https://github.com/fleetdm/fleet/edit/main/docs/01-Using-Fleet/standard-query-library/standard-query-library.yml">
            over on GitHub</a>.
>>>>>>> 1f754297
        </p>
      </div>
    </div>
  </div>

</div>
<%- /* Expose server-rendered data as window.SAILS_LOCALS :: */ exposeLocalsToBrowser() %><|MERGE_RESOLUTION|>--- conflicted
+++ resolved
@@ -151,14 +151,9 @@
       <div class="card-body px-0">
         <h3 class="mb-3">Contributors</h3>
         <p><strong>Want to add your own query?</strong> Please submit a pull request
-<<<<<<< HEAD
           <a href="https://github.com/fleetdm/fleet/edit/main/docs/Using-Fleet/standard-query-library/standard-query-library.yml">
             over on GitHub
           </a>.
-=======
-          <a href="https://github.com/fleetdm/fleet/edit/main/docs/01-Using-Fleet/standard-query-library/standard-query-library.yml">
-            over on GitHub</a>.
->>>>>>> 1f754297
         </p>
       </div>
     </div>
