<div id="query-library" v-cloak>

  <div class="d-flex justify-content-center">
    <div class="container justify-content-center library">
      <h2 class="mb-3">Standard query library</h2>
      <p class="pb-3 description">Fleet's standard query library includes a growing collection of useful queries 
        for organizations deploying Fleet and osquery.</p>
      <div class="p-0 m-0">
        <div class="d-md-none">
          <div class="d-flex">
            <div class="input-group search-mobile">
              <div class="input-group-prepend border-right-0">
                <span class="input-group-text bg-transparent border-right-0 pl-2 pr-1"><img class="search" alt="search"
                    src="/images/icon-search-16x16@2x.png"></span>
              </div>
              <input class="form-control border-left-0 px-0" placeholder="Search queries" aria-label="Search queries"
                v-model="inputTextValue" @keydown.self="delayInput(setSearchString, 400, 'defaultTimer')()" />
            </div>
          </div>
          <div class="d-flex select-mobile">
            <div class="select-mobile-border">
              <select class="select-purpose mobile font-weight-bold" v-model="selectedPurpose">
                <option value="all queries" selected>All queries</option>
                <option value="informational">Informational queries</option>
                <option value="detection">Detection queries</option>
              </select>
            </div>
          </div>
          <div class="d-flex select-mobile">
            <div class="select-mobile-border">
              <select class="select-purpose mobile font-weight-bold" v-model="selectedPlatform">
                <option value="all platforms" selected>All platforms</option>
                <option value="macOS">macOS</option>
                <option value="Windows">Windows</option>
                <option value="Linux">Linux</option>
                <option value="FreeBSD">FreeBSD</option>
              </select>
            </div>
          </div>
        </div>

        <div class="filter-and-search-bar d-none d-md-flex row align-items-center justify-content-between mb-3">
          <div class="d-flex px-0 align-items-center filters">
            <div class="d-flex">
              <div class="dropdown flex-wrap filter purpose">
                <p class="d-inline-flex mb-0">Show</p>
                <button class="btn btn-secondary btn-sm dropdown-toggle px-1 py-0" type="button"
                  id="dropdownMenuSelectPurpose" data-toggle="dropdown" aria-haspopup="true" aria-expanded="false">
                  {{selectedPurpose}}
                </button>
                <div class="dropdown-menu px-2 py-1" aria-labelledby="dropdownMenuSelectPurpose">
                  <button class="dropdown-item p-3" type="button" @click="clickSelectPurpose('all queries')">all
                    queries</button>
                  <button class="dropdown-item p-3" type="button"
                    @click="clickSelectPurpose('informational')">informational</button>
                  <button class="dropdown-item p-3" type="button"
                    @click="clickSelectPurpose('detection')">detection</button>
                </div>
              </div>
            </div>
            <div class="d-flex">
              <div class="dropdown d-flex flex-wrap filter platform">
                <p class="d-inline-flex flex-wrap pl-1 mb-0">compatible with</p>
                <button class="btn btn-secondary btn-sm dropdown-toggle pl-2 pr-1 py-0" type="button"
                  id="dropdownMenuSelectPlatform" data-toggle="dropdown" aria-haspopup="true" aria-expanded="false">
                  {{selectedPlatform}}
                </button>
                <div class="dropdown-menu px-2 py-1" aria-labelledby="dropdownMenuSelectPlatform">
                  <button class="dropdown-item p-3" type="button" @click="clickSelectPlatform('all platforms')">all platforms</button>
                  <button class="dropdown-item p-3" type="button" @click="clickSelectPlatform('macOS')">macOS</button>
                  <button class="dropdown-item p-3" type="button"
                    @click="clickSelectPlatform('Windows')">Windows</button>
                  <button class="dropdown-item p-3" type="button" @click="clickSelectPlatform('Linux')">Linux</button>
                  <button class="dropdown-item p-3" type="button"
                    @click="clickSelectPlatform('FreeBSD')">FreeBSD</button>
                </div>
              </div>
            </div>
          </div>
          <div class="d-flex px-0">
            <div class="d-flex justify-content-end">
              <div class="input-group search">
                <div class="input-group-prepend border-right-0 search">
                  <span class="input-group-text bg-transparent border-right-0 pl-2 pr-1"><img class="search"
                      alt="search" src="/images/icon-search-16x16@2x.png"></span>
                </div>
                <input class="form-control border-left-0 px-0" placeholder="Search queries" aria-label="Search queries"
                  v-model="inputTextValue" @keydown.self="delayInput(setSearchString, 400, 'defaultTimer')()" />
              </div>
            </div>
          </div>
        </div>
      </div>
      <div class="results">
        <div class="category__informational">
          <div v-for="query of queriesList">
            <div class="card results" @click="clickCard(query.slug)">
              <div class="card-body query-card">
                <div class="row justify-content-between align-items-center">
                  <div class="col-sm-9 col-md-9">
                    <h5 class="card-title m-0">{{query.name}}</h5>
                    <p class="font-italic mb-1 p-0 description">{{query.description}}</p>
                    <div class="contributors" v-if="query.contributors && query.contributors.length">
                      <div class="d-flex mb-2 mb-sm-1 align-items-center">
                        <div v-for="contributor in query.contributors">
                          <div class="d-flex m-1 avatar-frame" @click="clickAvatar(contributor)">
                            <img alt="a GitHub user avatar" :alt="contributor" :src="contributor.avatarUrl" />
                          </div>
                        </div>
                        <p class="mb-0 ml-1">contributed by {{getContributorsString(query.contributors)}}</p>
                      </div>
                    </div>
                  </div>
                  <div class="col-sm-3 col-md-auto">
                    <div class="text-sm-right m-0">
                      <img class="d-inline-flex mr-1 mr-sm-0 ml-sm-1 ml-md-2 logo"
                        src="/images/os-macos-black-16x16@2x.png" alt="macOS"
                        v-if="query.platforms.includes('macOS')" />
                      <img class="d-inline-flex mr-1 mr-sm-0 ml-sm-1 ml-md-2 logo"
                        src="/images/os-windows-black-16x16@2x.png" alt="Windows"
                        v-if="query.platforms.includes('Windows')" />
                      <img class="d-inline-flex mr-1 mr-ms-0 ml-sm-1 ml-md-2 logo"
                        src="/images/os-linux-black-16x16@2x.png" alt="Linux"
                        v-if="query.platforms.includes('Linux')" />
                      <img class="d-inline-flex mr-1 mr-sm-0 ml-sm-1 ml-md-2 logo"
                        src="/images/os-freebsd-black-16x16@2x.png" alt="FreeBSD"
                        v-if="query.platforms.includes('FreeBSD')" />
                    </div>
                  </div>
                </div>
              </div>
              <div class="divider"></div>
            </div>
          </div>
        </div>
      </div>
    </div>
  </div>
  <div class="d-flex justify-content-center p-3">
    <div class="card call-to-action col-6-grow my-5 library">
      <div class="card-body">
<<<<<<< HEAD
        <h3 class="mb-3">Contributors</h3>
        <p><strong>Want to add your own query?</strong> Please submit a pull request 
          <a href="https://github.com/fleetdm/fleet/edit/master/docs/1-Using-Fleet/standard-query-library/standard-query-library.yml">
            over on GitHub
          </a>.
        </p>
=======
          <h3 class="mb-3">Contributors</h3>
          <p><strong>Want to add your own query?</strong> Please submit a pull request <a href="https://github.com/fleetdm/fleet/edit/main/docs/1-Using-Fleet/standard-query-library/standard-query-library.yml" >over on GitHub</a>.</p>
>>>>>>> 2ae40029
      </div>
    </div>
  </div>

</div>
<%- /* Expose server-rendered data as window.SAILS_LOCALS :: */ exposeLocalsToBrowser() %><|MERGE_RESOLUTION|>--- conflicted
+++ resolved
@@ -3,7 +3,7 @@
   <div class="d-flex justify-content-center">
     <div class="container justify-content-center library">
       <h2 class="mb-3">Standard query library</h2>
-      <p class="pb-3 description">Fleet's standard query library includes a growing collection of useful queries 
+      <p class="pb-3 description">Fleet's standard query library includes a growing collection of useful queries
         for organizations deploying Fleet and osquery.</p>
       <div class="p-0 m-0">
         <div class="d-md-none">
@@ -139,17 +139,12 @@
   <div class="d-flex justify-content-center p-3">
     <div class="card call-to-action col-6-grow my-5 library">
       <div class="card-body">
-<<<<<<< HEAD
         <h3 class="mb-3">Contributors</h3>
-        <p><strong>Want to add your own query?</strong> Please submit a pull request 
-          <a href="https://github.com/fleetdm/fleet/edit/master/docs/1-Using-Fleet/standard-query-library/standard-query-library.yml">
+        <p><strong>Want to add your own query?</strong> Please submit a pull request
+          <a href="https://github.com/fleetdm/fleet/edit/main/docs/1-Using-Fleet/standard-query-library/standard-query-library.yml">
             over on GitHub
           </a>.
         </p>
-=======
-          <h3 class="mb-3">Contributors</h3>
-          <p><strong>Want to add your own query?</strong> Please submit a pull request <a href="https://github.com/fleetdm/fleet/edit/main/docs/1-Using-Fleet/standard-query-library/standard-query-library.yml" >over on GitHub</a>.</p>
->>>>>>> 2ae40029
       </div>
     </div>
   </div>
