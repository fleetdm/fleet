--- conflicted
+++ resolved
@@ -1,36 +1,6 @@
 <div id="endpoint-ops-page" v-cloak>
   <div purpose="page-container">
     <div purpose="page-content" class="mx-auto">
-<<<<<<< HEAD
-      <div purpose="hero">
-        <div purpose="page-headline">
-          <h4>Endpoint operations</h4>
-          <h1>A consistent interface</h1>
-        </div>
-        <div purpose="hero-content" class="d-flex flex-md-row flex-column align-items-center justify-content-between">
-          <div purpose="hero-image">
-            <img alt="A device verifying compliance for every endpoint" src="/images/endpoint-operations-hero-image-380x380@2x.png">
-          </div>
-          <div purpose="hero-text">
-            <strong>Pulse check anything</strong>
-            <p>Use a live connection to every endpoint to simplify audit, compliance, and reporting from workstations to data centers.</p>
-            <strong>Ship data to any platform</strong>
-            <p>Ship logs to any platform like Splunk, Snowflake, or <a href="/docs/using-fleet/log-destinations">any streaming infrastructure</a> like AWS Kinesis and Apache Kafka.</p>
-            <strong>Osquery on easy mode</strong>
-            <p>You don’t need to be an osquery expert to get the answers you need from your devices, Fleet does some of that for you.</p>
-            <div purpose="button-row" class="d-flex flex-md-row flex-column justify-content-start align-items-center">
-              <a purpose="cta-button" href="/register">Start now</a>
-              <a purpose="animated-arrow-button-red" href="/contact">Talk to us</a>
-            </div>
-          </div>
-        </div>
-      </div>
-      <div purpose="testimonials" class="d-flex flex-md-row flex-column align-items-center justify-content-between">
-        <div purpose="testimonial-quote">
-          <div purpose="quote">
-            <img alt="an opening quotation mark" style="width:20px; margin-bottom: 16px;" src="/images/icon-quote-21x17@2x.png">
-            <p>I love the steady and consistent delivery of features that help teams work how they want to work, not how your product dictates they work.</p>
-=======
     <div purpose="hero">
       <div purpose="page-headline">
         <h4>Endpoint operations</h4>
@@ -90,7 +60,6 @@
           <div purpose="quote">
             <img alt="an opening quotation mark" style="width:20px; margin-bottom: 16px;" src="/images/icon-quote-21x17@2x.png">
             <p>"I love the steady and consistent delivery of features that help teams work how they want to work, not how your product dictates they work."</p>
->>>>>>> 6f1d037d
           </div>
           <div purpose="quote-attribution" class="d-flex flex-md-row flex-column align-items-center">
             <div purpose="quote-image"><img src="/images/testimonial-daniel-grzelak-48x48@2x.png" alt="Daniel Grzelak"></div>
@@ -99,26 +68,19 @@
               <p purpose="title">CISO</p>
             </div>
           </div>
-<<<<<<< HEAD
-=======
         </div>
       <% } %>
       <div purpose="testimonial-videos" class="d-flex">
         <div purpose="testimonial-video" @click="clickOpenVideoModal('austin-anderson')">
           <span><img src="/images/icon-play-video-8x9@2x.png" alt="Play">Play video</span>
->>>>>>> 6f1d037d
-        </div>
-        <div purpose="testimonial-videos" class="d-flex">
-          <div purpose="testimonial-video" @click="clickOpenVideoModal('austin-anderson')">
-            <span><img src="/images/icon-play-video-8x9@2x.png" alt="Play">Play video</span>
-          </div>
-          <div purpose="testimonial-video" @click="clickOpenVideoModal('nick-fohs')">
-            <span><img src="/images/icon-play-video-8x9@2x.png" alt="Play">Play video</span>
-          </div>
-        </div>
-      </div>
+        </div>
+        <div purpose="testimonial-video" @click="clickOpenVideoModal('nick-fohs')">
+          <span><img src="/images/icon-play-video-8x9@2x.png" alt="Play">Play video</span>
+        </div>
+      </div>
+    </div>
     <logo-carousel></logo-carousel>
-    </div>
+  </div>
   </div>
   <% if(primaryBuyingSituation){%>
   <%-  partial('../partials/calendar-banner.partial.ejs') %>
