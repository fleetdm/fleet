<div id="query-detail" v-cloak>
  <div purpose="page-container">
    <div purpose="page-content">
      <docs-nav-and-search search-filter="queries" current-section="queries" :algolia-public-key="algoliaPublicKey"></docs-nav-and-search>
      <div purpose="breadcrumbs" class="d-flex flex-row align-items-start">
        <div>
          <a purpose="breadcrumbs-category" class="text-nowrap" href="/queries">Queries</a>/
        </div>
        <div purpose="breadcrumbs-title">
          <span><%- query.name %></span>
        </div>
      </div>
      <div purpose="query-details-and-sidebar" class="d-flex flex-lg-row flex-column">
        <div purpose="query-details" class="d-flex flex-column">
          <h2 purpose="query-name"><%- query.name %></h2>
          <div purpose="query-attribution">
            <img alt="Contributor's GitHub profile picture" purpose="contributor-profile-picture" src="https://github.com/<%- query.contributors[0].handle %>.png?size=200">
            <a purpose="query-link" href="https://github.com/<%- query.contributors[0].handle %>" class="d-flex align-items-center">
            <p purpose="contributor-profile-name" class="mb-0"><%= query.contributors[0].name %></p></a>
          </div>
          <p purpose="query-description"><%- query.description %></p>
          <div purpose="query-check">
            <p>To learn more about queries, <a href="/guides/queries">check this guide</a></p>
            <div purpose="codeblock">
              <div purpose="codeblock-tabs" >
                <a purpose="codeblock-tab" :class="[ selectedTab === 'sql' ? 'selected' : '']" @click="selectedTab = 'sql'">Query</a>
                <a purpose="codeblock-tab" :class="[ selectedTab === 'ps' ? 'selected' : '']"  @click="selectedTab = 'ps'" v-if="query.powershell">PowerShell<span purpose="new-badge">NEW</span></a>
                <div purpose="copy-button-tab">
                  <div purpose="copy-button"></div>
                </div>
              </div>
              <pre v-show="selectedTab === 'sql'"><code class="hljs sql"><%= query.query %></code></pre>
              <pre v-show="selectedTab === 'ps'"><code class="hljs ps has-linebreaks"><%= query.powershell %></code></pre>
            </div>
            <div purpose="powershell-note" v-if="selectedTab === 'ps'">
              <img src="/images/icon-info-16x16@2x.png" alt="An icon indicating that this section has important information">
              <div>
                <p>PowerShell commands are currently work in progress, <a :href="'https://github.com/fleetdm/fleet/edit/main/'+queryLibraryYmlRepoPath">contributions welcome</a>.</p>
              </div>
            </div>
          </div>
        </div>
        <div purpose="sidebar-container">
          <div purpose="right-sidebar" class="d-flex flex-column">
            <div purpose="query-platform">
              <h4>Platform</h4>
              <div class="d-flex flex-row">
                <img src="/images/os-macos-dark-24x24@2x.png" alt="macOS" :class="[ selectedTab === 'ps' ? 'muted' : '']" v-if="query.platform.includes('darwin')"/>
                <img src="/images/os-windows-dark-24x24@2x.png" alt="Windows" :class="[ selectedTab === 'bash' ? 'selected' : '']" v-if="query.platform.includes('windows')"/>
                <img src="/images/os-linux-dark-24x24@2x.png" alt="Linux" :class="[ selectedTab === 'ps' ? 'muted' : '']" v-if="query.platform.includes('linux')"/>
                <img src="/images/os-chromeos-dark-24x24@2x.png" alt="ChromeOS" :class="[ selectedTab === 'ps' ? 'muted' : '']" v-if="query.platform.includes('chrome')"/>
              </div>
            </div>
            <div purpose="docs-links" class="order-3">
<<<<<<< HEAD
              <a purpose="sidebar-link" :href="'https://github.com/fleetdm/fleet/edit/main/'+queryLibraryYmlRepoPath+'#L'+query.lineNumberInYaml"> <img src="/images/icon-edit-16x16@2x.png" alt="Suggest an edit">Suggest an edit</a>
              <a purpose="sidebar-link" href="/contact"><img alt="Talk to an engineer" src="/images/icon-contact-16x16@2x.png">Talk to us</a>
=======
              <a purpose="sidebar-link" :href="'https://github.com/fleetdm/fleet/edit/main/'+queryLibraryYmlRepoPath"> <img src="/images/icon-edit-16x16@2x.png" alt="Suggest an edit">Edit</a>
>>>>>>> 0be9a7df
            </div>
          </div>
        </div>
      </div>
    </div>
  </div>
</div>
<%- /* Expose server-rendered data as window.SAILS_LOCALS :: */ exposeLocalsToBrowser() %><|MERGE_RESOLUTION|>--- conflicted
+++ resolved
@@ -52,12 +52,8 @@
               </div>
             </div>
             <div purpose="docs-links" class="order-3">
-<<<<<<< HEAD
-              <a purpose="sidebar-link" :href="'https://github.com/fleetdm/fleet/edit/main/'+queryLibraryYmlRepoPath+'#L'+query.lineNumberInYaml"> <img src="/images/icon-edit-16x16@2x.png" alt="Suggest an edit">Suggest an edit</a>
+              <a purpose="sidebar-link" :href="'https://github.com/fleetdm/fleet/edit/main/'+queryLibraryYmlRepoPath+'#L'+query.lineNumberInYaml"> <img src="/images/icon-edit-16x16@2x.png" alt="Suggest an edit">Edit</a>
               <a purpose="sidebar-link" href="/contact"><img alt="Talk to an engineer" src="/images/icon-contact-16x16@2x.png">Talk to us</a>
-=======
-              <a purpose="sidebar-link" :href="'https://github.com/fleetdm/fleet/edit/main/'+queryLibraryYmlRepoPath"> <img src="/images/icon-edit-16x16@2x.png" alt="Suggest an edit">Edit</a>
->>>>>>> 0be9a7df
             </div>
           </div>
         </div>
