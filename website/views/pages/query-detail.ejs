--- conflicted
+++ resolved
@@ -53,17 +53,10 @@
             <div purpose="query-platform">
               <h4>Platform</h4>
               <div class="d-flex flex-row">
-<<<<<<< HEAD
-                <img src="/images/os-macos-dark-24x24@2x.png" alt="macOS" :class="[ selectedTab === 'ps' ? 'muted' : '']" v-if="query.platform.includes('darwin')"/>
-                <img src="/images/os-windows-dark-24x24@2x.png" alt="Windows" :class="[ selectedTab === 'bash' ? 'muted' : '']" v-if="query.platform.includes('windows')"/>
-                <img src="/images/os-linux-dark-24x24@2x.png" alt="Linux" :class="[ selectedTab === 'ps' || selectedTab === 'bash' ? 'muted' : '']" v-if="query.platform.includes('linux')"/>
-                <img src="/images/os-chromeos-dark-24x24@2x.png" alt="ChromeOS" :class="[ selectedTab === 'ps' || selectedTab === 'bash' ? 'muted' : '']" v-if="query.platform.includes('chrome')"/>
-=======
                 <h1><img src="/images/os-macos-dark-24x24@2x.png" alt="macOS" :class="[ selectedTab === 'ps' ? 'muted' : '']" v-if="query.platform.includes('darwin')"/>Apple</h1>
-                <h1><img src="/images/os-windows-dark-24x24@2x.png" alt="Windows" :class="[ selectedTab === 'bash' ? 'selected' : '']" v-if="query.platform.includes('windows')"/>Windows</h1>
-                <h1><img src="/images/os-linux-dark-24x24@2x.png" alt="Linux" :class="[ selectedTab === 'ps' ? 'muted' : '']" v-if="query.platform.includes('linux')"/>Linux</h1>
-                <h1><img src="/images/os-chromeos-dark-24x24@2x.png" alt="ChromeOS" :class="[ selectedTab === 'ps' ? 'muted' : '']" v-if="query.platform.includes('chrome')"/>ChromeOS</h1>
->>>>>>> 70d24c49
+                <h1><img src="/images/os-windows-dark-24x24@2x.png" alt="Windows" :class="[ selectedTab === 'bash' ? 'muted' : '']" v-if="query.platform.includes('windows')"/>Windows</h1>
+                <h1><img src="/images/os-linux-dark-24x24@2x.png" alt="Linux" :class="[ selectedTab === 'ps' || selectedTab === 'bash' ? 'muted' : '']" v-if="query.platform.includes('linux')"/>Linux</h1>
+                <h1><img src="/images/os-chromeos-dark-24x24@2x.png" alt="ChromeOS" :class="[ selectedTab === 'ps' || selectedTab === 'bash' ? 'muted' : '']" v-if="query.platform.includes('chrome')"/>ChromeOS</h1>
               </div>
             </div>
             <div purpose="docs-links" class="order-3">
