--- conflicted
+++ resolved
@@ -4,7 +4,6 @@
   <div purpose="hero-background">
     <div purpose="hero-banner">
         <div class="container-lg">
-<<<<<<< HEAD
           <div purpose="hero-text" class="container-fluid px-0 text-center">
             <span class="text-left text-md-center align-self-start text-nowrap mb-0" style="text-transform: uppercase;">Lightweight, programmable telemetry</span>
             <h1 style="max-width: 780px;" class="mx-auto text-left text-md-center">Solve endpoint mysteries</h1>
@@ -12,18 +11,6 @@
             <div style="max-width: 500px;" class="mt-5 mx-auto mb-0 d-flex flex-column align-items-center justify-content-center">
               <a purpose="round-button" class="d-sm-flex align-items-center justify-content-center mx-auto mx-sm-0" href="/try-fleet/register?tryitnow">
                 Try it out
-=======
-          <div class="container-fluid text-center">
-            <h1 style="max-width: 680px;" class="mx-auto pt-lg-4">
-              Lightweight, programmable server and workstation telemetry.
-            </h1>
-            <h6 style="max-width: 650px;" class="mx-auto mt-3 mb-0">
-              The most accurate, actionable data from your servers and workstations, without the performance hit.
-            </h6>
-            <div style="max-width: 500px;" class="mt-5 mx-auto mb-0 d-sm-flex justify-content-center">
-              <a purpose="top-try-it-out-btn" class="d-sm-flex align-items-center justify-content-center btn btn-block btn-primary mx-auto mx-sm-0" href="/try-fleet/register?tryitnow">Try it out</a>
-              <a style="max-width: 220px;" class="btn btn-lg btn-white pl-4 mx-auto mx-sm-0" purpose="animated-arrow-button-white" target="_blank" href="https://calendly.com/fleetdm/demo?utm_source=homepage+demo+top">Schedule a demo
->>>>>>> 752445a1
               </a>
             </div>
             <p class="mb-0">For Mac, Windows, and Linux.</p>
@@ -176,21 +163,10 @@
           <p class="font-weight-bold m-0 ml-3">Graylog</p>
         </div>
       </div>
-<<<<<<< HEAD
-=======
-      <div class="btn-toolbar justify-content-center px-5 px-sm-0 pt-3 pb-5">
-        <a style="max-width: 220px" class="btn btn-block btn-md btn-primary mx-4" href="/try-fleet/register?tryitnow">
-          Try it out
-        </a>
-        <a style="max-width: 220px" class="btn btn-block btn-lg btn-white pl-0 m-0" purpose="animated-arrow-button-red" target="_blank" href="https://calendly.com/fleetdm/demo?utm_source=homepage+demo+mid">
-          Schedule a demo
-        </a>
-      </div>
->>>>>>> 752445a1
     </div>
     <%// Try Fleet and Talk to an expert calls to action%>
     <div style="padding-top: 40px;" class="flex-sm-row d-flex flex-column justify-content-center align-items-center mx-auto">
-      <a purpose="round-button" href="/try-fleet/register?tryitnow?" class="btn d-flex flex-row justify-content-center">Try Fleet</a>
+      <a purpose="round-button" href="/try-fleet/register?tryitnow" class="btn d-flex flex-row justify-content-center">Try Fleet</a>
       <a purpose="animated-arrow-button-red" style="color: #192147;" href="https://calendly.com/fleetdm/demo?utm_source=homepage-demo-mid" target="_blank" class="btn">Talk to an expert</a>
     </div>
   </div>
@@ -288,26 +264,10 @@
           </div>
         </div>
       </div>
-<<<<<<< HEAD
       <%// View all tweets button%>
       <div class="d-flex flex-row justify-content-center">
         <div purpose="show-all-tweets-btn" @click="clickToggleTruncateTweets()" v-if="!showAllTweets">View more</div>
         <div purpose="show-all-tweets-btn" @click="clickToggleTruncateTweets()" v-if="showAllTweets">View less</div>
-=======
-      <div>
-        <h3 class="px-4 mb-3">From small businesses to large enterprises.</h3>
-        <p class="px-4">
-          Teams use osquery with Fleet every day to stay secure and compliant.
-        </p>
-        <div class="btn-toolbar justify-content-center px-5 px-sm-0 pt-3 pb-5 mb-md-5">
-          <a style="max-width: 220px" class="btn btn-block btn-md btn-primary mx-4" href="/try-fleet/register?tryitnow">
-            Try it out
-          </a>
-          <a style="max-width: 220px" class="btn btn-block btn-lg btn-white pl-0 m-0" purpose="animated-arrow-button-red" target="_blank" href="https://calendly.com/fleetdm/demo?utm_source=homepage+demo+bottom">
-            Schedule a demo
-          </a>
-        </div>
->>>>>>> 752445a1
       </div>
     </div>
   </div>
