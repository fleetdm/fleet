--- conflicted
+++ resolved
@@ -180,13 +180,8 @@
       }//ﬁ
     }//ﬁ
 
-<<<<<<< HEAD
-
-    if(psychologicalStage !== userRecord.psychologicalStage) {
-=======
     // Only update CRM records if the user's psychological stage changes.
     if(psychologicalStage !== userRecord.psychologicalStage){
->>>>>>> 8be31c26
       await sails.helpers.salesforce.updateOrCreateContactAndAccount.with({
         emailAddress: this.req.me.emailAddress,
         firstName: this.req.me.firstName,
