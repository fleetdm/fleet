--- conflicted
+++ resolved
@@ -212,11 +212,8 @@
         primaryBuyingSituation: primaryBuyingSituation === 'eo-security' ? 'Endpoint operations - Security' : primaryBuyingSituation === 'eo-it' ? 'Endpoint operations - IT' : primaryBuyingSituation === 'mdm' ? 'Device management (MDM)' : primaryBuyingSituation === 'vm' ? 'Vulnerability management' : undefined,
         organization: this.req.me.organization,
         psychologicalStage,
-<<<<<<< HEAD
         psychologicalStageChangedBy: 'Website - Start flow',
-=======
         getStartedResponses: questionnaireProgressAsAFormattedString,
->>>>>>> debb2d17
         contactSource: 'Website - Sign up',
       }).exec((err)=>{
         if(err){
