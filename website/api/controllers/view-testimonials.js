--- conflicted
+++ resolved
@@ -34,14 +34,9 @@
       'Chandra Majumdar',
       'Eric Tan',
       'Matt Carr',
-<<<<<<< HEAD
-      'Mike Meyer',
-      'Tom Larkin',
-      'u/Heteronymous',
-=======
       'Nico Waisman',
       'Dan Grzelak',
->>>>>>> a80d8060
+      'u/Heteronymous',
     ];
     let testimonialsForMdm = _.filter(testimonials, (testimonial)=>{
       return _.contains(testimonial.productCategories, 'Device management') && _.contains(testimonialOrderForMdm, testimonial.quoteAuthorName);
