--- conflicted
+++ resolved
@@ -57,18 +57,13 @@
       let revisedPage = _.find(sails.config.builtStaticContent.markdownPages, {
         url: _.trimRight(SECTION_URL_PREFIX + '/' + _.trim(modifiedPageUrlSuffix, '/'), '/')
       });
-<<<<<<< HEAD
-      if(revisedPage.url) {
-=======
       if(revisedPage) {
->>>>>>> 470889ba
         // If we matched a page with the modified pageUrlSuffix, then redirect to that.
         throw {redirect: revisedPage.url};
       } else {
         // If no page was found, throw a 404 error.
         throw 'notFound';
       }
-<<<<<<< HEAD
     }
     // Setting the title of this page
     let pageTitle;
@@ -80,8 +75,6 @@
       } else {
         pageTitle = thisPage.title + ' | Fleet for osquery';
       }
-=======
->>>>>>> 470889ba
     }
 
     // Respond with view.
