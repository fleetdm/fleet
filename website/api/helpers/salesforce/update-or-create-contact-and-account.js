--- conflicted
+++ resolved
@@ -73,60 +73,6 @@
 
     let salesforceContactId;
     let salesforceAccountId;
-<<<<<<< HEAD
-=======
-    if(!enrichmentData.employer || !enrichmentData.employer.emailDomain || !enrichmentData.employer.organization) {
-      // Special sacraficial meat cave where the contacts with no organization go.
-      // https://fleetdm.lightning.force.com/lightning/r/Account/0014x000025JC8DAAW/view
-      salesforceAccountId = '0014x000025JC8DAAW';
-      salesforceAccountOwnerId = '0054x00000735wDAAQ';// « "Integrations admin" user.
-    } else {
-      // Search for an existing Account record by the organization returned from the getEnriched helper.
-      let existingAccountRecord = await salesforceConnection.sobject('Account')
-      .findOne({
-        'Name':  enrichmentData.employer.organization,
-        // 'LinkedIn_company_URL__c': enrichmentData.employer.linkedinCompanyPageUrl // TODO: if this information is not present on an existing account, nothing will be returned.
-      });
-      // If we didn't find an account that's name exaclty matches, we'll do another search using the provided email domain.
-      if(!existingAccountRecord){
-        existingAccountRecord = await salesforceConnection.sobject('Account')
-        .findOne({
-          'Website':  enrichmentData.employer.emailDomain,
-          // 'LinkedIn_company_URL__c': enrichmentData.employer.linkedinCompanyPageUrl // TODO: if this information is not present on an existing account, nothing will be returned.
-        });
-      }
-      // console.log(existingAccountRecord);
-      // If we found an exisitng account, we'll use assign the new contact to the account owner.
-      if(existingAccountRecord) {
-        // Store the ID of the Account record we found.
-        salesforceAccountId = existingAccountRecord.Id;
-        salesforceAccountOwnerId = existingAccountRecord.OwnerId;
-        // console.log('exising account found!', salesforceAccountId);
-      } else {
-        // If no existing account record was found, create a new one.
-        // Create a timestamp to use for the new account's assigned date.
-        salesforceAccountOwnerId = '0054x00000735wDAAQ';// « "Integrations admin" user.
-        let today = new Date();
-        let nowOn = today.toISOString().replace('Z', '+0000');
-
-        let newAccountRecord = await salesforceConnection.sobject('Account')
-        .create({
-          Account_Assigned_date__c: nowOn,// eslint-disable-line camelcase
-          // eslint-disable-next-line camelcase
-          Current_Assignment_Reason__c: 'Inbound Lead',// TODO verify that this matters. if not, do not set it.
-          Prospect_Status__c: 'Assigned',// eslint-disable-line camelcase
-
-          Name: enrichmentData.employer.organization,// IFWMIH: We know organization exists
-          Website: enrichmentData.employer.emailDomain,
-          LinkedIn_company_URL__c: enrichmentData.employer.linkedinCompanyPageUrl,// eslint-disable-line camelcase
-          NumberOfEmployees: enrichmentData.employer.numberOfEmployees,
-          OwnerId: salesforceAccountOwnerId
-        });
-        salesforceAccountId = newAccountRecord.id;
-      }//ﬁ
-      // console.log('New account created!', salesforceAccountId);
-    }//ﬁ
->>>>>>> 477e46a9
 
     // Build a dictionary of values we'll update/create a contact record with.
     let valuesToSet = {};
@@ -192,12 +138,20 @@
         salesforceAccountId = '0014x000025JC8DAAW';
         salesforceAccountOwnerId = '0054x00000735wDAAQ';// « "Integrations admin" user.
       } else {
-        // Search for an existing account using the user's email domain.
+        // Search for an existing Account record by the organization returned from the getEnriched helper.
         let existingAccountRecord = await salesforceConnection.sobject('Account')
         .findOne({
-          'Website':  enrichmentData.employer.emailDomain,
+          'Name':  enrichmentData.employer.organization,
           // 'LinkedIn_company_URL__c': enrichmentData.employer.linkedinCompanyPageUrl // TODO: if this information is not present on an existing account, nothing will be returned.
         });
+        // If we didn't find an account that's name exaclty matches, we'll do another search using the provided email domain.
+        if(!existingAccountRecord){
+          existingAccountRecord = await salesforceConnection.sobject('Account')
+          .findOne({
+            'Website':  enrichmentData.employer.emailDomain,
+            // 'LinkedIn_company_URL__c': enrichmentData.employer.linkedinCompanyPageUrl // TODO: if this information is not present on an existing account, nothing will be returned.
+          });
+        }
         // console.log(existingAccountRecord);
         // If we found an exisitng account, we'll assign the new contact to the account owner.
         if(existingAccountRecord) {
