parasails.registerPage('pricing', {
  //  ╦╔╗╔╦╔╦╗╦╔═╗╦    ╔═╗╔╦╗╔═╗╔╦╗╔═╗
  //  ║║║║║ ║ ║╠═╣║    ╚═╗ ║ ╠═╣ ║ ║╣
  //  ╩╝╚╝╩ ╩ ╩╩ ╩╩═╝  ╚═╝ ╩ ╩ ╩ ╩ ╚═╝
  data: {
    pricingMode: 'all',
  },

  //  ╦  ╦╔═╗╔═╗╔═╗╦ ╦╔═╗╦  ╔═╗
  //  ║  ║╠╣ ║╣ ║  ╚╦╝║  ║  ║╣
  //  ╩═╝╩╚  ╚═╝╚═╝ ╩ ╚═╝╩═╝╚═╝
  beforeMount: function() {
    //…
  },
  mounted: async function(){
    $('[data-toggle="tooltip"]').tooltip({
      container: '#pricing',
      trigger: 'hover',
    });
  },

  //  ╦╔╗╔╔╦╗╔═╗╦═╗╔═╗╔═╗╔╦╗╦╔═╗╔╗╔╔═╗
  //  ║║║║ ║ ║╣ ╠╦╝╠═╣║   ║ ║║ ║║║║╚═╗
  //  ╩╝╚╝ ╩ ╚═╝╩╚═╩ ╩╚═╝ ╩ ╩╚═╝╝╚╝╚═╝
  methods: {
<<<<<<< HEAD
    clickOpenChatWidget: function() {
      if(window.HubSpotConversations && window.HubSpotConversations.widget){
        window.HubSpotConversations.widget.open();
      }
    },
    clickChangePricingMode: async function(pricingMode){
      this.pricingMode = pricingMode;
    }
=======
    //…
>>>>>>> 165917b4
  }
});<|MERGE_RESOLUTION|>--- conflicted
+++ resolved
@@ -23,17 +23,8 @@
   //  ║║║║ ║ ║╣ ╠╦╝╠═╣║   ║ ║║ ║║║║╚═╗
   //  ╩╝╚╝ ╩ ╚═╝╩╚═╩ ╩╚═╝ ╩ ╩╚═╝╝╚╝╚═╝
   methods: {
-<<<<<<< HEAD
-    clickOpenChatWidget: function() {
-      if(window.HubSpotConversations && window.HubSpotConversations.widget){
-        window.HubSpotConversations.widget.open();
-      }
-    },
     clickChangePricingMode: async function(pricingMode){
       this.pricingMode = pricingMode;
     }
-=======
-    //…
->>>>>>> 165917b4
   }
 });