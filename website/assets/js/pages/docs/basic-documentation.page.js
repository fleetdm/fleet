--- conflicted
+++ resolved
@@ -267,31 +267,6 @@
     },
 
     handleScrollingInDocumentation: function () {
-<<<<<<< HEAD
-      if(!this.isDocsLandingPage) {
-        let rightNavBar = document.querySelector('div[purpose="right-sidebar"]');
-        let backToTopButton = document.querySelector('div[purpose="back-to-top-button"]');
-        let scrollTop = window.pageYOffset;
-        let windowHeight = window.innerHeight;
-
-        if (rightNavBar) {
-          if (scrollTop > this.scrollDistance && scrollTop > windowHeight * 1.5) {
-            rightNavBar.classList.add('header-hidden', 'scrolled');
-          } else if (scrollTop === 0) {
-            rightNavBar.classList.remove('header-hidden', 'scrolled');
-          } else {
-            rightNavBar.classList.remove('header-hidden');
-          }
-        }
-        if (backToTopButton[0] && scrollTop > 2500) {
-          backToTopButton.classList.add('show');
-        } else if (backToTopButton[0] && scrollTop === 0) {
-          backToTopButton.classList.remove('show');
-        }
-
-        this.scrollDistance = scrollTop;
-      }
-=======
       let rightNavBar = document.querySelector('div[purpose="right-sidebar"]');
       let backToTopButton = document.querySelector('div[purpose="back-to-top-button"]');
       let scrollTop = window.pageYOffset;
@@ -315,7 +290,6 @@
         }
       }
       this.scrollDistance = scrollTop;
->>>>>>> 9abd0a8f
     },
     clickScrollToTop: function() {
       window.scrollTo({
