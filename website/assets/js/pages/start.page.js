parasails.registerPage('start', {
  //  ╦╔╗╔╦╔╦╗╦╔═╗╦    ╔═╗╔╦╗╔═╗╔╦╗╔═╗
  //  ║║║║║ ║ ║╠═╣║    ╚═╗ ║ ╠═╣ ║ ║╣
  //  ╩╝╚╝╩ ╩ ╩╩ ╩╩═╝  ╚═╝ ╩ ╩ ╩ ╩ ╚═╝
  data: {
    currentStep: 'start',

    syncing: false,

    // Form data
    formData: {
      'start': {stepCompleted: true},
      'what-are-you-using-fleet-for': {},
      'have-you-ever-used-fleet': {},
      'how-many-hosts': {},
      'will-you-be-self-hosting': {},
      'what-are-you-working-on-eo-security': {},
      'what-does-your-team-manage-eo-it': {},
      'what-does-your-team-manage-vm': {},
      'what-do-you-manage-mdm': {},
      'is-it-any-good': {stepCompleted: true},
      'what-did-you-think': {},
      'deploy-fleet-in-your-environment': {stepCompleted: true},
      'how-was-your-deployment': {},
      'whats-left-to-get-you-set-up': {},
    },
    // For tracking client-side validation errors in our form.
    // > Has property set to `true` for each invalid property in `formData`.
    formErrors: { /* … */ },

    formRules: {},
    primaryBuyingSituationFormRules: {
      primaryBuyingSituation: {required: true}
    },
    isUsingFleetFormRules: {
      fleetUseStatus: {required: true}
    },
    numberOfHostsFormRules: {
      numberOfHosts: {required: true}
    },
    hostingFleetFormRules: {
      willSelfHost: {required: true}
    },
    endpointOpsSecurityWorkingOnFormRules: {
      endpointOpsSecurityUseCase: {required: true}
    },
    endpointOpsItUseCaseFormRules: {
      endpointOpsItUseCase: {required: true}
    },
    vmUseCaseFormRules: {
      vmUseCase: {required: true}
    },
    mdmUseCaseFormRules: {
      mdmUseCase: {required: true}
    },
    endpointOpsSecurityIsItAnyGoodFormRules: {
      isItAnyGood: {required: true}
    },
    endpointOpsSecurityWhatDidYouThinkFormRules: {
      whatDidYouThink: {required: true}
    },
    howWasYourDeploymentFormRules: {
      howWasYourDeployment: {required: true}
    },
    whatsLeftToGetYouSetUpFormRules: {
      whatsLeftToGetSetUp: {required: true}
    },
    previouslyAnsweredQuestions: {},

    // Server error state for the forms
    cloudError: '',

    // Success state when form has been submitted
    cloudSuccess: false,
  },

  //  ╦  ╦╔═╗╔═╗╔═╗╦ ╦╔═╗╦  ╔═╗
  //  ║  ║╠╣ ║╣ ║  ╚╦╝║  ║  ║╣
  //  ╩═╝╩╚  ╚═╝╚═╝ ╩ ╚═╝╩═╝╚═╝
  beforeMount: function() {
    //…
    if(this.currentStep !== 'start'){
      this.prefillPreviousAnswers();
    }
    // If this user has not completed the 'what are you using fleet for' step, and has a primaryBuyingSituation set by an ad. prefill the formData for this step.
    if(this.primaryBuyingSituation && _.isEmpty(this.formData['what-are-you-using-fleet-for'])){
      this.formData['what-are-you-using-fleet-for'] = {primaryBuyingSituation: this.primaryBuyingSituation};
    }
  },
  mounted: async function() {
    //…
  },

  //  ╦╔╗╔╔╦╗╔═╗╦═╗╔═╗╔═╗╔╦╗╦╔═╗╔╗╔╔═╗
  //  ║║║║ ║ ║╣ ╠╦╝╠═╣║   ║ ║║ ║║║║╚═╗
  //  ╩╝╚╝ ╩ ╚═╝╩╚═╩ ╩╚═╝ ╩ ╩╚═╝╝╚╝╚═╝
  methods: {
    handleSubmittingForm: async function(argins) {
      let formDataForThisStep = _.clone(argins);
      let nextStep = this.getNextStep();
      let getStartedProgress = await Cloud.saveQuestionnaireProgress.with({
        currentStep: this.currentStep,
        formData: formDataForThisStep,
      });
      this.previouslyAnsweredQuestions[this.currentStep] = getStartedProgress[this.currentStep];
      if(_.startsWith(nextStep, '/')){
        window.location = nextStep;
      } else {
        this.syncing = false;
        this.currentStep = nextStep;
      }
    },
    clickGoToPreviousStep: async function() {
      switch(this.currentStep) {
        case 'have-you-ever-used-fleet':
          this.currentStep = 'what-are-you-using-fleet-for';
          break;
        case 'how-many-hosts':
          if(this.formData['have-you-ever-used-fleet'].fleetUseStatus === 'yes-recently-deployed' || this.formData['have-you-ever-used-fleet'].fleetUseStatus === 'yes-deployed') {
            this.currentStep = 'have-you-ever-used-fleet';
          } else {
            this.currentStep = 'what-did-you-think';
          }
          break;
        case 'will-you-be-self-hosting':
          this.currentStep = 'how-many-hosts';
          break;
        case 'self-hosted-deploy':
          this.currentStep = 'will-you-be-self-hosting';
          break;
        case 'managed-cloud-for-growing-deployments':
          if(this.formData['have-you-ever-used-fleet'].fleetUseStatus === 'yes-recently-deployed' || this.formData['have-you-ever-used-fleet'].fleetUseStatus === 'yes-deployed') {
            this.currentStep = 'will-you-be-self-hosting';
          } else {
            this.currentStep = 'how-many-hosts';
          }
          break;
        case 'what-are-you-working-on-eo-security':
          this.currentStep = 'have-you-ever-used-fleet';
          break;
        case 'is-it-any-good':
          let primaryBuyingSituation = this.formData['what-are-you-using-fleet-for'].primaryBuyingSituation;
          if(primaryBuyingSituation === 'eo-security'){
            this.currentStep = 'what-are-you-working-on-eo-security';
          } else if(primaryBuyingSituation === 'eo-it') {
            this.currentStep = 'what-does-your-team-manage-eo-it';
          } else if(primaryBuyingSituation === 'vm') {
            this.currentStep = 'what-does-your-team-manage-vm';
          } else if(primaryBuyingSituation === 'mdm') {
            this.currentStep = 'what-do-you-manage-mdm';
          }
          break;
        case 'lets-talk-to-your-team':
          this.currentStep = 'how-many-hosts';
          break;
        case 'welcome-to-fleet':
          this.currentStep = 'have-you-ever-used-fleet';
          break;
        case 'deploy-fleet-in-your-environment':
          this.currentStep = 'what-did-you-think';
          break;
        case 'what-did-you-think':
          this.currentStep = 'is-it-any-good';
          break;
        case 'what-does-your-team-manage-eo-it':
          this.currentStep = 'have-you-ever-used-fleet';
          break;
        case 'what-does-your-team-manage-vm':
          this.currentStep = 'have-you-ever-used-fleet';
          break;
        case 'what-do-you-manage-mdm':
          this.currentStep = 'have-you-ever-used-fleet';
          break;
        case 'how-was-your-deployment':
          this.currentStep = 'deploy-fleet-in-your-environment';
          break;
        case 'whats-left-to-get-you-set-up':
          this.currentStep = 'how-was-your-deployment';
          break;
      }
    },
    getNextStep: function() {
      let nextStepInForm;
      switch(this.currentStep) {
        case 'start':
          nextStepInForm = 'what-are-you-using-fleet-for';
          break;
        case 'what-are-you-using-fleet-for':
          nextStepInForm = 'have-you-ever-used-fleet';
          break;
        case 'have-you-ever-used-fleet':
          let fleetUseStatus = this.formData['have-you-ever-used-fleet'].fleetUseStatus;
          let primaryBuyingSituation = this.formData['what-are-you-using-fleet-for'].primaryBuyingSituation;
          if(fleetUseStatus === 'yes-recently-deployed' || fleetUseStatus === 'yes-deployed') {
            nextStepInForm = 'how-many-hosts';
          } else {
            if(primaryBuyingSituation === 'eo-security'){
              nextStepInForm = 'what-are-you-working-on-eo-security';
            } else if(primaryBuyingSituation === 'eo-it') {
              nextStepInForm = 'what-does-your-team-manage-eo-it';
            } else if(primaryBuyingSituation === 'vm') {
              nextStepInForm = 'what-does-your-team-manage-vm';
            } else if(primaryBuyingSituation === 'mdm') {
              nextStepInForm = 'what-do-you-manage-mdm';
            }
          }
          break;
        case 'how-many-hosts':
          console.log(this.formData['have-you-ever-used-fleet'].fleetUseStatus);
          if(this.formData['have-you-ever-used-fleet'].fleetUseStatus === 'yes-recently-deployed' || this.formData['have-you-ever-used-fleet'].fleetUseStatus === 'yes-deployed') {
            if(this.formData['how-many-hosts'].numberOfHosts === '1-100' ||
              this.formData['how-many-hosts'].numberOfHosts === '100-700') {
              nextStepInForm = 'will-you-be-self-hosting';
            } else {
              nextStepInForm = 'lets-talk-to-your-team';
            }
          } else {
            if(this.formData['how-many-hosts'].numberOfHosts === '1-100' ||
              this.formData['how-many-hosts'].numberOfHosts === '100-700') {
              nextStepInForm = 'managed-cloud-for-growing-deployments';
            } else {
              nextStepInForm = 'lets-talk-to-your-team';
            }
          }
          break;
        case 'will-you-be-self-hosting':
          if(this.formData['will-you-be-self-hosting'].willSelfHost === 'true'){
            nextStepInForm = 'self-hosted-deploy';
          } else {
            nextStepInForm = 'managed-cloud-for-growing-deployments';
          }
          break;
        case 'what-are-you-working-on-eo-security':
          nextStepInForm = 'is-it-any-good';
          break;
        case 'what-does-your-team-manage-eo-it':
          nextStepInForm = 'is-it-any-good';
          break;
        case 'what-does-your-team-manage-vm':
          nextStepInForm = 'is-it-any-good';
          break;
        case 'what-do-you-manage-mdm':
          nextStepInForm = 'is-it-any-good';
          break;
        case 'is-it-any-good':
          nextStepInForm = 'what-did-you-think';
          break;
        case 'what-did-you-think':
<<<<<<< HEAD
          if(this.formData['what-did-you-think'].whatDidYouThink === 'let-me-think-about-it') {
            nextStepInForm = 'is-it-any-good';
          } else if(this.formData['what-did-you-think'].whatDidYouThink === 'host-fleet-for-me') {
            nextStepInForm = 'how-many-hosts';
=======
          if(this.formData['what-did-you-think'].whatDidYouThink === 'let-me-think-about-it'){
            nextStepInForm = '/announcements';
>>>>>>> 806c88f0
          } else {
            nextStepInForm = 'deploy-fleet-in-your-environment';
          }
          break;
        case 'deploy-fleet-in-your-environment':
          nextStepInForm = 'how-was-your-deployment';
          break;
        case 'how-was-your-deployment':
          if(this.formData['how-was-your-deployment'].howWasYourDeployment === 'up-and-running') {
            nextStepInForm = 'whats-left-to-get-you-set-up';
          } else if(this.formData['how-was-your-deployment'].howWasYourDeployment === 'kinda-stuck'){
            nextStepInForm = '/contact';
          } else if(this.formData['how-was-your-deployment'].howWasYourDeployment === 'havent-gotten-to-it') {
            nextStepInForm = 'deploy-fleet-in-your-environment';
          } else if(this.formData['how-was-your-deployment'].howWasYourDeployment === 'changed-mind-want-managed-deployment'){
            nextStepInForm = 'what-did-you-think';
          } else if(this.formData['how-was-your-deployment'].howWasYourDeployment === 'decided-to-not-use-fleet'){
            nextStepInForm = '/';
          }
          break;
        case 'whats-left-to-get-you-set-up':
          if(this.formData['whats-left-to-get-you-set-up'].whatsLeftToGetSetUp === 'need-premium-license-key') {
            nextStepInForm = '/new-license';
          } else if(this.formData['whats-left-to-get-you-set-up'].whatsLeftToGetSetUp === 'nothing'){
            nextStepInForm = '/swag';
          } else {
            nextStepInForm = '/contact';
          }
          break;
      }
      return nextStepInForm;
    },
    clickGoToCalendly: function() {
      window.location = `https://calendly.com/fleetdm/talk-to-us?email=${encodeURIComponent(this.me.emailAddress)}&name=${encodeURIComponent(this.me.firstName+' '+this.me.lastName)}`;
    },
    clickGoToContactPage: function() {
      window.location = `/contact?prefillFormDataFromUserRecord`;
    },
    clickClearOneFormError: function(field) {
      if(this.formErrors[field]){
        this.formErrors = _.omit(this.formErrors, field);
      }
    },
    prefillPreviousAnswers: function() {
      if(!_.isEmpty(this.previouslyAnsweredQuestions)){
        for(let step in this.previouslyAnsweredQuestions){
          this.formData[step] = this.previouslyAnsweredQuestions[step];
        }
        this.currentStep = this.getNextStep();
        if(_.startsWith(this.currentStep, '/')){
          this.currentStep = this.me.lastSubmittedGetStartedQuestionnaireStep;
        }
      }
    },
  }
});<|MERGE_RESOLUTION|>--- conflicted
+++ resolved
@@ -246,15 +246,10 @@
           nextStepInForm = 'what-did-you-think';
           break;
         case 'what-did-you-think':
-<<<<<<< HEAD
-          if(this.formData['what-did-you-think'].whatDidYouThink === 'let-me-think-about-it') {
-            nextStepInForm = 'is-it-any-good';
+          if(this.formData['what-did-you-think'].whatDidYouThink === 'let-me-think-about-it'){
+            nextStepInForm = '/announcements';
           } else if(this.formData['what-did-you-think'].whatDidYouThink === 'host-fleet-for-me') {
             nextStepInForm = 'how-many-hosts';
-=======
-          if(this.formData['what-did-you-think'].whatDidYouThink === 'let-me-think-about-it'){
-            nextStepInForm = '/announcements';
->>>>>>> 806c88f0
           } else {
             nextStepInForm = 'deploy-fleet-in-your-environment';
           }
