// lesshint-disable spaceAroundComma, trailingWhitespace

<<<<<<< HEAD
  pre:not(.algolia-autocomplete, .ds-dropdown-menu) {
    background: #282C40;
=======
  code:not(.nohighlight, .hljs) {
    background-color: @ui-off-white;
    border: 1px solid @border-lt-gray;
    color: @core-fleet-black-75;
    font-size: 13px;
    padding: 4px 8px;
    line-height: 16px;
  }

  code {
    font-family: @code-font;
    display: inline-block;
    border-radius: 6px;
  }


  pre {
>>>>>>> 826f15d6
    padding: 24px;
    border: 1px solid @border-lt-gray;
    border-radius: 6px;
    margin: 16px 0px 32px;
    font-family: @code-font;
    background: #282C40;

    &.muted {
      color: @core-fleet-black-75;
      background: @ui-off-white;
      margin: 16px 0px 40px;
    }
  }

  .hljs {
    background: #282C40;
  }

  /*

    Monokai Sublime style. Derived from Monokai by noformnocontent http://nn.mit-license.org/

  */

  .hljs, 
  .hljs-tag, 
  .hljs-built_in, 
  .hljs-subst {
    color: #f8f8f2;
  }

  .hljs-strong, 
  .hljs-emphasis {
    color: #a8a8a2;
  }

  .hljs-bullet, 
  .hljs-quote, 
  .hljs-number, 
  .hljs-regexp, 
  .hljs-literal, 
  .hljs-link {
    color: #ae81ff;
  }

  .hljs-code, 
  .hljs-title, 
  .hljs-section, 
  .hljs-selector-class {
    color: #a6e22e;
  }

  .hljs-strong {
    font-weight: bold;
  }

  .hljs-emphasis {
    font-style: italic;
  }

  .hljs-keyword, 
  .hljs-selector-tag, 
  .hljs-name {
    color: #f92672;
  }

  .hljs-symbol, 
  .hljs-attribute, 
  .hljs-function-keyword {
    color: #66d9ef;
  }

  .hljs-attr, 
  .hljs-class .hljs-title {
    color: #f8f8f2;
  }

  .hljs-params {
    color: #fd9720;
  }

  .hljs-string, 
  .hljs-type, 
  .hljs-builtin-name, 
  .hljs-selector-id, 
  .hljs-selector-attr, 
  .hljs-selector-pseudo, 
  .hljs-addition, 
  .hljs-variable, 
  .hljs-template-variable {
    color: #e6db74;
  }

  .hljs-comment, 
  .hljs-deletion, 
  .hljs-meta {
    color: #75715e;
  }

<|MERGE_RESOLUTION|>--- conflicted
+++ resolved
@@ -1,9 +1,5 @@
 // lesshint-disable spaceAroundComma, trailingWhitespace
 
-<<<<<<< HEAD
-  pre:not(.algolia-autocomplete, .ds-dropdown-menu) {
-    background: #282C40;
-=======
   code:not(.nohighlight, .hljs) {
     background-color: @ui-off-white;
     border: 1px solid @border-lt-gray;
@@ -20,8 +16,8 @@
   }
 
 
-  pre {
->>>>>>> 826f15d6
+  pre:not(.algolia-autocomplete, .ds-dropdown-menu) {
+    background: #282C40;
     padding: 24px;
     border: 1px solid @border-lt-gray;
     border-radius: 6px;
