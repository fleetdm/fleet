--- conflicted
+++ resolved
@@ -257,22 +257,15 @@
     }
   }
 
-<<<<<<< HEAD
   @media (min-width: 1024px) {
-=======
-  @media (min-width: 1024px){
->>>>>>> ed41c2a4
     [purpose='demo-cta'] {
       [purpose='demo-cta-text' ] {
         white-space: normal;
       }
     }
   }
-<<<<<<< HEAD
+
   @media (max-width: 994px) {
-=======
-  @media (max-width: 994px){
->>>>>>> ed41c2a4
     [purpose='demo-cta-container'] {
       padding-left: 45px;
       padding-right: 45px;
