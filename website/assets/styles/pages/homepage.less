#homepage {

  h1 {
    font-size: 42px;
    line-height: 48px;
  }

  h3 {
    font-size: 24px;
    line-height: 32px;
    font-weight: @bold;
    margin-bottom: 8px;
  }

  h2 {
    font-size: 24px;
    font-weight: 800;
    line-height: 32px;
  }

  h6 {
    font-family: Nunito Sans;
    font-size: 20px;
    line-height: 32px;
  }

  .btn {
    font-size: 16px;
  }

  [purpose='hero-background'] {
    background: linear-gradient(270deg, #362863 0%, #272A5E 100%);
  }
  [purpose='hero-banner'] {
    background: url('/images/background-homepage-hero.svg');
    background-size: cover;
    background-position: center;
    padding-top: 80px;
    padding-bottom: 80px;
    width: 100%;
    height: 100%;
    color: #FFFFFF;
  }
  [purpose='hero-text'] {
    max-width: 780px;
    span {
      display: block;
      font-size: 12px;
      line-height: 24px;
      font-weight: bold;
    }
    h1 {
      padding-top: 12px;
      font-weight: 800;
      font-size: 64px;
      line-height: 48px;
    }
    h6 {
      padding-top: 32px;
      font-weight: 400;
      font-size: 20px;
      line-height: 28px;
    }
    p {
      padding-top: 25px;
      font-size: 14px;
      line-height: 20px;
    }
  }
  [purpose='hero-logos'] {
    background-color: #192147;
    height: 80px;
    [purpose='snowflake-logo'] {
      height: 30px;
    }
    [purpose='wayfair-logo'] {
      height: 33px;
    }
    [purpose='uber-logo'] {
      height: 30px;
    }
    [purpose='atlassian-logo'] {
      height: 21px;
    }
  }
  [purpose='logo-column'] {
    img {
      margin-right: 35px;
      margin-left: 35px;
    }
  }
  [purpose='slack-button'] {
    background: #FFFFFF;
    font-size: 16px;
    color: #192147;
    padding: 16px 51px 17px 32px;
    border: 1px solid #C5C7D1;
    border-radius: 8px;
    font-weight: 700;
  }
  [purpose='round-button'] {
    cursor: pointer;
    height: 60px;
    width: 240px;
    background: #FF5C83;
    border-radius: 30px;
    color: #FFF;
    font-weight: 700;
    font-size: 16px;
    line-height: 24px;
    padding: 16px 46px 18px;
    text-decoration: none;
  }
  [purpose='homepage-section'] {
    padding-top: 120px;
    padding-bottom: 120px;
    padding-right: 40px;
    padding-left: 40px;
  }


<<<<<<< HEAD
  [purpose='newsletter-banner'] {
    background-color: #FFF;
    padding: 80px;
    [purpose='newletter-form-text'] {
      max-width: 470px;
      h3 {
        margin-bottom: 8px;
      }
      p {
        line-height: 24px;
        margin-bottom: 0px;
      }
    }
    [purpose='newsletter-form'] {
      flex: 0 1 470px;
      [purpose='newsletter-form-input'] {
        border-radius: 6px;
        height: 48px;
        font-size: 16px;
      }
      [purpose='newsletter-form-input']::placeholder {
        font-size: 16px;
      }
      [purpose='subscribe-button'] {
        border-radius: 6px;
        height: 48px;
        span {
          font-weight: 400;
          font-size: 16px;
          line-height: 24px;
        }
      }
    }
  }

  [purpose='hero-clouds'] {
    background-image: url('/images/clouds-1600x320@2x.png');
    background-position: bottom 150px center;
    background-size: 1600px auto;
    background-repeat: repeat-x;
=======
  [purpose='homepage-content'] {
    padding-top: 44px;
  }
  [purpose='homepage-top-text-block'] {
    max-width: 550px;
  }
  [purpose='top-image'] {
    max-width: 600px;
    width: 100%;
>>>>>>> f7b394b1
  }

  [purpose='homepage-text-block'] {
    max-width: 700px;
  }
  [purpose='features-text'] {
    max-width: 550px;
  }
  [purpose='feature-image'] {
    max-width: 600px;
    img {
      width: 100%;
      height: auto;
    }
  }

  [purpose='features'] {
    margin-top: 120px;
    margin-bottom: 120px;
    p {
      margin-bottom: 0px;
    }
    [purpose='features-check-list'] {
      p::before {
        content: url('/images/icon-checkmark-6x6@2x.png');
        margin-right: 12px;
      }
    }
  }

  [purpose='animated-arrow-button-red'] {
    color: #192147;
    .btn-animated-arrow-red();
  }

  [purpose='log-destination-grid'] {
    max-width: 1200px;
    columns: 4;
  }

  [purpose='log-destination'] {
    flex: 1 0 225px;
    height: 80px;
    column-span: 1;
    justify-content: center;
    align-items: center;
    background: #fff;
    padding-left: 16px;
    padding-right: 16px;
    border: 1px solid #E2E4EA;
    border-radius: 12px;
    img {
      width: 48px;
      height: auto;
    }
  }

  [purpose='show-all-tweets-btn'] {
    margin-top: 18px;
    padding: 8px 16px;
    font-size: 16px;
    line-height: 22px;
    border-radius: 8px;
    border: 1px solid #C5C7D1;
    background: #FFF;
    cursor: pointer;
  }

  [purpose='bottom-sandbox-cta'] {
    padding-top: 80px;
  }

  [purpose='tweets'] {
    position: relative;
    max-width: 1200px;
    padding-top: 80px;
    [purpose='tweet-card'] {
      margin-left: 8px;
      margin-right: 8px;
      margin-bottom: 16px;
      text-align: left;
      background: #FFFFFF;
      padding: 40px;
      border: 1px solid #E2E4EA;
      box-sizing: border-box;
      box-shadow: 0px 7px 3px 0px rgba(25, 33, 71, 0.1);
      border-radius: 16px;
    }
  }
  [purpose='tweets'].truncated {
    max-height: 560px;
    overflow: hidden;
    top: 0px;

  }
  [purpose='tweets'].truncated::before {
    content: '';
    position: absolute;
    bottom: 0px;
    width: 100%;
    height: 100px;
    z-index: 2;
    background: linear-gradient(180deg, rgba(244, 246, 250, 0) 0%, #F4F6FA 100%);
  }

  [parasails-component='modal'] {
    [purpose='modal-content'] {
      margin-top: 0px;
      max-width: 100vw;
      height: 100vh;
      width: 100vw;
      background-color: #192147;
      border: 0;
      padding: 120px;
      box-shadow: none;
      overflow: hidden;
      [purpose='modal-close-button'] {
        margin-top: 40px;
        margin-right: 40px;
        color: #FFF;
        opacity: 1;
      }
    }
    [purpose='modal-dialog'] {
      max-width: 100%;
      margin: 0;
    }
    [purpose='embedded-content'] {
      position: relative;
      padding-bottom: 54.5%;
      padding-top: 25px;
      width: 100%;
      iframe {
        position: absolute;
        top: 0;
        left: 0;
        width: 100%;
        height: 100%;
      }
    }
  }

  @media (min-width: 1200px) {
    [purpose='tweets'] {
      padding-left: 0px;
      padding-right: 0px;
      [purpose='tweet-card'] {
        flex: 1 1 326px;
      }
    }
  }

  @media (max-width: 1200px) {
    [purpose='tweets'] {
      [purpose='tweet-card'] {
        flex: 1 1 330px;
      }
    }
    [purpose='feature-image'] {
      width: 560px;
    }
    [purpose='features-text'] {
      max-width: 500px;
    }
    [purpose='top-image'] {
      max-width: 500px;
      width: 100%;
      margin-left: 48px;
    }
    [purpose='log-destination'] {
      flex: 1 0 216px;
    }
  }

  @media (max-width: 991px) {
    [purpose='tweets'] {
      padding-top: 40px;
    }
    [purpose='homepage-top-text-block'] {
      max-width: 600px;
    }
    [purpose='homepage-text-block'] {
      max-width: 600px;
    }
    [purpose='top-image'] {
      max-width: 600px;
      margin-left: 0px;
      margin-top: 80px;
    }
    [purpose='hero-banner'] {
      padding-top: 80px;
      padding-bottom: 80px;
      padding-left: 120px;
      padding-right: 120px;
    }
    [purpose='hero-text'] {
      max-width: 600px;
      h1 {
        font-size: 44px;
      }
      h6 {
        padding-top: 16px;
        font-size: 16px;
      }
    }
    [purpose='logo-column'] {
      img {
        margin-right: 20px;
        margin-left: 20px;
      }
    }
    [purpose='homepage-section'] {
      padding-left: 120px;
      padding-right: 120px;
      padding-top: 80px;
      padding-bottom: 80px;
    }
    [purpose='features'] {
      margin-top: 100px;
      margin-bottom: 100px;
      padding-left: 0;
      padding-right: 0;
      [purpose='features-text'] {
        padding-top: 48px;
        max-width: 600px;
      }
    }
    [purpose='tweet-card'] {
      flex: 1 1 295px;
    }
<<<<<<< HEAD
    [purpose='newsletter-banner'] {
      padding: 80px 120px;
      [purpose='newletter-form-text'] {
        max-width: 100%;
      }
      [purpose='newsletter-form'] {
        flex: auto;
      }
    }
  }


  @media (min-width: 768px) {
=======
>>>>>>> f7b394b1
    [purpose='log-destination-grid'] {
      columns: 2;
      max-width: 600px;
    }
    [purpose='log-destination'] {
      flex: 1 0 200px;
    }
  }

  @media (max-width: 767px) {

    [purpose='tweets'].truncated {
      max-height: 630px;
    }

    [purpose='tweet-card'] {
      flex: 1 1 316px;
    }

    [purpose='hero-logos'] {
      height: 140px;
    }

    [purpose='homepage-section'] {
      padding-left: 40px;
      padding-right: 40px;
      padding-top: 60px;
      padding-bottom: 60px;
    }
    [purpose='hero-banner'] {
      padding-top: 60px;
      padding-bottom: 60px;
      padding-left: 40px;
      padding-right: 40px;
    }

    [purpose='features'] {
      margin-top: 80px;
      margin-bottom: 80px;
      [purpose='features-text'] {
        padding-top: 40px;
      }
    }
<<<<<<< HEAD
    [purpose='newsletter-banner'] {
      padding: 60px 40px;
    }
=======
    [parasails-component='modal'] {
      [purpose='modal-content'] {

        max-width: 100vw;
        width: 100vw;
        background-color: #192147;
        border: 0;
        padding: 40px;
        padding-top: 80px;
      }
      [purpose='embedded-content'] {
        position: relative;
        padding-bottom: 52%;
        padding-top: 25px;
        width: 100%;
        iframe {
          position: absolute;
          top: 0;
          left: 0;
          width: 100%;
          height: 100%;
        }
      }
    }

>>>>>>> f7b394b1
  }

  @media (min-width: 991px) and (max-width: 1024px) {
    [purpose='feature-image'] {
        max-width: 420px;
    }
  }


  @media (min-width: 600px) and (max-width: (767px)) {
    [purpose='log-destination'] {
      flex: 1 0 230px;
      p {
        display: flex;
      };
    }
  }

  @media (max-width: 600px) {
    [purpose='log-destination'] {
      flex-basis: 159px;
      p {
        display: none;
      }

    }
  }

  @media (max-width: 575px) {

    h1 {
      font-size: 26px;
      line-height: 34px;
    }
    h3 {
      font-size: 20px;
      line-height: 32px;
    }
    h6 {
      font-size: 18px;
      line-height: 24px;
    }

    [purpose='hero-banner'] {
      padding-top: 60px;
      padding-bottom: 60px;
    }
    [purpose='hero-text'] {
      padding-left: 40px;
      padding-right: 40px;
      max-width: 100%;
      p {
        font-size: 12px;
      }
      h1 {
        font-size: 48px;
      }
      h6 {
        font-size: 16px;
      }
    }
    [purpose='round-button'] {
      width: 100%;
    }
    [purpose='logo-column'] {
      img {
        margin-right: 12px;
        margin-left: 12px;
      }
    }
    [purpose='features-check-list'] {
      p::before {
        margin-right: 16px;
      }
      p {
        padding-left: 24px;
        text-indent: -24px;
      }
    }
    [purpose='tweets'] {
      padding-left: 0;
      padding-right: 0;
      [purpose='tweet-card'] {
        margin-bottom: 30px;
      }
    }
    [purpose='slack-button'] {
      width: 100%;
    }

  }

  @media (max-width: 436px) {
    [purpose='log-destination'] {
      flex-basis: 140px;
    }
  }

  @media (max-width: 395px) {
    [purpose='log-destination'] {
      flex-basis: 100px;
    }
    [purpose='hero-logos'] {
      img {
        display: inline;
      }
      [purpose='snowflake-logo'] {
        height: 22px;
        width: 113px;
      }
      [purpose='wayfair-logo'] {
        height: 22px;
        width: 113px;
      }
      [purpose='uber-logo'] {
        height: 22px;
        width: 62px;
      }
      [purpose='atlassian-logo'] {
        height: 16px;
        width: 128px;
      }
    }
  }


}<|MERGE_RESOLUTION|>--- conflicted
+++ resolved
@@ -119,48 +119,6 @@
   }
 
 
-<<<<<<< HEAD
-  [purpose='newsletter-banner'] {
-    background-color: #FFF;
-    padding: 80px;
-    [purpose='newletter-form-text'] {
-      max-width: 470px;
-      h3 {
-        margin-bottom: 8px;
-      }
-      p {
-        line-height: 24px;
-        margin-bottom: 0px;
-      }
-    }
-    [purpose='newsletter-form'] {
-      flex: 0 1 470px;
-      [purpose='newsletter-form-input'] {
-        border-radius: 6px;
-        height: 48px;
-        font-size: 16px;
-      }
-      [purpose='newsletter-form-input']::placeholder {
-        font-size: 16px;
-      }
-      [purpose='subscribe-button'] {
-        border-radius: 6px;
-        height: 48px;
-        span {
-          font-weight: 400;
-          font-size: 16px;
-          line-height: 24px;
-        }
-      }
-    }
-  }
-
-  [purpose='hero-clouds'] {
-    background-image: url('/images/clouds-1600x320@2x.png');
-    background-position: bottom 150px center;
-    background-size: 1600px auto;
-    background-repeat: repeat-x;
-=======
   [purpose='homepage-content'] {
     padding-top: 44px;
   }
@@ -170,7 +128,6 @@
   [purpose='top-image'] {
     max-width: 600px;
     width: 100%;
->>>>>>> f7b394b1
   }
 
   [purpose='homepage-text-block'] {
@@ -401,22 +358,6 @@
     [purpose='tweet-card'] {
       flex: 1 1 295px;
     }
-<<<<<<< HEAD
-    [purpose='newsletter-banner'] {
-      padding: 80px 120px;
-      [purpose='newletter-form-text'] {
-        max-width: 100%;
-      }
-      [purpose='newsletter-form'] {
-        flex: auto;
-      }
-    }
-  }
-
-
-  @media (min-width: 768px) {
-=======
->>>>>>> f7b394b1
     [purpose='log-destination-grid'] {
       columns: 2;
       max-width: 600px;
@@ -460,11 +401,6 @@
         padding-top: 40px;
       }
     }
-<<<<<<< HEAD
-    [purpose='newsletter-banner'] {
-      padding: 60px 40px;
-    }
-=======
     [parasails-component='modal'] {
       [purpose='modal-content'] {
 
@@ -490,7 +426,6 @@
       }
     }
 
->>>>>>> f7b394b1
   }
 
   @media (min-width: 991px) and (max-width: 1024px) {
