#basic-article {
  padding: 0px 24px 0px 24px;
  h1 {
    font-size: 36px;
  }
  hr {
    margin-top: 40px;
    margin-bottom: 40px;
    border-top: 2px solid @core-vibrant-blue-15;
    width: 100%;
  }

  [purpose='article-title'] {
    padding-top: 80px;
    margin-bottom: 28px;
    h1 {
      margin-bottom: 4px;
      line-height: 38px;
    }
    h2 {
      font-size: 24px;
      font-weight: 400;
      line-height: 32px;
    }
  }

  [purpose='article-details'] {
    font-size: 14px;
    line-height: 20px;
    span {
      color: @core-fleet-black-50;
    }
    p {
      margin-block-end: 0px;
    }
    img {
      height: 28px;
    }
  }
  [purpose='article-content'] {
    padding-top: 24px;
    padding-bottom: 24px;
    h1:first-of-type {
      display: none;
    }
    h1:first-of-type + h2:first-of-type {
      display: none;
    }
    img {
      max-width: 100%;
      width: auto;
      height: auto;
      max-height: 100%;
      margin-left: auto;
      margin-right: auto;
      padding: 24px 0px 16px 0px;
    }
    a {
      color: @core-vibrant-blue;
      word-break: break-word;
    }
    h2 {
      font-size: 24px;
      margin-top: 40px;
      margin-bottom: 24px;
    }
    h3 {
      font-size: 20px;
      margin-top: 16px;
      margin-bottom: 16px;
    }
    h4 {
      font-size: 16px;
      margin-top: 24px;
      margin-bottom: 24px;
    }
    p {
      font-size: 16px;
      line-height: 28px;
      margin-bottom: 24px;
    }
    img + em { // Image captions
      position: relative;
      top: -12px;
      display: flex;
      align-items: center;
      flex-direction: column;
      margin-bottom: 16px;
    }
    ul, ol {
      padding-left: 16px;
    }
    li {
      padding-bottom: 16px;
    }
    li::marker {
      color: @core-vibrant-blue;
    }
    code:not(.nohighlight):not(.mermaid) {
      background: #F1F0FF;
      padding: 4px 8px;
      font-family: @code-font;
      font-size: 13px;
      line-height: 16px;
      color: @core-fleet-black;
    }
    pre {
      code:not(.nohighlight) {
        background: none;
        padding: 0px;
        font-family: @code-font;
        font-size: 13px;
        line-height: 16px;
        color: @core-fleet-black;
      }
      padding: 24px;
      border: 1px solid #E2E4EA;
      border-radius: 6px;
      margin: 0px 0px 40px;
      font-family: @code-font;
      background: #F9FAFC;
      white-space: break-spaces;
    }
    code.mermaid:not([data-processed='true']) {
      opacity: 0;
    }
    code.mermaid {
      color: @core-fleet-black-75;
      margin-bottom: 16px 0px 32px;
      font-family: @code-font;
      display: inline-block;
      margin-left: auto;
      margin-right: auto;
      background: #fff;
    }
    blockquote {
      margin: 16px 0 32px;
      background: #F7F7FC;
      border: 1px solid @core-vibrant-blue-50;
      padding: 16px;
      border-radius: 8px;
      display: inline-flex;
      img {
        display: flex;
        margin: 4px 12px 0 0;
        height: 16px;
        width: 16px;
        padding: 0px;
      }
      p {
        display: block;
        margin-bottom: 0px;
        line-height: 24px;
        font-size: 16px;
      }
    }
<<<<<<< HEAD
    [purpose='embedded-content'] {
      position: relative;
      margin-bottom: 40px;
      width: 100%;
      padding-bottom: 57%;
      iframe {
        position: absolute;
        top: 0;
        left: 0;
        width: 100%;
        height: 100%;
      }
=======
    table {
      table-layout: auto;
      border: 1px solid @border-lt-gray;
      border-collapse: collapse;
      font-size: 16px;
      line-height: 28px;
      margin-bottom: 16px;
      max-width: 100%;
      th {
        font-weight: @bold;
        border: 1px solid @border-lt-gray;
        padding: 8px 7px 7px 8px;
      }
      td {
        border: 1px solid @border-lt-gray;
        padding: 8px 7px 7px 8px;
      }
    }
    iframe {
      align-self: center;
>>>>>>> 140a651f
    }
  }
  [purpose='bottom-cta'] {
    padding-bottom: 80px;
    [purpose='next-steps-button'] {
      padding: 16px 24px;
      line-height: 24px;
      font-size: 16px;
      img {
        height: 24px;
      }
      a {
        color: unset;
      }
    }
  }
  [purpose='large-button-text'] {
    display: block;
  }

  @media (max-width: 991px) {
    [purpose='article-title'] {
      padding-top: 60px;
    }
    [purpose='article-content'] {
      padding-bottom: 0px;
    }
  }

  @media (max-width: 769px) {
    [purpose='article-title'] {
      padding-top: 40px;
      margin-bottom: 8px;
      h1 {
        font-size: 28px;
        line-height: 38px;
      }
    }
    [purpose='article-content'] {
      img {
        padding-bottom: 0px;
      }
      img + em { // Image captions
        top: 4px;
        margin-bottom: 16px;
      }
    }
  }

  @media (max-width: 375px) {
    [purpose='large-button-text'] { // Changes the Slack call to action (Join the Fleet community on Slack -> Join Fleet on Slack)
      display: none;
    }
  }

}<|MERGE_RESOLUTION|>--- conflicted
+++ resolved
@@ -154,7 +154,6 @@
         font-size: 16px;
       }
     }
-<<<<<<< HEAD
     [purpose='embedded-content'] {
       position: relative;
       margin-bottom: 40px;
@@ -167,7 +166,6 @@
         width: 100%;
         height: 100%;
       }
-=======
     table {
       table-layout: auto;
       border: 1px solid @border-lt-gray;
@@ -186,10 +184,6 @@
         padding: 8px 7px 7px 8px;
       }
     }
-    iframe {
-      align-self: center;
->>>>>>> 140a651f
-    }
   }
   [purpose='bottom-cta'] {
     padding-bottom: 80px;
