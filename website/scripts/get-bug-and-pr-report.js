--- conflicted
+++ resolved
@@ -368,15 +368,6 @@
     // Compute Handbook PR KPIs, which are slightly simpler.
     // FUTURE: Refactor this to be less messy.
     // - - - - - - - - - - - - - - - - - - - - - - - - - - - - - - - - - - - - - - - - - - - - - - - - - - - - - - - -
-<<<<<<< HEAD
-    let ceoDependentOpenPrs = [];
-    ceoDependentOpenPrs = ceoDependentOpenPrs.concat(allPublicOpenPrs.filter((pr) => !pr.draft && _.pluck(pr.labels, 'name').includes('#handbook')));
-    ceoDependentOpenPrs = ceoDependentOpenPrs.concat(allNonPublicOpenPrs.filter((pr) => !pr.draft && _.pluck(pr.labels, 'name').includes('#handbook')));
-
-    let ceoDependentPrsMergedRecently = [];
-    ceoDependentPrsMergedRecently = ceoDependentPrsMergedRecently.concat(publicPrsMergedInThePastThreeWeeks.filter((pr) => !pr.draft && _.pluck(pr.labels, 'name').includes('#handbook')));
-    ceoDependentPrsMergedRecently = ceoDependentPrsMergedRecently.concat(nonPublicPrsClosedInThePastThreeWeeks.filter((pr) => !pr.draft && _.pluck(pr.labels, 'name').includes('#handbook')));
-=======
     let handbookOpenPrs = [];
     handbookOpenPrs = handbookOpenPrs.concat(allPublicOpenPrs.filter((pr) => !pr.draft && _.pluck(pr.labels, 'name').includes('#handbook')));
     handbookOpenPrs = handbookOpenPrs.concat(allNonPublicOpenPrs.filter((pr) => !pr.draft && _.pluck(pr.labels, 'name').includes('#handbook')));
@@ -384,7 +375,6 @@
     let handbookPrsMergedRecently = [];
     handbookPrsMergedRecently = handbookPrsMergedRecently.concat(publicPrsMergedInThePastThreeWeeks.filter((pr) => !pr.draft && _.pluck(pr.labels, 'name').includes('#handbook')));
     handbookPrsMergedRecently = handbookPrsMergedRecently.concat(nonPublicPrsClosedInThePastThreeWeeks.filter((pr) => !pr.draft && _.pluck(pr.labels, 'name').includes('#handbook')));
->>>>>>> cba20fa3
 
     let handbookPrOpenTime = handbookPrsMergedRecently.reduce((avgDaysOpen, pr)=>{
       let openedAt = new Date(pr.created_at).getTime();
@@ -467,15 +457,9 @@
 
     Handbook Pull requests
     ---------------------------------------
-<<<<<<< HEAD
-    Number of open #handbook pull requests in the fleetdm Github org: ${ceoDependentOpenPrs.length}
-
-    Average open time (#handbook PRs): ${Math.round(ceoDependentPrOpenTime*100)/100} days.
-=======
     Number of open #handbook pull requests in the fleetdm Github org: ${handbookOpenPrs.length}
 
     Average open time (#handbook PRs): ${Math.round(handbookPrOpenTime*100)/100} days.
->>>>>>> cba20fa3
     `);
 
   }
