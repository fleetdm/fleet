--- conflicted
+++ resolved
@@ -287,11 +287,8 @@
                 <Route path="os-settings/:section" component={OSSettings} />
                 <Route path="setup-experience" component={SetupExperience} />
                 <Route path="scripts" component={Scripts} />
-<<<<<<< HEAD
+                <Route path="scripts/:section" component={Scripts} />
                 <Route path="variables" component={Secrets} />
-=======
-                <Route path="scripts/:section" component={Scripts} />
->>>>>>> 466d1382
                 <Route
                   path="setup-experience/:section"
                   component={SetupExperience}
