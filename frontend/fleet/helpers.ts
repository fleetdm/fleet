import { flatMap, omit, pick, size } from "lodash";
import md5 from "js-md5";
import moment from "moment";
import yaml from "js-yaml";
import stringUtils from "utilities/strings";
import { ITeam } from "interfaces/team";
<<<<<<< HEAD
import { DEFAULT_GRAVATAR_LINK } from "utilities/constants";
=======
import { PLATFORM_LABEL_DISPLAY_TYPES } from "utilities/constants";
>>>>>>> 67daacf1

const ORG_INFO_ATTRS = ["org_name", "org_logo_url"];
const ADMIN_ATTRS = ["email", "name", "password", "password_confirmation"];

export const addGravatarUrlToResource = (resource: any): any => {
  const { email } = resource;

  const emailHash = md5(email.toLowerCase());
  const gravatarURL = `https://www.gravatar.com/avatar/${emailHash}?d=${encodeURIComponent(
    DEFAULT_GRAVATAR_LINK
  )}&size=200`;
  console.log(gravatarURL);
  return {
    ...resource,
    gravatarURL,
  };
};

const labelSlug = (label: any): string => {
  const { id, name } = label;

  if (name === "All Hosts") {
    return "all-hosts";
  }

  return `labels/${id}`;
};

const labelStubs = [
  {
    id: "new",
    count: 0,
    description: "Hosts that have been enrolled to Fleet in the last 24 hours.",
    display_text: "New",
    slug: "new",
    statusLabelKey: "new_count",
    title_description: "(added in last 24hrs)",
    type: "status",
  },
  {
    id: "online",
    count: 0,
    description: "Hosts that have recently checked-in to Fleet.",
    display_text: "Online",
    slug: "online",
    statusLabelKey: "online_count",
    type: "status",
  },
  {
    id: "offline",
    count: 0,
    description: "Hosts that have not checked-in to Fleet recently.",
    display_text: "Offline",
    slug: "offline",
    statusLabelKey: "offline_count",
    type: "status",
  },
  {
    id: "mia",
    count: 0,
    description: "Hosts that have not been seen by Fleet in more than 30 days.",
    display_text: "MIA",
    slug: "mia",
    statusLabelKey: "mia_count",
    title_description: "(offline > 30 days)",
    type: "status",
  },
];

const filterTarget = (targetType: string) => {
  return (target: any) => {
    return target.target_type === targetType ? [target.id] : [];
  };
};

export const formatConfigDataForServer = (config: any): any => {
  const orgInfoAttrs = pick(config, ["org_logo_url", "org_name"]);
  const serverSettingsAttrs = pick(config, [
    "server_url",
    "osquery_enroll_secret",
    "live_query_disabled",
    "enable_analytics",
  ]);
  const smtpSettingsAttrs = pick(config, [
    "authentication_method",
    "authentication_type",
    "domain",
    "enable_ssl_tls",
    "enable_start_tls",
    "password",
    "port",
    "sender_address",
    "server",
    "user_name",
    "verify_ssl_certs",
    "enable_smtp",
  ]);
  const ssoSettingsAttrs = pick(config, [
    "entity_id",
    "issuer_uri",
    "idp_image_url",
    "metadata",
    "metadata_url",
    "idp_name",
    "enable_sso",
    "enable_sso_idp_login",
  ]);
  const hostExpirySettingsAttrs = pick(config, [
    "host_expiry_enabled",
    "host_expiry_window",
  ]);
  // because agent_options is already an object
  const agentOptionsSettingsAttrs = config.agent_options;

  const orgInfo = size(orgInfoAttrs) && { org_info: orgInfoAttrs };
  const serverSettings = size(serverSettingsAttrs) && {
    server_settings: serverSettingsAttrs,
  };
  const smtpSettings = size(smtpSettingsAttrs) && {
    smtp_settings: smtpSettingsAttrs,
  };
  const ssoSettings = size(ssoSettingsAttrs) && {
    sso_settings: ssoSettingsAttrs,
  };
  const hostExpirySettings = size(hostExpirySettingsAttrs) && {
    host_expiry_settings: hostExpirySettingsAttrs,
  };
  const agentOptionsSettings = size(agentOptionsSettingsAttrs) && {
    agent_options: yaml.load(agentOptionsSettingsAttrs),
  };

  if (hostExpirySettings) {
    hostExpirySettings.host_expiry_settings.host_expiry_window = Number(
      hostExpirySettings.host_expiry_settings.host_expiry_window
    );
  }

  return {
    ...orgInfo,
    ...serverSettings,
    ...smtpSettings,
    ...ssoSettings,
    ...hostExpirySettings,
    ...agentOptionsSettings,
  };
};

// TODO: Finalize interface for config - see frontend\interfaces\config.ts
export const frontendFormattedConfig = (config: any) => {
  const {
    org_info: orgInfo,
    server_settings: serverSettings,
    smtp_settings: smtpSettings,
    sso_settings: ssoSettings,
    host_expiry_settings: hostExpirySettings,
    license,
  } = config;

  if (config.agent_options) {
    config.agent_options = yaml.dump(config.agent_options);
  }

  return {
    ...orgInfo,
    ...serverSettings,
    ...smtpSettings,
    ...ssoSettings,
    ...hostExpirySettings,
    ...license,
    agent_options: config.agent_options,
  };
};

const formatLabelResponse = (response: any): { [index: string]: any } => {
  const labels = response.labels.map((label: any) => {
    return {
      ...label,
      slug: labelSlug(label),
      type: PLATFORM_LABEL_DISPLAY_TYPES[label.display_text] || "custom",
    };
  });

  return labels.concat(labelStubs);
};

export const formatSelectedTargetsForApi = (
  selectedTargets: any,
  appendID = false
) => {
  const targets = selectedTargets || [];
  const hosts = flatMap(targets, filterTarget("hosts"));
  const labels = flatMap(targets, filterTarget("labels"));
  const teams = flatMap(targets, filterTarget("teams"));

  if (appendID) {
    return { host_ids: hosts, label_ids: labels, team_ids: teams };
  }

  return { hosts, labels, teams };
};

export const formatScheduledQueryForServer = (scheduledQuery: any) => {
  const {
    interval,
    logging_type: loggingType,
    pack_id: packID,
    platform,
    query_id: queryID,
    shard,
  } = scheduledQuery;
  const result = omit(scheduledQuery, ["logging_type"]);

  if (platform === "all") {
    result.platform = "";
  }

  if (interval) {
    result.interval = Number(interval);
  }

  if (loggingType) {
    result.removed = loggingType === "differential";
    result.snapshot = loggingType === "snapshot";
  }

  if (packID) {
    result.pack_id = Number(packID);
  }

  if (queryID) {
    result.query_id = Number(queryID);
  }

  if (shard) {
    result.shard = Number(shard);
  }

  return result;
};

export const formatScheduledQueryForClient = (scheduledQuery: any): any => {
  if (scheduledQuery.platform === "") {
    scheduledQuery.platform = "all";
  }

  if (scheduledQuery.snapshot) {
    scheduledQuery.logging_type = "snapshot";
  } else {
    scheduledQuery.snapshot = false;
    if (scheduledQuery.removed === false) {
      scheduledQuery.logging_type = "differential_ignore_removals";
    } else {
      // If both are unset, we should default to differential (like osquery does)
      scheduledQuery.logging_type = "differential";
    }
  }

  if (scheduledQuery.shard === null) {
    scheduledQuery.shard = undefined;
  }

  return scheduledQuery;
};

export const formatGlobalScheduledQueryForServer = (scheduledQuery: any) => {
  const {
    interval,
    logging_type: loggingType,
    platform,
    query_id: queryID,
    shard,
  } = scheduledQuery;
  const result = omit(scheduledQuery, ["logging_type"]);

  if (platform === "all") {
    result.platform = "";
  }

  if (interval) {
    result.interval = Number(interval);
  }

  if (loggingType) {
    result.removed = loggingType === "differential";
    result.snapshot = loggingType === "snapshot";
  }

  if (queryID) {
    result.query_id = Number(queryID);
  }

  if (shard) {
    result.shard = Number(shard);
  }

  return result;
};

export const formatGlobalScheduledQueryForClient = (
  scheduledQuery: any
): any => {
  if (scheduledQuery.platform === "") {
    scheduledQuery.platform = "all";
  }

  if (scheduledQuery.snapshot) {
    scheduledQuery.logging_type = "snapshot";
  } else {
    scheduledQuery.snapshot = false;
    if (scheduledQuery.removed === false) {
      scheduledQuery.logging_type = "differential_ignore_removals";
    } else {
      // If both are unset, we should default to differential (like osquery does)
      scheduledQuery.logging_type = "differential";
    }
  }

  if (scheduledQuery.shard === null) {
    scheduledQuery.shard = undefined;
  }

  return scheduledQuery;
};

export const formatTeamScheduledQueryForServer = (scheduledQuery: any) => {
  const {
    interval,
    logging_type: loggingType,
    platform,
    query_id: queryID,
    shard,
    team_id: teamID,
  } = scheduledQuery;
  const result = omit(scheduledQuery, ["logging_type"]);

  if (platform === "all") {
    result.platform = "";
  }

  if (interval) {
    result.interval = Number(interval);
  }

  if (loggingType) {
    result.removed = loggingType === "differential";
    result.snapshot = loggingType === "snapshot";
  }

  if (queryID) {
    result.query_id = Number(queryID);
  }

  if (shard) {
    result.shard = Number(shard);
  }

  if (teamID) {
    result.query_id = Number(teamID);
  }

  return result;
};

export const formatTeamScheduledQueryForClient = (scheduledQuery: any): any => {
  if (scheduledQuery.platform === "") {
    scheduledQuery.platform = "all";
  }

  if (scheduledQuery.snapshot) {
    scheduledQuery.logging_type = "snapshot";
  } else {
    scheduledQuery.snapshot = false;
    if (scheduledQuery.removed === false) {
      scheduledQuery.logging_type = "differential_ignore_removals";
    } else {
      // If both are unset, we should default to differential (like osquery does)
      scheduledQuery.logging_type = "differential";
    }
  }

  if (scheduledQuery.shard === null) {
    scheduledQuery.shard = undefined;
  }

  return scheduledQuery;
};

export const formatTeamForClient = (team: any): any => {
  if (team.display_text === undefined) {
    team.display_text = team.name;
  }
  return team;
};

export const formatPackForClient = (pack: any): any => {
  pack.host_ids ||= [];
  pack.label_ids ||= [];
  pack.team_ids ||= [];
  return pack;
};

export const generateRole = (
  teams: ITeam[],
  globalRole: string | null
): string => {
  if (globalRole === null) {
    const listOfRoles: (string | undefined)[] = teams.map((team) => team.role);

    if (teams.length === 0) {
      // no global role and no teams
      return "Unassigned";
    } else if (teams.length === 1) {
      // no global role and only one team
      return stringUtils.capitalize(teams[0].role ?? "");
    } else if (
      listOfRoles.every(
        (role: string | undefined): boolean => role === "maintainer"
      )
    ) {
      // only team maintainers
      return "Maintainer";
    } else if (
      listOfRoles.every(
        (role: string | undefined): boolean => role === "observer"
      )
    ) {
      // only team observers
      return "Observer";
    }

    return "Various"; // no global role and multiple teams
  }

  if (teams.length === 0) {
    // global role and no teams
    return stringUtils.capitalize(globalRole);
  }
  return "Various"; // global role and one or more teams
};

export const generateTeam = (
  teams: ITeam[],
  globalRole: string | null
): string => {
  if (globalRole === null) {
    if (teams.length === 0) {
      // no global role and no teams
      return "No Team";
    } else if (teams.length === 1) {
      // no global role and only one team
      return teams[0].name;
    }
    return `${teams.length} teams`; // no global role and multiple teams
  }

  if (teams.length === 0) {
    // global role and no teams
    return "Global";
  }
  return `${teams.length + 1} teams`; // global role and one or more teams
};

export const greyCell = (roleOrTeamText: string): string => {
  const GREYED_TEXT = ["Global", "Unassigned", "Various", "No Team"];

  if (
    GREYED_TEXT.includes(roleOrTeamText) ||
    roleOrTeamText.includes(" teams")
  ) {
    return "grey-cell";
  }
  return "";
};

const setupData = (formData: any) => {
  const orgInfo = pick(formData, ORG_INFO_ATTRS);
  const adminInfo = pick(formData, ADMIN_ATTRS);

  return {
    server_url: formData.server_url,
    org_info: {
      ...orgInfo,
    },
    admin: {
      admin: true,
      ...adminInfo,
    },
  };
};

const BYTES_PER_GIGABYTE = 1074000000;
const NANOSECONDS_PER_MILLISECOND = 1000000;

const inGigaBytes = (bytes: number): string => {
  return (bytes / BYTES_PER_GIGABYTE).toFixed(1);
};

export const inMilliseconds = (nanoseconds: number): number => {
  return nanoseconds / NANOSECONDS_PER_MILLISECOND;
};

export const humanHostUptime = (uptimeInNanoseconds: number): string => {
  const milliseconds = inMilliseconds(uptimeInNanoseconds);

  return moment.duration(milliseconds, "milliseconds").humanize();
};

export const humanHostLastSeen = (lastSeen: string): string => {
  return moment(lastSeen).format("MMM D YYYY, HH:mm:ss");
};

export const humanHostEnrolled = (enrolled: string): string => {
  return moment(enrolled).format("MMM D YYYY, HH:mm:ss");
};

export const humanHostMemory = (bytes: number): string => {
  return `${inGigaBytes(bytes)} GB`;
};

export const humanHostDetailUpdated = (detailUpdated: string): string => {
  // Handles the case when a host has checked in to Fleet but
  // its details haven't been updated.
  // July 28, 2016 is the date of the initial commit to fleet/fleet.
  if (detailUpdated < "2016-07-28T00:00:00Z") {
    return "Never";
  }

  return moment(detailUpdated).fromNow();
};

export const hostTeamName = (teamName: string | null): string => {
  if (!teamName) {
    return "No team";
  }

  return teamName;
};

export const humanQueryLastRun = (lastRun: string): string => {
  // Handles the case when a query has never been ran.
  // July 28, 2016 is the date of the initial commit to fleet/fleet.
  if (lastRun < "2016-07-28T00:00:00Z") {
    return "Never";
  }

  return moment(lastRun).fromNow();
};

export const licenseExpirationWarning = (expiration: string): boolean => {
  return moment(moment()).isAfter(expiration);
};

export const secondsToHms = (d: number): string => {
  const h = Math.floor(d / 3600);
  const m = Math.floor((d % 3600) / 60);
  const s = Math.floor((d % 3600) % 60);

  const hDisplay = h > 0 ? h + (h === 1 ? " hr " : " hrs ") : "";
  const mDisplay = m > 0 ? m + (m === 1 ? " min " : " mins ") : "";
  const sDisplay = s > 0 ? s + (s === 1 ? " sec" : " secs") : "";
  return hDisplay + mDisplay + sDisplay;
};

export const secondsToDhms = (d: number): string => {
  if (d === 604800) {
    return "1 week";
  }
  const day = Math.floor(d / (3600 * 24));
  const h = Math.floor((d % (3600 * 24)) / 3600);
  const m = Math.floor((d % 3600) / 60);
  const s = Math.floor(d % 60);

  const dDisplay = day > 0 ? day + (day === 1 ? " day " : " days ") : "";
  const hDisplay = h > 0 ? h + (h === 1 ? " hour " : " hours ") : "";
  const mDisplay = m > 0 ? m + (m === 1 ? " minute " : " minutes ") : "";
  const sDisplay = s > 0 ? s + (s === 1 ? " second" : " seconds") : "";
  return dDisplay + hDisplay + mDisplay + sDisplay;
};

export const syntaxHighlight = (json: JSON): string => {
  let jsonStr: string = JSON.stringify(json, undefined, 2);
  jsonStr = jsonStr
    .replace(/&/g, "&amp;")
    .replace(/</g, "&lt;")
    .replace(/>/g, "&gt;");
  /* eslint-disable no-useless-escape */
  return jsonStr.replace(
    /("(\\u[a-zA-Z0-9]{4}|\\[^u]|[^\\"])*"(\s*:)?|\b(true|false|null)\b|-?\d+(?:\.\d*)?(?:[eE][+\-]?\d+)?)/g,
    function (match) {
      let cls = "number";
      if (/^"/.test(match)) {
        if (/:$/.test(match)) {
          cls = "key";
        } else {
          cls = "string";
        }
      } else if (/true|false/.test(match)) {
        cls = "boolean";
      } else if (/null/.test(match)) {
        cls = "null";
      }
      return `<span class="${cls}">${match}</span>`;
    }
  );
  /* eslint-enable no-useless-escape */
};

export default {
  addGravatarUrlToResource,
  formatConfigDataForServer,
  formatLabelResponse,
  formatScheduledQueryForClient,
  formatScheduledQueryForServer,
  formatGlobalScheduledQueryForClient,
  formatGlobalScheduledQueryForServer,
  formatTeamScheduledQueryForClient,
  formatTeamScheduledQueryForServer,
  formatSelectedTargetsForApi,
  generateRole,
  generateTeam,
  greyCell,
  humanHostUptime,
  humanHostLastSeen,
  humanHostEnrolled,
  humanHostMemory,
  humanHostDetailUpdated,
  hostTeamName,
  humanQueryLastRun,
  inMilliseconds,
  licenseExpirationWarning,
  secondsToHms,
  secondsToDhms,
  labelSlug,
  setupData,
  frontendFormattedConfig,
  syntaxHighlight,
};<|MERGE_RESOLUTION|>--- conflicted
+++ resolved
@@ -4,11 +4,8 @@
 import yaml from "js-yaml";
 import stringUtils from "utilities/strings";
 import { ITeam } from "interfaces/team";
-<<<<<<< HEAD
 import { DEFAULT_GRAVATAR_LINK } from "utilities/constants";
-=======
 import { PLATFORM_LABEL_DISPLAY_TYPES } from "utilities/constants";
->>>>>>> 67daacf1
 
 const ORG_INFO_ATTRS = ["org_name", "org_logo_url"];
 const ADMIN_ATTRS = ["email", "name", "password", "password_confirmation"];
