--- conflicted
+++ resolved
@@ -632,11 +632,8 @@
   humanHostDetailUpdated,
   hostTeamName,
   humanQueryLastRun,
-<<<<<<< HEAD
   inMilliseconds,
-=======
   licenseExpirationWarning,
->>>>>>> 36b69c7a
   secondsToHms,
   secondsToDhms,
   labelSlug,
