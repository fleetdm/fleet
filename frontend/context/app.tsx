--- conflicted
+++ resolved
@@ -285,13 +285,7 @@
     isSandboxMode: state.isSandboxMode,
     isFreeTier: state.isFreeTier,
     isPremiumTier: state.isPremiumTier,
-<<<<<<< HEAD
-    // isMdmFeatureFlagEnabled: state.isMdmFeatureFlagEnabled,
-    isMdmFeatureFlagEnabled: true,
-
-=======
     isMdmEnabledAndConfigured: state.isMdmEnabledAndConfigured,
->>>>>>> 5f42f390
     isGlobalAdmin: state.isGlobalAdmin,
     isGlobalMaintainer: state.isGlobalMaintainer,
     isGlobalObserver: state.isGlobalObserver,
