import React, { FC, useContext, useEffect, useState } from "react";
import { AxiosResponse } from "axios";
import {
  QueryClient,
  QueryClientProvider,
  QueryClientProviderProps,
} from "react-query";

import page_titles from "router/page_titles";
import TableProvider from "context/table";
import QueryProvider from "context/query";
import PolicyProvider from "context/policy";
import NotificationProvider from "context/notification";
import { AppContext } from "context/app";
import { authToken, clearToken } from "utilities/local";
import useDeepEffect from "hooks/useDeepEffect";

import usersAPI from "services/entities/users";
import configAPI from "services/entities/config";
import hostCountAPI from "services/entities/host_count";
import mdmAppleBMAPI from "services/entities/mdm_apple_bm";
import mdmAppleAPI from "services/entities/mdm_apple";

import { ErrorBoundary } from "react-error-boundary";
// @ts-ignore
import Fleet403 from "pages/errors/Fleet403";
// @ts-ignore
import Fleet404 from "pages/errors/Fleet404";
// @ts-ignore
import Fleet500 from "pages/errors/Fleet500";
import Spinner from "components/Spinner";
import { QueryParams } from "utilities/url";

interface IAppProps {
  children: JSX.Element;
  location?: {
    pathname: string;
    search: string;
    hash?: string;
    query: QueryParams;
  };
}

// We create a CustomQueryClientProvider that takes the same props as the original
// QueryClientProvider but adds the children prop as a ReactNode. This children
// prop is not required explicitly in React 18. We do it this way to avoid
// having to update the react-query package version and typings for now.
// When we upgrade React Query we should be able to remove this.
type ICustomQueryClientProviderProps = React.PropsWithChildren<QueryClientProviderProps>;
const CustomQueryClientProvider: FC<ICustomQueryClientProviderProps> = QueryClientProvider;

const baseClass = "app";

const App = ({ children, location }: IAppProps): JSX.Element => {
  const queryClient = new QueryClient();
  const {
    config,
    currentUser,
    isGlobalAdmin,
    isGlobalObserver,
    isOnlyObserver,
    isAnyTeamMaintainerOrTeamAdmin,
    setAvailableTeams,
    setCurrentUser,
    setConfig,
    setEnrollSecret,
    setABMExpiry,
    setAPNsExpiry,
    setSandboxExpiry,
    setNoSandboxHosts,
  } = useContext(AppContext);

  const [isLoading, setIsLoading] = useState(false);

  const fetchConfig = async () => {
    try {
      const configResponse = await configAPI.loadAll();
      if (configResponse.sandbox_enabled) {
        const timestamp = await configAPI.loadSandboxExpiry();
        setSandboxExpiry(timestamp as string);
        const hostCount = await hostCountAPI.load({});
        const noSandboxHosts = hostCount.count === 0;
        setNoSandboxHosts(noSandboxHosts);
      }

      // These endpoints 403 for non-global admins
      if (isGlobalAdmin) {
        if (configResponse.mdm.apple_bm_enabled_and_configured) {
          // FIXME: we need to catch and check for a 400 status code because the
          // API behaves this way when the token is already expired or invalid.
          //
          // This is a quick fix to not completely break the UI, but it doesn't
          // allow us to show ABM information when the token is expired so it
          // should be fixed upstream.
          try {
            const abmInfo = await mdmAppleBMAPI.getAppleBMInfo();
            setABMExpiry(abmInfo.renew_date);
          } catch (error) {
            console.error(error);
            const abmError = error as AxiosResponse;
            if (abmError.status === 400) {
              const pastDate = "2024-06-03T17:28:44Z";
              setABMExpiry(pastDate);
            }
<<<<<<< HEAD
          }
        }
        if (configResponse.mdm.enabled_and_configured) {
          try {
            const apnsInfo = await mdmAppleAPI.getAppleAPNInfo();
            setAPNsExpiry(apnsInfo.renew_date);
          } catch (error) {
            console.error(error);
=======
>>>>>>> a88a25aa
          }
        }
        if (configResponse.mdm.enabled_and_configured) {
          const apnsInfo = await mdmAppleAPI.getAppleAPNInfo();
          setAPNsExpiry(apnsInfo.renew_date);
        }
      }

      setConfig(configResponse);
    } catch (error) {
      console.error(error);
      return false;
    } finally {
      setIsLoading(false);
    }
    return true;
  };

  const fetchCurrentUser = async () => {
    try {
      const { user, available_teams } = await usersAPI.me();
      setCurrentUser(user);
      setAvailableTeams(user, available_teams);
      fetchConfig();
    } catch (error) {
      if (
        // reseting a user's password requires the current token
        location?.pathname.includes("/login/reset") ||
        // these errors can occur when user refreshes their page at certain intervals,
        // in which case we don't want to log them out
        (typeof error === "string" &&
          // in Firefox and Chrome, this error is "Request aborted"
          // in Safari, it's "Network Error"
          error.match(/request aborted|network error/i))
      ) {
        return true;
      }
      clearToken();
      // if this is not the device user page,
      // redirect to login
      if (!location?.pathname.includes("/device/")) {
        window.location.href = "/login";
      }
    }
    return true;
  };

  useEffect(() => {
    if (authToken() && !location?.pathname.includes("/device/")) {
      fetchCurrentUser();
    }
  }, [location?.pathname]);

  // Updates title that shows up on browser tabs
  useEffect(() => {
    // Also applies title to subpaths such as settings/organization/webaddress
    // TODO - handle different kinds of paths from PATHS - string, function w/params
    const curTitle = page_titles.find((item) =>
      location?.pathname.includes(item.path)
    );

    if (curTitle && curTitle.title) {
      document.title = curTitle.title;
    }
  }, [location, config]);

  useDeepEffect(() => {
    const canGetEnrollSecret =
      currentUser &&
      typeof isGlobalObserver !== "undefined" &&
      !isGlobalObserver &&
      typeof isOnlyObserver !== "undefined" &&
      !isOnlyObserver &&
      typeof isAnyTeamMaintainerOrTeamAdmin !== "undefined" &&
      !isAnyTeamMaintainerOrTeamAdmin &&
      !location?.pathname.includes("/device/");

    const getEnrollSecret = async () => {
      try {
        const { spec } = await configAPI.loadEnrollSecret();
        setEnrollSecret(spec.secrets);
      } catch (error) {
        console.error(error);
        return false;
      }
    };

    if (canGetEnrollSecret) {
      getEnrollSecret();
    }
  }, [currentUser, isGlobalObserver, isOnlyObserver]);

  // "any" is used on purpose. We are using Axios but this
  // function expects a native React Error type, which is incompatible.
  const renderErrorOverlay = ({ error }: any) => {
    // @ts-ignore
    console.error(error);

    const overlayError = error as AxiosResponse;
    if (overlayError.status === 403 || overlayError.status === 402) {
      return <Fleet403 />;
    }

    if (overlayError.status === 404) {
      return <Fleet404 />;
    }

    return <Fleet500 />;
  };

  return isLoading ? (
    <Spinner />
  ) : (
    <CustomQueryClientProvider client={queryClient}>
      <TableProvider>
        <QueryProvider>
          <PolicyProvider>
            <NotificationProvider>
              <ErrorBoundary
                fallbackRender={renderErrorOverlay}
                resetKeys={[location?.pathname]}
              >
                <div className={baseClass}>{children}</div>
              </ErrorBoundary>
            </NotificationProvider>
          </PolicyProvider>
        </QueryProvider>
      </TableProvider>
    </CustomQueryClientProvider>
  );
};

export default App;<|MERGE_RESOLUTION|>--- conflicted
+++ resolved
@@ -102,17 +102,6 @@
               const pastDate = "2024-06-03T17:28:44Z";
               setABMExpiry(pastDate);
             }
-<<<<<<< HEAD
-          }
-        }
-        if (configResponse.mdm.enabled_and_configured) {
-          try {
-            const apnsInfo = await mdmAppleAPI.getAppleAPNInfo();
-            setAPNsExpiry(apnsInfo.renew_date);
-          } catch (error) {
-            console.error(error);
-=======
->>>>>>> a88a25aa
           }
         }
         if (configResponse.mdm.enabled_and_configured) {
