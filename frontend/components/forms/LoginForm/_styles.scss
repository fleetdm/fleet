.login-form {
  gap: $gap-page-component; // 24px between buttons and form

  &--hidden {
    opacity: 0;
  }

  &__sso-image {
    vertical-align: middle;
    height: 20px;
    width: 20px;
    margin-right: 10px;
    border-radius: 20%;
  }

  &__sso-legend {
    vertical-align: middle;
  }

  &__login-actions,
  &__form {
    display: flex;
    flex-direction: column;
    gap: $gap-form;
  }

  // Login button styles
  // Login and SSO button widths will always be equal
  // Min of 208px with login-button widening if SSO button is wider
  &__login-actions {
    max-width: min-content;
    align-items: center;
    align-self: center;
  }

  &__login-btn {
    min-width: 100%;
  }

<<<<<<< HEAD
  &__sso-btn {
    min-width: 208px !important; // TODO: How to override form .button
=======
  &__sso-btn.button {
    min-width: 208px; // Must override form's .button specificity
>>>>>>> 3c4822ae
    width: max-content;
    border: 1px solid $core-fleet-black;
    white-space: nowrap;
  }
  // End login button styles
}

.two-factor-check-email {
  align-items: start;
  gap: $pad-xlarge;

  h1 {
    font-size: $large;
    font-weight: $bold;
    margin: 0;
  }

  .back-link {
    svg {
      path {
        fill: transparent;
      }
    }
  }
}<|MERGE_RESOLUTION|>--- conflicted
+++ resolved
@@ -37,13 +37,8 @@
     min-width: 100%;
   }
 
-<<<<<<< HEAD
-  &__sso-btn {
-    min-width: 208px !important; // TODO: How to override form .button
-=======
   &__sso-btn.button {
     min-width: 208px; // Must override form's .button specificity
->>>>>>> 3c4822ae
     width: max-content;
     border: 1px solid $core-fleet-black;
     white-space: nowrap;
