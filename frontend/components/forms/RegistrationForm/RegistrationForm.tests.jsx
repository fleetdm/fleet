--- conflicted
+++ resolved
@@ -8,43 +8,27 @@
     const form = mount(<RegistrationForm page={1} />);
 
     expect(form.find('AdminDetails').length).toEqual(1);
-<<<<<<< HEAD
     expect(form.text()).toInclude('Setup user');
-=======
-    expect(form.text()).toContain('SET USERNAME & PASSWORD');
->>>>>>> 0670db66
   });
 
   it('renders OrgDetails on the second page', () => {
     const form = mount(<RegistrationForm page={2} />);
 
     expect(form.find('OrgDetails').length).toEqual(1);
-<<<<<<< HEAD
     expect(form.text()).toInclude('Organization details');
-=======
-    expect(form.text()).toContain('SET ORGANIZATION DETAILS');
->>>>>>> 0670db66
   });
 
   it('renders KolideDetails on the third page', () => {
     const form = mount(<RegistrationForm page={3} />);
 
     expect(form.find('KolideDetails').length).toEqual(1);
-<<<<<<< HEAD
     expect(form.text()).toInclude('Set Fleet URL');
-=======
-    expect(form.text()).toContain('SET KOLIDE WEB ADDRESS');
->>>>>>> 0670db66
   });
 
   it('renders ConfirmationPage on the fourth page', () => {
     const form = mount(<RegistrationForm page={4} />);
 
     expect(form.find('ConfirmationPage').length).toEqual(1);
-<<<<<<< HEAD
     expect(form.text()).toInclude('Success');
-=======
-    expect(form.text()).toContain('SUCCESS');
->>>>>>> 0670db66
   });
 });
