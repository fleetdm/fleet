--- conflicted
+++ resolved
@@ -16,15 +16,12 @@
   windows: Windows,
   Windows,
   linux: Linux,
-<<<<<<< HEAD
+  Linux,
   "darwin-purple": ApplePurple,
   "windows-blue": WindowsBlue,
   "linux-green": LinuxGreen,
   "missing-hosts": MissingHosts,
   "low-disk-space-hosts": LowDiskSpaceHosts,
-=======
-  Linux,
->>>>>>> a950e9d0
 };
 
 export type IconNames = keyof typeof ICON_MAP;