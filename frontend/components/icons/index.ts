import CalendarCheck from "./CalendarCheck";
import Chevron from "./Chevron";
import Apple from "./Apple";
import Windows from "./Windows";
import Linux from "./Linux";
import MissingHosts from "./MissingHosts";
import LowDiskSpaceHosts from "./LowDiskSpaceHosts";
import ApplePurple from "./ApplePurple";
import LinuxGreen from "./LinuxGreen";
import WindowsBlue from "./WindowsBlue";
import ExternalLink from "./ExternalLink";
import Error from "./Error";
import Success from "./Success";
import Check from "./Check";
import Plus from "./Plus";
import Clipboard from "./Clipboard";
import Eye from "./Eye";
import Pencil from "./Pencil";
import TrashCan from "./TrashCan";

// a mapping of the usable names of icons to the icon source.
export const ICON_MAP = {
  "calendar-check": CalendarCheck,
  chevron: Chevron,
  check: Check,
  plus: Plus,
<<<<<<< HEAD
  clipboard: Clipboard,
  eye: Eye,
  pencil: Pencil,
  trash: TrashCan,
=======
  success: Success,
  error: Error,
>>>>>>> 61ce9fc8
  darwin: Apple,
  macOS: Apple,
  windows: Windows,
  Windows,
  linux: Linux,
  Linux,
  "darwin-purple": ApplePurple,
  "windows-blue": WindowsBlue,
  "linux-green": LinuxGreen,
  "missing-hosts": MissingHosts,
  "low-disk-space-hosts": LowDiskSpaceHosts,
  "external-link": ExternalLink,
};

export type IconNames = keyof typeof ICON_MAP;<|MERGE_RESOLUTION|>--- conflicted
+++ resolved
@@ -24,15 +24,12 @@
   chevron: Chevron,
   check: Check,
   plus: Plus,
-<<<<<<< HEAD
   clipboard: Clipboard,
   eye: Eye,
   pencil: Pencil,
   trash: TrashCan,
-=======
   success: Success,
   error: Error,
->>>>>>> 61ce9fc8
   darwin: Apple,
   macOS: Apple,
   windows: Windows,
