import React from "react";
import { uniqueId } from "lodash";

import { IEnrollSecret } from "interfaces/enroll_secret";

import Button from "components/buttons/Button";
import InputFieldHiddenContent from "components/forms/fields/InputFieldHiddenContent";
import Icon from "components/Icon";
import GitOpsModeTooltipWrapper from "components/GitOpsModeTooltipWrapper";

const baseClass = "enroll-secrets";

interface IEnrollSecretRowProps {
  secret: IEnrollSecret;
  toggleSecretEditorModal?: () => void;
  toggleDeleteSecretModal?: () => void;
  setSelectedSecret?: React.Dispatch<
    React.SetStateAction<IEnrollSecret | undefined>
  >;
}
const EnrollSecretRow = ({
  secret,
  toggleSecretEditorModal,
  toggleDeleteSecretModal,
  setSelectedSecret,
}: IEnrollSecretRowProps): JSX.Element | null => {
  const onEditSecretClick = (evt: React.MouseEvent<HTMLButtonElement>) => {
    evt.preventDefault();
    if (toggleSecretEditorModal && setSelectedSecret) {
      setSelectedSecret(secret);
      toggleSecretEditorModal();
    }
  };

  const onDeleteSecretClick = (evt: React.MouseEvent<HTMLButtonElement>) => {
    evt.preventDefault();
    if (toggleDeleteSecretModal && setSelectedSecret) {
      setSelectedSecret(secret);
      toggleDeleteSecretModal();
    }
  };

  const renderEditDeleteButtons = () => (
    <GitOpsModeTooltipWrapper
      tipOffset={8}
      renderChildren={(disableChildren) => (
        <div className={`${baseClass}__edit-delete-btns`}>
          <Button
            disabled={disableChildren}
            onClick={onEditSecretClick}
            className={`${baseClass}__edit-secret-icon`}
            variant="icon"
<<<<<<< HEAD
            // size="small"
=======
            size="small"
>>>>>>> dc031944
          >
            <Icon name="pencil" />
          </Button>
          <Button
            onClick={onDeleteSecretClick}
            disabled={disableChildren}
            className={`${baseClass}__delete-secret-icon`}
            variant="icon"
<<<<<<< HEAD
            // size="small"
=======
            size="small"
>>>>>>> dc031944
          >
            <Icon name="trash" />
          </Button>
        </div>
      )}
    />
  );

  return (
    <div
      className={`${baseClass}__secret`}
      key={uniqueId()}
      data-testid="osquery-secret"
    >
      <InputFieldHiddenContent
        name={`osqueryd-secret-${uniqueId()}`}
        value={secret.secret}
      />
      {toggleSecretEditorModal &&
        toggleDeleteSecretModal &&
        renderEditDeleteButtons()}
    </div>
  );
};

export default EnrollSecretRow;<|MERGE_RESOLUTION|>--- conflicted
+++ resolved
@@ -50,11 +50,7 @@
             onClick={onEditSecretClick}
             className={`${baseClass}__edit-secret-icon`}
             variant="icon"
-<<<<<<< HEAD
-            // size="small"
-=======
             size="small"
->>>>>>> dc031944
           >
             <Icon name="pencil" />
           </Button>
@@ -63,11 +59,7 @@
             disabled={disableChildren}
             className={`${baseClass}__delete-secret-icon`}
             variant="icon"
-<<<<<<< HEAD
-            // size="small"
-=======
             size="small"
->>>>>>> dc031944
           >
             <Icon name="trash" />
           </Button>
