--- conflicted
+++ resolved
@@ -94,11 +94,7 @@
             />
           </>
         ) : (
-<<<<<<< HEAD
-          <Card color="grey" paddingSize="none">
-=======
           <Card color="grey" paddingSize="small">
->>>>>>> dc031944
             <EmptyTable
               header="You have no enroll secrets."
               info={
