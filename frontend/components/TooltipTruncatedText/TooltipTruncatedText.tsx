import React, { useRef } from "react";
import classnames from "classnames";

import { useCheckTruncatedElement } from "hooks/useCheckTruncatedElement";
import TooltipWrapper from "components/TooltipWrapper";

interface ITooltipTruncatedTextCellProps {
  value: React.ReactNode;
  /** Tooltip to display. If this is provided then this will be rendered as the tooltip content. If
   * not, the value will be displayed as the tooltip content. Default: undefined */
  tooltip?: React.ReactNode;
  className?: string;
  tooltipPosition?: "top" | "bottom" | "left" | "right";
  isMobileView?: boolean; // new prop
}

const baseClass = "tooltip-truncated-text";

const TooltipTruncatedText = ({
  value,
  tooltip,
  className,
  tooltipPosition = "top",
  isMobileView = false,
}: ITooltipTruncatedTextCellProps): JSX.Element => {
  const classNames = classnames(baseClass, className);

  // Tooltip visibility logic: Enable only when text is truncated
  const ref = useRef<HTMLInputElement>(null);
  const isTruncated = useCheckTruncatedElement(ref);

<<<<<<< HEAD
  const tooltipId = uniqueId();

  return (
    <div className={classNames}>
      <div
        className="tooltip-truncated"
        data-tip
        data-for={tooltipId}
        // toggle trigger events based on prop
        data-event={isMobileView ? "click" : "mouseenter focus"}
      >
        <div ref={ref} className={isTruncated ? "truncated" : undefined}>
          {value}
        </div>
      </div>
      <ReactTooltip
        place={tooltipPosition}
        effect="solid"
        backgroundColor={COLORS["tooltip-bg"]}
        id={tooltipId}
        data-html
        className="truncated-tooltip" // responsive widths
        clickable
        delayHide={200} // need delay set to hover using clickable
        disable={!isTruncated}
        globalEventOff={isMobileView ? "click" : undefined}
      >
        <>
          {tooltip ?? value}
          <div className="safari-hack">&nbsp;</div>
          {/* Fixes triple click selecting next element in Safari */}
        </>
      </ReactTooltip>
    </div>
=======
  return (
    <TooltipWrapper
      className={classNames}
      disableTooltip={!isTruncated}
      underline={false}
      position={tooltipPosition}
      showArrow
      tipContent={tooltip ?? value}
    >
      <div className={`${baseClass}__text-value`} ref={ref}>
        {value}
      </div>
    </TooltipWrapper>
>>>>>>> ef2ce8bd
  );
};

export default TooltipTruncatedText;<|MERGE_RESOLUTION|>--- conflicted
+++ resolved
@@ -29,42 +29,7 @@
   const ref = useRef<HTMLInputElement>(null);
   const isTruncated = useCheckTruncatedElement(ref);
 
-<<<<<<< HEAD
-  const tooltipId = uniqueId();
-
-  return (
-    <div className={classNames}>
-      <div
-        className="tooltip-truncated"
-        data-tip
-        data-for={tooltipId}
-        // toggle trigger events based on prop
-        data-event={isMobileView ? "click" : "mouseenter focus"}
-      >
-        <div ref={ref} className={isTruncated ? "truncated" : undefined}>
-          {value}
-        </div>
-      </div>
-      <ReactTooltip
-        place={tooltipPosition}
-        effect="solid"
-        backgroundColor={COLORS["tooltip-bg"]}
-        id={tooltipId}
-        data-html
-        className="truncated-tooltip" // responsive widths
-        clickable
-        delayHide={200} // need delay set to hover using clickable
-        disable={!isTruncated}
-        globalEventOff={isMobileView ? "click" : undefined}
-      >
-        <>
-          {tooltip ?? value}
-          <div className="safari-hack">&nbsp;</div>
-          {/* Fixes triple click selecting next element in Safari */}
-        </>
-      </ReactTooltip>
-    </div>
-=======
+  // TODO: RachelPerkins unreleased bug refactor to include mobile tapping/click
   return (
     <TooltipWrapper
       className={classNames}
@@ -78,7 +43,6 @@
         {value}
       </div>
     </TooltipWrapper>
->>>>>>> ef2ce8bd
   );
 };
 
