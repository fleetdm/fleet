--- conflicted
+++ resolved
@@ -11,13 +11,9 @@
   children?: React.ReactNode;
   className?: string;
   /** default light purple */
-<<<<<<< HEAD
   color?: "purple" | "purple-bold-border" | "yellow" | "grey";
-=======
-  color?: "yellow" | "grey";
   /** default 4px  */
   borderRadius?: "large" | "xlarge";
->>>>>>> a06c3124
   pageLevel?: boolean;
   /** cta and link are mutually exclusive */
   cta?: JSX.Element;
@@ -30,12 +26,8 @@
 const InfoBanner = ({
   children,
   className,
-<<<<<<< HEAD
   color = "purple",
-=======
-  color,
   borderRadius,
->>>>>>> a06c3124
   pageLevel,
   cta,
   closable,
@@ -46,11 +38,8 @@
     baseClass,
     `${baseClass}__${color}`,
     {
-<<<<<<< HEAD
-=======
       [`${baseClass}__${color}`]: !!color,
       [`${baseClass}__border-radius-${borderRadius}`]: !!borderRadius,
->>>>>>> a06c3124
       [`${baseClass}__page-banner`]: !!pageLevel,
       [`${baseClass}__icon`]: !!icon,
     },
