--- conflicted
+++ resolved
@@ -34,12 +34,8 @@
   actionButtonText?: string;
   actionButtonIcon?: string;
   actionButtonVariant?: ButtonVariant;
-<<<<<<< HEAD
-  onQueryChange?: (queryData: ITableQueryData) => void;
-=======
   hideActionButton?: boolean;
   onQueryChange: (queryData: ITableQueryData) => void;
->>>>>>> 905a9520
   inputPlaceHolder?: string;
   disableActionButton?: boolean;
   disableMultiRowSelect?: boolean;
@@ -88,10 +84,7 @@
   actionButtonText,
   actionButtonIcon,
   actionButtonVariant = "brand",
-<<<<<<< HEAD
-=======
   hideActionButton,
->>>>>>> 905a9520
   showMarkAllPages,
   isAllPagesSelected,
   toggleAllPagesSelected,
