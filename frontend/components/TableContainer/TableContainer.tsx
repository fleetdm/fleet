--- conflicted
+++ resolved
@@ -34,11 +34,6 @@
   actionButtonIcon?: string;
   actionButtonVariant?: string;
   onQueryChange: (queryData: ITableQueryData) => void;
-<<<<<<< HEAD
-  onSelectActionClick?: (selectedItemIds: number[]) => void;
-  selectActionButtonText?: string;
-=======
->>>>>>> fd23d423
   inputPlaceHolder: string;
   disableActionButton?: boolean;
   resultsTitle: string;
