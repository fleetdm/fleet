--- conflicted
+++ resolved
@@ -55,13 +55,9 @@
         }
         
         &:last-child {
-          border-right: none;
-<<<<<<< HEAD
+          border-right: none
           border-top-right-radius: 6px;
-          width: 180px;
-=======
           max-width: 140px;
->>>>>>> c934f3e1
         }
       }
     }
