--- conflicted
+++ resolved
@@ -292,12 +292,7 @@
         }
         .link-cell,
         .text-cell {
-<<<<<<< HEAD
-          display: block;
-
-=======
           display: block; // inline-block is not vertically centered
->>>>>>> 70e7f362
           white-space: nowrap;
           text-overflow: ellipsis;
           margin: 0;
