import React, { useMemo, useEffect, useCallback, useContext } from "react";
import { TableContext } from "context/table";
import PropTypes from "prop-types";
<<<<<<< HEAD
import classnames from "classnames";
import { useTable, useSortBy, useRowSelect, Row } from "react-table";
import { kebabCase, noop } from "lodash";
import { useDeepEffect } from "utilities/hooks";
=======
import { useTable, useSortBy, useRowSelect } from "react-table";
import { isString, kebabCase, noop } from "lodash";

import useDeepEffect from "utilities/hooks/useDeepEffect";
>>>>>>> a02bede9

import Spinner from "components/loaders/Spinner";
import { ButtonVariant } from "components/buttons/Button/Button";
import Button from "../../buttons/Button";
import ActionButton, { IActionButtonProps } from "./ActionButton";

const baseClass = "data-table-container";

interface IDataTableProps {
  columns: any;
  data: any;
  isLoading: boolean;
  manualSortBy?: boolean;
  sortHeader: any;
  sortDirection: any;
  onSort: any; // TODO: an event type
  disableMultiRowSelect: boolean;
  showMarkAllPages: boolean;
  isAllPagesSelected: boolean; // TODO: make dependent on showMarkAllPages
  toggleAllPagesSelected?: any; // TODO: an event type and make it dependent on showMarkAllPages
  resultsTitle: string;
  defaultPageSize: number;
  primarySelectActionButtonVariant?: ButtonVariant;
  primarySelectActionButtonIcon?: string;
  primarySelectActionButtonText?: string | ((targetIds: number[]) => string);
  onPrimarySelectActionClick: any; // figure out type
  secondarySelectActions?: IActionButtonProps[];
  onSelectSingleRow?: (value: Row) => void;
}

// This data table uses react-table for implementation. The relevant documentation of the library
// can be found here https://react-table.tanstack.com/docs/api/useTable
const DataTable = ({
  columns: tableColumns,
  data: tableData,
  isLoading,
  manualSortBy = false,
  sortHeader,
  sortDirection,
  onSort,
  disableMultiRowSelect,
  showMarkAllPages,
  isAllPagesSelected,
  toggleAllPagesSelected,
  resultsTitle,
  defaultPageSize,
  primarySelectActionButtonIcon,
  primarySelectActionButtonVariant,
  onPrimarySelectActionClick,
  primarySelectActionButtonText,
  secondarySelectActions,
  onSelectSingleRow,
}: IDataTableProps): JSX.Element => {
  const { resetSelectedRows } = useContext(TableContext);

  const columns = useMemo(() => {
    return tableColumns;
  }, [tableColumns]);

  // The table data needs to be ordered by the order we received from the API.
  const data = useMemo(() => {
    return tableData;
  }, [tableData]);

  const {
    headerGroups,
    rows,
    prepareRow,
    selectedFlatRows,
    toggleAllRowsSelected,
    isAllRowsSelected,
    state: tableState,
  } = useTable(
    {
      columns,
      data,
      initialState: {
        sortBy: useMemo(() => {
          return [{ id: sortHeader, desc: sortDirection === "desc" }];
        }, [sortHeader, sortDirection]),
      },
      disableMultiSort: true,
      disableSortRemove: true,
      manualSortBy,
      // Initializes as false, but changes briefly to true on successful notification
      autoResetSelectedRows: resetSelectedRows,
      sortTypes: React.useMemo(
        () => ({
          caseInsensitive: (a: any, b: any, id: any) => {
            let valueA = a.values[id];
            let valueB = b.values[id];

            valueA = isString(valueA) ? valueA.toLowerCase() : valueA;
            valueB = isString(valueB) ? valueB.toLowerCase() : valueB;

            if (valueB > valueA) {
              return 1;
            }
            if (valueB < valueA) {
              return -1;
            }
            return 0;
          },
        }),
        []
      ),
    },
    useSortBy,
    useRowSelect
  );

  const { sortBy, selectedRowIds } = tableState;

  // This is used to listen for changes to sort. If there is a change
  // Then the sortHandler change is fired.
  useEffect(() => {
    const column = sortBy[0];
    if (column !== undefined) {
      if (
        column.id !== sortHeader ||
        column.desc !== (sortDirection === "desc")
      ) {
        onSort(column.id, column.desc);
      }
    } else {
      onSort(undefined);
    }
  }, [sortBy, sortHeader, onSort, sortDirection]);

  useEffect(() => {
    if (isAllPagesSelected) {
      toggleAllRowsSelected(true);
    }
  }, [isAllPagesSelected]);

  useDeepEffect(() => {
    if (
      Object.keys(selectedRowIds).length < rows.length &&
      toggleAllPagesSelected
    ) {
      toggleAllPagesSelected(false);
    }
  }, [tableState.selectedRowIds, toggleAllPagesSelected]);

  const onToggleAllPagesClick = useCallback(() => {
    toggleAllPagesSelected();
  }, [toggleAllPagesSelected]);

  const onClearSelectionClick = useCallback(() => {
    toggleAllRowsSelected(false);
    toggleAllPagesSelected(false);
  }, [toggleAllRowsSelected]);

  const onSingleRowClick = useCallback(
    (row) => {
      if (disableMultiRowSelect) {
        toggleAllRowsSelected(false);
        row.toggleRowSelected();
        onSelectSingleRow && onSelectSingleRow(row);
      }
    },
    [disableMultiRowSelect]
  );

  const renderSelectedCount = (): JSX.Element => {
    return (
      <p>
        <span>{selectedFlatRows.length}</span> selected
      </p>
    );
  };

  const renderAreAllSelected = (): JSX.Element | null => {
    if (isAllPagesSelected) {
      return <p>All matching {resultsTitle} are selected</p>;
    }

    if (isAllRowsSelected) {
      return <p>All {resultsTitle} on this page are selected</p>;
    }
    return null;
  };

  const renderActionButton = (
    actionButtonProps: IActionButtonProps
  ): JSX.Element => {
    const {
      name,
      onActionButtonClick,
      buttonText,
      targetIds,
      variant,
      hideButton,
      icon,
      iconPosition,
    } = actionButtonProps;
    return (
      <div className={`${baseClass}__${kebabCase(name)}`}>
        <ActionButton
          key={kebabCase(name)}
          name={name}
          buttonText={buttonText}
          onActionButtonClick={onActionButtonClick || noop}
          targetIds={targetIds}
          variant={variant}
          hideButton={hideButton}
          icon={icon}
          iconPosition={iconPosition}
        />
      </div>
    );
  };

  const renderPrimarySelectAction = (): JSX.Element | null => {
    const targetIds = selectedFlatRows.map((row: any) => row.original.id);
    const buttonText =
      typeof primarySelectActionButtonText === "function"
        ? primarySelectActionButtonText(targetIds)
        : primarySelectActionButtonText;
    const name = buttonText ? kebabCase(buttonText) : "primary-select-action";

    const actionProps = {
      name,
      buttonText: buttonText || "",
      onActionButtonClick: onPrimarySelectActionClick,
      targetIds,
      variant: primarySelectActionButtonVariant,
      icon: primarySelectActionButtonIcon,
    };

    return !buttonText ? null : renderActionButton(actionProps);
  };

  const renderSecondarySelectActions = (): JSX.Element[] | null => {
    if (secondarySelectActions) {
      const targetIds = selectedFlatRows.map((row: any) => row.original.id);
      const buttons = secondarySelectActions.map((actionProps) => {
        actionProps = { ...actionProps, targetIds };
        return renderActionButton(actionProps);
      });
      return buttons;
    }
    return null;
  };

  const shouldRenderToggleAllPages =
    Object.keys(selectedRowIds).length >= defaultPageSize &&
    showMarkAllPages &&
    !isAllPagesSelected;

  return (
    <div className={baseClass}>
      <div className={"data-table data-table__wrapper"}>
        {isLoading && (
          <div className={"loading-overlay"}>
            <Spinner />
          </div>
        )}
        <table className={"data-table__table"}>
          {Object.keys(selectedRowIds).length !== 0 && (
            <thead className={"active-selection"}>
              <tr {...headerGroups[0].getHeaderGroupProps()}>
                <th
                  {...headerGroups[0].headers[0].getHeaderProps(
                    headerGroups[0].headers[0].getSortByToggleProps()
                  )}
                >
                  {headerGroups[0].headers[0].render("Header")}
                </th>
                <th className={"active-selection__container"}>
                  <div className={"active-selection__inner"}>
                    {renderSelectedCount()}
                    <div className={"active-selection__inner-left"}>
                      {secondarySelectActions && renderSecondarySelectActions()}
                    </div>
                    <div className={"active-selection__inner-right"}>
                      {primarySelectActionButtonText &&
                        renderPrimarySelectAction()}
                    </div>
                    {toggleAllPagesSelected && renderAreAllSelected()}
                    {shouldRenderToggleAllPages && (
                      <Button
                        onClick={onToggleAllPagesClick}
                        variant={"text-link"}
                        className={"light-text"}
                      >
                        <>Select all matching {resultsTitle}</>
                      </Button>
                    )}
                    <Button
                      onClick={onClearSelectionClick}
                      variant={"text-link"}
                    >
                      Clear selection
                    </Button>
                  </div>
                </th>
              </tr>
            </thead>
          )}
          <thead>
            {headerGroups.map((headerGroup) => (
              <tr {...headerGroup.getHeaderGroupProps()}>
                {headerGroup.headers.map((column) => (
                  <th {...column.getHeaderProps(column.getSortByToggleProps())}>
                    {column.render("Header")}
                  </th>
                ))}
              </tr>
            ))}
          </thead>
          <tbody>
            {rows.map((row) => {
              prepareRow(row);

              const rowStyles = classnames({
                "single-row": disableMultiRowSelect,
              });
              return (
                <tr
                  className={rowStyles}
                  {...row.getRowProps({
                    // @ts-ignore // TS complains about prop not existing
                    onClick: () => {
                      disableMultiRowSelect && onSingleRowClick(row);
                    },
                  })}
                >
                  {row.cells.map((cell) => {
                    return (
                      <td {...cell.getCellProps()}>{cell.render("Cell")}</td>
                    );
                  })}
                </tr>
              );
            })}
          </tbody>
        </table>
      </div>
    </div>
  );
};

DataTable.propTypes = {
  columns: PropTypes.arrayOf(PropTypes.object), // TODO: create proper interface for this
  data: PropTypes.arrayOf(PropTypes.object), // TODO: create proper interface for this
  isLoading: PropTypes.bool,
  sortHeader: PropTypes.string,
  sortDirection: PropTypes.string,
  onSort: PropTypes.func,
  onPrimarySelectActionClick: PropTypes.func,
  secondarySelectActions: PropTypes.arrayOf(PropTypes.object),
};

export default DataTable;<|MERGE_RESOLUTION|>--- conflicted
+++ resolved
@@ -1,17 +1,11 @@
 import React, { useMemo, useEffect, useCallback, useContext } from "react";
 import { TableContext } from "context/table";
 import PropTypes from "prop-types";
-<<<<<<< HEAD
 import classnames from "classnames";
 import { useTable, useSortBy, useRowSelect, Row } from "react-table";
-import { kebabCase, noop } from "lodash";
+import { isString, kebabCase, noop } from "lodash";
+
 import { useDeepEffect } from "utilities/hooks";
-=======
-import { useTable, useSortBy, useRowSelect } from "react-table";
-import { isString, kebabCase, noop } from "lodash";
-
-import useDeepEffect from "utilities/hooks/useDeepEffect";
->>>>>>> a02bede9
 
 import Spinner from "components/loaders/Spinner";
 import { ButtonVariant } from "components/buttons/Button/Button";
