--- conflicted
+++ resolved
@@ -43,12 +43,8 @@
   onPrimarySelectActionClick: any; // figure out type
   secondarySelectActions?: IActionButtonProps[];
   onSelectSingleRow?: (value: Row) => void;
-<<<<<<< HEAD
-  clientSidePagination?: boolean;
+  isClientSidePagination?: boolean;
   highlightOnHover?: boolean;
-=======
-  isClientSidePagination?: boolean;
->>>>>>> 8e3c4ac6
 }
 
 const CLIENT_SIDE_DEFAULT_PAGE_SIZE = 20;
@@ -75,12 +71,8 @@
   primarySelectActionButtonText,
   secondarySelectActions,
   onSelectSingleRow,
-<<<<<<< HEAD
-  clientSidePagination,
+  isClientSidePagination,
   highlightOnHover,
-=======
-  isClientSidePagination,
->>>>>>> 8e3c4ac6
 }: IDataTableProps): JSX.Element => {
   const { resetSelectedRows } = useContext(TableContext);
 
