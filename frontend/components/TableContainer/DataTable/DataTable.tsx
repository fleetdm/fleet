--- conflicted
+++ resolved
@@ -120,13 +120,6 @@
     toggleAllPagesSelected(false);
   }, [toggleAllRowsSelected]);
 
-  const generateButtonText = () => {
-    if (selectActionButtonText) {
-      return selectActionButtonText;
-    }
-    return "Transfer to team";
-  };
-
   const renderSelectedText = (): JSX.Element => {
     if (isAllPagesSelected) {
       return <p>All matching {resultsTitle} are selected</p>;
@@ -143,8 +136,6 @@
     );
   };
 
-<<<<<<< HEAD
-=======
   const renderActionButton = (
     actionButtonProps: IActionButtonProps
   ): JSX.Element => {
@@ -202,7 +193,6 @@
     return null;
   };
 
->>>>>>> fd23d423
   const shouldRenderToggleAllPages =
     Object.keys(selectedRowIds).length >= defaultPageSize &&
     showMarkAllPages &&
@@ -249,14 +239,8 @@
                       {secondarySelectActions && renderSecondarySelectActions()}
                     </div>
                     <div className={"active-selection__inner-right"}>
-<<<<<<< HEAD
-                      <Button onClick={onSelectActionButtonClick}>
-                        {generateButtonText()}
-                      </Button>
-=======
                       {primarySelectActionButtonText &&
                         renderPrimarySelectAction()}
->>>>>>> fd23d423
                     </div>
                   </div>
                 </th>
