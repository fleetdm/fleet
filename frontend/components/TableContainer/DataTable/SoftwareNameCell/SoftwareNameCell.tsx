--- conflicted
+++ resolved
@@ -1,14 +1,7 @@
 import React from "react";
 import { InjectedRouter } from "react-router";
 
-<<<<<<< HEAD
-import {
-  SELF_SERVICE_TOOLTIP,
-  SELF_SERVICE_ANDROID_PLAY_STORE_TOOLTIP,
-} from "pages/SoftwarePage/helpers";
-=======
 import { getSelfServiceTooltip } from "pages/SoftwarePage/helpers";
->>>>>>> 338b64eb
 
 import TooltipWrapper from "components/TooltipWrapper";
 import Icon from "components/Icon";
@@ -30,11 +23,8 @@
 interface InstallIconTooltip {
   automaticInstallPoliciesCount?: number;
   pageContext?: PageContext;
-<<<<<<< HEAD
+  isIosOrIpadosApp?: boolean;
   isAndroidPlayStoreApp?: boolean;
-=======
-  isIosOrIpados?: boolean;
->>>>>>> 338b64eb
 }
 
 interface InstallIconConfig {
@@ -42,6 +32,7 @@
   tooltip: ({
     automaticInstallPoliciesCount,
     pageContext,
+    isIosOrIpadosApp,
     isAndroidPlayStoreApp,
   }: InstallIconTooltip) => JSX.Element;
 }
@@ -63,15 +54,8 @@
   },
   selfService: {
     iconName: "user",
-<<<<<<< HEAD
-    tooltip: (isAndroidPlayStoreApp) =>
-      isAndroidPlayStoreApp
-        ? SELF_SERVICE_ANDROID_PLAY_STORE_TOOLTIP
-        : SELF_SERVICE_TOOLTIP,
-=======
-    tooltip: ({ isIosOrIpados = false }) =>
-      getSelfServiceTooltip(isIosOrIpados),
->>>>>>> 338b64eb
+    tooltip: ({ isIosOrIpadosApp = false, isAndroidPlayStoreApp = false }) =>
+      getSelfServiceTooltip(isIosOrIpadosApp, isAndroidPlayStoreApp),
   },
   automatic: {
     iconName: "refresh",
@@ -81,13 +65,15 @@
   },
   automaticSelfService: {
     iconName: "automatic-self-service",
-    tooltip: ({ automaticInstallPoliciesCount = 0 }) => (
+    tooltip: ({
+      automaticInstallPoliciesCount = 0,
+      isIosOrIpadosApp = false,
+      isAndroidPlayStoreApp = false,
+    }) => (
       <>
         {getPolicyTooltip(automaticInstallPoliciesCount)}
         <br />
-        End users can reinstall from
-        <br />
-        <b>Fleet Desktop {">"} Self-service</b>.
+        {getSelfServiceTooltip(isIosOrIpadosApp, isAndroidPlayStoreApp)}
       </>
     ),
   },
@@ -97,11 +83,8 @@
   isSelfService: boolean;
   automaticInstallPoliciesCount?: number;
   pageContext?: PageContext;
-<<<<<<< HEAD
-  isAndroidPlayStoreApp?: boolean;
-=======
-  isIosOrIpados?: boolean;
->>>>>>> 338b64eb
+  isIosOrIpadosApp: boolean;
+  isAndroidPlayStoreApp: boolean;
 }
 
 const getInstallIconType = (
@@ -118,11 +101,8 @@
   isSelfService,
   automaticInstallPoliciesCount,
   pageContext,
-<<<<<<< HEAD
+  isIosOrIpadosApp,
   isAndroidPlayStoreApp,
-=======
-  isIosOrIpados = false,
->>>>>>> 338b64eb
 }: IInstallIconWithTooltipProps) => {
   const iconType = getInstallIconType(
     isSelfService,
@@ -138,11 +118,8 @@
   const tipContent = tooltip({
     automaticInstallPoliciesCount,
     pageContext,
-<<<<<<< HEAD
+    isIosOrIpadosApp,
     isAndroidPlayStoreApp,
-=======
-    isIosOrIpados,
->>>>>>> 338b64eb
   });
 
   return (
@@ -179,6 +156,7 @@
   automaticInstallPoliciesCount?: number;
   /** e.g. custom icons & app_store_app's override default icons with URLs */
   iconUrl?: string | null;
+  isIosOrIpadosApp?: boolean;
   isAndroidPlayStoreApp?: boolean;
 }
 
@@ -193,6 +171,7 @@
   isSelfService = false,
   automaticInstallPoliciesCount,
   iconUrl,
+  isIosOrIpadosApp = false,
   isAndroidPlayStoreApp = false,
 }: ISoftwareNameCellProps) => {
   const icon = <SoftwareIcon name={name} source={source} url={iconUrl} />;
@@ -236,6 +215,7 @@
             isSelfService={isSelfService}
             automaticInstallPoliciesCount={automaticInstallPoliciesCount}
             pageContext={pageContext}
+            isIosOrIpadosApp={isIosOrIpadosApp}
             isAndroidPlayStoreApp={isAndroidPlayStoreApp}
           />
         ) : undefined
