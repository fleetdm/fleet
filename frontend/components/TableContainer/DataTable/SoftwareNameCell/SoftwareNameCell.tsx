--- conflicted
+++ resolved
@@ -138,13 +138,8 @@
   hasInstaller?: boolean;
   isSelfService?: boolean;
   automaticInstallPoliciesCount?: number;
-<<<<<<< HEAD
   /** e.g. custom icons & app_store_app's override default icons with URLs */
   iconUrl?: string | null;
-=======
-  /** override the default icon. Occurs with e.g. `app_store_app`s */
-  iconUrl?: string;
->>>>>>> dde5aedb
 }
 
 const SoftwareNameCell = ({
