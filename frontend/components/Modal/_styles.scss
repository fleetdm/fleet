.modal {
  &__background {
    @include position(fixed, 0 0 0 0);
    background-color: rgba($core-fleet-black, 0.4);
    z-index: 101;
    overflow: scroll;
    display: flex;
    justify-content: center;
    animation: fade-in 150ms ease-out;
  }

  &__content {
    margin-top: $pad-large;
    font-size: $x-small;

    .input-field {
      width: 100%;

      &::placeholder {
        font-size: $x-small;
        font-style: italic;
        line-height: 24px;
      }
    }

    .modal-cta-wrap {
      display: flex;
      flex-direction: row-reverse;
      margin-top: $pad-large;
      gap: $pad-medium;
    }
  }

  &__ex {
    text-decoration: none;
    padding-left: $pad-xsmall;

    .button::after {
      content: url("../assets/images/icon-close-fleet-blue-16x16@2x.png");
      transform: scale(0.5);
      border-radius: 0px;
    }

    .button:hover::after {
      content: url("../assets/images/icon-close-vibrant-blue-16x16@2x.png");
      transform: scale(0.5);
      border-radius: 0px;
    }
  }

  &__header {
    font-size: $large;
    font-weight: $regular;
    text-align: left;
    padding-bottom: $pad-xsmall;
    border-bottom: 1px solid $ui-fleet-black-10;
    display: flex;
    justify-content: space-between;

    span {
      overflow: hidden;
      white-space: nowrap;
      text-overflow: ellipsis;
    }
  }

  &__modal_container {
    @include position(absolute, 22px null null null);
    background-color: $core-white;
<<<<<<< HEAD
    // TODO: confirm modal width behavior
    min-width: 570px;
=======
    min-width: 650px;
    max-width: 800px;
>>>>>>> ba34351f
    padding: $pad-xxlarge;
    border-radius: 8px;
    animation: scale-up 150ms ease-out;
  }
}<|MERGE_RESOLUTION|>--- conflicted
+++ resolved
@@ -67,13 +67,8 @@
   &__modal_container {
     @include position(absolute, 22px null null null);
     background-color: $core-white;
-<<<<<<< HEAD
-    // TODO: confirm modal width behavior
-    min-width: 570px;
-=======
     min-width: 650px;
     max-width: 800px;
->>>>>>> ba34351f
     padding: $pad-xxlarge;
     border-radius: 8px;
     animation: scale-up 150ms ease-out;
