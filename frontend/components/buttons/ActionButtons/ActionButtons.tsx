--- conflicted
+++ resolved
@@ -6,22 +6,13 @@
 import DropdownButton from "components/buttons/DropdownButton";
 import Icon from "components/Icon/Icon";
 import { IconNames } from "components/icons";
-<<<<<<< HEAD
-
-import MoreIcon from "../../../../assets/images/icon-more-menu-3x13@2x.png";
-=======
->>>>>>> f233b274
 
 export interface IActionButtonProps {
   type: "primary" | "secondary";
   label: string;
   buttonVariant?: ButtonVariant;
-<<<<<<< HEAD
-  icon?: IconNames;
-=======
   icon?: string;
   iconSvg?: IconNames;
->>>>>>> f233b274
   hideAction?: boolean;
   onClick: () => void;
 }
