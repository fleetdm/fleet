--- conflicted
+++ resolved
@@ -207,16 +207,6 @@
             />
           </Button>
           {!hasNoResults && !queryIsRunning && (
-<<<<<<< HEAD
-            <Button
-              className={`${baseClass}__export-btn`}
-              onClick={onExportQueryResults}
-              variant="inverse"
-            >
-              Export results
-            </Button>
-          )}
-=======
           <Button
             className={`${baseClass}__export-btn`}
             onClick={onExportQueryResults}
@@ -225,7 +215,6 @@
             Export results
           </Button>
          )}
->>>>>>> efb1c394
         </header>
         <span className={`${baseClass}__table-title`}>Results</span>
         <div className={`${baseClass}__results-table-wrapper`}>
