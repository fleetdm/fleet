--- conflicted
+++ resolved
@@ -11,11 +11,7 @@
   }
 
   &--selected {
-<<<<<<< HEAD
-    background-color: $ui-vibrant-blue-25;
-=======
     background-color: $ui-vibrant-blue-10;
->>>>>>> 0f48eb85
   }
 
   &:hover {
