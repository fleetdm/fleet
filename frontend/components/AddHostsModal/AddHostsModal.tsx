--- conflicted
+++ resolved
@@ -77,11 +77,7 @@
       onExit={onCancel}
       title={"Add hosts"}
       className={baseClass}
-<<<<<<< HEAD
       width="large"
-=======
-      width={shouldRenderDownloadInstallersContent ? "large" : "medium"}
->>>>>>> 3d4aadba
     >
       {renderModalContent()}
     </Modal>
