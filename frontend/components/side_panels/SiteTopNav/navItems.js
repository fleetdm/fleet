import PATHS from "router/paths";
import URL_PREFIX from "router/url_prefix";
import permissionUtils from "utilities/permissions";

export default (currentUser) => {
  const adminNavItems = [
    {
      icon: "settings",
      name: "Settings",
      iconName: "settings",
      location: {
        regex: new RegExp(`^${URL_PREFIX}/settings/`),
        pathname: PATHS.ADMIN_SETTINGS,
      },
    },
  ];

  const userNavItems = [
    {
      icon: "logo",
      name: "Home",
      iconName: "logo",
      location: {
        regex: new RegExp(`^${URL_PREFIX}/home/dashboard`),
        pathname: PATHS.HOMEPAGE,
      },
    },
    {
      icon: "hosts",
      name: "Hosts",
      iconName: "hosts",
      location: {
        regex: new RegExp(`^${URL_PREFIX}/hosts/`),
        pathname: PATHS.MANAGE_HOSTS,
      },
    },
    {
      icon: "query",
      name: "Queries",
      iconName: "queries",
      location: {
        regex: new RegExp(`^${URL_PREFIX}/queries/`),
        pathname: PATHS.MANAGE_QUERIES,
      },
    },
  ];

  const policiesTab = [
    {
      icon: "policies",
      name: "Policies",
      iconName: "policies",
      location: {
        regex: new RegExp(`^${URL_PREFIX}/(policies)/`),
        pathname: PATHS.MANAGE_POLICIES,
      },
    },
  ];

<<<<<<< HEAD
  const globalMaintainerNavItems = [
=======
  const teamMaintainerNavItems = [
>>>>>>> b6659cfa
    {
      icon: "packs",
      name: "Schedule",
      iconName: "packs",
      location: {
        regex: new RegExp(`^${URL_PREFIX}/(schedule|packs)/`),
        pathname: PATHS.MANAGE_SCHEDULE,
      },
    },
<<<<<<< HEAD
=======
  ];

  const globalMaintainerNavItems = [
    {
      icon: "policies",
      name: "Policies",
      iconName: "policies",
      location: {
        regex: new RegExp(`^${URL_PREFIX}/(policies)/`),
        pathname: PATHS.MANAGE_POLICIES,
      },
    },
>>>>>>> b6659cfa
  ];

  if (permissionUtils.isGlobalAdmin(currentUser)) {
    return [
      ...userNavItems,
<<<<<<< HEAD
      ...globalMaintainerNavItems,
      ...policiesTab,
=======
      ...teamMaintainerNavItems,
      ...globalMaintainerNavItems,
>>>>>>> b6659cfa
      ...adminNavItems,
    ];
  }

  if (permissionUtils.isGlobalMaintainer(currentUser)) {
<<<<<<< HEAD
    return [...userNavItems, ...globalMaintainerNavItems, ...policiesTab];
=======
    return [
      ...userNavItems,
      ...teamMaintainerNavItems,
      ...globalMaintainerNavItems,
    ];
  }

  if (permissionUtils.isAnyTeamMaintainer(currentUser)) {
    return [...userNavItems, ...teamMaintainerNavItems];
>>>>>>> b6659cfa
  }

  return [...userNavItems, ...policiesTab];
};<|MERGE_RESOLUTION|>--- conflicted
+++ resolved
@@ -57,11 +57,7 @@
     },
   ];
 
-<<<<<<< HEAD
-  const globalMaintainerNavItems = [
-=======
   const teamMaintainerNavItems = [
->>>>>>> b6659cfa
     {
       icon: "packs",
       name: "Schedule",
@@ -71,51 +67,22 @@
         pathname: PATHS.MANAGE_SCHEDULE,
       },
     },
-<<<<<<< HEAD
-=======
-  ];
-
-  const globalMaintainerNavItems = [
-    {
-      icon: "policies",
-      name: "Policies",
-      iconName: "policies",
-      location: {
-        regex: new RegExp(`^${URL_PREFIX}/(policies)/`),
-        pathname: PATHS.MANAGE_POLICIES,
-      },
-    },
->>>>>>> b6659cfa
   ];
 
   if (permissionUtils.isGlobalAdmin(currentUser)) {
     return [
       ...userNavItems,
-<<<<<<< HEAD
-      ...globalMaintainerNavItems,
+      ...teamMaintainerNavItems,
       ...policiesTab,
-=======
-      ...teamMaintainerNavItems,
-      ...globalMaintainerNavItems,
->>>>>>> b6659cfa
       ...adminNavItems,
     ];
   }
 
-  if (permissionUtils.isGlobalMaintainer(currentUser)) {
-<<<<<<< HEAD
-    return [...userNavItems, ...globalMaintainerNavItems, ...policiesTab];
-=======
-    return [
-      ...userNavItems,
-      ...teamMaintainerNavItems,
-      ...globalMaintainerNavItems,
-    ];
-  }
-
-  if (permissionUtils.isAnyTeamMaintainer(currentUser)) {
-    return [...userNavItems, ...teamMaintainerNavItems];
->>>>>>> b6659cfa
+  if (
+    permissionUtils.isGlobalMaintainer(currentUser) ||
+    permissionUtils.isAnyTeamMaintainer(currentUser)
+  ) {
+    return [...userNavItems, ...teamMaintainerNavItems, ...policiesTab];
   }
 
   return [...userNavItems, ...policiesTab];
