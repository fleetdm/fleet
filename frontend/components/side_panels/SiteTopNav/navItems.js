import PATHS from "router/paths";
import URL_PREFIX from "router/url_prefix";
import permissionUtils from "utilities/permissions";

export default (currentUser) => {
  const adminNavItems = [
    {
      icon: "settings",
      name: "Settings",
      iconName: "settings",
      location: {
        regex: new RegExp(`^${URL_PREFIX}/settings/`),
        pathname: PATHS.ADMIN_SETTINGS,
      },
    },
  ];

  const userNavItems = [
    {
      icon: "logo",
      name: "Home",
      iconName: "logo",
      location: {
        regex: new RegExp(`^${URL_PREFIX}/home/dashboard`),
        pathname: PATHS.HOMEPAGE,
      },
    },
    {
      icon: "hosts",
      name: "Hosts",
      iconName: "hosts",
      location: {
        regex: new RegExp(`^${URL_PREFIX}/hosts/`),
        pathname: PATHS.MANAGE_HOSTS,
      },
    },
    {
      icon: "query",
      name: "Queries",
      iconName: "queries",
      location: {
        regex: new RegExp(`^${URL_PREFIX}/queries/`),
        pathname: PATHS.MANAGE_QUERIES,
      },
    },
  ];

<<<<<<< HEAD
  const policiesTab = [
    {
      icon: "policies",
      name: "Policies",
      iconName: "policies",
      location: {
        regex: new RegExp(`^${URL_PREFIX}/(policies)/`),
        pathname: PATHS.MANAGE_POLICIES,
      },
    },
  ];

  const globalMaintainerNavItems = [
=======
  const teamMaintainerNavItems = [
>>>>>>> f397b77c
    {
      icon: "packs",
      name: "Schedule",
      iconName: "packs",
      location: {
        regex: new RegExp(`^${URL_PREFIX}/(schedule|packs)/`),
        pathname: PATHS.MANAGE_SCHEDULE,
      },
    },
<<<<<<< HEAD
=======
  ];

  const globalMaintainerNavItems = [
    {
      icon: "policies",
      name: "Policies",
      iconName: "policies",
      location: {
        regex: new RegExp(`^${URL_PREFIX}/(policies)/`),
        pathname: PATHS.MANAGE_POLICIES,
      },
    },
>>>>>>> f397b77c
  ];

  if (permissionUtils.isGlobalAdmin(currentUser)) {
    return [
      ...userNavItems,
<<<<<<< HEAD
      ...globalMaintainerNavItems,
      ...policiesTab,
=======
      ...teamMaintainerNavItems,
      ...globalMaintainerNavItems,
>>>>>>> f397b77c
      ...adminNavItems,
    ];
  }

  if (permissionUtils.isGlobalMaintainer(currentUser)) {
<<<<<<< HEAD
    return [...userNavItems, ...globalMaintainerNavItems, ...policiesTab];
=======
    return [
      ...userNavItems,
      ...teamMaintainerNavItems,
      ...globalMaintainerNavItems,
    ];
  }

  if (permissionUtils.isAnyTeamMaintainer(currentUser)) {
    return [...userNavItems, ...teamMaintainerNavItems];
>>>>>>> f397b77c
  }

  return [...userNavItems, ...policiesTab];
};<|MERGE_RESOLUTION|>--- conflicted
+++ resolved
@@ -45,7 +45,6 @@
     },
   ];
 
-<<<<<<< HEAD
   const policiesTab = [
     {
       icon: "policies",
@@ -58,10 +57,7 @@
     },
   ];
 
-  const globalMaintainerNavItems = [
-=======
   const teamMaintainerNavItems = [
->>>>>>> f397b77c
     {
       icon: "packs",
       name: "Schedule",
@@ -71,8 +67,6 @@
         pathname: PATHS.MANAGE_SCHEDULE,
       },
     },
-<<<<<<< HEAD
-=======
   ];
 
   const globalMaintainerNavItems = [
@@ -85,27 +79,18 @@
         pathname: PATHS.MANAGE_POLICIES,
       },
     },
->>>>>>> f397b77c
   ];
 
   if (permissionUtils.isGlobalAdmin(currentUser)) {
     return [
       ...userNavItems,
-<<<<<<< HEAD
-      ...globalMaintainerNavItems,
-      ...policiesTab,
-=======
       ...teamMaintainerNavItems,
       ...globalMaintainerNavItems,
->>>>>>> f397b77c
       ...adminNavItems,
     ];
   }
 
   if (permissionUtils.isGlobalMaintainer(currentUser)) {
-<<<<<<< HEAD
-    return [...userNavItems, ...globalMaintainerNavItems, ...policiesTab];
-=======
     return [
       ...userNavItems,
       ...teamMaintainerNavItems,
@@ -115,7 +100,6 @@
 
   if (permissionUtils.isAnyTeamMaintainer(currentUser)) {
     return [...userNavItems, ...teamMaintainerNavItems];
->>>>>>> f397b77c
   }
 
   return [...userNavItems, ...policiesTab];
