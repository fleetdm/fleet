/** This modal is only used for VPP apps and their related installations.
 * For iOS/iPadOS packages (e.g. .ipa packages software source is ios_apps or ipados_apps)
 *  we use SoftwareIpaInstallDetailsModal with the command_uuid. */

import React, { useState } from "react";
import { useQuery } from "react-query";
import { AxiosError } from "axios";
import { formatDistanceToNow } from "date-fns";

import commandAPI, {
  IGetCommandResultsResponse,
} from "services/entities/command";
import deviceUserAPI, {
  IGetVppInstallCommandResultsResponse,
} from "services/entities/device_user";

import {
  IHostSoftware,
  SoftwareInstallUninstallStatus,
} from "interfaces/software";
<<<<<<< HEAD
import { IMdmCommandResult } from "interfaces/mdm";
import { isAppleDevice, isMacOS } from "interfaces/platform";
=======
import { ICommandResult } from "interfaces/command";
>>>>>>> 70ccc226

import InventoryVersions from "pages/hosts/details/components/InventoryVersions";

import Modal from "components/Modal";
import ModalFooter from "components/ModalFooter";
import Button from "components/buttons/Button";
import IconStatusMessage from "components/IconStatusMessage";
import Textarea from "components/Textarea";
import DataError from "components/DataError/DataError";
import DeviceUserError from "components/DeviceUserError";
import Spinner from "components/Spinner/Spinner";
import TooltipWrapper from "components/TooltipWrapper";
import RevealButton from "components/buttons/RevealButton";

import {
  getInstallDetailsStatusPredicate,
  INSTALL_DETAILS_STATUS_ICONS,
} from "../constants";

interface IGetStatusMessageProps {
  isMyDevicePage?: boolean;
  /** "pending" is an edge case here where VPP install activities that were added to the feed prior to v4.57
   * (when we split pending into pending_install/pending_uninstall) will list the status as "pending" rather than "pending_install" */
  displayStatus: SoftwareInstallUninstallStatus | "pending";
  isMDMStatusNotNow: boolean;
  isMDMStatusAcknowledged: boolean;
  appName: string;
  hostDisplayName: string;
  commandUpdatedAt: string;
  platform?: string;
  hasInstalledVersions?: boolean;
}

export const getStatusMessage = ({
  isMyDevicePage = false,
  displayStatus,
  isMDMStatusNotNow,
  isMDMStatusAcknowledged,
  appName,
  hostDisplayName,
  commandUpdatedAt,
  platform,
  hasInstalledVersions = false,
}: IGetStatusMessageProps) => {
  const formattedHost = hostDisplayName ? <b>{hostDisplayName}</b> : "the host";
  const displayTimeStamp =
    ["failed_install", "installed"].includes(displayStatus || "") &&
    commandUpdatedAt
      ? ` (${formatDistanceToNow(new Date(commandUpdatedAt), {
          includeSeconds: true,
          addSuffix: true,
        })})`
      : null;

  // Handles "pending" value prior to 4.57
  const isPendingInstall = ["pending_install", "pending"].includes(
    displayStatus
  );

  // Handles the case where software is installed manually by the user and not through Fleet
  // This app_store_app modal matches software_packages installed manually shown with SoftwareInstallDetailsModal
  if (displayStatus === "installed" && !commandUpdatedAt) {
    return (
      <>
        <b>{appName}</b> is installed.
      </>
    );
  }

  // Handle NotNow case separately
  if (isMDMStatusNotNow) {
    return (
      <>
        Fleet tried to install <b>{appName}</b>
        {!isMyDevicePage && (
          <>
            {" "}
            on {formattedHost} but couldn&apos;t because the host was locked or
            was running on battery power while in Power Nap
          </>
        )}
        {displayTimeStamp && <> {displayTimeStamp}</>}. Fleet will try again.
      </>
    );
  }

  // VPP Verify command pending state
  if (isPendingInstall && isMDMStatusAcknowledged) {
    return (
      <>
        The MDM command (request) to install <b>{appName}</b>
        {!isMyDevicePage && <> on {formattedHost}</>} was acknowledged but the
        installation has not been verified. To re-check, select <b>Refetch</b>
        {!isMyDevicePage && " for this host"}.
      </>
    );
  }

  // Verification failed (timeout)
  if (displayStatus === "failed_install" && isMDMStatusAcknowledged) {
    return (
      <>
        {isAppleDevice(platform) ? (
          <>
            <div>
              The host acknowledged the MDM command to install <b>{appName}</b>
              {!isMyDevicePage && <> on {formattedHost}</>}, but the app failed
              to install.
            </div>
            {platform && isMacOS(platform) && hasInstalledVersions && (
              <div className="vpp-install-details-modal__update-tip">
                If you&apos;re updating the app and the app is open,{" "}
                <TooltipWrapper
                  tipContent="For updates, App Store (VPP) apps on macOS need to be closed."
                  position="top"
                >
                  close it
                </TooltipWrapper>{" "}
                and try again.
              </div>
            )}
          </>
        ) : (
          <>
            The MDM command (request) to install <b>{appName}</b>
            {!isMyDevicePage && <> on {formattedHost}</>} was acknowledged but
            the installation has not been verified. Please re-attempt this
            installation.
          </>
        )}
      </>
    );
  }

  // Install command failed
  if (displayStatus === "failed_install") {
    return (
      <>
        {isAppleDevice(platform) ? (
          <>
            The MDM command to install <b>{appName}</b>
            {!isMyDevicePage && <> on {formattedHost}</>} failed. Please try
            again.
          </>
        ) : (
          <>
            The MDM command (request) to install <b>{appName}</b>
            {!isMyDevicePage && <> on {formattedHost}</>} failed
            {displayTimeStamp && <> {displayTimeStamp}</>}. Please re-attempt
            this installation.
          </>
        )}
      </>
    );
  }

  const renderSuffix = () => {
    if (isMyDevicePage) {
      return <> {displayTimeStamp && <> {displayTimeStamp}</>}</>;
    }
    return (
      <>
        {" "}
        on {formattedHost}
        {isPendingInstall && " when it comes online"}
        {displayTimeStamp && <> {displayTimeStamp}</>}
      </>
    );
  };
  // Create predicate and subordinate for other statuses
  return (
    <>
      Fleet {getInstallDetailsStatusPredicate(displayStatus)} <b>{appName}</b>
      {renderSuffix()}.
    </>
  );
};

interface IModalButtonsProps {
  displayStatus: SoftwareInstallUninstallStatus | "pending";
  deviceAuthToken?: string;
  onCancel: () => void;
  onRetry?: (id: number) => void;
  hostSoftwareId?: number;
}

export const ModalButtons = ({
  displayStatus,
  deviceAuthToken,
  onCancel,
  onRetry,
  hostSoftwareId,
}: IModalButtonsProps) => {
  const onClickRetry = () => {
    // on My Device Page, where this is relevant, both will be defined
    if (onRetry && hostSoftwareId) {
      onRetry(hostSoftwareId);
    }
    onCancel();
  };

  if (deviceAuthToken && displayStatus === "failed_install") {
    return (
      <ModalFooter
        primaryButtons={
          <>
            <Button variant="inverse" onClick={onCancel}>
              Cancel
            </Button>
            <Button type="submit" onClick={onClickRetry}>
              Retry
            </Button>
          </>
        }
      />
    );
  }
  return (
    <ModalFooter primaryButtons={<Button onClick={onCancel}>Done</Button>} />
  );
};

const baseClass = "vpp-install-details-modal";

export type IVppInstallDetails = {
  /** Status: null when a host manually installed not using Fleet */
  fleetInstallStatus: SoftwareInstallUninstallStatus | null;
  hostDisplayName: string;
  appName: string;
  commandUuid?: string;
  platform?: string;
};

interface IVPPInstallDetailsModalProps {
  details: IVppInstallDetails;
  /** for inventory versions, not present on activity feeds */
  hostSoftware?: IHostSoftware;
  /** My Device Page only */
  deviceAuthToken?: string;
  onCancel: () => void;
  /** My Device Page only */
  onRetry?: (id: number) => void;
}
export const VppInstallDetailsModal = ({
  details,
  onCancel,
  deviceAuthToken,
  hostSoftware,
  onRetry,
}: IVPPInstallDetailsModalProps) => {
  const {
    fleetInstallStatus,
    commandUuid = "",
    hostDisplayName = "",
    appName = "",
    platform: detailsPlatform,
  } = details;

  const [showInstallDetails, setShowInstallDetails] = useState(false);
  const toggleInstallDetails = () => {
    setShowInstallDetails((prev) => !prev);
  };

  const responseHandler = (
    response: IGetVppInstallCommandResultsResponse | IGetCommandResultsResponse
  ) => {
    const results = response.results?.[0];
    if (!results) {
      // FIXME: It's currently possible that the command results API response is empty for pending
      // commands. As a temporary workaround to handle this case, we'll ignore the empty response and
      // display some minimal pending UI. This should be removed once the API response is fixed.
      return {} as ICommandResult;
    }
    return {
      ...results,
      payload: atob(results.payload),
      result: atob(results.result),
    };
  };

  const {
    data: vppCommandResult,
    isLoading: isLoadingVPPCommandResult,
    isError: isErrorVPPCommandResult,
    error: errorVPPCommandResult,
  } = useQuery<ICommandResult, AxiosError>(
    ["mdm_command_results", commandUuid],
    async () => {
      return deviceAuthToken
        ? deviceUserAPI
            .getVppCommandResult(deviceAuthToken, commandUuid)
            .then(responseHandler)
        : commandAPI.getCommandResults(commandUuid).then(responseHandler);
    },
    {
      refetchOnWindowFocus: false,
      staleTime: 3000,
      enabled: !!commandUuid,
    }
  );

  // Fallback to "installed" if no status is provided
  const displayStatus = fleetInstallStatus ?? "installed";
  const iconName = INSTALL_DETAILS_STATUS_ICONS[displayStatus];

  // Handles "pending" value prior to 4.57 AND never shows error state on pending_install
  // as some cases have command results not available for pending_installs
  // which we don't want to show a UI error state for
  const isPendingInstall = ["pending_install", "pending"].includes(
    displayStatus
  );

  // Note: We need to reconcile status values from two different sources. From props, we
  // get the status of the Fleet install operation (which can be "failed", "pending", or
  // "installed"). From the command results API response, we also receive the raw status
  // from the MDM protocol, e.g., "NotNow" or "Acknowledged". We need to display some special
  // messaging for the "NotNow" status, which otherwise would be treated as "pending".
  const isMDMStatusNotNow = vppCommandResult?.status === "NotNow";
  const isMDMStatusAcknowledged = vppCommandResult?.status === "Acknowledged";

  const excludeVersions =
    !deviceAuthToken &&
    ["pending_install", "failed_install", "pending"].includes(displayStatus);

  const isInstalledByFleet = hostSoftware
    ? !!hostSoftware.app_store_app?.last_install
    : true; // if no hostSoftware passed in, can assume this is the activity feed, meaning this can only refer to a Fleet-handled install

  const statusMessage = getStatusMessage({
    isMyDevicePage: !!deviceAuthToken,
    displayStatus,
    isMDMStatusNotNow,
    isMDMStatusAcknowledged,
    appName,
    hostDisplayName,
    commandUpdatedAt: vppCommandResult?.updated_at || "",
    platform: hostSoftware?.app_store_app?.platform || detailsPlatform,
    hasInstalledVersions:
      (vppCommandResult?.results_metadata?.software_installed as boolean) ??
      !!hostSoftware?.installed_versions?.length,
  });

  const renderInventoryVersionsSection = () => {
    if (hostSoftware?.installed_versions?.length) {
      return <InventoryVersions hostSoftware={hostSoftware} />;
    }
    return "If you uninstalled it outside of Fleet it will still show as installed.";
  };

  const renderInstallDetailsSection = () => {
    // Hide section if there's no details to display
    if (!vppCommandResult?.result && !vppCommandResult?.payload) {
      return null;
    }

    return (
      <>
        <RevealButton
          isShowing={showInstallDetails}
          showText="Details"
          hideText="Details"
          caretPosition="after"
          onClick={toggleInstallDetails}
        />
        {showInstallDetails && (
          <>
            {vppCommandResult?.result && (
              <Textarea label="MDM command output:" variant="code">
                {vppCommandResult.result}
              </Textarea>
            )}
            {vppCommandResult?.payload && (
              <Textarea label="MDM command:" variant="code">
                {vppCommandResult.payload}
              </Textarea>
            )}
          </>
        )}
      </>
    );
  };

  const renderContent = () => {
    if (isLoadingVPPCommandResult) {
      return <Spinner />;
    }

    if (isErrorVPPCommandResult && !isPendingInstall) {
      if (errorVPPCommandResult?.status === 404) {
        return deviceAuthToken ? (
          <DeviceUserError />
        ) : (
          <DataError
            description="Install details are no longer available for this activity."
            excludeIssueLink
          />
        );
      }

      if (errorVPPCommandResult?.status === 401) {
        return deviceAuthToken ? (
          <DeviceUserError />
        ) : (
          <DataError description="Close this modal and try again." />
        );
      }
    } else if (!vppCommandResult) {
      // FIXME: It's currently possible that the command results API response is empty for pending
      // commands. As a temporary workaround to handle this case, we'll ignore the empty response and
      // display some minimal pending UI. This should be updated once the API response is fixed.
    }
    return (
      <div className={`${baseClass}__modal-content`}>
        <IconStatusMessage
          className={`${baseClass}__status-message`}
          iconName={iconName}
          message={<span>{statusMessage}</span>}
        />
        {hostSoftware && !excludeVersions && renderInventoryVersionsSection()}
        {!isPendingInstall &&
          isInstalledByFleet &&
          renderInstallDetailsSection()}
      </div>
    );
  };

  return (
    <Modal
      title="Install details"
      onExit={onCancel}
      onEnter={onCancel}
      className={baseClass}
    >
      <>
        {renderContent()}
        <ModalButtons
          deviceAuthToken={deviceAuthToken}
          hostSoftwareId={hostSoftware?.id}
          onRetry={onRetry}
          onCancel={onCancel}
          displayStatus={displayStatus}
        />
      </>
    </Modal>
  );
};

export default VppInstallDetailsModal;<|MERGE_RESOLUTION|>--- conflicted
+++ resolved
@@ -18,12 +18,8 @@
   IHostSoftware,
   SoftwareInstallUninstallStatus,
 } from "interfaces/software";
-<<<<<<< HEAD
-import { IMdmCommandResult } from "interfaces/mdm";
+import { ICommandResult } from "interfaces/command";
 import { isAppleDevice, isMacOS } from "interfaces/platform";
-=======
-import { ICommandResult } from "interfaces/command";
->>>>>>> 70ccc226
 
 import InventoryVersions from "pages/hosts/details/components/InventoryVersions";
 
