import classnames from "classnames";
import React from "react";
import { Tooltip as ReactTooltip5, PlacesType } from "react-tooltip-5";

import { uniqueId } from "lodash";

<<<<<<< HEAD
interface ITooltipWrapper {
  children: React.ReactNode;
  position?: PlacesType;
=======
interface ITooltipWrapperProps {
  children: string | JSX.Element;
  tipContent: string;
  /** Default: bottom */
  position?: "top" | "bottom";
>>>>>>> 53b08bfa
  isDelayed?: boolean;
  underline?: boolean;
  // Below two props used here to maintain the API of the old TooltipWrapper
  // A clearer system would be to use the 3 below commented props, which describe exactly where they
  // will apply, `element` being the element this tooltip will wrap. Associated logic is commented
  // out, but ready to be used.
  className?: string;
  tooltipClass?: string;
  // wrapperCustomClass?: string;
  // elementCustomClass?: string;
  // tipCustomClass?: string;
  clickable?: boolean;
  tipContent: React.ReactNode;
}

const baseClass = "component__tooltip-wrapper";

const TooltipWrapper = ({
  // wrapperCustomClass,
  // elementCustomClass,
  // tipCustomClass,
  children,
  tipContent,
  position = "bottom-start",
  isDelayed,
  underline = true,
  className,
  tooltipClass,
  clickable = true,
}: ITooltipWrapper) => {
  const wrapperClassNames = classnames(baseClass, className, {
    // [`${baseClass}__${wrapperCustomClass}`]: !!wrapperCustomClass,
  });

  const elementClassNames = classnames(`${baseClass}__element`, {
    // [`${baseClass}__${elementCustomClass}`]: !!elementCustomClass,
    [`${baseClass}__underline`]: underline,
  });

  const tipClassNames = classnames(`${baseClass}__tip-text`, tooltipClass, {
    // [`${baseClass}__${tipCustomClass}`]: !!tipCustomClass,
  });

  const tipId = uniqueId();

  return (
    <span className={wrapperClassNames}>
      <div className={elementClassNames} data-tooltip-id={tipId}>
        {children}
      </div>
      <ReactTooltip5
        className={tipClassNames}
        id={tipId}
        delayShow={isDelayed ? 500 : undefined}
        delayHide={isDelayed ? 500 : undefined}
        noArrow
        place={position}
        opacity={1}
        disableStyleInjection
        clickable={clickable}
        offset={5}
      >
        {tipContent}
      </ReactTooltip5>
    </span>
  );
};

export default TooltipWrapper;<|MERGE_RESOLUTION|>--- conflicted
+++ resolved
@@ -4,17 +4,10 @@
 
 import { uniqueId } from "lodash";
 
-<<<<<<< HEAD
 interface ITooltipWrapper {
   children: React.ReactNode;
+  // default is bottom-start
   position?: PlacesType;
-=======
-interface ITooltipWrapperProps {
-  children: string | JSX.Element;
-  tipContent: string;
-  /** Default: bottom */
-  position?: "top" | "bottom";
->>>>>>> 53b08bfa
   isDelayed?: boolean;
   underline?: boolean;
   // Below two props used here to maintain the API of the old TooltipWrapper
