--- conflicted
+++ resolved
@@ -59,13 +59,8 @@
         regex: new RegExp(`^${URL_PREFIX}/controls/`),
         pathname: PATHS.CONTROLS,
       },
-<<<<<<< HEAD
-      exclude: !isMaintainerOrAdmin || !isMdmFeatureFlagEnabled,
+      exclude: !isMaintainerOrAdmin,
       withParams: { type: "query", names: ["team_id"] },
-=======
-      exclude: !isMaintainerOrAdmin,
-      withContext: true,
->>>>>>> 5f42f390
     },
     {
       name: "Software",
