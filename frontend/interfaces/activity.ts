import { ILabelSoftwareTitle } from "./label";
import { Platform } from "./platform";
import { IPolicy } from "./policy";
import { IQuery } from "./query";
import { ISchedulableQueryStats } from "./schedulable_query";
import { SoftwareSource } from "./software";
import { ITeamSummary } from "./team";
import { UserRole } from "./user";

export enum ActivityType {
  CreatedPack = "created_pack",
  DeletedPack = "deleted_pack",
  EditedPack = "edited_pack",
  CreatedPolicy = "created_policy",
  DeletedPolicy = "deleted_policy",
  EditedPolicy = "edited_policy",
  CreatedSavedQuery = "created_saved_query",
  DeletedSavedQuery = "deleted_saved_query",
  DeletedMultipleSavedQuery = "deleted_multiple_saved_query",
  EditedSavedQuery = "edited_saved_query",
  CreatedTeam = "created_team",
  DeletedTeam = "deleted_team",
  LiveQuery = "live_query",
  AppliedSpecPack = "applied_spec_pack", // fleetctl
  AppliedSpecPolicy = "applied_spec_policy", // fleetctl
  AppliedSpecSavedQuery = "applied_spec_saved_query", // fleetctl
  AppliedSpecSoftware = "applied_spec_software", // fleetctl
  AppliedSpecTeam = "applied_spec_team", // fleetctl
  EditedAgentOptions = "edited_agent_options",
  UserAddedBySSO = "user_added_by_sso",
  UserLoggedIn = "user_logged_in",
  UserFailedLogin = "user_failed_login",
  UserCreated = "created_user",
  UserDeleted = "deleted_user",
  HostDeleted = "deleted_host",
  UserChangedGlobalRole = "changed_user_global_role",
  UserDeletedGlobalRole = "deleted_user_global_role",
  UserChangedTeamRole = "changed_user_team_role",
  UserDeletedTeamRole = "deleted_user_team_role",
  FleetEnrolled = "fleet_enrolled",
  MdmEnrolled = "mdm_enrolled",
  MdmUnenrolled = "mdm_unenrolled",
  EditedMacosMinVersion = "edited_macos_min_version",
  EditedIosMinVersion = "edited_ios_min_version",
  EditedIpadosMinVersion = "edited_ipados_min_version",
  ReadHostDiskEncryptionKey = "read_host_disk_encryption_key",
  /** Note: BE not renamed (yet) from macOS even though activity is also used for iOS and iPadOS */
  CreatedAppleOSProfile = "created_macos_profile",
  /** Note: BE not renamed (yet) from macOS even though activity is also used for iOS and iPadOS */
  DeletedAppleOSProfile = "deleted_macos_profile",
  /** Note: BE not renamed (yet) from macOS even though activity is also used for iOS and iPadOS */
  EditedAppleOSProfile = "edited_macos_profile",
  AddedNdesScepProxy = "added_ndes_scep_proxy",
  DeletedNdesScepProxy = "deleted_ndes_scep_proxy",
  EditedNdesScepProxy = "edited_ndes_scep_proxy",
  AddedDigicert = "added_digicert",
  DeletedDigicert = "deleted_digicert",
  EditedDigicert = "edited_digicert",
  AddedConditionalAccessMicrosoft = "added_conditional_access_microsoft",
  DeletedConditionalAccessMicrosoft = "deleted_conditional_access_microsoft",
  EditedConditionalAccessMicrosoft = "edited_conditional_access_microsoft",
  AddedCustomScepProxy = "added_custom_scep_proxy",
  DeletedCustomScepProxy = "deleted_custom_scep_proxy",
  EditedCustomScepProxy = "edited_custom_scep_proxy",
  AddedHydrant = "added_hydrant",
  DeletedHydrant = "deleted_hydrant",
  EditedHydrant = "edited_hydrant",
  AddedSmallstep = "added_smallstep",
  DeletedSmallstep = "deleted_smallstep",
  EditedSmallstep = "edited_smallstep",
  AddedCustomESTProxy = "added_custom_est_proxy",
  DeletedCustomESTProxy = "deleted_custom_est_proxy",
  EditedCustomESTProxy = "edited_custom_est_proxy",
  CreatedWindowsProfile = "created_windows_profile",
  DeletedWindowsProfile = "deleted_windows_profile",
  EditedWindowsProfile = "edited_windows_profile",
  CreatedAndroidProfile = "created_android_profile",
  DeletedAndroidProfile = "deleted_android_profile",
  EditedAndroidProfile = "edited_android_profile",
  // Note: Both "enabled_disk_encryption" and "enabled_macos_disk_encryption" display the same
  // message. The latter is deprecated in the API but it is retained here for backwards compatibility.
  EnabledDiskEncryption = "enabled_disk_encryption",
  EnabledMacDiskEncryption = "enabled_macos_disk_encryption",
  // Note: Both "disabled_disk_encryption" and "disabled_macos_disk_encryption" display the same
  // message. The latter is deprecated in the API but it is retained here for backwards compatibility.
  DisabledDiskEncryption = "disabled_disk_encryption",
  DisabledMacDiskEncryption = "disabled_macos_disk_encryption",
  AddedBootstrapPackage = "added_bootstrap_package",
  DeletedBootstrapPackage = "deleted_bootstrap_package",
  ChangedMacOSSetupAssistant = "changed_macos_setup_assistant",
  DeletedMacOSSetupAssistant = "deleted_macos_setup_assistant",
  EnabledMacOSSetupEndUserAuth = "enabled_macos_setup_end_user_auth",
  DisabledMacOSSetupEndUserAuth = "disabled_macos_setup_end_user_auth",
  TransferredHosts = "transferred_hosts",
  EnabledWindowsMdm = "enabled_windows_mdm",
  DisabledWindowsMdm = "disabled_windows_mdm",
  EnabledGitOpsMode = "enabled_gitops_mode",
  DisabledGitOpsMode = "disabled_gitops_mode",
  EnabledWindowsMdmMigration = "enabled_windows_mdm_migration",
  DisabledWindowsMdmMigration = "disabled_windows_mdm_migration",
  RanScript = "ran_script",
  RanScriptBatch = "ran_script_batch",
  ScheduledScriptBatch = "scheduled_script_batch",
  CanceledScriptBatch = "canceled_script_batch",
  AddedScript = "added_script",
  UpdatedScript = "updated_script",
  DeletedScript = "deleted_script",
  EditedScript = "edited_script",
  EditedWindowsUpdates = "edited_windows_updates",
  LockedHost = "locked_host",
  UnlockedHost = "unlocked_host",
  WipedHost = "wiped_host",
  CreatedDeclarationProfile = "created_declaration_profile",
  DeletedDeclarationProfile = "deleted_declaration_profile",
  EditedDeclarationProfile = "edited_declaration_profile",
  ResentConfigurationProfile = "resent_configuration_profile",
  ResentConfigurationProfileBatch = "resent_configuration_profile_batch",
  AddedSoftware = "added_software",
  EditedSoftware = "edited_software",
  DeletedSoftware = "deleted_software",
  InstalledSoftware = "installed_software",
  UninstalledSoftware = "uninstalled_software",
  EnabledVpp = "enabled_vpp",
  DisabledVpp = "disabled_vpp",
  AddedAppStoreApp = "added_app_store_app",
  EditedAppStoreApp = "edited_app_store_app",
  DeletedAppStoreApp = "deleted_app_store_app",
  InstalledAppStoreApp = "installed_app_store_app",
  EnabledActivityAutomations = "enabled_activity_automations",
  EditedActivityAutomations = "edited_activity_automations",
  DisabledActivityAutomations = "disabled_activity_automations",
  CanceledRunScript = "canceled_run_script",
  CanceledInstallAppStoreApp = "canceled_install_app_store_app",
  CanceledInstallSoftware = "canceled_install_software",
  CanceledUninstallSoftware = "canceled_uninstall_software",
  EnabledAndroidMdm = "enabled_android_mdm",
  DisabledAndroidMdm = "disabled_android_mdm",
  ConfiguredMSEntraConditionalAccess = "added_conditional_access_integration_microsoft",
  DeletedMSEntraConditionalAccess = "deleted_conditional_access_integration_microsoft",
  AddedConditionalAccessOkta = "added_conditional_access_okta",
  DeletedConditionalAccessOkta = "deleted_conditional_access_okta",
  // enable/disable above feature for a team
  EnabledConditionalAccessAutomations = "enabled_conditional_access_automations",
  DisabledConditionalAccessAutomations = "disabled_conditional_access_automations",
  EscrowedDiskEncryptionKey = "escrowed_disk_encryption_key",
  CreatedCustomVariable = "created_custom_variable",
  DeletedCustomVariable = "deleted_custom_variable",
  EditedSetupExperienceSoftware = "edited_setup_experience_software",
  EditedHostIdpData = "edited_host_idp_data",
}

/** This is a subset of ActivityType that are shown only for the host past activities */
export type IHostPastActivityType =
  | ActivityType.RanScript
  | ActivityType.LockedHost
  | ActivityType.WipedHost
  | ActivityType.ReadHostDiskEncryptionKey
  | ActivityType.UnlockedHost
  | ActivityType.InstalledSoftware
  | ActivityType.UninstalledSoftware
  | ActivityType.InstalledAppStoreApp
  | ActivityType.CanceledRunScript
  | ActivityType.CanceledInstallAppStoreApp
  | ActivityType.CanceledInstallSoftware
  | ActivityType.CanceledUninstallSoftware;

/** This is a subset of ActivityType that are shown only for the host upcoming activities */
export type IHostUpcomingActivityType =
  | ActivityType.RanScript
  | ActivityType.InstalledSoftware
  | ActivityType.UninstalledSoftware
  | ActivityType.InstalledAppStoreApp
  | ActivityType.LockedHost
  | ActivityType.UnlockedHost;

export interface IActivity {
  created_at: string;
  id: number;
  actor_full_name: string;
  actor_id: number;
  actor_gravatar: string;
  actor_email?: string;
  actor_api_only: boolean;
  type: ActivityType;
  fleet_initiated: boolean;
  details?: IActivityDetails;
}

export type IHostPastActivity = Omit<IActivity, "type" | "details"> & {
  type: IHostPastActivityType;
  details: IActivityDetails;
};

export type IHostUpcomingActivity = Omit<
  IActivity,
  "id" | "type" | "details"
> & {
  uuid: string;
  type: IHostUpcomingActivityType;
  details: IActivityDetails;
};

export interface IActivityDetails {
  /** Useful for passing this data into an activity details modal */
  created_at?: string;
  app_store_id?: number;
  bootstrap_package_name?: string;
  batch_execution_id?: string;
  command_uuid?: string;
  deadline_days?: number;
  deadline?: string;
  email?: string;
  enrollment_id?: string | null; // unique identifier for MDM BYOD enrollments; null for other enrollments
  global?: boolean;
  grace_period_days?: number;
  host_display_name?: string;
  host_display_names?: string[];
  host_expiry_window?: number;
  host_id?: number;
  host_ids?: number[];
  host_count?: number;
  canceled_count?: number;
  host_platform?: string;
  host_serial?: string;
  install_uuid?: string;
  installed_from_dep?: boolean;
  labels_exclude_any?: ILabelSoftwareTitle[];
  labels_include_any?: ILabelSoftwareTitle[];
  location?: string; // name of location associated with VPP token
  mdm_platform?: "microsoft" | "apple" | "android" | "ios" | "ipados";
  minimum_version?: string;
  name?: string;
  pack_id?: number;
  pack_name?: string;
  platform?: Platform; // OS platform
  policy_id?: number;
  policy_name?: string;
  profile_identifier?: string;
  profile_name?: string;
  public_ip?: string;
  query_id?: number;
  query_ids?: number[];
  query_name?: string;
  query_sql?: string;
  role?: UserRole;
  script_execution_id?: string;
  script_name?: string;
  self_service?: boolean;
  software_package?: string;
  software_title_id?: number;
  software_title?: string;
  /** Custom name set per team by admin */
  software_display_name?: string;
  source?: SoftwareSource;
  specs?: IQuery[] | IPolicy[];
  stats?: ISchedulableQueryStats;
  status?: string;
  targets_count?: number;
  team_id?: number | null;
  team_name?: string | null;
  teams?: ITeamSummary[];
  triggered_by?: string;
  user_email?: string;
  user_id?: number;
  webhook_url?: string;
  custom_variable_name?: string;
<<<<<<< HEAD
}

export const ACTIVITY_DISPLAY_NAME_MAP: Record<ActivityType, string> = {
  added_app_store_app: "Added App Store (VPP) app",
  added_bootstrap_package: "Added bootstrap package",
  added_conditional_access_microsoft: "Added conditional access - Microsoft",
  added_custom_scep_proxy: "Added certificate authority (CA) - custom SCEP",
  added_digicert: "Added certificate authority (CA) - DigiCert",
  added_ndes_scep_proxy: "Added certificate authority (CA) - NDES",
  added_script: "Added script",
  added_software: "Added software",
  applied_spec_pack: "GitOps - edited packs",
  applied_spec_policy: "GitOps - edited policies",
  applied_spec_saved_query: "GitOps - edited queries",
  applied_spec_team: "GitOps - edited teams",
  applied_spec_software: "GitOps - edited software",
  canceled_install_app_store_app:
    "Canceled activity - install App Store (VPP) app",
  canceled_install_software: "Canceled activity - install software",
  canceled_run_script: "Canceled activity - run script",
  canceled_uninstall_software: "Canceled activity - uninstall software",
  changed_macos_setup_assistant: "Edited macOS automatic enrollment profile",
  changed_user_global_role: "Edited user's role - global",
  changed_user_team_role: "Edited user's role - team",
  created_declaration_profile: "Added declaration (DDM) profile",
  created_macos_profile: "Added configuration profile - Apple",
  created_pack: "Created pack",
  created_policy: "Created policy",
  created_saved_query: "Added query",
  created_team: "Added team",
  created_user: "Added user",
  created_windows_profile: "Added configuration profile - Windows",
  deleted_app_store_app: "Deleted App Store (VPP) app",
  deleted_bootstrap_package: "Deleted bootstrap package",
  deleted_conditional_access_microsoft:
    "Deleted conditional access - Microsoft",
  deleted_custom_scep_proxy: "Deleted certificate authority (CA) - custom SCEP",
  deleted_declaration_profile: "Deleted declaration (DDM) profile",
  deleted_digicert: "Deleted certificate authority (CA) - DigiCert",
  deleted_macos_profile: "Deleted configuration profile - Apple",
  deleted_macos_setup_assistant: "Deleted macOS automatic enrollment profile",
  deleted_multiple_saved_query: "Bulk deleted queries",
  deleted_ndes_scep_proxy: "Deleted certificate authority (CA) - NDES",
  deleted_pack: "Deleted pack",
  deleted_policy: "Deleted policy",
  deleted_saved_query: "Deleted query",
  deleted_script: "Deleted script",
  deleted_software: "Deleted software",
  deleted_team: "Deleted team",
  deleted_user: "Deleted user",
  deleted_user_global_role: "Deleted user's role - global",
  deleted_user_team_role: "Deleted user's role - team",
  deleted_windows_profile: "Deleted configuration profile - Windows",
  disabled_activity_automations: "Disabled activity automations",
  disabled_android_mdm: "Turned off Android MDM",
  disabled_conditional_access_automations:
    "Disabled conditional access automations",
  disabled_gitops_mode: "Disabled GitOps mode",
  disabled_disk_encryption: "Turned off disk encryption",
  disabled_macos_disk_encryption: "Turned off disk encryption",
  disabled_macos_setup_end_user_auth:
    "Turned off end user authentication (setup experience)",
  disabled_vpp: "Disabled Volume Purchasing Program (VPP)",
  disabled_windows_mdm: "Turned off Windows MDM",
  disabled_windows_mdm_migration: "Turned off Windows MDM migration",
  edited_activity_automations: "Edited activity automations",
  edited_agent_options: "Edited agent options",
  edited_app_store_app: "Edited App Store (VPP) app",
  edited_conditional_access_microsoft: "Edited conditional access - Microsoft",
  edited_custom_scep_proxy: "Edited certificate authority (CA) - custom SCEP",
  edited_declaration_profile: "GitOps - edited declaration (DDM) profiles",
  edited_digicert: "Edited certificate authority (CA) - DigiCert",
  edited_ios_min_version: "OS updates - edited iOS",
  edited_ipados_min_version: "OS updates - edited iPadOS",
  edited_macos_min_version: "OS updates - edited macOS",
  edited_macos_profile: "GitOps - edited configuration profiles - Apple",
  edited_ndes_scep_proxy: "Edited certificate authority (CA) - NDES",
  edited_pack: "Edited pack",
  edited_policy: "Edited policy",
  edited_saved_query: "Edited query",
  edited_script: "Edited script",
  edited_software: "Edited software",
  edited_windows_profile: "GitOps - edited configuration profiles - Windows",
  edited_windows_updates: "OS updates - edited Windows",
  enabled_activity_automations: "Enabled activity automations",
  enabled_android_mdm: "Turned on Android MDM",
  enabled_conditional_access_automations:
    "Enabled conditional access automations",
  enabled_gitops_mode: "Enabled GitOps mode",
  enabled_disk_encryption: "Turned on disk encryption",
  enabled_macos_disk_encryption: "Turned on disk encryption",
  enabled_macos_setup_end_user_auth:
    "Turned on end user authentication (setup experience)",
  enabled_vpp: "Enabled Volume Purchasing Program (VPP)",
  enabled_windows_mdm: "Turned on Windows MDM",
  enabled_windows_mdm_migration: "Turned on Windows MDM migration",
  fleet_enrolled: "Host enrolled",
  installed_app_store_app: "Installed App Store (VPP) app",
  installed_software: "Install software",
  live_query: "Ran live query",
  locked_host: "Locked host",
  mdm_enrolled: "MDM turned on",
  mdm_unenrolled: "MDM turned off",
  ran_script: "Ran script",
  ran_script_batch: "Bulk ran script",
  scheduled_script_batch: "Scheduled script batch",
  canceled_script_batch: "Canceled script batch",
  read_host_disk_encryption_key: "Viewed disk encryption key",
  resent_configuration_profile: "Resent configuration profile",
  resent_configuration_profile_batch: "Bulk resent configuration profile",
  transferred_hosts: "Transferred hosts",
  uninstalled_software: "Uninstall software",
  unlocked_host: "Unlocked host",
  updated_script: "Edited script",
  user_added_by_sso: "Added user via JIT",
  user_failed_login: "User login - failed",
  user_logged_in: "User login - success",
  wiped_host: "Wiped host",
  added_conditional_access_integration_microsoft:
    "Added conditional access integration - Microsoft",
  deleted_conditional_access_integration_microsoft:
    "Deleted conditional access integration - Microsoft",
  escrowed_disk_encryption_key: "Escrowed disk encryption key",
  created_custom_variable: "Created custom variable",
  deleted_custom_variable: "Deleted custom variable",
};
=======
  host_idp_username?: string;
}
>>>>>>> 33510dc4
<|MERGE_RESOLUTION|>--- conflicted
+++ resolved
@@ -264,7 +264,7 @@
   user_id?: number;
   webhook_url?: string;
   custom_variable_name?: string;
-<<<<<<< HEAD
+  host_idp_username?: string;
 }
 
 export const ACTIVITY_DISPLAY_NAME_MAP: Record<ActivityType, string> = {
@@ -390,8 +390,4 @@
   escrowed_disk_encryption_key: "Escrowed disk encryption key",
   created_custom_variable: "Created custom variable",
   deleted_custom_variable: "Deleted custom variable",
-};
-=======
-  host_idp_username?: string;
-}
->>>>>>> 33510dc4
+};