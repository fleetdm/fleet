import PropTypes from "prop-types";
import hostPolicyInterface, { IHostPolicy } from "./policy";
import hostUserInterface, { IHostUser } from "./host_users";
import labelInterface, { ILabel } from "./label";
import packInterface, { IPack } from "./pack";
import softwareInterface, { ISoftware } from "./software";
import hostQueryResult from "./campaign";
import queryStatsInterface, { IQueryStats } from "./query_stats";
import { ILicense, IDeviceGlobalConfig } from "./config";
<<<<<<< HEAD
import {
  BootstrapPackageStatus,
  IMacSettings,
  MdmEnrollmentStatus,
} from "./mdm";
=======
import { IHostMacMdmProfile, MdmEnrollmentStatus } from "./mdm";
>>>>>>> 9a2581e1

export default PropTypes.shape({
  created_at: PropTypes.string,
  updated_at: PropTypes.string,
  id: PropTypes.number,
  detail_updated_at: PropTypes.string,
  label_updated_at: PropTypes.string,
  policy_updated_at: PropTypes.string,
  last_enrolled_at: PropTypes.string,
  seen_time: PropTypes.string,
  refetch_requested: PropTypes.bool,
  hostname: PropTypes.string,
  uuid: PropTypes.string,
  platform: PropTypes.string,
  osquery_version: PropTypes.string,
  os_version: PropTypes.string,
  build: PropTypes.string,
  platform_like: PropTypes.string,
  code_name: PropTypes.string,
  uptime: PropTypes.number,
  memory: PropTypes.number,
  cpu_type: PropTypes.string,
  cpu_subtype: PropTypes.string,
  cpu_brand: PropTypes.string,
  cpu_physical_cores: PropTypes.number,
  cpu_logical_cores: PropTypes.number,
  hardware_vendor: PropTypes.string,
  hardware_model: PropTypes.string,
  hardware_version: PropTypes.string,
  hardware_serial: PropTypes.string,
  computer_name: PropTypes.string,
  primary_ip: PropTypes.string,
  primary_mac: PropTypes.string,
  distributed_interval: PropTypes.number,
  config_tls_refresh: PropTypes.number,
  logger_tls_period: PropTypes.number,
  team_id: PropTypes.number,
  pack_stats: PropTypes.arrayOf(
    PropTypes.shape({
      pack_id: PropTypes.number,
      pack_name: PropTypes.string,
      query_stats: PropTypes.arrayOf(queryStatsInterface),
    })
  ),
  team_name: PropTypes.string,
  additional: PropTypes.object, // eslint-disable-line react/forbid-prop-types
  percent_disk_space_available: PropTypes.number,
  gigs_disk_space_available: PropTypes.number,
  labels: PropTypes.arrayOf(labelInterface),
  packs: PropTypes.arrayOf(packInterface),
  software: PropTypes.arrayOf(softwareInterface),
  status: PropTypes.string,
  display_name: PropTypes.string,
  users: PropTypes.arrayOf(hostUserInterface),
  policies: PropTypes.arrayOf(hostPolicyInterface),
  query_results: PropTypes.arrayOf(hostQueryResult),
  batteries: PropTypes.arrayOf(
    PropTypes.shape({
      cycle_count: PropTypes.number,
      health: PropTypes.string,
    })
  ),
});

export type HostStatus = "online" | "offline" | "new" | "missing";
export interface IDeviceUser {
  email: string;
  source: string;
}

export interface IDeviceMappingResponse {
  device_mapping: IDeviceUser[];
}

export interface IMunkiData {
  version: string;
}

type MacDiskEncryptionState =
  | "applied"
  | "action_required"
  | "enforcing"
  | "failed"
  | "removing_enforcement"
  | null;

type MacDiskEncryptionActionRequired = "log_out" | "rotate_key" | null;

interface IMdmMacOsSettings {
  disk_encryption: MacDiskEncryptionState | null;
  action_required: MacDiskEncryptionActionRequired | null;
}

interface IMdmMacOsSetup {
  bootstrap_package_status: BootstrapPackageStatus | "";
  details: string;
  bootstrap_package_name: string;
}

export interface IHostMdmData {
  encryption_key_available: boolean;
  enrollment_status: MdmEnrollmentStatus | null;
  name?: string;
  server_url: string | null;
  id?: number;
<<<<<<< HEAD
  profiles: IMacSettings | null;
=======
  profiles: IHostMacMdmProfile[];
>>>>>>> 9a2581e1
  macos_settings: IMdmMacOsSettings;
  macos_setup: IMdmMacOsSetup;
}

export interface IMunkiIssue {
  id: number;
  name: string;
  type: "error" | "warning";
  created_at: string;
}

interface IMacadminMDMData {
  enrollment_status: MdmEnrollmentStatus | null;
  name?: string;
  server_url: string | null;
  id?: number;
}

export interface IMacadminsResponse {
  macadmins: null | {
    munki: null | IMunkiData;
    mobile_device_management: null | IMacadminMDMData;
    munki_issues: IMunkiIssue[];
  };
}

export interface IPackStats {
  pack_id: number;
  pack_name: string;
  query_stats: IQueryStats[];
  type: string;
}

export interface IHostPolicyQuery {
  id: number;
  display_name: string;
  query_results?: unknown[];
  status?: string;
}

interface IGeoLocation {
  country_iso: string;
  city_name: string;
  geometry?: {
    type: string;
    coordinates: number[];
  };
}

interface IBattery {
  cycle_count: number;
  health: string;
}

export interface IHostResponse {
  host: IHost;
}

export interface IDeviceUserResponse {
  host: IHost;
  license: ILicense;
  org_logo_url: string;
  disk_encryption_enabled?: boolean;
  platform?: string;
  global_config: IDeviceGlobalConfig;
}

export interface IHostEncrpytionKeyResponse {
  host_id: number;
  encryption_key: {
    updated_at: string;
    key: string;
  };
}

export interface IHost {
  created_at: string;
  updated_at: string;
  id: number;
  detail_updated_at: string;
  label_updated_at: string;
  policy_updated_at: string;
  last_enrolled_at: string;
  seen_time: string;
  refetch_requested: boolean;
  hostname: string;
  uuid: string;
  platform: string;
  osquery_version: string;
  os_version: string;
  build: string;
  platform_like: string;
  code_name: string;
  uptime: number;
  memory: number;
  cpu_type: string;
  cpu_subtype: string;
  cpu_brand: string;
  cpu_physical_cores: number;
  cpu_logical_cores: number;
  hardware_vendor: string;
  hardware_model: string;
  hardware_version: string;
  hardware_serial: string;
  computer_name: string;
  public_ip: string;
  primary_ip: string;
  primary_mac: string;
  distributed_interval: number;
  config_tls_refresh: number;
  logger_tls_period: number;
  team_id: number | null;
  pack_stats: IPackStats[] | null;
  team_name: string | null;
  additional?: object; // eslint-disable-line @typescript-eslint/ban-types
  percent_disk_space_available: number;
  gigs_disk_space_available: number;
  labels: ILabel[];
  packs: IPack[];
  software: ISoftware[];
  issues: {
    total_issues_count: number;
    failing_policies_count: number;
  };
  status: HostStatus;
  display_text: string;
  display_name: string;
  target_type?: string;
  users: IHostUser[];
  device_users?: IDeviceUser[];
  munki?: IMunkiData;
  mdm: IHostMdmData;
  policies: IHostPolicy[];
  query_results?: unknown[];
  geolocation?: IGeoLocation;
  batteries?: IBattery[];
  disk_encryption_enabled?: boolean;
}<|MERGE_RESOLUTION|>--- conflicted
+++ resolved
@@ -7,15 +7,11 @@
 import hostQueryResult from "./campaign";
 import queryStatsInterface, { IQueryStats } from "./query_stats";
 import { ILicense, IDeviceGlobalConfig } from "./config";
-<<<<<<< HEAD
 import {
+  IHostMacMdmProfile,
+  MdmEnrollmentStatus,
   BootstrapPackageStatus,
-  IMacSettings,
-  MdmEnrollmentStatus,
 } from "./mdm";
-=======
-import { IHostMacMdmProfile, MdmEnrollmentStatus } from "./mdm";
->>>>>>> 9a2581e1
 
 export default PropTypes.shape({
   created_at: PropTypes.string,
@@ -121,11 +117,7 @@
   name?: string;
   server_url: string | null;
   id?: number;
-<<<<<<< HEAD
-  profiles: IMacSettings | null;
-=======
-  profiles: IHostMacMdmProfile[];
->>>>>>> 9a2581e1
+  profiles: IHostMacMdmProfile[] | null;
   macos_settings: IMdmMacOsSettings;
   macos_setup: IMdmMacOsSetup;
 }
