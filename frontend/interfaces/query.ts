import PropTypes from "prop-types";
<<<<<<< HEAD
import { IFormField } from "./form_field";
=======
import packInterface, { IPack } from "./pack";
>>>>>>> a02bede9

export default PropTypes.shape({
  created_at: PropTypes.string,
  updated_at: PropTypes.string,
  id: PropTypes.number,
  name: PropTypes.string,
  description: PropTypes.string,
  query: PropTypes.string,
  saved: PropTypes.bool,
  author_id: PropTypes.number,
  author_name: PropTypes.string,
  observer_can_run: PropTypes.bool,
  packs: PropTypes.arrayOf(packInterface),
});
export interface IQueryFormData {
  description?: string | number | boolean | any[];
  name?: string | number | boolean | any[];
  query?: string | number | boolean | any[];
  observer_can_run?: string | number | boolean | any[];
}

export interface IQuery {
  created_at: string;
  updated_at: string;
  id: number;
  name: string;
  description: string;
  query: string;
  saved: boolean;
  author_id: number;
  author_name: string;
<<<<<<< HEAD
  updated_at: string;
}

export interface IQueryFormFields {
  description: IFormField;
  name: IFormField;
  query: IFormField;
  observer_can_run: IFormField;
=======
  observer_can_run: boolean;
  packs: IPack[];
>>>>>>> a02bede9
}<|MERGE_RESOLUTION|>--- conflicted
+++ resolved
@@ -1,9 +1,6 @@
 import PropTypes from "prop-types";
-<<<<<<< HEAD
 import { IFormField } from "./form_field";
-=======
 import packInterface, { IPack } from "./pack";
->>>>>>> a02bede9
 
 export default PropTypes.shape({
   created_at: PropTypes.string,
@@ -35,8 +32,8 @@
   saved: boolean;
   author_id: number;
   author_name: string;
-<<<<<<< HEAD
-  updated_at: string;
+  observer_can_run: boolean;
+  packs: IPack[];
 }
 
 export interface IQueryFormFields {
@@ -44,8 +41,4 @@
   name: IFormField;
   query: IFormField;
   observer_can_run: IFormField;
-=======
-  observer_can_run: boolean;
-  packs: IPack[];
->>>>>>> a02bede9
 }