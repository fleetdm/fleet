--- conflicted
+++ resolved
@@ -7,7 +7,6 @@
 } from "interfaces/webhook";
 import PropTypes from "prop-types";
 import { IIntegrations } from "./integration";
-import { I } from "msw/lib/glossary-dc3fd077";
 
 export default PropTypes.shape({
   org_name: PropTypes.string,
@@ -97,19 +96,18 @@
   organization: string;
 }
 
-<<<<<<< HEAD
-export interface IMacOsMigrationSettings {
-  enable: boolean;
-  mode: "voluntary" | "forced";
-  webhook_url: string;
-=======
 interface IEndUserAuthentication {
   entity_id: string;
   idp_name: string;
   issuer_uri: string;
   metadata: string;
   metadata_url: string;
->>>>>>> 37ac5db5
+}
+
+export interface IMacOsMigrationSettings {
+  enable: boolean;
+  mode: "voluntary" | "forced";
+  webhook_url: string;
 }
 
 export interface IMdmConfig {
