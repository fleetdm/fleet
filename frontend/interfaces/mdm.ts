--- conflicted
+++ resolved
@@ -83,7 +83,6 @@
   detail: string;
 }
 
-<<<<<<< HEAD
 export type FileVaultProfileStatus =
   | "verified"
   | "verifying"
@@ -91,24 +90,6 @@
   | "enforcing"
   | "failed"
   | "removing_enforcement";
-=======
-export interface IFileVaultSummaryResponse {
-  verifying: number;
-  action_required: number;
-  enforcing: number;
-  failed: number;
-  removing_enforcement: number;
-}
-
-export enum FileVaultProfileStatus {
-  VERIFIED = "verified",
-  VERIFYING = "verifying",
-  ACTION_REQUIRED = "action_required",
-  ENFORCING = "enforcing",
-  FAILED = "failed",
-  REMOVING_ENFORCEMENT = "removing_enforcement",
-}
->>>>>>> 372c77ff
 
 // // TODO: update when list profiles API returns identifier
 // export const FLEET_FILEVAULT_PROFILE_IDENTIFIER =
