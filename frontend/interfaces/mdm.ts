export interface IMdmApple {
  common_name: string;
  serial_number: string;
  issuer: string;
  renew_date: string;
}

export interface IMdmAppleBm {
  default_team?: string;
  apple_id: string;
  org_name: string;
  mdm_server_url: string;
  renew_date: string;
}

export const MDM_ENROLLMENT_STATUS = {
  "On (manual)": "manual",
  "On (automatic)": "automatic",
  Off: "unenrolled",
  Pending: "pending",
};

export type MdmEnrollmentStatus = keyof typeof MDM_ENROLLMENT_STATUS;

export interface IMdmStatusCardData {
  status: MdmEnrollmentStatus;
  hosts: number;
}

export interface IMdmAggregateStatus {
  enrolled_manual_hosts_count: number;
  enrolled_automated_hosts_count: number;
  unenrolled_hosts_count: number;
  pending_hosts_count?: number;
}

export interface IMdmSolution {
  id: number;
  name: string | null;
  server_url: string;
  hosts_count: number;
}

interface IMdmStatus {
  enrolled_manual_hosts_count: number;
  enrolled_automated_hosts_count: number;
  unenrolled_hosts_count: number;
  pending_hosts_count?: number;
  hosts_count: number;
}

export interface IMdmSummaryResponse {
  counts_updated_at: string;
  mobile_device_management_enrollment_status: IMdmStatus;
  mobile_device_management_solution: IMdmSolution[] | null;
}

export interface IMdmProfile {
  profile_id: number;
  team_id: number;
  name: string;
  identifier: string;
  created_at: string;
  updated_at: string;
}

export interface IMdmProfilesResponse {
  profiles: IMdmProfile[] | null;
}

export type MacMdmProfileStatus = "applied" | "pending" | "failed";
export type MacMdmProfileOperationType = "remove" | "install";

export interface IHostMacMdmProfile {
  profile_id: number;
  name: string;
  operation_type: MacMdmProfileOperationType;
  status: MacMdmProfileStatus;
  detail: string;
}
export type IMacSettings = IHostMacMdmProfile[];
export type MacSettingsStatus = "Failing" | "Latest" | "Pending";

<<<<<<< HEAD
export interface IDiskEncryptionStatusAggregate {
  applied: number;
  action_required: number;
  enforcing: number;
  failed: number;
  removing_enforcement: number;
=======
export interface IAggregateMacSettingsStatus {
  latest: number;
  pending: number;
  failing: number;
>>>>>>> 56ed2727
}

// TODO: update when we have API
export interface IMdmScript {
  id: number;
  name: string;
  ran: number;
  pending: number;
  errors: number;
  created_at: string;
  updated_at: string;
}<|MERGE_RESOLUTION|>--- conflicted
+++ resolved
@@ -81,19 +81,18 @@
 export type IMacSettings = IHostMacMdmProfile[];
 export type MacSettingsStatus = "Failing" | "Latest" | "Pending";
 
-<<<<<<< HEAD
+export interface IAggregateMacSettingsStatus {
+  latest: number;
+  pending: number;
+  failing: number;
+}
+
 export interface IDiskEncryptionStatusAggregate {
   applied: number;
   action_required: number;
   enforcing: number;
   failed: number;
   removing_enforcement: number;
-=======
-export interface IAggregateMacSettingsStatus {
-  latest: number;
-  pending: number;
-  failing: number;
->>>>>>> 56ed2727
 }
 
 // TODO: update when we have API
