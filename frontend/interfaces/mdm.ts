--- conflicted
+++ resolved
@@ -111,7 +111,10 @@
   updated_at: string;
 }
 
-<<<<<<< HEAD
+export interface IMdmSSOReponse {
+  url: string;
+}
+
 export interface IBootstrapPackageMetadata {
   name: string;
   team_id: number;
@@ -130,8 +133,4 @@
   INSTALLED = "installed",
   PENDING = "pending",
   FAILED = "failed",
-=======
-export interface IMdmSSOReponse {
-  url: string;
->>>>>>> e774f608
 }