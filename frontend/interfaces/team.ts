import PropTypes from "prop-types";
import enrollSecretInterface, { IEnrollSecret } from "./enroll_secret";

export default PropTypes.shape({
  id: PropTypes.number.isRequired,
  created_at: PropTypes.string,
  name: PropTypes.string.isRequired,
  description: PropTypes.string,
  agent_options: PropTypes.object, // eslint-disable-line react/forbid-prop-types
  role: PropTypes.string, // role value is included when the team is in the context of a user
  user_count: PropTypes.number,
  host_count: PropTypes.number,
  secrets: PropTypes.arrayOf(enrollSecretInterface),
});

/**
 * The shape of a team entity
 */
export interface ITeam {
  id: number;
<<<<<<< HEAD
  host_count: number;
  user_count: number;
  display_text?: string;
  count?: number;
  // role value is included when the team is in the context of a user.
  role?: string;
=======
  created_at?: string;
  name: string;
  description: string;
>>>>>>> a02bede9
  agent_options?: any;
  user_count: number;
  host_count: number;
  secrets?: IEnrollSecret[];
  role?: string; // role value is included when the team is in the context of a user
}

/**
 * The shape of a new member to add to a team
 */
interface INewMember {
  id: number;
  role: string;
}

/**
 * The shape of the body expected from the API when adding new members to teams
 */
export interface INewMembersBody {
  users: INewMember[];
}

export interface IRemoveMembersBody {
  users: { id: number }[];
}<|MERGE_RESOLUTION|>--- conflicted
+++ resolved
@@ -18,18 +18,9 @@
  */
 export interface ITeam {
   id: number;
-<<<<<<< HEAD
-  host_count: number;
-  user_count: number;
-  display_text?: string;
-  count?: number;
-  // role value is included when the team is in the context of a user.
-  role?: string;
-=======
   created_at?: string;
   name: string;
   description: string;
->>>>>>> a02bede9
   agent_options?: any;
   user_count: number;
   host_count: number;
