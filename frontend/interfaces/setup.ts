export const SETUP_STEP_STATUSES = [
  "pending",
  "running",
  "success",
  "failure",
  "cancelled", // server should be aggregating cancelled installs with failed, check here just in case
] as const;

export type SetupStepStatus = typeof SETUP_STEP_STATUSES[number];

/** These type extends onto API returned software steps */
export const SETUP_STEP_TYPES = [
  "software_install", // API key: software
  "software_script_run", // API key: software, key: name ending in .sh or .ps1 for now
  "script_run", // API key: scripts
];

export type SetupStepType = typeof SETUP_STEP_TYPES[number];

export interface ISetupStep {
  name: string | null;
  status: SetupStepStatus;
<<<<<<< HEAD
  type?: SetupStepType;
  error?: string | null;
=======
}

export interface IEnhancedSetupStep extends ISetupStep {
  type: SetupStepType;
>>>>>>> e02563db
}<|MERGE_RESOLUTION|>--- conflicted
+++ resolved
@@ -20,13 +20,6 @@
 export interface ISetupStep {
   name: string | null;
   status: SetupStepStatus;
-<<<<<<< HEAD
-  type?: SetupStepType;
+  type: SetupStepType;
   error?: string | null;
-=======
-}
-
-export interface IEnhancedSetupStep extends ISetupStep {
-  type: SetupStepType;
->>>>>>> e02563db
 }