import { startCase } from "lodash";
import PropTypes from "prop-types";

import { IconNames } from "components/icons";

import { HOST_APPLE_PLATFORMS, Platform } from "./platform";
import vulnerabilityInterface from "./vulnerability";
import { ILabelSoftwareTitle } from "./label";

export default PropTypes.shape({
  type: PropTypes.string,
  name: PropTypes.string,
  version: PropTypes.string,
  source: PropTypes.string,
  id: PropTypes.number,
  vulnerabilities: PropTypes.arrayOf(vulnerabilityInterface),
});

export interface ISoftwareResponse {
  counts_updated_at: string;
  software: ISoftware[];
}

export interface ISoftwareCountResponse {
  count: number;
}

export interface IGetSoftwareByIdResponse {
  software: ISoftware;
}

// TODO: old software interface. replaced with ISoftwareVersion
// check to see if we still need this.
export interface ISoftware {
  id: number;
  name: string; // e.g., "Figma.app"
  version: string; // e.g., "2.1.11"
  bundle_identifier?: string | null; // e.g., "com.figma.Desktop"
  application_id?: string | null; // e.g., "us.zoom.videomeetings" for Android apps
  source: string; // "apps" | "ipados_apps" | "ios_apps" | "programs" | "rpm_packages" | "deb_packages" | "android_apps" | ?
  generated_cpe: string;
  vulnerabilities: ISoftwareVulnerability[] | null;
  hosts_count?: number;
  last_opened_at?: string | null; // e.g., "2021-08-18T15:11:35Z”
  installed_paths?: string[];
  extension_for?: string;
  vendor?: string;
  icon_url: string | null; // Only available on team view if an admin uploaded an icon to a team's software
}

export type IVulnerabilitySoftware = Omit<
  ISoftware,
  "vulnerabilities" | "icon_url"
> & {
  resolved_in_version: string;
};

export interface ISoftwareTitleVersion {
  id: number;
  version: string;
  vulnerabilities: string[] | null; // TODO: does this return null or is it omitted?
  hosts_count?: number;
}

export interface ISoftwareInstallPolicy {
  id: number;
  name: string;
}

export type SoftwareCategory =
  | "Browsers"
  | "Communication"
  | "Developer tools"
  | "Productivity";

export interface ISoftwarePackageStatus {
  installed: number;
  pending_install: number;
  failed_install: number;
  pending_uninstall: number;
  failed_uninstall: number;
}

export interface ISoftwareAppStoreAppStatus {
  installed: number;
  pending: number;
  failed: number;
}

export interface ISoftwarePackage {
  name: string;
  title_id: number;
  url: string;
  version: string;
  uploaded_at: string;
  install_script: string;
  uninstall_script: string;
  pre_install_query?: string;
  post_install_script?: string;
  automatic_install?: boolean; // POST only
  self_service: boolean;
  icon_url: string | null;
  status: ISoftwarePackageStatus;
  automatic_install_policies?: ISoftwareInstallPolicy[] | null;
  install_during_setup?: boolean;
  labels_include_any: ILabelSoftwareTitle[] | null;
  labels_exclude_any: ILabelSoftwareTitle[] | null;
  categories?: SoftwareCategory[];
  fleet_maintained_app_id?: number | null;
  hash_sha256?: string | null;
}

export const isSoftwarePackage = (
  data: ISoftwarePackage | IAppStoreApp
): data is ISoftwarePackage =>
  (data as ISoftwarePackage).install_script !== undefined;

export interface IAppStoreApp {
  name: string;
  app_store_id: string; // API returns this as a string
  latest_version: string;
  created_at: string;
  icon_url: string;
  self_service: boolean;
  platform: typeof HOST_APPLE_PLATFORMS[number];
  status: ISoftwareAppStoreAppStatus;
  install_during_setup?: boolean;
  automatic_install_policies?: ISoftwareInstallPolicy[] | null;
  automatic_install?: boolean;
  last_install?: IAppLastInstall | null;
  last_uninstall?: {
    script_execution_id: string;
    uninstalled_at: string;
  } | null;
  version?: string;
  labels_include_any: ILabelSoftwareTitle[] | null;
  labels_exclude_any: ILabelSoftwareTitle[] | null;
  categories?: SoftwareCategory[];
}

export interface ISoftwareTitle {
  id: number;
  name: string;
  icon_url: string | null;
  versions_count: number;
  source: SoftwareSource;
  extension_for?: SoftwareExtensionFor;
  hosts_count: number;
  versions: ISoftwareTitleVersion[] | null;
  software_package: ISoftwarePackage | null;
  app_store_app: IAppStoreApp | null;
  /** @deprecated Use extension_for instead */
  browser?: string;
}

export interface ISoftwareTitleDetails {
  id: number;
  name: string;
  icon_url: string | null;
  software_package: ISoftwarePackage | null;
  app_store_app: IAppStoreApp | null;
  source: SoftwareSource;
  extension_for?: SoftwareExtensionFor;
  hosts_count: number;
  versions: ISoftwareTitleVersion[] | null;
  counts_updated_at?: string;
  bundle_identifier?: string;
  versions_count?: number;
  /** @deprecated Use extension_for instead */
  browser?: string;
}

export interface ISoftwareVulnerability {
  cve: string;
  details_link: string;
  cvss_score?: number | null;
  epss_probability?: number | null;
  cisa_known_exploit?: boolean | null;
  cve_published?: string | null;
  cve_description?: string | null;
  resolved_in_version?: string | null;
  created_at?: string | null;
}

export interface ISoftwareVersion {
  id: number;
  name: string; // e.g., "Figma.app"
  version: string; // e.g., "2.1.11"
  bundle_identifier?: string; // e.g., "com.figma.Desktop"
  source: SoftwareSource;
  extension_for: SoftwareExtensionFor;
  release: string; // TODO: on software/verions/:id?
  vendor: string;
  arch: string; // e.g., "x86_64" // TODO: on software/verions/:id?
  generated_cpe: string;
  vulnerabilities: ISoftwareVulnerability[] | null;
  hosts_count?: number;
  /** @deprecated Use extension_for instead */
  browser?: string;
}

export const SOURCE_TYPE_CONVERSION = {
  apt_sources: "Package (APT)",
  deb_packages: "Package (deb)",
  portage_packages: "Package (Portage)",
  rpm_packages: "Package (RPM)",
  yum_sources: "Package (YUM)",
  pacman_packages: "Package (pacman)",
  npm_packages: "Package (NPM)",
  atom_packages: "Package (Atom)", // Atom packages were removed from software inventory. Mapping is maintained for backwards compatibility. (2023-12-04)
  python_packages: "Package (Python)",
  tgz_packages: "Package (tar)",
  apps: "Application (macOS)",
  ios_apps: "Application (iOS)",
  ipados_apps: "Application (iPadOS)",
  android_apps: "Application (Android)",
  chrome_extensions: "Browser plugin", // chrome_extensions can include any chrome-based browser (e.g., edge), so we rely instead on the `extension_for` field computed by Fleet server and fallback to this value if it is not present.
  firefox_addons: "Browser plugin (Firefox)",
  safari_extensions: "Browser plugin (Safari)",
  homebrew_packages: "Package (Homebrew)",
  programs: "Program (Windows)",
  ie_extensions: "Browser plugin (IE)",
  chocolatey_packages: "Package (Chocolatey)",
  pkg_packages: "Package (pkg)",
  vscode_extensions: "IDE extension", // vscode_extensions can include any vscode-based editor (e.g., Cursor, Trae, Windsurf), so we rely instead on the `extension_for` field computed by Fleet server and fallback to this value if it is not present.
<<<<<<< HEAD
  sh_packages: "Payload-free (Linux)",
  ps1_packages: "Payload-free (Windows)",
=======
  jetbrains_plugins: "IDE extension", // jetbrains_plugins can include any JetBrains IDE (e.g., IntelliJ, PyCharm, WebStorm), so we rely instead on the `extension_for` field computed by Fleet server and fallback to this value if it is not present.
>>>>>>> 6e391178
} as const;

export type SoftwareSource = keyof typeof SOURCE_TYPE_CONVERSION;

/** Map installable software source to platform  */
export const INSTALLABLE_SOURCE_PLATFORM_CONVERSION = {
  apt_sources: "linux",
  deb_packages: "linux",
  portage_packages: "linux",
  rpm_packages: "linux",
  yum_sources: "linux",
  pacman_packages: "linux",
  tgz_packages: "linux",
  npm_packages: null,
  atom_packages: null,
  python_packages: null,
  apps: "darwin",
  ios_apps: "ios",
  ipados_apps: "ipados",
  android_apps: "android", // 4.76 Currently hidden upstream as not installable
  chrome_extensions: null,
  firefox_addons: null,
  safari_extensions: null,
  homebrew_packages: "darwin",
  programs: "windows",
  ie_extensions: null,
  chocolatey_packages: "windows",
  pkg_packages: "darwin",
  vscode_extensions: null,
<<<<<<< HEAD
  sh_packages: "linux", // 4.76 Added support for Linux hosts only
  ps1_packages: "windows",
=======
  jetbrains_plugins: null,
>>>>>>> 6e391178
} as const;

export const SCRIPT_PACKAGE_SOURCES = ["sh_packages", "ps1_packages"];

export const NO_VERSION_OR_HOST_DATA_SOURCES = [
  "tgz_packages",
  ...SCRIPT_PACKAGE_SOURCES,
];

export type InstallableSoftwareSource = keyof typeof INSTALLABLE_SOURCE_PLATFORM_CONVERSION;

const EXTENSION_FOR_TYPE_CONVERSION = {
  // chrome versions
  chrome: "Chrome",
  chromium: "Chromium",
  opera: "Opera",
  yandex: "Yandex",
  brave: "Brave",
  edge: "Edge",
  edge_beta: "Edge Beta",

  // vscode versions
  vscode: "VSCode",
  vscode_insiders: "VSCode Insiders",
  vscodium: "VSCodium",
  vscodium_insiders: "VSCodium Insiders",
  trae: "Trae",
  windsurf: "Windsurf",
  cursor: "Cursor",

  // jebtbrains versions
  clion: "CLion",
  datagrip: "DataGrip",
  goland: "GoLand",
  intellij_idea: "IntelliJ IDEA",
  intellij_idea_community_edition: "IntelliJ IDEA Community Edition",
  phpstorm: "PhpStorm",
  pycharm: "PyCharm",
  pycharm_community_edition: "PyCharm Community Edition",
  resharper: "ReSharper",
  rider: "Rider",
  rubymine: "RubyMine",
  rust_rov: "RustRover",
  webstorm: "WebStorm",
} as const;

export type SoftwareExtensionFor =
  | keyof typeof EXTENSION_FOR_TYPE_CONVERSION
  | "";

export const formatSoftwareType = ({
  source,
  extension_for,
}: {
  source: SoftwareSource;
  extension_for?: SoftwareExtensionFor;
}) => {
  let type: string = SOURCE_TYPE_CONVERSION[source] || "Unknown";
  if (extension_for) {
    type += ` (${
      EXTENSION_FOR_TYPE_CONVERSION[extension_for] || startCase(extension_for)
    })`;
  }
  return type;
};

/**
 * This list comprises all possible states of software install operations.
 */
export const SOFTWARE_UNINSTALL_STATUSES = [
  "uninstalled",
  "pending_uninstall",
  "failed_uninstall",
] as const;

export type SoftwareUninstallStatus = typeof SOFTWARE_UNINSTALL_STATUSES[number];

export const SOFTWARE_INSTALL_STATUSES = [
  "installed",
  "pending_install",
  "failed_install",
] as const;

// Payload-free (script) software statuses
export const SOFTWARE_SCRIPT_STATUSES = [
  "ran_script",
  "pending_script",
  "failed_script",
] as const;

export type SoftwareInstallStatus = typeof SOFTWARE_INSTALL_STATUSES[number];

export const SOFTWARE_INSTALL_UNINSTALL_STATUSES = [
  ...SOFTWARE_INSTALL_STATUSES,
  ...SOFTWARE_UNINSTALL_STATUSES,
  // Payload-free (script) software statuses use API's SOFTWARE_INSTALL_STATUSES
] as const;

/*
 * SoftwareInstallUninstallStatus represents the possible states of software install operations.
 */
export type SoftwareInstallUninstallStatus = typeof SOFTWARE_INSTALL_UNINSTALL_STATUSES[number];

/** Include payload-free statuses */
export const ENAHNCED_SOFTWARE_INSTALL_UNINSTALL_STATUSES = [
  ...SOFTWARE_INSTALL_STATUSES,
  ...SOFTWARE_UNINSTALL_STATUSES,
  ...SOFTWARE_SCRIPT_STATUSES, // Payload-free (script) software
] as const;

/*
 * EnhancedSoftwareInstallUninstallStatus represents the possible states of software install operations including payload-free used in the UI.
 */
export type EnhancedSoftwareInstallUninstallStatus = typeof ENAHNCED_SOFTWARE_INSTALL_UNINSTALL_STATUSES[number];

export const isValidSoftwareInstallUninstallStatus = (
  s: string | undefined | null
): s is EnhancedSoftwareInstallUninstallStatus =>
  !!s &&
  ENAHNCED_SOFTWARE_INSTALL_UNINSTALL_STATUSES.includes(
    s as EnhancedSoftwareInstallUninstallStatus
  );

export const SOFTWARE_AGGREGATE_STATUSES = [
  "installed",
  "pending",
  "failed",
] as const;

export type SoftwareAggregateStatus = typeof SOFTWARE_AGGREGATE_STATUSES[number];

export const isValidSoftwareAggregateStatus = (
  s: string | undefined | null
): s is SoftwareAggregateStatus =>
  !!s && SOFTWARE_AGGREGATE_STATUSES.includes(s as SoftwareAggregateStatus);

export const isSoftwareUninstallStatus = (
  s: string | undefined | null
): s is SoftwareUninstallStatus =>
  !!s && SOFTWARE_UNINSTALL_STATUSES.includes(s as SoftwareUninstallStatus);

// not a typeguard, as above 2 functions are
export const isPendingStatus = (s: string | undefined | null) =>
  ["pending_install", "pending_uninstall"].includes(s || "");

export const resolveUninstallStatus = (
  activityStatus?: string
): SoftwareUninstallStatus => {
  let resolvedStatus = activityStatus;
  if (resolvedStatus === "pending") {
    resolvedStatus = "pending_uninstall";
  }
  if (resolvedStatus === "failed") {
    resolvedStatus = "failed_uninstall";
  }
  if (!isSoftwareUninstallStatus(resolvedStatus)) {
    console.warn(
      `Unexpected uninstall status "${activityStatus}" for activity. Defaulting to "pending_uninstall".`
    );
    resolvedStatus = "pending_uninstall";
  }
  return resolvedStatus as SoftwareUninstallStatus;
};

/**
 * ISoftwareInstallResult is the shape of a software install result object
 * returned by the Fleet API.
 */
export interface ISoftwareInstallResult {
  host_display_name?: string;
  install_uuid: string;
  software_title: string;
  software_title_id: number;
  software_package: string;
  host_id: number;
  status: SoftwareInstallUninstallStatus;
  detail: string;
  output: string;
  pre_install_query_output: string;
  post_install_script_output: string;
  created_at: string;
  updated_at: string | null;
  self_service: boolean;
}

// Script results are only install results, never uninstall
export type ISoftwareScriptResult = Omit<ISoftwareInstallResult, "status"> & {
  status: SoftwareInstallStatus;
};

export interface ISoftwareInstallResults {
  results: ISoftwareInstallResult;
}

// ISoftwareInstallerType defines the supported installer types for
// software uploaded by the IT admin.
export type ISoftwareInstallerType = "pkg" | "msi" | "deb" | "rpm" | "exe";

export interface ISoftwareLastInstall {
  install_uuid: string;
  installed_at: string;
}

export interface IAppLastInstall {
  command_uuid: string;
  installed_at: string;
}

interface SignatureInformation {
  installed_path: string;
  team_identifier: string;
  hash_sha256: string | null;
}
export interface ISoftwareLastUninstall {
  script_execution_id: string;
  uninstalled_at: string;
}

export interface ISoftwareInstallVersion {
  version: string;
  bundle_identifier: string;
  last_opened_at: string | null;
  vulnerabilities: string[] | null;
  installed_paths: string[];
  signature_information?: SignatureInformation[];
}

export interface IHostSoftwarePackage {
  name: string;
  self_service: boolean;
  icon_url: string | null;
  version: string;
  last_install: ISoftwareLastInstall | null;
  last_uninstall: ISoftwareLastUninstall | null;
  categories?: SoftwareCategory[];
  automatic_install_policies?: ISoftwareInstallPolicy[] | null;
}

export interface IHostAppStoreApp {
  app_store_id: string;
  self_service: boolean;
  icon_url: string;
  version: string;
  last_install: IAppLastInstall | null;
  categories?: SoftwareCategory[];
  automatic_install_policies?: ISoftwareInstallPolicy[] | null;
}

export interface IHostSoftware {
  id: number;
  name: string;
  icon_url: string | null;
  software_package: IHostSoftwarePackage | null;
  app_store_app: IHostAppStoreApp | null;
  source: SoftwareSource;
  extension_for?: SoftwareExtensionFor;
  bundle_identifier?: string;
  status: Exclude<SoftwareInstallUninstallStatus, "uninstalled"> | null;
  installed_versions: ISoftwareInstallVersion[] | null;
}

/**
 * Comprehensive list of possible UI software statuses for host > software > library/self-service.
 *
 * These are more detailed than the raw API `.status` and are determined by:
 * - Whether the host is online or offline
 * - If the fleet-installed version is newer than any in installed_versions
 * - Special handling for tarballs (tgz_packages)
 * - Cases where the software inventory has not yet updated to reflect a recent change
 *   (i.e., last_install date vs host software's updated_at date)
 */
export type IHostSoftwareUiStatus =
  | "installed" // Present in inventory; no newer fleet installer version (tarballs: successful install only)
  | "uninstalled" // Not present in inventory (tarballs: successful uninstall or never installed)
  | "installing" // ONLINE; fleet-initiated install in progress
  | "uninstalling" // ONLINE; fleet-initiated uninstall in progress
  | "recently_updated" // Update applied (installer newer than inventory), but inventory not yet refreshed
  | "recently_installed" // Install applied (installer NOT newer than inventory), but inventory not yet refreshed
  | "recently_uninstalled" // Uninstall applied, but inventory not yet refreshed
  | "updating" // ONLINE; update (install) in progress with newer fleet installer
  | "pending_install" // OFFLINE; install scheduled (no newer installer version)
  | "pending_uninstall" // OFFLINE; uninstall scheduled
  | "pending_update" // OFFLINE; update scheduled (no newer installer version)
  | "failed_install" // Install attempt failed
  | "failed_install_update_available" // Install/update failed; newer installer version available
  | "failed_uninstall" // Uninstall attempt failed
  | "failed_uninstall_update_available" // Uninstall/update failed; newer installer version available
  | "update_available" // In inventory, but newer fleet installer version is available
  // Script UI statuses
  | "ran_script" // Script package ran successfully
  | "failed_script" // Script package failed to run
  | "running_script" // ONLINE; fleet-initiated script run in progress
  | "pending_script" // OFFLINE; fleet-initiated script run scheduled
  | "never_ran_script"; // Script package never ran before

/**
 * Extends IHostSoftware with a computed `ui_status` field.
 *
 * The `ui_status` categorizes software installation state for the UI by
 * combining the `status`, `installed_versions` info, and other factors
 * like host online state (via getUiStatus helper function), enabling
 * more detailed and status labels needed for the status and actions columns.
 */
export interface IHostSoftwareWithUiStatus extends IHostSoftware {
  ui_status: IHostSoftwareUiStatus;
}

/**
 * Allows unified data model for rendering of host VPP software installs and uninstalls
 * Optional as pending may not have a commandUuid
 */
export type IVPPHostSoftware = IHostSoftware & {
  commandUuid?: string;
};

export type IHostSoftwareUninstall = IHostSoftwareWithUiStatus & {
  scriptExecutionId: string;
};

export type IDeviceSoftware = IHostSoftware;
export type IDeviceSoftwareWithUiStatus = IHostSoftwareWithUiStatus;

const INSTALL_STATUS_PREDICATES: Record<
  EnhancedSoftwareInstallUninstallStatus | "pending",
  string
> = {
  pending: "pending",
  installed: "installed",
  uninstalled: "uninstalled",
  pending_install: "told Fleet to install",
  failed_install: "failed to install",
  pending_uninstall: "told Fleet to uninstall",
  failed_uninstall: "failed to uninstall",
  ran_script: "ran", // Payload-free (script) software
  failed_script: "failed to run", // Payload-free (script) software
  pending_script: "told Fleet to run", // Payload-free (script) software
} as const;

export const getInstallUninstallStatusPredicate = (
  status: string | undefined,
  isScriptPackage = false
) => {
  if (!status) {
    return INSTALL_STATUS_PREDICATES.pending;
  }

  // If it is a script package, map install statuses to script-specific predicates
  if (isScriptPackage) {
    switch (status.toLowerCase()) {
      case "installed":
        return INSTALL_STATUS_PREDICATES.ran_script;
      case "pending_install":
        return INSTALL_STATUS_PREDICATES.pending_script;
      case "failed_install":
        return INSTALL_STATUS_PREDICATES.failed_script;
      default:
        break;
    }
  }

  // For all other cases, return the matching predicate or default to pending
  return (
    INSTALL_STATUS_PREDICATES[
      status.toLowerCase() as keyof typeof INSTALL_STATUS_PREDICATES
    ] || INSTALL_STATUS_PREDICATES.pending
  );
};

export const aggregateInstallStatusCounts = (
  packageStatuses: ISoftwarePackage["status"]
) => ({
  installed: packageStatuses.installed,
  pending: packageStatuses.pending_install + packageStatuses.pending_uninstall,
  failed: packageStatuses.failed_install + packageStatuses.failed_uninstall,
});

export const INSTALL_STATUS_ICONS: Record<
  EnhancedSoftwareInstallUninstallStatus | "pending" | "failed",
  IconNames
> = {
  pending: "pending-outline",
  pending_install: "pending-outline",
  installed: "success-outline",
  uninstalled: "success-outline",
  failed: "error-outline",
  failed_install: "error-outline",
  pending_uninstall: "pending-outline",
  failed_uninstall: "error-outline",
  ran_script: "success-outline", // Payload-free (script) software
  failed_script: "error-outline", // Payload-free (script) software
  pending_script: "pending-outline", // Payload-free (script) software
} as const;

type IHostSoftwarePackageWithLastInstall = IHostSoftwarePackage & {
  last_install: ISoftwareLastInstall;
};

export const hasHostSoftwarePackageLastInstall = (
  software: IHostSoftware
): software is IHostSoftware & {
  software_package: IHostSoftwarePackageWithLastInstall;
} => {
  return !!software.software_package?.last_install;
};

type IHostAppWithLastInstall = IHostAppStoreApp & {
  last_install: IAppLastInstall;
};

export const hasHostSoftwareAppLastInstall = (
  software: IHostSoftware
): software is IHostSoftware & {
  app_store_app: IHostAppWithLastInstall;
} => {
  return !!software.app_store_app?.last_install;
};

export const isIpadOrIphoneSoftwareSource = (source: string) =>
  ["ios_apps", "ipados_apps"].includes(source);

export const isAndroidSoftwareSource = (source: string) =>
  source === "android_apps";

export interface IFleetMaintainedApp {
  id: number;
  name: string;
  version: string;
  platform: FleetMaintainedAppPlatform;
  software_title_id?: number; // null unless the team already has the software added (as a Fleet-maintained app, App Store (app), or custom package)
}

export type FleetMaintainedAppPlatform = Extract<
  Platform,
  "darwin" | "windows"
>;

export interface ICombinedFMA {
  name: string;
  macos: Omit<IFleetMaintainedApp, "name"> | null;
  windows: Omit<IFleetMaintainedApp, "name"> | null;
}
export interface IFleetMaintainedAppDetails {
  id: number;
  name: string;
  version: string;
  platform: FleetMaintainedAppPlatform;
  pre_install_script: string;
  install_script: string;
  post_install_script: string;
  uninstall_script: string;
  url: string;
  slug: string;
  software_title_id?: number; // null unless the team already has the software added (as a Fleet-maintained app, App Store (app), or custom package)
  categories: SoftwareCategory[];
}<|MERGE_RESOLUTION|>--- conflicted
+++ resolved
@@ -223,12 +223,9 @@
   chocolatey_packages: "Package (Chocolatey)",
   pkg_packages: "Package (pkg)",
   vscode_extensions: "IDE extension", // vscode_extensions can include any vscode-based editor (e.g., Cursor, Trae, Windsurf), so we rely instead on the `extension_for` field computed by Fleet server and fallback to this value if it is not present.
-<<<<<<< HEAD
   sh_packages: "Payload-free (Linux)",
   ps1_packages: "Payload-free (Windows)",
-=======
   jetbrains_plugins: "IDE extension", // jetbrains_plugins can include any JetBrains IDE (e.g., IntelliJ, PyCharm, WebStorm), so we rely instead on the `extension_for` field computed by Fleet server and fallback to this value if it is not present.
->>>>>>> 6e391178
 } as const;
 
 export type SoftwareSource = keyof typeof SOURCE_TYPE_CONVERSION;
@@ -258,12 +255,9 @@
   chocolatey_packages: "windows",
   pkg_packages: "darwin",
   vscode_extensions: null,
-<<<<<<< HEAD
   sh_packages: "linux", // 4.76 Added support for Linux hosts only
   ps1_packages: "windows",
-=======
   jetbrains_plugins: null,
->>>>>>> 6e391178
 } as const;
 
 export const SCRIPT_PACKAGE_SOURCES = ["sh_packages", "ps1_packages"];
