--- conflicted
+++ resolved
@@ -211,13 +211,8 @@
   name: string;
   package_available_for_install?: string | null;
   source: string;
-<<<<<<< HEAD
-  bundle_identifier: string;
+  bundle_identifier?: string;
   status: SoftwareInstallStatus | null;
-=======
-  bundle_identifier?: string;
-  status: ISoftwareInstallStatus | null;
->>>>>>> 7f803e46
   last_install: ISoftwareLastInstall | null;
   installed_versions: ISoftwareInstallVersion[] | null;
 }