import { startCase } from "lodash";
import PropTypes from "prop-types";
import vulnerabilityInterface from "./vulnerability";

export default PropTypes.shape({
  type: PropTypes.string,
  name: PropTypes.string,
  version: PropTypes.string,
  source: PropTypes.string,
  id: PropTypes.number,
  vulnerabilities: PropTypes.arrayOf(vulnerabilityInterface),
});

export interface ISoftwareResponse {
  counts_updated_at: string;
  software: ISoftware[];
}

export interface ISoftwareCountResponse {
  count: number;
}

export interface IGetSoftwareByIdResponse {
  software: ISoftware;
}

// TODO: old software interface. replaced with ISoftwareVersion
// check to see if we still need this.
export interface ISoftware {
  id: number;
  name: string; // e.g., "Figma.app"
  version: string; // e.g., "2.1.11"
  bundle_identifier?: string | null; // e.g., "com.figma.Desktop"
  source: string; // e.g., "apps"
  generated_cpe: string;
  vulnerabilities: ISoftwareVulnerability[] | null;
  hosts_count?: number;
  last_opened_at?: string | null; // e.g., "2021-08-18T15:11:35Z”
  installed_paths?: string[];
}

export type IVulnerabilitySoftware = Omit<ISoftware, "vulnerabilities"> & {
  resolved_in_version: string;
};

export interface ISoftwareTitleVersion {
  id: number;
  version: string;
  vulnerabilities: string[] | null; // TODO: does this return null or is it omitted?
  hosts_count?: number;
}

export interface ISoftwarePackage {
  name: string;
  version: string;
  uploaded_at: string;
  install_script: string;
  pre_install_query?: string;
  post_install_script?: string;
  status: {
    installed: number;
    pending: number;
    failed: number;
  };
}

export interface ISoftwareTitle {
  id: number;
  name: string;
  software_package: ISoftwarePackage | string | null;
  versions_count: number;
  source: string;
  hosts_count: number;
  versions: ISoftwareTitleVersion[] | null;
  browser: string;
}

export interface ISoftwareVulnerability {
  cve: string;
  details_link: string;
  cvss_score?: number | null;
  epss_probability?: number | null;
  cisa_known_exploit?: boolean | null;
  cve_published?: string | null;
  cve_description?: string | null;
  resolved_in_version?: string | null;
  created_at?: string | null;
}

export interface ISoftwareVersion {
  id: number;
  name: string; // e.g., "Figma.app"
  version: string; // e.g., "2.1.11"
  bundle_identifier?: string; // e.g., "com.figma.Desktop"
  source: string; // e.g., "apps"
  browser: string; // e.g., "chrome"
  release: string; // TODO: on software/verions/:id?
  vendor: string;
  arch: string; // e.g., "x86_64" // TODO: on software/verions/:id?
  generated_cpe: string;
  vulnerabilities: ISoftwareVulnerability[] | null;
  hosts_count?: number;
}

export const SOURCE_TYPE_CONVERSION: Record<string, string> = {
  apt_sources: "Package (APT)",
  deb_packages: "Package (deb)",
  portage_packages: "Package (Portage)",
  rpm_packages: "Package (RPM)",
  yum_sources: "Package (YUM)",
  npm_packages: "Package (NPM)",
  atom_packages: "Package (Atom)", // Atom packages were removed from software inventory. Mapping is maintained for backwards compatibility. (2023-12-04)
  python_packages: "Package (Python)",
  apps: "Application (macOS)",
  chrome_extensions: "Browser plugin", // chrome_extensions can include any chrome-based browser (e.g., edge), so we rely instead on the `browser` field computed by Fleet server and fallback to this value if it is not present.
  firefox_addons: "Browser plugin (Firefox)",
  safari_extensions: "Browser plugin (Safari)",
  homebrew_packages: "Package (Homebrew)",
  programs: "Program (Windows)",
  ie_extensions: "Browser plugin (IE)",
  chocolatey_packages: "Package (Chocolatey)",
  pkg_packages: "Package (pkg)",
  vscode_extensions: "IDE extension (VS Code)",
} as const;

const BROWSER_TYPE_CONVERSION: Record<string, string> = {
  chrome: "Chrome",
  chromium: "Chromium",
  opera: "Opera",
  yandex: "Yandex",
  brave: "Brave",
  edge: "Edge",
  edge_beta: "Edge Beta",
} as const;

export const formatSoftwareType = ({
  source,
  browser,
}: {
  source: string;
  browser?: string;
}) => {
  let type = SOURCE_TYPE_CONVERSION[source] || "Unknown";
  if (browser) {
    type = `Browser plugin (${
      BROWSER_TYPE_CONVERSION[browser] || startCase(browser)
    })`;
  }
  return type;
};

/**
 * This list comprises all possible states of software install operations.
 */
export const SOFTWARE_INSTALL_STATUSES = [
  "failed",
  "installed",
  "pending",
] as const;

/*
 * SoftwareInstallStatus represents the possible states of software install operations.
 */
<<<<<<< HEAD
export type SoftwareInstallStatus = typeof SOFTWARE_INSTALL_STATUSES[number];

export const isValidSoftwareInstallStatus = (
  s: string | undefined
): s is SoftwareInstallStatus =>
  !!s && SOFTWARE_INSTALL_STATUSES.includes(s as SoftwareInstallStatus);
=======
export type ISoftwareInstallStatus = "pending" | "installed" | "failed";
>>>>>>> fc1c903f

/**
 * ISoftwareInstallResult is the shape of a software install result object
 * returned by the Fleet API.
 */
export interface ISoftwareInstallResult {
  install_uuid: string;
  software_title: string;
  software_title_id: number;
  software_package: string;
  host_id: number;
  host_display_name: string;
  status: ISoftwareInstallStatus;
  detail: string;
  output: string;
  pre_install_query_output: string;
  post_install_script_output: string;
}

export interface ISoftwareInstallResults {
  results: ISoftwareInstallResult;
}

// ISoftwareInstallerType defines the supported installer types for
// software uploaded by the IT admin.
export type ISoftwareInstallerType = "pkg" | "msi" | "deb" | "exe";

export interface ISoftwareLastInstall {
  install_uuid: string;
  installed_at: string;
}

export interface ISoftwareInstallVersion {
  version: string;
  last_opened_at: string | null;
  vulnerabilities: string[];
  installed_paths: string[];
}

export interface IHostSoftware {
  id: number;
  name: string;
  package_available_for_install: string | null;
  source: string;
  bundle_identifier: string;
  status: ISoftwareInstallStatus | null;
  last_install: ISoftwareLastInstall | null;
  installed_versions: ISoftwareInstallVersion[] | null;
}<|MERGE_RESOLUTION|>--- conflicted
+++ resolved
@@ -161,16 +161,12 @@
 /*
  * SoftwareInstallStatus represents the possible states of software install operations.
  */
-<<<<<<< HEAD
 export type SoftwareInstallStatus = typeof SOFTWARE_INSTALL_STATUSES[number];
 
 export const isValidSoftwareInstallStatus = (
   s: string | undefined
 ): s is SoftwareInstallStatus =>
   !!s && SOFTWARE_INSTALL_STATUSES.includes(s as SoftwareInstallStatus);
-=======
-export type ISoftwareInstallStatus = "pending" | "installed" | "failed";
->>>>>>> fc1c903f
 
 /**
  * ISoftwareInstallResult is the shape of a software install result object
@@ -183,7 +179,7 @@
   software_package: string;
   host_id: number;
   host_display_name: string;
-  status: ISoftwareInstallStatus;
+  status: SoftwareInstallStatus;
   detail: string;
   output: string;
   pre_install_query_output: string;
@@ -216,7 +212,7 @@
   package_available_for_install: string | null;
   source: string;
   bundle_identifier: string;
-  status: ISoftwareInstallStatus | null;
+  status: SoftwareInstallStatus | null;
   last_install: ISoftwareLastInstall | null;
   installed_versions: ISoftwareInstallVersion[] | null;
 }