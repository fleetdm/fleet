import { startCase } from "lodash";
import PropTypes from "prop-types";

import { IconNames } from "components/icons";

import { HOST_APPLE_PLATFORMS, Platform } from "./platform";
import vulnerabilityInterface from "./vulnerability";
import { ILabelSoftwareTitle } from "./label";

export default PropTypes.shape({
  type: PropTypes.string,
  name: PropTypes.string,
  version: PropTypes.string,
  source: PropTypes.string,
  id: PropTypes.number,
  vulnerabilities: PropTypes.arrayOf(vulnerabilityInterface),
});

export interface ISoftwareResponse {
  counts_updated_at: string;
  software: ISoftware[];
}

export interface ISoftwareCountResponse {
  count: number;
}

export interface IGetSoftwareByIdResponse {
  software: ISoftware;
}

// TODO: old software interface. replaced with ISoftwareVersion
// check to see if we still need this.
export interface ISoftware {
  id: number;
  name: string; // e.g., "Figma.app"
  version: string; // e.g., "2.1.11"
  bundle_identifier?: string | null; // e.g., "com.figma.Desktop"
  source: string; // "apps" | "ipados_apps" | "ios_apps" | "programs" | "rpm_packages" | "deb_packages" | ?
  generated_cpe: string;
  vulnerabilities: ISoftwareVulnerability[] | null;
  hosts_count?: number;
  last_opened_at?: string | null; // e.g., "2021-08-18T15:11:35Z”
  installed_paths?: string[];
  browser?: string;
  vendor?: string;
  icon_url: string | null; // Only available on team view if an admin uploaded an icon to a team's software
}

export type IVulnerabilitySoftware = Omit<
  ISoftware,
  "vulnerabilities" | "icon_url"
> & {
  resolved_in_version: string;
};

export interface ISoftwareTitleVersion {
  id: number;
  version: string;
  vulnerabilities: string[] | null; // TODO: does this return null or is it omitted?
  hosts_count?: number;
}

export interface ISoftwareInstallPolicy {
  id: number;
  name: string;
}

export type SoftwareCategory =
  | "Browsers"
  | "Communication"
  | "Developer tools"
  | "Productivity";

export interface ISoftwarePackageStatus {
  installed: number;
  pending_install: number;
  failed_install: number;
  pending_uninstall: number;
  failed_uninstall: number;
}

export interface ISoftwareAppStoreAppStatus {
  installed: number;
  pending: number;
  failed: number;
}

export interface ISoftwarePackage {
  name: string;
  title_id: number;
  url: string;
  version: string;
  uploaded_at: string;
  install_script: string;
  uninstall_script: string;
  pre_install_query?: string;
  post_install_script?: string;
  automatic_install?: boolean; // POST only
  self_service: boolean;
  icon_url: string | null;
  status: ISoftwarePackageStatus;
  automatic_install_policies?: ISoftwareInstallPolicy[] | null;
  install_during_setup?: boolean;
  labels_include_any: ILabelSoftwareTitle[] | null;
  labels_exclude_any: ILabelSoftwareTitle[] | null;
  categories?: SoftwareCategory[];
  fleet_maintained_app_id?: number | null;
  hash_sha256?: string | null;
}

export const isSoftwarePackage = (
  data: ISoftwarePackage | IAppStoreApp
): data is ISoftwarePackage =>
  (data as ISoftwarePackage).install_script !== undefined;

export interface IAppStoreApp {
  name: string;
  app_store_id: string; // API returns this as a string
  latest_version: string;
  created_at: string;
  icon_url: string;
  self_service: boolean;
  platform: typeof HOST_APPLE_PLATFORMS[number];
  status: ISoftwareAppStoreAppStatus;
  install_during_setup?: boolean;
  automatic_install_policies?: ISoftwareInstallPolicy[] | null;
  automatic_install?: boolean;
  last_install?: IAppLastInstall | null;
  last_uninstall?: {
    script_execution_id: string;
    uninstalled_at: string;
  } | null;
  version?: string;
  labels_include_any: ILabelSoftwareTitle[] | null;
  labels_exclude_any: ILabelSoftwareTitle[] | null;
  categories?: SoftwareCategory[];
}

export interface ISoftwareTitle {
  id: number;
  name: string;
  icon_url: string | null;
  versions_count: number;
  source: SoftwareSource;
  hosts_count: number;
  versions: ISoftwareTitleVersion[] | null;
  software_package: ISoftwarePackage | null;
  app_store_app: IAppStoreApp | null;
  browser?: BrowserType;
}

export interface ISoftwareTitleDetails {
  id: number;
  name: string;
  icon_url: string | null;
  software_package: ISoftwarePackage | null;
  app_store_app: IAppStoreApp | null;
  source: SoftwareSource;
  hosts_count: number;
  versions: ISoftwareTitleVersion[] | null;
  counts_updated_at?: string;
  bundle_identifier?: string;
  browser?: BrowserType;
  versions_count?: number;
}

export interface ISoftwareVulnerability {
  cve: string;
  details_link: string;
  cvss_score?: number | null;
  epss_probability?: number | null;
  cisa_known_exploit?: boolean | null;
  cve_published?: string | null;
  cve_description?: string | null;
  resolved_in_version?: string | null;
  created_at?: string | null;
}

export interface ISoftwareVersion {
  id: number;
  name: string; // e.g., "Figma.app"
  version: string; // e.g., "2.1.11"
  bundle_identifier?: string; // e.g., "com.figma.Desktop"
  source: SoftwareSource;
  browser: BrowserType;
  release: string; // TODO: on software/verions/:id?
  vendor: string;
  arch: string; // e.g., "x86_64" // TODO: on software/verions/:id?
  generated_cpe: string;
  vulnerabilities: ISoftwareVulnerability[] | null;
  hosts_count?: number;
}

export const SOURCE_TYPE_CONVERSION = {
  apt_sources: "Package (APT)",
  deb_packages: "Package (deb)",
  portage_packages: "Package (Portage)",
  rpm_packages: "Package (RPM)",
  yum_sources: "Package (YUM)",
<<<<<<< HEAD
  npm_packages: "Package (npm)",
=======
  pacman_packages: "Package (pacman)",
  npm_packages: "Package (NPM)",
>>>>>>> 8d2b7f7c
  atom_packages: "Package (Atom)", // Atom packages were removed from software inventory. Mapping is maintained for backwards compatibility. (2023-12-04)
  python_packages: "Package (Python)",
  tgz_packages: "Package (tar)",
  apps: "Application (macOS)",
  ios_apps: "Application (iOS)",
  ipados_apps: "Application (iPadOS)",
  chrome_extensions: "Browser plugin", // chrome_extensions can include any chrome-based browser (e.g., edge), so we rely instead on the `browser` field computed by Fleet server and fallback to this value if it is not present.
  firefox_addons: "Browser plugin (Firefox)",
  safari_extensions: "Browser plugin (Safari)",
  homebrew_packages: "Package (Homebrew)",
  programs: "Program (Windows)",
  ie_extensions: "Browser plugin (IE)",
  chocolatey_packages: "Package (Chocolatey)",
  pkg_packages: "Package (pkg)",
  vscode_extensions: "IDE extension (VS Code)",
} as const;

export type SoftwareSource = keyof typeof SOURCE_TYPE_CONVERSION;

/** Map installable software source to platform  */
export const INSTALLABLE_SOURCE_PLATFORM_CONVERSION = {
  apt_sources: "linux",
  deb_packages: "linux",
  portage_packages: "linux",
  rpm_packages: "linux",
  yum_sources: "linux",
  pacman_packages: "linux",
  tgz_packages: "linux",
  npm_packages: null,
  atom_packages: null,
  python_packages: null,
  apps: "darwin",
  ios_apps: "ios",
  ipados_apps: "ipados",
  chrome_extensions: null,
  firefox_addons: null,
  safari_extensions: null,
  homebrew_packages: "darwin",
  programs: "windows",
  ie_extensions: null,
  chocolatey_packages: "windows",
  pkg_packages: "darwin",
  vscode_extensions: null,
} as const;

export type InstallableSoftwareSource = keyof typeof INSTALLABLE_SOURCE_PLATFORM_CONVERSION;

const BROWSER_TYPE_CONVERSION = {
  chrome: "Chrome",
  chromium: "Chromium",
  opera: "Opera",
  yandex: "Yandex",
  brave: "Brave",
  edge: "Edge",
  edge_beta: "Edge Beta",
} as const;

export type BrowserType = keyof typeof BROWSER_TYPE_CONVERSION;

export const formatSoftwareType = ({
  source,
  browser,
}: {
  source: SoftwareSource;
  browser?: BrowserType;
}) => {
  let type: string = SOURCE_TYPE_CONVERSION[source] || "Unknown";
  if (browser) {
    type = `Browser plugin (${
      BROWSER_TYPE_CONVERSION[browser] || startCase(browser)
    })`;
  }
  return type;
};

/**
 * This list comprises all possible states of software install operations.
 */
export const SOFTWARE_UNINSTALL_STATUSES = [
  "uninstalled",
  "pending_uninstall",
  "failed_uninstall",
] as const;

export type SoftwareUninstallStatus = typeof SOFTWARE_UNINSTALL_STATUSES[number];

export const SOFTWARE_INSTALL_STATUSES = [
  "installed",
  "pending_install",
  "failed_install",
  ...SOFTWARE_UNINSTALL_STATUSES,
] as const;

/*
 * SoftwareInstallStatus represents the possible states of software install operations.
 */
export type SoftwareInstallStatus = typeof SOFTWARE_INSTALL_STATUSES[number];

export const isValidSoftwareInstallStatus = (
  s: string | undefined | null
): s is SoftwareInstallStatus =>
  !!s && SOFTWARE_INSTALL_STATUSES.includes(s as SoftwareInstallStatus);

export const SOFTWARE_AGGREGATE_STATUSES = [
  "installed",
  "pending",
  "failed",
] as const;

export type SoftwareAggregateStatus = typeof SOFTWARE_AGGREGATE_STATUSES[number];

export const isValidSoftwareAggregateStatus = (
  s: string | undefined | null
): s is SoftwareAggregateStatus =>
  !!s && SOFTWARE_AGGREGATE_STATUSES.includes(s as SoftwareAggregateStatus);

export const isSoftwareUninstallStatus = (
  s: string | undefined | null
): s is SoftwareUninstallStatus =>
  !!s && SOFTWARE_UNINSTALL_STATUSES.includes(s as SoftwareUninstallStatus);

// not a typeguard, as above 2 functions are
export const isPendingStatus = (s: string | undefined | null) =>
  ["pending_install", "pending_uninstall"].includes(s || "");

export const resolveUninstallStatus = (
  activityStatus?: string
): SoftwareUninstallStatus => {
  let resolvedStatus = activityStatus;
  if (resolvedStatus === "pending") {
    resolvedStatus = "pending_uninstall";
  }
  if (resolvedStatus === "failed") {
    resolvedStatus = "failed_uninstall";
  }
  if (!isSoftwareUninstallStatus(resolvedStatus)) {
    console.warn(
      `Unexpected uninstall status "${activityStatus}" for activity. Defaulting to "pending_uninstall".`
    );
    resolvedStatus = "pending_uninstall";
  }
  return resolvedStatus as SoftwareUninstallStatus;
};

/**
 * ISoftwareInstallResult is the shape of a software install result object
 * returned by the Fleet API.
 */
export interface ISoftwareInstallResult {
  host_display_name?: string;
  install_uuid: string;
  software_title: string;
  software_title_id: number;
  software_package: string;
  host_id: number;
  status: SoftwareInstallStatus;
  detail: string;
  output: string;
  pre_install_query_output: string;
  post_install_script_output: string;
  created_at: string;
  updated_at: string | null;
  self_service: boolean;
}

export interface ISoftwareInstallResults {
  results: ISoftwareInstallResult;
}

// ISoftwareInstallerType defines the supported installer types for
// software uploaded by the IT admin.
export type ISoftwareInstallerType = "pkg" | "msi" | "deb" | "rpm" | "exe";

export interface ISoftwareLastInstall {
  install_uuid: string;
  installed_at: string;
}

export interface IAppLastInstall {
  command_uuid: string;
  installed_at: string;
}

interface SignatureInformation {
  installed_path: string;
  team_identifier: string;
  hash_sha256: string | null;
}
export interface ISoftwareLastUninstall {
  script_execution_id: string;
  uninstalled_at: string;
}

export interface ISoftwareInstallVersion {
  version: string;
  bundle_identifier: string;
  last_opened_at: string | null;
  vulnerabilities: string[] | null;
  installed_paths: string[];
  signature_information?: SignatureInformation[];
}

export interface IHostSoftwarePackage {
  name: string;
  self_service: boolean;
  icon_url: string | null;
  version: string;
  last_install: ISoftwareLastInstall | null;
  last_uninstall: ISoftwareLastUninstall | null;
  categories?: SoftwareCategory[];
  automatic_install_policies?: ISoftwareInstallPolicy[] | null;
}

export interface IHostAppStoreApp {
  app_store_id: string;
  self_service: boolean;
  icon_url: string;
  version: string;
  last_install: IAppLastInstall | null;
  categories?: SoftwareCategory[];
  automatic_install_policies?: ISoftwareInstallPolicy[] | null;
}

export interface IHostSoftware {
  id: number;
  name: string;
  icon_url: string | null;
  software_package: IHostSoftwarePackage | null;
  app_store_app: IHostAppStoreApp | null;
  source: SoftwareSource;
  bundle_identifier?: string;
  status: Exclude<SoftwareInstallStatus, "uninstalled"> | null;
  installed_versions: ISoftwareInstallVersion[] | null;
}

/**
 * Comprehensive list of possible UI software statuses for host > software > library/self-service.
 *
 * These are more detailed than the raw API `.status` and are determined by:
 * - Whether the host is online or offline
 * - If the fleet-installed version is newer than any in installed_versions
 * - Special handling for tarballs (tgz_packages)
 * - Cases where the software inventory has not yet updated to reflect a recent change
 *   (i.e., last_install date vs host software's updated_at date)
 */
export type IHostSoftwareUiStatus =
  | "installed" // Present in inventory; no newer fleet installer version (tarballs: successful install only)
  | "uninstalled" // Not present in inventory (tarballs: successful uninstall or never installed)
  | "installing" // ONLINE; fleet-initiated install in progress
  | "uninstalling" // ONLINE; fleet-initiated uninstall in progress
  | "recently_updated" // Update applied (installer newer than inventory), but inventory not yet refreshed
  | "recently_installed" // Install applied (installer NOT newer than inventory), but inventory not yet refreshed
  | "recently_uninstalled" // Uninstall applied, but inventory not yet refreshed
  | "updating" // ONLINE; update (install) in progress with newer fleet installer
  | "pending_install" // OFFLINE; install scheduled (no newer installer version)
  | "pending_uninstall" // OFFLINE; uninstall scheduled
  | "pending_update" // OFFLINE; update scheduled (no newer installer version)
  | "failed_install" // Install attempt failed
  | "failed_install_update_available" // Install/update failed; newer installer version available
  | "failed_uninstall" // Uninstall attempt failed
  | "failed_uninstall_update_available" // Uninstall/update failed; newer installer version available
  | "update_available"; // In inventory, but newer fleet installer version is available

/**
 * Extends IHostSoftware with a computed `ui_status` field.
 *
 * The `ui_status` categorizes software installation state for the UI by
 * combining the `status`, `installed_versions` info, and other factors
 * like host online state (via getUiStatus helper function), enabling
 * more detailed and status labels needed for the status and actions columns.
 */
export interface IHostSoftwareWithUiStatus extends IHostSoftware {
  ui_status: IHostSoftwareUiStatus;
}

/**
 * Allows unified data model for rendering of host VPP software installs and uninstalls
 * Optional as pending may not have a commandUuid
 */
export type IVPPHostSoftware = IHostSoftware & {
  commandUuid?: string;
};

export type IHostSoftwareUninstall = IHostSoftwareWithUiStatus & {
  scriptExecutionId: string;
};

export type IDeviceSoftware = IHostSoftware;
export type IDeviceSoftwareWithUiStatus = IHostSoftwareWithUiStatus;

const INSTALL_STATUS_PREDICATES: Record<
  SoftwareInstallStatus | "pending",
  string
> = {
  pending: "pending",
  installed: "installed",
  uninstalled: "uninstalled",
  pending_install: "told Fleet to install",
  failed_install: "failed to install",
  pending_uninstall: "told Fleet to uninstall",
  failed_uninstall: "failed to uninstall",
} as const;

export const getInstallStatusPredicate = (status: string | undefined) => {
  if (!status) {
    return INSTALL_STATUS_PREDICATES.pending;
  }
  return (
    INSTALL_STATUS_PREDICATES[status.toLowerCase() as SoftwareInstallStatus] ||
    INSTALL_STATUS_PREDICATES.pending
  );
};

export const aggregateInstallStatusCounts = (
  packageStatuses: ISoftwarePackage["status"]
) => ({
  installed: packageStatuses.installed,
  pending: packageStatuses.pending_install + packageStatuses.pending_uninstall,
  failed: packageStatuses.failed_install + packageStatuses.failed_uninstall,
});

export const INSTALL_STATUS_ICONS: Record<
  SoftwareInstallStatus | "pending" | "failed",
  IconNames
> = {
  pending: "pending-outline",
  pending_install: "pending-outline",
  installed: "success-outline",
  uninstalled: "success-outline",
  failed: "error-outline",
  failed_install: "error-outline",
  pending_uninstall: "pending-outline",
  failed_uninstall: "error-outline",
} as const;

type IHostSoftwarePackageWithLastInstall = IHostSoftwarePackage & {
  last_install: ISoftwareLastInstall;
};

export const hasHostSoftwarePackageLastInstall = (
  software: IHostSoftware
): software is IHostSoftware & {
  software_package: IHostSoftwarePackageWithLastInstall;
} => {
  return !!software.software_package?.last_install;
};

type IHostAppWithLastInstall = IHostAppStoreApp & {
  last_install: IAppLastInstall;
};

export const hasHostSoftwareAppLastInstall = (
  software: IHostSoftware
): software is IHostSoftware & {
  app_store_app: IHostAppWithLastInstall;
} => {
  return !!software.app_store_app?.last_install;
};

export const isIpadOrIphoneSoftwareSource = (source: string) =>
  ["ios_apps", "ipados_apps"].includes(source);

export interface IFleetMaintainedApp {
  id: number;
  name: string;
  version: string;
  platform: FleetMaintainedAppPlatform;
  software_title_id?: number; // null unless the team already has the software added (as a Fleet-maintained app, App Store (app), or custom package)
}

export type FleetMaintainedAppPlatform = Extract<
  Platform,
  "darwin" | "windows"
>;

export interface ICombinedFMA {
  name: string;
  macos: Omit<IFleetMaintainedApp, "name"> | null;
  windows: Omit<IFleetMaintainedApp, "name"> | null;
}
export interface IFleetMaintainedAppDetails {
  id: number;
  name: string;
  version: string;
  platform: FleetMaintainedAppPlatform;
  pre_install_script: string;
  install_script: string;
  post_install_script: string;
  uninstall_script: string;
  url: string;
  slug: string;
  software_title_id?: number; // null unless the team already has the software added (as a Fleet-maintained app, App Store (app), or custom package)
  categories: SoftwareCategory[];
}

export const SETUP_SOFTWARE_STATUSES = [
  "pending",
  "running",
  "success",
  "failure",
  "cancelled", // server should be aggregating cancelled installs with failed, check here just in case
] as const;

export type SetupSoftwareStatus = typeof SETUP_SOFTWARE_STATUSES[number];

export interface ISetupSoftwareStatus {
  name: string | null;
  status: SetupSoftwareStatus;
}<|MERGE_RESOLUTION|>--- conflicted
+++ resolved
@@ -198,12 +198,8 @@
   portage_packages: "Package (Portage)",
   rpm_packages: "Package (RPM)",
   yum_sources: "Package (YUM)",
-<<<<<<< HEAD
   npm_packages: "Package (npm)",
-=======
   pacman_packages: "Package (pacman)",
-  npm_packages: "Package (NPM)",
->>>>>>> 8d2b7f7c
   atom_packages: "Package (Atom)", // Atom packages were removed from software inventory. Mapping is maintained for backwards compatibility. (2023-12-04)
   python_packages: "Package (Python)",
   tgz_packages: "Package (tar)",
