--- conflicted
+++ resolved
@@ -1,6 +1,4 @@
-<<<<<<< HEAD
 import { IQueryPlatform } from "interfaces/query";
-=======
 import PropTypes from "prop-types";
 
 // Legacy PropTypes used on host interface
@@ -18,7 +16,6 @@
   team_id: PropTypes.number,
   updated_at: PropTypes.string.isRequired,
 });
->>>>>>> 5a2ed6f3
 
 export interface IPolicy {
   id: number;
@@ -51,9 +48,6 @@
   resolution?: string | number | boolean | any[] | undefined;
   name?: string | number | boolean | any[] | undefined;
   query?: string | number | boolean | any[] | undefined;
-<<<<<<< HEAD
   platform?: IQueryPlatform | null;
-=======
   team_id?: number;
->>>>>>> 5a2ed6f3
 }