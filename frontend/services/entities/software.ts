--- conflicted
+++ resolved
@@ -219,12 +219,6 @@
     return sendRequest("POST", SOFTWARE_PACKAGE_ADD, formData);
   },
 
-<<<<<<< HEAD
-  getSoftwareInstallResult: (installUuid: string) => {
-    const { SOFTWARE_INSTALL_RESULTS } = endpoints;
-    const path = SOFTWARE_INSTALL_RESULTS(installUuid);
-
-=======
   deleteSoftwarePackage: (softwareId: number) => {
     const { SOFTWARE_PACKAGE } = endpoints;
     return sendRequest("DELETE", SOFTWARE_PACKAGE(softwareId));
@@ -235,7 +229,12 @@
     const path = `${SOFTWARE_PACKAGE(softwareId)}?${buildQueryStringFromParams({
       alt: "media",
     })}`;
->>>>>>> b74b6078
+    return sendRequest("GET", path);
+  },
+
+  getSoftwareInstallResult: (installUuid: string) => {
+    const { SOFTWARE_INSTALL_RESULTS } = endpoints;
+    const path = SOFTWARE_INSTALL_RESULTS(installUuid);
     return sendRequest("GET", path);
   },
 };