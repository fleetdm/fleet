/* eslint-disable  @typescript-eslint/explicit-module-boundary-types */
import sendRequest, { getError } from "services";
import endpoints from "utilities/endpoints";
import { IQueryFormData } from "interfaces/query";
import { ISelectedTargets } from "interfaces/target";
import { AxiosResponse } from "axios";
<<<<<<< HEAD
import { ICreateQueryRequestBody } from "interfaces/schedulable_query";
=======
import { buildQueryStringFromParams } from "utilities/url";
>>>>>>> 22ca23e6

export default {
  create: (createQueryRequestBody: ICreateQueryRequestBody) => {
    const { QUERIES } = endpoints;

    return sendRequest("POST", QUERIES, createQueryRequestBody);
  },
  destroy: (id: string | number) => {
    const { QUERIES } = endpoints;
    const path = `${QUERIES}/id/${id}`;

    return sendRequest("DELETE", path);
  },
  bulkDestroy: (ids: number[]) => {
    const { QUERIES } = endpoints;
    const path = `${QUERIES}/delete`;
    return sendRequest("POST", path, { ids });
  },
  load: (id: number) => {
    const { QUERIES } = endpoints;
    const path = `${QUERIES}/${id}`;

    return sendRequest("GET", path);
  },
  loadAll: (teamId?: number) => {
    const { QUERIES } = endpoints;
    const queryString = buildQueryStringFromParams({ team_id: teamId });
    const path = `${QUERIES}`;

    return sendRequest(
      "GET",
      queryString ? path.concat(`?${queryString}`) : path
    );
  },
  run: async ({
    query,
    queryId,
    selected,
  }: {
    query: string;
    queryId: number | null;
    selected: ISelectedTargets;
  }) => {
    const { RUN_QUERY } = endpoints;

    try {
      const { campaign } = await sendRequest("POST", RUN_QUERY, {
        query,
        query_id: queryId,
        selected,
      });
      return Promise.resolve({
        ...campaign,
        hosts_count: {
          successful: 0,
          failed: 0,
          total: 0,
        },
      });
    } catch (response) {
      throw new Error(getError(response as AxiosResponse));
    }
  },
  update: (id: number, updateParams: IQueryFormData) => {
    const { QUERIES } = endpoints;
    const path = `${QUERIES}/${id}`;

    return sendRequest("PATCH", path, updateParams);
  },
};<|MERGE_RESOLUTION|>--- conflicted
+++ resolved
@@ -4,11 +4,8 @@
 import { IQueryFormData } from "interfaces/query";
 import { ISelectedTargets } from "interfaces/target";
 import { AxiosResponse } from "axios";
-<<<<<<< HEAD
 import { ICreateQueryRequestBody } from "interfaces/schedulable_query";
-=======
 import { buildQueryStringFromParams } from "utilities/url";
->>>>>>> 22ca23e6
 
 export default {
   create: (createQueryRequestBody: ICreateQueryRequestBody) => {
