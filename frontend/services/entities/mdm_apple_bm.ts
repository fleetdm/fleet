/* eslint-disable @typescript-eslint/explicit-module-boundary-types */
import { IMdmAbmToken } from "interfaces/mdm";
import sendRequest from "services";
import endpoints from "utilities/endpoints";

export interface IAppleBusinessManagerTokenFormData {
  token: File | null;
}

export interface IGetAppleBMInfoResponse {
  apple_id: string;
  default_team: string;
  mdm_server_url: string;
  org_name: string;
  renew_date: string;
}

export default {
  getAppleBMInfo: (): Promise<IGetAppleBMInfoResponse> => {
    const { MDM_APPLE_BM } = endpoints;
    const path = MDM_APPLE_BM;
    return sendRequest("GET", path);
  },
  loadKeys: () => {
    const { MDM_APPLE_BM_KEYS } = endpoints;
    const path = MDM_APPLE_BM_KEYS;

    return sendRequest("POST", path).then(({ private_key, public_key }) => {
      let decodedPublic;
      let decodedPrivate;
      try {
        decodedPublic = global.window.atob(public_key);
        decodedPrivate = global.window.atob(private_key);
      } catch (err) {
        return Promise.reject(`Unable to decode keys: ${err}`);
      }
      if (!decodedPrivate || !decodedPublic) {
        return Promise.reject("Missing or undefined keys.");
      }

      return Promise.resolve({ decodedPublic, decodedPrivate });
    });
  },

  downloadPublicKey: () => {
    const { MDM_APPLE_ABM_PUBLIC_KEY } = endpoints;
    return sendRequest("GET", MDM_APPLE_ABM_PUBLIC_KEY);
  },

  uploadToken: (token: File): Promise<IMdmAbmToken> => {
    const { MDM_ABM_TOKENS } = endpoints;
    const formData = new FormData();
    formData.append("token", token);

    return sendRequest("POST", MDM_ABM_TOKENS, formData);
  },

  renewToken: (id: number, token: File): Promise<void> => {
    const { MDM_ABM_TOKEN_RENEW } = endpoints;
    const path = MDM_ABM_TOKEN_RENEW(id);

    const formData = new FormData();
    formData.append("token", token);

    return sendRequest("PATCH", path, formData);
  },

  deleteToken: (id: number): Promise<void> => {
    const { MDM_ABM_TOKEN } = endpoints;
    const path = MDM_ABM_TOKEN(id);
    return sendRequest("DELETE", path);
  },

  getTokens: (): Promise<IMdmAbmToken[]> => {
    const { MDM_ABM_TOKENS } = endpoints;
    console.log("Fetching ABM tokens from:", MDM_ABM_TOKENS);
    // return sendRequest("GET", MDM_ABM_TOKENS);
    return Promise.resolve([
      {
        id: 1,
        apple_id: "apple@example.com",
        org_name: "Fleet Device Management Inc.",
        mdm_server_url: "https://example.com/mdm/apple/mdm",
<<<<<<< HEAD
        renew_date: "2024-11-29T00:00:00Z", // TODO: test coverage for invalid dates
        terms_expired: false,
        macos_team: "💻 Workstations",
        ios_team: "📱🏢 Company-owned iPhones",
        ipados_team: "🔳🏢 Company-owned iPads",
=======
        renew_date: "2023-11-29T00:00:00Z", // TODO: test coverage for invalid dates
        terms_expired: false,
        macos_team: { id: 1, name: "💻 Workstations" },
        ios_team: { id: 0, name: "No Team" },
        ipados_team: { id: 3, name: "🔳🏢 Company-owned iPads" },
>>>>>>> 8f471b70
      },
      {
        id: 2,
        apple_id: "apple@example.com",
        org_name: "Fleet Device Management Inc.",
        mdm_server_url: "https://example.com/mdm/apple/mdm",
<<<<<<< HEAD
        renew_date: "2024-11-29T00:00:00Z",
        terms_expired: false,
        macos_team: "💻 Workstations",
        ios_team: "📱🏢 Company-owned iPhones",
        ipados_team: "🔳🏢 Company-owned iPads",
=======
        renew_date: "2024-08-29T00:00:00Z",
        terms_expired: false,
        macos_team: { id: 1, name: "💻 Workstations" },
        ios_team: { id: 0, name: "No Team" },
        ipados_team: { id: 3, name: "🔳🏢 Company-owned iPads" },
>>>>>>> 8f471b70
      },
    ]); // TODO: remove when API is ready
  },
};<|MERGE_RESOLUTION|>--- conflicted
+++ resolved
@@ -81,38 +81,22 @@
         apple_id: "apple@example.com",
         org_name: "Fleet Device Management Inc.",
         mdm_server_url: "https://example.com/mdm/apple/mdm",
-<<<<<<< HEAD
-        renew_date: "2024-11-29T00:00:00Z", // TODO: test coverage for invalid dates
-        terms_expired: false,
-        macos_team: "💻 Workstations",
-        ios_team: "📱🏢 Company-owned iPhones",
-        ipados_team: "🔳🏢 Company-owned iPads",
-=======
         renew_date: "2023-11-29T00:00:00Z", // TODO: test coverage for invalid dates
         terms_expired: false,
         macos_team: { id: 1, name: "💻 Workstations" },
         ios_team: { id: 0, name: "No Team" },
         ipados_team: { id: 3, name: "🔳🏢 Company-owned iPads" },
->>>>>>> 8f471b70
       },
       {
         id: 2,
         apple_id: "apple@example.com",
         org_name: "Fleet Device Management Inc.",
         mdm_server_url: "https://example.com/mdm/apple/mdm",
-<<<<<<< HEAD
-        renew_date: "2024-11-29T00:00:00Z",
-        terms_expired: false,
-        macos_team: "💻 Workstations",
-        ios_team: "📱🏢 Company-owned iPhones",
-        ipados_team: "🔳🏢 Company-owned iPads",
-=======
         renew_date: "2024-08-29T00:00:00Z",
         terms_expired: false,
         macos_team: { id: 1, name: "💻 Workstations" },
         ios_team: { id: 0, name: "No Team" },
         ipados_team: { id: 3, name: "🔳🏢 Company-owned iPads" },
->>>>>>> 8f471b70
       },
     ]); // TODO: remove when API is ready
   },
