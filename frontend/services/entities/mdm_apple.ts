--- conflicted
+++ resolved
@@ -118,15 +118,7 @@
         id: 1,
         org_name: "Org 1",
         location: "https://example.com/mdm/apple/mdm",
-<<<<<<< HEAD
-        renew_date: "2024-11-29T00:00:00Z",
-        teams: [
-          { id: 0, name: "No team" },
-          { id: 2, name: "Pirates" },
-          { id: 1, name: "Rocket" },
-=======
         renew_date: "2023-11-29T00:00:00Z",
-        terms_expired: false,
         teams: [
           { id: 1, name: "💻 Workstations" },
           { id: 2, name: "💻🐣 Workstations (canary)" },
@@ -139,7 +131,6 @@
         org_name: "Fleet Device Management Inc.",
         location: "https://example.com/mdm/apple/mdm",
         renew_date: "2024-08-29T00:00:00Z",
-        terms_expired: false,
         teams: [
           { id: 1, name: "💻 Workstations" },
           { id: 2, name: "💻🐣 Workstations (canary)" },
@@ -151,7 +142,6 @@
         org_name: "Fleet Device Management Inc.",
         location: "https://example.com/mdm/apple/mdm",
         renew_date: "2025-08-29T00:00:00Z",
-        terms_expired: false,
         teams: [{ id: 1, name: "💻 Workstations" }],
       },
       {
@@ -159,7 +149,6 @@
         org_name: "Fleet Device Management Inc.",
         location: "https://example.com/mdm/apple/mdm",
         renew_date: "2025-08-29T00:00:00Z",
-        terms_expired: false,
         teams: null,
       },
       {
@@ -167,7 +156,6 @@
         org_name: "Fleet Device Management Inc.",
         location: "https://example.com/mdm/apple/mdm",
         renew_date: "2025-08-29T00:00:00Z",
-        terms_expired: false,
         teams: [],
       },
       {
@@ -175,19 +163,10 @@
         org_name: "Fleet Device Management Inc.",
         location: "https://example.com/mdm/apple/mdm",
         renew_date: "2025-08-29T00:00:00Z",
-        terms_expired: false,
         teams: [
           { id: 0, name: "No Team" },
           { id: 1, name: "💻 Workstations" },
->>>>>>> 8f471b70
         ],
-      },
-      {
-        id: 2,
-        org_name: "Org 2",
-        location: "https://example.com/mdm/apple/mdm",
-        renew_date: "2024-11-29T00:00:00Z",
-        teams: [{ id: 3, name: "🥷 Ninjas" }],
       },
     ]);
   },
@@ -233,25 +212,4 @@
     console.log("Teams edited successfully");
     return Promise.resolve();
   },
-
-  uploadVppToken: (token: File): Promise<IUploadVppTokenReponse> => {
-    const { MDM_VPP_TOKENS } = endpoints;
-    const formData = new FormData();
-    formData.append("token", token);
-    return sendRequest("POST", MDM_VPP_TOKENS, formData);
-  },
-
-  renewVppToken(id: number, token: File): Promise<IRenewVppTokenResponse> {
-    const { MDM_VPP_TOKENS_RENEW } = endpoints;
-    const path = MDM_VPP_TOKENS_RENEW(id);
-    const formData = new FormData();
-    formData.append("token", token);
-    return sendRequest("PATCH", path, formData);
-  },
-
-  deleteVppToken: (id: number): Promise<void> => {
-    const { MDM_VPP_TOKEN } = endpoints;
-    const path = MDM_VPP_TOKEN(id);
-    return sendRequest("DELETE", path);
-  },
 };