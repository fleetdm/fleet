--- conflicted
+++ resolved
@@ -1,11 +1,5 @@
 import { IMdmVppToken } from "interfaces/mdm";
 import { ApplePlatform } from "interfaces/platform";
-<<<<<<< HEAD
-=======
-import { SoftwareCategory } from "interfaces/software";
-import { ISoftwareVppFormData } from "pages/SoftwarePage/components/forms/SoftwareVppForm/SoftwareVppForm";
-import { ISoftwareDisplayNameFormData } from "pages/SoftwarePage/SoftwareTitleDetailsPage/EditIconModal/EditIconModal";
->>>>>>> 30f6191b
 import sendRequest from "services";
 import endpoints from "utilities/endpoints";
 
@@ -110,58 +104,6 @@
     return sendRequest("GET", path);
   },
 
-<<<<<<< HEAD
-=======
-  addVppApp: (teamId: number, formData: ISoftwareVppFormData) => {
-    const { MDM_APPLE_VPP_APPS } = endpoints;
-
-    if (!formData.selectedApp) {
-      throw new Error("Selected app is required. This should not happen.");
-    }
-
-    const body: IAddVppAppPostBody = {
-      app_store_id: formData.selectedApp.app_store_id,
-      team_id: teamId,
-      platform: formData.selectedApp?.platform,
-      self_service: formData.selfService,
-      automatic_install: formData.automaticInstall,
-    };
-
-    // Add categories if present
-    if (formData.categories && formData.categories.length > 0) {
-      body.categories = formData.categories as SoftwareCategory[];
-    }
-
-    if (formData.targetType === "Custom") {
-      const selectedLabels = listNamesFromSelectedLabels(formData.labelTargets);
-      if (formData.customTarget === "labelsIncludeAny") {
-        body.labels_include_any = selectedLabels;
-      } else {
-        body.labels_exclude_any = selectedLabels;
-      }
-    }
-
-    return sendRequest("POST", MDM_APPLE_VPP_APPS, body);
-  },
-
-  editVppApp: (
-    softwareId: number,
-    teamId: number,
-    formData: ISoftwareVppFormData | ISoftwareDisplayNameFormData
-  ) => {
-    const { EDIT_SOFTWARE_VPP } = endpoints;
-    let body: IEditVppAppPostBody;
-    if ("displayName" in formData) {
-      // Handles Edit display name form only
-      body = handleDisplayNameVppForm(formData, teamId);
-    } else {
-      // Handles primary Edit VPP form
-      body = handleEditVppForm(formData as ISoftwareVppFormData, teamId);
-    }
-    return sendRequest("PATCH", EDIT_SOFTWARE_VPP(softwareId), body);
-  },
-
->>>>>>> 30f6191b
   getVppTokens: (): Promise<IGetVppTokensResponse> => {
     const { MDM_VPP_TOKENS } = endpoints;
     return sendRequest("GET", MDM_VPP_TOKENS);
