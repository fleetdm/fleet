--- conflicted
+++ resolved
@@ -102,55 +102,7 @@
 
   getVppTokens: (): Promise<IGetVppTokensResponse> => {
     const { MDM_VPP_TOKENS } = endpoints;
-<<<<<<< HEAD
-    // return sendRequest("GET", MDM_VPP_TOKENS);
-    return Promise.resolve([
-      {
-        id: 2,
-        org_name: "Fleet Device Management Inc.",
-        location: "https://example.com/mdm/apple/mdm",
-        renew_date: "2025-08-29T00:00:00Z",
-        teams: [
-          { id: 1, name: "💻 Workstations" },
-          { id: 2, name: "💻🐣 Workstations (canary)" },
-          { id: 3, name: "📱🏢 Company-owned iPhones" },
-        ],
-      },
-      {
-        id: 3,
-        org_name: "Fleet Device Management Inc.",
-        location: "https://example.com/mdm/apple/mdm",
-        renew_date: "2025-08-29T00:00:00Z",
-        teams: [{ id: 1, name: "💻 Workstations" }],
-      },
-      {
-        id: 4,
-        org_name: "Fleet Device Management Inc.",
-        location: "https://example.com/mdm/apple/mdm",
-        renew_date: "2025-08-29T00:00:00Z",
-        teams: null, // unassigned
-      },
-      // {
-      //   id: 1337,
-      //   org_name: "Fleet Device Management Inc.",
-      //   location: "https://example.com/mdm/apple/mdm",
-      //   renew_date: "2025-08-29T00:00:00Z",
-      //   teams: [], // all teams
-      // },
-      {
-        id: 6,
-        org_name: "Fleet Device Management Inc.",
-        location: "https://example.com/mdm/apple/mdm",
-        renew_date: "2025-08-29T00:00:00Z",
-        teams: [
-          { id: 0, name: "No Team" },
-          { id: 1, name: "💻 Workstations" },
-        ],
-      },
-    ]);
-=======
     return sendRequest("GET", MDM_VPP_TOKENS);
->>>>>>> c29df0c7
   },
 
   uploadVppToken: (token: File): Promise<IUploadVppTokenReponse> => {
