--- conflicted
+++ resolved
@@ -184,9 +184,8 @@
   scope: "script_batch_summaries";
 }
 
-<<<<<<< HEAD
 export interface IScriptBatchSummariesResponse extends ListEntitiesMeta {
-  batch_executions: IScriptBatchSummaryV2[];
+  batch_executions: IScriptBatchSummaryV2[] | null; // should not return `null`, but API currently does sometimes. Remove this option when it's fixed.
 }
 
 export interface IScriptBatchHostResultsParams {
@@ -213,12 +212,6 @@
 }
 export interface IScriptBatchHostResultsResponse extends ListEntitiesMeta {
   hosts: IScriptBatchHostResult[];
-=======
-export interface IScriptBatchSummariesResponse {
-  batch_executions: IScriptBatchSummaryV2[] | null; // should not return `null`, but API currently does sometimes. Remove this option when it's fixed.
-  meta: PaginationMeta;
-  count: number;
->>>>>>> 929b42bb
 }
 
 export default {
