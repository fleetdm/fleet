/* eslint-disable  @typescript-eslint/explicit-module-boundary-types */
import sendRequest from "services";
import endpoints from "utilities/endpoints";
import { BootstrapPackageStatus } from "interfaces/mdm";
import { HostStatus } from "interfaces/host";
import { FileVaultProfileStatus } from "interfaces/mdm";
import {
  buildQueryStringFromParams,
  getLabelParam,
  reconcileMutuallyExclusiveHostParams,
  reconcileMutuallyInclusiveHostParams,
} from "utilities/url";

import { MacSettingsStatusQueryParam } from "./hosts";

export interface ISortOption {
  key: string;
  direction: string;
}

export interface IHostsCountResponse {
  count: number;
}

export interface IHostsCountQueryKey extends IHostCountLoadOptions {
  scope: "hosts_count";
}

export interface IHostCountLoadOptions {
  page?: number;
  perPage?: number;
  selectedLabels?: string[];
  globalFilter?: string;
  status?: HostStatus;
  teamId?: number;
  policyId?: number;
  policyResponse?: string;
  macSettingsStatus?: MacSettingsStatusQueryParam;
  softwareId?: number;
  lowDiskSpaceHosts?: number;
  mdmId?: number;
  mdmEnrollmentStatus?: string;
  munkiIssueId?: number;
  osId?: number;
  osName?: string;
  osVersion?: string;
<<<<<<< HEAD
  diskEncryptionStatus?: DiskEncryptionStatus;
  bootstrapPackageStatus?: BootstrapPackageStatus;
=======
  diskEncryptionStatus?: FileVaultProfileStatus;
>>>>>>> 9a2581e1
}

export default {
  load: (
    options: IHostCountLoadOptions | undefined
  ): Promise<IHostsCountResponse> => {
    const selectedLabels = options?.selectedLabels || [];
    const policyId = options?.policyId;
    const policyResponse = options?.policyResponse;
    const globalFilter = options?.globalFilter || "";
    const teamId = options?.teamId;
    const softwareId = options?.softwareId;
    const macSettingsStatus = options?.macSettingsStatus;
    const status = options?.status;
    const mdmId = options?.mdmId;
    const mdmEnrollmentStatus = options?.mdmEnrollmentStatus;
    const munkiIssueId = options?.munkiIssueId;
    const lowDiskSpaceHosts = options?.lowDiskSpaceHosts;
    const label = getLabelParam(selectedLabels);
    const osId = options?.osId;
    const osName = options?.osName;
    const osVersion = options?.osVersion;
    const diskEncryptionStatus = options?.diskEncryptionStatus;
    const bootstrapPackageStatus = options?.bootstrapPackageStatus;

    const queryParams = {
      query: globalFilter,
      ...reconcileMutuallyInclusiveHostParams({ teamId, macSettingsStatus }),
      ...reconcileMutuallyExclusiveHostParams({
        label,
        policyId,
        policyResponse,
        mdmId,
        mdmEnrollmentStatus,
        munkiIssueId,
        softwareId,
        lowDiskSpaceHosts,
        osName,
        osId,
        osVersion,
        diskEncryptionStatus,
        bootstrapPackageStatus,
      }),
      label_id: label,
      status,
    };

    const queryString = buildQueryStringFromParams(queryParams);
    const endpoint = endpoints.HOSTS_COUNT;
    const path = `${endpoint}?${queryString}`;
    return sendRequest("GET", path);
  },
};<|MERGE_RESOLUTION|>--- conflicted
+++ resolved
@@ -1,9 +1,8 @@
 /* eslint-disable  @typescript-eslint/explicit-module-boundary-types */
 import sendRequest from "services";
 import endpoints from "utilities/endpoints";
-import { BootstrapPackageStatus } from "interfaces/mdm";
+import { FileVaultProfileStatus, BootstrapPackageStatus } from "interfaces/mdm";
 import { HostStatus } from "interfaces/host";
-import { FileVaultProfileStatus } from "interfaces/mdm";
 import {
   buildQueryStringFromParams,
   getLabelParam,
@@ -44,12 +43,8 @@
   osId?: number;
   osName?: string;
   osVersion?: string;
-<<<<<<< HEAD
-  diskEncryptionStatus?: DiskEncryptionStatus;
+  diskEncryptionStatus?: FileVaultProfileStatus;
   bootstrapPackageStatus?: BootstrapPackageStatus;
-=======
-  diskEncryptionStatus?: FileVaultProfileStatus;
->>>>>>> 9a2581e1
 }
 
 export default {
