/* eslint-disable  @typescript-eslint/explicit-module-boundary-types */
import sendRequest from "services";
import endpoints from "utilities/endpoints";
import { IHost, HostStatus } from "interfaces/host";
import {
  buildQueryStringFromParams,
  getLabelParam,
  reconcileMutuallyExclusiveHostParams,
  reconcileMutuallyInclusiveHostParams,
} from "utilities/url";
import { ISelectedPlatform } from "interfaces/platform";
<<<<<<< HEAD
import { DiskEncryptionStatus } from "utilities/constants";
=======
import { ISoftware } from "interfaces/software";
import { IMdmSolution } from "interfaces/mdm";
import { IMunkiIssuesAggregate } from "interfaces/macadmins";
>>>>>>> 50d66479

export interface ISortOption {
  key: string;
  direction: string;
}

export interface ILoadHostsResponse {
  hosts: IHost[];
  software: ISoftware;
  munki_issue: IMunkiIssuesAggregate;
  mobile_device_management_solution: IMdmSolution;
}

export interface ILoadHostsQueryKey extends ILoadHostsOptions {
  scope: "hosts";
}

export type MacSettingsStatusQueryParam = "latest" | "pending" | "failing";

export interface ILoadHostsOptions {
  page?: number;
  perPage?: number;
  selectedLabels?: string[];
  globalFilter?: string;
  sortBy?: ISortOption[];
  teamId?: number;
  policyId?: number;
  policyResponse?: string;
  macSettingsStatus?: MacSettingsStatusQueryParam;
  softwareId?: number;
  status?: HostStatus;
  mdmId?: number;
  mdmEnrollmentStatus?: string;
  lowDiskSpaceHosts?: number;
  osId?: number;
  osName?: string;
  osVersion?: string;
  munkiIssueId?: number;
  device_mapping?: boolean;
  columns?: string;
  visibleColumns?: string;
  diskEncryptionStatus?: DiskEncryptionStatus;
}

export interface IExportHostsOptions {
  sortBy: ISortOption[];
  page?: number;
  perPage?: number;
  selectedLabels?: string[];
  globalFilter?: string;
  teamId?: number;
  policyId?: number;
  policyResponse?: string;
  macSettingsStatus?: MacSettingsStatusQueryParam;
  softwareId?: number;
  status?: HostStatus;
  mdmId?: number;
  munkiIssueId?: number;
  mdmEnrollmentStatus?: string;
  lowDiskSpaceHosts?: number;
  osId?: number;
  osName?: string;
  osVersion?: string;
  device_mapping?: boolean;
  columns?: string;
  visibleColumns?: string;
  diskEncryptionStatus?: DiskEncryptionStatus;
}

export interface IActionByFilter {
  teamId: number | null;
  query: string;
  status: string;
  labelId?: number;
}

export type ILoadHostDetailsExtension = "device_mapping" | "macadmins";

const LABEL_PREFIX = "labels/";

const getLabel = (selectedLabels?: string[]) => {
  if (selectedLabels === undefined) return undefined;
  return selectedLabels.find((filter) => filter.includes(LABEL_PREFIX));
};

const getHostEndpoint = (selectedLabels?: string[]) => {
  const { HOSTS, LABEL_HOSTS } = endpoints;
  if (selectedLabels === undefined) return HOSTS;

  const label = getLabel(selectedLabels);
  if (label) {
    const labelId = label.substr(LABEL_PREFIX.length);
    return LABEL_HOSTS(parseInt(labelId, 10));
  }

  return HOSTS;
};

const getSortParams = (sortOptions?: ISortOption[]) => {
  if (sortOptions === undefined || sortOptions.length === 0) {
    return {};
  }

  const sortItem = sortOptions[0];
  return {
    order_key: sortItem.key,
    order_direction: sortItem.direction,
  };
};

const createMdmParams = (platform?: ISelectedPlatform, teamId?: number) => {
  if (platform === "all") {
    return buildQueryStringFromParams({ team_id: teamId });
  }

  return buildQueryStringFromParams({ platform, team_id: teamId });
};

export default {
  destroy: (host: IHost) => {
    const { HOSTS } = endpoints;
    const path = `${HOSTS}/${host.id}`;

    return sendRequest("DELETE", path);
  },
  destroyBulk: (hostIds: number[]) => {
    const { HOSTS_DELETE } = endpoints;

    return sendRequest("POST", HOSTS_DELETE, { ids: hostIds });
  },
  destroyByFilter: ({ teamId, query, status, labelId }: IActionByFilter) => {
    const { HOSTS_DELETE } = endpoints;
    return sendRequest("POST", HOSTS_DELETE, {
      filters: {
        query,
        status,
        label_id: labelId,
        team_id: teamId,
      },
    });
  },
  exportHosts: (options: IExportHostsOptions) => {
    const sortBy = options.sortBy;
    const selectedLabels = options?.selectedLabels || [];
    const globalFilter = options?.globalFilter || "";
    const teamId = options?.teamId;
    const policyId = options?.policyId;
    const policyResponse = options?.policyResponse || "passing";
    const softwareId = options?.softwareId;
    const macSettingsStatus = options?.macSettingsStatus;
    const status = options?.status;
    const mdmId = options?.mdmId;
    const mdmEnrollmentStatus = options?.mdmEnrollmentStatus;
    const lowDiskSpaceHosts = options?.lowDiskSpaceHosts;
    const visibleColumns = options?.visibleColumns;
    const label = getLabelParam(selectedLabels);
    const munkiIssueId = options?.munkiIssueId;
    const diskEncryptionStatus = options?.diskEncryptionStatus;

    if (!sortBy.length) {
      throw Error("sortBy is a required field.");
    }

    const queryParams = {
      order_key: sortBy[0].key,
      order_direction: sortBy[0].direction,
      query: globalFilter,
      ...reconcileMutuallyInclusiveHostParams({ teamId, macSettingsStatus }),
      ...reconcileMutuallyExclusiveHostParams({
        label,
        policyId,
        policyResponse,
        mdmId,
        mdmEnrollmentStatus,
        munkiIssueId,
        softwareId,
        lowDiskSpaceHosts,
        diskEncryptionStatus,
      }),
      status,
      label_id: label,
      columns: visibleColumns,
      format: "csv",
    };

    const queryString = buildQueryStringFromParams(queryParams);
    const endpoint = endpoints.HOSTS_REPORT;
    const path = `${endpoint}?${queryString}`;

    return sendRequest("GET", path);
  },
  loadHosts: ({
    page = 0,
    perPage = 100,
    globalFilter,
    teamId,
    policyId,
    policyResponse = "passing",
    macSettingsStatus,
    softwareId,
    status,
    mdmId,
    mdmEnrollmentStatus,
    munkiIssueId,
    lowDiskSpaceHosts,
    osId,
    osName,
    osVersion,
    device_mapping,
    selectedLabels,
    sortBy,
<<<<<<< HEAD
    diskEncryptionStatus,
  }: ILoadHostsOptions) => {
=======
  }: ILoadHostsOptions): Promise<ILoadHostsResponse> => {
>>>>>>> 50d66479
    const label = getLabel(selectedLabels);
    const sortParams = getSortParams(sortBy);

    const queryParams = {
      page,
      per_page: perPage,
      query: globalFilter,
      device_mapping,
      order_key: sortParams.order_key,
      order_direction: sortParams.order_direction,
      status,
      ...reconcileMutuallyInclusiveHostParams({
        teamId,
        macSettingsStatus,
      }),
      ...reconcileMutuallyExclusiveHostParams({
        label,
        policyId,
        policyResponse,
        mdmId,
        mdmEnrollmentStatus,
        munkiIssueId,
        softwareId,
        lowDiskSpaceHosts,
        osId,
        osName,
        osVersion,
        diskEncryptionStatus,
      }),
    };

    const queryString = buildQueryStringFromParams(queryParams);

    const endpoint = getHostEndpoint(selectedLabels);
    const path = `${endpoint}?${queryString}`;
    return sendRequest("GET", path);
  },
  loadHostDetails: (hostID: number) => {
    const { HOSTS } = endpoints;
    const path = `${HOSTS}/${hostID}`;

    return sendRequest("GET", path);
  },
  loadHostDetailsExtension: (
    hostID: number,
    extension: ILoadHostDetailsExtension
  ) => {
    const { HOSTS } = endpoints;
    const path = `${HOSTS}/${hostID}/${extension}`;

    return sendRequest("GET", path);
  },
  refetch: (host: IHost) => {
    const { HOSTS } = endpoints;
    const path = `${HOSTS}/${host.id}/refetch`;

    return sendRequest("POST", path);
  },
  search: (searchText: string) => {
    const { HOSTS } = endpoints;
    const path = `${HOSTS}?query=${searchText}`;

    return sendRequest("GET", path);
  },
  transferToTeam: (teamId: number | null, hostIds: number[]) => {
    const { HOSTS_TRANSFER } = endpoints;

    return sendRequest("POST", HOSTS_TRANSFER, {
      team_id: teamId,
      hosts: hostIds,
    });
  },

  // TODO confirm interplay with policies
  transferToTeamByFilter: ({
    teamId,
    query,
    status,
    labelId,
  }: IActionByFilter) => {
    const { HOSTS_TRANSFER_BY_FILTER } = endpoints;
    return sendRequest("POST", HOSTS_TRANSFER_BY_FILTER, {
      team_id: teamId,
      filters: {
        query,
        status,
        label_id: labelId,
      },
    });
  },

  getMdm: (id: number) => {
    const { HOST_MDM } = endpoints;
    return sendRequest("GET", HOST_MDM(id));
  },

  getMdmSummary: (platform?: ISelectedPlatform, teamId?: number) => {
    const { MDM_SUMMARY } = endpoints;

    if (!platform || platform === "linux") {
      throw new Error("mdm not supported for this platform");
    }

    const params = createMdmParams(platform, teamId);
    const fullPath = params !== "" ? `${MDM_SUMMARY}?${params}` : MDM_SUMMARY;
    return sendRequest("GET", fullPath);
  },

  getEncryptionKey: (id: number) => {
    const { HOST_ENCRYPTION_KEY } = endpoints;
    return sendRequest("GET", HOST_ENCRYPTION_KEY(id));
  },
};<|MERGE_RESOLUTION|>--- conflicted
+++ resolved
@@ -9,13 +9,10 @@
   reconcileMutuallyInclusiveHostParams,
 } from "utilities/url";
 import { ISelectedPlatform } from "interfaces/platform";
-<<<<<<< HEAD
 import { DiskEncryptionStatus } from "utilities/constants";
-=======
 import { ISoftware } from "interfaces/software";
 import { IMdmSolution } from "interfaces/mdm";
 import { IMunkiIssuesAggregate } from "interfaces/macadmins";
->>>>>>> 50d66479
 
 export interface ISortOption {
   key: string;
@@ -227,12 +224,8 @@
     device_mapping,
     selectedLabels,
     sortBy,
-<<<<<<< HEAD
     diskEncryptionStatus,
-  }: ILoadHostsOptions) => {
-=======
   }: ILoadHostsOptions): Promise<ILoadHostsResponse> => {
->>>>>>> 50d66479
     const label = getLabel(selectedLabels);
     const sortParams = getSortParams(sortBy);
 
