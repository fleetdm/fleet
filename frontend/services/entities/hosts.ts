--- conflicted
+++ resolved
@@ -10,11 +10,11 @@
 } from "utilities/url";
 import { ISelectedPlatform } from "interfaces/platform";
 import { ISoftware } from "interfaces/software";
-<<<<<<< HEAD
-import { BootstrapPackageStatus, IMdmSolution } from "interfaces/mdm";
-=======
-import { FileVaultProfileStatus, IMdmSolution } from "interfaces/mdm";
->>>>>>> 9a2581e1
+import {
+  FileVaultProfileStatus,
+  BootstrapPackageStatus,
+  IMdmSolution,
+} from "interfaces/mdm";
 import { IMunkiIssuesAggregate } from "interfaces/macadmins";
 
 export interface ISortOption {
@@ -57,12 +57,8 @@
   device_mapping?: boolean;
   columns?: string;
   visibleColumns?: string;
-<<<<<<< HEAD
-  diskEncryptionStatus?: DiskEncryptionStatus;
+  diskEncryptionStatus?: FileVaultProfileStatus;
   bootstrapPackageStatus?: BootstrapPackageStatus;
-=======
-  diskEncryptionStatus?: FileVaultProfileStatus;
->>>>>>> 9a2581e1
 }
 
 export interface IExportHostsOptions {
