/* eslint-disable  @typescript-eslint/explicit-module-boundary-types */
import sendRequest from "services";
import endpoints from "utilities/endpoints";
import { IHost } from "interfaces/host";
import { buildQueryStringFromParams } from "utilities/url";

export interface ISortOption {
  key: string;
  direction: string;
}

export interface ILoadHostsOptions {
  page?: number;
  perPage?: number;
  selectedLabels?: string[];
  globalFilter?: string;
  sortBy?: ISortOption[];
  teamId?: number;
  policyId?: number;
  policyResponse?: string;
  softwareId?: number;
<<<<<<< HEAD
  mdmId?: number;
  mdmEnrollmentStatus?: string;
=======
  operatingSystemId?: number;
>>>>>>> 8d4ad6ce
  device_mapping?: boolean;
  columns?: string;
  visibleColumns?: string;
}

export interface IExportHostsOptions {
  sortBy: ISortOption[];
  page?: number;
  perPage?: number;
  selectedLabels?: string[];
  globalFilter?: string;
  teamId?: number;
  policyId?: number;
  policyResponse?: string;
  softwareId?: number;
<<<<<<< HEAD
  mdmId?: number;
  mdmEnrollmentStatus?: string;
=======
  operatingSystemId?: number;
>>>>>>> 8d4ad6ce
  device_mapping?: boolean;
  columns?: string;
  visibleColumns?: string;
}

export type ILoadHostDetailsExtension = "device_mapping" | "macadmins";

const LABEL_PREFIX = "labels/";

const getLabel = (selectedLabels?: string[]) => {
  if (selectedLabels === undefined) return undefined;
  return selectedLabels.find((filter) => filter.includes(LABEL_PREFIX));
};

const getHostEndpoint = (selectedLabels?: string[]) => {
  const { HOSTS, LABEL_HOSTS } = endpoints;
  if (selectedLabels === undefined) return endpoints.HOSTS;

  const label = getLabel(selectedLabels);
  if (label) {
    const labelId = label.substr(LABEL_PREFIX.length);
    return LABEL_HOSTS(parseInt(labelId, 10));
  }

  return HOSTS;
};

const getSortParams = (sortOptions?: ISortOption[]) => {
  if (sortOptions === undefined || sortOptions.length === 0) {
    return {};
  }

  const sortItem = sortOptions[0];
  return {
    order_key: sortItem.key,
    order_direction: sortItem.direction,
  };
};

const getStatusParam = (selectedLabels?: string[]) => {
  if (selectedLabels === undefined) return undefined;

  const status = selectedLabels.find((f) => !f.includes(LABEL_PREFIX));
  if (status === undefined) return undefined;

  const statusFilterList = ["new", "online", "offline"];
  return statusFilterList.includes(status) ? status : undefined;
};

const getPolicyParams = (
  label?: string,
  policyId?: number,
  policyResponse?: string
) => {
  if (label !== undefined || policyId === undefined) return {};

  return {
    policy_id: policyId,
    policy_response: policyResponse,
  };
};

const getSoftwareParam = (
  label?: string,
  policyId?: number,
  softwareId?: number,
  mdmId?: number,
  mdmEnrollmentStatus?: string
) => {
  return !label && !policyId && !mdmId && !mdmEnrollmentStatus
    ? softwareId
    : undefined;
};

const getMDMSolutionParam = (
  label?: string,
  policyId?: number,
  softwareId?: number,
  mdmId?: number,
  mdmEnrollmentStatus?: string
) => {
  return !label && !policyId && !softwareId && !mdmEnrollmentStatus
    ? mdmId
    : undefined;
};

const getMDMEnrollmentStatusParam = (
  label?: string,
  policyId?: number,
  softwareId?: number,
  mdmId?: number,
  mdmEnrollmentStatus?: string
) => {
  return !label && !policyId && !softwareId && !mdmId
    ? mdmEnrollmentStatus
    : undefined;
};

const getOperatingSystemParam = (
  label?: string,
  policyId?: number,
  softwareId?: number,
  operatingSystemId?: number
) => {
  return label === undefined &&
    policyId === undefined &&
    softwareId === undefined
    ? operatingSystemId
    : undefined;
};

export default {
  destroy: (host: IHost) => {
    const { HOSTS } = endpoints;
    const path = `${HOSTS}/${host.id}`;

    return sendRequest("DELETE", path);
  },
  destroyBulk: (hostIds: number[]) => {
    const { HOSTS_DELETE } = endpoints;

    return sendRequest("POST", HOSTS_DELETE, { ids: hostIds });
  },
  destroyByFilter: (
    teamId: number | null,
    query: string,
    status: string,
    labelId: number | null
  ) => {
    const { HOSTS_DELETE } = endpoints;
    return sendRequest("POST", HOSTS_DELETE, {
      filters: {
        query,
        status,
        label_id: labelId,
        team_id: teamId,
      },
    });
  },
  exportHosts: (options: IExportHostsOptions) => {
    const { HOSTS_REPORT } = endpoints;
    const sortBy = options.sortBy;
    const selectedLabels = options?.selectedLabels || [];
    const globalFilter = options?.globalFilter || "";
    const teamId = options?.teamId || null;
    const policyId = options?.policyId || null;
    const policyResponse = options?.policyResponse || "passing";
    const softwareId = options?.softwareId || null;
    const mdmId = options?.mdmId || null;
    const mdmEnrollmentStatus = options?.mdmEnrollmentStatus || null;
    const visibleColumns = options?.visibleColumns || null;

    if (!sortBy.length) {
      throw Error("sortBy is a required field.");
    }

    const orderKeyParam = `?order_key=${sortBy[0].key}`;
    const orderDirection = `&order_direction=${sortBy[0].direction}`;

    let path = `${HOSTS_REPORT}${orderKeyParam}${orderDirection}`;

    if (globalFilter !== "") {
      path += `&query=${globalFilter}`;
    }
    const labelPrefix = "labels/";

    // Handle multiple filters
    const label = selectedLabels.find((f) => f.includes(labelPrefix)) || "";
    const status = selectedLabels.find((f) => !f.includes(labelPrefix)) || "";
    const statusFilterList = ["new", "online", "offline"];
    const isStatusFilter = statusFilterList.includes(status);

    if (isStatusFilter) {
      path += `&status=${status}`;
    }

    if (teamId) {
      path += `&team_id=${teamId}`;
    }

    // label OR policy_id OR software_id OR mdm_id OR mdm_enrollment_status are valid filters.
    if (label) {
      const lid = label.substr(labelPrefix.length);
      path += `&label_id=${parseInt(lid, 10)}`;
    }

    if (!label && policyId) {
      path += `&policy_id=${policyId}`;
      path += `&policy_response=${policyResponse}`;
    }

    if (!label && !policyId && !mdmId && !mdmEnrollmentStatus && softwareId) {
      path += `&software_id=${softwareId}`;
    }

    if (!label && !policyId && !softwareId && !mdmEnrollmentStatus && mdmId) {
      path += `&mdm_id=${mdmId}`;
    }

    if (!label && !policyId && !softwareId && !mdmId && mdmEnrollmentStatus) {
      path += `&mdm_enrollment_status=${mdmEnrollmentStatus}`;
    }

    if (visibleColumns) {
      path += `&columns=${visibleColumns}`;
    }

    path += "&format=csv";

    return sendRequest("GET", path);
  },
  loadHosts: ({
    page = 0,
    perPage = 100,
    globalFilter,
    teamId,
    policyId,
    policyResponse = "passing",
    softwareId,
<<<<<<< HEAD
    mdmId,
    mdmEnrollmentStatus,
=======
    operatingSystemId,
>>>>>>> 8d4ad6ce
    device_mapping,
    selectedLabels,
    sortBy,
  }: ILoadHostsOptions) => {
    const label = getLabel(selectedLabels);
    const sortParams = getSortParams(sortBy);
    const policyParams = getPolicyParams(label, policyId, policyResponse);

    const queryParams = {
      page,
      per_page: perPage,
      query: globalFilter,
      team_id: teamId,
      device_mapping,
      order_key: sortParams.order_key,
      order_direction: sortParams.order_direction,
      policy_id: policyParams.policy_id,
      policy_response: policyParams.policy_response,
      software_id: getSoftwareParam(label, policyId, softwareId),
<<<<<<< HEAD
      mdm_id: getMDMSolutionParam(
        label,
        policyId,
        softwareId,
        mdmId,
        mdmEnrollmentStatus
      ),
      mdm_enrollment_status: getMDMEnrollmentStatusParam(
        label,
        policyId,
        softwareId,
        mdmId,
        mdmEnrollmentStatus
      ),
=======
      operating_system_id: getOperatingSystemParam(
        label,
        policyId,
        softwareId,
        operatingSystemId
      ),

>>>>>>> 8d4ad6ce
      status: getStatusParam(selectedLabels),
    };

    const queryString = buildQueryStringFromParams(queryParams);

    const endpoint = getHostEndpoint(selectedLabels);
    const path = `${endpoint}?${queryString}`;
    return sendRequest("GET", path);
  },
  loadHostDetails: (hostID: number) => {
    const { HOSTS } = endpoints;
    const path = `${HOSTS}/${hostID}`;

    return sendRequest("GET", path);
  },
  loadHostDetailsExtension: (
    hostID: number,
    extension: ILoadHostDetailsExtension
  ) => {
    const { HOSTS } = endpoints;
    const path = `${HOSTS}/${hostID}/${extension}`;

    return sendRequest("GET", path);
  },
  refetch: (host: IHost) => {
    const { HOSTS } = endpoints;
    const path = `${HOSTS}/${host.id}/refetch`;

    return sendRequest("POST", path);
  },
  search: (searchText: string) => {
    const { HOSTS } = endpoints;
    const path = `${HOSTS}?query=${searchText}`;

    return sendRequest("GET", path);
  },
  transferToTeam: (teamId: number | null, hostIds: number[]) => {
    const { HOSTS_TRANSFER } = endpoints;

    return sendRequest("POST", HOSTS_TRANSFER, {
      team_id: teamId,
      hosts: hostIds,
    });
  },

  // TODO confirm interplay with policies
  transferToTeamByFilter: (
    teamId: number | null,
    query: string,
    status: string,
    labelId: number | null
  ) => {
    const { HOSTS_TRANSFER_BY_FILTER } = endpoints;
    return sendRequest("POST", HOSTS_TRANSFER_BY_FILTER, {
      team_id: teamId,
      filters: {
        query,
        status,
        label_id: labelId,
      },
    });
  },
};<|MERGE_RESOLUTION|>--- conflicted
+++ resolved
@@ -19,12 +19,9 @@
   policyId?: number;
   policyResponse?: string;
   softwareId?: number;
-<<<<<<< HEAD
   mdmId?: number;
   mdmEnrollmentStatus?: string;
-=======
   operatingSystemId?: number;
->>>>>>> 8d4ad6ce
   device_mapping?: boolean;
   columns?: string;
   visibleColumns?: string;
@@ -40,12 +37,9 @@
   policyId?: number;
   policyResponse?: string;
   softwareId?: number;
-<<<<<<< HEAD
   mdmId?: number;
   mdmEnrollmentStatus?: string;
-=======
   operatingSystemId?: number;
->>>>>>> 8d4ad6ce
   device_mapping?: boolean;
   columns?: string;
   visibleColumns?: string;
@@ -265,12 +259,9 @@
     policyId,
     policyResponse = "passing",
     softwareId,
-<<<<<<< HEAD
     mdmId,
     mdmEnrollmentStatus,
-=======
     operatingSystemId,
->>>>>>> 8d4ad6ce
     device_mapping,
     selectedLabels,
     sortBy,
@@ -290,7 +281,6 @@
       policy_id: policyParams.policy_id,
       policy_response: policyParams.policy_response,
       software_id: getSoftwareParam(label, policyId, softwareId),
-<<<<<<< HEAD
       mdm_id: getMDMSolutionParam(
         label,
         policyId,
@@ -305,7 +295,6 @@
         mdmId,
         mdmEnrollmentStatus
       ),
-=======
       operating_system_id: getOperatingSystemParam(
         label,
         policyId,
@@ -313,7 +302,6 @@
         operatingSystemId
       ),
 
->>>>>>> 8d4ad6ce
       status: getStatusParam(selectedLabels),
     };
 
