--- conflicted
+++ resolved
@@ -18,11 +18,8 @@
   policyId?: number;
   policyResponse?: string;
   softwareId?: number;
-<<<<<<< HEAD
   device_mapping?: boolean;
-=======
   columns?: string;
->>>>>>> af2fd8b3
 }
 
 export type ILoadHostDetailsExtension = "device_mapping" | "macadmins";
@@ -135,11 +132,8 @@
     const policyId = options?.policyId || null;
     const policyResponse = options?.policyResponse || null;
     const softwareId = options?.softwareId || null;
-<<<<<<< HEAD
     const device_mapping = options?.device_mapping || null;
-=======
     const columns = options?.columns || null;
->>>>>>> af2fd8b3
 
     // TODO: add this query param logic to client class
     const pagination = `page=${page}&per_page=${perPage}`;
@@ -198,13 +192,12 @@
       path += `&software_id=${softwareId}`;
     }
 
-<<<<<<< HEAD
     if (device_mapping) {
       path += "&device_mapping=true";
-=======
+    }
+
     if (columns) {
       path += `&columns=${columns}`;
->>>>>>> af2fd8b3
     }
 
     return sendRequest("GET", path);
