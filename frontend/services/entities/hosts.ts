--- conflicted
+++ resolved
@@ -18,7 +18,6 @@
   direction: string;
 }
 
-<<<<<<< HEAD
 export interface ILoadHostsResponse {
   hosts: IHost[];
   software: ISoftware;
@@ -29,9 +28,8 @@
 export interface ILoadHostsQueryKey extends ILoadHostsOptions {
   scope: "hosts";
 }
-=======
+
 export type MacSettingsStatusQueryParam = "latest" | "pending" | "failing";
->>>>>>> b2e35d12
 
 export interface ILoadHostsOptions {
   page?: number;
