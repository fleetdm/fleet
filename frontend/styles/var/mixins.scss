--- conflicted
+++ resolved
@@ -158,18 +158,11 @@
   font-weight: $bold;
   font-size: $x-small;
   text-decoration: none;
-<<<<<<< HEAD
 
   &:hover {
     color: $ui-fleet-black-75-over;
   }
 
-=======
-  &:hover {
-    color: $ui-fleet-black-75-over;
-    // border-bottom: 1px solid transparent;
-  }
->>>>>>> 3c4822ae
   &:focus-visible {
     outline-color: $core-focused-outline;
     outline-offset: 3px;
