--- conflicted
+++ resolved
@@ -1,13 +1,8 @@
 import React, { PureComponent } from "react";
 import PropTypes from "prop-types";
 import { connect } from "react-redux";
-<<<<<<< HEAD
-import { push, goBack } from "react-router-redux";
+import { goBack, push, replace } from "react-router-redux";
 import { find, isEmpty, isEqual, memoize, omit } from "lodash";
-=======
-import { goBack, push, replace } from "react-router-redux";
-import { find, isEmpty, memoize, omit } from "lodash";
->>>>>>> 3ea01350
 
 import Button from "components/buttons/Button";
 import Dropdown from "components/forms/fields/Dropdown";
