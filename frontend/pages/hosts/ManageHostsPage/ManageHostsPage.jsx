--- conflicted
+++ resolved
@@ -1126,11 +1126,8 @@
       isEditLabel,
       loadingLabels,
       canAddNewHosts,
-<<<<<<< HEAD
       isBasicTier,
-=======
       canEnrollHosts,
->>>>>>> 53e4f107
     } = this.props;
     const { isConfigLoaded, isTeamsLoaded } = this.state;
 
