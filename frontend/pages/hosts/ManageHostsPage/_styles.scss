.manage-hosts {
  .header-wrap {
    display: flex;
    align-items: center;
    justify-content: space-between;
    margin-bottom: $pad-medium;
    height: 38px;

    .button-wrap {
      display: flex;
      justify-content: flex-end;
      min-width: 266px;
    }
  }

  .ace-fleet {
    margin-bottom: $pad-medium;
  }

  &__header {
    display: flex;
    align-items: center;
    min-width: 125px;

    .form-field {
      margin-bottom: 0;
    }
  }

  &__text {
    margin-right: $pad-large;
  }

  &__title {
    font-size: $large;

    .fleeticon {
      color: $core-fleet-blue;
      margin-right: 15px;
    }

    .fleeticon-success-check {
      color: $ui-success;
    }

    .fleeticon-offline {
      color: $ui-error;
    }
  }

  &__label-actions {
    button {
      &:first-child {
        margin-right: $pad-medium;
      }
    }
  }

  &__label-block {
    .title {
      display: flex;
      align-items: center;
      span {
        font-size: $x-small;
        font-weight: $bold;
      }
      button {
        margin-left: $pad-small;
        padding: 0;
        height: auto;

        img {
          margin: 0;
        }
      }
    }
    .description {
      span {
        vertical-align: text-top;
        font-size: $x-small;
        opacity: 0.5;
      }
    }
  }

  &__toggle-view {
    .fleeticon {
      width: 24px;
      height: 24px;
      margin-left: 12px;
      fill: $ui-gray;
    }

    &--active {
      .fleeticon {
        fill: $core-fleet-purple;
      }
    }
  }

  .table-container {
    padding-top: $pad-small;

    &__header-left {
      .controls {
        display: flex;
        align-items: center;

        .manage-hosts__filter-dropdowns {
          display: flex;
          margin-left: $pad-small;
        }
      }
    }

    // table header content responsive styles
    // NOTE: 1100px is a custom breakpoint to deal with responsiveness of the
    // table controls. 990px doesnt work for us in this case.
    @media (max-width: 1100px) {
      &__header {
        flex-direction: column;
      }

      .table-container__search {
        order: 1;
        width: 100%;
        margin-bottom: $pad-small;

        .table-container__search-input {
          margin-left: 0;

          & .search-field__input-wrapper {
            width: auto;
          }
        }
      }

      .table-container__header-left {
        order: 2;
        display: flex;
        flex-direction: column;
        align-items: stretch;

        .results-count {
          order: 2;
        }

        .controls {
          order: 1;
          margin-bottom: $pad-large;

          .manage-hosts__filter-dropdowns {
            flex: 1;

            .form-field--dropdown,
            .manage-hosts__label-filter-dropdown {
              flex: 1;
            }

            .manage-hosts__status_dropdown {
              width: auto;
            }
          }
        }
      }
    }

    .table-container__data-table-block {
      .data-table-block {
        .data-table {
          &__wrapper {
            overflow-x: scroll;
          }
          &__table {
            thead {
              tr {
                th {
                  .last-col-header-with-tip {
                    min-width: 90px;
                    .component__tooltip-wrapper__tip-text {
<<<<<<< HEAD
                      left: -126px;
=======
                      left: -96px;
>>>>>>> a257a696
                    }
                  }
                }
              }
            }

            tbody {
              .issues__cell {
                display: flex;
                align-items: center;
                .host-issue {
                  height: 16px;
                }
              }

              .device_mapping__cell,
              .mdm_enrollment_status__cell,
              .mdm_server_url__cell,
              .public_ip__cell {
                .text-cell {
                  display: inline;
                }
                .text-muted {
                  color: $ui-fleet-black-50;
                }
              }
            }
          }
        }
      }
    }
  }

  .form-field--dropdown {
    margin: 0;
  }

  &__status_dropdown {
    width: 165px;

    .Select-menu-outer {
      width: 364px;
      max-height: 310px;

      .Select-menu {
        max-height: none;
      }
    }
    .Select-value {
      padding-left: $pad-medium;
      padding-right: $pad-medium;

      &::before {
        display: inline-block;
        position: absolute;
        padding: 5px 0 0 0; // centers spin
        content: url(../assets/images/icon-filter-black-16x16@2x.png);
        transform: scale(0.5);
        height: 26px;
        left: 2px;
      }
    }
    .Select-value-label {
      padding-left: $pad-large;
      font-size: $small !important;
    }
  }

  &__label-filter-dropdown {
    margin-left: $pad-small;
  }

  &__enroll-hosts {
    padding: $pad-small;
    margin-right: $pad-small;
  }

  &__info-banners {
    padding-top: $pad-xxlarge;
    padding-bottom: $pad-large;
  }

  &__no-enroll-secret-banner {
    display: flex;
    justify-content: space-between;
    align-items: center;
    font-size: $x-small;
    background-color: $ui-off-white;
    padding: $pad-large;
    border-radius: 10px;
    border: 1px solid $ui-fleet-black-50;

    .dismiss-banner-button {
      display: flex;
      align-items: center;
      img {
        height: 16px;
        width: auto;
      }
    }
    &:not(:only-child) {
      margin-bottom: $pad-medium;
    }
  }

  .total-issues-count {
    margin-left: $pad-small;
  }

  &__export-btn {
    padding-left: $pad-medium;

    img {
      width: 13px;
      height: 13px;
      margin-left: 8px;
      position: relative;
      top: -2px;
    }
  }
}<|MERGE_RESOLUTION|>--- conflicted
+++ resolved
@@ -178,11 +178,7 @@
                   .last-col-header-with-tip {
                     min-width: 90px;
                     .component__tooltip-wrapper__tip-text {
-<<<<<<< HEAD
                       left: -126px;
-=======
-                      left: -96px;
->>>>>>> a257a696
                     }
                   }
                 }
