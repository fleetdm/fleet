.manage-hosts {
  .header-wrap {
    display: flex;
    align-items: flex-start;
    justify-content: space-between;
    margin-bottom: $pad-medium;
  }

  .ace-fleet {
    margin-bottom: $pad-medium;
  }

  &__header {
    display: flex;
    align-items: center;

    .form-field {
      margin-bottom: 0;
    }
  }

  &__text {
    margin-right: $pad-large;
  }

  &__title {
    font-size: $large;

    .fleeticon {
      color: $core-fleet-blue;
      margin-right: 15px;
    }

    .fleeticon-success-check {
      color: $ui-success;
    }

    .fleeticon-offline {
      color: $ui-error;
    }

    .fleeticon-mia {
      color: $core-fleet-black;
    }
  }

  &__label-actions {
    button {
      &:first-child {
        margin-right: $pad-medium;
      }
    }
  }

  &__label-block {
    margin-top: $pad-medium;

    .title {
      display: flex;
      align-items: center;
      span {
        font-size: $x-small;
        font-weight: $bold;
      }
      button {
        margin-left: $pad-small;
        padding: 0;
        height: auto;

        img {
          margin: 0;
        }
      }
    }
    .description {
      span {
        vertical-align: text-top;
        font-size: $x-small;
        opacity: 0.5;
      }
    }
  }

  &__toggle-view {
    .fleeticon {
      width: 24px;
      height: 24px;
      margin-left: 12px;
      fill: $ui-gray;
    }

    &--active {
      .fleeticon {
        fill: $core-fleet-purple;
      }
    }
  }

  .data-table-container {
    .data-table {
      &__wrapper {
        overflow-x: scroll;
      }
    }
  }

  &__modal-buttons {
    width: 100%;
    display: flex;
    justify-content: flex-end;

    .button:first-child {
      margin-right: $pad-medium;
    }
  }

  .form-field--dropdown {
    margin: 0;
  }

  &__status_dropdown {
    width: 159px;

    .Select-menu-outer {
      width: 364px;
      max-height: 310px;

      .Select-menu {
        max-height: none;
      }
    }
  }

  &__team-dropdown {
    border: 0 !important;
    position: relative;

    :hover {
      cursor: pointer !important;
    }

    &.is-focused {
      .Select-control {
        border: 0 !important;
        height: 32px;
      }
    }

    .Select-menu-outer {
      position: absolute;
      width: 330px;
      min-width: 125px;
      left: -12px;
      border-radius: 6px;
    }
  }

  &__header {
    min-width: 125px;
  }

  &__team-dropdown {
    .Select-control {
      background-color: #fff;
      border: 0 !important;
      border-radius: none;
      position: none;
      width: max-content; // move select arrow
      height: 20px;

      &:hover {
        box-shadow: none;
      }

      &:hover .Select-value-label {
        color: $core-vibrant-blue !important;
      }

      .Select-arrow-zone {
        padding-left: $pad-small;

        .Select-arrow {
          top: 1px !important;
          margin-top: 0 !important;
        }
      }

      .Select-multi-value-wrapper {
        width: max-content; // move select arrow
        height: 20px;
        margin-bottom: $pad-xsmall;

        .Select-input {
          display: none !important;
        }

        .Select-value {
          position: relative; // move select arrow
          display: inline-block; // move select arrow
          line-height: 28px;
          padding: 0;
          border: 0 !important;
          background-color: #fff !important;
          right: 0;
          left: 0;
          bottom: 0;
          top: 0;

          &.is-focused {
            border: 0 !important;
          }
          :hover {
            border: 0 !important;
          }

          .Select-value-label {
            font-size: $large !important;
          }
        }
      }
    }
  }

<<<<<<< HEAD
  &__policies-filter-block {
    display: flex;
    align-items: center;
    padding-top: $pad-medium;

    p {
      font-size: $x-small;
      font-weight: $bold;
      padding-left: $pad-medium;
    }
=======
  &__enroll-hosts {
    padding: $pad-small;
    margin-right: $pad-small;
>>>>>>> 59930182
  }
}<|MERGE_RESOLUTION|>--- conflicted
+++ resolved
@@ -221,7 +221,6 @@
     }
   }
 
-<<<<<<< HEAD
   &__policies-filter-block {
     display: flex;
     align-items: center;
@@ -232,10 +231,10 @@
       font-weight: $bold;
       padding-left: $pad-medium;
     }
-=======
+  }
+  
   &__enroll-hosts {
     padding: $pad-small;
     margin-right: $pad-small;
->>>>>>> 59930182
   }
 }