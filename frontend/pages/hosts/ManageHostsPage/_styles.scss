--- conflicted
+++ resolved
@@ -157,95 +157,7 @@
     }
   }
 
-<<<<<<< HEAD
   &__labels-policies-wrap {
-=======
-  &__team-dropdown {
-    border: 0 !important;
-    position: relative;
-
-    :hover {
-      cursor: pointer !important;
-    }
-
-    &.is-focused {
-      .Select-control {
-        border: 0 !important;
-        height: 32px;
-      }
-    }
-
-    .Select-menu-outer {
-      position: absolute;
-      width: 330px;
-      min-width: 125px;
-      left: -12px;
-      border-radius: 6px;
-    }
-
-    .Select-control {
-      background-color: #fff;
-      border: 0 !important;
-      border-radius: none;
-      position: none;
-      width: max-content; // move select arrow
-      height: 20px;
-
-      &:hover {
-        box-shadow: none;
-      }
-
-      &:hover .Select-value-label {
-        color: $core-vibrant-blue !important;
-      }
-
-      .Select-arrow-zone {
-        padding-left: $pad-small;
-
-        .Select-arrow {
-          top: 1px !important;
-          margin-top: 0 !important;
-        }
-      }
-
-      .Select-multi-value-wrapper {
-        width: max-content; // move select arrow
-        height: 20px;
-        margin-bottom: $pad-xsmall;
-
-        .Select-input {
-          display: none !important;
-        }
-
-        .Select-value {
-          position: relative; // move select arrow
-          display: inline-block; // move select arrow
-          line-height: 28px;
-          padding: 0;
-          border: 0 !important;
-          background-color: #fff !important;
-          right: 0;
-          left: 0;
-          bottom: 0;
-          top: 0;
-
-          &.is-focused {
-            border: 0 !important;
-          }
-          :hover {
-            border: 0 !important;
-          }
-
-          .Select-value-label {
-            font-size: $large !important;
-          }
-        }
-      }
-    }
-  }
-
-  &__labels-active-filter-wrap {
->>>>>>> 56aee3b5
     margin-bottom: $pad-medium;
   }
 
