import React, {
  useState,
  useContext,
  useEffect,
  useCallback,
  useMemo,
} from "react";
import { useQuery } from "react-query";
import { InjectedRouter, Params } from "react-router/lib/Router";
import { RouteProps } from "react-router/lib/Route";
import { find, isEmpty, isEqual, omit } from "lodash";
import { format } from "date-fns";
import FileSaver from "file-saver";

import enrollSecretsAPI from "services/entities/enroll_secret";
import labelsAPI, { ILabelsResponse } from "services/entities/labels";
import teamsAPI, { ILoadTeamsResponse } from "services/entities/teams";
import globalPoliciesAPI from "services/entities/global_policies";
import hostsAPI, {
  ILoadHostsQueryKey,
  ILoadHostsResponse,
  ISortOption,
  MacSettingsStatusQueryParam,
} from "services/entities/hosts";
import hostCountAPI, {
  IHostsCountQueryKey,
  IHostsCountResponse,
} from "services/entities/host_count";
import {
  getOSVersions,
  IGetOSVersionsQueryKey,
  IOSVersionsResponse,
} from "services/entities/operating_systems";

import PATHS from "router/paths";
import { AppContext } from "context/app";
import { TableContext } from "context/table";
import { NotificationContext } from "context/notification";

import useTeamIdParam from "hooks/useTeamIdParam";

import {
  IEnrollSecret,
  IEnrollSecretsResponse,
} from "interfaces/enroll_secret";
import { ILabel } from "interfaces/label";
<<<<<<< HEAD
import { MDM_ENROLLMENT_STATUS } from "interfaces/mdm";
import {
  formatOperatingSystemDisplayName,
  IOperatingSystemVersion,
} from "interfaces/operating_system";
=======
import { IMunkiIssuesAggregate } from "interfaces/macadmins";
import { IMdmSolution } from "interfaces/mdm";
import { IOperatingSystemVersion } from "interfaces/operating_system";
>>>>>>> 6bce1797
import { IPolicy, IStoredPolicyResponse } from "interfaces/policy";
import { ITeam } from "interfaces/team";
import { IEmptyTableProps } from "interfaces/empty_table";

import sortUtils from "utilities/sort";
import {
  HOSTS_SEARCH_BOX_PLACEHOLDER,
  HOSTS_SEARCH_BOX_TOOLTIP,
  PolicyResponse,
} from "utilities/constants";

import Button from "components/buttons/Button";
// @ts-ignore
import Dropdown from "components/forms/fields/Dropdown";
import TableContainer from "components/TableContainer";
import TableDataError from "components/DataError";
import { IActionButtonProps } from "components/TableContainer/DataTable/ActionButton";
import TeamsDropdown from "components/TeamsDropdown";
import Spinner from "components/Spinner";
import MainContent from "components/MainContent";
import EmptyTable from "components/EmptyTable";
import {
  defaultHiddenColumns,
  generateVisibleTableColumns,
  generateAvailableTableHeaders,
} from "./HostTableConfig";
import {
  LABEL_SLUG_PREFIX,
  DEFAULT_SORT_HEADER,
  DEFAULT_SORT_DIRECTION,
  DEFAULT_PAGE_SIZE,
  HOST_SELECT_STATUSES,
} from "./constants";
import { isAcceptableStatus, getNextLocationPath } from "./helpers";
import DeleteSecretModal from "../../../components/EnrollSecrets/DeleteSecretModal";
import SecretEditorModal from "../../../components/EnrollSecrets/SecretEditorModal";
import AddHostsModal from "../../../components/AddHostsModal";
import EnrollSecretModal from "../../../components/EnrollSecrets/EnrollSecretModal";
// @ts-ignore
import EditColumnsModal from "./components/EditColumnsModal/EditColumnsModal";
import TransferHostModal from "../components/TransferHostModal";
import DeleteHostModal from "../components/DeleteHostModal";
import DeleteLabelModal from "./components/DeleteLabelModal";
import EditColumnsIcon from "../../../../assets/images/icon-edit-columns-16x16@2x.png";
import CloseIconBlack from "../../../../assets/images/icon-close-fleet-black-16x16@2x.png";
import DownloadIcon from "../../../../assets/images/icon-download-12x12@2x.png";
import LabelFilterSelect from "./components/LabelFilterSelect";
import HostsFilterBlock from "./components/HostsFilterBlock";

interface IManageHostsProps {
  route: RouteProps;
  router: InjectedRouter;
  params: Params;
  // eslint-disable-next-line @typescript-eslint/no-explicit-any
  location: any; // no type in react-router v3
}

interface ITableQueryProps {
  pageIndex: number;
  pageSize: number;
  searchQuery: string;
  sortHeader: string;
  sortDirection: string;
}

const CSV_HOSTS_TITLE = "Hosts";
const baseClass = "manage-hosts";

const ManageHostsPage = ({
  route,
  router,
  params: routeParams,
  location,
}: IManageHostsProps): JSX.Element => {
  const routeTemplate = route?.path ?? "";
  const queryParams = location.query;
  const {
    availableTeams,
    config,
    currentUser,
    filteredHostsPath,
    isGlobalAdmin,
    isGlobalMaintainer,
    isTeamMaintainer,
    isTeamAdmin,
    isOnGlobalTeam,
    isOnlyObserver,
    isPremiumTier,
    isFreeTier,
    isSandboxMode,
    setFilteredHostsPath,
  } = useContext(AppContext);
  const { renderFlash } = useContext(NotificationContext);

  const { setResetSelectedRows } = useContext(TableContext);

  const {
    currentTeamId,
    currentTeamName,
    isAnyTeamSelected,
    isRouteOk,
    teamIdForApi,
    handleTeamChange,
  } = useTeamIdParam({
    location,
    router,
    includeAllTeams: true,
    includeNoTeam: true,
  });

  const hostHiddenColumns = localStorage.getItem("hostHiddenColumns");
  const storedHiddenColumns = hostHiddenColumns
    ? JSON.parse(hostHiddenColumns)
    : null;

  const initialSortBy: ISortOption[] = (() => {
    let key = DEFAULT_SORT_HEADER;
    let direction = DEFAULT_SORT_DIRECTION;

    if (queryParams) {
      const { order_key, order_direction } = queryParams;
      key = order_key || key;
      direction = order_direction || direction;
    }

    return [{ key, direction }];
  })();

  const initialQuery = (() => {
    let query = "";

    if (queryParams && queryParams.query) {
      query = queryParams.query;
    }

    return query;
  })();

  // ========= states
  const [selectedLabel, setSelectedLabel] = useState<ILabel>();
  const [selectedSecret, setSelectedSecret] = useState<IEnrollSecret>();
  const [showNoEnrollSecretBanner, setShowNoEnrollSecretBanner] = useState(
    true
  );
  const [showDeleteSecretModal, setShowDeleteSecretModal] = useState(false);
  const [showSecretEditorModal, setShowSecretEditorModal] = useState(false);
  const [showEnrollSecretModal, setShowEnrollSecretModal] = useState(false);
  const [showDeleteLabelModal, setShowDeleteLabelModal] = useState(false);
  const [showEditColumnsModal, setShowEditColumnsModal] = useState(false);
  const [showAddHostsModal, setShowAddHostsModal] = useState(false);
  const [showTransferHostModal, setShowTransferHostModal] = useState(false);
  const [showDeleteHostModal, setShowDeleteHostModal] = useState(false);
  const [hiddenColumns, setHiddenColumns] = useState<string[]>(
    storedHiddenColumns || defaultHiddenColumns
  );
  const [selectedHostIds, setSelectedHostIds] = useState<number[]>([]);
  const [isAllMatchingHostsSelected, setIsAllMatchingHostsSelected] = useState(
    false
  );
  const [searchQuery, setSearchQuery] = useState(initialQuery);
  const [sortBy, setSortBy] = useState<ISortOption[]>(initialSortBy);
  const [tableQueryData, setTableQueryData] = useState<ITableQueryProps>();
  const [resetPageIndex, setResetPageIndex] = useState<boolean>(false);
  const [isUpdatingLabel, setIsUpdatingLabel] = useState<boolean>(false);
  const [isUpdatingSecret, setIsUpdatingSecret] = useState<boolean>(false);
  const [isUpdatingHosts, setIsUpdatingHosts] = useState<boolean>(false);

  // ========= queryParams
  const policyId = queryParams?.policy_id;
  const policyResponse: PolicyResponse = queryParams?.policy_response;
  const macSettingsStatus = queryParams?.macos_settings;
  const softwareId =
    queryParams?.software_id !== undefined
      ? parseInt(queryParams.software_id, 10)
      : undefined;
  const status = isAcceptableStatus(queryParams?.status)
    ? queryParams?.status
    : undefined;
  const mdmId =
    queryParams?.mdm_id !== undefined
      ? parseInt(queryParams.mdm_id, 10)
      : undefined;
  const mdmEnrollmentStatus = queryParams?.mdm_enrollment_status;
  const { os_id: osId, os_name: osName, os_version: osVersion } = queryParams;
  const munkiIssueId =
    queryParams?.munki_issue_id !== undefined
      ? parseInt(queryParams.munki_issue_id, 10)
      : undefined;
  const lowDiskSpaceHosts =
    queryParams?.low_disk_space !== undefined
      ? parseInt(queryParams.low_disk_space, 10)
      : undefined;
  const missingHosts = queryParams?.status === "missing";

  // ========= routeParams
  const { active_label: activeLabel, label_id: labelID } = routeParams;
  const selectedFilters = useMemo(() => {
    const filters: string[] = [];
    labelID && filters.push(`${LABEL_SLUG_PREFIX}${labelID}`);
    activeLabel && filters.push(activeLabel);
    return filters;
  }, [activeLabel, labelID]);

  // ========= derived permissions
  const canEnrollHosts =
    isGlobalAdmin || isGlobalMaintainer || isTeamAdmin || isTeamMaintainer;
  const canEnrollGlobalHosts = isGlobalAdmin || isGlobalMaintainer;
  const canAddNewLabels = (isGlobalAdmin || isGlobalMaintainer) ?? false;

  const { data: labels, refetch: refetchLabels } = useQuery<
    ILabelsResponse,
    Error,
    ILabel[]
  >(["labels"], () => labelsAPI.loadAll(), {
    select: (data: ILabelsResponse) => data.labels,
  });

  const {
    isLoading: isGlobalSecretsLoading,
    data: globalSecrets,
    refetch: refetchGlobalSecrets,
  } = useQuery<IEnrollSecretsResponse, Error, IEnrollSecret[]>(
    ["global secrets"],
    () => enrollSecretsAPI.getGlobalEnrollSecrets(),
    {
      enabled: !!canEnrollGlobalHosts,
      select: (data: IEnrollSecretsResponse) => data.secrets,
    }
  );

  const {
    isLoading: isTeamSecretsLoading,
    data: teamSecrets,
    refetch: refetchTeamSecrets,
  } = useQuery<IEnrollSecretsResponse, Error, IEnrollSecret[]>(
    ["team secrets", currentTeamId],
    () => {
      if (isAnyTeamSelected) {
        return enrollSecretsAPI.getTeamEnrollSecrets(currentTeamId);
      }
      return { secrets: [] };
    },
    {
      enabled: canEnrollHosts && isAnyTeamSelected,
      select: (data: IEnrollSecretsResponse) => data.secrets,
    }
  );

  const {
    data: teams,
    isLoading: isLoadingTeams,
    refetch: refetchTeams,
  } = useQuery<ILoadTeamsResponse, Error, ITeam[]>(
    ["teams"],
    () => teamsAPI.loadAll(),
    {
      enabled: !!isPremiumTier,
      select: (data: ILoadTeamsResponse) =>
        data.teams.sort((a, b) => sortUtils.caseInsensitiveAsc(a.name, b.name)),
    }
  );

  const {
    data: policy,
    isLoading: isLoadingPolicy,
    error: errorPolicy,
  } = useQuery<IStoredPolicyResponse, Error, IPolicy>(
    ["policy", policyId],
    () => globalPoliciesAPI.load(policyId),
    {
      enabled: !!policyId,
      select: (data) => data.policy,
    }
  );

  const { data: osVersions } = useQuery<
    IOSVersionsResponse,
    Error,
    IOperatingSystemVersion[],
    IGetOSVersionsQueryKey[]
  >([{ scope: "os_versions" }], () => getOSVersions(), {
    enabled:
      !!queryParams?.os_id ||
      (!!queryParams?.os_name && !!queryParams?.os_version),
    keepPreviousData: true,
    select: (data) => data.os_versions,
  });

  const {
    data: hostsData,
    error: errorHosts,
    isFetching: isLoadingHosts,
    refetch: refetchHostsAPI,
  } = useQuery<
    ILoadHostsResponse,
    Error,
    ILoadHostsResponse,
    ILoadHostsQueryKey[]
  >(
    [
      {
        scope: "hosts",
        selectedLabels: selectedFilters,
        globalFilter: searchQuery,
        sortBy,
        teamId: teamIdForApi,
        policyId,
        policyResponse,
        softwareId,
        status,
        mdmId,
        mdmEnrollmentStatus,
        munkiIssueId,
        lowDiskSpaceHosts,
        osId,
        osName,
        osVersion,
        page: tableQueryData ? tableQueryData.pageIndex : 0,
        perPage: tableQueryData ? tableQueryData.pageSize : 50,
        device_mapping: true,
      },
    ],
    ({ queryKey }) => hostsAPI.loadHosts(queryKey[0]),
    {
      enabled: isRouteOk,
      keepPreviousData: true,
      staleTime: 10000, // stale time can be adjusted if fresher data is desired
    }
  );

  const {
    data: hostsCount,
    error: errorHostsCount,
    isFetching: isLoadingHostsCount,
    refetch: refetchHostsCountAPI,
  } = useQuery<IHostsCountResponse, Error, number, IHostsCountQueryKey[]>(
    [
      {
        scope: "hosts_count",
        selectedLabels: selectedFilters,
        globalFilter: searchQuery,
        teamId: teamIdForApi,
        policyId,
        policyResponse,
        softwareId,
        status,
        mdmId,
        mdmEnrollmentStatus,
        munkiIssueId,
        lowDiskSpaceHosts,
        osId,
        osName,
        osVersion,
        page: tableQueryData ? tableQueryData.pageIndex : 0,
        perPage: tableQueryData ? tableQueryData.pageSize : 50,
      },
    ],
    ({ queryKey }) => hostCountAPI.load(queryKey[0]),
    {
      select: (data) => data.count,
      keepPreviousData: true,
      staleTime: 10000, // stale time can be adjusted if fresher data is desired
    }
  );

  const refetchHosts = () => {
    refetchHostsAPI();
    refetchHostsCountAPI();
  };

  const hasErrors = !!errorHosts || !!errorHostsCount || !!errorPolicy;

  const toggleDeleteSecretModal = () => {
    // open and closes delete modal
    setShowDeleteSecretModal(!showDeleteSecretModal);
    // open and closes main enroll secret modal
    setShowEnrollSecretModal(!showEnrollSecretModal);
  };

  const toggleSecretEditorModal = () => {
    // open and closes add/edit modal
    setShowSecretEditorModal(!showSecretEditorModal);
    // open and closes main enroll secret modall
    setShowEnrollSecretModal(!showEnrollSecretModal);
  };

  const toggleDeleteLabelModal = () => {
    setShowDeleteLabelModal(!showDeleteLabelModal);
  };

  const toggleTransferHostModal = () => {
    setShowTransferHostModal(!showTransferHostModal);
  };

  const toggleDeleteHostModal = () => {
    setShowDeleteHostModal(!showDeleteHostModal);
  };

  const toggleAddHostsModal = () => {
    setShowAddHostsModal(!showAddHostsModal);
  };

  const toggleEditColumnsModal = () => {
    setShowEditColumnsModal(!showEditColumnsModal);
  };

  const toggleAllMatchingHosts = (shouldSelect: boolean) => {
    if (typeof shouldSelect !== "undefined") {
      setIsAllMatchingHostsSelected(shouldSelect);
    } else {
      setIsAllMatchingHostsSelected(!isAllMatchingHostsSelected);
    }
  };

  // TODO: cleanup this effect
  useEffect(() => {
    setShowNoEnrollSecretBanner(true);
  }, [teamIdForApi]);

  // TODO: cleanup this effect
  useEffect(() => {
    const slugToFind =
      (selectedFilters.length > 0 &&
        selectedFilters.find((f) => f.includes(LABEL_SLUG_PREFIX))) ||
      selectedFilters[0];
    const validLabel = find(labels, ["slug", slugToFind]) as ILabel;
    if (selectedLabel !== validLabel) {
      setSelectedLabel(validLabel);
    }
  }, [labels, selectedFilters, selectedLabel]);

  // TODO: cleanup this effect
  useEffect(() => {
    if (location.search.includes("software_id")) {
      return;
    }
    const path = location.pathname + location.search;
    if (filteredHostsPath !== path) {
      setFilteredHostsPath(location.pathname + location.search);
    }
  }, [filteredHostsPath, location, setFilteredHostsPath]);

  const isLastPage =
    tableQueryData &&
    !!hostsCount &&
    DEFAULT_PAGE_SIZE * tableQueryData.pageIndex +
      (hostsData?.hosts?.length || 0) >=
      hostsCount;

  const handleLabelChange = ({ slug }: ILabel): boolean => {
    const { MANAGE_HOSTS } = PATHS;

    // Non-status labels are not compatible with policies or software filters
    // so omit policies and software params from next location
    let newQueryParams = queryParams;
    if (slug) {
      newQueryParams = omit(newQueryParams, [
        "policy_id",
        "policy_response",
        "software_id",
      ]);
    }

    router.replace(
      getNextLocationPath({
        pathPrefix: `${MANAGE_HOSTS}/${slug}`,
        queryParams: newQueryParams,
      })
    );

    return true;
  };

  // NOTE: used to reset page number to 0 when modifying filters
  const handleResetPageIndex = () => {
    setTableQueryData(
      (prevState) =>
        ({
          ...prevState,
          pageIndex: 0,
        } as ITableQueryProps)
    );
    setResetPageIndex(true);
  };

  const handleChangePoliciesFilter = (response: PolicyResponse) => {
    handleResetPageIndex();

    router.replace(
      getNextLocationPath({
        pathPrefix: PATHS.MANAGE_HOSTS,
        routeTemplate,
        routeParams,
        queryParams: Object.assign({}, queryParams, {
          policy_id: policyId,
          policy_response: response,
        }),
      })
    );
  };

  const handleClearRouteParam = () => {
    handleResetPageIndex();

    router.replace(
      getNextLocationPath({
        pathPrefix: PATHS.MANAGE_HOSTS,
        routeTemplate,
        routeParams: undefined,
        queryParams,
      })
    );
  };

  const handleClearFilter = (omitParams: string[]) => {
    handleResetPageIndex();

    router.replace(
      getNextLocationPath({
        pathPrefix: PATHS.MANAGE_HOSTS,
        routeTemplate,
        routeParams,
        queryParams: omit(queryParams, omitParams),
      })
    );
  };

<<<<<<< HEAD
  const handleClearPoliciesFilter = () => {
    handleClearFilter(["policy_id", "policy_response"]);
  };

  const handleClearOSFilter = () => {
    handleClearFilter(["os_id", "os_name", "os_version"]);
  };

  const handleClearMacSettingsStatusFilter = () => {
    handleClearFilter(["macos_settings"]);
  };

  const handleClearSoftwareFilter = () => {
    handleClearFilter(["software_id"]);
  };

  const handleClearMDMSolutionFilter = () => {
    handleClearFilter(["mdm_id"]);
  };

  const handleClearMDMEnrollmentFilter = () => {
    handleClearFilter(["mdm_enrollment_status"]);
  };

  const handleClearMunkiIssueFilter = () => {
    handleClearFilter(["munki_issue_id"]);
  };

  const handleClearLowDiskSpaceFilter = () => {
    handleClearFilter(["low_disk_space"]);
=======
  const handleTeamSelect = (teamId: number) => {
    const { MANAGE_HOSTS } = PATHS;

    const slimmerParams = omit(queryParams, ["team_id"]);

    const newQueryParams = !teamId
      ? slimmerParams
      : Object.assign(slimmerParams, { team_id: teamId });

    const nextLocation = getNextLocationPath({
      pathPrefix: MANAGE_HOSTS,
      routeTemplate,
      routeParams,
      queryParams: newQueryParams,
    });

    handleResetPageIndex();
    router.replace(nextLocation);
    const selectedTeam = find(availableTeams, ["id", teamId]);
    setCurrentTeam(selectedTeam);
>>>>>>> 6bce1797
  };

  const handleStatusDropdownChange = (statusName: string) => {
    handleResetPageIndex();

    router.replace(
      getNextLocationPath({
        pathPrefix: PATHS.MANAGE_HOSTS,
        routeTemplate,
        routeParams,
        queryParams: { ...queryParams, status: statusName },
      })
    );
  };

  const handleMacSettingsStatusDropdownChange = (
    newMacSettingsStatus: MacSettingsStatusQueryParam
  ) => {
    handleResetPageIndex();

    router.replace(
      getNextLocationPath({
        pathPrefix: PATHS.MANAGE_HOSTS,
        routeTemplate,
        routeParams,
        queryParams: { ...queryParams, macos_settings: newMacSettingsStatus },
      })
    );
  };

  const onAddLabelClick = () => {
    router.push(`${PATHS.NEW_LABEL}`);
  };

  const onEditLabelClick = (evt: React.MouseEvent<HTMLButtonElement>) => {
    evt.preventDefault();
    router.push(`${PATHS.EDIT_LABEL(parseInt(labelID, 10))}`);
  };

  const onSaveColumns = (newHiddenColumns: string[]) => {
    localStorage.setItem("hostHiddenColumns", JSON.stringify(newHiddenColumns));
    setHiddenColumns(newHiddenColumns);
    setShowEditColumnsModal(false);
  };

  // NOTE: used to reset page number to 0 when modifying filters
  useEffect(() => {
    // TODO: cleanup this effect
    setResetPageIndex(false);
  }, [queryParams]);

  // NOTE: this is called once on initial render and every time the query changes
  const onTableQueryChange = useCallback(
    async (newTableQuery: ITableQueryProps) => {
      if (!isRouteOk || isEqual(newTableQuery, tableQueryData)) {
        return;
      }

      setTableQueryData({ ...newTableQuery });

      const {
        searchQuery: searchText,
        sortHeader,
        sortDirection,
      } = newTableQuery;

      let sort = sortBy;
      if (sortHeader) {
        sort = [
          {
            key: sortHeader,
            direction: sortDirection || DEFAULT_SORT_DIRECTION,
          },
        ];
      } else if (!sortBy.length) {
        sort = [
          { key: DEFAULT_SORT_HEADER, direction: DEFAULT_SORT_DIRECTION },
        ];
      }

      if (!isEqual(sort, sortBy)) {
        setSortBy([...sort]);
      }

      if (!isEqual(searchText, searchQuery)) {
        setSearchQuery(searchText);
      }

      // Rebuild queryParams to dispatch new browser location to react-router
      const newQueryParams: { [key: string]: string | number | undefined } = {};
      if (!isEmpty(searchText)) {
        newQueryParams.query = searchText;
      }

      newQueryParams.order_key = sort[0].key || DEFAULT_SORT_HEADER;
      newQueryParams.order_direction =
        sort[0].direction || DEFAULT_SORT_DIRECTION;

      newQueryParams.team_id = teamIdForApi;

      if (status) {
        newQueryParams.status = status;
      }
      if (policyId && policyResponse) {
        newQueryParams.policy_id = policyId;
        newQueryParams.policy_response = policyResponse;
      } else if (macSettingsStatus) {
        newQueryParams.macos_settings = macSettingsStatus;
      } else if (softwareId) {
        newQueryParams.software_id = softwareId;
      } else if (mdmId) {
        newQueryParams.mdm_id = mdmId;
      } else if (mdmEnrollmentStatus) {
        newQueryParams.mdm_enrollment_status = mdmEnrollmentStatus;
      } else if (munkiIssueId) {
        newQueryParams.munki_issue_id = munkiIssueId;
      } else if (missingHosts) {
        // Premium feature only
        newQueryParams.status = "missing";
      } else if (lowDiskSpaceHosts && isPremiumTier) {
        // Premium feature only
        newQueryParams.low_disk_space = lowDiskSpaceHosts;
      } else if (osId || (osName && osVersion)) {
        newQueryParams.os_id = osId;
        newQueryParams.os_name = osName;
        newQueryParams.os_version = osVersion;
      }
      router.replace(
        getNextLocationPath({
          pathPrefix: PATHS.MANAGE_HOSTS,
          routeTemplate,
          routeParams,
          queryParams: newQueryParams,
        })
      );
    },
    [
      isRouteOk,
      tableQueryData,
      sortBy,
      searchQuery,
      teamIdForApi,
      status,
      policyId,
      policyResponse,
      macSettingsStatus,
      softwareId,
      mdmId,
      mdmEnrollmentStatus,
      munkiIssueId,
      missingHosts,
      lowDiskSpaceHosts,
      isPremiumTier,
      osId,
      osName,
      osVersion,
      router,
      routeTemplate,
      routeParams,
    ]
  );

  const onTeamChange = useCallback(
    (teamId: number) => {
      // TODO(sarah): refactor so that this doesn't trigger two api calls (reset page index updates
      // tableQueryData)
      handleTeamChange(teamId);
      handleResetPageIndex();
    },
    [handleTeamChange]
  );

  const onSaveSecret = async (enrollSecretString: string) => {
    const { MANAGE_HOSTS } = PATHS;

    // Creates new list of secrets removing selected secret and adding new secret
    const currentSecrets = isAnyTeamSelected
      ? teamSecrets || []
      : globalSecrets || [];

    const newSecrets = currentSecrets.filter(
      (s) => s.secret !== selectedSecret?.secret
    );

    if (enrollSecretString) {
      newSecrets.push({ secret: enrollSecretString });
    }

    setIsUpdatingSecret(true);

    try {
      if (isAnyTeamSelected) {
        await enrollSecretsAPI.modifyTeamEnrollSecrets(
          currentTeamId,
          newSecrets
        );
        refetchTeamSecrets();
      } else {
        await enrollSecretsAPI.modifyGlobalEnrollSecrets(newSecrets);
        refetchGlobalSecrets();
      }
      toggleSecretEditorModal();
      isPremiumTier && refetchTeams();

      router.push(
        getNextLocationPath({
          pathPrefix: MANAGE_HOSTS,
          routeTemplate: routeTemplate.replace("/labels/:label_id", ""),
          routeParams,
          queryParams,
        })
      );
      renderFlash(
        "success",
        `Successfully ${selectedSecret ? "edited" : "added"} enroll secret.`
      );
    } catch (error) {
      console.error(error);
      renderFlash(
        "error",
        `Could not ${
          selectedSecret ? "edit" : "add"
        } enroll secret. Please try again.`
      );
    } finally {
      setIsUpdatingSecret(false);
    }
  };

  const onDeleteSecret = async () => {
    const { MANAGE_HOSTS } = PATHS;

    // create new list of secrets removing selected secret
    const currentSecrets = isAnyTeamSelected
      ? teamSecrets || []
      : globalSecrets || [];

    const newSecrets = currentSecrets.filter(
      (s) => s.secret !== selectedSecret?.secret
    );

    setIsUpdatingSecret(true);

    try {
      if (isAnyTeamSelected) {
        await enrollSecretsAPI.modifyTeamEnrollSecrets(
          currentTeamId,
          newSecrets
        );
        refetchTeamSecrets();
      } else {
        await enrollSecretsAPI.modifyGlobalEnrollSecrets(newSecrets);
        refetchGlobalSecrets();
      }
      toggleDeleteSecretModal();
      refetchTeams();
      router.push(
        getNextLocationPath({
          pathPrefix: MANAGE_HOSTS,
          routeTemplate: routeTemplate.replace("/labels/:label_id", ""),
          routeParams,
          queryParams,
        })
      );
      renderFlash("success", `Successfully deleted enroll secret.`);
    } catch (error) {
      console.error(error);
      renderFlash("error", "Could not delete enroll secret. Please try again.");
    } finally {
      setIsUpdatingSecret(false);
    }
  };

  const onDeleteLabel = async () => {
    if (!selectedLabel) {
      console.error("Label isn't available. This should not happen.");
      return false;
    }
    setIsUpdatingLabel(true);

    const { MANAGE_HOSTS } = PATHS;
    try {
      await labelsAPI.destroy(selectedLabel);
      toggleDeleteLabelModal();
      refetchLabels();

      router.push(
        getNextLocationPath({
          pathPrefix: MANAGE_HOSTS,
          routeTemplate: routeTemplate.replace("/labels/:label_id", ""),
          routeParams,
          queryParams,
        })
      );
      renderFlash("success", "Successfully deleted label.");
    } catch (error) {
      console.error(error);
      renderFlash("error", "Could not delete label. Please try again.");
    } finally {
      setIsUpdatingLabel(false);
    }
  };

  const onTransferToTeamClick = (hostIds: number[]) => {
    toggleTransferHostModal();
    setSelectedHostIds(hostIds);
  };

  const onDeleteHostsClick = (hostIds: number[]) => {
    toggleDeleteHostModal();
    setSelectedHostIds(hostIds);
  };

  const onTransferHostSubmit = async (transferTeam: ITeam) => {
    setIsUpdatingHosts(true);

    const teamId = typeof transferTeam.id === "number" ? transferTeam.id : null;
    let action = hostsAPI.transferToTeam(teamId, selectedHostIds);

    if (isAllMatchingHostsSelected) {
      const labelId = selectedLabel?.id;

      action = hostsAPI.transferToTeamByFilter({
        teamId,
        query: searchQuery,
        status,
        labelId,
      });
    }

    try {
      await action;

      const successMessage =
        teamId === null
          ? `Hosts successfully removed from teams.`
          : `Hosts successfully transferred to  ${transferTeam.name}.`;

      renderFlash("success", successMessage);
      setResetSelectedRows(true);
      refetchHosts();
      toggleTransferHostModal();
      setSelectedHostIds([]);
      setIsAllMatchingHostsSelected(false);
    } catch (error) {
      renderFlash("error", "Could not transfer hosts. Please try again.");
    } finally {
      setIsUpdatingHosts(false);
    }
  };

  const onDeleteHostSubmit = async () => {
    setIsUpdatingHosts(true);

    let action = hostsAPI.destroyBulk(selectedHostIds);

    if (isAllMatchingHostsSelected) {
      const teamId = isAnyTeamSelected ? currentTeamId ?? null : null;

      const labelId = selectedLabel?.id;

      action = hostsAPI.destroyByFilter({
        teamId,
        query: searchQuery,
        status,
        labelId,
      });
    }

    try {
      await action;

      const successMessage = `${
        selectedHostIds.length === 1 ? "Host" : "Hosts"
      } successfully deleted.`;

      renderFlash("success", successMessage);
      setResetSelectedRows(true);
      refetchHosts();
      refetchLabels();
      toggleDeleteHostModal();
      setSelectedHostIds([]);
      setIsAllMatchingHostsSelected(false);
    } catch (error) {
      renderFlash(
        "error",
        `Could not delete ${
          selectedHostIds.length === 1 ? "host" : "hosts"
        }. Please try again.`
      );
    } finally {
      setIsUpdatingHosts(false);
    }
  };

  const renderTeamsFilterDropdown = () => (
    <TeamsDropdown
      currentUserTeams={availableTeams || []}
      selectedTeamId={currentTeamId}
      isDisabled={isLoadingHosts || isLoadingHostsCount} // TODO: why?
      onChange={onTeamChange}
      includeNoTeams
    />
  );

<<<<<<< HEAD
  const renderLabelFilterPill = () => {
    if (selectedLabel) {
      const { description, display_text, label_type } = selectedLabel;
      const pillLabel =
        PLATFORM_LABEL_DISPLAY_NAMES[display_text] ?? display_text;

      return (
        <>
          <FilterPill
            label={pillLabel}
            tooltipDescription={description}
            onClear={handleClearRouteParam}
          />
          {label_type !== "builtin" && !isOnlyObserver && (
            <>
              <Button onClick={onEditLabelClick} variant={"text-icon"}>
                <img src={PencilIcon} alt="Edit label" />
              </Button>
              <Button onClick={toggleDeleteLabelModal} variant={"text-icon"}>
                <img src={TrashIcon} alt="Delete label" />
              </Button>
            </>
          )}
        </>
      );
    }

    return null;
  };

  const renderOSFilterBlock = () => {
    if (!osId && !(osName && osVersion)) return null;

    let os: IOperatingSystemVersion | undefined;
    if (osId) {
      os = osVersions?.find((v) => v.os_id === osId);
    } else if (osName && osVersion) {
      const name: string = osName;
      const vers: string = osVersion;

      os = osVersions?.find(
        ({ name_only, version }) =>
          name_only.toLowerCase() === name.toLowerCase() &&
          version.toLowerCase() === vers.toLowerCase()
      );
    }
    if (!os) return null;

    const { name, name_only, version } = os;
    const label = formatOperatingSystemDisplayName(
      name_only || version
        ? `${name_only || ""} ${version || ""}`
        : `${name || ""}`
    );
    const TooltipDescription = (
      <span className="tooltip__tooltip-text">
        Hosts with {formatOperatingSystemDisplayName(name_only || name)},
        <br />
        {version && `${version} installed`}
      </span>
    );

    return (
      <FilterPill
        label={label}
        tooltipDescription={TooltipDescription}
        onClear={handleClearOSFilter}
      />
    );
  };

  const renderPoliciesFilterBlock = () => (
    <>
      <PoliciesFilter
        policyResponse={policyResponse}
        onChange={handleChangePoliciesFilter}
      />
      <FilterPill
        icon={PolicyIcon}
        label={policy?.name ?? "..."}
        onClear={handleClearPoliciesFilter}
        className={`${baseClass}__policies-filter-pill`}
      />
    </>
  );

  const renderMacSettingsStatusFilterBlock = () => {
    const label = "macOS settings";
    return (
      <>
        <Dropdown
          value={macSettingsStatus}
          className={`${baseClass}__macsettings-dropdown`}
          options={MAC_SETTINGS_FILTER_OPTIONS}
          onChange={handleMacSettingsStatusDropdownChange}
        />
        <FilterPill
          label={label}
          onClear={handleClearMacSettingsStatusFilter}
        />
      </>
    );
  };

  const renderSoftwareFilterBlock = () => {
    if (!hostsData?.software) return null;

    const { name, version } = hostsData.software;
    const label = `${name || "Unknown software"} ${version || ""}`;

    const TooltipDescription = (
      <span className={`tooltip__tooltip-text`}>
        Hosts with {name || "Unknown software"},
        <br />
        {version || "version unknown"} installed
      </span>
    );

    return (
      <FilterPill
        label={label}
        onClear={handleClearSoftwareFilter}
        tooltipDescription={TooltipDescription}
      />
    );
  };

  const renderMDMSolutionFilterBlock = () => {
    if (!hostsData?.mobile_device_management_solution) return null;

    const { name, server_url } = hostsData.mobile_device_management_solution;
    const label = name ? `${name} ${server_url}` : `${server_url}`;

    const TooltipDescription = (
      <span className="tooltip__tooltip-text">
        Host enrolled
        {name !== "Unknown" && ` to ${name}`}
        <br /> at {server_url}
      </span>
    );

    return (
      <FilterPill
        label={label}
        tooltipDescription={TooltipDescription}
        onClear={handleClearMDMSolutionFilter}
      />
    );
  };

  const renderMDMEnrollmentFilterBlock = () => {
    if (!mdmEnrollmentStatus) return null;

    const label = `MDM status: ${
      invert(MDM_ENROLLMENT_STATUS)[mdmEnrollmentStatus]
    }`;

    // More narrow tooltip than other MDM tooltip
    const MDM_STATUS_PILL_TOOLTIP: Record<string, JSX.Element> = {
      automatic: (
        <span className="tooltip__tooltip-text">
          MDM was turned on <br />
          automatically using Apple <br />
          Automated Device <br />
          Enrollment (DEP) or <br />
          Windows Autopilot. <br />
          Administrators can block <br />
          device users from turning
          <br /> MDM off.
        </span>
      ),
      manual: (
        <span className="tooltip__tooltip-text">
          MDM was turned on <br />
          manually. Device users <br />
          can turn MDM off.
        </span>
      ),
      unenrolled: (
        <span className="tooltip__tooltip-text">
          Hosts with MDM off <br />
          don&apos;t receive macOS <br />
          settings and macOS <br />
          update encouragement.
        </span>
      ),
      pending: (
        <span className="tooltip__tooltip-text">
          Hosts ordered using Apple <br />
          Business Manager (ABM). <br />
          They will automatically enroll <br />
          to Fleet and turn on MDM <br />
          when they&apos;re unboxed.
        </span>
      ),
    };

    return (
      <FilterPill
        label={label}
        tooltipDescription={MDM_STATUS_PILL_TOOLTIP[mdmEnrollmentStatus]}
        onClear={handleClearMDMEnrollmentFilter}
      />
    );
  };

  const renderMunkiIssueFilterBlock = () => {
    if (hostsData?.munki_issue) {
      return (
        <FilterPill
          label={hostsData.munki_issue.name}
          tooltipDescription={
            <span className="tooltip__tooltip-text">
              Hosts that reported this Munki issue <br />
              the last time Munki ran on each host.
            </span>
          }
          onClear={handleClearMunkiIssueFilter}
        />
      );
    }
    return null;
  };

  const renderLowDiskSpaceFilterBlock = () => {
    const TooltipDescription = (
      <span className="tooltip__tooltip-text">
        Hosts that have {lowDiskSpaceHosts} GB or less <br />
        disk space available.
      </span>
    );

    return (
      <FilterPill
        label="Low disk space"
        tooltipDescription={TooltipDescription}
        onClear={handleClearLowDiskSpaceFilter}
      />
    );
  };

=======
>>>>>>> 6bce1797
  const renderEditColumnsModal = () => {
    if (!config || !currentUser) {
      return null;
    }

    return (
      <EditColumnsModal
        columns={generateAvailableTableHeaders({ isFreeTier, isOnlyObserver })}
        hiddenColumns={hiddenColumns}
        onSaveColumns={onSaveColumns}
        onCancelColumns={toggleEditColumnsModal}
      />
    );
  };

  const renderSecretEditorModal = () => (
    <SecretEditorModal
      selectedTeam={teamIdForApi || 0}
      teams={teams || []}
      onSaveSecret={onSaveSecret}
      toggleSecretEditorModal={toggleSecretEditorModal}
      selectedSecret={selectedSecret}
      isUpdatingSecret={isUpdatingSecret}
    />
  );

  const renderDeleteSecretModal = () => (
    <DeleteSecretModal
      onDeleteSecret={onDeleteSecret}
      selectedTeam={teamIdForApi || 0}
      teams={teams || []}
      toggleDeleteSecretModal={toggleDeleteSecretModal}
      isUpdatingSecret={isUpdatingSecret}
    />
  );

  const renderEnrollSecretModal = () => (
    <EnrollSecretModal
      selectedTeam={teamIdForApi || 0}
      teams={teams || []}
      onReturnToApp={() => setShowEnrollSecretModal(false)}
      toggleSecretEditorModal={toggleSecretEditorModal}
      toggleDeleteSecretModal={toggleDeleteSecretModal}
      setSelectedSecret={setSelectedSecret}
      globalSecrets={globalSecrets}
    />
  );

  const renderDeleteLabelModal = () => (
    <DeleteLabelModal
      onSubmit={onDeleteLabel}
      onCancel={toggleDeleteLabelModal}
      isUpdatingLabel={isUpdatingLabel}
    />
  );

  const renderAddHostsModal = () => {
    const enrollSecret =
      // TODO: Currently, prepacked installers in Fleet Sandbox use the global enroll secret,
      // and Fleet Sandbox runs Fleet Free so the isSandboxMode check here is an
      // additional precaution/reminder to revisit this in connection with future changes.
      // See https://github.com/fleetdm/fleet/issues/4970#issuecomment-1187679407.
      isAnyTeamSelected && !isSandboxMode
        ? teamSecrets?.[0].secret
        : globalSecrets?.[0].secret;
    return (
      <AddHostsModal
        currentTeamName={currentTeamName || "Fleet"}
        enrollSecret={enrollSecret}
        isAnyTeamSelected={isAnyTeamSelected}
        isLoading={isLoadingTeams || isGlobalSecretsLoading}
        isSandboxMode={!!isSandboxMode}
        onCancel={toggleAddHostsModal}
        openEnrollSecretModal={() => setShowEnrollSecretModal(true)}
      />
    );
  };

  const renderTransferHostModal = () => {
    if (!teams) {
      return null;
    }

    return (
      <TransferHostModal
        isGlobalAdmin={isGlobalAdmin as boolean}
        teams={teams}
        onSubmit={onTransferHostSubmit}
        onCancel={toggleTransferHostModal}
        isUpdating={isUpdatingHosts}
        multipleHosts={selectedHostIds.length > 1}
      />
    );
  };

  const renderDeleteHostModal = () => (
    <DeleteHostModal
      selectedHostIds={selectedHostIds}
      onSubmit={onDeleteHostSubmit}
      onCancel={toggleDeleteHostModal}
      isAllMatchingHostsSelected={isAllMatchingHostsSelected}
      isUpdating={isUpdatingHosts}
    />
  );

  const renderHeader = () => (
    <div className={`${baseClass}__header`}>
      <div className={`${baseClass}__text`}>
        <div className={`${baseClass}__title`}>
          {isFreeTier && <h1>Hosts</h1>}
          {isPremiumTier &&
            availableTeams &&
            (availableTeams.length > 1 || isOnGlobalTeam) &&
            renderTeamsFilterDropdown()}
          {isPremiumTier &&
            !isOnGlobalTeam &&
            availableTeams &&
            availableTeams.length === 1 && <h1>{availableTeams[0].name}</h1>}
        </div>
      </div>
    </div>
  );

  const onExportHostsResults = async (
    evt: React.MouseEvent<HTMLButtonElement>
  ) => {
    evt.preventDefault();

    const hiddenColumnsStorage = localStorage.getItem("hostHiddenColumns");
    let currentHiddenColumns = [];
    let visibleColumns;
    if (hiddenColumnsStorage) {
      currentHiddenColumns = JSON.parse(hiddenColumnsStorage);
    }

    if (config && currentUser) {
      const tableColumns = generateVisibleTableColumns({
        hiddenColumns: currentHiddenColumns,
        isFreeTier,
        isOnlyObserver,
      });

      const columnAccessors = tableColumns
        .map((column) => (column.accessor ? column.accessor : ""))
        .filter((element) => element);
      visibleColumns = columnAccessors.join(",");
    }

    let options = {
      selectedLabels: selectedFilters,
      globalFilter: searchQuery,
      sortBy,
      teamId: teamIdForApi,
      policyId,
      policyResponse,
      macSettingsStatus,
      softwareId,
      status,
      mdmId,
      mdmEnrollmentStatus,
      munkiIssueId,
      lowDiskSpaceHosts,
      os_id: osId,
      os_name: osName,
      os_version: osVersion,
      visibleColumns,
    };

    options = {
      ...options,
      teamId: teamIdForApi,
    };

    if (queryParams.team_id) {
      options.teamId = queryParams.team_id;
    }

    try {
      const exportHostResults = await hostsAPI.exportHosts(options);

      const formattedTime = format(new Date(), "yyyy-MM-dd");
      const filename = `${CSV_HOSTS_TITLE} ${formattedTime}.csv`;
      const file = new global.window.File([exportHostResults], filename, {
        type: "text/csv",
      });

      FileSaver.saveAs(file);
    } catch (error) {
      console.error(error);
      renderFlash("error", "Could not export hosts. Please try again.");
    }
  };

  const renderHostCount = useCallback(() => {
    const count = hostsCount;

    return (
      <div
        className={`${baseClass}__count ${
          isLoadingHostsCount ? "count-loading" : ""
        }`}
      >
        {count !== undefined && (
          <span>{`${count} host${count === 1 ? "" : "s"}`}</span>
        )}
        {!!count && (
          <Button
            className={`${baseClass}__export-btn`}
            onClick={onExportHostsResults}
            variant="text-link"
          >
            <>
              Export hosts <img alt="" src={DownloadIcon} />
            </>
          </Button>
        )}
      </div>
    );
  }, [isLoadingHostsCount, hostsCount]);

  const renderCustomControls = () => {
    // we filter out the status labels as we dont want to display them in the label
    // filter select dropdown.
    // TODO: seperate labels and status into different data sets.
    const selectedDropdownLabel =
      selectedLabel?.type !== "all" && selectedLabel?.type !== "status"
        ? selectedLabel
        : undefined;

    return (
      <div className={`${baseClass}__filter-dropdowns`}>
        <Dropdown
          value={status || ""}
          className={`${baseClass}__status_dropdown`}
          options={HOST_SELECT_STATUSES}
          searchable={false}
          onChange={handleStatusDropdownChange}
        />
        <LabelFilterSelect
          className={`${baseClass}__label-filter-dropdown`}
          labels={labels ?? []}
          canAddNewLabels={canAddNewLabels}
          selectedLabel={selectedDropdownLabel ?? null}
          onChange={handleLabelChange}
          onAddLabel={onAddLabelClick}
        />
      </div>
    );
  };

  const renderTable = () => {
    if (!config || !currentUser || !isRouteOk) {
      return <Spinner />;
    }

    if (hasErrors) {
      return <TableDataError />;
    }

    // There are no hosts for this instance yet
    if (hostsCount === 0 && searchQuery === "" && !labelID && !status) {
      const {
        software_id,
        policy_id,
        mdm_id,
        mdm_enrollment_status,
        low_disk_space,
      } = queryParams || {};
      const includesNameCardFilter = !!(
        software_id ||
        policy_id ||
        mdm_id ||
        mdm_enrollment_status ||
        low_disk_space ||
        osId ||
        osName ||
        osVersion
      );

      const emptyState = () => {
        const emptyHosts: IEmptyTableProps = {
          iconName: "empty-hosts",
          header: "Devices will show up here once they’re added to Fleet.",
          info:
            "Expecting to see devices? Try again in a few seconds as the system catches up.",
        };
        if (includesNameCardFilter) {
          delete emptyHosts.iconName;
          emptyHosts.header = "No hosts match the current criteria";
          emptyHosts.info =
            "Expecting to see new hosts? Try again in a few seconds as the system catches up.";
        }
        if (canEnrollHosts) {
          emptyHosts.header = "Add your devices to Fleet";
          emptyHosts.info = "Generate an installer to add your own devices.";
          emptyHosts.primaryButton = (
            <Button variant="brand" onClick={toggleAddHostsModal} type="button">
              Add hosts
            </Button>
          );
        }
        return emptyHosts;
      };

      return (
        <>
          {EmptyTable({
            iconName: emptyState().iconName,
            header: emptyState().header,
            info: emptyState().info,
            additionalInfo: emptyState().additionalInfo,
            primaryButton: emptyState().primaryButton,
          })}
        </>
      );
    }

    const secondarySelectActions: IActionButtonProps[] = [
      {
        name: "transfer",
        onActionButtonClick: onTransferToTeamClick,
        buttonText: "Transfer",
        variant: "text-icon",
        icon: "transfer",
        hideButton: !isPremiumTier || (!isGlobalAdmin && !isGlobalMaintainer),
      },
    ];

    const tableColumns = generateVisibleTableColumns({
      hiddenColumns,
      isFreeTier,
      isOnlyObserver,
    });

    const emptyState = () => {
      const emptyHosts: IEmptyTableProps = {
        header: "No hosts match the current criteria",
        info:
          "Expecting to see new hosts? Try again in a few seconds as the system catches up.",
      };
      if (isLastPage) {
        emptyHosts.header = "No more hosts to display";
        emptyHosts.info =
          "Expecting to see more hosts? Try again in a few seconds as the system catches up.";
      }

      return emptyHosts;
    };

    return (
      <TableContainer
        columns={tableColumns}
        data={hostsData?.hosts || []}
        isLoading={isLoadingHosts || isLoadingHostsCount || isLoadingPolicy}
        manualSortBy
        defaultSortHeader={(sortBy[0] && sortBy[0].key) || DEFAULT_SORT_HEADER}
        defaultSortDirection={
          (sortBy[0] && sortBy[0].direction) || DEFAULT_SORT_DIRECTION
        }
        defaultSearchQuery={searchQuery}
        pageSize={50}
        actionButtonText={"Edit columns"}
        actionButtonIcon={EditColumnsIcon}
        actionButtonVariant={"text-icon"}
        additionalQueries={JSON.stringify(selectedFilters)}
        inputPlaceHolder={HOSTS_SEARCH_BOX_PLACEHOLDER}
        primarySelectActionButtonText={"Delete"}
        primarySelectActionButtonIcon={"delete"}
        primarySelectActionButtonVariant={"text-icon"}
        secondarySelectActions={secondarySelectActions}
        resultsTitle={"hosts"}
        showMarkAllPages
        isAllPagesSelected={isAllMatchingHostsSelected}
        searchable
        renderCount={renderHostCount}
        searchToolTipText={HOSTS_SEARCH_BOX_TOOLTIP}
        emptyComponent={() =>
          EmptyTable({
            header: emptyState().header,
            info: emptyState().info,
          })
        }
        customControl={renderCustomControls}
        onActionButtonClick={toggleEditColumnsModal}
        onPrimarySelectActionClick={onDeleteHostsClick}
        onQueryChange={onTableQueryChange}
        toggleAllPagesSelected={toggleAllMatchingHosts}
        resetPageIndex={resetPageIndex}
        disableNextPage={isLastPage}
      />
    );
  };

  const renderNoEnrollSecretBanner = () => {
    const noTeamEnrollSecrets =
      isAnyTeamSelected && !isTeamSecretsLoading && !teamSecrets?.length;
    const noGlobalEnrollSecrets =
      (!isPremiumTier ||
        (isPremiumTier && !isAnyTeamSelected && !isLoadingTeams)) &&
      !isGlobalSecretsLoading &&
      !globalSecrets?.length;

    return (
      ((canEnrollHosts && noTeamEnrollSecrets) ||
        (canEnrollGlobalHosts && noGlobalEnrollSecrets)) &&
      showNoEnrollSecretBanner && (
        <div className={`${baseClass}__no-enroll-secret-banner`}>
          <div>
            <span>
              You have no enroll secrets. Manage enroll secrets to enroll hosts
              to <b>{isAnyTeamSelected ? currentTeamName : "Fleet"}</b>.
            </span>
          </div>
          <div className={`dismiss-banner-button`}>
            <Button
              variant="unstyled"
              onClick={() =>
                setShowNoEnrollSecretBanner(!showNoEnrollSecretBanner)
              }
            >
              <img alt="Dismiss no enroll secret banner" src={CloseIconBlack} />
            </Button>
          </div>
        </div>
      )
    );
  };

  return (
    <>
      <MainContent>
        <div className={`${baseClass}`}>
          <div className="header-wrap">
            {renderHeader()}
            <div className={`${baseClass} button-wrap`}>
              {!isSandboxMode && canEnrollHosts && !hasErrors && (
                <Button
                  onClick={() => setShowEnrollSecretModal(true)}
                  className={`${baseClass}__enroll-hosts button`}
                  variant="inverse"
                >
                  <span>Manage enroll secret</span>
                </Button>
              )}
              {canEnrollHosts &&
                !hasErrors &&
                !(
                  !status &&
                  hostsCount === 0 &&
                  searchQuery === "" &&
                  !labelID
                ) && (
                  <Button
                    onClick={toggleAddHostsModal}
                    className={`${baseClass}__add-hosts`}
                    variant="brand"
                  >
                    <span>Add hosts</span>
                  </Button>
                )}
            </div>
          </div>
          {/* TODO: look at improving the props API for this component. Im thinking
          some of the props can be defined inside HostsFilterBlock */}
          <HostsFilterBlock
            params={{
              policyResponse,
              policyId,
              policy,
              macSettingsStatus,
              softwareId,
              mdmId,
              mdmEnrollmentStatus,
              lowDiskSpaceHosts,
              osId,
              osName,
              osVersion,
              osVersions,
              munkiIssueId,
              munkiIssueDetails,
              softwareDetails,
              mdmSolutionDetails,
            }}
            selectedLabel={selectedLabel}
            isOnlyObserver={isOnlyObserver}
            handleClearRouteParam={handleClearRouteParam}
            handleClearFilter={handleClearFilter}
            onChangePoliciesFilter={handleChangePoliciesFilter}
            onChangeMacSettingsFilter={handleMacSettingsStatusDropdownChange}
            onClickEditLabel={onEditLabelClick}
            onClickDeleteLabel={toggleDeleteLabelModal}
          />
          {renderNoEnrollSecretBanner()}
          {renderTable()}
        </div>
      </MainContent>
      {canEnrollHosts && showDeleteSecretModal && renderDeleteSecretModal()}
      {canEnrollHosts && showSecretEditorModal && renderSecretEditorModal()}
      {canEnrollHosts && showEnrollSecretModal && renderEnrollSecretModal()}
      {showEditColumnsModal && renderEditColumnsModal()}
      {showDeleteLabelModal && renderDeleteLabelModal()}
      {showAddHostsModal && renderAddHostsModal()}
      {showTransferHostModal && renderTransferHostModal()}
      {showDeleteHostModal && renderDeleteHostModal()}
    </>
  );
};

export default ManageHostsPage;<|MERGE_RESOLUTION|>--- conflicted
+++ resolved
@@ -44,17 +44,7 @@
   IEnrollSecretsResponse,
 } from "interfaces/enroll_secret";
 import { ILabel } from "interfaces/label";
-<<<<<<< HEAD
-import { MDM_ENROLLMENT_STATUS } from "interfaces/mdm";
-import {
-  formatOperatingSystemDisplayName,
-  IOperatingSystemVersion,
-} from "interfaces/operating_system";
-=======
-import { IMunkiIssuesAggregate } from "interfaces/macadmins";
-import { IMdmSolution } from "interfaces/mdm";
 import { IOperatingSystemVersion } from "interfaces/operating_system";
->>>>>>> 6bce1797
 import { IPolicy, IStoredPolicyResponse } from "interfaces/policy";
 import { ITeam } from "interfaces/team";
 import { IEmptyTableProps } from "interfaces/empty_table";
@@ -580,61 +570,6 @@
         queryParams: omit(queryParams, omitParams),
       })
     );
-  };
-
-<<<<<<< HEAD
-  const handleClearPoliciesFilter = () => {
-    handleClearFilter(["policy_id", "policy_response"]);
-  };
-
-  const handleClearOSFilter = () => {
-    handleClearFilter(["os_id", "os_name", "os_version"]);
-  };
-
-  const handleClearMacSettingsStatusFilter = () => {
-    handleClearFilter(["macos_settings"]);
-  };
-
-  const handleClearSoftwareFilter = () => {
-    handleClearFilter(["software_id"]);
-  };
-
-  const handleClearMDMSolutionFilter = () => {
-    handleClearFilter(["mdm_id"]);
-  };
-
-  const handleClearMDMEnrollmentFilter = () => {
-    handleClearFilter(["mdm_enrollment_status"]);
-  };
-
-  const handleClearMunkiIssueFilter = () => {
-    handleClearFilter(["munki_issue_id"]);
-  };
-
-  const handleClearLowDiskSpaceFilter = () => {
-    handleClearFilter(["low_disk_space"]);
-=======
-  const handleTeamSelect = (teamId: number) => {
-    const { MANAGE_HOSTS } = PATHS;
-
-    const slimmerParams = omit(queryParams, ["team_id"]);
-
-    const newQueryParams = !teamId
-      ? slimmerParams
-      : Object.assign(slimmerParams, { team_id: teamId });
-
-    const nextLocation = getNextLocationPath({
-      pathPrefix: MANAGE_HOSTS,
-      routeTemplate,
-      routeParams,
-      queryParams: newQueryParams,
-    });
-
-    handleResetPageIndex();
-    router.replace(nextLocation);
-    const selectedTeam = find(availableTeams, ["id", teamId]);
-    setCurrentTeam(selectedTeam);
->>>>>>> 6bce1797
   };
 
   const handleStatusDropdownChange = (statusName: string) => {
@@ -1040,250 +975,6 @@
     />
   );
 
-<<<<<<< HEAD
-  const renderLabelFilterPill = () => {
-    if (selectedLabel) {
-      const { description, display_text, label_type } = selectedLabel;
-      const pillLabel =
-        PLATFORM_LABEL_DISPLAY_NAMES[display_text] ?? display_text;
-
-      return (
-        <>
-          <FilterPill
-            label={pillLabel}
-            tooltipDescription={description}
-            onClear={handleClearRouteParam}
-          />
-          {label_type !== "builtin" && !isOnlyObserver && (
-            <>
-              <Button onClick={onEditLabelClick} variant={"text-icon"}>
-                <img src={PencilIcon} alt="Edit label" />
-              </Button>
-              <Button onClick={toggleDeleteLabelModal} variant={"text-icon"}>
-                <img src={TrashIcon} alt="Delete label" />
-              </Button>
-            </>
-          )}
-        </>
-      );
-    }
-
-    return null;
-  };
-
-  const renderOSFilterBlock = () => {
-    if (!osId && !(osName && osVersion)) return null;
-
-    let os: IOperatingSystemVersion | undefined;
-    if (osId) {
-      os = osVersions?.find((v) => v.os_id === osId);
-    } else if (osName && osVersion) {
-      const name: string = osName;
-      const vers: string = osVersion;
-
-      os = osVersions?.find(
-        ({ name_only, version }) =>
-          name_only.toLowerCase() === name.toLowerCase() &&
-          version.toLowerCase() === vers.toLowerCase()
-      );
-    }
-    if (!os) return null;
-
-    const { name, name_only, version } = os;
-    const label = formatOperatingSystemDisplayName(
-      name_only || version
-        ? `${name_only || ""} ${version || ""}`
-        : `${name || ""}`
-    );
-    const TooltipDescription = (
-      <span className="tooltip__tooltip-text">
-        Hosts with {formatOperatingSystemDisplayName(name_only || name)},
-        <br />
-        {version && `${version} installed`}
-      </span>
-    );
-
-    return (
-      <FilterPill
-        label={label}
-        tooltipDescription={TooltipDescription}
-        onClear={handleClearOSFilter}
-      />
-    );
-  };
-
-  const renderPoliciesFilterBlock = () => (
-    <>
-      <PoliciesFilter
-        policyResponse={policyResponse}
-        onChange={handleChangePoliciesFilter}
-      />
-      <FilterPill
-        icon={PolicyIcon}
-        label={policy?.name ?? "..."}
-        onClear={handleClearPoliciesFilter}
-        className={`${baseClass}__policies-filter-pill`}
-      />
-    </>
-  );
-
-  const renderMacSettingsStatusFilterBlock = () => {
-    const label = "macOS settings";
-    return (
-      <>
-        <Dropdown
-          value={macSettingsStatus}
-          className={`${baseClass}__macsettings-dropdown`}
-          options={MAC_SETTINGS_FILTER_OPTIONS}
-          onChange={handleMacSettingsStatusDropdownChange}
-        />
-        <FilterPill
-          label={label}
-          onClear={handleClearMacSettingsStatusFilter}
-        />
-      </>
-    );
-  };
-
-  const renderSoftwareFilterBlock = () => {
-    if (!hostsData?.software) return null;
-
-    const { name, version } = hostsData.software;
-    const label = `${name || "Unknown software"} ${version || ""}`;
-
-    const TooltipDescription = (
-      <span className={`tooltip__tooltip-text`}>
-        Hosts with {name || "Unknown software"},
-        <br />
-        {version || "version unknown"} installed
-      </span>
-    );
-
-    return (
-      <FilterPill
-        label={label}
-        onClear={handleClearSoftwareFilter}
-        tooltipDescription={TooltipDescription}
-      />
-    );
-  };
-
-  const renderMDMSolutionFilterBlock = () => {
-    if (!hostsData?.mobile_device_management_solution) return null;
-
-    const { name, server_url } = hostsData.mobile_device_management_solution;
-    const label = name ? `${name} ${server_url}` : `${server_url}`;
-
-    const TooltipDescription = (
-      <span className="tooltip__tooltip-text">
-        Host enrolled
-        {name !== "Unknown" && ` to ${name}`}
-        <br /> at {server_url}
-      </span>
-    );
-
-    return (
-      <FilterPill
-        label={label}
-        tooltipDescription={TooltipDescription}
-        onClear={handleClearMDMSolutionFilter}
-      />
-    );
-  };
-
-  const renderMDMEnrollmentFilterBlock = () => {
-    if (!mdmEnrollmentStatus) return null;
-
-    const label = `MDM status: ${
-      invert(MDM_ENROLLMENT_STATUS)[mdmEnrollmentStatus]
-    }`;
-
-    // More narrow tooltip than other MDM tooltip
-    const MDM_STATUS_PILL_TOOLTIP: Record<string, JSX.Element> = {
-      automatic: (
-        <span className="tooltip__tooltip-text">
-          MDM was turned on <br />
-          automatically using Apple <br />
-          Automated Device <br />
-          Enrollment (DEP) or <br />
-          Windows Autopilot. <br />
-          Administrators can block <br />
-          device users from turning
-          <br /> MDM off.
-        </span>
-      ),
-      manual: (
-        <span className="tooltip__tooltip-text">
-          MDM was turned on <br />
-          manually. Device users <br />
-          can turn MDM off.
-        </span>
-      ),
-      unenrolled: (
-        <span className="tooltip__tooltip-text">
-          Hosts with MDM off <br />
-          don&apos;t receive macOS <br />
-          settings and macOS <br />
-          update encouragement.
-        </span>
-      ),
-      pending: (
-        <span className="tooltip__tooltip-text">
-          Hosts ordered using Apple <br />
-          Business Manager (ABM). <br />
-          They will automatically enroll <br />
-          to Fleet and turn on MDM <br />
-          when they&apos;re unboxed.
-        </span>
-      ),
-    };
-
-    return (
-      <FilterPill
-        label={label}
-        tooltipDescription={MDM_STATUS_PILL_TOOLTIP[mdmEnrollmentStatus]}
-        onClear={handleClearMDMEnrollmentFilter}
-      />
-    );
-  };
-
-  const renderMunkiIssueFilterBlock = () => {
-    if (hostsData?.munki_issue) {
-      return (
-        <FilterPill
-          label={hostsData.munki_issue.name}
-          tooltipDescription={
-            <span className="tooltip__tooltip-text">
-              Hosts that reported this Munki issue <br />
-              the last time Munki ran on each host.
-            </span>
-          }
-          onClear={handleClearMunkiIssueFilter}
-        />
-      );
-    }
-    return null;
-  };
-
-  const renderLowDiskSpaceFilterBlock = () => {
-    const TooltipDescription = (
-      <span className="tooltip__tooltip-text">
-        Hosts that have {lowDiskSpaceHosts} GB or less <br />
-        disk space available.
-      </span>
-    );
-
-    return (
-      <FilterPill
-        label="Low disk space"
-        tooltipDescription={TooltipDescription}
-        onClear={handleClearLowDiskSpaceFilter}
-      />
-    );
-  };
-
-=======
->>>>>>> 6bce1797
   const renderEditColumnsModal = () => {
     if (!config || !currentUser) {
       return null;
@@ -1763,9 +1454,10 @@
               osVersion,
               osVersions,
               munkiIssueId,
-              munkiIssueDetails,
-              softwareDetails,
-              mdmSolutionDetails,
+              munkiIssueDetails: hostsData?.munki_issue || null,
+              softwareDetails: hostsData?.software || null,
+              mdmSolutionDetails:
+                hostsData?.mobile_device_management_solution || null,
             }}
             selectedLabel={selectedLabel}
             isOnlyObserver={isOnlyObserver}
