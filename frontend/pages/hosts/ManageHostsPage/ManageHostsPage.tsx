import React, { useState, useContext, useEffect, useCallback } from "react";
import { useQuery } from "react-query";
import { InjectedRouter, Params } from "react-router/lib/Router";
import { RouteProps } from "react-router/lib/Route";
import { find, isEmpty, isEqual, omit } from "lodash";
import { format } from "date-fns";
import FileSaver from "file-saver";

import enrollSecretsAPI from "services/entities/enroll_secret";
import labelsAPI, { ILabelsResponse } from "services/entities/labels";
import teamsAPI, { ILoadTeamsResponse } from "services/entities/teams";
import globalPoliciesAPI from "services/entities/global_policies";
import teamPoliciesAPI from "services/entities/team_policies";
import hostsAPI, {
  ILoadHostsOptions,
  ISortOption,
} from "services/entities/hosts";
import hostCountAPI, {
  IHostCountLoadOptions,
} from "services/entities/host_count";
import {
  getOSVersions,
  IGetOSVersionsQueryKey,
  IOSVersionsResponse,
} from "services/entities/operating_systems";

import PATHS from "router/paths";
import { AppContext } from "context/app";
import { QueryContext } from "context/query";
import { TableContext } from "context/table";
import { NotificationContext } from "context/notification";
import {
  IEnrollSecret,
  IEnrollSecretsResponse,
} from "interfaces/enroll_secret";
import { IApiError } from "interfaces/errors";
import { IHost } from "interfaces/host";
import { ILabel, ILabelFormData } from "interfaces/label";
import { IMDMSolution } from "interfaces/macadmins";
import { IOperatingSystemVersion } from "interfaces/operating_system";
import { IPolicy } from "interfaces/policy";
import { ISoftware } from "interfaces/software";
import { ITeam } from "interfaces/team";
import deepDifference from "utilities/deep_difference";
import sortUtils from "utilities/sort";
import {
  DEFAULT_CREATE_LABEL_ERRORS,
  HOSTS_SEARCH_BOX_PLACEHOLDER,
  HOSTS_SEARCH_BOX_TOOLTIP,
  PLATFORM_LABEL_DISPLAY_NAMES,
  PolicyResponse,
} from "utilities/constants";

import Button from "components/buttons/Button";
// @ts-ignore
import Dropdown from "components/forms/fields/Dropdown";
import QuerySidePanel from "components/side_panels/QuerySidePanel";
import TableContainer from "components/TableContainer";
import TableDataError from "components/DataError";
import { IActionButtonProps } from "components/TableContainer/DataTable/ActionButton";
import TeamsDropdown from "components/TeamsDropdown";
import Spinner from "components/Spinner";
import MainContent from "components/MainContent";
import SidePanelContent from "components/SidePanelContent";

import { getValidatedTeamId } from "utilities/helpers";
import {
  defaultHiddenColumns,
  generateVisibleTableColumns,
  generateAvailableTableHeaders,
} from "./HostTableConfig";
import {
  NEW_LABEL_HASH,
  EDIT_LABEL_HASH,
  ALL_HOSTS_LABEL,
  LABEL_SLUG_PREFIX,
  DEFAULT_SORT_HEADER,
  DEFAULT_SORT_DIRECTION,
  HOST_SELECT_STATUSES,
} from "./constants";
import { isAcceptableStatus, getNextLocationPath } from "./helpers";

import LabelForm from "./components/LabelForm";
import DeleteSecretModal from "../../../components/DeleteSecretModal";
import SecretEditorModal from "../../../components/SecretEditorModal";
import AddHostsModal from "../../../components/AddHostsModal";
import EnrollSecretModal from "../../../components/EnrollSecretModal";
import NoHosts from "./components/NoHosts";
import EmptyHosts from "./components/EmptyHosts";
import PoliciesFilter from "./components/PoliciesFilter";
// @ts-ignore
import EditColumnsModal from "./components/EditColumnsModal/EditColumnsModal";
import TransferHostModal from "./components/TransferHostModal";
import DeleteHostModal from "./components/DeleteHostModal";
import DeleteLabelModal from "./components/DeleteLabelModal";
import EditColumnsIcon from "../../../../assets/images/icon-edit-columns-16x16@2x.png";
import PencilIcon from "../../../../assets/images/icon-pencil-14x14@2x.png";
import TrashIcon from "../../../../assets/images/icon-trash-14x14@2x.png";
import CloseIconBlack from "../../../../assets/images/icon-close-fleet-black-16x16@2x.png";
import PolicyIcon from "../../../../assets/images/icon-policy-fleet-black-12x12@2x.png";
import DownloadIcon from "../../../../assets/images/icon-download-12x12@2x.png";
import LabelFilterSelect from "./components/LabelFilterSelect";
import FilterPill from "./components/FilterPill";

interface IManageHostsProps {
  route: RouteProps;
  router: InjectedRouter;
  params: Params;
  // eslint-disable-next-line @typescript-eslint/no-explicit-any
  location: any; // no type in react-router v3
}

interface IPolicyAPIResponse {
  policy: IPolicy;
}

interface ITableQueryProps {
  pageIndex: number;
  pageSize: number;
  searchQuery: string;
  sortHeader: string;
  sortDirection: string;
}

const CSV_HOSTS_TITLE = "Hosts";
const baseClass = "manage-hosts";

const ManageHostsPage = ({
  route,
  router,
  params: routeParams,
  location,
}: IManageHostsProps): JSX.Element => {
  const queryParams = location.query;

  const {
    availableTeams,
    config,
    currentTeam,
    currentUser,
    isGlobalAdmin,
    isGlobalMaintainer,
    isTeamMaintainer,
    isTeamAdmin,
    isOnGlobalTeam,
    isOnlyObserver,
    isPremiumTier,
    isFreeTier,
    isSandboxMode,
    setCurrentTeam,
  } = useContext(AppContext);
  const { renderFlash } = useContext(NotificationContext);

  if (queryParams.team_id) {
    const teamIdParam = parseInt(queryParams.team_id, 10);
    if (
      isNaN(teamIdParam) ||
      (teamIdParam &&
        availableTeams &&
        !availableTeams.find((team) => team.id === teamIdParam))
    ) {
      router.replace({
        pathname: location.pathname,
        query: omit(queryParams, "team_id"),
      });
    }
  }

  const { selectedOsqueryTable, setSelectedOsqueryTable } = useContext(
    QueryContext
  );
  const { setResetSelectedRows } = useContext(TableContext);

  const hostHiddenColumns = localStorage.getItem("hostHiddenColumns");
  const storedHiddenColumns = hostHiddenColumns
    ? JSON.parse(hostHiddenColumns)
    : null;

  const initialSortBy: ISortOption[] = (() => {
    let key = DEFAULT_SORT_HEADER;
    let direction = DEFAULT_SORT_DIRECTION;

    if (queryParams) {
      const { order_key, order_direction } = queryParams;
      key = order_key || key;
      direction = order_direction || direction;
    }

    return [{ key, direction }];
  })();

  const initialQuery = (() => {
    let query = "";

    if (queryParams && queryParams.query) {
      query = queryParams.query;
    }

    return query;
  })();

  // ========= states
  const [selectedLabel, setSelectedLabel] = useState<ILabel>();
  const [selectedSecret, setSelectedSecret] = useState<IEnrollSecret>();
  const [
    showNoEnrollSecretBanner,
    setShowNoEnrollSecretBanner,
  ] = useState<boolean>(true);
  const [showDeleteSecretModal, setShowDeleteSecretModal] = useState<boolean>(
    false
  );
  const [showSecretEditorModal, setShowSecretEditorModal] = useState<boolean>(
    false
  );
  const [showEnrollSecretModal, setShowEnrollSecretModal] = useState<boolean>(
    false
  );
  const [showDeleteLabelModal, setShowDeleteLabelModal] = useState<boolean>(
    false
  );
  const [showEditColumnsModal, setShowEditColumnsModal] = useState<boolean>(
    false
  );
  const [showAddHostsModal, setShowAddHostsModal] = useState<boolean>(false);
  const [showTransferHostModal, setShowTransferHostModal] = useState<boolean>(
    false
  );
  const [showDeleteHostModal, setShowDeleteHostModal] = useState<boolean>(
    false
  );
  const [hiddenColumns, setHiddenColumns] = useState<string[]>(
    storedHiddenColumns || defaultHiddenColumns
  );
  const [selectedHostIds, setSelectedHostIds] = useState<number[]>([]);
  const [
    isAllMatchingHostsSelected,
    setIsAllMatchingHostsSelected,
  ] = useState<boolean>(false);
  const [searchQuery, setSearchQuery] = useState<string>(initialQuery);
  const [hosts, setHosts] = useState<IHost[]>();
  const [isHostsLoading, setIsHostsLoading] = useState<boolean>(false);
  const [hasHostErrors, setHasHostErrors] = useState<boolean>(false);
  const [filteredHostCount, setFilteredHostCount] = useState<number>();
  const [isHostCountLoading, setIsHostCountLoading] = useState<boolean>(false);
  const [hasHostCountErrors, setHasHostCountErrors] = useState<boolean>(false);
  const [sortBy, setSortBy] = useState<ISortOption[]>(initialSortBy);
  const [policy, setPolicy] = useState<IPolicy>();
  const [softwareDetails, setSoftwareDetails] = useState<ISoftware | null>(
    null
  );
  const [
    mdmSolutionDetails,
    setMDMSolutionDetails,
  ] = useState<IMDMSolution | null>(null);
  const [tableQueryData, setTableQueryData] = useState<ITableQueryProps>();
  const [
    currentQueryOptions,
    setCurrentQueryOptions,
  ] = useState<ILoadHostsOptions>();
  const [labelValidator, setLabelValidator] = useState<{
    [key: string]: string;
  }>(DEFAULT_CREATE_LABEL_ERRORS);

  // ======== end states

  const isAddLabel = location.hash === NEW_LABEL_HASH;
  const isEditLabel = location.hash === EDIT_LABEL_HASH;
  const routeTemplate = route?.path ?? "";
  const policyId = queryParams?.policy_id;
  const policyResponse: PolicyResponse = queryParams?.policy_response;
  const softwareId =
    queryParams?.software_id !== undefined
      ? parseInt(queryParams?.software_id, 10)
      : undefined;
  const mdmId =
    queryParams?.mdm_id !== undefined
      ? parseInt(queryParams?.mdm_id, 10)
      : undefined;
  const mdmEnrollmentStatus = queryParams?.mdm_enrollment_status;
  const { os_id, os_name, os_version } = queryParams;
  const { active_label: activeLabel, label_id: labelID } = routeParams;

  // ===== filter matching
  const selectedFilters: string[] = [];
  labelID && selectedFilters.push(`${LABEL_SLUG_PREFIX}${labelID}`);
  activeLabel && selectedFilters.push(activeLabel);
  !labelID && !activeLabel && selectedFilters.push(ALL_HOSTS_LABEL); // "all-hosts" should always be alone
  // ===== end filter matching

  const canEnrollHosts =
    isGlobalAdmin || isGlobalMaintainer || isTeamAdmin || isTeamMaintainer;
  const canEnrollGlobalHosts = isGlobalAdmin || isGlobalMaintainer;
  const canAddNewLabels = (isGlobalAdmin || isGlobalMaintainer) ?? false;

  const { data: labels, error: labelsError, refetch: refetchLabels } = useQuery<
    ILabelsResponse,
    Error,
    ILabel[]
  >(["labels"], () => labelsAPI.loadAll(), {
    select: (data: ILabelsResponse) => data.labels,
  });

  const {
    isLoading: isGlobalSecretsLoading,
    data: globalSecrets,
    refetch: refetchGlobalSecrets,
  } = useQuery<IEnrollSecretsResponse, Error, IEnrollSecret[]>(
    ["global secrets"],
    () => enrollSecretsAPI.getGlobalEnrollSecrets(),
    {
      enabled: !!canEnrollGlobalHosts,
      select: (data: IEnrollSecretsResponse) => data.secrets,
    }
  );

  const {
    isLoading: isTeamSecretsLoading,
    data: teamSecrets,
    refetch: refetchTeamSecrets,
  } = useQuery<IEnrollSecretsResponse, Error, IEnrollSecret[]>(
    ["team secrets", currentTeam],
    () => {
      if (currentTeam) {
        return enrollSecretsAPI.getTeamEnrollSecrets(currentTeam.id);
      }
      return { secrets: [] };
    },
    {
      enabled: !!currentTeam?.id && !!canEnrollHosts,
      select: (data: IEnrollSecretsResponse) => data.secrets,
    }
  );

  const {
    data: teams,
    isLoading: isLoadingTeams,
    refetch: refetchTeams,
  } = useQuery<ILoadTeamsResponse, Error, ITeam[]>(
    ["teams"],
    () => teamsAPI.loadAll(),
    {
      enabled: !!isPremiumTier,
      select: (data: ILoadTeamsResponse) =>
        data.teams.sort((a, b) => sortUtils.caseInsensitiveAsc(a.name, b.name)),
      onSuccess: (responseTeams: ITeam[]) => {
        if (!currentTeam && !isOnGlobalTeam && responseTeams.length) {
          setCurrentTeam(responseTeams[0]);
        }
      },
    }
  );

  useQuery<IPolicyAPIResponse, Error>(
    ["policy"],
    () => {
      const teamId = parseInt(queryParams?.team_id, 10) || 0;
      const request = teamId
        ? teamPoliciesAPI.load(teamId, policyId)
        : globalPoliciesAPI.load(policyId);
      return request;
    },
    {
      enabled: !!policyId,
      onSuccess: ({ policy: policyAPIResponse }) => {
        setPolicy(policyAPIResponse);
      },
    }
  );

  const { data: osVersions } = useQuery<
    IOSVersionsResponse,
    Error,
    IOperatingSystemVersion[],
    IGetOSVersionsQueryKey[]
  >([{ scope: "os_versions" }], () => getOSVersions(), {
    enabled:
      !!queryParams?.os_id ||
      (!!queryParams?.os_name && !!queryParams?.os_version),
    keepPreviousData: true,
    select: (data) => data.os_versions,
  });

  const toggleDeleteSecretModal = () => {
    // open and closes delete modal
    setShowDeleteSecretModal(!showDeleteSecretModal);
    // open and closes main enroll secret modal
    setShowEnrollSecretModal(!showEnrollSecretModal);
  };

  const toggleSecretEditorModal = () => {
    // open and closes add/edit modal
    setShowSecretEditorModal(!showSecretEditorModal);
    // open and closes main enroll secret modall
    setShowEnrollSecretModal(!showEnrollSecretModal);
  };

  const toggleDeleteLabelModal = () => {
    setShowDeleteLabelModal(!showDeleteLabelModal);
  };

  const toggleTransferHostModal = () => {
    setShowTransferHostModal(!showTransferHostModal);
  };

  const toggleDeleteHostModal = () => {
    setShowDeleteHostModal(!showDeleteHostModal);
  };

  const toggleAddHostsModal = () => {
    setShowAddHostsModal(!showAddHostsModal);
  };

  const toggleEditColumnsModal = () => {
    setShowEditColumnsModal(!showEditColumnsModal);
  };

  const toggleAllMatchingHosts = (shouldSelect: boolean) => {
    if (typeof shouldSelect !== "undefined") {
      setIsAllMatchingHostsSelected(shouldSelect);
    } else {
      setIsAllMatchingHostsSelected(!isAllMatchingHostsSelected);
    }
  };

  const getLabelSelected = () => {
    return selectedFilters.find((f) => f.includes(LABEL_SLUG_PREFIX));
  };

  const getStatusSelected = () => {
    return selectedFilters.find((f) => !f.includes(LABEL_SLUG_PREFIX));
  };

  const retrieveHosts = async (options: ILoadHostsOptions = {}) => {
    setIsHostsLoading(true);

    options = {
      ...options,
      teamId: getValidatedTeamId(
        availableTeams || [],
        options.teamId as number,
        currentUser,
        isOnGlobalTeam as boolean
      ),
    };

    if (queryParams.team_id) {
      options.teamId = queryParams.team_id;
    }

    try {
      const {
        hosts: returnedHosts,
        software,
        mobile_device_management_solution,
      } = await hostsAPI.loadHosts(options);
      setHosts(returnedHosts);
      software && setSoftwareDetails(software);
      mobile_device_management_solution &&
        setMDMSolutionDetails(mobile_device_management_solution);
    } catch (error) {
      console.error(error);
      setHasHostErrors(true);
    } finally {
      setIsHostsLoading(false);
    }
  };

  const retrieveHostCount = async (options: IHostCountLoadOptions = {}) => {
    setIsHostCountLoading(true);

    options = {
      ...options,
      teamId: getValidatedTeamId(
        availableTeams || [],
        options.teamId as number,
        currentUser,
        isOnGlobalTeam as boolean
      ),
    };

    if (queryParams.team_id) {
      options.teamId = queryParams.team_id;
    }

    try {
      const { count: returnedHostCount } = await hostCountAPI.load(options);
      setFilteredHostCount(returnedHostCount);
    } catch (error) {
      console.error(error);
      setHasHostCountErrors(true);
    } finally {
      setIsHostCountLoading(false);
    }
  };

  const refetchHosts = (options: ILoadHostsOptions) => {
    retrieveHosts(options);
    if (options.sortBy) {
      delete options.sortBy;
    }
    retrieveHostCount(omit(options, "device_mapping"));
  };

  let teamSync = false;
  if (currentUser && availableTeams) {
    const teamIdParam = queryParams.team_id
      ? parseInt(queryParams.team_id, 10) // we don't want to parse undefined so we can differntiate non-numeric strings as NaN
      : undefined;
    if (currentTeam?.id && !teamIdParam) {
      teamSync = true;
    } else if (teamIdParam === currentTeam?.id) {
      teamSync = true;
    }
  }

  useEffect(() => {
    const teamId = parseInt(queryParams?.team_id, 10) || 0;
    const selectedTeam = find(availableTeams, ["id", teamId]);
    if (selectedTeam) {
      setCurrentTeam(selectedTeam);
    }
    setShowNoEnrollSecretBanner(true);

    const slugToFind =
      (selectedFilters.length > 0 &&
        selectedFilters.find((f) => f.includes(LABEL_SLUG_PREFIX))) ||
      selectedFilters[0];

    const selected = find(labels, ["slug", slugToFind]) as ILabel;
    setSelectedLabel(selected);

    const options: ILoadHostsOptions = {
      selectedLabels: selectedFilters,
      globalFilter: searchQuery,
      sortBy,
      teamId: selectedTeam?.id,
      policyId,
      policyResponse,
      softwareId,
      mdmId,
      mdmEnrollmentStatus,
      os_id,
      os_name,
      os_version,
      page: tableQueryData ? tableQueryData.pageIndex : 0,
      perPage: tableQueryData ? tableQueryData.pageSize : 100,
      device_mapping: true,
    };

    if (isEqual(options, currentQueryOptions)) {
      return;
    }
    if (teamSync) {
      retrieveHosts(options);
      retrieveHostCount(omit(options, "device_mapping"));
      setCurrentQueryOptions(options);
    }
  }, [availableTeams, currentTeam, location, labels]);

  const handleLabelChange = ({ slug }: ILabel): boolean => {
    if (!slug) {
      return false;
    }

    const { MANAGE_HOSTS } = PATHS;
    const isAllHosts = slug === ALL_HOSTS_LABEL;
    const newFilters = [...selectedFilters];

    if (!isAllHosts) {
      // always remove "all-hosts" from the filters first because we don't want
      // something like ["label/8", "all-hosts"]
      const allIndex = newFilters.findIndex((f) => f.includes(ALL_HOSTS_LABEL));
      allIndex > -1 && newFilters.splice(allIndex, 1);

      // replace slug for new params
      let index;
      if (slug.includes(LABEL_SLUG_PREFIX)) {
        index = newFilters.findIndex((f) => f.includes(LABEL_SLUG_PREFIX));
      } else {
        index = newFilters.findIndex((f) => !f.includes(LABEL_SLUG_PREFIX));
      }

      if (index > -1) {
        newFilters.splice(index, 1, slug);
      } else {
        newFilters.push(slug);
      }
    }

    // Non-status labels are not compatible with policies or software filters
    // so omit policies and software params from next location
    let newQueryParams = queryParams;
    if (newFilters.find((f) => f.includes(LABEL_SLUG_PREFIX))) {
      newQueryParams = omit(newQueryParams, [
        "policy_id",
        "policy_response",
        "software_id",
      ]);
    }

    router.replace(
      getNextLocationPath({
        pathPrefix: isAllHosts
          ? MANAGE_HOSTS
          : `${MANAGE_HOSTS}/${newFilters.join("/")}`,
        queryParams: newQueryParams,
      })
    );

    return true;
  };

  const handleChangePoliciesFilter = (response: PolicyResponse) => {
    router.replace(
      getNextLocationPath({
        pathPrefix: PATHS.MANAGE_HOSTS,
        routeTemplate,
        routeParams,
        queryParams: Object.assign({}, queryParams, {
          policy_id: policyId,
          policy_response: response,
        }),
      })
    );
  };

  const handleClearPoliciesFilter = () => {
    router.replace(
      getNextLocationPath({
        pathPrefix: PATHS.MANAGE_HOSTS,
        routeTemplate,
        routeParams,
        queryParams: omit(queryParams, ["policy_id", "policy_response"]),
      })
    );
  };

  const handleClearOSFilter = () => {
    router.replace(
      getNextLocationPath({
        pathPrefix: PATHS.MANAGE_HOSTS,
        routeTemplate,
        routeParams,
        queryParams: omit(queryParams, ["os_id", "os_name", "os_version"]),
      })
    );
  };

  const handleClearSoftwareFilter = () => {
    router.replace(PATHS.MANAGE_HOSTS);
    setSoftwareDetails(null);
  };

  const handleClearMDMSolutionFilter = () => {
    router.replace(PATHS.MANAGE_HOSTS);
    setMDMSolutionDetails(null);
  };

  const handleClearMDMEnrollmentFilter = () => {
    router.replace(PATHS.MANAGE_HOSTS);
  };

  const handleTeamSelect = (teamId: number) => {
    const { MANAGE_HOSTS } = PATHS;
    const teamIdParam = getValidatedTeamId(
      availableTeams || [],
      teamId,
      currentUser,
      isOnGlobalTeam as boolean
    );

    const slimmerParams = omit(queryParams, [
      "policy_id",
      "policy_response",
      "team_id",
    ]);

    const newQueryParams = !teamIdParam
      ? slimmerParams
      : Object.assign({}, slimmerParams, { team_id: teamIdParam });

    const nextLocation = getNextLocationPath({
      pathPrefix: MANAGE_HOSTS,
      routeTemplate,
      routeParams,
      queryParams: newQueryParams,
    });
    router.replace(nextLocation);
    const selectedTeam = find(availableTeams, ["id", teamId]);
    setCurrentTeam(selectedTeam);
  };

  const handleStatusDropdownChange = (statusName: string) => {
    // we want the full label object
    const isAll = statusName === ALL_HOSTS_LABEL;
    const selected = isAll
      ? find(labels, { type: "all" })
      : find(labels, { id: statusName });
    handleLabelChange(selected as ILabel);
  };

  const onAddLabelClick = () => {
    setLabelValidator(DEFAULT_CREATE_LABEL_ERRORS);
    router.push(`${PATHS.MANAGE_HOSTS}${NEW_LABEL_HASH}`);
  };

  const onEditLabelClick = (evt: React.MouseEvent<HTMLButtonElement>) => {
    evt.preventDefault();

    setLabelValidator(DEFAULT_CREATE_LABEL_ERRORS);
    router.push(
      `${PATHS.MANAGE_HOSTS}/${getLabelSelected()}${EDIT_LABEL_HASH}`
    );
  };

  const onSaveColumns = (newHiddenColumns: string[]) => {
    localStorage.setItem("hostHiddenColumns", JSON.stringify(newHiddenColumns));
    setHiddenColumns(newHiddenColumns);
    setShowEditColumnsModal(false);
  };

  const onCancelLabel = () => {
    router.goBack();
  };

  // NOTE: this is called once on initial render and every time the query changes
  const onTableQueryChange = useCallback(
    async (newTableQuery: ITableQueryProps) => {
      if (isEqual(newTableQuery, tableQueryData)) {
        return;
      }

      setTableQueryData({ ...newTableQuery });

      const {
        searchQuery: searchText,
        sortHeader,
        sortDirection,
      } = newTableQuery;

      let sort = sortBy;
      if (sortHeader) {
        sort = [
          {
            key: sortHeader,
            direction: sortDirection || DEFAULT_SORT_DIRECTION,
          },
        ];
      } else if (!sortBy.length) {
        sort = [
          { key: DEFAULT_SORT_HEADER, direction: DEFAULT_SORT_DIRECTION },
        ];
      }

      if (!isEqual(sort, sortBy)) {
        setSortBy([...sort]);
      }

      if (!isEqual(searchText, searchQuery)) {
        setSearchQuery(searchText);
      }

      // Rebuild queryParams to dispatch new browser location to react-router
      const newQueryParams: { [key: string]: string | number } = {};
      if (!isEmpty(searchText)) {
        newQueryParams.query = searchText;
      }

      newQueryParams.order_key = sort[0].key || DEFAULT_SORT_HEADER;
      newQueryParams.order_direction =
        sort[0].direction || DEFAULT_SORT_DIRECTION;

      if (currentTeam?.id) {
        newQueryParams.team_id = currentTeam.id;
      }

      if (policyId) {
        newQueryParams.policy_id = policyId;
      }

      if (policyResponse) {
        newQueryParams.policy_response = policyResponse;
      }

      if (softwareId && !policyId && !mdmId && !mdmEnrollmentStatus) {
        newQueryParams.software_id = softwareId;
      }

      if (mdmId && !policyId && !softwareId && !mdmEnrollmentStatus) {
        newQueryParams.mdm_id = mdmId;
      }

      if (mdmEnrollmentStatus && !policyId && !softwareId && !mdmId) {
        newQueryParams.mdm_enrollment_status = mdmEnrollmentStatus;
      }

      if (
        (os_id || (os_name && os_version)) &&
        !softwareId &&
        !policyId &&
        !mdmEnrollmentStatus &&
        !mdmId
      ) {
        newQueryParams.os_id = os_id;
        newQueryParams.os_name = os_name;
        newQueryParams.os_version = os_version;
      }
      router.replace(
        getNextLocationPath({
          pathPrefix: PATHS.MANAGE_HOSTS,
          routeTemplate,
          routeParams,
          queryParams: newQueryParams,
        })
      );
    },
    [
      availableTeams,
      currentTeam,
      currentUser,
      policyId,
      queryParams,
      softwareId,
      mdmId,
      mdmEnrollmentStatus,
      os_id,
      os_name,
      os_version,
      sortBy,
    ]
  );

  const onSaveSecret = async (enrollSecretString: string) => {
    const { MANAGE_HOSTS } = PATHS;

    // Creates new list of secrets removing selected secret and adding new secret
    const currentSecrets = currentTeam
      ? teamSecrets || []
      : globalSecrets || [];

    const newSecrets = currentSecrets.filter(
      (s) => s.secret !== selectedSecret?.secret
    );

    if (enrollSecretString) {
      newSecrets.push({ secret: enrollSecretString });
    }

    try {
      if (currentTeam?.id) {
        await enrollSecretsAPI.modifyTeamEnrollSecrets(
          currentTeam.id,
          newSecrets
        );
        refetchTeamSecrets();
      } else {
        await enrollSecretsAPI.modifyGlobalEnrollSecrets(newSecrets);
        refetchGlobalSecrets();
      }
      toggleSecretEditorModal();
      isPremiumTier && refetchTeams();

      router.push(
        getNextLocationPath({
          pathPrefix: MANAGE_HOSTS,
          routeTemplate: routeTemplate.replace("/labels/:label_id", ""),
          routeParams,
          queryParams,
        })
      );
      renderFlash(
        "success",
        `Successfully ${selectedSecret ? "edited" : "added"} enroll secret.`
      );
    } catch (error) {
      console.error(error);
      renderFlash(
        "error",
        `Could not ${
          selectedSecret ? "edit" : "add"
        } enroll secret. Please try again.`
      );
    }
  };

  const onDeleteSecret = async () => {
    const { MANAGE_HOSTS } = PATHS;

    // create new list of secrets removing selected secret
    const currentSecrets = currentTeam
      ? teamSecrets || []
      : globalSecrets || [];

    const newSecrets = currentSecrets.filter(
      (s) => s.secret !== selectedSecret?.secret
    );

    try {
      if (currentTeam?.id) {
        await enrollSecretsAPI.modifyTeamEnrollSecrets(
          currentTeam.id,
          newSecrets
        );
        refetchTeamSecrets();
      } else {
        await enrollSecretsAPI.modifyGlobalEnrollSecrets(newSecrets);
        refetchGlobalSecrets();
      }
      toggleDeleteSecretModal();
      refetchTeams();
      router.push(
        getNextLocationPath({
          pathPrefix: MANAGE_HOSTS,
          routeTemplate: routeTemplate.replace("/labels/:label_id", ""),
          routeParams,
          queryParams,
        })
      );
      renderFlash("success", `Successfully deleted enroll secret.`);
    } catch (error) {
      console.error(error);
      renderFlash("error", "Could not delete enroll secret. Please try again.");
    }
  };

  const onEditLabel = (formData: ILabelFormData) => {
    if (!selectedLabel) {
      console.error("Label isn't available. This should not happen.");
      return;
    }

    const updateAttrs = deepDifference(formData, selectedLabel);

    labelsAPI
      .update(selectedLabel, updateAttrs)
      .then(() => {
        refetchLabels();
        renderFlash(
          "success",
          "Label updated. Try refreshing this page in just a moment to see the updated host count for your label."
        );
        setLabelValidator({});
      })
      .catch((updateError: { data: IApiError }) => {
        if (updateError.data.errors[0].reason.includes("Duplicate")) {
          setLabelValidator({
            name: "A label with this name already exists",
          });
        } else {
          renderFlash("error", "Could not create label. Please try again.");
        }
      });
  };

  const onOsqueryTableSelect = (tableName: string) => {
    setSelectedOsqueryTable(tableName);
  };

  const onSaveAddLabel = (formData: ILabelFormData) => {
    labelsAPI
      .create(formData)
      .then(() => {
        router.push(PATHS.MANAGE_HOSTS);
        renderFlash(
          "success",
          "Label created. Try refreshing this page in just a moment to see the updated host count for your label."
        );
        setLabelValidator({});
        refetchLabels();
      })
      .catch((updateError: any) => {
        if (updateError.data.errors[0].reason.includes("Duplicate")) {
          setLabelValidator({
            name: "A label with this name already exists",
          });
        } else {
          renderFlash("error", "Could not create label. Please try again.");
        }
      });
  };

  const onClearLabelFilter = () => {
    const allHostsLabel = labels?.find((label) => label.name === "All Hosts");
    if (allHostsLabel !== undefined) {
      handleLabelChange(allHostsLabel);
    }
  };

  const onDeleteLabel = async () => {
    if (!selectedLabel) {
      console.error("Label isn't available. This should not happen.");
      return false;
    }

    const { MANAGE_HOSTS } = PATHS;
    try {
      await labelsAPI.destroy(selectedLabel);
      toggleDeleteLabelModal();
      refetchLabels();

      router.push(
        getNextLocationPath({
          pathPrefix: MANAGE_HOSTS,
          routeTemplate: routeTemplate.replace("/labels/:label_id", ""),
          routeParams,
          queryParams,
        })
      );
    } catch (error) {
      console.error(error);
      renderFlash("error", "Could not delete label. Please try again.");
    }
  };

  const onTransferToTeamClick = (hostIds: number[]) => {
    toggleTransferHostModal();
    setSelectedHostIds(hostIds);
  };

  const onDeleteHostsClick = (hostIds: number[]) => {
    toggleDeleteHostModal();
    setSelectedHostIds(hostIds);
  };

  const onTransferHostSubmit = async (team: ITeam) => {
    const teamId = typeof team.id === "number" ? team.id : null;
    let action = hostsAPI.transferToTeam(teamId, selectedHostIds);

    if (isAllMatchingHostsSelected) {
      let status = "";
      let labelId = null;
      const selectedStatus = getStatusSelected();

      if (selectedStatus && isAcceptableStatus(selectedStatus)) {
        status = getStatusSelected() || "";
      } else {
        labelId = selectedLabel?.id as number;
      }

      action = hostsAPI.transferToTeamByFilter(
        teamId,
        searchQuery,
        status,
        labelId
      );
    }

    try {
      await action;

      const successMessage =
        teamId === null
          ? `Hosts successfully removed from teams.`
          : `Hosts successfully transferred to  ${team.name}.`;

      renderFlash("success", successMessage);
      setResetSelectedRows(true);
      refetchHosts({
        selectedLabels: selectedFilters,
        globalFilter: searchQuery,
        sortBy,
        teamId: currentTeam?.id,
        policyId,
        policyResponse,
        softwareId,
        mdmId,
        mdmEnrollmentStatus,
        os_id,
        os_name,
        os_version,
      });

      toggleTransferHostModal();
      setSelectedHostIds([]);
      setIsAllMatchingHostsSelected(false);
    } catch (error) {
      renderFlash("error", "Could not transfer hosts. Please try again.");
    }
  };

  const onDeleteHostSubmit = async () => {
    let action = hostsAPI.destroyBulk(selectedHostIds);

    if (isAllMatchingHostsSelected) {
      let status = "";
      let labelId = null;
      const teamId = currentTeam?.id || null;
      const selectedStatus = getStatusSelected();

      if (selectedStatus && isAcceptableStatus(selectedStatus)) {
        status = getStatusSelected() || "";
      } else {
        labelId = selectedLabel?.id as number;
      }

      action = hostsAPI.destroyByFilter(teamId, searchQuery, status, labelId);
    }

    try {
      await action;

      const successMessage = `${
        selectedHostIds.length === 1 ? "Host" : "Hosts"
      } successfully deleted.`;

      renderFlash("success", successMessage);
      setResetSelectedRows(true);
      refetchHosts({
        selectedLabels: selectedFilters,
        globalFilter: searchQuery,
        sortBy,
        teamId: currentTeam?.id,
        policyId,
        policyResponse,
        softwareId,
        mdmId,
        mdmEnrollmentStatus,
        os_id,
        os_name,
        os_version,
      });

      refetchLabels();
      toggleDeleteHostModal();
      setSelectedHostIds([]);
      setIsAllMatchingHostsSelected(false);
    } catch (error) {
      renderFlash(
        "error",
        `Could not delete ${
          selectedHostIds.length === 1 ? "host" : "hosts"
        }. Please try again.`
      );
    }
  };

  const renderTeamsFilterDropdown = () => (
    <TeamsDropdown
      currentUserTeams={availableTeams || []}
      selectedTeamId={
        (policyId && policy?.team_id) || (currentTeam?.id as number)
      }
      isDisabled={isHostsLoading || isHostCountLoading}
      onChange={(newSelectedValue: number) =>
        handleTeamSelect(newSelectedValue)
      }
    />
  );

  const renderLabelFilterPill = () => {
    if (selectedLabel) {
      const { description, display_text, label_type } = selectedLabel;
      const pillLabel =
        PLATFORM_LABEL_DISPLAY_NAMES[display_text] ?? display_text;

      return (
        <>
          <FilterPill
            label={pillLabel}
            tooltipDescription={description}
            onClear={onClearLabelFilter}
          />
          {label_type !== "builtin" && !isOnlyObserver && (
            <>
              <Button onClick={onEditLabelClick} variant={"text-icon"}>
                <img src={PencilIcon} alt="Edit label" />
              </Button>
              <Button onClick={toggleDeleteLabelModal} variant={"text-icon"}>
                <img src={TrashIcon} alt="Delete label" />
              </Button>
            </>
          )}
        </>
      );
    }

    return null;
  };

  const renderOSFilterBlock = () => {
<<<<<<< HEAD
    const os = osVersions?.find((v) => v.os_id === operatingSystemId);
    if (!os) return null;

=======
    if (!os_id && !(os_name && os_version)) {
      return <></>;
    }
    let os: IOperatingSystemVersion | undefined;
    if (os_id) {
      os = osVersions?.find((v) => v.os_id === os_id);
    } else if (os_name && os_version) {
      const name: string = os_name;
      const vers: string = os_version;

      os = osVersions?.find(
        ({ name_only, version }) =>
          name_only.toLowerCase() === name.toLowerCase() &&
          version.toLowerCase() === vers.toLowerCase()
      );
    }

    if (!os) {
      return <></>;
    }
>>>>>>> fe9cdb70
    const { name, name_only, version } = os;
    const label =
      name_only || version
        ? `${name_only || ""} ${version || ""}`
        : `${name || ""}`;

    const TooltipDescription = (
      <span className={`tooltip__tooltip-text`}>
        {`Hosts with ${name_only || name}`},<br />
        {version && `${version} installed`}
      </span>
    );

    return (
      <FilterPill
        label={label}
        tooltipDescription={TooltipDescription}
        onClear={handleClearOSFilter}
      />
    );
  };

  const renderPoliciesFilterBlock = () => (
    <>
      <PoliciesFilter
        policyResponse={policyResponse}
        onChange={handleChangePoliciesFilter}
      />
      <FilterPill
        icon={PolicyIcon}
        label={policy?.name ?? ""}
        onClear={handleClearPoliciesFilter}
        className={`${baseClass}__policies-filter-pill`}
      />
    </>
  );

  const renderSoftwareFilterBlock = () => {
    if (!softwareDetails) return null;

    const { name, version } = softwareDetails;
    const label = name && version ? `${name} ${version}` : "";
    const TooltipDescription =
      name && version ? (
        <span className={`tooltip__tooltip-text`}>
          {`Hosts with ${name}`},<br />
          {`${version} installed`}
        </span>
      ) : undefined;

    return (
      <FilterPill
        label={label}
        onClear={handleClearSoftwareFilter}
        tooltipDescription={TooltipDescription}
      />
    );
  };

  const renderMDMSolutionFilterBlock = () => {
    if (!mdmSolutionDetails) return null;

    const { name, server_url } = mdmSolutionDetails;
    const label = name ? `${name} ${server_url}` : `${server_url}`;

    const TooltipDescription = (
      <span className={`tooltip__tooltip-text`}>
        Host enrolled
        {name !== "Unknown" && ` to ${name}`}
        <br /> at {server_url}
      </span>
    );

    return (
      <FilterPill
        label={label}
        tooltipDescription={TooltipDescription}
        onClear={handleClearMDMSolutionFilter}
      />
    );
  };

  const renderMDMEnrollmentFilterBlock = () => {
    if (!mdmEnrollmentStatus) return null;

    let label: string;
    switch (mdmEnrollmentStatus) {
      case "automatic":
        label = "MDM enrolled (automatic)";
        break;
      case "manual":
        label = "MDM enrolled (manual)";
        break;
      default:
        label = "Unenrolled";
    }

    let TooltipDescription: JSX.Element;
    switch (mdmEnrollmentStatus) {
      case "automatic":
        TooltipDescription = (
          <span className={`tooltip__tooltip-text`}>
            Hosts automatically enrolled <br />
            to an MDM solution the first time <br />
            the host is used. Administrators <br />
            might have a higher level of control <br />
            over these hosts.
          </span>
        );
        break;
      case "manual":
        TooltipDescription = (
          <span className={`tooltip__tooltip-text`}>
            Hosts manually enrolled to an <br />
            MDM solution by a user or <br />
            administrator.
          </span>
        );
        break;
      default:
        TooltipDescription = (
          <span className={`tooltip__tooltip-text`}>
            Hosts not enrolled to <br /> an MDM solution.
          </span>
        );
    }

    return (
      <FilterPill
        label={label}
        tooltipDescription={TooltipDescription}
        onClear={handleClearMDMEnrollmentFilter}
      />
    );
  };

  const renderEditColumnsModal = () => {
    if (!config || !currentUser) {
      return null;
    }

    return (
      <EditColumnsModal
        columns={generateAvailableTableHeaders(
          config,
          currentUser,
          currentTeam
        )}
        hiddenColumns={hiddenColumns}
        onSaveColumns={onSaveColumns}
        onCancelColumns={toggleEditColumnsModal}
      />
    );
  };

  const renderSecretEditorModal = () => (
    <SecretEditorModal
      selectedTeam={currentTeam?.id || 0}
      teams={teams || []}
      onSaveSecret={onSaveSecret}
      toggleSecretEditorModal={toggleSecretEditorModal}
      selectedSecret={selectedSecret}
    />
  );

  const renderDeleteSecretModal = () => (
    <DeleteSecretModal
      onDeleteSecret={onDeleteSecret}
      selectedTeam={currentTeam?.id || 0}
      teams={teams || []}
      toggleDeleteSecretModal={toggleDeleteSecretModal}
    />
  );

  const renderEnrollSecretModal = () => (
    <EnrollSecretModal
      selectedTeam={currentTeam?.id || 0}
      teams={teams || []}
      onReturnToApp={() => setShowEnrollSecretModal(false)}
      toggleSecretEditorModal={toggleSecretEditorModal}
      toggleDeleteSecretModal={toggleDeleteSecretModal}
      setSelectedSecret={setSelectedSecret}
      globalSecrets={globalSecrets}
    />
  );

  const renderDeleteLabelModal = () => (
    <DeleteLabelModal
      onSubmit={onDeleteLabel}
      onCancel={toggleDeleteLabelModal}
    />
  );

  const renderAddHostsModal = () => {
    const enrollSecret =
      // TODO: Currently, prepacked installers in Fleet Sandbox use the global enroll secret,
      // and Fleet Sandbox runs Fleet Free so the isSandboxMode check here is an
      // additional precaution/reminder to revisit this in connection with future changes.
      // See https://github.com/fleetdm/fleet/issues/4970#issuecomment-1187679407.
      currentTeam && !isSandboxMode
        ? teamSecrets?.[0].secret
        : globalSecrets?.[0].secret;
    return (
      <AddHostsModal
        currentTeam={currentTeam}
        enrollSecret={enrollSecret}
        isLoading={isLoadingTeams || isGlobalSecretsLoading}
        isSandboxMode={!!isSandboxMode}
        onCancel={toggleAddHostsModal}
      />
    );
  };

  const renderTransferHostModal = () => {
    if (!teams) {
      return null;
    }

    return (
      <TransferHostModal
        isGlobalAdmin={isGlobalAdmin as boolean}
        teams={teams}
        onSubmit={onTransferHostSubmit}
        onCancel={toggleTransferHostModal}
      />
    );
  };

  const renderDeleteHostModal = () => (
    <DeleteHostModal
      selectedHostIds={selectedHostIds}
      onSubmit={onDeleteHostSubmit}
      onCancel={toggleDeleteHostModal}
      isAllMatchingHostsSelected={isAllMatchingHostsSelected}
    />
  );

  const renderHeader = () => (
    <div className={`${baseClass}__header`}>
      <div className={`${baseClass}__text`}>
        <div className={`${baseClass}__title`}>
          {isFreeTier && <h1>Hosts</h1>}
          {isPremiumTier &&
            availableTeams &&
            (availableTeams.length > 1 || isOnGlobalTeam) &&
            renderTeamsFilterDropdown()}
          {isPremiumTier &&
            !isOnGlobalTeam &&
            availableTeams &&
            availableTeams.length === 1 && <h1>{availableTeams[0].name}</h1>}
        </div>
      </div>
    </div>
  );

  const onExportHostsResults = async (
    evt: React.MouseEvent<HTMLButtonElement>
  ) => {
    evt.preventDefault();

    const hiddenColumnsStorage = localStorage.getItem("hostHiddenColumns");
    let currentHiddenColumns = [];
    let visibleColumns;
    if (hiddenColumnsStorage) {
      currentHiddenColumns = JSON.parse(hiddenColumnsStorage);
    }

    if (config && currentUser) {
      const tableColumns = generateVisibleTableColumns(
        currentHiddenColumns,
        config,
        currentUser,
        currentTeam
      );

      const columnAccessors = tableColumns
        .map((column) => (column.accessor ? column.accessor : ""))
        .filter((element) => element);
      visibleColumns = columnAccessors.join(",");
    }

    let options = {
      selectedLabels: selectedFilters,
      globalFilter: searchQuery,
      sortBy,
      teamId: currentTeam?.id,
      policyId,
      policyResponse,
      softwareId,
      mdmId,
      mdmEnrollmentStatus,
      os_id,
      os_name,
      os_version,
      visibleColumns,
    };

    options = {
      ...options,
      teamId: getValidatedTeamId(
        availableTeams || [],
        options.teamId as number,
        currentUser,
        isOnGlobalTeam as boolean
      ),
    };

    if (queryParams.team_id) {
      options.teamId = queryParams.team_id;
    }

    try {
      const exportHostResults = await hostsAPI.exportHosts(options);

      const formattedTime = format(new Date(), "yyyy-MM-dd");
      const filename = `${CSV_HOSTS_TITLE} ${formattedTime}.csv`;
      const file = new global.window.File([exportHostResults], filename, {
        type: "text/csv",
      });

      FileSaver.saveAs(file);
    } catch (error) {
      console.error(error);
      renderFlash("error", "Could not export hosts. Please try again.");
    }
  };

  const renderHostCount = useCallback(() => {
    const count = filteredHostCount;

    return (
      <div
        className={`${baseClass}__count ${
          isHostCountLoading ? "count-loading" : ""
        }`}
      >
        {count !== undefined && (
          <span>{`${count} host${count === 1 ? "" : "s"}`}</span>
        )}
        {count ? (
          <Button
            className={`${baseClass}__export-btn`}
            onClick={onExportHostsResults}
            variant="text-link"
          >
            <>
              Export hosts <img alt="" src={DownloadIcon} />
            </>
          </Button>
        ) : (
          <></>
        )}
      </div>
    );
  }, [isHostCountLoading, filteredHostCount]);

  console.log(
    "is active filter: ",
    (!!os_id || (!!os_name && !!os_version)) &&
      !policyId &&
      !softwareId &&
      !(
        selectedLabel &&
        selectedLabel.type !== "all" &&
        selectedLabel.type !== "status"
      ) &&
      !mdmId &&
      !mdmEnrollmentStatus
  );
  const renderActiveFilterBlock = () => {
    const showSelectedLabel =
      selectedLabel &&
      selectedLabel.type !== "all" &&
      selectedLabel.type !== "status";
    if (
      policyId ||
      softwareId ||
      showSelectedLabel ||
      mdmId ||
      mdmEnrollmentStatus ||
      os_id ||
      (os_name && os_version)
    ) {
      return (
        <div className={`${baseClass}__labels-active-filter-wrap`}>
          {showSelectedLabel && renderLabelFilterPill()}
          {!!policyId &&
            !softwareId &&
            !mdmId &&
            !mdmEnrollmentStatus &&
            !showSelectedLabel &&
            renderPoliciesFilterBlock()}
          {!!softwareId &&
            !policyId &&
            !mdmId &&
            !mdmEnrollmentStatus &&
            !showSelectedLabel &&
            renderSoftwareFilterBlock()}
          {!!mdmId &&
            !policyId &&
            !softwareId &&
            !mdmEnrollmentStatus &&
            !showSelectedLabel &&
            renderMDMSolutionFilterBlock()}
          {!!mdmEnrollmentStatus &&
            !policyId &&
            !softwareId &&
            !mdmId &&
            !showSelectedLabel &&
            renderMDMEnrollmentFilterBlock()}
          {(!!os_id || (!!os_name && !!os_version)) &&
            !policyId &&
            !softwareId &&
            !showSelectedLabel &&
            !mdmId &&
            !mdmEnrollmentStatus &&
            renderOSFilterBlock()}
        </div>
      );
    }
    return null;
  };

  const renderForm = () => {
    if (isAddLabel) {
      return (
        <LabelForm
          onCancel={onCancelLabel}
          onOsqueryTableSelect={onOsqueryTableSelect}
          handleSubmit={onSaveAddLabel}
          baseError={labelsError?.message || ""}
          backendValidators={labelValidator}
        />
      );
    }

    if (isEditLabel) {
      return (
        <LabelForm
          selectedLabel={selectedLabel}
          onCancel={onCancelLabel}
          onOsqueryTableSelect={onOsqueryTableSelect}
          handleSubmit={onEditLabel}
          baseError={labelsError?.message || ""}
          backendValidators={labelValidator}
          isEdit
        />
      );
    }

    return false;
  };

  const renderCustomControls = () => {
    // we filter out the status labels as we dont want to display them in the label
    // filter select dropdown.
    // TODO: seperate labels and status into different data sets.
    const selectedDropdownLabel =
      selectedLabel?.type !== "all" && selectedLabel?.type !== "status"
        ? selectedLabel
        : undefined;

    return (
      <div className={`${baseClass}__filter-dropdowns`}>
        <Dropdown
          value={getStatusSelected() || ALL_HOSTS_LABEL}
          className={`${baseClass}__status_dropdown`}
          options={HOST_SELECT_STATUSES}
          searchable={false}
          onChange={handleStatusDropdownChange}
        />
        <LabelFilterSelect
          className={`${baseClass}__label-filter-dropdown`}
          labels={labels ?? []}
          canAddNewLabels={canAddNewLabels}
          selectedLabel={selectedDropdownLabel ?? null}
          onChange={handleLabelChange}
          onAddLabel={onAddLabelClick}
        />
      </div>
    );
  };

  const renderTable = () => {
    if (
      !config ||
      !currentUser ||
      !hosts ||
      selectedFilters.length === 0 ||
      selectedLabel === undefined ||
      !teamSync
    ) {
      return <Spinner />;
    }

    if (hasHostErrors || hasHostCountErrors) {
      return <TableDataError />;
    }

    // There are no hosts for this instance yet
    if (
      getStatusSelected() === ALL_HOSTS_LABEL &&
      !isHostCountLoading &&
      filteredHostCount === 0 &&
      searchQuery === "" &&
      !isHostsLoading &&
      teamSync
    ) {
      const { software_id, policy_id, mdm_id, mdm_enrollment_status } =
        queryParams || {};
      const includesNameCardFilter = !!(
        software_id ||
        policy_id ||
        mdm_id ||
        mdm_enrollment_status ||
        os_id ||
        os_name ||
        os_version
      );

      return (
        <NoHosts
          toggleAddHostsModal={toggleAddHostsModal}
          canEnrollHosts={canEnrollHosts}
          includesNameCardFilter={includesNameCardFilter}
        />
      );
    }

    const secondarySelectActions: IActionButtonProps[] = [
      {
        name: "transfer",
        onActionButtonClick: onTransferToTeamClick,
        buttonText: "Transfer",
        variant: "text-icon",
        icon: "transfer",
        hideButton: !isPremiumTier || (!isGlobalAdmin && !isGlobalMaintainer),
      },
    ];

    const tableColumns = generateVisibleTableColumns(
      hiddenColumns,
      config,
      currentUser,
      currentTeam
    );

    return (
      <TableContainer
        columns={tableColumns}
        data={hosts}
        isLoading={isHostsLoading || isHostCountLoading}
        manualSortBy
        defaultSortHeader={(sortBy[0] && sortBy[0].key) || DEFAULT_SORT_HEADER}
        defaultSortDirection={
          (sortBy[0] && sortBy[0].direction) || DEFAULT_SORT_DIRECTION
        }
        actionButtonText={"Edit columns"}
        actionButtonIcon={EditColumnsIcon}
        actionButtonVariant={"text-icon"}
        additionalQueries={JSON.stringify(selectedFilters)}
        inputPlaceHolder={HOSTS_SEARCH_BOX_PLACEHOLDER}
        primarySelectActionButtonText={"Delete"}
        primarySelectActionButtonIcon={"delete"}
        primarySelectActionButtonVariant={"text-icon"}
        secondarySelectActions={secondarySelectActions}
        resultsTitle={"hosts"}
        showMarkAllPages
        isAllPagesSelected={isAllMatchingHostsSelected}
        searchable
        renderCount={renderHostCount}
        searchToolTipText={HOSTS_SEARCH_BOX_TOOLTIP}
        emptyComponent={EmptyHosts}
        customControl={renderCustomControls}
        onActionButtonClick={toggleEditColumnsModal}
        onPrimarySelectActionClick={onDeleteHostsClick}
        onQueryChange={onTableQueryChange}
        toggleAllPagesSelected={toggleAllMatchingHosts}
      />
    );
  };

  const renderNoEnrollSecretBanner = () => {
    const noTeamEnrollSecrets =
      currentTeam &&
      !!currentTeam?.id &&
      !isTeamSecretsLoading &&
      !teamSecrets?.length;
    const noGlobalEnrollSecrets =
      (!isPremiumTier ||
        (isPremiumTier && !currentTeam?.id && !isLoadingTeams)) &&
      !isGlobalSecretsLoading &&
      !globalSecrets?.length;

    return (
      ((canEnrollHosts && noTeamEnrollSecrets) ||
        (canEnrollGlobalHosts && noGlobalEnrollSecrets)) &&
      showNoEnrollSecretBanner && (
        <div className={`${baseClass}__no-enroll-secret-banner`}>
          <div>
            <span>
              You have no enroll secrets. Manage enroll secrets to enroll hosts
              to <b>{currentTeam?.id ? currentTeam.name : "Fleet"}</b>.
            </span>
          </div>
          <div className={`dismiss-banner-button`}>
            <button
              className="button button--unstyled"
              onClick={() =>
                setShowNoEnrollSecretBanner(!showNoEnrollSecretBanner)
              }
            >
              <img alt="Dismiss no enroll secret banner" src={CloseIconBlack} />
            </button>
          </div>
        </div>
      )
    );
  };

  if (!teamSync) {
    return <Spinner />;
  }

  return (
    <>
      <MainContent>
        <>
          {renderForm()}
          {!isAddLabel && !isEditLabel && (
            <div className={`${baseClass}`}>
              <div className="header-wrap">
                {renderHeader()}
                <div className={`${baseClass} button-wrap`}>
                  {!isSandboxMode &&
                    canEnrollHosts &&
                    !hasHostErrors &&
                    !hasHostCountErrors && (
                      <Button
                        onClick={() => setShowEnrollSecretModal(true)}
                        className={`${baseClass}__enroll-hosts button`}
                        variant="inverse"
                      >
                        <span>Manage enroll secret</span>
                      </Button>
                    )}
                  {canEnrollHosts &&
                    !hasHostErrors &&
                    !hasHostCountErrors &&
                    !(
                      getStatusSelected() === ALL_HOSTS_LABEL &&
                      selectedLabel?.count === 0
                    ) &&
                    !(
                      getStatusSelected() === ALL_HOSTS_LABEL &&
                      filteredHostCount === 0
                    ) && (
                      <Button
                        onClick={toggleAddHostsModal}
                        className={`${baseClass}__add-hosts button button--brand`}
                      >
                        <span>Add hosts</span>
                      </Button>
                    )}
                </div>
              </div>
              {renderActiveFilterBlock()}
              {renderNoEnrollSecretBanner()}
              {renderTable()}
            </div>
          )}
        </>
      </MainContent>
      {isAddLabel && (
        <SidePanelContent>
          <QuerySidePanel
            key="query-side-panel"
            onOsqueryTableSelect={onOsqueryTableSelect}
            selectedOsqueryTable={selectedOsqueryTable}
          />
        </SidePanelContent>
      )}

      {canEnrollHosts && showDeleteSecretModal && renderDeleteSecretModal()}
      {canEnrollHosts && showSecretEditorModal && renderSecretEditorModal()}
      {canEnrollHosts && showEnrollSecretModal && renderEnrollSecretModal()}
      {showEditColumnsModal && renderEditColumnsModal()}
      {showDeleteLabelModal && renderDeleteLabelModal()}
      {showAddHostsModal && renderAddHostsModal()}
      {showTransferHostModal && renderTransferHostModal()}
      {showDeleteHostModal && renderDeleteHostModal()}
    </>
  );
};

export default ManageHostsPage;<|MERGE_RESOLUTION|>--- conflicted
+++ resolved
@@ -1178,14 +1178,8 @@
   };
 
   const renderOSFilterBlock = () => {
-<<<<<<< HEAD
-    const os = osVersions?.find((v) => v.os_id === operatingSystemId);
-    if (!os) return null;
-
-=======
-    if (!os_id && !(os_name && os_version)) {
-      return <></>;
-    }
+    if (!os_id && !(os_name && os_version)) return null;
+
     let os: IOperatingSystemVersion | undefined;
     if (os_id) {
       os = osVersions?.find((v) => v.os_id === os_id);
@@ -1199,11 +1193,8 @@
           version.toLowerCase() === vers.toLowerCase()
       );
     }
-
-    if (!os) {
-      return <></>;
-    }
->>>>>>> fe9cdb70
+    if (!os) return null;
+
     const { name, name_only, version } = os;
     const label =
       name_only || version
@@ -1560,19 +1551,6 @@
     );
   }, [isHostCountLoading, filteredHostCount]);
 
-  console.log(
-    "is active filter: ",
-    (!!os_id || (!!os_name && !!os_version)) &&
-      !policyId &&
-      !softwareId &&
-      !(
-        selectedLabel &&
-        selectedLabel.type !== "all" &&
-        selectedLabel.type !== "status"
-      ) &&
-      !mdmId &&
-      !mdmEnrollmentStatus
-  );
   const renderActiveFilterBlock = () => {
     const showSelectedLabel =
       selectedLabel &&
