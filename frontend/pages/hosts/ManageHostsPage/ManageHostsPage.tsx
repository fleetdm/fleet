--- conflicted
+++ resolved
@@ -274,6 +274,13 @@
   const canEnrollGlobalHosts = isGlobalAdmin || isGlobalMaintainer;
   const canAddNewLabels = (isGlobalAdmin || isGlobalMaintainer) ?? false;
 
+  const { data: labels, refetch: refetchLabels } = useQuery<
+    ILabelsResponse,
+    Error,
+    ILabel[]
+  >(["labels"], () => labelsAPI.loadAll(), {
+    select: (data: ILabelsResponse) => data.labels,
+  });
   const { data: labels, refetch: refetchLabels } = useQuery<
     ILabelsResponse,
     Error,
@@ -1589,22 +1596,16 @@
               munkiIssueDetails,
               softwareDetails,
               mdmSolutionDetails,
-<<<<<<< HEAD
               diskEncryptionStatus,
-=======
->>>>>>> 963d6285
             }}
             selectedLabel={selectedLabel}
             isOnlyObserver={isOnlyObserver}
             handleClearRouteParam={handleClearRouteParam}
             handleClearFilter={handleClearFilter}
             onChangePoliciesFilter={handleChangePoliciesFilter}
-<<<<<<< HEAD
             onChangeDiskEncryptionStatusFilter={
               handleChangeDiskEncryptionStatusFilter
             }
-=======
->>>>>>> 963d6285
             onChangeMacSettingsFilter={handleMacSettingsStatusDropdownChange}
             onClickEditLabel={onEditLabelClick}
             onClickDeleteLabel={toggleDeleteLabelModal}
