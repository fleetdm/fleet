--- conflicted
+++ resolved
@@ -239,18 +239,8 @@
       ? parseInt(queryParams.low_disk_space, 10)
       : undefined;
   const missingHosts = queryParams?.status === "missing";
-<<<<<<< HEAD
   const diskEncryptionStatus: DiskEncryptionStatus | undefined =
     queryParams?.macos_settings_disk_encryption;
-  const { active_label: activeLabel, label_id: labelID } = routeParams;
-
-  // ===== filter matching
-  const selectedFilters: string[] = [];
-  labelID && selectedFilters.push(`${LABEL_SLUG_PREFIX}${labelID}`);
-  activeLabel && selectedFilters.push(activeLabel);
-  // ===== end filter matching
-=======
->>>>>>> 50d66479
 
   // ========= routeParams
   const { active_label: activeLabel, label_id: labelID } = routeParams;
@@ -380,6 +370,7 @@
         page: tableQueryData ? tableQueryData.pageIndex : 0,
         perPage: tableQueryData ? tableQueryData.pageSize : 50,
         device_mapping: true,
+        diskEncryptionStatus,
       },
     ],
     ({ queryKey }) => hostsAPI.loadHosts(queryKey[0]),
@@ -415,6 +406,7 @@
         osVersion,
         page: tableQueryData ? tableQueryData.pageIndex : 0,
         perPage: tableQueryData ? tableQueryData.pageSize : 50,
+        diskEncryptionStatus,
       },
     ],
     ({ queryKey }) => hostCountAPI.load(queryKey[0]),
@@ -487,39 +479,8 @@
         selectedFilters.find((f) => f.includes(LABEL_SLUG_PREFIX))) ||
       selectedFilters[0];
     const validLabel = find(labels, ["slug", slugToFind]) as ILabel;
-<<<<<<< HEAD
-
-    setSelectedLabel(validLabel);
-
-    const options: ILoadHostsOptions = {
-      selectedLabels: selectedFilters,
-      globalFilter: searchQuery,
-      sortBy,
-      teamId: selectedTeam?.id,
-      policyId,
-      policyResponse,
-      macSettingsStatus,
-      softwareId,
-      status,
-      mdmId,
-      mdmEnrollmentStatus,
-      munkiIssueId,
-      lowDiskSpaceHosts,
-      osId,
-      osName,
-      osVersion,
-      page: tableQueryData ? tableQueryData.pageIndex : 0,
-      perPage: tableQueryData ? tableQueryData.pageSize : 50,
-      device_mapping: true,
-      diskEncryptionStatus,
-    };
-
-    if (isEqual(options, currentQueryOptions)) {
-      return;
-=======
     if (selectedLabel !== validLabel) {
       setSelectedLabel(validLabel);
->>>>>>> 50d66479
     }
   }, [labels, selectedFilters, selectedLabel]);
 
@@ -796,14 +757,10 @@
       osId,
       osName,
       osVersion,
-<<<<<<< HEAD
-      sortBy,
-      diskEncryptionStatus,
-=======
       router,
       routeTemplate,
       routeParams,
->>>>>>> 50d66479
+      diskEncryptionStatus,
     ]
   );
 
@@ -1535,17 +1492,11 @@
               osVersion,
               osVersions,
               munkiIssueId,
-<<<<<<< HEAD
-              munkiIssueDetails,
-              softwareDetails,
-              mdmSolutionDetails,
-              diskEncryptionStatus,
-=======
               munkiIssueDetails: hostsData?.munki_issue || null,
               softwareDetails: hostsData?.software || null,
               mdmSolutionDetails:
                 hostsData?.mobile_device_management_solution || null,
->>>>>>> 50d66479
+              diskEncryptionStatus,
             }}
             selectedLabel={selectedLabel}
             isOnlyObserver={isOnlyObserver}
