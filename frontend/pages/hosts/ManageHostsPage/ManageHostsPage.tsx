--- conflicted
+++ resolved
@@ -1798,11 +1798,8 @@
         onPrimarySelectActionClick={onDeleteHostsClick}
         onQueryChange={onTableQueryChange}
         toggleAllPagesSelected={toggleAllMatchingHosts}
-<<<<<<< HEAD
         resetPageIndex={resetPageIndex}
-=======
         disableNextPage={isLastPage}
->>>>>>> 3147c9a2
       />
     );
   };
