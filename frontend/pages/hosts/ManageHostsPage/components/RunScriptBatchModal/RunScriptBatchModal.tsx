import React, { useCallback, useContext, useState } from "react";
import { useQuery } from "react-query";

import classnames from "classnames";

import { NotificationContext } from "context/notification";

import { IScript } from "interfaces/script";

import { DEFAULT_USE_QUERY_OPTIONS } from "utilities/constants";

import Modal from "components/Modal";

import scriptsAPI, {
  IListScriptsQueryKey,
  IScriptBatchSupportedFilters,
  IScriptsResponse,
} from "services/entities/scripts";
import ScriptDetailsModal from "pages/hosts/components/ScriptDetailsModal";
import Spinner from "components/Spinner";
import EmptyTable from "components/EmptyTable";
import Button from "components/buttons/Button";

import RunScriptBatchPaginatedList from "../RunScriptBatchPaginatedList";
import { IPaginatedListScript } from "../RunScriptBatchPaginatedList/RunScriptBatchPaginatedList";

const baseClass = "run-script-batch-modal";

interface IRunScriptBatchModal {
  runByFilters: boolean; // otherwise, by selectedHostIds
  // since teamId has multiple uses in this component, it's passed in as its own prop and added to
  // `filters` as needed
  filters: Omit<IScriptBatchSupportedFilters, "team_id">;
  teamId: number;
  totalFilteredHostsCount: number;
  selectedHostIds: number[];
  onCancel: () => void;
}

const RunScriptBatchModal = ({
  runByFilters = false,
  filters,
  totalFilteredHostsCount,
  selectedHostIds,
  teamId,
  onCancel,
}: IRunScriptBatchModal) => {
  const { renderFlash } = useContext(NotificationContext);

  const [isUpdating, setIsUpdating] = useState(false);
  const [scriptForDetails, setScriptForDetails] = useState<
    IPaginatedListScript | undefined
  >(undefined);
  // just used to get total number of scripts, could be optimized by implementing a dedicated scriptsCount endpoint
  const { data: scripts } = useQuery<
    IScriptsResponse,
    Error,
    IScript[],
    IListScriptsQueryKey[]
  >(
    [
      {
        scope: "scripts",
        team_id: teamId,
      },
    ],
    ({ queryKey }) => {
      return scriptsAPI.getScripts(queryKey[0]);
    },
    {
      ...DEFAULT_USE_QUERY_OPTIONS,
      keepPreviousData: true,
      select: (data) => data.scripts || [],
    }
  );

  const onRunScriptBatch = useCallback(
    async (script: IScript) => {
      setIsUpdating(true);
      const body = runByFilters
        ? // satisfy IScriptBatchSupportedFilters
          { script_id: script.id, filters: { ...filters, team_id: teamId } }
        : { script_id: script.id, host_ids: selectedHostIds };
      try {
        await scriptsAPI.runScriptBatch(body);
        renderFlash(
          "success",
          `Script is running on ${
            runByFilters ? totalFilteredHostsCount : selectedHostIds.length
          } hosts, or will run as each host comes online. See host details for individual results.`
        );
      } catch (error) {
        renderFlash("error", "Could not run script.");
        // can determine more specific error case with additional call to upcoming summary endpoint
      } finally {
        setIsUpdating(false);
      }
    },
    [renderFlash, selectedHostIds]
  );

  const renderModalContent = () => {
    if (scripts === undefined) {
      return <Spinner />;
    }
    if (!scripts.length) {
      return (
        <EmptyTable
          header="No scripts available for this team"
          info={
            <>
              You can add saved scripts{" "}
              <a href={`/controls/scripts?team_id=${teamId}`}>here</a>.
            </>
          }
        />
      );
    }
    const targetCount = selectedHostIds.length;
    return (
      <>
        <p>
          Will run on{" "}
          <b>
<<<<<<< HEAD
            {runByFilters ? totalFilteredHostsCount : selectedHostIds.length}{" "}
            hosts
=======
            {targetCount} host{targetCount > 1 ? "s" : ""}
>>>>>>> 305f1b1b
          </b>
          . You can see individual script results on the host details page.
        </p>
        <RunScriptBatchPaginatedList
          onRunScript={onRunScriptBatch}
          isUpdating={isUpdating}
          teamId={teamId}
          scriptCount={scripts.length}
          setScriptForDetails={setScriptForDetails}
        />
      </>
    );
  };

  const classes = classnames(baseClass, {
    [`${baseClass}__hide-main`]: !!scriptForDetails,
  });

  return (
    <>
      <Modal
        title="Run script"
        onExit={onCancel}
        onEnter={onCancel}
        className={classes}
        isLoading={isUpdating}
      >
        <>
          {renderModalContent()}
          <div className="modal-cta-wrap">
            <Button onClick={onCancel}>Done</Button>
          </div>
        </>
      </Modal>
      {!!scriptForDetails && (
        <ScriptDetailsModal
          onCancel={() => setScriptForDetails(undefined)}
          selectedScriptDetails={scriptForDetails}
          suppressSecondaryActions
          customPrimaryButtons={
            <div className="modal-cta-wrap">
              <Button
                onClick={() => {
                  onRunScriptBatch(scriptForDetails);
                }}
                isLoading={isUpdating}
              >
                Run
              </Button>
              <Button
                onClick={() => setScriptForDetails(undefined)}
                variant="inverse"
              >
                Go back
              </Button>
            </div>
          }
        />
      )}
    </>
  );
};

export default RunScriptBatchModal;<|MERGE_RESOLUTION|>--- conflicted
+++ resolved
@@ -116,18 +116,15 @@
         />
       );
     }
-    const targetCount = selectedHostIds.length;
+    const targetCount = runByFilters
+      ? totalFilteredHostsCount
+      : selectedHostIds.length;
     return (
       <>
         <p>
           Will run on{" "}
           <b>
-<<<<<<< HEAD
-            {runByFilters ? totalFilteredHostsCount : selectedHostIds.length}{" "}
-            hosts
-=======
             {targetCount} host{targetCount > 1 ? "s" : ""}
->>>>>>> 305f1b1b
           </b>
           . You can see individual script results on the host details page.
         </p>
