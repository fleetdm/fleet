--- conflicted
+++ resolved
@@ -412,27 +412,16 @@
     title: "Public IP address",
     Header: (cellProps: IHostTableHeaderProps) => (
       <HeaderCell
-<<<<<<< HEAD
-        value="Public IP address"
-=======
         value={
           <TooltipWrapper tipContent="The IP address the host uses to connect to Fleet.">
             Public IP address
           </TooltipWrapper>
         }
->>>>>>> 1052b6b3
         isSortedDesc={cellProps.column.isSortedDesc}
       />
     ),
     accessor: "public_ip",
-<<<<<<< HEAD
     Cell: (cellProps: IHostTableStringCellProps) => {
-      if (cellProps.cell.value) {
-        return <TextCell value={cellProps.cell.value} />;
-      }
-=======
-    Cell: (cellProps: ICellProps) => {
->>>>>>> 1052b6b3
       return (
         <TextCell value={cellProps.cell.value ?? DEFAULT_EMPTY_CELL_VALUE} />
       );
