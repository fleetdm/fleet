/* eslint-disable react/prop-types */
// disable this rule as it was throwing an error in Header and Cell component
// definitions for the selection row for some reason when we dont really need it.
import React from "react";
import { Column } from "react-table";
import ReactTooltip from "react-tooltip";

import { IDeviceUser, IHost } from "interfaces/host";
import Checkbox from "components/forms/fields/Checkbox";
import DiskSpaceGraph from "components/DiskSpaceGraph";
import HeaderCell from "components/TableContainer/DataTable/HeaderCell/HeaderCell";
import IssueCell from "components/TableContainer/DataTable/IssueCell/IssueCell";
import LinkCell from "components/TableContainer/DataTable/LinkCell/LinkCell";
import StatusIndicator from "components/StatusIndicator";
import TextCell from "components/TableContainer/DataTable/TextCell/TextCell";
import TruncatedTextCell from "components/TableContainer/DataTable/TruncatedTextCell";
import TooltipWrapper from "components/TooltipWrapper";
import { HumanTimeDiffWithFleetLaunchCutoff } from "components/HumanTimeDiffWithDateTip";
import CustomLink from "components/CustomLink";
import NotSupported from "components/NotSupported";

import {
  humanHostMemory,
  humanHostLastRestart,
  humanHostLastSeen,
  hostTeamName,
} from "utilities/helpers";
import { IDataColumn } from "interfaces/datatable_config";
import PATHS from "router/paths";
import { DEFAULT_EMPTY_CELL_VALUE } from "utilities/constants";
import getHostStatusTooltipText from "../helpers";

interface IGetToggleAllRowsSelectedProps {
  checked: boolean;
  indeterminate: boolean;
  title: string;
  onChange: () => void;
  style: { cursor: string };
}

interface IRow {
  original: IHost;
  getToggleRowSelectedProps: () => IGetToggleAllRowsSelectedProps;
  toggleRowSelected: () => void;
}
interface IHeaderProps {
  column: {
    title: string;
    isSortedDesc: boolean;
  };
  getToggleAllRowsSelectedProps: () => IGetToggleAllRowsSelectedProps;
  toggleAllRowsSelected: () => void;
  rows: IRow[];
}

interface ICellProps {
  cell: {
    value: string;
  };
  row: IRow;
}

interface INumberCellProps {
  cell: {
    value: number;
  };
  row: {
    original: IHost;
    getToggleRowSelectedProps: () => IGetToggleAllRowsSelectedProps;
    toggleRowSelected: () => void;
  };
}

interface IDeviceUserCellProps {
  cell: {
    value: IDeviceUser[];
  };
  row: {
    original: IHost;
  };
}

const condenseDeviceUsers = (users: IDeviceUser[]): string[] => {
  if (!users?.length) {
    return [];
  }
  const condensed =
    users.length === 4
      ? users
          .slice(-4)
          .map((u) => u.email)
          .reverse()
      : users
          .slice(-3)
          .map((u) => u.email)
          .reverse() || [];
  return users.length > 4
    ? condensed.concat(`+${users.length - 3} more`) // TODO: confirm limit
    : condensed;
};

const tooltipTextWithLineBreaks = (lines: string[]) => {
  return lines.map((line) => {
    return (
      <span key={Math.random().toString().slice(2)}>
        {line}
        <br />
      </span>
    );
  });
};

const lastSeenTime = (status: string, seenTime: string): string => {
  if (status !== "online") {
    return `Last Seen: ${humanHostLastSeen(seenTime)} UTC`;
  }
  return "Online";
};

const allHostTableHeaders: IDataColumn[] = [
  // We are using React Table useRowSelect functionality for the selection header.
  // More information on its API can be found here
  // https://react-table.tanstack.com/docs/api/useRowSelect
  {
    id: "selection",
    Header: (cellProps: IHeaderProps): JSX.Element => {
      const props = cellProps.getToggleAllRowsSelectedProps();
      const checkboxProps = {
        value: props.checked,
        indeterminate: props.indeterminate,
        onChange: () => cellProps.toggleAllRowsSelected(),
      };
      return <Checkbox {...checkboxProps} />;
    },
    Cell: (cellProps: ICellProps): JSX.Element => {
      const props = cellProps.row.getToggleRowSelectedProps();
      const checkboxProps = {
        value: props.checked,
        onChange: () => cellProps.row.toggleRowSelected(),
      };
      return <Checkbox {...checkboxProps} />;
    },
    disableHidden: true,
  },
  {
    title: "Host",
    Header: (cellProps: IHeaderProps) => (
      <HeaderCell
        value={cellProps.column.title}
        isSortedDesc={cellProps.column.isSortedDesc}
      />
    ),
    accessor: "display_name",
    Cell: (cellProps: ICellProps) => {
      if (
        // if the host is pending, we want to disable the link to host details
        cellProps.row.original.mdm.enrollment_status === "Pending" &&
        // pending status is only supported for macos devices
        cellProps.row.original.platform === "darwin" &&
        // osquery version is populated along with the rest of host details so use it
        // here to check if we already have host details and don't need to disable the link
        !cellProps.row.original.osquery_version
      ) {
        return (
          <>
            <span
              className="text-cell"
              data-tip
              data-for={`host__${cellProps.row.original.id}`}
            >
              {cellProps.cell.value}
            </span>
            <ReactTooltip
              effect="solid"
              backgroundColor="#3e4771"
              id={`host__${cellProps.row.original.id}`}
              data-html
            >
              <span className={`tooltip__tooltip-text`}>
                This host was ordered using <br />
                Apple Business Manager <br />
                (ABM). You can&apos;t see host <br />
                vitals until it&apos;s unboxed and <br />
                automatically enrolls to Fleet.
              </span>
            </ReactTooltip>
          </>
        );
      }
      return (
        <LinkCell
          value={cellProps.cell.value}
          path={PATHS.HOST_DETAILS(cellProps.row.original.id)}
          title={lastSeenTime(
            cellProps.row.original.status,
            cellProps.row.original.seen_time
          )}
        />
      );
    },
    disableHidden: true,
  },
  {
    title: "Hostname",
    Header: (cellProps: IHeaderProps) => (
      <HeaderCell
        value={cellProps.column.title}
        isSortedDesc={cellProps.column.isSortedDesc}
      />
    ),
    accessor: "hostname",
    Cell: (cellProps: ICellProps) => <TextCell value={cellProps.cell.value} />,
  },
  {
    title: "Computer name",
    Header: (cellProps: IHeaderProps) => (
      <HeaderCell
        value={cellProps.column.title}
        isSortedDesc={cellProps.column.isSortedDesc}
      />
    ),
    accessor: "computer_name",
    Cell: (cellProps: ICellProps) => <TextCell value={cellProps.cell.value} />,
  },
  {
    title: "Team",
    Header: (cellProps: IHeaderProps) => (
      <HeaderCell
        value={cellProps.column.title}
        isSortedDesc={cellProps.column.isSortedDesc}
      />
    ),
    accessor: "team_name",
    Cell: (cellProps: ICellProps) => (
      <TextCell value={cellProps.cell.value} formatter={hostTeamName} />
    ),
  },
  {
    title: "Status",
    Header: (cellProps: IHeaderProps): JSX.Element => {
      const titleWithToolTip = (
        <TooltipWrapper
          tipContent={
            <>
              Online hosts will respond to a live query. Offline hosts won’t
              respond to a live query because they may be shut down, asleep, or
              not connected to the internet.
            </>
          }
          className="status-header"
        >
          Status
        </TooltipWrapper>
      );
      return (
        <HeaderCell
          value={cellProps.rows.length === 1 ? "Status" : titleWithToolTip}
          disableSortBy
        />
      );
    },
    disableSortBy: true,
    accessor: "status",
    Cell: (cellProps: ICellProps) => {
      const value = cellProps.cell.value;
      const tooltip = {
        tooltipText: getHostStatusTooltipText(value),
      };
      return <StatusIndicator value={value} tooltip={tooltip} />;
    },
  },
  {
    title: "Issues",
    Header: "Issues",
    disableSortBy: true,
    accessor: "issues",
    Cell: (cellProps: ICellProps) => (
      <IssueCell
        issues={cellProps.row.original.issues}
        rowId={cellProps.row.original.id}
      />
    ),
  },
  {
    title: "Disk space available",
    Header: (cellProps: IHeaderProps) => (
      <HeaderCell
        value={cellProps.column.title}
        isSortedDesc={cellProps.column.isSortedDesc}
      />
    ),
    accessor: "gigs_disk_space_available",
    Cell: (cellProps: INumberCellProps) => {
      const {
        id,
        platform,
        percent_disk_space_available,
      } = cellProps.row.original;
      if (platform === "chrome") {
        return NotSupported;
      }
      return (
        <DiskSpaceGraph
          baseClass="gigs_disk_space_available__cell"
          gigsDiskSpaceAvailable={cellProps.cell.value}
          percentDiskSpaceAvailable={percent_disk_space_available}
          id={`disk-space__${id}`}
          platform={platform}
        />
      );
    },
  },
  {
    title: "Operating system",
    Header: (cellProps: IHeaderProps) => (
      <HeaderCell
        value={cellProps.column.title}
        isSortedDesc={cellProps.column.isSortedDesc}
      />
    ),
    accessor: "os_version",
    Cell: (cellProps: ICellProps) => <TextCell value={cellProps.cell.value} />,
  },
  {
    title: "Osquery",
    Header: (cellProps: IHeaderProps) => (
      <HeaderCell
        value={cellProps.column.title}
        isSortedDesc={cellProps.column.isSortedDesc}
      />
    ),
    accessor: "osquery_version",
    Cell: (cellProps: ICellProps) => <TextCell value={cellProps.cell.value} />,
  },
  {
    title: "Used by",
    Header: "Used by",
    disableSortBy: true,
    accessor: "device_mapping",
    Cell: (cellProps: IDeviceUserCellProps): JSX.Element => {
      const numUsers = cellProps.cell.value?.length || 0;
      const users = condenseDeviceUsers(cellProps.cell.value || []);
      if (users.length) {
        const tooltipText = tooltipTextWithLineBreaks(users);
        return (
          <>
            <span
              className={`text-cell ${
                users.length > 1 ? "text-muted tooltip" : ""
              }`}
              data-tip
              data-for={`device_mapping__${cellProps.row.original.id}`}
              data-tip-disable={users.length <= 1}
            >
              {numUsers === 1 ? users[0] : `${numUsers} users`}
            </span>
            <ReactTooltip
              effect="solid"
              backgroundColor="#3e4771"
              id={`device_mapping__${cellProps.row.original.id}`}
              data-html
              clickable
              delayHide={300}
            >
              <span className={`tooltip__tooltip-text`}>{tooltipText}</span>
            </ReactTooltip>
          </>
        );
      }
      return <span className="text-muted">{DEFAULT_EMPTY_CELL_VALUE}</span>;
    },
  },
  {
    title: "Private IP address",
    Header: (cellProps: IHeaderProps) => (
      <HeaderCell
        value={cellProps.column.title}
        isSortedDesc={cellProps.column.isSortedDesc}
      />
    ),
    accessor: "primary_ip",
    Cell: (cellProps: ICellProps) => <TextCell value={cellProps.cell.value} />,
  },
  {
    title: "MDM status",
    Header: (cellProps: IHeaderProps): JSX.Element => {
      const titleWithToolTip = (
        <TooltipWrapper
<<<<<<< HEAD
          tipContent={
            <>
              Settings can be updated remotely on <br />
              hosts with MDM turned on. To filter by
              <br />
              MDM status, head to the Dashboard page.
            </>
          }
=======
          tipContent={`
            Settings can be updated remotely on hosts with MDM turned<br/>
            on. To filter by MDM status, head to the Dashboard page.
          `}
>>>>>>> 8dbe6900
        >
          MDM status
        </TooltipWrapper>
      );
      return <HeaderCell value={titleWithToolTip} disableSortBy />;
    },
    disableSortBy: true,
    accessor: "mdm.enrollment_status",
    id: "mdm_enrollment_status",
    Cell: (cellProps: ICellProps) => {
      if (cellProps.row.original.platform === "chrome") {
        return NotSupported;
      }
      if (cellProps.cell.value) {
        return <TextCell value={cellProps.cell.value} />;
      }
      return <span className="text-muted">{DEFAULT_EMPTY_CELL_VALUE}</span>;
    },
  },
  {
    title: "MDM server URL",
    Header: (cellProps: IHeaderProps): JSX.Element => {
      const titleWithToolTip = (
        <TooltipWrapper
<<<<<<< HEAD
          tipContent={
            <>
              The MDM server that updates settings
              <br />
              on the host. To filter by MDM server URL,
              <br />
              head to the Dashboard page.
            </>
          }
=======
          tipContent={`
            The MDM server that updates settings on the host. To<br/>
            filter by MDM server URL, head to the Dashboard page.
          `}
>>>>>>> 8dbe6900
        >
          MDM server URL
        </TooltipWrapper>
      );
      return <HeaderCell value={titleWithToolTip} disableSortBy />;
    },
    disableSortBy: true,
    accessor: "mdm.server_url",
    id: "mdm_server_url",
    Cell: (cellProps: ICellProps) => {
      if (cellProps.row.original.platform === "chrome") {
        return NotSupported;
      }
      if (cellProps.cell.value) {
        return <TextCell value={cellProps.cell.value} />;
      }
      return <span className="text-muted">{DEFAULT_EMPTY_CELL_VALUE}</span>;
    },
  },
  {
    title: "Public IP address",
    Header: (cellProps: IHeaderProps) => (
      <HeaderCell
        value={cellProps.column.title}
        isSortedDesc={cellProps.column.isSortedDesc}
      />
    ),
    accessor: "public_ip",
    Cell: (cellProps: ICellProps) => {
      if (cellProps.cell.value) {
        return <TextCell value={cellProps.cell.value} />;
      }
      return (
        <>
          <span
            className="text-cell text-muted tooltip"
            data-tip
            data-for={`public-ip__${cellProps.row.original.id}`}
          >
            {DEFAULT_EMPTY_CELL_VALUE}
          </span>
          <ReactTooltip
            place="top"
            effect="solid"
            backgroundColor="#3e4771"
            id={`public-ip__${cellProps.row.original.id}`}
            data-html
            clickable
            delayHide={200} // need delay set to hover using clickable
          >
            Public IP address could not be
            <br /> determined.{" "}
            <CustomLink
              url="https://fleetdm.com/docs/deploying/configuration#public-i-ps-of-devices"
              text="Learn more"
              newTab
              iconColor="core-fleet-white"
            />
          </ReactTooltip>
        </>
      );
    },
  },
  {
    title: "Last fetched",
    Header: (cellProps: IHeaderProps): JSX.Element => {
      const titleWithToolTip = (
        <TooltipWrapper
          tipContent={
            <>
              The last time the host
              <br /> reported vitals.
            </>
          }
        >
          Last fetched
        </TooltipWrapper>
      );
      return (
        <HeaderCell
          value={titleWithToolTip}
          isSortedDesc={cellProps.column.isSortedDesc}
        />
      );
    },
    accessor: "detail_updated_at",
    Cell: (cellProps: ICellProps) => (
      <TextCell
        value={{ timeString: cellProps.cell.value }}
        formatter={HumanTimeDiffWithFleetLaunchCutoff}
      />
    ),
  },
  {
    title: "Last seen",
    Header: (cellProps: IHeaderProps): JSX.Element => {
      const titleWithToolTip = (
        <TooltipWrapper
          tipContent={
            <>
              The last time the <br />
              host was online.
            </>
          }
        >
          Last seen
        </TooltipWrapper>
      );
      return (
        <HeaderCell
          value={titleWithToolTip}
          isSortedDesc={cellProps.column.isSortedDesc}
        />
      );
    },
    accessor: "seen_time",
    Cell: (cellProps: ICellProps) => (
      <TextCell
        value={{ timeString: cellProps.cell.value }}
        formatter={HumanTimeDiffWithFleetLaunchCutoff}
      />
    ),
  },
  {
    title: "UUID",
    Header: (cellProps: IHeaderProps) => (
      <HeaderCell
        value={cellProps.column.title}
        isSortedDesc={cellProps.column.isSortedDesc}
      />
    ),
    accessor: "uuid",
    Cell: (cellProps: ICellProps) => (
      <TruncatedTextCell value={cellProps.cell.value} />
    ),
  },
  {
    title: "Last restarted",
    Header: (cellProps: IHeaderProps) => (
      <HeaderCell
        value={cellProps.column.title}
        isSortedDesc={cellProps.column.isSortedDesc}
      />
    ),
    accessor: "uptime",
    Cell: (cellProps: ICellProps) => {
      const { uptime, detail_updated_at, platform } = cellProps.row.original;

      if (platform === "chrome") {
        return NotSupported;
      }
      return (
        <TextCell
          value={{
            timeString: humanHostLastRestart(detail_updated_at, uptime),
          }}
          formatter={HumanTimeDiffWithFleetLaunchCutoff}
        />
      );
    },
  },
  {
    title: "CPU",
    Header: "CPU",
    disableSortBy: true,
    accessor: "cpu_type",
    Cell: (cellProps: ICellProps) => <TextCell value={cellProps.cell.value} />,
  },
  {
    title: "RAM",
    Header: (cellProps: IHeaderProps) => (
      <HeaderCell
        value={cellProps.column.title}
        isSortedDesc={cellProps.column.isSortedDesc}
      />
    ),
    accessor: "memory",
    Cell: (cellProps: ICellProps) => (
      <TextCell value={cellProps.cell.value} formatter={humanHostMemory} />
    ),
  },
  {
    title: "MAC address",
    Header: (cellProps: IHeaderProps) => (
      <HeaderCell
        value={cellProps.column.title}
        isSortedDesc={cellProps.column.isSortedDesc}
      />
    ),
    accessor: "primary_mac",
    Cell: (cellProps: ICellProps) => <TextCell value={cellProps.cell.value} />,
  },
  {
    title: "Serial number",
    Header: (cellProps: IHeaderProps) => (
      <HeaderCell
        value={cellProps.column.title}
        isSortedDesc={cellProps.column.isSortedDesc}
      />
    ),
    accessor: "hardware_serial",
    Cell: (cellProps: ICellProps) => <TextCell value={cellProps.cell.value} />,
  },
  {
    title: "Hardware model",
    Header: (cellProps: IHeaderProps) => (
      <HeaderCell
        value={cellProps.column.title}
        isSortedDesc={cellProps.column.isSortedDesc}
      />
    ),
    accessor: "hardware_model",
    Cell: (cellProps: ICellProps) => <TextCell value={cellProps.cell.value} />,
  },
];

const defaultHiddenColumns = [
  "hostname",
  "computer_name",
  "device_mapping",
  "primary_mac",
  "public_ip",
  "cpu_type",
  // TODO: should those be mdm.<blah>?
  "mdm_server_url",
  "mdm_enrollment_status",
  "memory",
  "uptime",
  "uuid",
  "seen_time",
  "hardware_model",
  "hardware_serial",
];

/**
 * Will generate a host table column configuration based off of the current user
 * permissions and license tier of fleet they are on.
 */
const generateAvailableTableHeaders = ({
  isFreeTier = true,
  isOnlyObserver = true,
}: {
  isFreeTier: boolean | undefined;
  isOnlyObserver: boolean | undefined;
}): IDataColumn[] => {
  return allHostTableHeaders.reduce(
    (columns: Column[], currentColumn: Column) => {
      // skip over column headers that are not shown in free observer tier
      if (isFreeTier && isOnlyObserver) {
        if (
          currentColumn.accessor === "team_name" ||
          currentColumn.id === "selection"
        ) {
          return columns;
        }
        // skip over column headers that are not shown in free admin/maintainer
      } else if (isFreeTier) {
        if (
          currentColumn.accessor === "team_name" ||
          currentColumn.accessor === "mdm_server_url" ||
          currentColumn.accessor === "mdm_enrollment_status"
        ) {
          return columns;
        }
      } else if (isOnlyObserver) {
        // In premium tier, we want to check user role to enable/disable select column
        if (currentColumn.id === "selection") {
          return columns;
        }
      }

      columns.push(currentColumn);
      return columns;
    },
    []
  );
};

/**
 * Will generate a host table column configuration that a user currently sees.
 *
 */
const generateVisibleTableColumns = ({
  hiddenColumns,
  isFreeTier = true,
  isOnlyObserver = true,
}: {
  hiddenColumns: string[];
  isFreeTier: boolean | undefined;
  isOnlyObserver: boolean | undefined;
}): IDataColumn[] => {
  // remove columns set as hidden by the user.
  return generateAvailableTableHeaders({ isFreeTier, isOnlyObserver }).filter(
    (column) => {
      return !hiddenColumns.includes(column.accessor as string);
    }
  );
};

export {
  defaultHiddenColumns,
  generateAvailableTableHeaders,
  generateVisibleTableColumns,
};<|MERGE_RESOLUTION|>--- conflicted
+++ resolved
@@ -386,21 +386,13 @@
     Header: (cellProps: IHeaderProps): JSX.Element => {
       const titleWithToolTip = (
         <TooltipWrapper
-<<<<<<< HEAD
           tipContent={
             <>
-              Settings can be updated remotely on <br />
-              hosts with MDM turned on. To filter by
+              Settings can be updated remotely on hosts with MDM turned
               <br />
-              MDM status, head to the Dashboard page.
+              on. To filter by MDM status, head to the Dashboard page.
             </>
           }
-=======
-          tipContent={`
-            Settings can be updated remotely on hosts with MDM turned<br/>
-            on. To filter by MDM status, head to the Dashboard page.
-          `}
->>>>>>> 8dbe6900
         >
           MDM status
         </TooltipWrapper>
@@ -425,22 +417,13 @@
     Header: (cellProps: IHeaderProps): JSX.Element => {
       const titleWithToolTip = (
         <TooltipWrapper
-<<<<<<< HEAD
           tipContent={
             <>
-              The MDM server that updates settings
+              The MDM server that updates settings on the host. To
               <br />
-              on the host. To filter by MDM server URL,
-              <br />
-              head to the Dashboard page.
+              filter by MDM server URL, head to the Dashboard page.
             </>
           }
-=======
-          tipContent={`
-            The MDM server that updates settings on the host. To<br/>
-            filter by MDM server URL, head to the Dashboard page.
-          `}
->>>>>>> 8dbe6900
         >
           MDM server URL
         </TooltipWrapper>
