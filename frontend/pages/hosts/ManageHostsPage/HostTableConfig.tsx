/* eslint-disable react/prop-types */
// disable this rule as it was throwing an error in Header and Cell component
// definitions for the selection row for some reason when we dont really need it.
import React from "react";
import { Column } from "react-table";
import ReactTooltip from "react-tooltip";

import { IDeviceUser, IHost } from "interfaces/host";
import Checkbox from "components/forms/fields/Checkbox";
import DiskSpaceGraph from "components/DiskSpaceGraph";
import HeaderCell from "components/TableContainer/DataTable/HeaderCell/HeaderCell";
import IssueCell from "components/TableContainer/DataTable/IssueCell/IssueCell";
import LinkCell from "components/TableContainer/DataTable/LinkCell/LinkCell";
import StatusIndicator from "components/StatusIndicator";
import TextCell from "components/TableContainer/DataTable/TextCell/TextCell";
import TruncatedTextCell from "components/TableContainer/DataTable/TruncatedTextCell";
import TooltipWrapper from "components/TooltipWrapper";
import HumanTimeDiffWithDateTip from "components/HumanTimeDiffWithDateTip";
import CustomLink from "components/CustomLink";
import {
  humanHostMemory,
  humanHostLastRestart,
  humanHostLastSeen,
  hostTeamName,
} from "utilities/helpers";
import { IConfig } from "interfaces/config";
import { IDataColumn } from "interfaces/datatable_config";
import { ITeamSummary } from "interfaces/team";
import { IUser } from "interfaces/user";
import PATHS from "router/paths";
import permissionUtils from "utilities/permissions";
<<<<<<< HEAD
import { getHostStatusTooltipText } from "../helpers";
=======
import { DEFAULT_EMPTY_CELL_VALUE } from "utilities/constants";
import getHostStatusTooltipText from "../helpers";
>>>>>>> 2e199dcd

interface IGetToggleAllRowsSelectedProps {
  checked: boolean;
  indeterminate: boolean;
  title: string;
  onChange: () => void;
  style: { cursor: string };
}

interface IRow {
  original: IHost;
  getToggleRowSelectedProps: () => IGetToggleAllRowsSelectedProps;
  toggleRowSelected: () => void;
}
interface IHeaderProps {
  column: {
    title: string;
    isSortedDesc: boolean;
  };
  getToggleAllRowsSelectedProps: () => IGetToggleAllRowsSelectedProps;
  toggleAllRowsSelected: () => void;
  rows: IRow[];
}

interface ICellProps {
  cell: {
    value: string;
  };
  row: IRow;
}

interface INumberCellProps {
  cell: {
    value: number;
  };
  row: {
    original: IHost;
    getToggleRowSelectedProps: () => IGetToggleAllRowsSelectedProps;
    toggleRowSelected: () => void;
  };
}

interface IDeviceUserCellProps {
  cell: {
    value: IDeviceUser[];
  };
  row: {
    original: IHost;
  };
}

const condenseDeviceUsers = (users: IDeviceUser[]): string[] => {
  if (!users?.length) {
    return [];
  }
  const condensed =
    users.length === 4
      ? users
          .slice(-4)
          .map((u) => u.email)
          .reverse()
      : users
          .slice(-3)
          .map((u) => u.email)
          .reverse() || [];
  return users.length > 4
    ? condensed.concat(`+${users.length - 3} more`) // TODO: confirm limit
    : condensed;
};

const tooltipTextWithLineBreaks = (lines: string[]) => {
  return lines.map((line) => {
    return (
      <span key={Math.random().toString().slice(2)}>
        {line}
        <br />
      </span>
    );
  });
};

const lastSeenTime = (status: string, seenTime: string): string => {
  if (status !== "online") {
    return `Last Seen: ${humanHostLastSeen(seenTime)} UTC`;
  }
  return "Online";
};

const allHostTableHeaders: IDataColumn[] = [
  // We are using React Table useRowSelect functionality for the selection header.
  // More information on its API can be found here
  // https://react-table.tanstack.com/docs/api/useRowSelect
  {
    id: "selection",
    Header: (cellProps: IHeaderProps): JSX.Element => {
      const props = cellProps.getToggleAllRowsSelectedProps();
      const checkboxProps = {
        value: props.checked,
        indeterminate: props.indeterminate,
        onChange: () => cellProps.toggleAllRowsSelected(),
      };
      return <Checkbox {...checkboxProps} />;
    },
    Cell: (cellProps: ICellProps): JSX.Element => {
      const props = cellProps.row.getToggleRowSelectedProps();
      const checkboxProps = {
        value: props.checked,
        onChange: () => cellProps.row.toggleRowSelected(),
      };
      return <Checkbox {...checkboxProps} />;
    },
    disableHidden: true,
  },
  {
    title: "Host",
    Header: (cellProps: IHeaderProps) => (
      <HeaderCell
        value={cellProps.column.title}
        isSortedDesc={cellProps.column.isSortedDesc}
      />
    ),
    accessor: "display_name",
    Cell: (cellProps: ICellProps) => {
      if (cellProps.row.original.mdm.enrollment_status === "Pending") {
        return (
          <>
            <span
              className="text-cell"
              data-tip
              data-for={`host__${cellProps.row.original.id}`}
            >
              {cellProps.cell.value}
            </span>
            <ReactTooltip
              effect="solid"
              backgroundColor="#3e4771"
              id={`host__${cellProps.row.original.id}`}
              data-html
            >
              <span className={`tooltip__tooltip-text`}>
                This host was ordered using <br />
                Apple Business Manager <br />
                (ABM). You can&apos;t see host <br />
                vitals until it&apos;s unboxed and <br />
                automatically enrolls to Fleet.
              </span>
            </ReactTooltip>
          </>
        );
      }
      return (
        <LinkCell
          value={cellProps.cell.value}
          path={PATHS.HOST_DETAILS(cellProps.row.original.id)}
          title={lastSeenTime(
            cellProps.row.original.status,
            cellProps.row.original.seen_time
          )}
        />
      );
    },
    disableHidden: true,
  },
  {
    title: "Hostname",
    Header: (cellProps: IHeaderProps) => (
      <HeaderCell
        value={cellProps.column.title}
        isSortedDesc={cellProps.column.isSortedDesc}
      />
    ),
    accessor: "hostname",
    Cell: (cellProps: ICellProps) => <TextCell value={cellProps.cell.value} />,
  },
  {
    title: "Computer name",
    Header: (cellProps: IHeaderProps) => (
      <HeaderCell
        value={cellProps.column.title}
        isSortedDesc={cellProps.column.isSortedDesc}
      />
    ),
    accessor: "computer_name",
    Cell: (cellProps: ICellProps) => <TextCell value={cellProps.cell.value} />,
  },
  {
    title: "Team",
    Header: (cellProps: IHeaderProps) => (
      <HeaderCell
        value={cellProps.column.title}
        isSortedDesc={cellProps.column.isSortedDesc}
      />
    ),
    accessor: "team_name",
    Cell: (cellProps: ICellProps) => (
      <TextCell value={cellProps.cell.value} formatter={hostTeamName} />
    ),
  },
  {
    title: "Status",
    Header: (headerProps: IHeaderProps): JSX.Element => {
      const titleWithToolTip = (
        <TooltipWrapper
          tipContent={`
             Online hosts will respond to a live query. Offline<br/>
             hosts won’t respond to a live query because<br/>
             they may be shut down, asleep, or not<br/>
             connected to the internet.`}
        >
          Status
        </TooltipWrapper>
      );
      return (
        <HeaderCell
          value={headerProps.rows.length === 1 ? "Status" : titleWithToolTip}
          disableSortBy
        />
      );
    },
    disableSortBy: true,
    accessor: "status",
    Cell: (cellProps: ICellProps) => {
      const value = cellProps.cell.value;
      const tooltip = {
        id: cellProps.row.original.id,
        tooltipText: getHostStatusTooltipText(value),
      };
      return <StatusIndicator value={value} tooltip={tooltip} />;
    },
  },
  {
    title: "Issues",
    Header: "Issues",
    disableSortBy: true,
    accessor: "issues",
    Cell: (cellProps: ICellProps) => (
      <IssueCell
        issues={cellProps.row.original.issues}
        rowId={cellProps.row.original.id}
      />
    ),
  },
  {
    title: "Disk space available",
    Header: (cellProps: IHeaderProps) => (
      <HeaderCell
        value={cellProps.column.title}
        isSortedDesc={cellProps.column.isSortedDesc}
      />
    ),
    accessor: "gigs_disk_space_available",
    Cell: (cellProps: INumberCellProps): JSX.Element => {
      const {
        id,
        platform,
        percent_disk_space_available,
      } = cellProps.row.original;
      return (
        <DiskSpaceGraph
          baseClass="gigs_disk_space_available__cell"
          gigsDiskSpaceAvailable={cellProps.cell.value}
          percentDiskSpaceAvailable={percent_disk_space_available}
          id={`disk-space__${id}`}
          platform={platform}
        />
      );
    },
  },
  {
    title: "Operating system",
    Header: (cellProps: IHeaderProps) => (
      <HeaderCell
        value={cellProps.column.title}
        isSortedDesc={cellProps.column.isSortedDesc}
      />
    ),
    accessor: "os_version",
    Cell: (cellProps: ICellProps) => <TextCell value={cellProps.cell.value} />,
  },
  {
    title: "Osquery",
    Header: (cellProps: IHeaderProps) => (
      <HeaderCell
        value={cellProps.column.title}
        isSortedDesc={cellProps.column.isSortedDesc}
      />
    ),
    accessor: "osquery_version",
    Cell: (cellProps: ICellProps) => <TextCell value={cellProps.cell.value} />,
  },
  {
    title: "Used by",
    Header: "Used by",
    disableSortBy: true,
    accessor: "device_mapping",
    Cell: (cellProps: IDeviceUserCellProps): JSX.Element => {
      const numUsers = cellProps.cell.value?.length || 0;
      const users = condenseDeviceUsers(cellProps.cell.value || []);
      if (users.length) {
        const tooltipText = tooltipTextWithLineBreaks(users);
        return (
          <>
            <span
              className={`text-cell ${
                users.length > 1 ? "text-muted tooltip" : ""
              }`}
              data-tip
              data-for={`device_mapping__${cellProps.row.original.id}`}
              data-tip-disable={users.length <= 1}
            >
              {numUsers === 1 ? users[0] : `${numUsers} users`}
            </span>
            <ReactTooltip
              effect="solid"
              backgroundColor="#3e4771"
              id={`device_mapping__${cellProps.row.original.id}`}
              data-html
            >
              <span className={`tooltip__tooltip-text`}>{tooltipText}</span>
            </ReactTooltip>
          </>
        );
      }
      return <span className="text-muted">---</span>;
    },
  },
  {
    title: "Private IP address",
    Header: (cellProps: IHeaderProps) => (
      <HeaderCell
        value={cellProps.column.title}
        isSortedDesc={cellProps.column.isSortedDesc}
      />
    ),
    accessor: "primary_ip",
    Cell: (cellProps: ICellProps) => <TextCell value={cellProps.cell.value} />,
  },
  {
    title: "MDM status",
    Header: (): JSX.Element => {
      const titleWithToolTip = (
        <TooltipWrapper
          tipContent={`
            Settings can be updated remotely on hosts with MDM turned on.<br/>
            To filter by MDM status, head to the Dashboard page.
          `}
        >
          MDM status
        </TooltipWrapper>
      );
      return <HeaderCell value={titleWithToolTip} disableSortBy />;
    },
    disableSortBy: true,
    accessor: "mdm.enrollment_status",
    id: "mdm_enrollment_status",
    Cell: (cellProps: ICellProps) => {
      if (cellProps.cell.value)
        return <TextCell value={cellProps.cell.value} />;
      return <span className="text-muted">---</span>;
    },
  },
  {
    title: "MDM server URL",
    Header: (): JSX.Element => {
      const titleWithToolTip = (
        <TooltipWrapper
          tipContent={`
            The MDM server that updates settings on the host.<br/>
            To filter by MDM server URL, head to the Dashboard page.
          `}
        >
          MDM server URL
        </TooltipWrapper>
      );
      return <HeaderCell value={titleWithToolTip} disableSortBy />;
    },
    disableSortBy: true,
    accessor: "mdm.server_url",
    id: "mdm_server_url",
    Cell: (cellProps: ICellProps) => {
      if (cellProps.cell.value) {
        return <TextCell value={cellProps.cell.value} />;
      }
      return <span className="text-muted">---</span>;
    },
  },
  {
    title: "Public IP address",
    Header: (cellProps: IHeaderProps) => (
      <HeaderCell
        value={cellProps.column.title}
        isSortedDesc={cellProps.column.isSortedDesc}
      />
    ),
    accessor: "public_ip",
    Cell: (cellProps: ICellProps) => {
      if (cellProps.cell.value) {
        return <TextCell value={cellProps.cell.value} />;
      }
      return (
        <>
          <span
            className="text-cell text-muted tooltip"
            data-tip
            data-for={`public-ip-tooltip__${cellProps.row.original.id}`}
          >
            {DEFAULT_EMPTY_CELL_VALUE}
          </span>
          <ReactTooltip
            place="top"
            effect="solid"
            backgroundColor="#3e4771"
            id={`public-ip__${cellProps.row.original.id}`}
            data-html
            clickable
            delayHide={200} // need delay set to hover using clickable
          >
            Public IP address could not be
            <br /> determined.{" "}
            <CustomLink
              url="https://fleetdm.com/docs/deploying/configuration#public-i-ps-of-devices"
              text="Learn more"
              newTab
              iconColor="core-fleet-white"
            />
          </ReactTooltip>
        </>
      );
    },
  },
  {
    title: "Last fetched",
    Header: (headerProps: IHeaderProps): JSX.Element => {
      const titleWithToolTip = (
        <TooltipWrapper
          tipContent={`
            The last time the host<br/> reported vitals.
          `}
        >
          Last fetched
        </TooltipWrapper>
      );
      return (
        <HeaderCell
          value={titleWithToolTip}
          isSortedDesc={headerProps.column.isSortedDesc}
        />
      );
    },
    accessor: "detail_updated_at",
    Cell: (cellProps: ICellProps) => (
      <TextCell
        value={{ timeString: cellProps.cell.value }}
        formatter={HumanTimeDiffWithDateTip}
      />
    ),
  },
  {
    title: "Last seen",
    Header: (headerProps: IHeaderProps): JSX.Element => {
      const titleWithToolTip = (
        <TooltipWrapper
          tipContent={`
            The last time the <br/>host was online.
          `}
        >
          Last seen
        </TooltipWrapper>
      );
      return (
        <HeaderCell
          value={titleWithToolTip}
          isSortedDesc={headerProps.column.isSortedDesc}
        />
      );
    },
    accessor: "seen_time",
    Cell: (cellProps: ICellProps) => (
      <TextCell
        value={{ timeString: cellProps.cell.value }}
        formatter={HumanTimeDiffWithDateTip}
      />
    ),
  },
  {
    title: "UUID",
    Header: (cellProps: IHeaderProps) => (
      <HeaderCell
        value={cellProps.column.title}
        isSortedDesc={cellProps.column.isSortedDesc}
      />
    ),
    accessor: "uuid",
    Cell: (cellProps: ICellProps) => (
      <TruncatedTextCell value={cellProps.cell.value} />
    ),
  },
  {
    title: "Last restarted",
    Header: (cellProps: IHeaderProps) => (
      <HeaderCell
        value={cellProps.column.title}
        isSortedDesc={cellProps.column.isSortedDesc}
      />
    ),
    accessor: "uptime",
    Cell: (cellProps: ICellProps) => {
      const { uptime, detail_updated_at } = cellProps.row.original;

      return (
        <TextCell
          value={{
            timeString: humanHostLastRestart(detail_updated_at, uptime),
          }}
          formatter={HumanTimeDiffWithDateTip}
        />
      );
    },
  },
  {
    title: "CPU",
    Header: "CPU",
    disableSortBy: true,
    accessor: "cpu_type",
    Cell: (cellProps: ICellProps) => <TextCell value={cellProps.cell.value} />,
  },
  {
    title: "RAM",
    Header: (cellProps: IHeaderProps) => (
      <HeaderCell
        value={cellProps.column.title}
        isSortedDesc={cellProps.column.isSortedDesc}
      />
    ),
    accessor: "memory",
    Cell: (cellProps: ICellProps) => (
      <TextCell value={cellProps.cell.value} formatter={humanHostMemory} />
    ),
  },
  {
    title: "MAC address",
    Header: (cellProps: IHeaderProps) => (
      <HeaderCell
        value={cellProps.column.title}
        isSortedDesc={cellProps.column.isSortedDesc}
      />
    ),
    accessor: "primary_mac",
    Cell: (cellProps: ICellProps) => <TextCell value={cellProps.cell.value} />,
  },
  {
    title: "Serial number",
    Header: (cellProps: IHeaderProps) => (
      <HeaderCell
        value={cellProps.column.title}
        isSortedDesc={cellProps.column.isSortedDesc}
      />
    ),
    accessor: "hardware_serial",
    Cell: (cellProps: ICellProps) => <TextCell value={cellProps.cell.value} />,
  },
  {
    title: "Hardware model",
    Header: (cellProps: IHeaderProps) => (
      <HeaderCell
        value={cellProps.column.title}
        isSortedDesc={cellProps.column.isSortedDesc}
      />
    ),
    accessor: "hardware_model",
    Cell: (cellProps: ICellProps) => <TextCell value={cellProps.cell.value} />,
  },
];

const defaultHiddenColumns = [
  "hostname",
  "computer_name",
  "device_mapping",
  "primary_mac",
  "public_ip",
  "cpu_type",
  // TODO: should those be mdm.<blah>?
  "mdm_server_url",
  "mdm_enrollment_status",
  "memory",
  "uptime",
  "uuid",
  "seen_time",
  "hardware_model",
  "hardware_serial",
];

/**
 * Will generate a host table column configuration based off of the current user
 * permissions and license tier of fleet they are on.
 */
const generateAvailableTableHeaders = (
  config: IConfig,
  currentUser: IUser,
  currentTeam?: ITeamSummary
): IDataColumn[] => {
  return allHostTableHeaders.reduce(
    (columns: Column[], currentColumn: Column) => {
      // skip over column headers that are not shown in free observer tier
      if (
        permissionUtils.isFreeTier(config) &&
        permissionUtils.isGlobalObserver(currentUser)
      ) {
        if (
          currentColumn.accessor === "team_name" ||
          currentColumn.id === "selection"
        ) {
          return columns;
        }
        // skip over column headers that are not shown in free admin/maintainer
      } else if (permissionUtils.isFreeTier(config)) {
        if (
          currentColumn.accessor === "team_name" ||
          currentColumn.accessor === "mdm_server_url" ||
          currentColumn.accessor === "mdm_enrollment_status"
        ) {
          return columns;
        }
      } else if (
        // In premium tier, we want to check user role to enable/disable select column
        !permissionUtils.isGlobalAdmin(currentUser) &&
        !permissionUtils.isGlobalMaintainer(currentUser) &&
        !permissionUtils.isTeamMaintainer(
          currentUser,
          currentTeam?.id || null
        ) &&
        !permissionUtils.isTeamAdmin(currentUser, currentTeam?.id || null)
      ) {
        if (currentColumn.id === "selection") {
          return columns;
        }
      }

      columns.push(currentColumn);
      return columns;
    },
    []
  );
};

/**
 * Will generate a host table column configuration that a user currently sees.
 *
 */
const generateVisibleTableColumns = (
  hiddenColumns: string[],
  config: IConfig,
  currentUser: IUser,
  currentTeam?: ITeamSummary
): IDataColumn[] => {
  // remove columns set as hidden by the user.
  return generateAvailableTableHeaders(config, currentUser, currentTeam).filter(
    (column) => {
      return !hiddenColumns.includes(column.accessor as string);
    }
  );
};

export {
  defaultHiddenColumns,
  generateAvailableTableHeaders,
  generateVisibleTableColumns,
};<|MERGE_RESOLUTION|>--- conflicted
+++ resolved
@@ -29,12 +29,8 @@
 import { IUser } from "interfaces/user";
 import PATHS from "router/paths";
 import permissionUtils from "utilities/permissions";
-<<<<<<< HEAD
+import { DEFAULT_EMPTY_CELL_VALUE } from "utilities/constants";
 import { getHostStatusTooltipText } from "../helpers";
-=======
-import { DEFAULT_EMPTY_CELL_VALUE } from "utilities/constants";
-import getHostStatusTooltipText from "../helpers";
->>>>>>> 2e199dcd
 
 interface IGetToggleAllRowsSelectedProps {
   checked: boolean;
