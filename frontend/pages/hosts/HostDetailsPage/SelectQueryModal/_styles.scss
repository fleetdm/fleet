.select-query-modal {
  #error-icon {
    height: 12px;
    width: 12px;
    margin-right: 8px;
  }

  #new-tab-icon {
    height: 12px;
    width: 12px;
    margin-left: 6px;
  }

  &__modal {
    @include position(absolute, 22px null null null);
    background-color: $core-white;
    width: 658px;
    padding: $pad-xxlarge;
    border-radius: $pad-small;

    a {
      font-size: $x-small;
      color: $core-vibrant-blue;
      font-weight: $bold;
      text-decoration: none;
    }

    .info {
      display: flex;

      &__header {
        display: block;
        color: $core-fleet-black;
        font-weight: $bold;
        font-size: $x-small;
        text-align: left;
      }
      &__data {
        display: block;
        color: $core-fleet-black;
        font-weight: normal;
        font-size: $x-small;
        text-align: left;
        margin-top: 10px;
      }
    }
  }

  &__filter-queries {
    flex-grow: 1;
    position: relative;

    .input-field {
      padding-left: 42px;
    }

    .kolidecon {
      position: absolute;
      top: 10px;
      left: 10px;
<<<<<<< HEAD
      font-size: 20px;
=======
      font-size: $medium;
>>>>>>> 0f48eb85
      color: $ui-fleet-black-25;
    }
  }

  &__custom-query-button {
    font-size: $x-small;
    color: $core-vibrant-blue;
    font-weight: $bold;
  }
}<|MERGE_RESOLUTION|>--- conflicted
+++ resolved
@@ -58,11 +58,7 @@
       position: absolute;
       top: 10px;
       left: 10px;
-<<<<<<< HEAD
-      font-size: 20px;
-=======
       font-size: $medium;
->>>>>>> 0f48eb85
       color: $ui-fleet-black-25;
     }
   }
