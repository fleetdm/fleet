import React, { useContext, useState } from "react";
import classnames from "classnames";
import { noop } from "lodash";

import { DEFAULT_EMPTY_CELL_VALUE } from "utilities/constants";
import hostAPI from "services/entities/hosts";
import { NotificationContext } from "context/notification";

import { IHostMdmProfile } from "interfaces/mdm";

import TooltipTruncatedTextCell from "components/TableContainer/DataTable/TooltipTruncatedTextCell";
import Button from "components/buttons/Button";
import Icon from "components/Icon";
import CustomLink from "components/CustomLink";

import { IHostMdmProfileWithAddedStatus } from "../OSSettingsTableConfig";

const baseClass = "os-settings-error-cell";

interface IRefetchButtonProps {
  isFetching: boolean;
  onClick: (evt: React.MouseEvent<HTMLButtonElement, React.MouseEvent>) => void;
}

const RefetchButton = ({ isFetching, onClick }: IRefetchButtonProps) => {
  const classNames = classnames(`${baseClass}__resend-button`, "resend-link", {
    [`${baseClass}__resending`]: isFetching,
  });

  const buttonText = isFetching ? "Resending..." : "Resend";

  // add additonal props when we need to display a tooltip for the button

  return (
    <Button
      disabled={isFetching}
      onClick={onClick}
      variant="inverse"
      className={classNames}
      size="small"
    >
<<<<<<< HEAD
      <Icon name="refresh" size="small" />
=======
      <Icon name="refresh" color="ui-fleet-black-75" size="small" />
>>>>>>> d536a782
      {buttonText}
    </Button>
  );
};

/**
 * formatDetailCertificateError generates the formatted detail for certain errors related to
 * certificate profiles. It return a JSX element with the formatted message or null if
 * the detail does not match any of the expected patterns.
 */
const formatDetailCertificateError = (detail: IHostMdmProfile["detail"]) => {
  const formattedCertificatesPath = (
    <b>
      Settings {">"} Integrations {">"} Certificates
    </b>
  );

  const matchTokenErr = detail.match(
    /get certificate from (?:DigiCert|Digicert|digicert).*token configured in (?<ca>.*) certificate authority is invalid/
  );
  if (matchTokenErr?.groups) {
    return (
      <>
        Couldn&apos;t get certificate from DigiCert. The <b>API token</b>{" "}
        configured in <b>{matchTokenErr.groups.ca}</b> certificate authority is
        invalid. Please go to {formattedCertificatesPath}, correct it and
        resend.
      </>
    );
  }

  const matchProfileIdErr = detail.match(
    /get certificate from (?:DigiCert|Digicert|digicert) for (?<ca>.*)\..*POST request: 410.*Profile with id.*was deleted/
  );
  const matchDeletedProfileErr = detail.match(
    /get certificate from (?:DigiCert|Digicert|digicert) for (?<ca>.*)\..*POST request: 400.*deleted or suspended Profile/
  );
  if (matchProfileIdErr?.groups || matchDeletedProfileErr?.groups) {
    return (
      <>
        Couldn&apos;t get certificate from DigiCert. The <b>Profile GUID</b>{" "}
        configured in{" "}
        <b>
          {matchProfileIdErr?.groups?.ca || matchDeletedProfileErr?.groups?.ca}
        </b>{" "}
        certificate authority doesn&apos;t exist. Please go to{" "}
        {formattedCertificatesPath}, correct it and resend.
      </>
    );
  }

  const matchFleetVarErr = detail.match(
    /populate (?<field>.*) because (?<ca>.*) certificate authority does(?:n.t| not) exist/
  );
  if (matchFleetVarErr?.groups) {
    return (
      <>
        Fleet couldn&apos;t populate {matchFleetVarErr.groups.field} because{" "}
        <b>{matchFleetVarErr.groups.ca}</b> certificate authority doesn&apos;t
        exist. Please go to{" "}
        <b>
          Settings {">"} Integrations {">"} Certificates
        </b>
        , add it and resend the configuration profile.
      </>
    );
  }

  return null;
};

/**
 * formatDetailIdpEmailError generates the formatted detail for certain errors related to
 * host IdP email profiles. It returns a JSX element with the formatted message or null if
 * the detail does not match any of the expected patterns.
 */
const formatDetailIdpEmailError = (detail: IHostMdmProfile["detail"]) => {
  if (detail.includes("There is no IdP email for this host.")) {
    return (
      <>
        There is no IdP email for this host.
        <br />
        Fleet couldn&apos;t populate
        <br />
        $FLEET_VAR_HOST_END_USER_EMAIL_IDP.
        <br />
        <CustomLink
          text="Learn more"
          url="https://fleetdm.com/learn-more-about/idp-email"
          newTab
          variant="tooltip-link"
        />
      </>
    );
  }
  return null;
};

/**
 * generates the formatted tooltip for the error column.
 * the expected format of the error string is:
 * "key1: value1, key2: value2, key3: value3"
 */
const formatDetailWindowsProfile = (detail: string) => {
  const keyValuePairs = detail.split(/, */);
  const formattedElements: JSX.Element[] = [];

  // Special case to handle bitlocker error message. It does not follow the
  // expected string format so we will just render the error message as is.
  if (
    detail.includes("BitLocker") ||
    detail.includes("preparing volume for encryption")
  ) {
    return detail;
  }

  keyValuePairs.forEach((pair, i) => {
    const [key, value] = pair.split(/:(.*)/).map((str) => str.trim());
    if (key && value) {
      formattedElements.push(
        <span key={key}>
          <b>{key}:</b> {value}
          {/* dont add the trailing comma for the last element */}
          {i !== keyValuePairs.length - 1 && (
            <>
              ,<br />
            </>
          )}
        </span>
      );
    }
  });

  return formattedElements.length ? <>{formattedElements}</> : detail;
};

/**
 * generates the error tooltip for the error column. This will be formatted or
 * unformatted.
 */
const generateErrorTooltip = (
  cellValue: string,
  profile: IHostMdmProfileWithAddedStatus
) => {
  if (profile.status !== "failed") return null;

  // Special case to handle IdP email errors
  const idpEmailError = formatDetailIdpEmailError(profile.detail);
  if (idpEmailError) {
    return idpEmailError;
  }

  // Special case to handle certificate profile errors
  const certificateError = formatDetailCertificateError(profile.detail);
  if (certificateError) {
    return certificateError;
  }

  if (profile.platform === "windows") {
    return formatDetailWindowsProfile(profile.detail);
  }

  return cellValue;
};

interface IOSSettingsErrorCellProps {
  canResendProfiles: boolean;
  hostId: number;
  profile: IHostMdmProfileWithAddedStatus;
  onProfileResent?: () => void;
}

const OSSettingsErrorCell = ({
  canResendProfiles,
  hostId,
  profile,
  onProfileResent = noop,
}: IOSSettingsErrorCellProps) => {
  const { renderFlash } = useContext(NotificationContext);
  const [isLoading, setIsLoading] = useState(false);

  const onResendProfile = async () => {
    setIsLoading(true);
    try {
      await hostAPI.resendProfile(hostId, profile.profile_uuid);
      onProfileResent();
    } catch (e) {
      renderFlash("error", "Couldn't resend. Please try again.");
    }
    setIsLoading(false);
  };

  const isFailed = profile.status === "failed";
  const isVerified = profile.status === "verified";
  const showRefetchButton = canResendProfiles && (isFailed || isVerified);
  const value = (isFailed && profile.detail) || DEFAULT_EMPTY_CELL_VALUE;

  const tooltip = generateErrorTooltip(value, profile);

  return (
    <div className={baseClass}>
      <TooltipTruncatedTextCell
        tooltipBreakOnWord
        tooltip={tooltip}
        value={value}
        // we dont want the default "w250" class so we pass in empty string
        classes=""
        className={
          isFailed || showRefetchButton
            ? `${baseClass}__failed-message`
            : undefined
        }
      />
      {showRefetchButton && (
        <RefetchButton isFetching={isLoading} onClick={onResendProfile} />
      )}
    </div>
  );
};

export default OSSettingsErrorCell;<|MERGE_RESOLUTION|>--- conflicted
+++ resolved
@@ -39,11 +39,7 @@
       className={classNames}
       size="small"
     >
-<<<<<<< HEAD
-      <Icon name="refresh" size="small" />
-=======
       <Icon name="refresh" color="ui-fleet-black-75" size="small" />
->>>>>>> d536a782
       {buttonText}
     </Button>
   );
