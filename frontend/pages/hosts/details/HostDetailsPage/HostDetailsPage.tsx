import React, {
  useContext,
  useState,
  useCallback,
  useEffect,
  useRef,
} from "react";
import { Params, InjectedRouter } from "react-router/lib/Router";
import { useQuery } from "react-query";
import { useErrorHandler } from "react-error-boundary";
import { Tab, Tabs, TabList, TabPanel } from "react-tabs";
import { RouteProps } from "react-router";

import { pick } from "lodash";

import PATHS from "router/paths";
import hostAPI from "services/entities/hosts";
import queryAPI from "services/entities/queries";
import teamAPI, { ILoadTeamsResponse } from "services/entities/teams";
import { AppContext } from "context/app";
import { QueryContext } from "context/query";
import { NotificationContext } from "context/notification";
import {
  IHost,
  IDeviceMappingResponse,
  IMacadminsResponse,
  IHostResponse,
  IHostMdmData,
  IPackStats,
} from "interfaces/host";
import { ILabel } from "interfaces/label";
import { IHostPolicy } from "interfaces/policy";
import { IQueryStats } from "interfaces/query_stats";
import { ISoftware } from "interfaces/software";
import { DEFAULT_TARGETS_BY_TYPE } from "interfaces/target";
import { ITeam } from "interfaces/team";
import {
  IListQueriesResponse,
  IQueryKeyQueriesLoadAll,
  ISchedulableQuery,
} from "interfaces/schedulable_query";

import Spinner from "components/Spinner";
import TabsWrapper from "components/TabsWrapper";
import MainContent from "components/MainContent";
import BackLink from "components/BackLink";

import {
  normalizeEmptyValues,
  wrapFleetHelper,
  TAGGED_TEMPLATES,
} from "utilities/helpers";
import permissions from "utilities/permissions";
import ScriptDetailsModal from "pages/DashboardPage/cards/ActivityFeed/components/ScriptDetailsModal";

import HostSummaryCard from "../cards/HostSummary";
import AboutCard from "../cards/About";
import AgentOptionsCard from "../cards/AgentOptions";
import LabelsCard from "../cards/Labels";
import MunkiIssuesCard from "../cards/MunkiIssues";
import ScriptsCard from "../cards/Scripts";
import SoftwareCard from "../cards/Software";
import UsersCard from "../cards/Users";
import PoliciesCard from "../cards/Policies";
import ScheduleCard from "../cards/Schedule";
import PacksCard from "../cards/Packs";
import PolicyDetailsModal from "../cards/Policies/HostPoliciesTable/PolicyDetailsModal";
import UnenrollMdmModal from "./modals/UnenrollMdmModal";
import TransferHostModal from "../../components/TransferHostModal";
import DeleteHostModal from "../../components/DeleteHostModal";

import DiskEncryptionKeyModal from "./modals/DiskEncryptionKeyModal";
import HostActionDropdown from "./HostActionsDropdown/HostActionsDropdown";
import OSSettingsModal from "../OSSettingsModal";
import BootstrapPackageModal from "./modals/BootstrapPackageModal";
import SelectQueryModal from "./modals/SelectQueryModal";
import { isSupportedPlatform } from "./modals/DiskEncryptionKeyModal/DiskEncryptionKeyModal";
import HostDetailsBanners from "./components/HostDetailsBanners";

const baseClass = "host-details";

interface IHostDetailsProps {
  route: RouteProps;
  router: InjectedRouter; // v3
  location: {
    pathname: string;
    query: {
      vulnerable?: string;
      page?: string;
      query?: string;
      order_key?: string;
      order_direction?: "asc" | "desc";
    };
    search?: string;
  };
  params: Params;
}

interface ISearchQueryData {
  searchQuery: string;
  sortHeader: string;
  sortDirection: string;
  pageSize: number;
  pageIndex: number;
}

interface IHostDetailsSubNavItem {
  name: string | JSX.Element;
  title: string;
  pathname: string;
}

const HostDetailsPage = ({
  route,
  router,
  location,
  params: { host_id },
}: IHostDetailsProps): JSX.Element => {
  const hostIdFromURL = parseInt(host_id, 10);
  const routeTemplate = route?.path ?? "";
  const queryParams = location.query;

  const {
    config,
    currentUser,
    isGlobalAdmin = false,
    isGlobalObserver,
    isPremiumTier = false,
    isSandboxMode,
    isOnlyObserver,
    filteredHostsPath,
    availableTeams,
    setCurrentTeam,
  } = useContext(AppContext);
  const { setSelectedQueryTargetsByType } = useContext(QueryContext);
  const { renderFlash } = useContext(NotificationContext);

  const handlePageError = useErrorHandler();

  const [showDeleteHostModal, setShowDeleteHostModal] = useState(false);
  const [showTransferHostModal, setShowTransferHostModal] = useState(false);
  const [showSelectQueryModal, setShowSelectQueryModal] = useState(false);
  const [showPolicyDetailsModal, setPolicyDetailsModal] = useState(false);
<<<<<<< HEAD
  const [showOSPolicyModal, setShowOSPolicyModal] = useState(false);
  const [showOSSettingsModal, setShowOSSettingsModal] = useState(false);
=======
  const [showMacSettingsModal, setShowMacSettingsModal] = useState(false);
>>>>>>> 5391b686
  const [showUnenrollMdmModal, setShowUnenrollMdmModal] = useState(false);
  const [showDiskEncryptionModal, setShowDiskEncryptionModal] = useState(false);
  const [showBootstrapPackageModal, setShowBootstrapPackageModal] = useState(
    false
  );
  const [showScriptDetailsModal, setShowScriptDetailsModal] = useState(false);
  const [selectedPolicy, setSelectedPolicy] = useState<IHostPolicy | null>(
    null
  );
  const [isUpdatingHost, setIsUpdatingHost] = useState(false);
  const [refetchStartTime, setRefetchStartTime] = useState<number | null>(null);
  const [showRefetchSpinner, setShowRefetchSpinner] = useState(false);
  const [schedule, setSchedule] = useState<IQueryStats[]>();
  const [packsState, setPacksState] = useState<IPackStats[]>();
  const [hostSoftware, setHostSoftware] = useState<ISoftware[]>([]);
  const [usersState, setUsersState] = useState<{ username: string }[]>([]);
  const [usersSearchString, setUsersSearchString] = useState("");
  const [pathname, setPathname] = useState("");

  // used to track the current script execution id we want to show in the show
  // details modal.
  const scriptExecutionId = useRef<string | null>(null);

  const { data: fleetQueries, error: fleetQueriesError } = useQuery<
    IListQueriesResponse,
    Error,
    ISchedulableQuery[],
    IQueryKeyQueriesLoadAll[]
  >([{ scope: "queries", teamId: undefined }], () => queryAPI.loadAll(), {
    enabled: !!hostIdFromURL,
    refetchOnMount: false,
    refetchOnReconnect: false,
    refetchOnWindowFocus: false,
    retry: false,
    select: (data: IListQueriesResponse) => data.queries,
  });

  const { data: teams } = useQuery<ILoadTeamsResponse, Error, ITeam[]>(
    "teams",
    () => teamAPI.loadAll(),
    {
      enabled: !!hostIdFromURL && !!isPremiumTier,
      refetchOnMount: false,
      refetchOnReconnect: false,
      refetchOnWindowFocus: false,
      retry: false,
      select: (data: ILoadTeamsResponse) => data.teams,
    }
  );

  const { data: deviceMapping, refetch: refetchDeviceMapping } = useQuery(
    ["deviceMapping", hostIdFromURL],
    () => hostAPI.loadHostDetailsExtension(hostIdFromURL, "device_mapping"),
    {
      enabled: !!hostIdFromURL,
      refetchOnMount: false,
      refetchOnReconnect: false,
      refetchOnWindowFocus: false,
      retry: false,
      select: (data: IDeviceMappingResponse) => data.device_mapping,
    }
  );

  const { data: mdm, refetch: refetchMdm } = useQuery<IHostMdmData>(
    ["mdm", hostIdFromURL],
    () => hostAPI.getMdm(hostIdFromURL),
    {
      enabled: !!hostIdFromURL,
      refetchOnMount: false,
      refetchOnReconnect: false,
      refetchOnWindowFocus: false,
      retry: false,
      onError: (err) => {
        // no handling needed atm. data is simply not shown.
        console.error(err);
      },
    }
  );

  const { data: macadmins, refetch: refetchMacadmins } = useQuery(
    ["macadmins", hostIdFromURL],
    () => hostAPI.loadHostDetailsExtension(hostIdFromURL, "macadmins"),
    {
      enabled: !!hostIdFromURL,
      refetchOnMount: false,
      refetchOnReconnect: false,
      refetchOnWindowFocus: false,
      retry: false,
      select: (data: IMacadminsResponse) => data.macadmins,
    }
  );

  const refetchExtensions = () => {
    deviceMapping !== null && refetchDeviceMapping();
    macadmins !== null && refetchMacadmins();
    mdm?.enrollment_status !== null && refetchMdm();
  };

  const {
    isLoading: isLoadingHost,
    data: host,
    refetch: refetchHostDetails,
  } = useQuery<IHostResponse, Error, IHost>(
    ["host", hostIdFromURL],
    () => hostAPI.loadHostDetails(hostIdFromURL),
    {
      enabled: !!hostIdFromURL,
      refetchOnMount: false,
      refetchOnReconnect: false,
      refetchOnWindowFocus: false,
      retry: false,
      select: (data: IHostResponse) => data.host,
      onSuccess: (returnedHost) => {
        setShowRefetchSpinner(returnedHost.refetch_requested);
        if (returnedHost.refetch_requested) {
          // If the API reports that a Fleet refetch request is pending, we want to check back for fresh
          // host details. Here we set a one second timeout and poll the API again using
          // fullyReloadHost. We will repeat this process with each onSuccess cycle for a total of
          // 60 seconds or until the API reports that the Fleet refetch request has been resolved
          // or that the host has gone offline.
          if (!refetchStartTime) {
            // If our 60 second timer wasn't already started (e.g., if a refetch was pending when
            // the first page loads), we start it now if the host is online. If the host is offline,
            // we skip the refetch on page load.
            if (returnedHost.status === "online") {
              setRefetchStartTime(Date.now());
              setTimeout(() => {
                refetchHostDetails();
                refetchExtensions();
              }, 1000);
            } else {
              setShowRefetchSpinner(false);
            }
          } else {
            const totalElapsedTime = Date.now() - refetchStartTime;
            if (totalElapsedTime < 60000) {
              if (returnedHost.status === "online") {
                setTimeout(() => {
                  refetchHostDetails();
                  refetchExtensions();
                }, 1000);
              } else {
                renderFlash(
                  "error",
                  `This host is offline. Please try refetching host vitals later.`
                );
                setShowRefetchSpinner(false);
              }
            } else {
              renderFlash(
                "error",
                `We're having trouble fetching fresh vitals for this host. Please try again later.`
              );
              setShowRefetchSpinner(false);
            }
          }
          return; // exit early because refectch is pending so we can avoid unecessary steps below
        }
        setHostSoftware(returnedHost.software || []);
        setUsersState(returnedHost.users || []);
        if (returnedHost.pack_stats) {
          const packStatsByType = returnedHost.pack_stats.reduce(
            (
              dictionary: {
                packs: IPackStats[];
                schedule: IQueryStats[];
              },
              pack: IPackStats
            ) => {
              if (pack.type === "pack") {
                dictionary.packs.push(pack);
              } else {
                dictionary.schedule.push(...pack.query_stats);
              }
              return dictionary;
            },
            { packs: [], schedule: [] }
          );
          setSchedule(packStatsByType.schedule);
          setPacksState(packStatsByType.packs);
        }
      },
      onError: (error) => handlePageError(error),
    }
  );

  const featuresConfig = host?.team_id
    ? teams?.find((t) => t.id === host.team_id)?.features
    : config?.features;

  useEffect(() => {
    setUsersState(() => {
      return (
        host?.users.filter((user) => {
          return user.username
            .toLowerCase()
            .includes(usersSearchString.toLowerCase());
        }) || []
      );
    });
  }, [usersSearchString, host?.users]);

  // Updates title that shows up on browser tabs
  useEffect(() => {
    const hostTab = () => {
      if (location.pathname.includes("software")) {
        return "software";
      }
      if (location.pathname.includes("schedule")) {
        return "schedule";
      }
      if (location.pathname.includes("policies")) {
        return "policies";
      }
      return "";
    };

    // e.g., Rachel's Macbook Pro schedule details | Fleet for osquery
    document.title = `Host ${hostTab()} details ${
      host?.display_name ? `| ${host?.display_name} |` : "|"
    } Fleet for osquery`;
  }, [location.pathname, host]);

  // Used for back to software pathname
  useEffect(() => {
    setPathname(location.pathname + location.search);
  }, [location]);

  const titleData = normalizeEmptyValues(
    pick(host, [
      "id",
      "status",
      "issues",
      "memory",
      "cpu_type",
      "platform",
      "os_version",
      "osquery_version",
      "enroll_secret_name",
      "detail_updated_at",
      "percent_disk_space_available",
      "gigs_disk_space_available",
      "team_name",
      "display_name",
    ])
  );

  const aboutData = normalizeEmptyValues(
    pick(host, [
      "seen_time",
      "uptime",
      "last_enrolled_at",
      "hardware_model",
      "hardware_serial",
      "primary_ip",
      "public_ip",
      "geolocation",
      "batteries",
      "detail_updated_at",
    ])
  );

  const osqueryData = normalizeEmptyValues(
    pick(host, [
      "config_tls_refresh",
      "logger_tls_period",
      "distributed_interval",
    ])
  );

  const togglePolicyDetailsModal = useCallback(
    (policy: IHostPolicy) => {
      setPolicyDetailsModal(!showPolicyDetailsModal);
      setSelectedPolicy(policy);
    },
    [showPolicyDetailsModal, setPolicyDetailsModal, setSelectedPolicy]
  );

<<<<<<< HEAD
  const toggleOSPolicyModal = useCallback(() => {
    setShowOSPolicyModal(!showOSPolicyModal);
  }, [showOSPolicyModal, setShowOSPolicyModal]);

  const toggleOSSettingsModal = useCallback(() => {
    setShowOSSettingsModal(!showOSSettingsModal);
  }, [showOSSettingsModal, setShowOSSettingsModal]);
=======
  const toggleMacSettingsModal = useCallback(() => {
    setShowMacSettingsModal(!showMacSettingsModal);
  }, [showMacSettingsModal, setShowMacSettingsModal]);
>>>>>>> 5391b686

  const toggleBootstrapPackageModal = useCallback(() => {
    setShowBootstrapPackageModal(!showBootstrapPackageModal);
  }, [showBootstrapPackageModal, setShowBootstrapPackageModal]);

  const onCancelPolicyDetailsModal = useCallback(() => {
    setPolicyDetailsModal(!showPolicyDetailsModal);
    setSelectedPolicy(null);
  }, [showPolicyDetailsModal, setPolicyDetailsModal, setSelectedPolicy]);

  const toggleUnenrollMdmModal = useCallback(() => {
    setShowUnenrollMdmModal(!showUnenrollMdmModal);
  }, [showUnenrollMdmModal, setShowUnenrollMdmModal]);

  const onDestroyHost = async () => {
    if (host) {
      setIsUpdatingHost(true);
      try {
        await hostAPI.destroy(host);
        renderFlash(
          "success",
          `Host "${host.display_name}" was successfully deleted.`
        );
        router.push(PATHS.MANAGE_HOSTS);
      } catch (error) {
        console.log(error);
        renderFlash(
          "error",
          `Host "${host.display_name}" could not be deleted.`
        );
      } finally {
        setShowDeleteHostModal(false);
        setIsUpdatingHost(false);
      }
    }
  };

  const onRefetchHost = async () => {
    if (host) {
      // Once the user clicks to refetch, the refetch loading spinner should continue spinning
      // unless there is an error. The spinner state is also controlled in the fullyReloadHost
      // method.
      setShowRefetchSpinner(true);
      try {
        await hostAPI.refetch(host).then(() => {
          setRefetchStartTime(Date.now());
          setTimeout(() => {
            refetchHostDetails();
            refetchExtensions();
          }, 1000);
        });
      } catch (error) {
        console.log(error);
        renderFlash("error", `Host "${host.display_name}" refetch error`);
        setShowRefetchSpinner(false);
      }
    }
  };

  const onLabelClick = (label: ILabel) => {
    return label.name === "All Hosts"
      ? router.push(PATHS.MANAGE_HOSTS)
      : router.push(PATHS.MANAGE_HOSTS_LABEL(label.id));
  };

  const onQueryHostCustom = () => {
    setSelectedQueryTargetsByType(DEFAULT_TARGETS_BY_TYPE);
    router.push(
      PATHS.NEW_QUERY() + TAGGED_TEMPLATES.queryByHostRoute(host?.id)
    );
  };

  const onQueryHostSaved = (selectedQuery: ISchedulableQuery) => {
    setSelectedQueryTargetsByType(DEFAULT_TARGETS_BY_TYPE);
    router.push(
      PATHS.EDIT_QUERY(selectedQuery.id) +
        TAGGED_TEMPLATES.queryByHostRoute(host?.id)
    );
  };

  const onCancelScriptDetailsModal = () => {
    setShowScriptDetailsModal(false);
    scriptExecutionId.current = null;
  };

  const onShowScriptDetails = (executionId: string) => {
    scriptExecutionId.current = executionId;
    setShowScriptDetailsModal(true);
  };

  const onTransferHostSubmit = async (team: ITeam) => {
    setIsUpdatingHost(true);

    const teamId = typeof team.id === "number" ? team.id : null;

    try {
      await hostAPI.transferToTeam(teamId, [hostIdFromURL]);

      const successMessage =
        teamId === null
          ? `Host successfully removed from teams.`
          : `Host successfully transferred to  ${team.name}.`;

      renderFlash("success", successMessage);
      refetchHostDetails(); // Note: it is not necessary to `refetchExtensions` here because only team has changed
      setShowTransferHostModal(false);
    } catch (error) {
      console.log(error);
      renderFlash("error", "Could not transfer host. Please try again.");
    } finally {
      setIsUpdatingHost(false);
    }
  };

  const onUsersTableSearchChange = useCallback(
    (queryData: ISearchQueryData) => {
      const { searchQuery } = queryData;
      setUsersSearchString(searchQuery);
    },
    []
  );

  const onSelectHostAction = (action: string) => {
    switch (action) {
      case "transfer":
        setShowTransferHostModal(true);
        break;
      case "query":
        setShowSelectQueryModal(true);
        break;
      case "diskEncryption":
        setShowDiskEncryptionModal(true);
        break;
      case "mdmOff":
        toggleUnenrollMdmModal();
        break;
      case "delete":
        setShowDeleteHostModal(true);
        break;
      default:
    }
  };

  const renderActionButtons = () => {
    if (!host) {
      return null;
    }

    return (
      <HostActionDropdown
        hostTeamId={host.team_id}
        onSelect={onSelectHostAction}
        hostPlatform={host.platform}
        hostStatus={host.status}
        hostMdmEnrollemntStatus={host.mdm.enrollment_status}
        doesStoreEncryptionKey={host.mdm.encryption_key_available}
        mdmName={mdm?.name}
      />
    );
  };

  if (isLoadingHost) {
    return <Spinner />;
  }
  const failingPoliciesCount = host?.issues.failing_policies_count || 0;

  const hostDetailsSubNav: IHostDetailsSubNavItem[] = [
    {
      name: "Details",
      title: "details",
      pathname: PATHS.HOST_DETAILS(hostIdFromURL),
    },
    {
      name: "Scripts",
      title: "scripts",
      pathname: PATHS.HOST_SCRIPTS(hostIdFromURL),
    },
    {
      name: "Software",
      title: "software",
      pathname: PATHS.HOST_SOFTWARE(hostIdFromURL),
    },
    {
      name: "Schedule",
      title: "schedule",
      pathname: PATHS.HOST_SCHEDULE(hostIdFromURL),
    },
    {
      name: (
        <>
          {failingPoliciesCount > 0 && (
            <span className="count">{failingPoliciesCount}</span>
          )}
          Policies
        </>
      ),
      title: "policies",
      pathname: PATHS.HOST_POLICIES(hostIdFromURL),
    },
  ];

  // we want the scripts tabs on the list for only mac hosts and premium tier atm.
  // We filter it out for other platforms and non premium.
  // TODO: improve this code. We can pull the tab list component out
  // into its own component later.
  const filteredSubNavTabs =
    host?.platform === "darwin" && isPremiumTier
      ? hostDetailsSubNav
      : hostDetailsSubNav.filter((navItem) => navItem.title !== "scripts");

  const getTabIndex = (path: string): number => {
    return filteredSubNavTabs.findIndex((navItem) => {
      // tab stays highlighted for paths that ends with same pathname
      return path.endsWith(navItem.pathname);
    });
  };

  const navigateToNav = (i: number): void => {
    const navPath = filteredSubNavTabs[i].pathname;
    router.push(navPath);
  };

  /*  Context team id might be different that host's team id
  Observer plus must be checked against host's team id  */
  const isGlobalOrHostsTeamObserverPlus =
    currentUser && host?.team_id
      ? permissions.isObserverPlus(currentUser, host.team_id)
      : false;

  const isHostsTeamObserver =
    currentUser && host?.team_id
      ? permissions.isTeamObserver(currentUser, host.team_id)
      : false;

  const canViewPacks =
    !isGlobalObserver &&
    !isGlobalOrHostsTeamObserverPlus &&
    !isHostsTeamObserver;

  const bootstrapPackageData = {
    status: host?.mdm.macos_setup?.bootstrap_package_status,
    details: host?.mdm.macos_setup?.details,
    name: host?.mdm.macos_setup?.bootstrap_package_name,
  };

  const page = (location.query.page && parseInt(location.query.page, 10)) || 0;

  return (
    <MainContent className={baseClass}>
      <div className={`${baseClass}__wrapper`}>
        <HostDetailsBanners
          hostMdmEnrollmentStatus={host?.mdm.enrollment_status}
          hostPlatform={host?.platform}
          mdmName={host?.mdm.name}
          diskEncryptionStatus={host?.mdm.macos_settings?.disk_encryption}
        />
        <div className={`${baseClass}__header-links`}>
          <BackLink
            text="Back to all hosts"
            path={filteredHostsPath || PATHS.MANAGE_HOSTS}
          />
        </div>
        <HostSummaryCard
          titleData={titleData}
          diskEncryptionEnabled={host?.disk_encryption_enabled}
          bootstrapPackageData={bootstrapPackageData}
          isPremiumTier={isPremiumTier}
          isSandboxMode={isSandboxMode}
          isOnlyObserver={isOnlyObserver}
<<<<<<< HEAD
          toggleOSPolicyModal={toggleOSPolicyModal}
          toggleOSSettingsModal={toggleOSSettingsModal}
=======
          toggleMacSettingsModal={toggleMacSettingsModal}
>>>>>>> 5391b686
          toggleBootstrapPackageModal={toggleBootstrapPackageModal}
          hostMdmProfiles={host?.mdm.profiles ?? []}
          mdmName={mdm?.name}
          showRefetchSpinner={showRefetchSpinner}
          onRefetchHost={onRefetchHost}
          renderActionButtons={renderActionButtons}
          osSettings={host?.mdm.os_settings}
        />
        <TabsWrapper>
          <Tabs
            selectedIndex={getTabIndex(location.pathname)}
            onSelect={(i) => navigateToNav(i)}
          >
            <TabList>
              {filteredSubNavTabs.map((navItem) => {
                // Bolding text when the tab is active causes a layout shift
                // so we add a hidden pseudo element with the same text string
                return <Tab key={navItem.title}>{navItem.name}</Tab>;
              })}
            </TabList>
            <TabPanel>
              <AboutCard
                aboutData={aboutData}
                deviceMapping={deviceMapping}
                munki={macadmins?.munki}
                mdm={mdm}
                wrapFleetHelper={wrapFleetHelper}
              />
              <div className="col-2">
                <AgentOptionsCard
                  osqueryData={osqueryData}
                  wrapFleetHelper={wrapFleetHelper}
                  isChromeOS={host?.platform === "chrome"}
                />
                <LabelsCard
                  labels={host?.labels || []}
                  onLabelClick={onLabelClick}
                />
              </div>
              <UsersCard
                users={host?.users || []}
                usersState={usersState}
                isLoading={isLoadingHost}
                onUsersTableSearchChange={onUsersTableSearchChange}
                hostUsersEnabled={featuresConfig?.enable_host_users}
              />
            </TabPanel>
            {host?.platform === "darwin" && isPremiumTier && (
              <TabPanel>
                <ScriptsCard
                  hostId={host?.id}
                  page={page}
                  router={router}
                  isHostOnline={host?.status === "online"}
                  onShowDetails={onShowScriptDetails}
                />
              </TabPanel>
            )}
            <TabPanel>
              <SoftwareCard
                isLoading={isLoadingHost}
                software={hostSoftware}
                isSoftwareEnabled={featuresConfig?.enable_software_inventory}
                deviceType={host?.platform === "darwin" ? "macos" : ""}
                router={router}
                queryParams={queryParams}
                routeTemplate={routeTemplate}
                pathname={pathname}
                pathPrefix={PATHS.HOST_SOFTWARE(host?.id || 0)}
              />
              {host?.platform === "darwin" && macadmins && (
                <MunkiIssuesCard
                  isLoading={isLoadingHost}
                  munkiIssues={macadmins.munki_issues}
                  deviceType={host?.platform === "darwin" ? "macos" : ""}
                />
              )}
            </TabPanel>
            <TabPanel>
              <ScheduleCard
                isChromeOSHost={host?.platform === "chrome"}
                schedule={schedule}
                isLoading={isLoadingHost}
              />
              {canViewPacks && (
                <PacksCard packsState={packsState} isLoading={isLoadingHost} />
              )}
            </TabPanel>
            <TabPanel>
              <PoliciesCard
                policies={host?.policies || []}
                isLoading={isLoadingHost}
                togglePolicyDetailsModal={togglePolicyDetailsModal}
              />
            </TabPanel>
          </Tabs>
        </TabsWrapper>
        {showDeleteHostModal && (
          <DeleteHostModal
            onCancel={() => setShowDeleteHostModal(false)}
            onSubmit={onDestroyHost}
            hostName={host?.display_name}
            isUpdating={isUpdatingHost}
          />
        )}
        {showSelectQueryModal && host && (
          <SelectQueryModal
            onCancel={() => setShowSelectQueryModal(false)}
            queries={fleetQueries || []}
            queryErrors={fleetQueriesError}
            isOnlyObserver={isOnlyObserver}
            onQueryHostCustom={onQueryHostCustom}
            onQueryHostSaved={onQueryHostSaved}
            hostsTeamId={host?.team_id}
          />
        )}
        {!!host && showTransferHostModal && (
          <TransferHostModal
            onCancel={() => setShowTransferHostModal(false)}
            onSubmit={onTransferHostSubmit}
            teams={teams || []}
            isGlobalAdmin={isGlobalAdmin as boolean}
            isUpdating={isUpdatingHost}
          />
        )}
        {!!host && showPolicyDetailsModal && (
          <PolicyDetailsModal
            onCancel={onCancelPolicyDetailsModal}
            policy={selectedPolicy}
          />
        )}
<<<<<<< HEAD
        {showOSPolicyModal && (
          <OSPolicyModal
            onCancel={() => setShowOSPolicyModal(false)}
            onCreateNewPolicy={onCreateNewPolicy}
            osVersion={host?.os_version}
            detailsUpdatedAt={host?.detail_updated_at}
            osPolicy={osPolicyQuery}
            osPolicyLabel={osPolicyLabel}
          />
        )}
        {showOSSettingsModal && (
          <OSSettingsModal
=======
        {showMacSettingsModal && (
          <MacSettingsModal
>>>>>>> 5391b686
            platform={host?.platform}
            hostMDMData={host?.mdm}
            onClose={toggleOSSettingsModal}
          />
        )}
        {showUnenrollMdmModal && !!host && (
          <UnenrollMdmModal hostId={host.id} onClose={toggleUnenrollMdmModal} />
        )}
        {showDiskEncryptionModal &&
          host &&
          isSupportedPlatform(host.platform) && (
            <DiskEncryptionKeyModal
              platform={host.platform}
              hostId={host.id}
              onCancel={() => setShowDiskEncryptionModal(false)}
            />
          )}
        {showBootstrapPackageModal &&
          bootstrapPackageData.details &&
          bootstrapPackageData.name && (
            <BootstrapPackageModal
              packageName={bootstrapPackageData.name}
              details={bootstrapPackageData.details}
              onClose={() => setShowBootstrapPackageModal(false)}
            />
          )}
        {showScriptDetailsModal && scriptExecutionId.current && (
          <ScriptDetailsModal
            scriptExecutionId={scriptExecutionId.current}
            onCancel={onCancelScriptDetailsModal}
          />
        )}
      </div>
    </MainContent>
  );
};

export default HostDetailsPage;<|MERGE_RESOLUTION|>--- conflicted
+++ resolved
@@ -141,12 +141,7 @@
   const [showTransferHostModal, setShowTransferHostModal] = useState(false);
   const [showSelectQueryModal, setShowSelectQueryModal] = useState(false);
   const [showPolicyDetailsModal, setPolicyDetailsModal] = useState(false);
-<<<<<<< HEAD
-  const [showOSPolicyModal, setShowOSPolicyModal] = useState(false);
   const [showOSSettingsModal, setShowOSSettingsModal] = useState(false);
-=======
-  const [showMacSettingsModal, setShowMacSettingsModal] = useState(false);
->>>>>>> 5391b686
   const [showUnenrollMdmModal, setShowUnenrollMdmModal] = useState(false);
   const [showDiskEncryptionModal, setShowDiskEncryptionModal] = useState(false);
   const [showBootstrapPackageModal, setShowBootstrapPackageModal] = useState(
@@ -425,19 +420,9 @@
     [showPolicyDetailsModal, setPolicyDetailsModal, setSelectedPolicy]
   );
 
-<<<<<<< HEAD
-  const toggleOSPolicyModal = useCallback(() => {
-    setShowOSPolicyModal(!showOSPolicyModal);
-  }, [showOSPolicyModal, setShowOSPolicyModal]);
-
   const toggleOSSettingsModal = useCallback(() => {
     setShowOSSettingsModal(!showOSSettingsModal);
   }, [showOSSettingsModal, setShowOSSettingsModal]);
-=======
-  const toggleMacSettingsModal = useCallback(() => {
-    setShowMacSettingsModal(!showMacSettingsModal);
-  }, [showMacSettingsModal, setShowMacSettingsModal]);
->>>>>>> 5391b686
 
   const toggleBootstrapPackageModal = useCallback(() => {
     setShowBootstrapPackageModal(!showBootstrapPackageModal);
@@ -706,13 +691,7 @@
           bootstrapPackageData={bootstrapPackageData}
           isPremiumTier={isPremiumTier}
           isSandboxMode={isSandboxMode}
-          isOnlyObserver={isOnlyObserver}
-<<<<<<< HEAD
-          toggleOSPolicyModal={toggleOSPolicyModal}
           toggleOSSettingsModal={toggleOSSettingsModal}
-=======
-          toggleMacSettingsModal={toggleMacSettingsModal}
->>>>>>> 5391b686
           toggleBootstrapPackageModal={toggleBootstrapPackageModal}
           hostMdmProfiles={host?.mdm.profiles ?? []}
           mdmName={mdm?.name}
@@ -844,23 +823,8 @@
             policy={selectedPolicy}
           />
         )}
-<<<<<<< HEAD
-        {showOSPolicyModal && (
-          <OSPolicyModal
-            onCancel={() => setShowOSPolicyModal(false)}
-            onCreateNewPolicy={onCreateNewPolicy}
-            osVersion={host?.os_version}
-            detailsUpdatedAt={host?.detail_updated_at}
-            osPolicy={osPolicyQuery}
-            osPolicyLabel={osPolicyLabel}
-          />
-        )}
         {showOSSettingsModal && (
           <OSSettingsModal
-=======
-        {showMacSettingsModal && (
-          <MacSettingsModal
->>>>>>> 5391b686
             platform={host?.platform}
             hostMDMData={host?.mdm}
             onClose={toggleOSSettingsModal}
