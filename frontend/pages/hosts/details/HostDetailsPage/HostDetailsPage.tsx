--- conflicted
+++ resolved
@@ -1104,14 +1104,10 @@
             />
           )}
           <div className={`${baseClass}__header-links`}>
-<<<<<<< HEAD
-            <BackButton path={filteredHostsPath || PATHS.MANAGE_HOSTS} />
-=======
             <BackButton
               text="Back to all hosts"
               path={filteredHostsPath || PATHS.MANAGE_HOSTS}
             />
->>>>>>> 70e7f362
           </div>
           <div className={`${baseClass}__header-summary`}>
             <HostHeader
