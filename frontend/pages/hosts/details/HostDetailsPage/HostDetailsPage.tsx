--- conflicted
+++ resolved
@@ -1029,11 +1029,7 @@
                currently supporting software installs. This check should be removed
                when we add that feature.
                We also are not currently supporting Android software installs */}
-<<<<<<< HEAD
-              {isPersonalEnrollmentInMdm(host.mdm.enrollment_status) ||
-=======
               {isBYODAccountDrivenEnrollment(host.mdm.enrollment_status) ||
->>>>>>> ad73c5ce
               isAndroidHost ? (
                 <EmptyTable
                   header="Software library is currently not supported on this host."
@@ -1044,13 +1040,9 @@
                         newTab
                         text="Learn more"
                         url={
-<<<<<<< HEAD
-                          isPersonalEnrollmentInMdm(host.mdm.enrollment_status)
-=======
                           isBYODAccountDrivenEnrollment(
                             host.mdm.enrollment_status
                           )
->>>>>>> ad73c5ce
                             ? BYOD_SW_INSTALL_LEARN_MORE_LINK
                             : ANDROID_SW_INSTALL_LEARN_MORE_LINK
                         }
