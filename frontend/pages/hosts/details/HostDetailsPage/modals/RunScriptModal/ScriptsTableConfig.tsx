--- conflicted
+++ resolved
@@ -144,16 +144,7 @@
                   </div>
                 }
               >
-<<<<<<< HEAD
-                <DropdownCell
-                  options={[] as IDropdownOption[]}
-                  onChange={noop}
-                  placeholder="Actions"
-                  disabled={scriptsDisabled}
-                />
-=======
                 Actions
->>>>>>> 5223e8b2
               </TooltipWrapper>
               <Icon name="chevron-down" color="ui-fleet-black-50" />
             </span>
