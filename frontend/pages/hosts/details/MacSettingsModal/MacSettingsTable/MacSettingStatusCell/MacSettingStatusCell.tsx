import React from "react";
import ReactTooltip from "react-tooltip";
import { uniqueId } from "lodash";

import Icon from "components/Icon";
import { IconNames } from "components/icons";
import TextCell from "components/TableContainer/DataTable/TextCell";
import { MacMdmProfileOperationType } from "interfaces/mdm";

import { MacSettingsTableStatusValue } from "../MacSettingsTableConfig";
import TooltipContent, {
  TooltipInnerContentFunc,
  TooltipInnerContentOption,
} from "./components/Tooltip/TooltipContent";
import TooltipInnerContentActionRequired from "./components/Tooltip/ActionRequired";

const baseClass = "mac-setting-status-cell";

type ProfileDisplayOption = {
  statusText: string;
  iconName: IconNames;
<<<<<<< HEAD
  tooltipText?: (isDiskEncryption: boolean) => string;
=======
  tooltip: TooltipInnerContentOption | null;
>>>>>>> 372c77ff
} | null;

type OperationTypeOption = Record<
  MacSettingsTableStatusValue,
  ProfileDisplayOption
>;
type ProfileDisplayConfig = Record<
  MacMdmProfileOperationType,
  OperationTypeOption
>;

const PROFILE_DISPLAY_CONFIG: ProfileDisplayConfig = {
  install: {
<<<<<<< HEAD
    verified: {
      statusText: "Verified",
      iconName: "success",
      tooltipText: (isDiskEncryption) =>
        isDiskEncryption
          ? "The host turned disk encryption on and " +
            "sent their key to Fleet. Fleet verified with osquery."
          : "The host installed the configuration profile. Fleet verified with osquery.",
=======
    pending: {
      statusText: "Enforcing (pending)",
      iconName: "pending-partial",
      tooltip: "Setting will be enforced when the host comes online.", // TODO: this doesn't work for disk encryption or the device page generally
    },
    action_required: {
      statusText: "Action required (pending)",
      iconName: "pending-partial",
      tooltip: TooltipInnerContentActionRequired as TooltipInnerContentFunc,
>>>>>>> 372c77ff
    },
    verifying: {
      statusText: "Verifying",
      iconName: "success-partial",
<<<<<<< HEAD
      tooltipText: (isDiskEncryption) =>
        isDiskEncryption
          ? "The host acknowledged the MDM command to install disk encryption profile. Fleet is " +
            "verifying with osquery and retrieving the disk encryption key. This may take up to one hour."
          : "The host acknowledged the MDM command to install the configuration profile. Fleet is " +
            "verifying with osquery.",
    },
    pending: {
      statusText: "Enforcing (pending)",
      iconName: "pending-partial",
      tooltipText: (isDiskEncryption) =>
        isDiskEncryption
          ? "The host will receive the MDM command to install the disk encryption profile when the " +
            "host comes online."
          : "The host will receive the MDM command to install the configuration profile when the " +
            "host comes online.",
=======
      tooltip: "Host applied the setting.",
>>>>>>> 372c77ff
    },
    failed: {
      statusText: "Failed",
      iconName: "error",
      tooltip: null,
    },
  },
  remove: {
    pending: {
      statusText: "Removing enforcement (pending)",
      iconName: "pending-partial",
<<<<<<< HEAD
      tooltipText: (isDiskEncryption) =>
        isDiskEncryption
          ? "The host will receive the MDM command to remove the disk encryption profile when the " +
            "host comes online."
          : "The host will receive the MDM command to remove the configuration profile when the host " +
            "comes online.",
    },
    verified: null, // should not be reached
=======
      tooltip: "Enforcement will be removed when the host comes online.",
    },
    action_required: null, // should not be reached
>>>>>>> 372c77ff
    verifying: null, // should not be reached
    failed: {
      statusText: "Failed",
      iconName: "error",
      tooltip: null,
    },
  },
};

interface IMacSettingStatusCellProps {
<<<<<<< HEAD
  name: string;
  status: MdmProfileStatus;
=======
  status: MacSettingsTableStatusValue;
>>>>>>> 372c77ff
  operationType: MacMdmProfileOperationType;
  profileName?: string;
}

const MacSettingStatusCell = ({
  name,
  status,
  operationType,
  profileName = "",
}: IMacSettingStatusCellProps): JSX.Element => {
  const options = PROFILE_DISPLAY_CONFIG[operationType]?.[status];
  // TODO: confirm this approach
  const isDeviceUser = window.location.pathname
    .toLowerCase()
    .includes("/device/");

  const isDiskEncryptionProfile = name === "Disk Encryption";

  if (options) {
    const { statusText, iconName, tooltip } = options;
    const tooltipId = uniqueId();
    return (
      <span className={baseClass}>
        <Icon name={iconName} />
        {tooltip ? (
          <>
            <span
              className="tooltip tooltip__tooltip-icon"
              data-tip
              data-for={tooltipId}
              data-tip-disable={false}
            >
              {statusText}
            </span>
            <ReactTooltip
              place="top"
              effect="solid"
              backgroundColor="#3e4771"
              id={tooltipId}
              data-html
            >
              <span className="tooltip__tooltip-text">
<<<<<<< HEAD
                {tooltipText(isDiskEncryptionProfile)}
=======
                <TooltipContent
                  innerContent={tooltip}
                  innerProps={{ isDeviceUser, profileName }}
                />
>>>>>>> 372c77ff
              </span>
            </ReactTooltip>
          </>
        ) : (
          statusText
        )}
      </span>
    );
  }
  // graceful error - this state should not be reached based on the API spec
  return <TextCell value="Unrecognized" />;
};
export default MacSettingStatusCell;<|MERGE_RESOLUTION|>--- conflicted
+++ resolved
@@ -19,11 +19,7 @@
 type ProfileDisplayOption = {
   statusText: string;
   iconName: IconNames;
-<<<<<<< HEAD
-  tooltipText?: (isDiskEncryption: boolean) => string;
-=======
   tooltip: TooltipInnerContentOption | null;
->>>>>>> 372c77ff
 } | null;
 
 type OperationTypeOption = Record<
@@ -37,50 +33,39 @@
 
 const PROFILE_DISPLAY_CONFIG: ProfileDisplayConfig = {
   install: {
-<<<<<<< HEAD
     verified: {
       statusText: "Verified",
       iconName: "success",
-      tooltipText: (isDiskEncryption) =>
+      tooltip: (isDiskEncryption: boolean) =>
         isDiskEncryption
           ? "The host turned disk encryption on and " +
             "sent their key to Fleet. Fleet verified with osquery."
-          : "The host installed the configuration profile. Fleet verified with osquery.",
-=======
+          : "The host installed the configuration profile. Fleet verified with osquery.", // TODO: this doesn't work for disk encryption or the device page generally
+    },
     pending: {
       statusText: "Enforcing (pending)",
       iconName: "pending-partial",
-      tooltip: "Setting will be enforced when the host comes online.", // TODO: this doesn't work for disk encryption or the device page generally
+      tooltip: (isDiskEncryption: boolean) =>
+        isDiskEncryption
+          ? "The host will receive the MDM command to install the disk encryption profile when the " +
+            "host comes online."
+          : "The host will receive the MDM command to install the configuration profile when the " +
+            "host comes online.",
     },
     action_required: {
       statusText: "Action required (pending)",
       iconName: "pending-partial",
       tooltip: TooltipInnerContentActionRequired as TooltipInnerContentFunc,
->>>>>>> 372c77ff
     },
     verifying: {
       statusText: "Verifying",
       iconName: "success-partial",
-<<<<<<< HEAD
-      tooltipText: (isDiskEncryption) =>
+      tooltip: (isDiskEncryption: boolean) =>
         isDiskEncryption
           ? "The host acknowledged the MDM command to install disk encryption profile. Fleet is " +
             "verifying with osquery and retrieving the disk encryption key. This may take up to one hour."
           : "The host acknowledged the MDM command to install the configuration profile. Fleet is " +
             "verifying with osquery.",
-    },
-    pending: {
-      statusText: "Enforcing (pending)",
-      iconName: "pending-partial",
-      tooltipText: (isDiskEncryption) =>
-        isDiskEncryption
-          ? "The host will receive the MDM command to install the disk encryption profile when the " +
-            "host comes online."
-          : "The host will receive the MDM command to install the configuration profile when the " +
-            "host comes online.",
-=======
-      tooltip: "Host applied the setting.",
->>>>>>> 372c77ff
     },
     failed: {
       statusText: "Failed",
@@ -92,20 +77,15 @@
     pending: {
       statusText: "Removing enforcement (pending)",
       iconName: "pending-partial",
-<<<<<<< HEAD
-      tooltipText: (isDiskEncryption) =>
+      tooltip: (isDiskEncryption: boolean) =>
         isDiskEncryption
           ? "The host will receive the MDM command to remove the disk encryption profile when the " +
             "host comes online."
           : "The host will receive the MDM command to remove the configuration profile when the host " +
             "comes online.",
     },
+    action_required: null, // should not be reached
     verified: null, // should not be reached
-=======
-      tooltip: "Enforcement will be removed when the host comes online.",
-    },
-    action_required: null, // should not be reached
->>>>>>> 372c77ff
     verifying: null, // should not be reached
     failed: {
       statusText: "Failed",
@@ -116,18 +96,12 @@
 };
 
 interface IMacSettingStatusCellProps {
-<<<<<<< HEAD
-  name: string;
-  status: MdmProfileStatus;
-=======
   status: MacSettingsTableStatusValue;
->>>>>>> 372c77ff
   operationType: MacMdmProfileOperationType;
-  profileName?: string;
+  profileName: string;
 }
 
 const MacSettingStatusCell = ({
-  name,
   status,
   operationType,
   profileName = "",
@@ -138,7 +112,7 @@
     .toLowerCase()
     .includes("/device/");
 
-  const isDiskEncryptionProfile = name === "Disk Encryption";
+  const isDiskEncryptionProfile = profileName === "Disk Encryption";
 
   if (options) {
     const { statusText, iconName, tooltip } = options;
@@ -164,14 +138,10 @@
               data-html
             >
               <span className="tooltip__tooltip-text">
-<<<<<<< HEAD
-                {tooltipText(isDiskEncryptionProfile)}
-=======
                 <TooltipContent
                   innerContent={tooltip}
                   innerProps={{ isDeviceUser, profileName }}
                 />
->>>>>>> 372c77ff
               </span>
             </ReactTooltip>
           </>
