import React, { useState, useContext, useCallback, useEffect } from "react";
import { InjectedRouter, Params } from "react-router/lib/Router";
import { useQuery } from "react-query";
import { Tab, Tabs, TabList, TabPanel } from "react-tabs";

import { pick } from "lodash";
import Modal from "components/Modal";

import { NotificationContext } from "context/notification";

import deviceUserAPI, {
  IGetDeviceCertsRequestParams,
  IGetDeviceCertificatesResponse,
} from "services/entities/device_user";
import diskEncryptionAPI from "services/entities/disk_encryption";
import {
  IMacadminsResponse,
  IDeviceUserResponse,
  IHostDevice,
} from "interfaces/host";
import { IListSort } from "interfaces/list_options";
import { IHostPolicy } from "interfaces/policy";
import { IDeviceGlobalConfig } from "interfaces/config";
<<<<<<< HEAD
import { IHostSoftware } from "interfaces/software";
=======
>>>>>>> 9560a96d
import {
  IHostCertificate,
  CERTIFICATES_DEFAULT_SORT,
} from "interfaces/certificates";
import { isAppleDevice } from "interfaces/platform";
import { IHostSoftware } from "interfaces/software";

import DeviceUserError from "components/DeviceUserError";
// @ts-ignore
import OrgLogoIcon from "components/icons/OrgLogoIcon";
import Spinner from "components/Spinner";
import Button from "components/buttons/Button";
import TabNav from "components/TabNav";
import TabText from "components/TabText";
import Icon from "components/Icon/Icon";
import FlashMessage from "components/FlashMessage";

import { normalizeEmptyValues } from "utilities/helpers";
import PATHS from "router/paths";
import {
  DEFAULT_USE_QUERY_OPTIONS,
  DOCUMENT_TITLE_SUFFIX,
  HOST_ABOUT_DATA,
  HOST_SUMMARY_DATA,
} from "utilities/constants";

import UnsupportedScreenSize from "layouts/UnsupportedScreenSize";

import HostSummaryCard from "../cards/HostSummary";
import AboutCard from "../cards/About";
import SoftwareCard from "../cards/Software";
import PoliciesCard from "../cards/Policies";
import InfoModal from "./InfoModal";
import { getErrorMessage } from "./helpers";

import FleetIcon from "../../../../../assets/images/fleet-avatar-24x24@2x.png";
import PolicyDetailsModal from "../cards/Policies/HostPoliciesTable/PolicyDetailsModal";
import AutoEnrollMdmModal from "./AutoEnrollMdmModal";
import ManualEnrollMdmModal from "./ManualEnrollMdmModal";
import CreateLinuxKeyModal from "./CreateLinuxKeyModal";
import OSSettingsModal from "../OSSettingsModal";
import BootstrapPackageModal from "../HostDetailsPage/modals/BootstrapPackageModal";
import { parseHostSoftwareQueryParams } from "../cards/Software/HostSoftware";
import SelfService from "../cards/Software/SelfService";
import DeviceUserBanners from "./components/DeviceUserBanners";
import CertificateDetailsModal from "../modals/CertificateDetailsModal";
import CertificatesCard from "../cards/Certificates";
import UserCard from "../cards/User";
import {
  generateChromeProfilesValues,
  generateOtherEmailsValues,
} from "../cards/User/helpers";
import HostHeader from "../cards/HostHeader/HostHeader";
import InventoryVersionsModal from "../modals/InventoryVersionsModal";
import { REFETCH_HOST_DETAILS_POLLING_INTERVAL } from "../HostDetailsPage/HostDetailsPage";

const baseClass = "device-user";

const defaultCardClass = `${baseClass}__card`;
const fullWidthCardClass = `${baseClass}__card--full-width`;

const PREMIUM_TAB_PATHS = [
  PATHS.DEVICE_USER_DETAILS_SELF_SERVICE,
  PATHS.DEVICE_USER_DETAILS,
  PATHS.DEVICE_USER_DETAILS_SOFTWARE,
  PATHS.DEVICE_USER_DETAILS_POLICIES,
] as const;

const FREE_TAB_PATHS = [
  PATHS.DEVICE_USER_DETAILS,
  PATHS.DEVICE_USER_DETAILS_SOFTWARE,
] as const;

const DEFAULT_CERTIFICATES_PAGE_SIZE = 10;
const DEFAULT_CERTIFICATES_PAGE = 0;

interface IDeviceUserPageProps {
  location: {
    pathname: string;
    query: {
      vulnerable?: string;
      page?: string;
      query?: string;
      order_key?: string;
      order_direction?: "asc" | "desc";
    };
    search?: string;
  };
  router: InjectedRouter;
  params: Params;
}

const DeviceUserPage = ({
  location,
  router,
  params: { device_auth_token },
}: IDeviceUserPageProps): JSX.Element => {
  const deviceAuthToken = device_auth_token;

  const { renderFlash, notification, hideFlash } = useContext(
    NotificationContext
  );

  const [showBitLockerPINModal, setShowBitLockerPINModal] = useState(false);
  const [showInfoModal, setShowInfoModal] = useState(false);
  const [showEnrollMdmModal, setShowEnrollMdmModal] = useState(false);
  const [refetchStartTime, setRefetchStartTime] = useState<number | null>(null);
  const [showRefetchSpinner, setShowRefetchSpinner] = useState(false);
  const [selectedPolicy, setSelectedPolicy] = useState<IHostPolicy | null>(
    null
  );
  const [showPolicyDetailsModal, setShowPolicyDetailsModal] = useState(false);
  const [showOSSettingsModal, setShowOSSettingsModal] = useState(false);
  const [showBootstrapPackageModal, setShowBootstrapPackageModal] = useState(
    false
  );
  const [showCreateLinuxKeyModal, setShowCreateLinuxKeyModal] = useState(false);
  const [isTriggeringCreateLinuxKey, setIsTriggeringCreateLinuxKey] = useState(
    false
  );
  const [
    hostSWForInventoryVersions,
    setHostSWForInventoryVersions,
  ] = useState<IHostSoftware | null>(null);

  // certificates states
  const [
    selectedCertificate,
    setSelectedCertificate,
  ] = useState<IHostCertificate | null>(null);
  const [certificatePage, setCertificatePage] = useState(
    DEFAULT_CERTIFICATES_PAGE
  );
  const [sortCerts, setSortCerts] = useState<IListSort>({
    ...CERTIFICATES_DEFAULT_SORT,
  });

  const { data: deviceMacAdminsData } = useQuery(
    ["macadmins", deviceAuthToken],
    () => deviceUserAPI.loadHostDetailsExtension(deviceAuthToken, "macadmins"),
    {
      enabled: !!deviceAuthToken,
      refetchOnMount: false,
      refetchOnReconnect: false,
      refetchOnWindowFocus: false,
      retry: false,
      select: (data: IMacadminsResponse) => data.macadmins,
    }
  );

  const {
    data: deviceCertificates,
    isLoading: isLoadingDeviceCertificates,
    isError: isErrorDeviceCertificates,
    refetch: refetchDeviceCertificates,
  } = useQuery<
    IGetDeviceCertificatesResponse,
    Error,
    IGetDeviceCertificatesResponse,
    Array<IGetDeviceCertsRequestParams & { scope: "device-certificates" }>
  >(
    [
      {
        scope: "device-certificates",
        token: deviceAuthToken,
        page: certificatePage,
        per_page: DEFAULT_CERTIFICATES_PAGE_SIZE,
        order_key: sortCerts.order_key,
        order_direction: sortCerts.order_direction,
      },
    ],
    ({ queryKey }) => deviceUserAPI.getDeviceCertificates(queryKey[0]),
    {
      ...DEFAULT_USE_QUERY_OPTIONS,
      // FIXME: is it worth disabling for unsupported platforms? we'd have to workaround the a
      // catch-22 where we need to know the platform to know if it's supported but we also need to
      // be able to include the cert refetch in the hosts query hook.
      enabled: !!deviceUserAPI,
      keepPreviousData: true,
      staleTime: 15000,
    }
  );

  const refetchExtensions = () => {
    deviceCertificates && refetchDeviceCertificates();
  };

  /**
   * Hides refetch spinner and resets refetch timer,
   * ensuring no stale timeout triggers on new requests.
   */
  const resetHostRefetchStates = () => {
    setShowRefetchSpinner(false);
    setRefetchStartTime(null);
  };

  const isRefetching = ({
    refetch_requested,
    refetch_critical_queries_until,
  }: IHostDevice) => {
    if (!refetch_critical_queries_until) {
      return refetch_requested;
    }

    const now = new Date();
    const refetchUntil = new Date(refetch_critical_queries_until);
    const isRefetchingCriticalQueries =
      !isNaN(refetchUntil.getTime()) && refetchUntil > now;
    return refetch_requested || isRefetchingCriticalQueries;
  };

  const {
    data: dupResponse,
    isLoading: isLoadingHost,
    error: isDeviceUserError,
    refetch: refetchHostDetails,
  } = useQuery<IDeviceUserResponse, Error>(
    ["host", deviceAuthToken],
    () =>
      deviceUserAPI.loadHostDetails({
        token: deviceAuthToken,
        exclude_software: true,
      }),
    {
      enabled: !!deviceAuthToken,
      refetchOnMount: false,
      refetchOnReconnect: false,
      refetchOnWindowFocus: false,
      retry: false,
      onSuccess: ({ host: responseHost }) => {
        // Handle spinner and timer for refetch
        if (isRefetching(responseHost)) {
          setShowRefetchSpinner(true);

          // Only set timer if not already running
          if (!refetchStartTime) {
            if (responseHost.status === "online") {
              setRefetchStartTime(Date.now());
              setTimeout(() => {
                refetchHostDetails();
                refetchExtensions();
              }, REFETCH_HOST_DETAILS_POLLING_INTERVAL);
            } else {
              resetHostRefetchStates();
              renderFlash(
                "error",
                `This host is offline. Please try refetching host vitals later.`
              );
            }
          } else {
            const totalElapsedTime = Date.now() - refetchStartTime;
            if (totalElapsedTime < 60000) {
              if (responseHost.status === "online") {
                setTimeout(() => {
                  refetchHostDetails();
                  refetchExtensions();
                }, REFETCH_HOST_DETAILS_POLLING_INTERVAL);
              } else {
                resetHostRefetchStates();
                renderFlash(
                  "error",
                  `This host is offline. Please try refetching host vitals later.`
                );
              }
            } else {
              resetHostRefetchStates();
              renderFlash(
                "error",
                "We're having trouble fetching fresh vitals for this host. Please try again later."
              );
            }
          }
        } else {
          // Not refetching: reset spinner and timer
          resetHostRefetchStates();
        }
      },
    }
  );

  const {
    host,
    license,
    org_logo_url: orgLogoURL = "",
    org_contact_url: orgContactURL = "",
    global_config: globalConfig = null as IDeviceGlobalConfig | null,
    self_service: hasSelfService = false,
  } = dupResponse || {};
  const isPremiumTier = license?.tier === "premium";
  const isAppleHost = isAppleDevice(host?.platform);

  const summaryData = normalizeEmptyValues(pick(host, HOST_SUMMARY_DATA));

  const aboutData = normalizeEmptyValues(pick(host, HOST_ABOUT_DATA));

  const toggleInfoModal = useCallback(() => {
    setShowInfoModal(!showInfoModal);
  }, [showInfoModal, setShowInfoModal]);

  const toggleEnrollMdmModal = useCallback(() => {
    setShowEnrollMdmModal(!showEnrollMdmModal);
  }, [showEnrollMdmModal, setShowEnrollMdmModal]);

  const togglePolicyDetailsModal = useCallback(
    (policy: IHostPolicy) => {
      setShowPolicyDetailsModal(!showPolicyDetailsModal);
      setSelectedPolicy(policy);
    },
    [showPolicyDetailsModal, setShowPolicyDetailsModal, setSelectedPolicy]
  );

  const bootstrapPackageData = {
    status: host?.mdm.macos_setup?.bootstrap_package_status,
    details: host?.mdm.macos_setup?.details,
    name: host?.mdm.macos_setup?.bootstrap_package_name,
  };

  const toggleOSSettingsModal = useCallback(() => {
    setShowOSSettingsModal(!showOSSettingsModal);
  }, [showOSSettingsModal, setShowOSSettingsModal]);

  const onCancelPolicyDetailsModal = useCallback(() => {
    setShowPolicyDetailsModal(!showPolicyDetailsModal);
    setSelectedPolicy(null);
  }, [showPolicyDetailsModal, setShowPolicyDetailsModal, setSelectedPolicy]);

  // User-initiated refetch always starts a new timer!
  const onRefetchHost = async () => {
    if (host) {
      setShowRefetchSpinner(true);
      try {
        await deviceUserAPI.refetch(deviceAuthToken);
        setRefetchStartTime(Date.now()); // Always reset on user action
        setTimeout(() => {
          refetchHostDetails();
          refetchExtensions();
        }, REFETCH_HOST_DETAILS_POLLING_INTERVAL);
      } catch (error) {
        renderFlash("error", getErrorMessage(error, host.display_name));
        resetHostRefetchStates();
      }
    }
  };

  // Updates title that shows up on browser tabs
  useEffect(() => {
    document.title = `My device | ${DOCUMENT_TITLE_SUFFIX}`;
  }, [location.pathname, host]);

  const renderActionButtons = () => {
    return (
      <div className={`${baseClass}__action-button-container`}>
        <Button onClick={() => setShowInfoModal(true)} variant="text-icon">
          <>
            Info <Icon name="info" size="small" />
          </>
        </Button>
      </div>
    );
  };

  const onTriggerEscrowLinuxKey = async () => {
    setIsTriggeringCreateLinuxKey(true);
    // modal opens in loading state
    setShowCreateLinuxKeyModal(true);
    try {
      await diskEncryptionAPI.triggerLinuxDiskEncryptionKeyEscrow(
        deviceAuthToken
      );
    } catch (e) {
      renderFlash("error", "Failed to trigger key creation.");
      setShowCreateLinuxKeyModal(false);
    } finally {
      setIsTriggeringCreateLinuxKey(false);
    }
  };

  const onSelectCertificate = (certificate: IHostCertificate) => {
    setSelectedCertificate(certificate);
  };

  const renderDeviceUserPage = () => {
    const failingPoliciesCount = host?.issues?.failing_policies_count || 0;

    // TODO: We should probably have a standard way to handle this on all pages. Do we want to show
    // a premium-only message in the case that a user tries direct navigation to a premium-only page
    // or silently redirect as below?
    let tabPaths = (isPremiumTier
      ? PREMIUM_TAB_PATHS
      : FREE_TAB_PATHS
    ).map((t) => t(deviceAuthToken));
    if (!hasSelfService) {
      tabPaths = tabPaths.filter((path) => !path.includes("self-service"));
    }

    const findSelectedTab = (pathname: string) => {
      const cleanPath = pathname.split("?")[0];
      // Filter tabPaths that are prefix of cleanPath
      const matchingIndices = tabPaths
        .map((tabPath, idx) => ({ tabPath, idx }))
        .filter(({ tabPath }) => cleanPath.startsWith(tabPath));

      if (matchingIndices.length === 0) {
        return -1;
      }

      // Return the index of the longest matching prefix
      return matchingIndices.reduce((best, current) =>
        current.tabPath.length > best.tabPath.length ? current : best
      ).idx;
    };

    if (!isLoadingHost && host && findSelectedTab(location.pathname) === -1) {
      router.push(tabPaths[0]);
    }

    // Note: API response global_config is misnamed because the backend actually returns the global
    // or team config (as applicable)
    const isSoftwareEnabled = !!globalConfig?.features
      ?.enable_software_inventory;

    const showUsersCard =
      host?.platform === "darwin" ||
      generateChromeProfilesValues(host?.end_users ?? []).length > 0 ||
      generateOtherEmailsValues(host?.end_users ?? []).length > 0;

    return (
      <div className="core-wrapper">
        {!host || isLoadingHost || isLoadingDeviceCertificates ? (
          <Spinner />
        ) : (
          <div className={`${baseClass} main-content`}>
            <DeviceUserBanners
              hostPlatform={host.platform}
              hostOsVersion={host.os_version}
              mdmEnrollmentStatus={host.mdm.enrollment_status}
              mdmEnabledAndConfigured={
                !!globalConfig?.mdm.enabled_and_configured
              }
              connectedToFleetMdm={!!host.mdm.connected_to_fleet}
              macDiskEncryptionStatus={
                host.mdm.macos_settings?.disk_encryption ?? null
              }
              diskEncryptionActionRequired={
                host.mdm.macos_settings?.action_required ?? null
              }
              onTurnOnMdm={toggleEnrollMdmModal}
              onClickCreatePIN={() => setShowBitLockerPINModal(true)}
              onTriggerEscrowLinuxKey={onTriggerEscrowLinuxKey}
              diskEncryptionOSSetting={host.mdm.os_settings?.disk_encryption}
              diskIsEncrypted={host.disk_encryption_enabled}
              diskEncryptionKeyAvailable={host.mdm.encryption_key_available}
            />
            <HostHeader
              summaryData={summaryData}
              showRefetchSpinner={showRefetchSpinner}
              onRefetchHost={onRefetchHost}
              renderActionDropdown={renderActionButtons}
              deviceUser
            />
            <TabNav className={`${baseClass}__tab-nav`}>
              <Tabs
                selectedIndex={findSelectedTab(location.pathname)}
                onSelect={(i) => router.push(tabPaths[i])}
              >
                <TabList>
                  {isPremiumTier && isSoftwareEnabled && hasSelfService && (
                    <Tab>
                      <TabText>Self-service</TabText>
                    </Tab>
                  )}
                  <Tab>
                    <TabText>Details</TabText>
                  </Tab>
                  {isSoftwareEnabled && (
                    <Tab>
                      <TabText>Software</TabText>
                    </Tab>
                  )}
                  {isPremiumTier && (
                    <Tab>
                      <TabText count={failingPoliciesCount} isErrorCount>
                        Policies
                      </TabText>
                    </Tab>
                  )}
                </TabList>
                {isPremiumTier && isSoftwareEnabled && hasSelfService && (
                  <TabPanel>
                    <SelfService
                      contactUrl={orgContactURL}
                      deviceToken={deviceAuthToken}
                      isSoftwareEnabled
                      pathname={location.pathname}
                      queryParams={parseHostSoftwareQueryParams(location.query)}
                      router={router}
                      refetchHostDetails={refetchHostDetails}
                      isHostDetailsPolling={showRefetchSpinner}
                      hostDisplayName={host?.hostname || ""}
                    />
                  </TabPanel>
                )}
                <TabPanel className={`${baseClass}__details-panel`}>
                  <HostSummaryCard
                    className={fullWidthCardClass}
                    summaryData={summaryData}
                    bootstrapPackageData={bootstrapPackageData}
                    isPremiumTier={isPremiumTier}
                    toggleOSSettingsModal={toggleOSSettingsModal}
                    hostSettings={host?.mdm.profiles ?? []}
                    osSettings={host?.mdm.os_settings}
                  />
                  <AboutCard
                    className={
                      showUsersCard ? defaultCardClass : fullWidthCardClass
                    }
                    aboutData={aboutData}
                    munki={deviceMacAdminsData?.munki}
                  />
                  {showUsersCard && (
                    <UserCard
                      className={defaultCardClass}
                      platform={host.platform}
                      endUsers={host.end_users ?? []}
                      enableAddEndUser={false}
                      disableFullNameTooltip
                      disableGroupsTooltip
                    />
                  )}
                  {isAppleHost && !!deviceCertificates?.certificates.length && (
                    <CertificatesCard
                      className={fullWidthCardClass}
                      isMyDevicePage
                      data={deviceCertificates}
                      isError={isErrorDeviceCertificates}
                      page={certificatePage}
                      pageSize={DEFAULT_CERTIFICATES_PAGE_SIZE}
                      sortHeader={sortCerts.order_key}
                      sortDirection={sortCerts.order_direction}
                      hostPlatform={host.platform}
                      onSelectCertificate={onSelectCertificate}
                      onNextPage={() => setCertificatePage(certificatePage + 1)}
                      onPreviousPage={() =>
                        setCertificatePage(certificatePage - 1)
                      }
                      onSortChange={setSortCerts}
                    />
                  )}
                </TabPanel>
                {isSoftwareEnabled && (
                  <TabPanel>
                    <SoftwareCard
                      id={deviceAuthToken}
                      softwareUpdatedAt={host.software_updated_at}
                      router={router}
                      pathname={location.pathname}
                      queryParams={parseHostSoftwareQueryParams(location.query)}
                      isMyDevicePage
                      platform={host.platform}
                      hostTeamId={host.team_id || 0}
                      isSoftwareEnabled={isSoftwareEnabled}
                      onShowInventoryVersions={setHostSWForInventoryVersions}
                    />
                  </TabPanel>
                )}
                {isPremiumTier && (
                  <TabPanel>
                    <PoliciesCard
                      policies={host?.policies || []}
                      isLoading={isLoadingHost}
                      deviceUser
                      togglePolicyDetailsModal={togglePolicyDetailsModal}
                      hostPlatform={host?.platform || ""}
                      router={router}
                    />
                  </TabPanel>
                )}
              </Tabs>
            </TabNav>
            {showInfoModal && <InfoModal onCancel={toggleInfoModal} />}
            {showEnrollMdmModal &&
              (host.dep_assigned_to_fleet ? (
                <AutoEnrollMdmModal
                  host={host}
                  onCancel={toggleEnrollMdmModal}
                />
              ) : (
                <ManualEnrollMdmModal
                  host={host}
                  onCancel={toggleEnrollMdmModal}
                  token={deviceAuthToken}
                />
              ))}
            {showBitLockerPINModal && (
              <Modal
                title="Create PIN"
                onExit={() => setShowBitLockerPINModal(false)}
                onEnter={() => setShowBitLockerPINModal(false)}
                className={baseClass}
                width="large"
              >
                <div>
                  <p>
                    <ol>
                      <li>
                        <p>
                          Open the <b>Start menu</b>.
                        </p>
                      </li>
                      <li>
                        <p>Type &ldquo;Manage BitLocker&rdquo; and launch.</p>
                      </li>
                      <li>
                        <p>
                          <b>Choose Enter a PIN (recommended)</b> and follow the
                          prompts to create a PIN.
                        </p>
                      </li>
                      <li>
                        <p>
                          Close this window and select <b>Refetch</b> on your{" "}
                          <b>My device</b> page. This informs your organization
                          that you have set a BitLocker PIN.
                        </p>
                      </li>
                    </ol>
                  </p>
                </div>
              </Modal>
            )}
          </div>
        )}
        {!!host && showPolicyDetailsModal && (
          <PolicyDetailsModal
            onCancel={onCancelPolicyDetailsModal}
            policy={selectedPolicy}
          />
        )}
        {!!host && showOSSettingsModal && (
          <OSSettingsModal
            canResendProfiles={false}
            hostId={host.id}
            platform={host.platform}
            hostMDMData={host.mdm}
            onClose={toggleOSSettingsModal}
          />
        )}
        {showBootstrapPackageModal &&
          bootstrapPackageData.details &&
          bootstrapPackageData.name && (
            <BootstrapPackageModal
              packageName={bootstrapPackageData.name}
              details={bootstrapPackageData.details}
              onClose={() => setShowBootstrapPackageModal(false)}
            />
          )}
        {showCreateLinuxKeyModal && !!host && (
          <CreateLinuxKeyModal
            isTriggeringCreateLinuxKey={isTriggeringCreateLinuxKey}
            onExit={() => {
              setShowCreateLinuxKeyModal(false);
            }}
          />
        )}
        {hostSWForInventoryVersions && !!host && (
          <InventoryVersionsModal
            hostSoftware={hostSWForInventoryVersions}
            onExit={() => setHostSWForInventoryVersions(null)}
          />
        )}
        {selectedCertificate && (
          <CertificateDetailsModal
            certificate={selectedCertificate}
            onExit={() => setSelectedCertificate(null)}
          />
        )}
      </div>
    );
  };

  return (
    <div className="app-wrap">
      <UnsupportedScreenSize />
      <FlashMessage
        fullWidth
        notification={notification}
        onRemoveFlash={hideFlash}
        pathname={location.pathname}
      />
      <nav className="site-nav-container">
        <div className="site-nav-content">
          <ul className="site-nav-left">
            <li className="site-nav-item dup-org-logo" key="dup-org-logo">
              <div className="site-nav-item__logo-wrapper">
                <div className="site-nav-item__logo">
                  <OrgLogoIcon className="logo" src={orgLogoURL || FleetIcon} />
                </div>
              </div>
            </li>
          </ul>
        </div>
      </nav>
      {isDeviceUserError ? <DeviceUserError /> : renderDeviceUserPage()}
    </div>
  );
};

export default DeviceUserPage;<|MERGE_RESOLUTION|>--- conflicted
+++ resolved
@@ -21,10 +21,6 @@
 import { IListSort } from "interfaces/list_options";
 import { IHostPolicy } from "interfaces/policy";
 import { IDeviceGlobalConfig } from "interfaces/config";
-<<<<<<< HEAD
-import { IHostSoftware } from "interfaces/software";
-=======
->>>>>>> 9560a96d
 import {
   IHostCertificate,
   CERTIFICATES_DEFAULT_SORT,
