--- conflicted
+++ resolved
@@ -283,14 +283,9 @@
           refetchExtensions();
         }, 1000);
       } catch (error) {
-<<<<<<< HEAD
-        console.log(error);
-        renderFlash("error", `Host "${host.display_name}" refetch error`, {
+        renderFlash("error", getErrorMessage(error, host.display_name), {
           dismissOnPageChange: true,
         });
-=======
-        renderFlash("error", getErrorMessage(error, host.display_name));
->>>>>>> 841d8dcd
         setShowRefetchSpinner(false);
       }
     }
