--- conflicted
+++ resolved
@@ -11,15 +11,12 @@
 import Icon from "components/Icon/Icon";
 import DiskSpaceGraph from "components/DiskSpaceGraph";
 import HumanTimeDiffWithDateTip from "components/HumanTimeDiffWithDateTip";
-<<<<<<< HEAD
 import {
   getHostDiskEncryptionTooltipMessage,
   humanHostMemory,
   wrapFleetHelper,
 } from "utilities/helpers";
 import { DEFAULT_EMPTY_CELL_VALUE } from "utilities/constants";
-=======
->>>>>>> cecb96e8
 import StatusIndicator from "components/StatusIndicator";
 import PremiumFeatureIconWithTooltip from "components/PremiumFeatureIconWithTooltip";
 import IssueIcon from "../../../../../../assets/images/icon-issue-fleet-black-50-16x16@2x.png";
@@ -185,11 +182,6 @@
   };
 
   const renderSummary = () => {
-<<<<<<< HEAD
-=======
-    const { status, id } = titleData;
-
->>>>>>> cecb96e8
     return (
       <div className="info-flex">
         <div className="info-flex__item info-flex__item--title">
