--- conflicted
+++ resolved
@@ -45,7 +45,6 @@
     tooltip: () =>
       "Fleet is installing or will install when the host comes online.",
   },
-<<<<<<< HEAD
   pending_uninstall: {
     iconName: "pending-outline",
     displayText: "Uninstalling (pending)",
@@ -69,19 +68,6 @@
     ),
   },
   failed_uninstall: {
-=======
-  pending_install: {
-    iconName: "pending-outline",
-    displayText: "Pending",
-    tooltip: () => "Fleet will install software when the host comes online.",
-  },
-  pending_uninstall: {
-    iconName: "pending-outline",
-    displayText: "Pending",
-    tooltip: () => "Fleet will uninstall software when the host comes online.",
-  },
-  failed: {
->>>>>>> 78c534b4
     iconName: "error",
     displayText: "Uninstall (failed)",
     tooltip: () => (
