--- conflicted
+++ resolved
@@ -98,15 +98,7 @@
         />
       ),
       accessor: "name",
-<<<<<<< HEAD
-      // Filter: () => null, // input for this column filter is rendered outside of column header
-      // filter: "text", // filters name text based on the user's search query
-      Cell: (cellProps) => {
-=======
-      Filter: () => null, // input for this column filter is rendered outside of column header
-      filter: "text", // filters name text based on the user's search query
       Cell: (cellProps: IStringCellProps) => {
->>>>>>> 5cce257e
         const { name, bundle_identifier } = cellProps.row.original;
         if (bundle_identifier) {
           return (
@@ -157,12 +149,8 @@
       title: "Vulnerabilities",
       Header: "Vulnerabilities",
       disableSortBy: true,
-<<<<<<< HEAD
       disableGlobalFilter: true,
       accessor: "version",
-      Cell: (cellProps) => <TextCell value={cellProps.cell.value} />,
-=======
-      accessor: "vulnerabilities",
       Cell: (cellProps: IVulnCellProps): JSX.Element => {
         const vulnerabilities = cellProps.cell.value || [];
         const tooltipText = condenseVulnColumn(vulnerabilities)?.map(
@@ -208,7 +196,6 @@
           </>
         );
       },
->>>>>>> 5cce257e
     },
     // TODO: Enable after backend has been updated to provide last_opened_at
     // {
