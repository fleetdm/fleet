import React, { useEffect, useState } from "react";
import { useDebouncedCallback } from "use-debounce/lib";

import { ISoftware } from "interfaces/software";
import { VULNERABLE_DROPDOWN_OPTIONS } from "utilities/constants";

// @ts-ignore
import Dropdown from "components/forms/fields/Dropdown";
import TableContainer from "components/TableContainer";

import EmptySoftware from "./EmptySoftware";
import SoftwareVulnCount from "./SoftwareVulnCount";

import generateSoftwareTableHeaders from "./SoftwareTableConfig";

const baseClass = "host-details";

export interface ITableSoftware extends Omit<ISoftware, "vulnerabilities"> {
  vulnerabilities: string[];
}

interface ISoftwareTableProps {
  isLoading: boolean;
  software: ISoftware[];
  deviceUser?: boolean;
}

const SoftwareTable = ({
  isLoading,
  software,
  deviceUser,
}: ISoftwareTableProps): JSX.Element => {
<<<<<<< HEAD
  const tableSoftware: ITableSoftware[] = software.map((s) => {
    return {
      ...s,
      vulnerabilities:
        s.vulnerabilities?.map((v) => {
          return v.cve;
        }) || [],
    };
  });

  const [filterGlobal, setFilterGlobal] = useState("");
  const [filterVuln, setFilterVuln] = useState(false);
  const [filters, setFilters] = useState({
    global: filterGlobal,
=======
  const [searchString, setSearchString] = useState("");
  const [filterVuln, setFilterVuln] = useState(false);
  const [filters, setFilters] = useState({
    name: searchString,
>>>>>>> 5cce257e
    vulnerabilities: filterVuln,
  });

  useEffect(() => {
<<<<<<< HEAD
    setFilters({ global: filterGlobal, vulnerabilities: filterVuln });
  }, [filterGlobal, filterVuln]);

  const onQueryChange = useDebouncedCallback(
    ({ searchQuery }: { searchQuery: string }) => {
      setFilterGlobal(searchQuery);
=======
    setFilters({
      name: searchString,
      vulnerabilities: filterVuln,
    });
  }, [searchString, filterVuln]);

  const onQueryChange = useDebouncedCallback(
    ({ searchQuery }: { searchQuery: string }) => {
      setSearchString(searchQuery);
>>>>>>> 5cce257e
    },
    300
  );

  const onVulnFilterChange = (value: boolean) => {
    setFilterVuln(value);
  };

  const renderVulnFilterDropdown = () => {
    return (
      <Dropdown
        value={filters.vulnerabilities}
        className={`${baseClass}__vuln_dropdown`}
        options={VULNERABLE_DROPDOWN_OPTIONS}
        searchable={false}
        onChange={onVulnFilterChange}
      />
    );
  };

  const tableHeaders = generateSoftwareTableHeaders(deviceUser);

  return (
    <div className="section section--software">
      <p className="section__header">Software</p>

      {software?.length ? (
        <>
          {software && (
            <SoftwareVulnCount
              softwareList={software}
              deviceUser={deviceUser}
            />
          )}
          {software && (
            <TableContainer
              columns={tableHeaders}
              data={tableSoftware}
              filters={filters}
              isLoading={isLoading}
              defaultSortHeader={"name"}
              defaultSortDirection={"asc"}
              inputPlaceHolder={
                "Search software by name or vulnerabilities (CVEs)"
              }
              onQueryChange={onQueryChange}
              resultsTitle={"software items"}
              emptyComponent={EmptySoftware}
              showMarkAllPages={false}
              isAllPagesSelected={false}
              searchable
              customControl={renderVulnFilterDropdown}
              isClientSidePagination
              isClientSideFilter
              highlightOnHover
            />
          )}
        </>
      ) : (
        <div className="results">
          <p className="results__header">
            No installed software detected on this host.
          </p>
          <p className="results__data">
            Expecting to see software? Try again in a few seconds as the system
            catches up.
          </p>
        </div>
      )}
    </div>
  );
};
export default SoftwareTable;<|MERGE_RESOLUTION|>--- conflicted
+++ resolved
@@ -30,7 +30,6 @@
   software,
   deviceUser,
 }: ISoftwareTableProps): JSX.Element => {
-<<<<<<< HEAD
   const tableSoftware: ITableSoftware[] = software.map((s) => {
     return {
       ...s,
@@ -41,38 +40,29 @@
     };
   });
 
-  const [filterGlobal, setFilterGlobal] = useState("");
-  const [filterVuln, setFilterVuln] = useState(false);
-  const [filters, setFilters] = useState({
-    global: filterGlobal,
-=======
   const [searchString, setSearchString] = useState("");
   const [filterVuln, setFilterVuln] = useState(false);
   const [filters, setFilters] = useState({
-    name: searchString,
->>>>>>> 5cce257e
+    global: searchString,
     vulnerabilities: filterVuln,
   });
 
   useEffect(() => {
-<<<<<<< HEAD
-    setFilters({ global: filterGlobal, vulnerabilities: filterVuln });
-  }, [filterGlobal, filterVuln]);
+    setFilters({ global: searchString, vulnerabilities: filterVuln });
+  }, [searchString, filterVuln]);
 
-  const onQueryChange = useDebouncedCallback(
-    ({ searchQuery }: { searchQuery: string }) => {
-      setFilterGlobal(searchQuery);
-=======
-    setFilters({
-      name: searchString,
-      vulnerabilities: filterVuln,
-    });
-  }, [searchString, filterVuln]);
+  // const onQueryChange = useDebouncedCallback(
+  //   ({ searchQuery }: { searchQuery: string }) => {
+  //     setFilterGlobal(searchQuery);
+  //   setFilters({
+  //     name: searchString,
+  //     vulnerabilities: filterVuln,
+  //   });
+  // }, [searchString, filterVuln]);
 
   const onQueryChange = useDebouncedCallback(
     ({ searchQuery }: { searchQuery: string }) => {
       setSearchString(searchQuery);
->>>>>>> 5cce257e
     },
     300
   );
