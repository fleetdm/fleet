.section--software {
<<<<<<< HEAD
  .table-container__header-left {
    .controls {
      // vulnerable software dropdown filter
      .Select {
        width: 219px;

        .Select-menu-outer {
          width: 364px;
          max-height: 310px;

          .Select-menu {
            max-height: none;
          }
        }
        .Select-value {
          padding-left: $pad-medium;
          padding-right: $pad-medium;

          &::before {
            display: inline-block;
            position: absolute;
            padding: 5px 0 0 0; // centers spin
            content: url(../assets/images/icon-filter-black-16x16@2x.png);
            transform: scale(0.5);
            height: 26px;
            left: 2px;
          }
        }
        .Select-value-label {
          padding-left: $pad-large;
          font-size: $small !important;
        }
=======
  .table-container__search-input {
    width: 411px;
  }
  .data-table__table {
    table-layout: fixed;

    th {
      &:first-child {
        width: 25%;
        padding-right: 0px;
      }
      &:last-child {
        width: 150px;
        overflow: none;
      }

      &.source__header {
        width: 20%;
>>>>>>> 5cce257e
      }
    }
  }

<<<<<<< HEAD
  .data-table-block {
    .data-table__table {
      thead {
        .name__header {
          width: $col-md;
        }
        .version__header {
          width: 0px;
        }
        .source__header {
          display: none;
          width: 0px;
        }
        .vulnerabilities__header {
          display: none;
          width: 0px;
        }
        .hosts_count__header {
          border-right: 0;
        }
        @media (min-width: $break-990) {
          .version__header {
            width: $col-md;
          }
          .vulnerabilities__header {
            display: table-cell;
          }
        }
        @media (min-width: $break-1400) {
          .source__header {
            display: table-cell;
            width: $col-md;
          }
        }
      }

      tbody {
        .name__cell,
        .version__cell {
          overflow: hidden;
          white-space: nowrap;
          text-overflow: ellipsis;
        }
        .source__cell {
          display: none;
          width: 0px;
        }
        .vulnerabilities__cell {
          width: 0px;
          display: none;
        }
        .hosts_count__cell {
          .hosts-cell__wrapper {
            display: flex;
            justify-content: space-between;
            .hosts-cell__count {
              display: none;
            }
            .hosts-cell__link {
              display: flex;
            }
          }
        }
        @media (min-width: $break-990) {
          .vulnerabilities__cell {
            display: table-cell;
          }
        }
        @media (min-width: $break-1400) {
          .source__cell {
            display: table-cell;
            width: $col-md;
          }
          .hosts_count__cell {
            .hosts-cell__wrapper {
              .hosts-cell__count {
                display: flex;
              }
            }
          }
=======
    tr {
      .software-link {
        visibility: hidden;
        img {
          vertical-align: text-top;
>>>>>>> 5cce257e
        }
      }

      tr {
        .software-link {
          color: $core-vibrant-blue;
          visibility: hidden;
          font-weight: bold;
          text-decoration: none;
          vertical-align: middle;

          a {
            text-decoration: none;
          }
          img {
            height: 16px;
            width: 16px;
            vertical-align: middle;
          }

          .link-text {
            padding-right: $pad-xxsmall;
          }
        }

        &:hover {
          .software-link {
            visibility: visible;
          }
        }
      }
    }
  }
  .text-muted {
    color: $ui-fleet-black-50;
  }
}<|MERGE_RESOLUTION|>--- conflicted
+++ resolved
@@ -1,5 +1,4 @@
 .section--software {
-<<<<<<< HEAD
   .table-container__header-left {
     .controls {
       // vulnerable software dropdown filter
@@ -32,31 +31,10 @@
           padding-left: $pad-large;
           font-size: $small !important;
         }
-=======
-  .table-container__search-input {
-    width: 411px;
-  }
-  .data-table__table {
-    table-layout: fixed;
-
-    th {
-      &:first-child {
-        width: 25%;
-        padding-right: 0px;
-      }
-      &:last-child {
-        width: 150px;
-        overflow: none;
-      }
-
-      &.source__header {
-        width: 20%;
->>>>>>> 5cce257e
       }
     }
   }
 
-<<<<<<< HEAD
   .data-table-block {
     .data-table__table {
       thead {
@@ -137,13 +115,6 @@
               }
             }
           }
-=======
-    tr {
-      .software-link {
-        visibility: hidden;
-        img {
-          vertical-align: text-top;
->>>>>>> 5cce257e
         }
       }
 
