--- conflicted
+++ resolved
@@ -253,14 +253,11 @@
           userHasSWWritePermission,
           hostScriptsEnabled,
           hostCanWriteSoftware,
-<<<<<<< HEAD
+          hostMDMEnrolled,
           softwareIdActionPending,
           router,
           teamId: hostTeamId,
           onSelectAction,
-=======
-          hostMDMEnrolled,
->>>>>>> aa91fd09
         });
   }, [
     isMyDevicePage,
