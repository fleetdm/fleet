--- conflicted
+++ resolved
@@ -130,7 +130,7 @@
           emptyComponent={() => <></>}
           disablePagination
           disableCount
-          disableMultiRowSelect
+          disableMultiRowSelect={!queryReportsDisabled} // Removes hover/click state if reports are disabled
           isLoading={false} // loading state handled at parent level
           onSelectSingleRow={onSelectSingleRow}
         />
@@ -146,32 +146,7 @@
       className={baseClass}
     >
       <p className="card__header">Queries</p>
-<<<<<<< HEAD
-      {!schedule || !schedule.length || isChromeOSHost ? (
-        renderEmptyQueriesTab()
-      ) : (
-        <div>
-          <TableContainer
-            columnConfigs={columnConfigs}
-            data={tableData}
-            onQueryChange={() => null}
-            resultsTitle="queries"
-            defaultSortHeader="query_name"
-            defaultSortDirection="asc"
-            showMarkAllPages={false}
-            isAllPagesSelected={false}
-            emptyComponent={() => <></>}
-            disablePagination
-            disableCount
-            disableMultiRowSelect={!queryReportsDisabled} // Removes hover/click state if reports are disabled
-            isLoading={false} // loading state handled at parent level
-            onSelectSingleRow={onSelectSingleRow}
-          />
-        </div>
-      )}
-=======
       {renderHostQueries()}
->>>>>>> 5e618434
     </Card>
   );
 };
