import React from "react";

import { ActivityType, IHostPastActivity } from "interfaces/activity";
import { IHostPastActivitiesResponse } from "services/entities/activities";

// @ts-ignore
import FleetIcon from "components/icons/FleetIcon";
import Button from "components/buttons/Button";
import DataError from "components/DataError";
import { ShowActivityDetailsHandler } from "components/ActivityItem/ActivityItem";

import EmptyFeed from "../EmptyFeed/EmptyFeed";

import { pastActivityComponentMap } from "../ActivityConfig";

const baseClass = "past-activity-feed";

interface IPastActivityFeedProps {
  activities?: IHostPastActivitiesResponse;
  isError?: boolean;
  onShowDetails: ShowActivityDetailsHandler;
  onNextPage: () => void;
  onPreviousPage: () => void;
}

const PastActivityFeed = ({
  activities,
  isError = false,
  onShowDetails,
  onNextPage,
  onPreviousPage,
}: IPastActivityFeedProps) => {
  if (isError) {
    return <DataError className={`${baseClass}__error`} />;
  }

  if (!activities) {
    return null;
  }

  const { activities: activitiesList, meta } = activities;

  if (activitiesList === null || activitiesList.length === 0) {
    return (
      <EmptyFeed
        title="No activity"
        message="Completed actions will appear here (scripts, software, lock, and wipe)."
        className={`${baseClass}__empty-feed`}
      />
    );
  }

  return (
    <div className={baseClass}>
      <div>
        {activitiesList.map((activity: IHostPastActivity) => {
<<<<<<< HEAD
=======
          // TODO: remove this once we have a proper way of handling "Fleet-initiated" activities in
          // the backend. For now, if all these fields are empty, then we assume it was
          // Fleet-initiated.
          if (
            !activity.actor_email &&
            !activity.actor_full_name &&
            (activity.type === ActivityType.InstalledSoftware ||
              activity.type === ActivityType.InstalledAppStoreApp ||
              activity.type === ActivityType.RanScript)
          ) {
            activity.actor_full_name = "Fleet";
          }
>>>>>>> cdefa0c9
          const ActivityItemComponent = pastActivityComponentMap[activity.type];
          return (
            <ActivityItemComponent
              key={activity.id}
              tab="past"
              activity={activity}
              hideCancel
              onShowDetails={onShowDetails}
            />
          );
        })}
      </div>
      <div className={`${baseClass}__pagination`}>
        <Button
          disabled={!meta.has_previous_results}
          onClick={onPreviousPage}
          variant="unstyled"
          className={`${baseClass}__load-activities-button`}
        >
          <>
            <FleetIcon name="chevronleft" /> Previous
          </>
        </Button>
        <Button
          disabled={!meta.has_next_results}
          onClick={onNextPage}
          variant="unstyled"
          className={`${baseClass}__load-activities-button`}
        >
          <>
            Next <FleetIcon name="chevronright" />
          </>
        </Button>
      </div>
    </div>
  );
};

export default PastActivityFeed;<|MERGE_RESOLUTION|>--- conflicted
+++ resolved
@@ -7,6 +7,7 @@
 import FleetIcon from "components/icons/FleetIcon";
 import Button from "components/buttons/Button";
 import DataError from "components/DataError";
+import { ShowActivityDetailsHandler } from "components/ActivityItem/ActivityItem";
 import { ShowActivityDetailsHandler } from "components/ActivityItem/ActivityItem";
 
 import EmptyFeed from "../EmptyFeed/EmptyFeed";
@@ -19,6 +20,7 @@
   activities?: IHostPastActivitiesResponse;
   isError?: boolean;
   onShowDetails: ShowActivityDetailsHandler;
+  onShowDetails: ShowActivityDetailsHandler;
   onNextPage: () => void;
   onPreviousPage: () => void;
 }
@@ -26,6 +28,7 @@
 const PastActivityFeed = ({
   activities,
   isError = false,
+  onShowDetails,
   onShowDetails,
   onNextPage,
   onPreviousPage,
@@ -54,27 +57,14 @@
     <div className={baseClass}>
       <div>
         {activitiesList.map((activity: IHostPastActivity) => {
-<<<<<<< HEAD
-=======
-          // TODO: remove this once we have a proper way of handling "Fleet-initiated" activities in
-          // the backend. For now, if all these fields are empty, then we assume it was
-          // Fleet-initiated.
-          if (
-            !activity.actor_email &&
-            !activity.actor_full_name &&
-            (activity.type === ActivityType.InstalledSoftware ||
-              activity.type === ActivityType.InstalledAppStoreApp ||
-              activity.type === ActivityType.RanScript)
-          ) {
-            activity.actor_full_name = "Fleet";
-          }
->>>>>>> cdefa0c9
           const ActivityItemComponent = pastActivityComponentMap[activity.type];
           return (
             <ActivityItemComponent
               key={activity.id}
               tab="past"
               activity={activity}
+              hideCancel
+              onShowDetails={onShowDetails}
               hideCancel
               onShowDetails={onShowDetails}
             />
