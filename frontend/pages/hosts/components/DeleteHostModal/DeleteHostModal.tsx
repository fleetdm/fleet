import React from "react";

import strUtils from "utilities/strings";

import Modal from "components/Modal";
import Button from "components/buttons/Button";
import CustomLink from "components/CustomLink";

const baseClass = "delete-host-modal";

interface IDeleteHostModalProps {
  onSubmit: () => void;
  onCancel: () => void;
  /** Manage host page only */
  isAllMatchingHostsSelected?: boolean;
  /** Manage host page only */
  selectedHostIds?: number[];
  /** Manage host page only */
  hostsCount?: number;
  /** Host details page only */
  hostName?: string;
  isUpdating: boolean;
}

const DeleteHostModal = ({
  onSubmit,
  onCancel,
  isAllMatchingHostsSelected,
  selectedHostIds,
  hostsCount,
  hostName,
  isUpdating,
}: IDeleteHostModalProps): JSX.Element => {
  const pluralizeHost = () => {
    if (!selectedHostIds) {
      return "host";
    }
    return strUtils.pluralize(selectedHostIds.length, "host");
  };

  const hostText = () => {
    if (selectedHostIds) {
      return `${selectedHostIds.length}${
        isAllMatchingHostsSelected ? "+" : ""
      } ${pluralizeHost()}`;
    }
    return hostName;
  };
  const largeVolumeText = (): string => {
    if (
      selectedHostIds &&
      isAllMatchingHostsSelected &&
      hostsCount &&
      hostsCount >= 500
    ) {
      return " When deleting a large volume of hosts, it may take some time for this change to be reflected in the UI.";
    }
    return "";
  };

  return (
    <Modal
      title="Delete host"
      onExit={onCancel}
      onEnter={onSubmit}
      className={baseClass}
    >
      <>
        <p>
          This will remove the record of <b>{hostText()}</b>.{largeVolumeText()}
        </p>
        <p>
          The {pluralizeHost()} will re-appear unless fleet&apos;s agent is
          uninstalled.
        </p>
        <p>
          <CustomLink
            url={
              "https://fleetdm.com/docs/using-fleet/faq#how-can-i-uninstall-the-osquery-agent"
            }
<<<<<<< HEAD
            text="uninstall the osquery agent"
=======
            text={"Uninstall Fleet's agent"}
>>>>>>> 5223e8b2
            newTab
          />
        </p>
        <div className="modal-cta-wrap">
          <Button
            type="button"
            onClick={onSubmit}
            variant="alert"
            className="delete-loading"
            isLoading={isUpdating}
          >
            Delete
          </Button>
          <Button onClick={onCancel} variant="inverse-alert">
            Cancel
          </Button>
        </div>
      </>
    </Modal>
  );
};

export default DeleteHostModal;<|MERGE_RESOLUTION|>--- conflicted
+++ resolved
@@ -78,11 +78,7 @@
             url={
               "https://fleetdm.com/docs/using-fleet/faq#how-can-i-uninstall-the-osquery-agent"
             }
-<<<<<<< HEAD
-            text="uninstall the osquery agent"
-=======
-            text={"Uninstall Fleet's agent"}
->>>>>>> 5223e8b2
+            text="Uninstall Fleet's agent"
             newTab
           />
         </p>
