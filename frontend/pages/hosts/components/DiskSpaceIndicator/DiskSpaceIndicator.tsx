import React from "react";

<<<<<<< HEAD
import ReactTooltip from "react-tooltip";
import NotSupported from "components/NotSupported";
=======
import { PlacesType } from "react-tooltip-5";

>>>>>>> b691cd49
import { COLORS } from "styles/var/colors";

import ProgressBar from "components/ProgressBar";
import TooltipWrapper from "components/TooltipWrapper";

const baseClass = "disk-space-indicator";
interface IDiskSpaceIndicatorProps {
  gigsDiskSpaceAvailable: number | "---";
  percentDiskSpaceAvailable: number;
  platform: string;
  inTableCell?: boolean;
  tooltipPosition?: PlacesType;
}

const DiskSpaceIndicator = ({
  gigsDiskSpaceAvailable,
  percentDiskSpaceAvailable,
  platform,
  inTableCell = false,
  tooltipPosition = "top",
}: IDiskSpaceIndicatorProps): JSX.Element => {
  // Check if storage measurement is not supported (sentinel value -1)
  if (
    typeof gigsDiskSpaceAvailable === "number" &&
    gigsDiskSpaceAvailable < 0
  ) {
    return NotSupported;
  }

  if (gigsDiskSpaceAvailable === 0 || gigsDiskSpaceAvailable === "---") {
    return <span className={`${baseClass}__empty`}>No data available</span>;
  }

  const getDiskSpaceIndicatorColor = (): string => {
    // return space-dependent indicator colors for mac and windows hosts, green for linux
    if (platform === "darwin" || platform === "windows") {
      if (gigsDiskSpaceAvailable < 16) {
        return COLORS["ui-error"];
      } else if (gigsDiskSpaceAvailable < 32) {
        return COLORS["ui-warning"];
      }
    }
    return COLORS["status-success"];
  };

  const diskSpaceTooltipText = ((): string | undefined => {
    if (platform === "darwin" || platform === "windows") {
      if (gigsDiskSpaceAvailable < 16) {
        return "Not enough disk space available to install most small operating systems updates.";
      } else if (gigsDiskSpaceAvailable < 32) {
        return "Not enough disk space available to install most large operating systems updates.";
      }
      return "Enough disk space available to install most operating systems updates.";
    }
    return undefined;
  })();

  const renderBar = () => (
    <ProgressBar
      sections={[
        {
          color: getDiskSpaceIndicatorColor(),
          portion: percentDiskSpaceAvailable / 100,
        },
      ]}
      width="small"
    />
  );

  return (
    <span className={baseClass}>
      {diskSpaceTooltipText ? (
        <TooltipWrapper
          position={tooltipPosition}
          tipOffset={10}
          showArrow
          underline={false}
          tipContent={diskSpaceTooltipText}
        >
          {renderBar()}
        </TooltipWrapper>
      ) : (
        renderBar()
      )}
      {gigsDiskSpaceAvailable} GB{!inTableCell && " available"}
    </span>
  );
};

export default DiskSpaceIndicator;<|MERGE_RESOLUTION|>--- conflicted
+++ resolved
@@ -1,12 +1,9 @@
 import React from "react";
 
-<<<<<<< HEAD
 import ReactTooltip from "react-tooltip";
+import { PlacesType } from "react-tooltip-5";
 import NotSupported from "components/NotSupported";
-=======
-import { PlacesType } from "react-tooltip-5";
 
->>>>>>> b691cd49
 import { COLORS } from "styles/var/colors";
 
 import ProgressBar from "components/ProgressBar";
