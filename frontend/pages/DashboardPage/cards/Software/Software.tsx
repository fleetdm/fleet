<<<<<<< HEAD
import React, { useMemo } from "react";
=======
import React, { useContext } from "react";
>>>>>>> 9d9ba843
import { Tab, Tabs, TabList, TabPanel } from "react-tabs";
import { Row } from "react-table";
import { InjectedRouter } from "react-router";
import PATHS from "router/paths";

import { AppContext } from "context/app";
import { buildQueryStringFromParams } from "utilities/url";

import TabsWrapper from "components/TabsWrapper";
import TableContainer from "components/TableContainer";
import TableDataError from "components/DataError";
import Spinner from "components/Spinner";
import EmptySoftwareTable from "pages/software/components/EmptySoftwareTable";

import { IEmptyTableProps } from "interfaces/empty_table";

import generateTableHeaders from "./SoftwareTableConfig";

interface ISoftwareCardProps {
  errorSoftware: Error | null;
  isCollectingInventory: boolean;
  isSoftwareFetching: boolean;
  isSoftwareEnabled?: boolean;
  software: any;
  teamId?: number;
  pageIndex: number;
  navTabIndex: any;
  onTabChange: any;
  onQueryChange: any;
  router: InjectedRouter;
}

interface IRowProps extends Row {
  original: {
    id?: number;
  };
}

const SOFTWARE_DEFAULT_SORT_DIRECTION = "desc";
const SOFTWARE_DEFAULT_SORT_HEADER = "hosts_count";
const SOFTWARE_DEFAULT_PAGE_SIZE = 8;

const baseClass = "home-software";

const Software = ({
  errorSoftware,
  isCollectingInventory,
  isSoftwareFetching,
  isSoftwareEnabled,
  navTabIndex,
  onTabChange,
  onQueryChange,
  software,
  teamId,
  router,
}: ISoftwareCardProps): JSX.Element => {
<<<<<<< HEAD
  const tableHeaders = useMemo(() => generateTableHeaders(teamId), [teamId]);
=======
  const { noSandboxHosts } = useContext(AppContext);

  const tableHeaders = generateTableHeaders();
>>>>>>> 9d9ba843

  const handleRowSelect = (row: IRowProps) => {
    const queryParams = { software_id: row.original.id, team_id: teamId };

    const path = queryParams
      ? `${PATHS.MANAGE_HOSTS}?${buildQueryStringFromParams(queryParams)}`
      : PATHS.MANAGE_HOSTS;

    router.push(path);
  };

  // Renders opaque information as host information is loading
  const opacity = isSoftwareFetching ? { opacity: 0 } : { opacity: 1 };

  return (
    <div className={baseClass}>
      {isSoftwareFetching && (
        <div className="spinner">
          <Spinner />
        </div>
      )}
      <div style={opacity}>
        <TabsWrapper>
          <Tabs selectedIndex={navTabIndex} onSelect={onTabChange}>
            <TabList>
              <Tab>All</Tab>
              <Tab>Vulnerable</Tab>
            </TabList>
            <TabPanel>
              {!isSoftwareFetching && errorSoftware ? (
                <TableDataError />
              ) : (
                <TableContainer
                  columns={tableHeaders}
                  data={(isSoftwareEnabled && software?.software) || []}
                  isLoading={isSoftwareFetching}
                  defaultSortHeader={SOFTWARE_DEFAULT_SORT_DIRECTION}
                  defaultSortDirection={SOFTWARE_DEFAULT_SORT_DIRECTION}
                  hideActionButton
                  resultsTitle={"software"}
                  emptyComponent={() => (
                    <EmptySoftwareTable
                      isCollectingSoftware={isCollectingInventory}
                      noSandboxHosts={noSandboxHosts}
                    />
                  )}
                  showMarkAllPages={false}
                  isAllPagesSelected={false}
                  disableCount
                  disableActionButton
                  pageSize={SOFTWARE_DEFAULT_PAGE_SIZE}
                  onQueryChange={onQueryChange}
                  disableMultiRowSelect
                  onSelectSingleRow={handleRowSelect}
                />
              )}
            </TabPanel>
            <TabPanel>
              {!isSoftwareFetching && errorSoftware ? (
                <TableDataError />
              ) : (
                <TableContainer
                  columns={tableHeaders}
                  data={(isSoftwareEnabled && software?.software) || []}
                  isLoading={isSoftwareFetching}
                  defaultSortHeader={SOFTWARE_DEFAULT_SORT_HEADER}
                  defaultSortDirection={SOFTWARE_DEFAULT_SORT_DIRECTION}
                  hideActionButton
                  resultsTitle={"software"}
                  emptyComponent={() => (
                    <EmptySoftwareTable
                      isCollectingSoftware={isCollectingInventory}
                      noSandboxHosts={noSandboxHosts}
                      isFilterVulnerable
                    />
                  )}
                  showMarkAllPages={false}
                  isAllPagesSelected={false}
                  disableCount
                  disableActionButton
                  pageSize={SOFTWARE_DEFAULT_PAGE_SIZE}
                  onQueryChange={onQueryChange}
                  disableMultiRowSelect
                  onSelectSingleRow={handleRowSelect}
                />
              )}
            </TabPanel>
          </Tabs>
        </TabsWrapper>
      </div>
    </div>
  );
};

export default Software;<|MERGE_RESOLUTION|>--- conflicted
+++ resolved
@@ -1,8 +1,4 @@
-<<<<<<< HEAD
-import React, { useMemo } from "react";
-=======
-import React, { useContext } from "react";
->>>>>>> 9d9ba843
+import React, { useContext, useMemo } from "react";
 import { Tab, Tabs, TabList, TabPanel } from "react-tabs";
 import { Row } from "react-table";
 import { InjectedRouter } from "react-router";
@@ -16,8 +12,6 @@
 import TableDataError from "components/DataError";
 import Spinner from "components/Spinner";
 import EmptySoftwareTable from "pages/software/components/EmptySoftwareTable";
-
-import { IEmptyTableProps } from "interfaces/empty_table";
 
 import generateTableHeaders from "./SoftwareTableConfig";
 
@@ -59,13 +53,9 @@
   teamId,
   router,
 }: ISoftwareCardProps): JSX.Element => {
-<<<<<<< HEAD
-  const tableHeaders = useMemo(() => generateTableHeaders(teamId), [teamId]);
-=======
   const { noSandboxHosts } = useContext(AppContext);
 
-  const tableHeaders = generateTableHeaders();
->>>>>>> 9d9ba843
+  const tableHeaders = useMemo(() => generateTableHeaders(teamId), [teamId]);
 
   const handleRowSelect = (row: IRowProps) => {
     const queryParams = { software_id: row.original.id, team_id: teamId };
