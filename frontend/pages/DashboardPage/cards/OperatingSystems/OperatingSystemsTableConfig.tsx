import React from "react";
import { Column } from "react-table";
import { InjectedRouter } from "react-router";

import PATHS from "router/paths";
import {
  formatOperatingSystemDisplayName,
  IOperatingSystemVersion,
} from "interfaces/operating_system";
import { ISoftwareVulnerability } from "interfaces/software";

import TextCell from "components/TableContainer/DataTable/TextCell";
import HeaderCell from "components/TableContainer/DataTable/HeaderCell";
import ViewAllHostsLink from "components/ViewAllHostsLink";
import LinkCell from "components/TableContainer/DataTable/LinkCell";

import VulnerabilitiesCell from "pages/SoftwarePage/components/VulnerabilitiesCell";
import SoftwareIcon from "pages/SoftwarePage/components/icons/SoftwareIcon";

interface ICellProps {
  cell: {
    value: number | string | ISoftwareVulnerability[];
  };
  row: {
    original: IOperatingSystemVersion;
  };
}

interface IStringCellProps extends ICellProps {
  cell: {
    value: string;
  };
}

interface INumberCellProps extends ICellProps {
  cell: {
    value: number;
  };
}

interface IVulnCellProps extends ICellProps {
  cell: {
    value: ISoftwareVulnerability[];
  };
}

interface IHeaderProps {
  column: {
    title: string;
    isSortedDesc: boolean;
  };
}

interface IOSTableConfigOptions {
  includeName?: boolean;
  includeVulnerabilities?: boolean;
  includeIcon?: boolean;
}

const generateDefaultTableHeaders = (
  teamId?: number,
  router?: InjectedRouter,
  configOptions?: IOSTableConfigOptions
): Column[] => [
  {
    Header: "Name",
    disableSortBy: true,
    accessor: "name_only",
    Cell: (cellProps: IStringCellProps) => {
      if (!configOptions?.includeIcon) {
        return (
          <TextCell
            value={cellProps.cell.value}
            formatter={(name) => formatOperatingSystemDisplayName(name)}
          />
        );
      }

<<<<<<< HEAD
      const { name, os_version_id } = cellProps.row.original;
=======
      const { name, name_only, version } = cellProps.row.original;
>>>>>>> bd799c23
      const onClickSoftware = (e: React.MouseEvent) => {
        // Allows for button to be clickable in a clickable row
        e.stopPropagation();

        router?.push(PATHS.SOFTWARE_OS_DETAILS(os_version_id));
      };

      return (
        <LinkCell
          path={PATHS.SOFTWARE_OS_DETAILS(os_version_id)}
          customOnClick={onClickSoftware}
          value={
            <>
              <SoftwareIcon name={cellProps.row.original.platform} />
              <span className="software-name">{name}</span>
            </>
          }
        />
      );
    },
  },
  {
    Header: "Version",
    disableSortBy: true,
    accessor: "version",
    Cell: (cellProps: IStringCellProps) => (
      <TextCell value={cellProps.cell.value} />
    ),
  },
  {
    Header: "Vulnerabilities",
    disableSortBy: true,
    accessor: "vulnerabilities",
    Cell: (cellProps: IVulnCellProps): JSX.Element => {
      const platform = cellProps.row.original.platform;
      if (platform !== "darwin" && platform !== "windows") {
        return <TextCell value="Not supported" greyed />;
      }
      return <VulnerabilitiesCell vulnerabilities={cellProps.cell.value} />;
    },
  },
  {
    Header: (cellProps: IHeaderProps): JSX.Element => (
      <HeaderCell
        value="Hosts"
        disableSortBy={false}
        isSortedDesc={cellProps.column.isSortedDesc}
      />
    ),
    disableSortBy: false,
    accessor: "hosts_count",
    Cell: (cellProps: INumberCellProps): JSX.Element => {
      const { hosts_count, name_only, version } = cellProps.row.original;
      return (
        <span className="hosts-cell__wrapper">
          <span className="hosts-cell__count">
            <TextCell value={hosts_count} />
          </span>
          <span className="hosts-cell__link">
            <ViewAllHostsLink
              queryParams={{
                os_name: name_only,
                os_version: version,
                team_id: teamId,
              }}
              className="os-hosts-link"
            />
          </span>
        </span>
      );
    },
  },
];

const generateTableHeaders = (
  teamId?: number,
  router?: InjectedRouter,
  configOptions?: IOSTableConfigOptions
): Column[] => {
  let tableConfig = generateDefaultTableHeaders(teamId, router, configOptions);

  if (!configOptions?.includeName) {
    tableConfig = tableConfig.filter(
      (column) => column.accessor !== "name_only"
    );
  }

  if (!configOptions?.includeVulnerabilities) {
    tableConfig = tableConfig.filter(
      (column) => column.accessor !== "vulnerabilities"
    );
  }

  return tableConfig;
};

export default generateTableHeaders;<|MERGE_RESOLUTION|>--- conflicted
+++ resolved
@@ -76,11 +76,7 @@
         );
       }
 
-<<<<<<< HEAD
       const { name, os_version_id } = cellProps.row.original;
-=======
-      const { name, name_only, version } = cellProps.row.original;
->>>>>>> bd799c23
       const onClickSoftware = (e: React.MouseEvent) => {
         // Allows for button to be clickable in a clickable row
         e.stopPropagation();
