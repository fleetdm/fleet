/**
 dashboard/:osname Dashboard > OS dropdown selected > Operating system table
 software/os > OS tab > Operating system table
*/

import React from "react";
import { CellProps, Column, HeaderProps } from "react-table";
import { InjectedRouter } from "react-router";

import { getPathWithQueryParams } from "utilities/url";
import PATHS from "router/paths";
import {
  formatOperatingSystemDisplayName,
  IOperatingSystemVersion,
} from "interfaces/operating_system";
import { ISoftwareVulnerability } from "interfaces/software";

import TextCell from "components/TableContainer/DataTable/TextCell";
import HeaderCell from "components/TableContainer/DataTable/HeaderCell";
import ViewAllHostsLink from "components/ViewAllHostsLink";
import LinkCell from "components/TableContainer/DataTable/LinkCell";

import VulnerabilitiesCell from "pages/SoftwarePage/components/tables/VulnerabilitiesCell";
import OSIcon from "pages/SoftwarePage/components/icons/OSIcon";
import {
  INumberCellProps,
  IStringCellProps,
} from "interfaces/datatable_config";
import { isLinuxLike } from "interfaces/platform";

type ITableColumnConfig = Column<IOperatingSystemVersion>;

type INameCellProps = IStringCellProps<IOperatingSystemVersion>;
type IVersionCellProps = IStringCellProps<IOperatingSystemVersion>;
type IVulnCellProps = CellProps<
  IOperatingSystemVersion,
  ISoftwareVulnerability[]
>;
type IHostCountCellProps = INumberCellProps<IOperatingSystemVersion>;
type IViewAllHostsLinkProps = CellProps<IOperatingSystemVersion>;

type IHostHeaderProps = HeaderProps<IOperatingSystemVersion>;

interface IOSTableConfigOptions {
  includeName?: boolean;
  includeVulnerabilities?: boolean;
  includeIcon?: boolean;
}

const generateDefaultTableHeaders = (
  teamId?: number,
  router?: InjectedRouter,
  configOptions?: IOSTableConfigOptions
): ITableColumnConfig[] => [
  {
    Header: "Name",
    disableSortBy: true,
    accessor: "name_only",
    Cell: (cellProps: INameCellProps) => {
      if (!configOptions?.includeIcon) {
        return (
          <TextCell
            value={cellProps.cell.value}
            formatter={(name) => formatOperatingSystemDisplayName(name)}
          />
        );
      }

      const { name_only, os_version_id, platform } = cellProps.row.original;

      const softwareOsDetailsPath = getPathWithQueryParams(
        PATHS.SOFTWARE_OS_DETAILS(os_version_id),
        { team_id: teamId }
      );

      const onClickSoftware = (e: React.MouseEvent) => {
        // Allows for button to be clickable in a clickable row
        e.stopPropagation();

        router?.push(softwareOsDetailsPath);
      };

      return (
        <LinkCell
          path={softwareOsDetailsPath}
          customOnClick={onClickSoftware}
          tooltipTruncate
<<<<<<< HEAD
          prefix={<SoftwareIcon name={platform} />}
          value={name_only}
=======
          prefix={<OSIcon name={platform} />}
          value={name}
>>>>>>> 1e296051
        />
      );
    },
  },
  {
    Header: "Version",
    disableSortBy: true,
    accessor: "version",
    Cell: (cellProps: IVersionCellProps) => (
      <TextCell value={cellProps.cell.value} />
    ),
  },
  {
    Header: "Vulnerabilities",
    disableSortBy: true,
    accessor: "vulnerabilities",
    Cell: (cellProps: IVulnCellProps) => {
      const platform = cellProps.row.original.platform;
      if (
        platform !== "darwin" &&
        platform !== "windows" &&
        !isLinuxLike(platform)
      ) {
        return <TextCell value="Not supported" grey />;
      }
      return <VulnerabilitiesCell vulnerabilities={cellProps.cell.value} />;
    },
  },
  {
    Header: (cellProps: IHostHeaderProps) => (
      <HeaderCell
        value="Hosts"
        disableSortBy={false}
        isSortedDesc={cellProps.column.isSortedDesc}
      />
    ),

    disableSortBy: false,
    accessor: "hosts_count",
    Cell: (cellProps: IHostCountCellProps) => {
      const { hosts_count } = cellProps.row.original;
      return (
        <span className="hosts-cell__count">
          <TextCell value={hosts_count} />
        </span>
      );
    },
  },
  {
    Header: "",
    id: "view-all-hosts",
    disableSortBy: true,
    Cell: (cellProps: IViewAllHostsLinkProps) => {
      const { os_version_id } = cellProps.row.original;
      return (
        <ViewAllHostsLink
          queryParams={{
            os_version_id,
            team_id: teamId,
          }}
          className="os-hosts-link"
          rowHover
        />
      );
    },
  },
];

// this is also used by frontend/pages/SoftwarePage/SoftwareOS/SoftwareOSTable/SoftwareOSTable.tsx
const generateTableHeaders = (
  teamId?: number,
  router?: InjectedRouter,
  configOptions?: IOSTableConfigOptions
): ITableColumnConfig[] => {
  let tableConfig = generateDefaultTableHeaders(teamId, router, configOptions);

  if (!configOptions?.includeName) {
    tableConfig = tableConfig.filter(
      (column) => column.accessor !== "name_only"
    );
  }

  if (!configOptions?.includeVulnerabilities) {
    tableConfig = tableConfig.filter(
      (column) => column.accessor !== "vulnerabilities"
    );
  }

  return tableConfig;
};

export default generateTableHeaders;<|MERGE_RESOLUTION|>--- conflicted
+++ resolved
@@ -85,13 +85,8 @@
           path={softwareOsDetailsPath}
           customOnClick={onClickSoftware}
           tooltipTruncate
-<<<<<<< HEAD
-          prefix={<SoftwareIcon name={platform} />}
+          prefix={<OSIcon name={platform} />}
           value={name_only}
-=======
-          prefix={<OSIcon name={platform} />}
-          value={name}
->>>>>>> 1e296051
         />
       );
     },
