import React from "react";
import { find, lowerCase, noop } from "lodash";
import { intlFormat, formatDistanceToNowStrict } from "date-fns";

import { ActivityType, IActivity, IActivityDetails } from "interfaces/activity";
import { addGravatarUrlToResource } from "utilities/helpers";
import { DEFAULT_GRAVATAR_LINK } from "utilities/constants";
import Avatar from "components/Avatar";
import Button from "components/buttons/Button";
import Icon from "components/Icon";
import ReactTooltip from "react-tooltip";

const baseClass = "activity-item";

const getProfileMessageSuffix = (
  isPremiumTier: boolean,
  teamName?: string | null
) => {
  let messageSuffix = <>all macOS hosts</>;
  if (isPremiumTier) {
    messageSuffix = teamName ? (
      <>
        macOS hosts assigned to the <b>{teamName}</b> team
      </>
    ) : (
      <>macOS hosts with no team</>
    );
  }
  return messageSuffix;
};

const getDiskEncryptionMessageSuffix = (teamName?: string | null) => {
  return teamName ? (
    <>
      {" "}
      assigned to the <b>{teamName}</b> team
    </>
  ) : (
    <>with no team</>
  );
};

const getMacOSSetupAssistantMessage = (
  action: "added" | "deleted",
  name?: string,
  teamName?: string | null
) => {
  const suffix = teamName ? (
    <>
      {" "}
      that automatically enroll to the <b>{teamName}</b> team
    </>
  ) : (
    <>that automatically enroll to no team</>
  );

  return (
    <>
      {" "}
      changed the macOS Setup Assistant ({action} <b>{name}</b>) for hosts{" "}
      {suffix}.
    </>
  );
};

const TAGGED_TEMPLATES = {
  liveQueryActivityTemplate: (
    activity: IActivity,
    onDetailsClick?: (details: IActivityDetails) => void
  ) => {
    const count = activity.details?.targets_count;
    const queryName = activity.details?.query_name;
    const querySql = activity.details?.query_sql;

    const savedQueryName = queryName ? (
      <>
        the <b>{queryName}</b> query as
      </>
    ) : (
      <></>
    );

    const hostCount =
      count !== undefined
        ? ` on ${count} ${count === 1 ? "host" : "hosts"}`
        : "";

    return (
      <>
        <span>
          ran {savedQueryName} a live query {hostCount}.
        </span>
        {querySql && (
          <>
            <Button
              className={`${baseClass}__show-query-link`}
              variant="text-link"
              onClick={() => onDetailsClick?.({ query_sql: querySql })}
            >
              Show query{" "}
              <Icon className={`${baseClass}__show-query-icon`} name="eye" />
            </Button>
          </>
        )}
      </>
    );
  },
  editPackCtlActivityTemplate: () => {
    return "edited a pack using fleetctl.";
  },
  editPolicyCtlActivityTemplate: () => {
    return "edited policies using fleetctl.";
  },
  editQueryCtlActivityTemplate: (activity: IActivity) => {
    const count = activity.details?.specs?.length;
    return typeof count === "undefined" || count === 1
      ? "edited a query using fleetctl."
      : "edited queries using fleetctl.";
  },
  editTeamCtlActivityTemplate: (activity: IActivity) => {
    const count = activity.details?.teams?.length;
    return count === 1 && activity.details?.teams ? (
      <>
        edited the <b>{activity.details?.teams[0].name}</b> team using fleetctl.
      </>
    ) : (
      "edited multiple teams using fleetctl."
    );
  },
  editAgentOptions: (activity: IActivity) => {
    return activity.details?.global ? (
      "edited agent options."
    ) : (
      <>
        edited agent options on <b>{activity.details?.team_name}</b> team.
      </>
    );
  },
  userAddedBySSOTempalte: () => {
    return "was added to Fleet by SSO.";
  },
  userLoggedIn: (activity: IActivity) => {
    return `successfully logged in from public IP ${activity.details?.public_ip}.`;
  },
  userFailedLogin: (activity: IActivity) => {
    return (
      <>
        Somebody using <b>{activity.details?.email}</b> failed to log in from
        public IP {activity.details?.public_ip}.
      </>
    );
  },
  userCreated: (activity: IActivity) => {
    return (
      <>
        created a user <b> {activity.details?.user_email}</b>.
      </>
    );
  },
  userDeleted: (activity: IActivity) => {
    return (
      <>
        deleted a user <b>{activity.details?.user_email}</b>.
      </>
    );
  },
  userChangedGlobalRole: (activity: IActivity, isPremiumTier: boolean) => {
    return (
      <>
        changed <b>{activity.details?.user_email}</b> to{" "}
        <b>{activity.details?.role}</b>
        {isPremiumTier && " for all teams"}.
      </>
    );
  },
  userDeletedGlobalRole: (activity: IActivity, isPremiumTier: boolean) => {
    return (
      <>
        removed <b>{activity.details?.user_email}</b> as{" "}
        <b>{activity.details?.role}</b>
        {isPremiumTier && " for all teams"}.
      </>
    );
  },
  userChangedTeamRole: (activity: IActivity) => {
    return (
      <>
        changed <b>{activity.details?.user_email}</b> to{" "}
        <b>{activity.details?.role}</b> for the{" "}
        <b>{activity.details?.team_name}</b> team.
      </>
    );
  },
  userDeletedTeamRole: (activity: IActivity) => {
    return (
      <>
        removed <b>{activity.details?.user_email}</b> from the{" "}
        <b>{activity.details?.team_name}</b> team.
      </>
    );
  },
  mdmEnrolled: (activity: IActivity) => {
    return (
      <>
        An end user turned on MDM features for a host with serial number{" "}
        <b>
          {activity.details?.host_serial} (
          {activity.details?.installed_from_dep ? "automatic" : "manual"})
        </b>
        .
      </>
    );
  },
  mdmUnenrolled: (activity: IActivity) => {
    return (
      <>
        {activity.actor_full_name
          ? " told Fleet to turn off mobile device management (MDM) for"
          : "Mobile device management (MDM) was turned off for"}{" "}
        <b>{activity.details?.host_display_name}</b>.
      </>
    );
  },
  editedMacosMinVersion: (activity: IActivity) => {
    const editedActivity =
      activity.details?.minimum_version === "" ? "removed" : "updated";

    const versionSection = activity.details?.minimum_version ? (
      <>
        to <b>{activity.details.minimum_version}</b>
      </>
    ) : null;

    const deadlineSection = activity.details?.deadline ? (
      <>(deadline: {activity.details.deadline})</>
    ) : null;

    const teamSection = activity.details?.team_id ? (
      <>
        the <b>{activity.details.team_name}</b> team
      </>
    ) : (
      <>no team</>
    );

    return (
      <>
        {editedActivity} the minimum macOS version {versionSection}{" "}
        {deadlineSection} on hosts assigned to {teamSection}.
      </>
    );
  },

  readHostDiskEncryptionKey: (activity: IActivity) => {
    return (
      <>
        {" "}
        viewed the disk encryption key for{" "}
        <b>{activity.details?.host_display_name}</b>.
      </>
    );
  },

  createMacOSProfile: (activity: IActivity, isPremiumTier: boolean) => {
    const profileName = activity.details?.profile_name;
    return (
      <>
        {" "}
        added{" "}
        {profileName ? (
          <>configuration profile {profileName}</>
        ) : (
          <>a configuration profile</>
        )}{" "}
        to {getProfileMessageSuffix(isPremiumTier, activity.details?.team_name)}
        .
      </>
    );
  },

  deleteMacOSProfile: (activity: IActivity, isPremiumTier: boolean) => {
    const profileName = activity.details?.profile_name;
    return (
      <>
        {" "}
        deleted{" "}
        {profileName ? (
          <>configuration profile {profileName}</>
        ) : (
          <>a configuration profile</>
        )}{" "}
        from{" "}
        {getProfileMessageSuffix(isPremiumTier, activity.details?.team_name)}.
      </>
    );
  },

  editMacOSProfile: (activity: IActivity, isPremiumTier: boolean) => {
    return (
      <>
        {" "}
        edited configuration profiles for{" "}
        {getProfileMessageSuffix(
          isPremiumTier,
          activity.details?.team_name
        )}{" "}
        via fleetctl.
      </>
    );
  },
  enableMacDiskEncryption: (activity: IActivity) => {
    const suffix = getDiskEncryptionMessageSuffix(activity.details?.team_name);
    return <> enforced disk encryption for macOS hosts {suffix}.</>;
  },
  disableMacDiskEncryption: (activity: IActivity) => {
    const suffix = getDiskEncryptionMessageSuffix(activity.details?.team_name);
    return <>removed disk encryption enforcement for macOS hosts {suffix}.</>;
  },
  changedMacOSSetupAssistant: (activity: IActivity) => {
    return getMacOSSetupAssistantMessage(
      "added",
      activity.details?.name,
      activity.details?.team_name
    );
  },
  deletedMacOSSetupAssistant: (activity: IActivity) => {
    return getMacOSSetupAssistantMessage(
      "deleted",
      activity.details?.name,
      activity.details?.team_name
    );
  },
  defaultActivityTemplate: (activity: IActivity) => {
    const entityName = find(activity.details, (_, key) =>
      key.includes("_name")
    );

    const activityType = lowerCase(activity.type).replace(" saved", "");

    return !entityName ? (
      `${activityType}.`
    ) : (
      <>
        {activityType} <b>{entityName}</b>.
      </>
    );
  },
  addedMDMBootstrapPackage: (activity: IActivity) => {
    const packageName = activity.details?.package_name;
    return (
      <>
        {" "}
        added a bootstrap package{" "}
        {packageName ? (
          <>
            &#40;<b>{packageName}</b>&#41;{" "}
          </>
        ) : (
          ""
        )}
        for macOS hosts that automatically enroll to{" "}
        {activity.details?.team_name ? (
          <>
            the <b>{activity.details.team_name}</b> team
          </>
        ) : (
          "no team"
        )}
        .
      </>
    );
  },
  deletedMDMBootstrapPackage: (activity: IActivity) => {
    const packageName = activity.details?.package_name;
    return (
      <>
        {" "}
        deleted a bootstrap package{" "}
        {packageName ? (
          <>
            &#40;<b>{packageName}</b>&#41;{" "}
          </>
        ) : (
          ""
        )}
        for macOS hosts that automatically enroll to{" "}
        {activity.details?.team_name ? (
          <>
            the <b>{activity.details.team_name}</b> team
          </>
        ) : (
          "no team"
        )}
        .
      </>
    );
  },
};

const getDetail = (
  activity: IActivity,
  isPremiumTier: boolean,
  onDetailsClick?: (details: IActivityDetails) => void
) => {
  switch (activity.type) {
    case ActivityType.LiveQuery: {
      return TAGGED_TEMPLATES.liveQueryActivityTemplate(
        activity,
        onDetailsClick
      );
    }
    case ActivityType.AppliedSpecPack: {
      return TAGGED_TEMPLATES.editPackCtlActivityTemplate();
    }
    case ActivityType.AppliedSpecPolicy: {
      return TAGGED_TEMPLATES.editPolicyCtlActivityTemplate();
    }
    case ActivityType.AppliedSpecSavedQuery: {
      return TAGGED_TEMPLATES.editQueryCtlActivityTemplate(activity);
    }
    case ActivityType.AppliedSpecTeam: {
      return TAGGED_TEMPLATES.editTeamCtlActivityTemplate(activity);
    }
    case ActivityType.EditedAgentOptions: {
      return TAGGED_TEMPLATES.editAgentOptions(activity);
    }
    case ActivityType.UserAddedBySSO: {
      return TAGGED_TEMPLATES.userAddedBySSOTempalte();
    }
    case ActivityType.UserLoggedIn: {
      return TAGGED_TEMPLATES.userLoggedIn(activity);
    }
    case ActivityType.UserFailedLogin: {
      return TAGGED_TEMPLATES.userFailedLogin(activity);
    }
    case ActivityType.UserCreated: {
      return TAGGED_TEMPLATES.userCreated(activity);
    }
    case ActivityType.UserDeleted: {
      return TAGGED_TEMPLATES.userDeleted(activity);
    }
    case ActivityType.UserChangedGlobalRole: {
      return TAGGED_TEMPLATES.userChangedGlobalRole(activity, isPremiumTier);
    }
    case ActivityType.UserDeletedGlobalRole: {
      return TAGGED_TEMPLATES.userDeletedGlobalRole(activity, isPremiumTier);
    }
    case ActivityType.UserChangedTeamRole: {
      return TAGGED_TEMPLATES.userChangedTeamRole(activity);
    }
    case ActivityType.UserDeletedTeamRole: {
      return TAGGED_TEMPLATES.userDeletedTeamRole(activity);
    }
    case ActivityType.MdmEnrolled: {
      return TAGGED_TEMPLATES.mdmEnrolled(activity);
    }
    case ActivityType.MdmUnenrolled: {
      return TAGGED_TEMPLATES.mdmUnenrolled(activity);
    }
    case ActivityType.EditedMacosMinVersion: {
      return TAGGED_TEMPLATES.editedMacosMinVersion(activity);
    }
    case ActivityType.ReadHostDiskEncryptionKey: {
      return TAGGED_TEMPLATES.readHostDiskEncryptionKey(activity);
    }
    case ActivityType.CreatedMacOSProfile: {
      return TAGGED_TEMPLATES.createMacOSProfile(activity, isPremiumTier);
    }
    case ActivityType.DeletedMacOSProfile: {
      return TAGGED_TEMPLATES.deleteMacOSProfile(activity, isPremiumTier);
    }
    case ActivityType.EditedMacOSProfile: {
      return TAGGED_TEMPLATES.editMacOSProfile(activity, isPremiumTier);
    }
    case ActivityType.EnabledMacDiskEncryption: {
      return TAGGED_TEMPLATES.enableMacDiskEncryption(activity);
    }
    case ActivityType.DisabledMacDiskEncryption: {
      return TAGGED_TEMPLATES.disableMacDiskEncryption(activity);
    }
<<<<<<< HEAD
    case ActivityType.AddedBootstrapPackage: {
      return TAGGED_TEMPLATES.addedMDMBootstrapPackage(activity);
    }
    case ActivityType.DeletedBootstrapPackage: {
      return TAGGED_TEMPLATES.deletedMDMBootstrapPackage(activity);
=======
    case ActivityType.ChangedMacOSSetupAssistant: {
      return TAGGED_TEMPLATES.changedMacOSSetupAssistant(activity);
    }
    case ActivityType.DeletedMacOSSetupAssistant: {
      return TAGGED_TEMPLATES.deletedMacOSSetupAssistant(activity);
>>>>>>> 96c6670a
    }
    default: {
      return TAGGED_TEMPLATES.defaultActivityTemplate(activity);
    }
  }
};

interface IActivityItemProps {
  activity: IActivity;
  isPremiumTier: boolean;

  /** A handler for handling clicking on the details of an activity. Not all
   * activites have more details so this is optional. An example of additonal
   * details is showing the query for a live query action.
   */
  onDetailsClick?: (details: IActivityDetails) => void;
}

const ActivityItem = ({
  activity,
  isPremiumTier,
  onDetailsClick = noop,
}: IActivityItemProps) => {
  const { actor_email } = activity;
  const { gravatar_url } = actor_email
    ? addGravatarUrlToResource({ email: actor_email })
    : { gravatar_url: DEFAULT_GRAVATAR_LINK };

  const activityCreatedAt = new Date(activity.created_at);

  return (
    <div className={baseClass}>
      <Avatar
        className={`${baseClass}__avatar-image`}
        user={{ gravatar_url }}
        size="small"
        hasWhiteBackground
      />
      <div className={`${baseClass}__details`}>
        <p>
          <span className={`${baseClass}__details-topline`}>
            {activity.type === ActivityType.UserLoggedIn ? (
              <b>{activity.actor_email} </b>
            ) : (
              <b>{activity.actor_full_name} </b>
            )}
            {getDetail(activity, isPremiumTier, onDetailsClick)}
          </span>
          <br />
          <span
            className={`${baseClass}__details-bottomline`}
            data-tip
            data-for={`activity-${activity.id}`}
          >
            {formatDistanceToNowStrict(activityCreatedAt, {
              addSuffix: true,
            })}
          </span>
          <ReactTooltip
            className="date-tooltip"
            place="top"
            type="dark"
            effect="solid"
            id={`activity-${activity.id}`}
            backgroundColor="#3e4771"
          >
            {intlFormat(
              activityCreatedAt,
              {
                year: "numeric",
                month: "numeric",
                day: "numeric",
                hour: "numeric",
                minute: "numeric",
                second: "numeric",
              },
              { locale: window.navigator.languages[0] }
            )}
          </ReactTooltip>
        </p>
      </div>
    </div>
  );
};

export default ActivityItem;<|MERGE_RESOLUTION|>--- conflicted
+++ resolved
@@ -478,19 +478,17 @@
     case ActivityType.DisabledMacDiskEncryption: {
       return TAGGED_TEMPLATES.disableMacDiskEncryption(activity);
     }
-<<<<<<< HEAD
     case ActivityType.AddedBootstrapPackage: {
       return TAGGED_TEMPLATES.addedMDMBootstrapPackage(activity);
     }
     case ActivityType.DeletedBootstrapPackage: {
       return TAGGED_TEMPLATES.deletedMDMBootstrapPackage(activity);
-=======
+    }
     case ActivityType.ChangedMacOSSetupAssistant: {
       return TAGGED_TEMPLATES.changedMacOSSetupAssistant(activity);
     }
     case ActivityType.DeletedMacOSSetupAssistant: {
       return TAGGED_TEMPLATES.deletedMacOSSetupAssistant(activity);
->>>>>>> 96c6670a
     }
     default: {
       return TAGGED_TEMPLATES.defaultActivityTemplate(activity);
