import React, { useState } from "react";
import { useQuery } from "react-query";
import { Tab, Tabs, TabList, TabPanel } from "react-tabs";

import softwareAPI from "services/entities/software";
import { ISoftware } from "interfaces/software";

import Modal from "components/Modal";
import TabsWrapper from "components/TabsWrapper";
import TableContainer from "components/TableContainer"; // @ts-ignore
import Dropdown from "components/forms/fields/Dropdown";

import { generateTableHeaders } from "./SoftwareTableConfig";

interface ITableQueryProps {
  pageIndex: number;
  pageSize: number;
  searchQuery: string;
  sortHeader: string;
  sortDirection: string;
}

interface ISoftwareCardProps {
  isModalOpen: boolean;
  setIsSoftwareModalOpen: (isOpen: boolean) => void;
}

const VULNERABLE_OPTIONS = [
  {
    disabled: false,
    label: "All software",
    value: false,
    helpText: "All sofware installed on your hosts.",
  },
  {
    disabled: false,
    label: "Vulnerable software",
    value: true,
    helpText:
      "All software installed on your hosts with detected vulnerabilities.",
  },
];

const PAGE_SIZE = 8;
const MODAL_PAGE_SIZE = 20;
const baseClass = "home-software";

const EmptySoftware = (message: string): JSX.Element => {
  const emptySoftware = (
    <div className={`${baseClass}__empty-software`}>
      <h1>
        No installed software{" "}
        {message === "vulnerable"
          ? "with detected vulnerabilities"
          : "detected"}
        .
      </h1>
      <p>
        Expecting to see{" "}
        {message === "vulnerable" && "detected vulnerabilities "}software? Check
        out the Fleet documentation on{" "}
        <a
          href="https://fleetdm.com/docs/deploying/configuration#software-inventory"
          target="_blank"
          rel="noopener noreferrer"
        >
          how to configure software inventory
        </a>
        .
      </p>
    </div>
  );

  switch (message) {
    case "modal":
      return (
        <div className={`${baseClass}__empty-software-modal`}>
          {emptySoftware}
        </div>
      );
    case "search":
      return (
        <div className={`${baseClass}__empty-software-modal`}>
          <div className={`${baseClass}__empty-software`}>
            <h1>No software matches the current search criteria.</h1>
            <p>
              Expecting to see software? Try again in a few seconds as the
              system catches up.
            </p>
          </div>
        </div>
      );
    default:
      return emptySoftware;
  }
};

const Software = ({
  isModalOpen,
  setIsSoftwareModalOpen,
}: ISoftwareCardProps): JSX.Element => {
  const [softwarePageIndex, setSoftwarePageIndex] = useState<number>(0);
  const [vSoftwarePageIndex, setVSoftwarePageIndex] = useState<number>(0);
  const [modalSoftwarePageIndex, setModalSoftwarePageIndex] = useState<number>(
    0
  );
  const [
    modalSoftwareSearchText,
    setModalSoftwareSearchText,
  ] = useState<string>("");
  const [
    isModalSoftwareVulnerable,
    setIsModalSoftwareVulnerable,
  ] = useState<boolean>(false);
  const [navTabIndex, setNavTabIndex] = useState<number>(0);

  const { data: software, isLoading: isLoadingSoftware } = useQuery<
    ISoftware[],
    Error
  >(
    ["software", softwarePageIndex],
    () =>
      softwareAPI.load({
        page: softwarePageIndex,
        perPage: PAGE_SIZE,
        orderKey: "host_count,id",
        orderDir: "desc",
      }),
    {
      enabled: navTabIndex === 0,
      refetchOnWindowFocus: false,
    }
  );

  const {
    data: vulnerableSoftware,
    isLoading: isLoadingVulnerableSoftware,
  } = useQuery<ISoftware[], Error>(
    ["vSoftware", vSoftwarePageIndex],
    () =>
      softwareAPI.load({
        page: vSoftwarePageIndex,
        perPage: PAGE_SIZE,
        orderKey: "host_count,id",
        orderDir: "desc",
        vulnerable: true,
      }),
    {
      enabled: navTabIndex === 1,
      refetchOnWindowFocus: false,
    }
  );

  const { data: modalSoftware, isLoading: isLoadingModalSoftware } = useQuery<
    ISoftware[],
    Error
  >(
    [
      "modalSoftware",
      modalSoftwarePageIndex,
      modalSoftwareSearchText,
      isModalSoftwareVulnerable,
    ],
    () =>
      softwareAPI.load({
        page: modalSoftwarePageIndex,
        perPage: MODAL_PAGE_SIZE,
        query: modalSoftwareSearchText,
        orderKey: "host_count,id",
        orderDir: "desc",
        vulnerable: isModalSoftwareVulnerable,
      }),
    {
      enabled: isModalOpen,
      refetchOnWindowFocus: false,
    }
  );

  // NOTE: this is called once on the initial rendering. The initial render of
  // the TableContainer child component will call this handler.
  const onAllSoftwareQueryChange = async ({ pageIndex }: ITableQueryProps) => {
    if (pageIndex !== softwarePageIndex) {
      setSoftwarePageIndex(pageIndex);
    }
  };

  const onVulnerableSoftwareQueryChange = async ({
    pageIndex,
  }: ITableQueryProps) => {
    if (pageIndex !== vSoftwarePageIndex) {
      setVSoftwarePageIndex(pageIndex);
    }
  };

  const onModalSoftwareQueryChange = async ({
    pageIndex,
    searchQuery,
  }: ITableQueryProps) => {
    setModalSoftwareSearchText(searchQuery);

    if (pageIndex !== modalSoftwarePageIndex) {
      setModalSoftwarePageIndex(pageIndex);
    }
  };

  const NoAllSoftware = (isVulnerableTable: boolean) => (
    <div className="no-software">
      <p>
        No {isVulnerableTable ? "vulnerable" : "installed"} software detected.
      </p>
      {!isVulnerableTable && (
        <span>
          Expecting to see installed software? Check out the Fleet documentation
          on&nbsp;
          <a
            href="https://fleetdm.com/docs/deploying/configuration#software-inventory"
            target="_blank"
            rel="noreferrer"
          >
            how to configure software inventory
          </a>
          .
        </span>
      )}
    </div>
  );

  const NoSoftwareFromSearch = () => (
    <div className="no-software">
      <p>No software matches the current search criteria. </p>
      <span>
        Expecting to see software? Try again in a few seconds as the system
        catches up.
      </span>
    </div>
  );

  const renderStatusDropdown = () => {
    return (
      <Dropdown
        value={isModalSoftwareVulnerable}
        className={`${baseClass}__status_dropdown`}
        options={VULNERABLE_OPTIONS}
        searchable={false}
        onChange={(value: boolean) => setIsModalSoftwareVulnerable(value)}
      />
    );
  };

  const tableHeaders = generateTableHeaders();

  return (
    <div className={baseClass}>
      <TabsWrapper>
        <Tabs selectedIndex={navTabIndex} onSelect={(i) => setNavTabIndex(i)}>
          <TabList>
            <Tab>All</Tab>
            <Tab>Vulnerable</Tab>
          </TabList>
          <TabPanel>
            <TableContainer
              columns={tableHeaders}
              data={software || []}
              isLoading={isLoadingSoftware}
              defaultSortHeader={"host_count"}
              defaultSortDirection={"desc"}
              hideActionButton
              resultsTitle={"software"}
<<<<<<< HEAD
              emptyComponent={NoAllSoftware}
=======
              emptyComponent={EmptySoftware}
>>>>>>> ddbfb7f6
              showMarkAllPages={false}
              isAllPagesSelected={false}
              disableCount
              disableActionButton
              pageSize={PAGE_SIZE}
              onQueryChange={onAllSoftwareQueryChange}
            />
          </TabPanel>
          <TabPanel>
            <TableContainer
              columns={tableHeaders}
              data={vulnerableSoftware || []}
              isLoading={isLoadingVulnerableSoftware}
              defaultSortHeader={"host_count"}
              defaultSortDirection={"desc"}
              hideActionButton
              resultsTitle={"software"}
<<<<<<< HEAD
              emptyComponent={() => NoAllSoftware(true)}
=======
              emptyComponent={() => EmptySoftware("vulnerable")}
>>>>>>> ddbfb7f6
              showMarkAllPages={false}
              isAllPagesSelected={false}
              disableCount
              disableActionButton
              pageSize={PAGE_SIZE}
              onQueryChange={onVulnerableSoftwareQueryChange}
            />
          </TabPanel>
        </Tabs>
      </TabsWrapper>
      {isModalOpen && (
        <Modal
          title="Software"
          onExit={() => setIsSoftwareModalOpen(false)}
          className={`${baseClass}__software-modal`}
        >
          <>
            <p>
              Search for a specific software version to find the hosts that have
              it installed.
            </p>
            <TableContainer
              columns={tableHeaders}
              data={modalSoftware || []}
              isLoading={isLoadingModalSoftware}
              defaultSortHeader={"host_count"}
              defaultSortDirection={"desc"}
              hideActionButton
              resultsTitle={"software items"}
<<<<<<< HEAD
              emptyComponent={NoSoftwareFromSearch}
=======
              emptyComponent={() =>
                EmptySoftware(
                  modalSoftwareSearchText === "" ? "modal" : "search"
                )
              }
>>>>>>> ddbfb7f6
              showMarkAllPages={false}
              isAllPagesSelected={false}
              searchable
              disableCount
              disableActionButton
              pageSize={MODAL_PAGE_SIZE}
              onQueryChange={onModalSoftwareQueryChange}
              customControl={renderStatusDropdown}
            />
          </>
        </Modal>
      )}
    </div>
  );
};

export default Software;<|MERGE_RESOLUTION|>--- conflicted
+++ resolved
@@ -266,11 +266,7 @@
               defaultSortDirection={"desc"}
               hideActionButton
               resultsTitle={"software"}
-<<<<<<< HEAD
               emptyComponent={NoAllSoftware}
-=======
-              emptyComponent={EmptySoftware}
->>>>>>> ddbfb7f6
               showMarkAllPages={false}
               isAllPagesSelected={false}
               disableCount
@@ -288,11 +284,7 @@
               defaultSortDirection={"desc"}
               hideActionButton
               resultsTitle={"software"}
-<<<<<<< HEAD
               emptyComponent={() => NoAllSoftware(true)}
-=======
-              emptyComponent={() => EmptySoftware("vulnerable")}
->>>>>>> ddbfb7f6
               showMarkAllPages={false}
               isAllPagesSelected={false}
               disableCount
@@ -322,15 +314,7 @@
               defaultSortDirection={"desc"}
               hideActionButton
               resultsTitle={"software items"}
-<<<<<<< HEAD
               emptyComponent={NoSoftwareFromSearch}
-=======
-              emptyComponent={() =>
-                EmptySoftware(
-                  modalSoftwareSearchText === "" ? "modal" : "search"
-                )
-              }
->>>>>>> ddbfb7f6
               showMarkAllPages={false}
               isAllPagesSelected={false}
               searchable
