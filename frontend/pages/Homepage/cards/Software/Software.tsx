--- conflicted
+++ resolved
@@ -376,7 +376,6 @@
               defaultSortHeader={"name"}
               defaultSortDirection={"asc"}
               hideActionButton
-              filteredCount={modalSoftwareCount}
               resultsTitle={"software items"}
               emptyComponent={() =>
                 EmptySoftware(
@@ -390,11 +389,7 @@
               pageSize={MODAL_PAGE_SIZE}
               onQueryChange={onModalSoftwareQueryChange}
               customControl={renderStatusDropdown}
-<<<<<<< HEAD
               renderCount={renderModalSoftwareCount}
-=======
-              isClientSidePagination
->>>>>>> c9177f64
             />
           </>
         </Modal>
