--- conflicted
+++ resolved
@@ -1,4 +1,4 @@
-import React, { useContext, useState, useCallback } from "react";
+import React, { useContext, useState } from "react";
 import { useQuery } from "react-query";
 import paths from "router/paths";
 import { AppContext } from "context/app";
@@ -114,12 +114,8 @@
           (platform: IHostSummaryPlatform) => platform.platform === "windows"
         ) || { platform: "windows", hosts_count: 0 };
         setWindowsCount(windowsHosts.hosts_count.toLocaleString("en-US"));
-<<<<<<< HEAD
-        setLinuxCount(getLinuxCount(data.platforms).toLocaleString("en-US"));
-=======
         setIsLoadingHostsSummary(false);
         setShowHostsUI(true);
->>>>>>> dc8eacc9
       },
     }
   );
@@ -151,36 +147,6 @@
             </div>
           </div>
         </div>
-<<<<<<< HEAD
-        <div className={`${baseClass}__section one-column`}>
-          <InfoCard
-            title="Hosts"
-            action={{
-              type: "link",
-              to:
-                MANAGE_HOSTS +
-                TAGGED_TEMPLATES.hostsByTeamRoute(currentTeam?.id),
-              text: "View all hosts",
-            }}
-            total_host_count={totalCount}
-          >
-            <HostsSummary
-              // currentTeamId={currentTeam?.id}
-              macCount={macCount}
-              windowsCount={windowsCount}
-              linuxCount={linuxCount}
-            />
-          </InfoCard>
-        </div>
-        <div className={`${baseClass}__section one-column`}>
-          <InfoCard title="">
-            <HostsStatus
-              onlineCount={onlineCount}
-              offlineCount={offlineCount}
-              newCount={newCount}
-            />
-          </InfoCard>
-=======
         <div className="host-sections">
           <>
             {isLoadingHostsSummary && (
@@ -225,7 +191,6 @@
               </InfoCard>
             </div>
           </>
->>>>>>> dc8eacc9
         </div>
         {isPreviewMode && (
           <div className={`${baseClass}__section two-column`}>
