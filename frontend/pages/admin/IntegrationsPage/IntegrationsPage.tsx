--- conflicted
+++ resolved
@@ -2,37 +2,16 @@
 import React, { useContext } from "react";
 import { Params } from "react-router/lib/Router";
 
-<<<<<<< HEAD
-import { NotificationContext } from "context/notification";
-import { IConfig } from "interfaces/config";
-import {
-  IJiraIntegration,
-  IZendeskIntegration,
-  IIntegration,
-  IIntegrationTableData,
-  IIntegrations,
-} from "interfaces/integration";
-import { IApiError } from "interfaces/errors";
-import { IEmptyTableProps } from "interfaces/empty_table";
-=======
 import SideNav from "../components/SideNav";
 import INTEGRATION_SETTINGS_NAV_ITEMS from "./IntegrationNavItems";
->>>>>>> 08aafe82
 
 const baseClass = "integrations";
 
 const MDM_DISABLED_DESCRIPTION =
   "Add or edit integrations to create tickets when Fleet detects new vulnerabilities.";
 
-<<<<<<< HEAD
-import TableContainer from "components/TableContainer";
-import TableDataError from "components/DataError";
-import EmptyTable from "components/EmptyTable";
-import CustomLink from "components/CustomLink";
-=======
 const MDM_ENABLED_DESCRIPTION =
   "Add ticket destinations and turn on mobile device management features.";
->>>>>>> 08aafe82
 
 interface IIntegrationSettingsPageProps {
   params: Params;
@@ -44,363 +23,6 @@
 
   const { isMdmEnabled } = useContext(AppContext);
 
-<<<<<<< HEAD
-const VALIDATION_FAILED_ERROR =
-  "There was a problem with the information you provided.";
-const BAD_REQUEST_ERROR =
-  "Invalid login credentials or URL. Please correct and try again.";
-const UNKNOWN_ERROR =
-  "We experienced an error when attempting to connect. Please try again later.";
-
-const IntegrationsPage = (): JSX.Element => {
-  const { renderFlash } = useContext(NotificationContext);
-
-  const [showAddIntegrationModal, setShowAddIntegrationModal] = useState(false);
-  const [showDeleteIntegrationModal, setShowDeleteIntegrationModal] = useState(
-    false
-  );
-  const [showEditIntegrationModal, setShowEditIntegrationModal] = useState(
-    false
-  );
-  const [
-    integrationEditing,
-    setIntegrationEditing,
-  ] = useState<IIntegrationTableData>();
-  const [isUpdatingIntegration, setIsUpdatingIntegration] = useState(false);
-  const [jiraIntegrations, setJiraIntegrations] = useState<
-    IJiraIntegration[]
-  >();
-  const [zendeskIntegrations, setZendeskIntegrations] = useState<
-    IZendeskIntegration[]
-  >();
-  const [backendValidators, setBackendValidators] = useState<{
-    [key: string]: string;
-  }>({});
-  const [testingConnection, setTestingConnection] = useState(false);
-
-  const {
-    data: integrations,
-    isLoading: isLoadingIntegrations,
-    error: loadingIntegrationsError,
-    refetch: refetchIntegrations,
-  } = useQuery<IConfig, Error, IIntegrations>(
-    ["integrations"],
-    () => configAPI.loadAll(),
-    {
-      select: (data: IConfig) => {
-        return data.integrations;
-      },
-      onSuccess: (data) => {
-        if (data) {
-          setJiraIntegrations(data.jira);
-          setZendeskIntegrations(data.zendesk);
-        }
-      },
-    }
-  );
-
-  const combineJiraAndZendesk = memoize(() => {
-    return combineDataSets(jiraIntegrations || [], zendeskIntegrations || []);
-  });
-
-  const toggleAddIntegrationModal = useCallback(() => {
-    setShowAddIntegrationModal(!showAddIntegrationModal);
-    setBackendValidators({});
-  }, [
-    showAddIntegrationModal,
-    setShowAddIntegrationModal,
-    setBackendValidators,
-  ]);
-
-  const toggleDeleteIntegrationModal = useCallback(
-    (integration?: IIntegrationTableData) => {
-      setShowDeleteIntegrationModal(!showDeleteIntegrationModal);
-      integration
-        ? setIntegrationEditing(integration)
-        : setIntegrationEditing(undefined);
-    },
-    [
-      showDeleteIntegrationModal,
-      setShowDeleteIntegrationModal,
-      setIntegrationEditing,
-    ]
-  );
-
-  const toggleEditIntegrationModal = useCallback(
-    (integration?: IIntegrationTableData) => {
-      setShowEditIntegrationModal(!showEditIntegrationModal);
-      setBackendValidators({});
-      integration
-        ? setIntegrationEditing(integration)
-        : setIntegrationEditing(undefined);
-    },
-    [
-      showEditIntegrationModal,
-      setShowEditIntegrationModal,
-      setIntegrationEditing,
-      setBackendValidators,
-    ]
-  );
-
-  const onAddSubmit = useCallback(
-    (integrationSubmitData: IIntegration[], integrationDestination: string) => {
-      // Updates either integrations.jira or integrations.zendesk
-      const destination = () => {
-        if (integrationDestination === "jira") {
-          return { jira: integrationSubmitData, zendesk: zendeskIntegrations };
-        }
-        return { zendesk: integrationSubmitData, jira: jiraIntegrations };
-      };
-
-      setTestingConnection(true);
-      configAPI
-        .update({ integrations: destination() })
-        .then(() => {
-          renderFlash(
-            "success",
-            <>
-              Successfully added{" "}
-              <b>
-                {integrationSubmitData[integrationSubmitData.length - 1].url} -{" "}
-                {integrationSubmitData[integrationSubmitData.length - 1]
-                  .project_key ||
-                  integrationSubmitData[integrationSubmitData.length - 1]
-                    .group_id}
-              </b>
-            </>
-          );
-          setBackendValidators({});
-          toggleAddIntegrationModal();
-          refetchIntegrations();
-        })
-        .catch((addError: { data: IApiError }) => {
-          if (addError.data?.message.includes("Validation Failed")) {
-            if (
-              addError.data?.errors[0].reason.includes(
-                "duplicate Jira integration"
-              )
-            ) {
-              renderFlash(
-                "error",
-                <>
-                  Could not add{" "}
-                  <b>
-                    {
-                      integrationSubmitData[integrationSubmitData.length - 1]
-                        .url
-                    }{" "}
-                    -{" "}
-                    {integrationSubmitData[integrationSubmitData.length - 1]
-                      .project_key ||
-                      integrationSubmitData[integrationSubmitData.length - 1]
-                        .group_id}
-                  </b>
-                  . This integration already exists
-                </>
-              );
-            } else {
-              renderFlash("error", VALIDATION_FAILED_ERROR);
-            }
-          } else if (addError.data?.message.includes("Bad request")) {
-            renderFlash("error", BAD_REQUEST_ERROR);
-          } else if (addError.data?.message.includes("Unknown Error")) {
-            renderFlash("error", UNKNOWN_ERROR);
-          } else {
-            renderFlash(
-              "error",
-              <>
-                Could not add{" "}
-                <b>
-                  {integrationSubmitData[integrationSubmitData.length - 1].url}
-                </b>
-                . Please try again.
-              </>
-            );
-          }
-        })
-        .finally(() => {
-          setTestingConnection(false);
-        });
-    },
-    [toggleAddIntegrationModal]
-  );
-
-  const onDeleteSubmit = useCallback(() => {
-    if (integrationEditing) {
-      const deleteIntegrationDestination = () => {
-        if (integrationEditing.type === "jira") {
-          integrations?.jira.splice(integrationEditing.originalIndex, 1);
-          return configAPI.update({
-            integrations: {
-              jira: integrations?.jira,
-              zendesk: zendeskIntegrations,
-            },
-          });
-        }
-        integrations?.zendesk.splice(integrationEditing.originalIndex, 1);
-        return configAPI.update({
-          integrations: {
-            zendesk: integrations?.zendesk,
-            jira: jiraIntegrations,
-          },
-        });
-      };
-      setIsUpdatingIntegration(true);
-      deleteIntegrationDestination()
-        .then(() => {
-          renderFlash(
-            "success",
-            <>
-              Successfully deleted{" "}
-              <b>
-                {integrationEditing.url} -{" "}
-                {integrationEditing.projectKey ||
-                  integrationEditing.groupId?.toString()}
-              </b>
-            </>
-          );
-          refetchIntegrations();
-        })
-        .catch(() => {
-          renderFlash(
-            "error",
-            <>
-              Could not delete{" "}
-              <b>
-                {integrationEditing.url} -{" "}
-                {integrationEditing.projectKey ||
-                  integrationEditing.groupId?.toString()}
-              </b>
-              . Please try again.
-            </>
-          );
-        })
-        .finally(() => {
-          setIsUpdatingIntegration(false);
-          toggleDeleteIntegrationModal();
-        });
-    }
-  }, [integrationEditing, toggleDeleteIntegrationModal]);
-
-  const onEditSubmit = useCallback(
-    (integrationSubmitData: IIntegration[]) => {
-      if (integrationEditing) {
-        setTestingConnection(true);
-
-        const editIntegrationDestination = () => {
-          if (integrationEditing.type === "jira") {
-            return configAPI.update({
-              integrations: {
-                jira: integrationSubmitData,
-                zendesk: zendeskIntegrations,
-              },
-            });
-          }
-          return configAPI.update({
-            integrations: {
-              zendesk: integrationSubmitData,
-              jira: jiraIntegrations,
-            },
-          });
-        };
-
-        editIntegrationDestination()
-          .then(() => {
-            renderFlash(
-              "success",
-              <>
-                Successfully edited{" "}
-                <b>
-                  {integrationSubmitData[integrationEditing?.originalIndex].url}{" "}
-                  -{" "}
-                  {integrationSubmitData[integrationEditing?.originalIndex]
-                    .project_key ||
-                    integrationSubmitData[integrationEditing?.originalIndex]
-                      .group_id}
-                </b>
-              </>
-            );
-            setBackendValidators({});
-            setTestingConnection(false);
-            setShowEditIntegrationModal(false);
-            refetchIntegrations();
-          })
-          .catch((editError: { data: IApiError }) => {
-            if (editError.data.message.includes("Validation Failed")) {
-              renderFlash("error", VALIDATION_FAILED_ERROR);
-            }
-            if (editError.data.message.includes("Bad request")) {
-              renderFlash("error", BAD_REQUEST_ERROR);
-            }
-            if (editError.data.message.includes("Unknown Error")) {
-              renderFlash("error", UNKNOWN_ERROR);
-            } else {
-              renderFlash(
-                "error",
-                <>
-                  Could not edit{" "}
-                  <b>
-                    {integrationEditing?.url} -{" "}
-                    {integrationEditing?.projectKey ||
-                      integrationEditing?.groupId?.toString()}
-                  </b>
-                  . Please try again.
-                </>
-              );
-            }
-          })
-          .finally(() => {
-            setTestingConnection(false);
-          });
-      }
-    },
-    [integrationEditing, toggleEditIntegrationModal]
-  );
-
-  const onActionSelection = (
-    action: string,
-    integration: IIntegrationTableData
-  ): void => {
-    switch (action) {
-      case "edit":
-        toggleEditIntegrationModal(integration);
-        break;
-      case "delete":
-        toggleDeleteIntegrationModal(integration);
-        break;
-      default:
-    }
-  };
-
-  const emptyState = () => {
-    const emptyIntegrations: IEmptyTableProps = {
-      iconName: "empty-integrations",
-      header: "Set up integrations",
-      info:
-        "Create tickets automatically when Fleet detects new software vulnerabilities or hosts failing policies.",
-      additionalInfo: (
-        <>
-          Want to learn more?&nbsp;
-          <CustomLink
-            url="https://fleetdm.com/docs/using-fleet/automations"
-            text="Read about automations"
-            newTab
-          />
-        </>
-      ),
-      primaryButton: (
-        <Button
-          variant="brand"
-          className={`${noIntegrationsClass}__add-button`}
-          onClick={toggleAddIntegrationModal}
-        >
-          Add integration
-        </Button>
-      ),
-    };
-    return emptyIntegrations;
-  };
-=======
   // filter out mdm if not enabled.
   let navItems = INTEGRATION_SETTINGS_NAV_ITEMS;
   if (!isMdmEnabled) {
@@ -408,7 +30,6 @@
       (item) => item.urlSection !== "mdm"
     );
   }
->>>>>>> 08aafe82
 
   const currentSection =
     navItems.find((item) => item.urlSection === section) ??
@@ -421,75 +42,12 @@
       <p className={`${baseClass}__page-description`}>
         {isMdmEnabled ? MDM_ENABLED_DESCRIPTION : MDM_DISABLED_DESCRIPTION}
       </p>
-<<<<<<< HEAD
-      {loadingIntegrationsError ? (
-        <TableDataError />
-      ) : (
-        <TableContainer
-          columns={tableHeaders}
-          data={tableData}
-          isLoading={isLoadingIntegrations}
-          defaultSortHeader={"name"}
-          defaultSortDirection={"asc"}
-          actionButtonText={"Add integration"}
-          hideActionButton={!tableData?.length}
-          actionButtonVariant={"brand"}
-          onActionButtonClick={toggleAddIntegrationModal}
-          resultsTitle={"integrations"}
-          emptyComponent={() =>
-            EmptyTable({
-              iconName: emptyState().iconName,
-              header: emptyState().header,
-              info: emptyState().info,
-              additionalInfo: emptyState().additionalInfo,
-              primaryButton: emptyState().primaryButton,
-            })
-          }
-          showMarkAllPages={false}
-          isAllPagesSelected={false}
-          disablePagination
-        />
-      )}
-      {showAddIntegrationModal && (
-        <AddIntegrationModal
-          onCancel={toggleAddIntegrationModal}
-          onSubmit={onAddSubmit}
-          backendValidators={backendValidators}
-          integrations={integrations || { jira: [], zendesk: [] }}
-          testingConnection={testingConnection}
-        />
-      )}
-      {showDeleteIntegrationModal && (
-        <DeleteIntegrationModal
-          onCancel={toggleDeleteIntegrationModal}
-          onSubmit={onDeleteSubmit}
-          url={integrationEditing?.url || ""}
-          projectKey={
-            integrationEditing?.projectKey ||
-            integrationEditing?.groupId?.toString() ||
-            ""
-          }
-          isUpdatingIntegration={isUpdatingIntegration}
-        />
-      )}
-      {showEditIntegrationModal && integrations && (
-        <EditIntegrationModal
-          onCancel={toggleEditIntegrationModal}
-          onSubmit={onEditSubmit}
-          backendValidators={backendValidators}
-          integrations={integrations}
-          integrationEditing={integrationEditing}
-          testingConnection={testingConnection}
-        />
-      )}
-=======
       <SideNav
         className={`${baseClass}__side-nav`}
         navItems={navItems}
         activeItem={currentSection.urlSection}
         CurrentCard={<CurrentCard />}
       />
->>>>>>> 08aafe82
     </div>
   );
 };
