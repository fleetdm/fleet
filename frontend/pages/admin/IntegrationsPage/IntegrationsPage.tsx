import React, { useState, useContext, useCallback } from "react";
import { useQuery } from "react-query";
import memoize from "memoize-one";

import { NotificationContext } from "context/notification";
import { IConfig } from "interfaces/config";
import {
  IJiraIntegration,
  IZendeskIntegration,
  IIntegration,
  IIntegrationTableData,
  IIntegrations,
} from "interfaces/integration";
import { IApiError } from "interfaces/errors";

import Button from "components/buttons/Button";
// @ts-ignore
import FleetIcon from "components/icons/FleetIcon";

import configAPI from "services/entities/config";

import TableContainer from "components/TableContainer";
import TableDataError from "components/DataError";
import AddIntegrationModal from "./components/CreateIntegrationModal";
import DeleteIntegrationModal from "./components/DeleteIntegrationModal";
import EditIntegrationModal from "./components/EditIntegrationModal";

import {
  generateTableHeaders,
  combineDataSets,
} from "./IntegrationsTableConfig";

const baseClass = "integrations-management";
const noIntegrationsClass = "no-integrations";

const VALIDATION_FAILED_ERROR =
  "There was a problem with the information you provided.";
const BAD_REQUEST_ERROR =
  "Invalid login credentials or Jira URL. Please correct and try again.";
const UNKNOWN_ERROR =
  "We experienced an error when attempting to connect to Jira. Please try again later.";

const IntegrationsPage = (): JSX.Element => {
  const { renderFlash } = useContext(NotificationContext);

  const [showAddIntegrationModal, setShowAddIntegrationModal] = useState(false);
  const [showDeleteIntegrationModal, setShowDeleteIntegrationModal] = useState(
    false
  );
  const [showEditIntegrationModal, setShowEditIntegrationModal] = useState(
    false
  );
  const [
    integrationEditing,
    setIntegrationEditing,
  ] = useState<IIntegrationTableData>();
  const [jiraIntegrations, setJiraIntegrations] = useState<
    IJiraIntegration[]
  >();
  const [zendeskIntegrations, setZendeskIntegrations] = useState<
    IZendeskIntegration[]
  >();
  const [backendValidators, setBackendValidators] = useState<{
    [key: string]: string;
  }>({});
  const [testingConnection, setTestingConnection] = useState<boolean>(false);

  const {
    data: integrations,
    isLoading: isLoadingIntegrations,
    error: loadingIntegrationsError,
    refetch: refetchIntegrations,
  } = useQuery<IConfig, Error, IIntegrations>(
    ["integrations"],
    () => configAPI.loadAll(),
    {
      select: (data: IConfig) => {
        return data.integrations;
      },
      onSuccess: (data) => {
        if (data) {
<<<<<<< HEAD
          setJiraIntegrations(data.jira);
          setZendeskIntegrations(data.zendesk);
=======
          const addIndex = data.map((integration, index) => {
            return { ...integration, index };
          });
          setIntegrationsIndexed(addIndex);
        } else {
          setIntegrationsIndexed([]);
>>>>>>> 4dd2e57d
        }
      },
    }
  );

  const combineJiraAndZendesk = memoize(() => {
    return combineDataSets(jiraIntegrations || [], zendeskIntegrations || []);
  });

  const toggleAddIntegrationModal = useCallback(() => {
    setShowAddIntegrationModal(!showAddIntegrationModal);
    setBackendValidators({});
  }, [
    showAddIntegrationModal,
    setShowAddIntegrationModal,
    setBackendValidators,
  ]);

  const toggleDeleteIntegrationModal = useCallback(
    (integration?: IIntegrationTableData) => {
      setShowDeleteIntegrationModal(!showDeleteIntegrationModal);
      integration
        ? setIntegrationEditing(integration)
        : setIntegrationEditing(undefined);
    },
    [
      showDeleteIntegrationModal,
      setShowDeleteIntegrationModal,
      setIntegrationEditing,
    ]
  );

  const toggleEditIntegrationModal = useCallback(
    (integration?: IIntegrationTableData) => {
      setShowEditIntegrationModal(!showEditIntegrationModal);
      setBackendValidators({});
      integration
        ? setIntegrationEditing(integration)
        : setIntegrationEditing(undefined);
    },
    [
      showEditIntegrationModal,
      setShowEditIntegrationModal,
      setIntegrationEditing,
      setBackendValidators,
    ]
  );

  const onCreateSubmit = useCallback(
    (integrationSubmitData: IIntegration[], integrationDestination: string) => {
      // Updates either integrations.jira or integrations.zendesk
      const destination = () => {
        if (integrationDestination === "jira") {
          return { jira: integrationSubmitData, zendesk: zendeskIntegrations };
        }
        return { zendesk: integrationSubmitData, jira: jiraIntegrations };
      };

      setTestingConnection(true);
      configAPI
        .update({ integrations: destination() })
        .then(() => {
          renderFlash(
            "success",
            <>
              Successfully added{" "}
              <b>
<<<<<<< HEAD
                {integrationSubmitData[integrationSubmitData.length - 1].url}
=======
                {
                  jiraIntegrationSubmitData[
                    jiraIntegrationSubmitData.length - 1
                  ].url
                }{" "}
                -{" "}
                {
                  jiraIntegrationSubmitData[
                    jiraIntegrationSubmitData.length - 1
                  ].project_key
                }
>>>>>>> 4dd2e57d
              </b>
            </>
          );
          setBackendValidators({});
          toggleAddIntegrationModal();
          refetchIntegrations();
        })
        .catch((createError: { data: IApiError }) => {
          if (createError.data.message.includes("Validation Failed")) {
            renderFlash("error", VALIDATION_FAILED_ERROR);
          } else if (createError.data.message.includes("Bad request")) {
            if (
              createError.data.errors[0].reason.includes(
                "duplicate Jira integration for project key"
              )
            ) {
              renderFlash(
                "error",
                <>
                  Could not add add{" "}
                  <b>
                    {
                      jiraIntegrationSubmitData[
                        jiraIntegrationSubmitData.length - 1
                      ].url
                    }{" "}
                    -{" "}
                    {
                      jiraIntegrationSubmitData[
                        jiraIntegrationSubmitData.length - 1
                      ].project_key
                    }
                  </b>
                  . This integration already exists
                </>
              );
            } else {
              renderFlash("error", BAD_REQUEST_ERROR);
            }
          } else if (createError.data.message.includes("Unknown Error")) {
            renderFlash("error", UNKNOWN_ERROR);
          } else {
            renderFlash(
              "error",
              <>
                Could not add{" "}
                <b>
                  {integrationSubmitData[integrationSubmitData.length - 1].url}
                </b>
                . Please try again.
              </>
            );
            toggleAddIntegrationModal();
          }
        })
        .finally(() => {
          setTestingConnection(false);
        });
    },
    [toggleAddIntegrationModal]
  );

  const onDeleteSubmit = useCallback(() => {
    if (integrationEditing) {
      const deleteIntegrationDestination = () => {
        if (integrationEditing.type === "jira") {
          integrations?.jira.splice(integrationEditing.originalIndex, 1);
          return configAPI.update({
            integrations: {
              jira: integrations?.jira,
              zendesk: zendeskIntegrations,
            },
          });
        }
        integrations?.zendesk.splice(integrationEditing.originalIndex, 1);
        return configAPI.update({
          integrations: {
            zendesk: integrations?.zendesk,
            jira: jiraIntegrations,
          },
        });
      };

      deleteIntegrationDestination()
        .then(() => {
          renderFlash(
            "success",
            <>
              Successfully deleted{" "}
              <b>
                {integrationEditing.url} - {integrationEditing.project_key}
              </b>
            </>
          );
          refetchIntegrations();
        })
        .catch(() => {
          renderFlash(
            "error",
            <>
              Could not delete{" "}
              <b>
                {integrationEditing.url} - {integrationEditing.project_key}
              </b>
              . Please try again.
            </>
          );
        })
        .finally(() => {
          toggleDeleteIntegrationModal();
        });
    }
  }, [integrationEditing, toggleDeleteIntegrationModal]);

  const onEditSubmit = useCallback(
    (integrationSubmitData: IIntegration[]) => {
      if (integrationEditing) {
        setTestingConnection(true);

        const editIntegrationDestination = () => {
          if (integrationEditing.type === "jira") {
            return configAPI.update({
              integrations: {
                jira: integrationSubmitData,
                zendesk: zendeskIntegrations,
              },
            });
          }
          return configAPI.update({
            integrations: {
              zendesk: integrationSubmitData,
              jira: jiraIntegrations,
            },
          });
        };

        editIntegrationDestination()
          .then(() => {
            renderFlash(
              "success",
              <>
                Successfully edited{" "}
                <b>
<<<<<<< HEAD
                  {integrationSubmitData[integrationEditing?.originalIndex].url}
=======
                  {jiraIntegrationSubmitData[integrationEditing?.index].url} -{" "}
                  {
                    jiraIntegrationSubmitData[integrationEditing?.index]
                      .project_key
                  }
>>>>>>> 4dd2e57d
                </b>
              </>
            );
            setBackendValidators({});
            setTestingConnection(false);
            setShowEditIntegrationModal(false);
            refetchIntegrations();
          })
          .catch((editError: { data: IApiError }) => {
            if (editError.data.message.includes("Validation Failed")) {
              renderFlash("error", VALIDATION_FAILED_ERROR);
            }
            if (editError.data.message.includes("Bad request")) {
              renderFlash("error", BAD_REQUEST_ERROR);
            }
            if (editError.data.message.includes("Unknown Error")) {
              renderFlash("error", UNKNOWN_ERROR);
            } else {
              renderFlash(
                "error",
                <>
                  Could not edit{" "}
                  <b>
                    {integrationEditing?.url} -{" "}
                    {integrationEditing?.project_key}
                  </b>
                  . Please try again.
                </>
              );
            }
          })
          .finally(() => {
            setTestingConnection(false);
          });
      }
    },
    [integrationEditing, toggleEditIntegrationModal]
  );

  const onActionSelection = (
    action: string,
    integration: IIntegrationTableData
  ): void => {
    switch (action) {
      case "edit":
        toggleEditIntegrationModal(integration);
        break;
      case "delete":
        toggleDeleteIntegrationModal(integration);
        break;
      default:
    }
  };

  const NoIntegrationsComponent = () => {
    return (
      <div className={`${noIntegrationsClass}`}>
        <div className={`${noIntegrationsClass}__inner`}>
          <div className={`${noIntegrationsClass}__inner-text`}>
            <h1>Set up integrations</h1>
            <p>
              Create tickets automatically when Fleet detects new
              vulnerabilities.
            </p>
            <p>
              Want to learn more?&nbsp;
              <a
                href="https://fleetdm.com/docs/using-fleet/automations"
                target="_blank"
                rel="noopener noreferrer"
              >
                Read about automations&nbsp;
                <FleetIcon name="external-link" />
              </a>
            </p>
            <Button
              variant="brand"
              className={`${noIntegrationsClass}__create-button`}
              onClick={toggleAddIntegrationModal}
            >
              Add integration
            </Button>
          </div>
        </div>
      </div>
    );
  };

  const tableHeaders = generateTableHeaders(onActionSelection);

  const tableData = combineJiraAndZendesk();

  return (
    <div className={`${baseClass}`}>
      <p className={`${baseClass}__page-description`}>
        Add or edit integrations to create tickets when Fleet detects new
        vulnerabilities.
      </p>
      {loadingIntegrationsError ? (
        <TableDataError />
      ) : (
        <TableContainer
          columns={tableHeaders}
          data={tableData}
          isLoading={isLoadingIntegrations}
          defaultSortHeader={"name"}
          defaultSortDirection={"asc"}
          actionButtonText={"Add integration"}
          hideActionButton={!tableData?.length}
          actionButtonVariant={"brand"}
          onActionButtonClick={toggleAddIntegrationModal}
          resultsTitle={"integrations"}
          emptyComponent={NoIntegrationsComponent}
          showMarkAllPages={false}
          isAllPagesSelected={false}
          disablePagination
        />
      )}
      {showAddIntegrationModal && (
        <AddIntegrationModal
          onCancel={toggleAddIntegrationModal}
          onSubmit={onCreateSubmit}
          backendValidators={backendValidators}
          integrations={integrations || { jira: [], zendesk: [] }}
          testingConnection={testingConnection}
        />
      )}
      {showDeleteIntegrationModal && (
        <DeleteIntegrationModal
          onCancel={toggleDeleteIntegrationModal}
          onSubmit={onDeleteSubmit}
<<<<<<< HEAD
          name={integrationEditing?.name || ""}
=======
          url={integrationEditing?.url || ""}
          projectKey={integrationEditing?.project_key || ""}
>>>>>>> 4dd2e57d
        />
      )}
      {showEditIntegrationModal && integrations && (
        <EditIntegrationModal
          onCancel={toggleEditIntegrationModal}
          onSubmit={onEditSubmit}
          backendValidators={backendValidators}
          integrations={integrations}
          integrationEditing={integrationEditing}
          testingConnection={testingConnection}
        />
      )}
    </div>
  );
};

export default IntegrationsPage;<|MERGE_RESOLUTION|>--- conflicted
+++ resolved
@@ -79,17 +79,8 @@
       },
       onSuccess: (data) => {
         if (data) {
-<<<<<<< HEAD
           setJiraIntegrations(data.jira);
           setZendeskIntegrations(data.zendesk);
-=======
-          const addIndex = data.map((integration, index) => {
-            return { ...integration, index };
-          });
-          setIntegrationsIndexed(addIndex);
-        } else {
-          setIntegrationsIndexed([]);
->>>>>>> 4dd2e57d
         }
       },
     }
@@ -157,9 +148,6 @@
             <>
               Successfully added{" "}
               <b>
-<<<<<<< HEAD
-                {integrationSubmitData[integrationSubmitData.length - 1].url}
-=======
                 {
                   jiraIntegrationSubmitData[
                     jiraIntegrationSubmitData.length - 1
@@ -171,7 +159,6 @@
                     jiraIntegrationSubmitData.length - 1
                   ].project_key
                 }
->>>>>>> 4dd2e57d
               </b>
             </>
           );
@@ -315,15 +302,11 @@
               <>
                 Successfully edited{" "}
                 <b>
-<<<<<<< HEAD
-                  {integrationSubmitData[integrationEditing?.originalIndex].url}
-=======
                   {jiraIntegrationSubmitData[integrationEditing?.index].url} -{" "}
                   {
                     jiraIntegrationSubmitData[integrationEditing?.index]
                       .project_key
                   }
->>>>>>> 4dd2e57d
                 </b>
               </>
             );
@@ -455,12 +438,8 @@
         <DeleteIntegrationModal
           onCancel={toggleDeleteIntegrationModal}
           onSubmit={onDeleteSubmit}
-<<<<<<< HEAD
-          name={integrationEditing?.name || ""}
-=======
           url={integrationEditing?.url || ""}
           projectKey={integrationEditing?.project_key || ""}
->>>>>>> 4dd2e57d
         />
       )}
       {showEditIntegrationModal && integrations && (
