--- conflicted
+++ resolved
@@ -6,23 +6,15 @@
 const baseClass = "delete-integration-modal";
 
 interface IDeleteIntegrationModalProps {
-<<<<<<< HEAD
-  name: string;
-=======
   url: string;
   projectKey: string;
->>>>>>> 4dd2e57d
   onSubmit: () => void;
   onCancel: () => void;
 }
 
 const DeleteIntegrationModal = ({
-<<<<<<< HEAD
-  name,
-=======
   url,
   projectKey,
->>>>>>> 4dd2e57d
   onSubmit,
   onCancel,
 }: IDeleteIntegrationModalProps): JSX.Element => {
@@ -44,14 +36,10 @@
       <form className={`${baseClass}__form`}>
         <p>
           This action will delete the{" "}
-<<<<<<< HEAD
-          <span className={`${baseClass}__url`}>{name}</span> integration.
-=======
           <span className={`${baseClass}__url`}>
             {url} - {projectKey}
           </span>{" "}
           integration.
->>>>>>> 4dd2e57d
         </p>
         <p>The automations that use this integration will be turned off.</p>
         <div className="modal-cta-wrap">
