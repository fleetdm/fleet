--- conflicted
+++ resolved
@@ -14,7 +14,10 @@
 import Icon from "components/Icon";
 import { IconNames } from "components/icons";
 
-import { DEFAULT_USE_QUERY_OPTIONS } from "utilities/constants";
+import {
+  DEFAULT_USE_QUERY_OPTIONS,
+  LEARN_MORE_ABOUT_BASE_LINK,
+} from "utilities/constants";
 import Button from "components/buttons/Button";
 import { AppContext } from "context/app";
 import Spinner from "components/Spinner";
@@ -93,10 +96,6 @@
     >
       <>
         <p>
-<<<<<<< HEAD
-          Fleet will be disconnected from {providerName} and will stop blocking
-          end users from logging in with single sign-on.
-=======
           Before you delete, first unblock all end users.{" "}
           <CustomLink
             text="Learn how"
@@ -107,7 +106,6 @@
         <p>
           If you don&apos;t, end users will stay blocked even after deleting
           Entra.
->>>>>>> c5e789ab
         </p>
         <div className="modal-cta-wrap">
           <Button
