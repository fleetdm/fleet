--- conflicted
+++ resolved
@@ -6,11 +6,8 @@
 import Calendars from "./cards/Calendars";
 import ChangeManagement from "./cards/ChangeManagement";
 import CertificateAuthorities from "./cards/CertificateAuthorities";
-<<<<<<< HEAD
 import ConditionalAccess from "./cards/ConditionalAccess";
-=======
 import IdentityProviders from "./cards/IdentityProviders";
->>>>>>> 8d17956f
 
 const integrationSettingsNavItems: ISideNavItem<any>[] = [
   // TODO: types
@@ -45,17 +42,16 @@
     Card: CertificateAuthorities,
   },
   {
-<<<<<<< HEAD
+    title: "Identity provider (IdP)",
+    urlSection: "identity-provider",
+    path: PATHS.ADMIN_INTEGRATIONS_IDENTITY_PROVIDER,
+    Card: IdentityProviders,
+  },
+  {
     title: "Conditional access",
     urlSection: "conditional-access",
     path: PATHS.ADMIN_INTEGRATIONS_CONDITIONAL_ACCESS,
     Card: ConditionalAccess,
-=======
-    title: "Identity provider (IdP)",
-    urlSection: "identity-provider",
-    path: PATHS.ADMIN_INTEGRATIONS_IDENTITY_PROVIDER,
-    Card: IdentityProviders,
->>>>>>> 8d17956f
   },
 ];
 
