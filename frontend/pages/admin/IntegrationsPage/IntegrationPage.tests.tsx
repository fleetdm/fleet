import React from "react";
import { screen } from "@testing-library/react";
import {
  createCustomRenderer,
  createMockRouter,
  waitForLoadingToFinish,
} from "test/test-utils";
import mockServer from "test/mock-server";
import { createGetConfigHandler } from "test/handlers/config-handlers";

import createMockConfig, { DEFAULT_LICENSE_MOCK } from "__mocks__/configMock";

import IntegrationsPage from "./IntegrationsPage";

// TODO(jacob) - get config endpoint mock working so these tests accurately test Integrations page,
// which now gets its config from the API instead of context
describe("Integrations Page", () => {
  // TODO: change this test to cover rendering all other sections displayed.
  // describe("MDM", () => {
  //   it("renders the MDM sidenav and content if MDM feature is enabled", async () => {
  //     mockServer.use(createGetConfigHandler());
  //     const mockRouter = createMockRouter();
  //     const mockConfig = createMockConfig();

  //     const render = createCustomRenderer({
  //       withBackendMock: true,
  //       context: {
  //         app: {
  //           isMacMdmEnabledAndConfigured: true,
  //           config: mockConfig,
  //         },
  //       },
  //     });

  //     // await setTimeout(() => true, 1000);

<<<<<<< HEAD
      // sidenave label, sidenav tooltip, and card header
      expect(
        screen.getAllByText("Mobile device management (MDM)")
      ).toHaveLength(3);
    });
  });
=======
  //     const { container } = render(
  //       <IntegrationsPage router={mockRouter} params={{ section: "mdm" }} />
  //     );

  //     await waitForLoadingToFinish(container);

  //     expect(
  //       screen.getAllByText("Mobile device management (MDM)")
  //     ).toHaveLength(2);
  //   });
  // });
>>>>>>> dbd6a230
  describe("Conditional access", () => {
    it("Does not render the conditional access sidenav for self-hosted Fleet instances", () => {
      const mockRouter = createMockRouter();
      const mockConfig = createMockConfig({
        license: { ...DEFAULT_LICENSE_MOCK, managed_cloud: false },
      });

      const render = createCustomRenderer({
        withBackendMock: true,
        context: {
          app: {
            config: mockConfig,
          },
        },
      });

      render(<IntegrationsPage router={mockRouter} params={{}} />);

      expect(screen.queryByText("Conditional access")).toBeNull();
    });
<<<<<<< HEAD

    it("renders the Conditional access sidenav for managed cloud Fleet instances", () => {
      const mockRouter = createMockRouter();
      const mockConfig = createMockConfig();
=======
    // it("renders the Conditional access sidenav for managed cloud Fleet instances", () => {
    //   const mockRouter = createMockRouter();
    //   const mockConfig = createMockConfig();
>>>>>>> dbd6a230

    //   const render = createCustomRenderer({
    //     withBackendMock: true,
    //     context: {
    //       app: {
    //         config: mockConfig,
    //       },
    //     },
    //   });

    //   render(<IntegrationsPage router={mockRouter} params={{}} />);

<<<<<<< HEAD
      // sidenave label, sidenav tooltip
      expect(screen.getAllByText("Conditional access")).toHaveLength(2);
    });
=======
    //   expect(screen.queryByText("Conditional access")).toBeInTheDocument();
    // });
>>>>>>> dbd6a230
  });
});<|MERGE_RESOLUTION|>--- conflicted
+++ resolved
@@ -34,26 +34,18 @@
 
   //     // await setTimeout(() => true, 1000);
 
-<<<<<<< HEAD
-      // sidenave label, sidenav tooltip, and card header
-      expect(
-        screen.getAllByText("Mobile device management (MDM)")
-      ).toHaveLength(3);
-    });
-  });
-=======
   //     const { container } = render(
   //       <IntegrationsPage router={mockRouter} params={{ section: "mdm" }} />
   //     );
 
+  // sidenav label, sidenav tooltip, and card header
   //     await waitForLoadingToFinish(container);
 
   //     expect(
   //       screen.getAllByText("Mobile device management (MDM)")
-  //     ).toHaveLength(2);
+  //     ).toHaveLength(3);
   //   });
   // });
->>>>>>> dbd6a230
   describe("Conditional access", () => {
     it("Does not render the conditional access sidenav for self-hosted Fleet instances", () => {
       const mockRouter = createMockRouter();
@@ -74,16 +66,9 @@
 
       expect(screen.queryByText("Conditional access")).toBeNull();
     });
-<<<<<<< HEAD
-
-    it("renders the Conditional access sidenav for managed cloud Fleet instances", () => {
-      const mockRouter = createMockRouter();
-      const mockConfig = createMockConfig();
-=======
     // it("renders the Conditional access sidenav for managed cloud Fleet instances", () => {
     //   const mockRouter = createMockRouter();
     //   const mockConfig = createMockConfig();
->>>>>>> dbd6a230
 
     //   const render = createCustomRenderer({
     //     withBackendMock: true,
@@ -96,13 +81,7 @@
 
     //   render(<IntegrationsPage router={mockRouter} params={{}} />);
 
-<<<<<<< HEAD
-      // sidenave label, sidenav tooltip
-      expect(screen.getAllByText("Conditional access")).toHaveLength(2);
-    });
-=======
     //   expect(screen.queryByText("Conditional access")).toBeInTheDocument();
     // });
->>>>>>> dbd6a230
   });
 });