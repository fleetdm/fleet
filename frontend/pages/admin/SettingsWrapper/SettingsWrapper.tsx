--- conflicted
+++ resolved
@@ -56,13 +56,9 @@
         <Tabs selectedIndex={getTabIndex(pathname)} onSelect={i => navigateToNav(i)}>
           <TabList>
             {settingsSubNav.map((navItem) => {
-<<<<<<< HEAD
               // Bolding text when the tab is active causes a layout shift
               // so we add a hidden pseudo element with the same text string
-              return <Tab data-text={navItem.name}>{navItem.name}</Tab>;
-=======
-              return <Tab key={navItem.name}>{navItem.name}</Tab>;
->>>>>>> 54c2b0b8
+              return <Tab key={navItem.name} data-text={navItem.name}>{navItem.name}</Tab>;
             })}
           </TabList>
         </Tabs>
