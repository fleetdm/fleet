import React, { Component } from "react";
import PropTypes from "prop-types";
import { connect } from "react-redux";
import { isEqual } from "lodash";
import { push } from "react-router-redux";
import memoize from "memoize-one";

import TableContainer from "components/TableContainer";
import TableDataError from "components/TableDataError";
import Modal from "components/modals/Modal";
import inviteInterface from "interfaces/invite";
import configInterface from "interfaces/config";
import userInterface from "interfaces/user";
import teamInterface from "interfaces/team";
import permissionUtils from "utilities/permissions";
import paths from "router/paths";
import entityGetter from "redux/utilities/entityGetter";
import inviteActions from "redux/nodes/entities/invites/actions";
import { renderFlash } from "redux/nodes/notifications/actions";
import { updateUser } from "redux/nodes/auth/actions";
import userActions from "redux/nodes/entities/users/actions";
import teamActions from "redux/nodes/entities/teams/actions";

import UserForm from "./components/UserForm";
import EmptyUsers from "./components/EmptyUsers";
import { generateTableHeaders, combineDataSets } from "./UsersTableConfig";
import DeleteUserForm from "./components/DeleteUserForm";
import ResetPasswordModal from "./components/ResetPasswordModal";
import ResetSessionsModal from "./components/ResetSessionsModal";
import { NewUserType } from "./components/UserForm/UserForm";

const baseClass = "user-management";

const generateUpdateData = (currentUserData, formData) => {
  const updatableFields = [
    "global_role",
    "teams",
    "name",
    "email",
    "sso_enabled",
  ];
  return Object.keys(formData).reduce((updatedAttributes, attr) => {
    // attribute can be updated and is different from the current value.
    if (
      updatableFields.includes(attr) &&
      !isEqual(formData[attr], currentUserData[attr])
    ) {
      updatedAttributes[attr] = formData[attr];
    }
    return updatedAttributes;
  }, {});
};

export class UserManagementPage extends Component {
  static propTypes = {
    appConfigLoading: PropTypes.bool,
    config: configInterface,
    currentUser: userInterface,
    dispatch: PropTypes.func,
    loadingTableData: PropTypes.bool,
    invites: PropTypes.arrayOf(inviteInterface),
    inviteErrors: PropTypes.shape({
      base: PropTypes.string,
      email: PropTypes.string,
    }),
    isPremiumTier: PropTypes.bool,
    users: PropTypes.arrayOf(userInterface),
    userErrors: PropTypes.shape({
      base: PropTypes.string,
      name: PropTypes.string,
    }),
    teams: PropTypes.arrayOf(teamInterface),
  };

  constructor(props) {
    super(props);

    this.state = {
      showCreateUserModal: false,
      showEditUserModal: false,
      showDeleteUserModal: false,
      showResetPasswordModal: false,
      showResetSessionsModal: false,
      userEditing: null,
      usersEditing: [],
    };
  }

  componentDidMount() {
    const { dispatch, isPremiumTier } = this.props;
    if (isPremiumTier) {
      dispatch(teamActions.loadAll({}));
    }
  }

  onEditUser = (formData) => {
    const { currentUser, config, dispatch } = this.props;
    const { userEditing } = this.state;
    const { toggleEditUserModal, getUser } = this;

    const userData = getUser(userEditing.type, userEditing.id);

    const updatedAttrs = generateUpdateData(userData, formData);
    if (currentUser.id === userEditing.id) {
      return dispatch(updateUser(userData, updatedAttrs))
        .then(() => {
          dispatch(
            renderFlash("success", `Successfully edited ${userEditing?.name}`)
          );
          toggleEditUserModal();
        })
        .catch(() => {
          dispatch(
            renderFlash(
              "error",
              `Could not edit ${userEditing?.name}. Please try again.`
            )
          );
          toggleEditUserModal();
        });
    }

    let userUpdatedFlashMessage = `Successfully edited ${formData.name}`;

    if (userData.email !== formData.email) {
      userUpdatedFlashMessage += `: A confirmation email was sent from ${config.sender_address} to ${formData.email}`;
    }

    return dispatch(userActions.silentUpdate(userData, formData))
      .then(() => {
        dispatch(renderFlash("success", userUpdatedFlashMessage));
        toggleEditUserModal();
      })
      .catch(() => {
        dispatch(
          renderFlash(
            "error",
            `Couldn not edit ${userEditing?.name}. Please try again.`
          )
        );
        toggleEditUserModal();
      });
  };

  onCreateUserSubmit = (formData) => {
    const { dispatch, config } = this.props;

    if (formData.newUserType === NewUserType.AdminInvited) {
      // Do some data formatting adding `invited_by` for the request to be correct and deleteing uncessary fields
      const requestData = {
        ...formData,
        invited_by: formData.currentUserId,
      };
      delete requestData.currentUserId; // this field is not needed for the request
      delete requestData.newUserType; // this field is not needed for the request
      delete requestData.password; // this field is not needed for the request
      dispatch(inviteActions.create(requestData))
        .then(() => {
          dispatch(
            renderFlash(
              "success",
              `An invitation email was sent from ${config.sender_address} to ${formData.email}.`
            )
          );
          this.toggleCreateUserModal();
        })
        .catch(() => {
          dispatch(
            renderFlash("error", "Could not create user. Please try again.")
          );
          this.toggleCreateUserModal();
        });
    } else {
      // Do some data formatting deleteing uncessary fields
      const requestData = {
        ...formData,
      };
      delete requestData.currentUserId; // this field is not needed for the request
      delete requestData.newUserType; // this field is not needed for the request
      dispatch(userActions.createUserWithoutInvitation(requestData))
        .then(() => {
          dispatch(
            renderFlash("success", `Successfully created ${requestData.name}.`)
          );
          this.toggleCreateUserModal();
        })
        .catch(() => {
          dispatch(
            renderFlash("error", "Could not create user. Please try again.")
          );
          this.toggleCreateUserModal();
        });
    }
  };

  onCreateCancel = (evt) => {
    evt.preventDefault();
    this.toggleCreateUserModal();
  };

  onDeleteUser = () => {
    const { dispatch } = this.props;
    const { userEditing } = this.state;
    const { toggleDeleteUserModal } = this;

    if (userEditing.type === "invite") {
      dispatch(inviteActions.destroy(userEditing))
        .then(() => {
          dispatch(
            renderFlash("success", `Successfully deleted ${userEditing?.name}.`)
          );
        })
        .catch(() => {
          dispatch(
            renderFlash(
              "error",
              `Could not delete ${userEditing?.name}. Please try again.`
            )
          );
        });
      toggleDeleteUserModal();
    } else {
      dispatch(userActions.destroy(userEditing))
        .then(() => {
          dispatch(
            renderFlash("success", `Successfully deleted ${userEditing?.name}.`)
          );
        })
        .catch(() => {
          dispatch(
            renderFlash(
              "error",
              `Could not delete ${userEditing?.name}. Please try again.`
            )
          );
        });
      toggleDeleteUserModal();
    }
  };

  onResetSessions = () => {
    const { LOGIN } = paths;
    const { currentUser, dispatch } = this.props;
    const { userEditing } = this.state;
    const { toggleResetSessionsUserModal } = this;
    dispatch(userActions.deleteSessions(userEditing))
      .then(() => {
        if (currentUser.id === userEditing.id) {
          dispatch(push(LOGIN));
        } else {
          dispatch(renderFlash("success", "Sessions reset"));
        }
      })
      .catch(() => {
        dispatch(
          renderFlash(
            "error",
            "Could not reset sessions for the selected user. Please try again."
          )
        );
      });
    toggleResetSessionsUserModal();
  };

  // NOTE: this is called once on the initial rendering. The initial render of
  // the TableContainer child component calls this handler.
  onTableQueryChange = (queryData) => {
    const { dispatch } = this.props;
    const {
      pageIndex,
      pageSize,
      searchQuery,
      sortHeader,
      sortDirection,
    } = queryData;
    let sortBy = [];
    if (sortHeader !== "") {
      sortBy = [{ id: sortHeader, direction: sortDirection }];
    }
    dispatch(
      userActions.loadAll({
        page: pageIndex,
        perPage: pageSize,
        globalFilter: searchQuery,
        sortBy,
      })
    );
    dispatch(inviteActions.loadAll(pageIndex, pageSize, searchQuery, sortBy));
  };

  onActionSelect = (action, user) => {
    const {
      toggleEditUserModal,
      toggleDeleteUserModal,
      goToUserSettingsPage,
      toggleResetPasswordUserModal,
      toggleResetSessionsUserModal,
    } = this;
    switch (action) {
      case "edit":
        toggleEditUserModal(user);
        break;
      case "delete":
        toggleDeleteUserModal(user);
        break;
      case "passwordReset":
        toggleResetPasswordUserModal(user);
        break;
      case "resetSessions":
        toggleResetSessionsUserModal(user);
        break;
      case "editMyAccount":
        goToUserSettingsPage();
        break;
      default:
        return null;
    }
    return null;
  };

  getUser = (type, id) => {
    const { users, invites } = this.props;
    let userData;
    if (type === "user") {
      userData = users.find((user) => user.id === id);
    } else {
      userData = invites.find((invite) => invite.id === id);
    }
    return userData;
  };

  toggleCreateUserModal = () => {
    const { showCreateUserModal } = this.state;
    this.setState({
      showCreateUserModal: !showCreateUserModal,
    });
  };

  toggleEditUserModal = (user) => {
    const { showEditUserModal } = this.state;
    this.setState({
      showEditUserModal: !showEditUserModal,
      userEditing: !showEditUserModal ? user : null,
    });
  };

  toggleDeleteUserModal = (user) => {
    const { showDeleteUserModal } = this.state;
    this.setState({
      showDeleteUserModal: !showDeleteUserModal,
      userEditing: !showDeleteUserModal ? user : null,
    });
  };

  toggleResetPasswordUserModal = (user) => {
    const { showResetPasswordModal } = this.state;
    this.setState({
      showResetPasswordModal: !showResetPasswordModal,
      userEditing: !showResetPasswordModal ? user : null,
    });
  };

  toggleResetSessionsUserModal = (user) => {
    const { showResetSessionsModal } = this.state;
    this.setState({
      showResetSessionsModal: !showResetSessionsModal,
      userEditing: !showResetSessionsModal ? user : null,
    });
  };

  combineUsersAndInvites = memoize((users, invites, currentUserId) => {
    return combineDataSets(users, invites, currentUserId);
  });

  resetPassword = (user) => {
    const { dispatch } = this.props;
    const { toggleResetPasswordUserModal } = this;
    const { requirePasswordReset } = userActions;

    return dispatch(requirePasswordReset(user.id, { require: true })).then(
      () => {
        dispatch(
          renderFlash(
            "success",
            "User required to reset password",
            requirePasswordReset(user.id, { require: false }) // this is an undo action.
          )
        );
        toggleResetPasswordUserModal();
      }
    );
  };

  goToUserSettingsPage = () => {
    const { USER_SETTINGS } = paths;
    const { dispatch } = this.props;

    dispatch(push(USER_SETTINGS));
  };

  goToAppConfigPage = (evt) => {
    evt.preventDefault();

    const { ADMIN_SETTINGS } = paths;
    const { dispatch } = this.props;

    dispatch(push(ADMIN_SETTINGS));
  };

  renderEditUserModal = () => {
    const {
      currentUser,
      inviteErrors,
      config,
      teams,
      isPremiumTier,
    } = this.props;
    const { showEditUserModal, userEditing } = this.state;
    const { onEditUser, toggleEditUserModal, getUser } = this;

    if (!showEditUserModal) return null;

    const userData = getUser(userEditing.type, userEditing.id);

    return (
      <Modal
        title="Edit user"
        onExit={toggleEditUserModal}
        className={`${baseClass}__edit-user-modal`}
      >
        <UserForm
          serverErrors={inviteErrors}
          defaultEmail={userData.email}
          defaultName={userData.name}
          defaultGlobalRole={userData.global_role}
          defaultTeams={userData.teams}
          currentUserId={currentUser.id}
          onCancel={toggleEditUserModal}
          onSubmit={onEditUser}
          availableTeams={teams}
          submitText={"Save"}
          isPremiumTier={isPremiumTier}
          smtpConfigured={config.configured}
          canUseSso={config.enable_sso}
          isSsoEnabled={userData.sso_enabled}
        />
      </Modal>
    );
  };

  renderCreateUserModal = () => {
    const {
      currentUser,
      inviteErrors,
      config,
      teams,
      isPremiumTier,
    } = this.props;
    const { showCreateUserModal } = this.state;
    const { onCreateUserSubmit, toggleCreateUserModal } = this;

    if (!showCreateUserModal) return null;

    return (
      <Modal
        title="Create user"
        onExit={toggleCreateUserModal}
        className={`${baseClass}__create-user-modal`}
      >
        <UserForm
          serverErrors={inviteErrors}
          currentUserId={currentUser.id}
          onCancel={toggleCreateUserModal}
          onSubmit={onCreateUserSubmit}
          availableTeams={teams}
          defaultGlobalRole={"observer"}
          defaultTeams={[]}
          defaultNewUserType={false}
          submitText={"Create"}
          isPremiumTier={isPremiumTier}
          smtpConfigured={config.configured}
          canUseSso={config.enable_sso}
          isNewUser
        />
      </Modal>
    );
  };

  renderDeleteUserModal = () => {
    const { showDeleteUserModal, userEditing } = this.state;
    const { toggleDeleteUserModal, onDeleteUser } = this;

    if (!showDeleteUserModal) return null;

    return (
      <Modal
        title={"Delete user"}
        onExit={toggleDeleteUserModal}
        className={`${baseClass}__delete-user-modal`}
      >
        <DeleteUserForm
          name={userEditing.name}
          onDelete={onDeleteUser}
          onCancel={toggleDeleteUserModal}
        />
      </Modal>
    );
  };

  renderResetPasswordModal = () => {
    const { showResetPasswordModal, userEditing } = this.state;
    const { toggleResetPasswordUserModal, resetPassword } = this;

    if (!showResetPasswordModal) return null;

    return (
      <ResetPasswordModal
        user={userEditing}
        modalBaseClass={baseClass}
        onResetConfirm={resetPassword}
        onResetCancel={toggleResetPasswordUserModal}
      />
    );
  };

  renderResetSessionsModal = () => {
    const { showResetSessionsModal, userEditing } = this.state;
    const { toggleResetSessionsUserModal, onResetSessions } = this;

    if (!showResetSessionsModal) return null;

    return (
      <ResetSessionsModal
        user={userEditing}
        modalBaseClass={baseClass}
        onResetConfirm={onResetSessions}
        onResetCancel={toggleResetSessionsUserModal}
      />
    );
  };

  render() {
    const {
      renderCreateUserModal,
      renderEditUserModal,
      renderDeleteUserModal,
      renderResetPasswordModal,
      renderResetSessionsModal,
      toggleCreateUserModal,
      onTableQueryChange,
      onActionSelect,
    } = this;

    const {
      loadingTableData,
      users,
      invites,
      currentUser,
<<<<<<< HEAD
      isPremiumTier,
=======
      isBasicTier,
      userErrors,
>>>>>>> 905a9520
    } = this.props;

    const tableHeaders = generateTableHeaders(onActionSelect, isPremiumTier);

    let tableData = [];
    if (!loadingTableData) {
      tableData = this.combineUsersAndInvites(
        users,
        invites,
        currentUser.id,
        onActionSelect
      );
    }

    return (
      <div className={`${baseClass} body-wrap`}>
        <p className={`${baseClass}__page-description`}>
          Create new users, customize user permissions, and remove users from
          Fleet.
        </p>
        {/* TODO: find a way to move these controls into the table component */}
        {Object.keys(userErrors).length > 0 ? (
          <TableDataError />
        ) : (
          <TableContainer
            columns={tableHeaders}
            data={tableData}
            isLoading={loadingTableData}
            defaultSortHeader={"name"}
            defaultSortDirection={"asc"}
            inputPlaceHolder={"Search"}
            actionButtonText={"Create user"}
            onActionButtonClick={toggleCreateUserModal}
            onQueryChange={onTableQueryChange}
            resultsTitle={"users"}
            emptyComponent={EmptyUsers}
            searchable
          />
        )}
        {renderCreateUserModal()}
        {renderEditUserModal()}
        {renderDeleteUserModal()}
        {renderResetSessionsModal()}
        {renderResetPasswordModal()}
      </div>
    );
  }
}

const mapStateToProps = (state) => {
  const stateEntityGetter = entityGetter(state);
  const { config } = state.app;
  const { loading: appConfigLoading } = state.app;
  const { user: currentUser } = state.auth;
  const { entities: users } = stateEntityGetter.get("users");
  const { entities: invites } = stateEntityGetter.get("invites");
  const { entities: teams } = stateEntityGetter.get("teams");
  const {
    errors: inviteErrors,
    loading: loadingInvites,
  } = state.entities.invites;
  const { errors: userErrors, loading: loadingUsers } = state.entities.users;
  const loadingTableData = loadingUsers || loadingInvites;
  const isPremiumTier = permissionUtils.isPremiumTier(config);

  return {
    appConfigLoading,
    config,
    currentUser,
    users,
    userErrors,
    invites,
    inviteErrors,
    isPremiumTier,
    loadingTableData,
    teams,
  };
};

export default connect(mapStateToProps)(UserManagementPage);<|MERGE_RESOLUTION|>--- conflicted
+++ resolved
@@ -556,12 +556,8 @@
       users,
       invites,
       currentUser,
-<<<<<<< HEAD
       isPremiumTier,
-=======
-      isBasicTier,
       userErrors,
->>>>>>> 905a9520
     } = this.props;
 
     const tableHeaders = generateTableHeaders(onActionSelect, isPremiumTier);
