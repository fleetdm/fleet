import React, { Component, FormEvent } from "react";
import ReactTooltip from "react-tooltip";

import { ITeam } from "interfaces/team";
import Button from "components/buttons/Button";
import validatePresence from "components/forms/validators/validate_presence";
import validEmail from "components/forms/validators/valid_email";

// ignore TS error for now until these are rewritten in ts.
// @ts-ignore
import validPassword from "components/forms/validators/valid_password";
// @ts-ignore
import IconToolTip from "components/IconToolTip";
// @ts-ignore
import InputField from "components/forms/fields/InputField";
// @ts-ignore
import InputFieldWithIcon from "components/forms/fields/InputFieldWithIcon";
// @ts-ignore
import Checkbox from "components/forms/fields/Checkbox";
// @ts-ignore
import Dropdown from "components/forms/fields/Dropdown";
import Radio from "components/forms/fields/Radio";
import InfoBanner from "components/InfoBanner/InfoBanner";
import SelectedTeamsForm from "../SelectedTeamsForm/SelectedTeamsForm";
import OpenNewTabIcon from "../../../../../../assets/images/open-new-tab-12x12@2x.png";

const baseClass = "create-user-form";

export enum NewUserType {
  AdminInvited = "ADMIN_INVITED",
  AdminCreated = "ADMIN_CREATED",
}

enum UserTeamType {
  GlobalUser = "GLOBAL_USER",
  AssignTeams = "ASSIGN_TEAMS",
}

const globalUserRoles = [
  {
    disabled: false,
    label: "Observer",
    value: "observer",
  },
  {
    disabled: false,
    label: "Maintainer",
    value: "maintainer",
  },
  {
    disabled: false,
    label: "Admin",
    value: "admin",
  },
];

export interface IFormData {
  email: string;
  name: string;
  newUserType?: NewUserType | null;
  password?: string | null;
  sso_enabled: boolean;
  global_role: string | null;
  teams: ITeam[];
  currentUserId?: number;
  invited_by?: number;
}

interface ICreateUserFormProps {
  availableTeams: ITeam[];
  onCancel: () => void;
  onSubmit: (formData: IFormData) => void;
  submitText: string;
  canUseSSO?: boolean;
  defaultName?: string;
  defaultEmail?: string;
  currentUserId?: number;
  defaultGlobalRole?: string | null;
  defaultTeams?: ITeam[];
  isBasicTier: boolean;
  isSmtpConfigured?: boolean;
  isNewUser?: boolean;
  validationErrors: any[]; // TODO: proper interface for validationErrors
  smtpConfigured: boolean;
}

interface ICreateUserFormState {
  errors: {
    email: string | null;
    name: string | null;
    password: string | null;
    sso_enabled: boolean | null;
  };
  formData: IFormData;
  isGlobalUser: boolean;
}

class UserForm extends Component<ICreateUserFormProps, ICreateUserFormState> {
  constructor(props: ICreateUserFormProps) {
    super(props);

    this.state = {
      errors: {
        email: null,
        name: null,
        password: null,
        sso_enabled: null,
      },
      formData: {
        email: props.defaultEmail || "",
        name: props.defaultName || "",
        newUserType: null,
        password: null,
        sso_enabled: props.isNewUser ? props.canUseSSO || false : props.canUseSSO || false, // TODO revisit the else case for editing an existing user; shouldn't this be pulling from the user data instead of global app config?
        global_role: props.defaultGlobalRole || null,
        teams: props.defaultTeams || [],
        currentUserId: props.currentUserId,
      },
      isGlobalUser: props.defaultGlobalRole !== null,
    };

    const { isBasicTier } = props;
  }

  onInputChange = (formField: string): ((value: string) => void) => {
    return (value: string) => {
      const { errors, formData } = this.state;

      this.setState({
        errors: {
          ...errors,
          [formField]: null,
        },
        formData: {
          ...formData,
          [formField]: value,
        },
      });
    };
  };

  onCheckboxChange = (formField: string): ((evt: string) => void) => {
    return (evt: string) => {
      return this.onInputChange(formField)(evt);
    };
  };

  onRadioChange = (formField: string): ((evt: string) => void) => {
    return (evt: string) => {
      return this.onInputChange(formField)(evt);
    };
  };

  onIsGlobalUserChange = (value: string): void => {
    const { formData } = this.state;
    const isGlobalUser = value === UserTeamType.GlobalUser;
    this.setState({
      isGlobalUser,
      formData: {
        ...formData,
        global_role: isGlobalUser ? "observer" : null,
      },
    });
  };

  onGlobalUserRoleChange = (value: string): void => {
    const { formData } = this.state;
    this.setState({
      formData: {
        ...formData,
        global_role: value,
      },
    });
  };

  onSelectedTeamChange = (teams: ITeam[]): void => {
    const { formData } = this.state;
    this.setState({
      formData: {
        ...formData,
        teams,
      },
    });
  };

  onFormSubmit = (evt: FormEvent): void => {
    const { createSubmitData, validate } = this;
    evt.preventDefault();
    const valid = validate();
    if (valid) {
      const { onSubmit } = this.props;
      return onSubmit(createSubmitData());
    }
  };

  // UserForm component can be used to create a new user or for edit an existing user so submitData will be assembled accordingly
  createSubmitData = (): IFormData => {
    const { currentUserId } = this.props;
    const {
      isGlobalUser,
      formData: {
        email,
        name,
        newUserType,
        password,
        sso_enabled,
        global_role,
        teams,
      },
    } = this.state;

    const submitData = {
      email,
      name,
      newUserType,
      password,
      sso_enabled,
      currentUserId,
    };

    if (
      newUserType !== NewUserType.AdminCreated &&
      newUserType !== NewUserType.AdminInvited
    ) {
      delete submitData.newUserType; // this field will not be submitted when form is used to edit an existing user
    }

    if (submitData.sso_enabled || newUserType === NewUserType.AdminInvited) {
      delete submitData.password; // this field will not be submitted with the form
    }

    return isGlobalUser
      ? { ...submitData, global_role, teams: [] }
      : { ...submitData, global_role: null, teams };
  };

  validate = (): boolean => {
    const {
      errors,
      formData: { email, password, newUserType, sso_enabled },
    } = this.state;
    const { isNewUser } = this.props;

    if (!validatePresence(email)) {
      this.setState({
        errors: {
          ...errors,
          email: "Email field must be completed",
        },
      });

      return false;
    }

    if (!validEmail(email)) {
      this.setState({
        errors: {
          ...errors,
          email: `${email} is not a valid email`,
        },
      });

      return false;
    }

    if (isNewUser && newUserType === NewUserType.AdminCreated && !sso_enabled) {
      if (!validatePresence(password)) {
        this.setState({
          errors: {
            ...errors,
            password: "Password field must be completed",
          },
        });

        return false;
      }
      if (!validPassword(password)) {
        this.setState({
          errors: {
            ...errors,
            password: "Password must meet the criteria below",
          },
        });

        return false;
      }
    }

    return true;
  };

  renderGlobalRoleForm = (): JSX.Element => {
    const { onGlobalUserRoleChange } = this;
    const {
      formData: { global_role },
    } = this.state;
    const { isBasicTier } = this.props;
    return (
      <>
        {isBasicTier && (
          <InfoBanner className={`${baseClass}__user-permissions-info`}>
            <p>
              Global users can only be members of the top level team and can
              manage or observe all users, entities, and settings in Fleet.
            </p>
            <a
              href="https://github.com/fleetdm/fleet/blob/2f42c281f98e39a72ab4a5125ecd26d303a16a6b/docs/1-Using-Fleet/9-Permissions.md#permissions"
              target="_blank"
              rel="noopener noreferrer"
            >
              Learn more about user permissions
              <img src={OpenNewTabIcon} alt="open new tab" />
            </a>
          </InfoBanner>
        )}
        <p className={`${baseClass}__label`}>Role</p>
        <Dropdown
          value={global_role || "Observer"}
          className={`${baseClass}__global-role-dropdown`}
          options={globalUserRoles}
          searchable={false}
          onChange={onGlobalUserRoleChange}
        />
      </>
    );
  };

  renderTeamsForm = (): JSX.Element => {
    const { onSelectedTeamChange } = this;
    const { availableTeams, isBasicTier } = this.props;
    const {
      formData: { teams },
    } = this.state;

    return (
      <>
        <InfoBanner className={`${baseClass}__user-permissions-info`}>
          <p>
            Users can be members of multiple teams and can only manage or
            observe team-specific users, entities, and settings in Fleet.
          </p>
          <a
            href="https://github.com/fleetdm/fleet/blob/2f42c281f98e39a72ab4a5125ecd26d303a16a6b/docs/1-Using-Fleet/9-Permissions.md#team-member-permissions"
            target="_blank"
            rel="noopener noreferrer"
          >
            Learn more about user permissions
            <img src={OpenNewTabIcon} alt="open new tab" />
          </a>
        </InfoBanner>
        <SelectedTeamsForm
          availableTeams={availableTeams}
          usersCurrentTeams={teams}
          onFormChange={onSelectedTeamChange}
        />
      </>
    );
  };

  render(): JSX.Element {
    const {
      errors,
      formData: { email, name, newUserType, password, sso_enabled },
      isGlobalUser,
    } = this.state;
<<<<<<< HEAD
    const {
      onCancel,
      submitText,
      isBasicTier,
      isSmtpConfigured,
      isNewUser,
    } = this.props;
=======
    const { onCancel, submitText, isBasicTier, smtpConfigured } = this.props;
>>>>>>> 4fdfcf6b
    const {
      onFormSubmit,
      onInputChange,
      onCheckboxChange,
      onRadioChange,
      onIsGlobalUserChange,
      renderGlobalRoleForm,
      renderTeamsForm,
    } = this;

    if (!isBasicTier && !isGlobalUser) {
      console.log(
        `Note: Fleet Core UI does not have teams options.\n
        User ${name} is already assigned to a team and cannot be reassigned without access to Fleet Basic UI.`
      );
    }

    return (
      <form className={baseClass}>
        {/* {baseError && <div className="form__base-error">{baseError}</div>} */}
        <InputFieldWithIcon
          autofocus
          error={errors.name}
          name="name"
          onChange={onInputChange("name")}
          placeholder="Full name"
          value={name}
        />
        <div
          className="smtp-not-configured"
          data-tip
          data-for="smtp-tooltip"
          data-tip-disable={smtpConfigured}
        >
          <InputFieldWithIcon
            error={errors.email}
            name="email"
            onChange={onInputChange("email")}
            placeholder="Email"
            value={email}
            disabled={!smtpConfigured}
          />
        </div>
        <ReactTooltip
          place="bottom"
          type="dark"
          effect="solid"
          id="smtp-tooltip"
          backgroundColor="#3e4771"
          data-html
        >
          <span className={`${baseClass}__tooltip-text`}>
            Editing an email address requires that SMTP is <br />
            configured in order to send a validation email. <br />
            <br />
            Users with Admin role can configure SMTP in
            <br />
            <strong>Settings &gt; Organization settings</strong>.
          </span>
        </ReactTooltip>
        <div className={`${baseClass}__sso-input`}>
          <Checkbox
            name="sso_enabled"
            onChange={onCheckboxChange("sso_enabled")}
            value={sso_enabled}
            disabled={!this.props.canUseSSO}
            wrapperClassName={`${baseClass}__invite-admin`}
          >
            Enable single sign on
          </Checkbox>
          <p className={`${baseClass}__sso-input sublabel`}>
            Password authentication will be disabled for this user.
          </p>
        </div>
        {isNewUser && (
          <div className={`${baseClass}__new-user-container`}>
            <div className={`${baseClass}__new-user-radios`}>
              <Radio
                className={`${baseClass}__radio-input`}
                label={"Create user"}
                id={"create-user"}
                checked={newUserType !== NewUserType.AdminInvited}
                value={NewUserType.AdminCreated}
                name={"newUserType"}
                onChange={onRadioChange("newUserType")}
              />
              <Radio
                className={`${baseClass}__radio-input`}
                label={"Invite user"}
                id={"invite-user"}
                disabled={!isSmtpConfigured} // TODO style this state; remove related warning text
                checked={newUserType === NewUserType.AdminInvited}
                value={NewUserType.AdminInvited}
                name={"newUserType"}
                onChange={onRadioChange("newUserType")}
              />
              {!isSmtpConfigured && (
                <p>
                  <strong>
                    Invite user option is disabled because SMTP is not
                    configured.
                  </strong>
                </p>
              )}
            </div>
            {newUserType !== NewUserType.AdminInvited && !sso_enabled && (
              <>
                <div className={`${baseClass}__password`}>
                  <InputField
                    error={errors.password}
                    name="password"
                    onChange={onInputChange("password")}
                    placeholder="Password"
                    value={password}
                    type="password"
                    hint={[
                      "Must include 7 characters, at least 1 number (e.g. 0 - 9), and at least 1 symbol (e.g. &*#)",
                    ]} // TODO style hint
                  />
                </div>
                <div className={`${baseClass}__details`}>
                  <IconToolTip
                    isHtml
                    text={`\
                      <div style="max-width: 300px;">\
                        <p>This password is temporary.</p>\
                        <p> This user will be asked to set a new password after logging in to the Fleet UI.</p>\
                        <p>This user will not be asked to set a new password after logging in to fleetctl or the Fleet API.</p>\
                      </div>\
                    `}
                  />
                </div>
              </>
            )}
          </div>
        )}
        {isBasicTier && (
          <div className={`${baseClass}__selected-teams-container`}>
            <div className={`${baseClass}__team-radios`}>
              <p className={`${baseClass}__label`}>Team</p>
              <Radio
                className={`${baseClass}__radio-input`}
                label={"Global user"}
                id={"global-user"}
                checked={isGlobalUser}
                value={UserTeamType.GlobalUser}
                name={"userTeamType"}
                onChange={onIsGlobalUserChange}
              />
              <Radio
                className={`${baseClass}__radio-input`}
                label={"Assign teams"}
                id={"assign-teams"}
                checked={!isGlobalUser}
                value={UserTeamType.AssignTeams}
                name={"userTeamType"}
                onChange={onIsGlobalUserChange}
              />
            </div>
            <div className={`${baseClass}__teams-form-container`}>
              {isGlobalUser ? renderGlobalRoleForm() : renderTeamsForm()}
            </div>
          </div>
        )}
        {!isBasicTier && renderGlobalRoleForm()}

        <div className={`${baseClass}__btn-wrap`}>
          <Button
            className={`${baseClass}__btn`}
            type="button"
            variant="brand"
            onClick={onFormSubmit}
          >
            {submitText}
          </Button>
          <Button
            className={`${baseClass}__btn`}
            onClick={onCancel}
            variant="inverse"
          >
            Cancel
          </Button>
        </div>
      </form>
    );
  }
}

export default UserForm;<|MERGE_RESOLUTION|>--- conflicted
+++ resolved
@@ -363,7 +363,6 @@
       formData: { email, name, newUserType, password, sso_enabled },
       isGlobalUser,
     } = this.state;
-<<<<<<< HEAD
     const {
       onCancel,
       submitText,
@@ -371,9 +370,6 @@
       isSmtpConfigured,
       isNewUser,
     } = this.props;
-=======
-    const { onCancel, submitText, isBasicTier, smtpConfigured } = this.props;
->>>>>>> 4fdfcf6b
     const {
       onFormSubmit,
       onInputChange,
