.app-settings {
<<<<<<< HEAD
  padding: $pad-xxlarge $pad-xlarge;

  &__page-description {
    font-size: $x-small;
    color: $core-fleet-blue;
=======
  padding: $pad-xxlarge 30px;

  &__page-description {
    font-size: $x-small;
    color: $core-fleet-black;
>>>>>>> 0f48eb85
    @include sticky-settings-description;
  }

  h2 {
    font-size: $medium;
    font-weight: $regular;
    color: $core-fleet-black;
    border-bottom: solid 1px $ui-fleet-blue-15;
    margin: 0 0 15px;
    padding: 0 0 $pad-small;

    a {
      text-decoration: none;
    }

    .kolidecon {
      font-size: 8px;
      margin: 0 20px;
      vertical-align: 4px;
    }

    small {
      font-size: $x-small;
      font-weight: $regular;
      color: $core-fleet-black;
    }
  }

  &__settings-form {
    display: flex;
  }

  &__form-nav-list {
    position: sticky;
    // this is the spacing needed to make the sticky form nav position correctly when scrolling
    // TODO: find a way to calculate these sticky positions this and use variables.
    //  will be tedious to update otherwise.
    top: 207px;
    width: 178px;
    margin: 0;
    padding: 0 110px 0 0;
    list-style: none;
    font-size: $x-small;

    li {
      margin-bottom: $pad-medium;
    }

    a {
      color: $core-fleet-black;
      text-decoration: none;
    }
  }
}<|MERGE_RESOLUTION|>--- conflicted
+++ resolved
@@ -1,17 +1,9 @@
 .app-settings {
-<<<<<<< HEAD
-  padding: $pad-xxlarge $pad-xlarge;
-
-  &__page-description {
-    font-size: $x-small;
-    color: $core-fleet-blue;
-=======
   padding: $pad-xxlarge 30px;
 
   &__page-description {
     font-size: $x-small;
     color: $core-fleet-black;
->>>>>>> 0f48eb85
     @include sticky-settings-description;
   }
 
