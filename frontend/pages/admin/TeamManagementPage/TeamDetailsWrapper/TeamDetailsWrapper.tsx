import React, { useState, useEffect, useCallback, useContext } from "react";
<<<<<<< HEAD
import { useDispatch, useSelector } from "react-redux";
import { useQuery } from "react-query";
import { useErrorHandler } from "react-error-boundary";
=======
import { useDispatch } from "react-redux";
import { useQuery } from "react-query";
>>>>>>> 433843ae
import { InjectedRouter, Link, RouteProps } from "react-router";
import { push } from "react-router-redux";
import { Tab, TabList, Tabs } from "react-tabs";
import { find, toNumber } from "lodash";
import classnames from "classnames";

import teamsAPI from "services/entities/teams";
import PATHS from "router/paths";
import { ITeam, ITeamSummary } from "interfaces/team";
import { AppContext } from "context/app";
// @ts-ignore
import { renderFlash } from "redux/nodes/notifications/actions";
import teamsAPI from "services/entities/teams";
import enrollSecretsAPI from "services/entities/enroll_secret";
import teamActions from "redux/nodes/entities/teams/actions";
import {
  IEnrollSecret,
  IEnrollSecretsResponse,
} from "interfaces/enroll_secret";
import sortUtils from "utilities/sort";
import Spinner from "components/Spinner";
import Button from "components/buttons/Button";
import TabsWrapper from "components/TabsWrapper";
import TeamsDropdown from "components/TeamsDropdown";
import { getNextLocationPath } from "pages/admin/UserManagementPage/helpers/userManagementHelpers";
import DeleteTeamModal from "../components/DeleteTeamModal";
import EditTeamModal from "../components/EditTeamModal";
import { IEditTeamFormData } from "../components/EditTeamModal/EditTeamModal";
import DeleteSecretModal from "../../../../components/DeleteSecretModal";
import SecretEditorModal from "../../../../components/SecretEditorModal";
import GenerateInstallerModal from "../../../../components/GenerateInstallerModal";
import EnrollSecretModal from "../../../../components/EnrollSecretModal";

import BackChevron from "../../../../../assets/images/icon-chevron-down-9x6@2x.png";
import EyeIcon from "../../../../../assets/images/icon-eye-16x16@2x.png";
import PencilIcon from "../../../../../assets/images/icon-pencil-14x14@2x.png";
import TrashIcon from "../../../../../assets/images/icon-trash-14x14@2x.png";

const baseClass = "team-details";

interface ITeamDetailsSubNavItem {
  name: string;
  getPathname: (id: number) => string;
}

const teamDetailsSubNav: ITeamDetailsSubNavItem[] = [
  {
    name: "Members",
    getPathname: PATHS.TEAM_DETAILS_MEMBERS,
  },
  {
    name: "Agent options",
    getPathname: PATHS.TEAM_DETAILS_OPTIONS,
  },
];

interface ITeamsResponse {
  teams: ITeam[];
}

interface ITeamDetailsPageProps {
  children: JSX.Element;
  params: {
    team_id: string;
  };
  location: {
    pathname: string;
  };
  route: RouteProps;
  router: InjectedRouter;
}

<<<<<<< HEAD
interface ITeamsResponse {
  teams: ITeam[];
}

const getTeams = (data: { [id: string]: ITeam }) => {
  return Object.keys(data).map((teamId) => {
    return data[teamId];
  });
};

// const memoizedGetTeams = memoize(getTeams);

=======
>>>>>>> 433843ae
const generateUpdateData = (
  currentTeam: ITeamSummary,
  formData: IEditTeamFormData
): IEditTeamFormData | null => {
  if (currentTeam.name !== formData.name) {
    return {
      name: formData.name,
    };
  }
  return null;
};

const getTabIndex = (path: string, teamId: number): number => {
  return teamDetailsSubNav.findIndex((navItem) => {
    return navItem.getPathname(teamId).includes(path);
  });
};

const TeamDetailsWrapper = ({
  route,
  router,
  children,
  location: { pathname },
  params: routeParams,
}: ITeamDetailsPageProps): JSX.Element => {
<<<<<<< HEAD
  const teamIdFromURL = parseInt(routeParams.team_id, 10);
  const { isGlobalAdmin, isOnGlobalTeam, setCurrentTeam } = useContext(
    AppContext
  );
  const userTeams = useSelector((state: IRootState) => {
    return state.auth.user.teams;
  });
  const routeTemplate = route && route.path ? route.path : "";

  const [selectedTeam, setSelectedTeam] = useState<ITeam | undefined>();
  const [showAddHostsRedirectModal, setShowAddHostsRedirectModal] = useState(
=======
  const dispatch = useDispatch();

  const {
    currentUser,
    isGlobalAdmin,
    currentTeam,
    isOnGlobalTeam,
    isPremiumTier,
    setCurrentTeam,
  } = useContext(AppContext);

  const userTeams = currentUser?.teams || [];
  const routeTemplate = route && route.path ? route.path : "";

  const [selectedSecret, setSelectedSecret] = useState<IEnrollSecret>();
  const [showGenerateInstallerModal, setShowGenerateInstallerModal] = useState(
>>>>>>> 433843ae
    false
  );
  const [
    showManageEnrollSecretsModal,
    setShowManageEnrollSecretsModal,
  ] = useState(false);
  const [showDeleteSecretModal, setShowDeleteSecretModal] = useState(false);
  const [showEnrollSecretModal, setShowEnrollSecretModal] = useState(false);
  const [showSecretEditorModal, setShowSecretEditorModal] = useState(false);
  const [showDeleteTeamModal, setShowDeleteTeamModal] = useState(false);
  const [showEditTeamModal, setShowEditTeamModal] = useState(false);

<<<<<<< HEAD
  const dispatch = useDispatch();
  const handlePageError = useErrorHandler();

  const { isLoading: isLoadingTeams, data: teams } = useQuery<
    ITeamsResponse,
    Error,
    ITeam[]
  >(["teams"], () => teamsAPI.loadAll(), {
    select: (data: ITeamsResponse) => data.teams,
    onSuccess: (data) => {
      const selected = data.find((team) => team.id === teamIdFromURL);

      if (selected) {
        setSelectedTeam(selected);
      } else {
        handlePageError({ status: 404 });
      }
    },
    onError: (error) => handlePageError(error),
  });
=======
  const {
    data: teams,
    isLoading: isLoadingTeams,
    refetch: refetchTeams,
  } = useQuery<ITeamsResponse, Error, ITeam[]>(
    ["teams"],
    () => teamsAPI.loadAll(),
    {
      select: (data: ITeamsResponse) =>
        data.teams.sort((a, b) => sortUtils.caseInsensitiveAsc(a.name, b.name)),
      onSuccess: (responseTeams: ITeam[]) => {
        const findTeam = responseTeams.find(
          (team) => team.id === Number(routeParams.team_id)
        );
        setCurrentTeam(findTeam);
      },
    }
  );

  const {
    isLoading: isTeamSecretsLoading,
    data: teamSecrets,
    refetch: refetchTeamSecrets,
  } = useQuery<IEnrollSecretsResponse, Error, IEnrollSecret[]>(
    ["team secrets", routeParams],
    () => {
      return enrollSecretsAPI.getTeamEnrollSecrets(routeParams.team_id);
    },
    {
      select: (data: IEnrollSecretsResponse) => data.secrets,
    }
  );
>>>>>>> 433843ae

  const navigateToNav = (i: number): void => {
    const navPath = teamDetailsSubNav[i].getPathname(teamIdFromURL);
    dispatch(push(navPath));
  };

  // useEffect(() => {
  //   dispatch(teamActions.loadAll({ perPage: 500 }));
  // }, [dispatch]);

  const [teamMenuIsOpen, setTeamMenuIsOpen] = useState<boolean>(false);

  const toggleGenerateInstallerModal = useCallback(() => {
    setShowGenerateInstallerModal(!showGenerateInstallerModal);
  }, [showGenerateInstallerModal, setShowGenerateInstallerModal]);

  const toggleManageEnrollSecretsModal = useCallback(() => {
    setShowManageEnrollSecretsModal(!showManageEnrollSecretsModal);
  }, [showManageEnrollSecretsModal, setShowManageEnrollSecretsModal]);

  const toggleDeleteSecretModal = useCallback(() => {
    // open and closes delete modal
    setShowDeleteSecretModal(!showDeleteSecretModal);
    // open and closes main enroll secret modal
    setShowEnrollSecretModal(!showEnrollSecretModal);
  }, [
    setShowDeleteSecretModal,
    showDeleteSecretModal,
    setShowEnrollSecretModal,
    showEnrollSecretModal,
  ]);

  // this is called when we click add or edit
  const toggleSecretEditorModal = useCallback(() => {
    // open and closes add/edit modal
    setShowSecretEditorModal(!showSecretEditorModal);
    // open and closes main enroll secret modall
    setShowEnrollSecretModal(!showEnrollSecretModal);
  }, [
    setShowSecretEditorModal,
    showSecretEditorModal,
    setShowEnrollSecretModal,
    showEnrollSecretModal,
  ]);

  const toggleDeleteTeamModal = useCallback(() => {
    setShowDeleteTeamModal(!showDeleteTeamModal);
  }, [showDeleteTeamModal, setShowDeleteTeamModal]);

  const toggleEditTeamModal = useCallback(() => {
    setShowEditTeamModal(!showEditTeamModal);
  }, [showEditTeamModal, setShowEditTeamModal]);

  const onSaveSecret = async (enrollSecretString: string) => {
    // Creates new list of secrets removing selected secret and adding new secret
    const currentSecrets = teamSecrets || [];

    const newSecrets = currentSecrets.filter(
      (s) => s.secret !== selectedSecret?.secret
    );

    if (enrollSecretString) {
      newSecrets.push({ secret: enrollSecretString });
    }

    try {
      await enrollSecretsAPI.modifyTeamEnrollSecrets(
        routeParams.team_id,
        newSecrets
      );
      refetchTeamSecrets();

      toggleSecretEditorModal();
      isPremiumTier && refetchTeams();
      dispatch(
        renderFlash(
          "success",
          `Successfully ${selectedSecret ? "edited" : "added"} enroll secret.`
        )
      );
    } catch (error) {
      console.error(error);
      dispatch(
        renderFlash(
          "error",
          `Could not ${
            selectedSecret ? "edit" : "add"
          } enroll secret. Please try again.`
        )
      );
    }
  };

  const onDeleteSecret = async () => {
    // create new list of secrets removing selected secret
    const currentSecrets = teamSecrets || [];

    const newSecrets = currentSecrets.filter(
      (s) => s.secret !== selectedSecret?.secret
    );

    try {
      await enrollSecretsAPI.modifyTeamEnrollSecrets(
        routeParams.team_id,
        newSecrets
      );
      refetchTeamSecrets();
      toggleDeleteSecretModal();
      refetchTeams();
      dispatch(renderFlash("success", `Successfully deleted enroll secret.`));
    } catch (error) {
      console.error(error);
      dispatch(
        renderFlash(
          "error",
          "Could not delete enroll secret. Please try again."
        )
      );
    }
  };

  const onDeleteSubmit = useCallback(() => {
<<<<<<< HEAD
    dispatch(teamActions.destroy(selectedTeam?.id))
=======
    dispatch(teamActions.destroy(currentTeam?.id))
>>>>>>> 433843ae
      .then(() => {
        dispatch(renderFlash("success", "Team removed"));
        dispatch(push(PATHS.ADMIN_TEAMS));
        // TODO: error handling
      })
      .catch(() => null);
    toggleDeleteTeamModal();
<<<<<<< HEAD
  }, [dispatch, toggleDeleteTeamModal, selectedTeam?.id]);

  const onEditSubmit = useCallback(
    (formData: IEditTeamFormData) => {
      if (!selectedTeam) {
        return false;
      }

      const updatedAttrs = generateUpdateData(selectedTeam, formData);
=======
  }, [dispatch, toggleDeleteTeamModal, currentTeam?.id]);

  const onEditSubmit = useCallback(
    (formData: IEditTeamFormData) => {
      const updatedAttrs =
        currentTeam && generateUpdateData(currentTeam, formData);
>>>>>>> 433843ae
      // no updates, so no need for a request.
      if (updatedAttrs === null) {
        toggleEditTeamModal();
        return;
      }
<<<<<<< HEAD
      dispatch(teamActions.update(selectedTeam?.id, updatedAttrs))
=======
      dispatch(teamActions.update(currentTeam?.id, updatedAttrs))
>>>>>>> 433843ae
        .then(() => {
          dispatch(teamActions.loadAll({ perPage: 500 }));
          dispatch(renderFlash("success", "Team updated"));
          // TODO: error handling
        })
        .catch(() => null);
      toggleEditTeamModal();
    },
<<<<<<< HEAD
    [dispatch, toggleEditTeamModal, selectedTeam]
=======
    [dispatch, toggleEditTeamModal, currentTeam]
>>>>>>> 433843ae
  );

  const handleTeamSelect = (teamId: number) => {
    const newSelectedTeam = find(teams, ["id", teamId]);
    const { ADMIN_TEAMS } = PATHS;

    const newRouteParams = {
      ...routeParams,
      team_id: newSelectedTeam ? newSelectedTeam.id : teamId,
    };

    const nextLocation = getNextLocationPath({
      pathPrefix: ADMIN_TEAMS,
      routeTemplate,
      routeParams: newRouteParams,
    });

    router.replace(`${nextLocation}/members`);

    setCurrentTeam(newSelectedTeam);
  };

  const handleTeamMenuOpen = () => {
    setTeamMenuIsOpen(true);
  };

  const handleTeamMenuClose = () => {
    setTeamMenuIsOpen(false);
  };

  const teamWrapperClasses = classnames(baseClass, {
    "team-select-open": teamMenuIsOpen,
    "team-settings": !isOnGlobalTeam,
  });

<<<<<<< HEAD
  if (isLoadingTeams || !selectedTeam) {
=======
  if (isLoadingTeams || isTeamSecretsLoading || currentTeam === undefined) {
>>>>>>> 433843ae
    return (
      <div className={`${baseClass}__loading-spinner`}>
        <Spinner />
      </div>
    );
  }
<<<<<<< HEAD
  const hostsCount = selectedTeam.host_count;
=======

  // const hostsCount = currentTeam.host_count;
  const hostsCount = teams?.length || 1;
>>>>>>> 433843ae
  const hostsTotalDisplay = hostsCount === 1 ? "1 host" : `${hostsCount} hosts`;
  const userAdminTeams = userTeams.filter(
    (thisTeam) => thisTeam.role === "admin"
  );
  const adminTeams = isGlobalAdmin ? teams : userAdminTeams;

  return (
    <div className={teamWrapperClasses}>
      <TabsWrapper>
        <>
          {isGlobalAdmin && (
            <Link to={PATHS.ADMIN_TEAMS} className={`${baseClass}__back-link`}>
              <img src={BackChevron} alt="back chevron" id="back-chevron" />
              <span>Back to teams</span>
            </Link>
          )}
        </>
        <div className={`${baseClass}__team-header`}>
          <div className={`${baseClass}__team-details`}>
            {adminTeams?.length === 1 ? (
<<<<<<< HEAD
              <h1>{selectedTeam.name}</h1>
=======
              <h1>{currentTeam.name}</h1>
>>>>>>> 433843ae
            ) : (
              <TeamsDropdown
                selectedTeamId={toNumber(routeParams.team_id)}
                currentUserTeams={adminTeams || []}
                isDisabled={isLoadingTeams}
                disableAll
                onChange={(newSelectedValue: number) =>
                  handleTeamSelect(newSelectedValue)
                }
                onOpen={handleTeamMenuOpen}
                onClose={handleTeamMenuClose}
              />
            )}
            <span className={`${baseClass}__host-count`}>
              {hostsTotalDisplay}
            </span>
          </div>
          <div className={`${baseClass}__team-actions`}>
            <Button onClick={toggleGenerateInstallerModal}>
              Generate installer
            </Button>
            <Button
              onClick={toggleManageEnrollSecretsModal}
              variant={"text-icon"}
            >
              <>
                Manage enroll secrets{" "}
                <img src={EyeIcon} alt="Manage enroll secrets icon" />
              </>
            </Button>
            <Button onClick={toggleEditTeamModal} variant={"text-icon"}>
              <>
                Edit team <img src={PencilIcon} alt="Edit team icon" />
              </>
            </Button>
            {isGlobalAdmin && (
              <Button onClick={toggleDeleteTeamModal} variant={"text-icon"}>
                <>
                  Delete team <img src={TrashIcon} alt="Delete team icon" />
                </>
              </Button>
            )}
          </div>
        </div>
        <Tabs
          selectedIndex={getTabIndex(pathname, teamIdFromURL)}
          onSelect={(i) => navigateToNav(i)}
        >
          <TabList>
            {teamDetailsSubNav.map((navItem) => {
              // Bolding text when the tab is active causes a layout shift
              // so we add a hidden pseudo element with the same text string
              return (
                <Tab key={navItem.name} data-text={navItem.name}>
                  {navItem.name}
                </Tab>
              );
            })}
          </TabList>
        </Tabs>
      </TabsWrapper>
      {showGenerateInstallerModal && (
        <GenerateInstallerModal
          onCancel={toggleGenerateInstallerModal}
          selectedTeam={{
            name: currentTeam.name,
            secrets: teamSecrets || null,
          }}
        />
      )}
      {showManageEnrollSecretsModal && (
        <EnrollSecretModal
          selectedTeam={routeParams.team_id}
          teams={teams || []}
          onReturnToApp={toggleManageEnrollSecretsModal}
          toggleSecretEditorModal={toggleSecretEditorModal}
          toggleDeleteSecretModal={toggleDeleteSecretModal}
          setSelectedSecret={setSelectedSecret}
        />
      )}
      {showSecretEditorModal && (
        <SecretEditorModal
          selectedTeam={routeParams.team_id}
          teams={teams || []}
          onSaveSecret={onSaveSecret}
          toggleSecretEditorModal={toggleSecretEditorModal}
          selectedSecret={selectedSecret}
        />
      )}
      {showDeleteSecretModal && (
        <DeleteSecretModal
          onDeleteSecret={onDeleteSecret}
          selectedTeam={routeParams.team_id}
          teams={teams || []}
          toggleDeleteSecretModal={toggleDeleteSecretModal}
        />
      )}
      {showDeleteTeamModal && (
        <DeleteTeamModal
          onCancel={toggleDeleteTeamModal}
          onSubmit={onDeleteSubmit}
<<<<<<< HEAD
          name={selectedTeam.name}
=======
          name={currentTeam.name}
>>>>>>> 433843ae
        />
      )}
      {showEditTeamModal && (
        <EditTeamModal
          onCancel={toggleEditTeamModal}
          onSubmit={onEditSubmit}
<<<<<<< HEAD
          defaultName={selectedTeam.name}
=======
          defaultName={currentTeam.name}
>>>>>>> 433843ae
        />
      )}
      {children}
    </div>
  );
};

export default TeamDetailsWrapper;<|MERGE_RESOLUTION|>--- conflicted
+++ resolved
@@ -1,19 +1,13 @@
 import React, { useState, useEffect, useCallback, useContext } from "react";
-<<<<<<< HEAD
-import { useDispatch, useSelector } from "react-redux";
+import { useDispatch } from "react-redux";
 import { useQuery } from "react-query";
 import { useErrorHandler } from "react-error-boundary";
-=======
-import { useDispatch } from "react-redux";
-import { useQuery } from "react-query";
->>>>>>> 433843ae
 import { InjectedRouter, Link, RouteProps } from "react-router";
 import { push } from "react-router-redux";
 import { Tab, TabList, Tabs } from "react-tabs";
 import { find, toNumber } from "lodash";
 import classnames from "classnames";
 
-import teamsAPI from "services/entities/teams";
 import PATHS from "router/paths";
 import { ITeam, ITeamSummary } from "interfaces/team";
 import { AppContext } from "context/app";
@@ -79,21 +73,6 @@
   router: InjectedRouter;
 }
 
-<<<<<<< HEAD
-interface ITeamsResponse {
-  teams: ITeam[];
-}
-
-const getTeams = (data: { [id: string]: ITeam }) => {
-  return Object.keys(data).map((teamId) => {
-    return data[teamId];
-  });
-};
-
-// const memoizedGetTeams = memoize(getTeams);
-
-=======
->>>>>>> 433843ae
 const generateUpdateData = (
   currentTeam: ITeamSummary,
   formData: IEditTeamFormData
@@ -119,21 +98,9 @@
   location: { pathname },
   params: routeParams,
 }: ITeamDetailsPageProps): JSX.Element => {
-<<<<<<< HEAD
-  const teamIdFromURL = parseInt(routeParams.team_id, 10);
-  const { isGlobalAdmin, isOnGlobalTeam, setCurrentTeam } = useContext(
-    AppContext
-  );
-  const userTeams = useSelector((state: IRootState) => {
-    return state.auth.user.teams;
-  });
-  const routeTemplate = route && route.path ? route.path : "";
-
-  const [selectedTeam, setSelectedTeam] = useState<ITeam | undefined>();
-  const [showAddHostsRedirectModal, setShowAddHostsRedirectModal] = useState(
-=======
   const dispatch = useDispatch();
-
+  const handlePageError = useErrorHandler();
+  const teamIdFromURL = parseInt(routeParams.team_id, 10) || 0;
   const {
     currentUser,
     isGlobalAdmin,
@@ -148,7 +115,6 @@
 
   const [selectedSecret, setSelectedSecret] = useState<IEnrollSecret>();
   const [showGenerateInstallerModal, setShowGenerateInstallerModal] = useState(
->>>>>>> 433843ae
     false
   );
   const [
@@ -161,28 +127,6 @@
   const [showDeleteTeamModal, setShowDeleteTeamModal] = useState(false);
   const [showEditTeamModal, setShowEditTeamModal] = useState(false);
 
-<<<<<<< HEAD
-  const dispatch = useDispatch();
-  const handlePageError = useErrorHandler();
-
-  const { isLoading: isLoadingTeams, data: teams } = useQuery<
-    ITeamsResponse,
-    Error,
-    ITeam[]
-  >(["teams"], () => teamsAPI.loadAll(), {
-    select: (data: ITeamsResponse) => data.teams,
-    onSuccess: (data) => {
-      const selected = data.find((team) => team.id === teamIdFromURL);
-
-      if (selected) {
-        setSelectedTeam(selected);
-      } else {
-        handlePageError({ status: 404 });
-      }
-    },
-    onError: (error) => handlePageError(error),
-  });
-=======
   const {
     data: teams,
     isLoading: isLoadingTeams,
@@ -199,6 +143,7 @@
         );
         setCurrentTeam(findTeam);
       },
+      onError: (error) => handlePageError(error),
     }
   );
 
@@ -209,13 +154,12 @@
   } = useQuery<IEnrollSecretsResponse, Error, IEnrollSecret[]>(
     ["team secrets", routeParams],
     () => {
-      return enrollSecretsAPI.getTeamEnrollSecrets(routeParams.team_id);
+      return enrollSecretsAPI.getTeamEnrollSecrets(teamIdFromURL);
     },
     {
       select: (data: IEnrollSecretsResponse) => data.secrets,
     }
   );
->>>>>>> 433843ae
 
   const navigateToNav = (i: number): void => {
     const navPath = teamDetailsSubNav[i].getPathname(teamIdFromURL);
@@ -283,7 +227,7 @@
 
     try {
       await enrollSecretsAPI.modifyTeamEnrollSecrets(
-        routeParams.team_id,
+        teamIdFromURL,
         newSecrets
       );
       refetchTeamSecrets();
@@ -319,7 +263,7 @@
 
     try {
       await enrollSecretsAPI.modifyTeamEnrollSecrets(
-        routeParams.team_id,
+        teamIdFromURL,
         newSecrets
       );
       refetchTeamSecrets();
@@ -338,11 +282,7 @@
   };
 
   const onDeleteSubmit = useCallback(() => {
-<<<<<<< HEAD
-    dispatch(teamActions.destroy(selectedTeam?.id))
-=======
     dispatch(teamActions.destroy(currentTeam?.id))
->>>>>>> 433843ae
       .then(() => {
         dispatch(renderFlash("success", "Team removed"));
         dispatch(push(PATHS.ADMIN_TEAMS));
@@ -350,34 +290,18 @@
       })
       .catch(() => null);
     toggleDeleteTeamModal();
-<<<<<<< HEAD
-  }, [dispatch, toggleDeleteTeamModal, selectedTeam?.id]);
-
-  const onEditSubmit = useCallback(
-    (formData: IEditTeamFormData) => {
-      if (!selectedTeam) {
-        return false;
-      }
-
-      const updatedAttrs = generateUpdateData(selectedTeam, formData);
-=======
   }, [dispatch, toggleDeleteTeamModal, currentTeam?.id]);
 
   const onEditSubmit = useCallback(
     (formData: IEditTeamFormData) => {
       const updatedAttrs =
         currentTeam && generateUpdateData(currentTeam, formData);
->>>>>>> 433843ae
       // no updates, so no need for a request.
       if (updatedAttrs === null) {
         toggleEditTeamModal();
         return;
       }
-<<<<<<< HEAD
-      dispatch(teamActions.update(selectedTeam?.id, updatedAttrs))
-=======
       dispatch(teamActions.update(currentTeam?.id, updatedAttrs))
->>>>>>> 433843ae
         .then(() => {
           dispatch(teamActions.loadAll({ perPage: 500 }));
           dispatch(renderFlash("success", "Team updated"));
@@ -386,11 +310,7 @@
         .catch(() => null);
       toggleEditTeamModal();
     },
-<<<<<<< HEAD
-    [dispatch, toggleEditTeamModal, selectedTeam]
-=======
     [dispatch, toggleEditTeamModal, currentTeam]
->>>>>>> 433843ae
   );
 
   const handleTeamSelect = (teamId: number) => {
@@ -426,24 +346,16 @@
     "team-settings": !isOnGlobalTeam,
   });
 
-<<<<<<< HEAD
-  if (isLoadingTeams || !selectedTeam) {
-=======
   if (isLoadingTeams || isTeamSecretsLoading || currentTeam === undefined) {
->>>>>>> 433843ae
     return (
       <div className={`${baseClass}__loading-spinner`}>
         <Spinner />
       </div>
     );
   }
-<<<<<<< HEAD
-  const hostsCount = selectedTeam.host_count;
-=======
 
   // const hostsCount = currentTeam.host_count;
   const hostsCount = teams?.length || 1;
->>>>>>> 433843ae
   const hostsTotalDisplay = hostsCount === 1 ? "1 host" : `${hostsCount} hosts`;
   const userAdminTeams = userTeams.filter(
     (thisTeam) => thisTeam.role === "admin"
@@ -464,11 +376,7 @@
         <div className={`${baseClass}__team-header`}>
           <div className={`${baseClass}__team-details`}>
             {adminTeams?.length === 1 ? (
-<<<<<<< HEAD
-              <h1>{selectedTeam.name}</h1>
-=======
               <h1>{currentTeam.name}</h1>
->>>>>>> 433843ae
             ) : (
               <TeamsDropdown
                 selectedTeamId={toNumber(routeParams.team_id)}
@@ -541,7 +449,7 @@
       )}
       {showManageEnrollSecretsModal && (
         <EnrollSecretModal
-          selectedTeam={routeParams.team_id}
+          selectedTeam={teamIdFromURL}
           teams={teams || []}
           onReturnToApp={toggleManageEnrollSecretsModal}
           toggleSecretEditorModal={toggleSecretEditorModal}
@@ -551,7 +459,7 @@
       )}
       {showSecretEditorModal && (
         <SecretEditorModal
-          selectedTeam={routeParams.team_id}
+          selectedTeam={teamIdFromURL}
           teams={teams || []}
           onSaveSecret={onSaveSecret}
           toggleSecretEditorModal={toggleSecretEditorModal}
@@ -561,7 +469,7 @@
       {showDeleteSecretModal && (
         <DeleteSecretModal
           onDeleteSecret={onDeleteSecret}
-          selectedTeam={routeParams.team_id}
+          selectedTeam={teamIdFromURL}
           teams={teams || []}
           toggleDeleteSecretModal={toggleDeleteSecretModal}
         />
@@ -570,22 +478,14 @@
         <DeleteTeamModal
           onCancel={toggleDeleteTeamModal}
           onSubmit={onDeleteSubmit}
-<<<<<<< HEAD
-          name={selectedTeam.name}
-=======
           name={currentTeam.name}
->>>>>>> 433843ae
         />
       )}
       {showEditTeamModal && (
         <EditTeamModal
           onCancel={toggleEditTeamModal}
           onSubmit={onEditSubmit}
-<<<<<<< HEAD
-          defaultName={selectedTeam.name}
-=======
           defaultName={currentTeam.name}
->>>>>>> 433843ae
         />
       )}
       {children}
