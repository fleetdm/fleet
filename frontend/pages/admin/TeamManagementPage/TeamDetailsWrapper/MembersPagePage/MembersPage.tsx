import React, { useCallback, useState } from "react";
import { useDispatch, useSelector } from "react-redux";
// @ts-ignore
import memoize from "memoize-one";

import { IConfig } from "interfaces/config";
import { IUser } from "interfaces/user";
import { INewMembersBody, ITeam } from "interfaces/team";
import { Link } from "react-router";
// ignore TS error for now until these are rewritten in ts.
// @ts-ignore
import { renderFlash } from "redux/nodes/notifications/actions";
// @ts-ignore
import userActions from "redux/nodes/entities/users/actions";
import teamActions from "redux/nodes/entities/teams/actions";
import Button from "components/buttons/Button";
import TableContainer from "components/TableContainer";
import TableDataError from "components/TableDataError";
import PATHS from "router/paths";
import EditUserModal from "../../../UserManagementPage/components/EditUserModal";
import { IFormData } from "../../../UserManagementPage/components/UserForm/UserForm";
import userManagementHelpers from "../../../UserManagementPage/helpers";
import AddMemberModal from "./components/AddMemberModal";
import RemoveMemberModal from "./components/RemoveMemberModal";

import {
  generateTableHeaders,
  generateDataSet,
} from "./MembersPageTableConfig";

const baseClass = "members";
const noMembersClass = "no-members";

interface IMembersPageProps {
  params: {
    team_id: string;
  };
}

interface IRootState {
  app: {
    config: IConfig;
  };
  entities: {
    users: {
      loading: boolean;
      data: { [id: number]: IUser };
      errors: { name: string; reason: string }[];
    };
    teams: {
      data: { [id: number]: ITeam };
    };
  };
}

interface IFetchParams {
  pageIndex?: number;
  pageSize?: number;
  searchQuery?: string;
}

const getTeams = (data: { [id: string]: ITeam }) => {
  return Object.keys(data).map((teamId) => {
    return data[teamId];
  });
};

const memoizedGetTeams = memoize(getTeams);

// This is used to cache the table query data and make a request for the
// members data at a future time. Practically, this allows us to re-fetch the users
// with the same table query params after we have made an edit to a user.
let tableQueryData = {};

const MembersPage = (props: IMembersPageProps): JSX.Element => {
  const {
    params: { team_id },
  } = props;
  const teamId = parseInt(team_id, 10);
  const dispatch = useDispatch();

  const isPremiumTier = useSelector((state: IRootState) => {
    return state.app.config.tier === "premium";
  });
  const loadingTableData = useSelector(
    (state: IRootState) => state.entities.users.loading
  );
  const users = useSelector((state: IRootState) =>
    generateDataSet(teamId, state.entities.users.data)
  );

  const usersError = useSelector(
    (state: IRootState) => state.entities.users.errors
  );

  const team = useSelector((state: IRootState) => {
    return state.entities.teams.data[teamId];
  });
  const teams = useSelector((state: IRootState) => {
    return memoizedGetTeams(state.entities.teams.data);
  });
  const memberIds = users.map((member) => {
    return member.id;
  });

  const smtpConfigured = useSelector((state: IRootState) => {
    return state.app.config.configured;
  });

  const canUseSso = useSelector((state: IRootState) => {
    return state.app.config.enable_sso;
  });

  const [showAddMemberModal, setShowAddMemberModal] = useState(false);
  const [showRemoveMemberModal, setShowRemoveMemberModal] = useState(false);
  const [showEditUserModal, setShowEditUserModal] = useState(false);
  const [userEditing, setUserEditing] = useState<IUser>();
  const [searchString, setSearchString] = useState<string>("");

  const toggleAddUserModal = useCallback(() => {
    setShowAddMemberModal(!showAddMemberModal);
  }, [showAddMemberModal, setShowAddMemberModal]);

  const toggleRemoveMemberModal = useCallback(
    (user?: IUser) => {
      setShowRemoveMemberModal(!showRemoveMemberModal);
      user ? setUserEditing(user) : setUserEditing(undefined);
    },
    [showRemoveMemberModal, setShowRemoveMemberModal, setUserEditing]
  );

  const toggleEditMemberModal = useCallback(
    (user?: IUser) => {
      setShowEditUserModal(!showEditUserModal);
      user ? setUserEditing(user) : setUserEditing(undefined);
    },
    [showEditUserModal, setShowEditUserModal, setUserEditing]
  );

  const onRemoveMemberSubmit = useCallback(() => {
    const removedUsers = { users: [{ id: userEditing?.id }] };
    dispatch(teamActions.removeMembers(teamId, removedUsers))
      .then(() => {
        dispatch(
          renderFlash("success", `Successfully removed ${userEditing?.name}`)
        );
      })
      .catch(() =>
        dispatch(
          renderFlash("error", "Unable to remove members. Please try again.")
        )
      );
    toggleRemoveMemberModal();
  }, [
    dispatch,
    teamId,
    userEditing?.id,
    userEditing?.name,
    toggleRemoveMemberModal,
  ]);

  const onAddMemberSubmit = useCallback(
    (newMembers: INewMembersBody) => {
      dispatch(teamActions.addMembers(teamId, newMembers))
        .then(() => {
          dispatch(
            renderFlash(
              "success",
              `${newMembers.users.length} members successfully added to ${team.name}.`
            )
          );
        })
        .catch(() => {
          dispatch(
            renderFlash("error", "Could not add members. Please try again.")
          );
        });
      toggleAddUserModal();
    },
    [dispatch, teamId, toggleAddUserModal, team.name]
  );

  const fetchUsers = useCallback(
    (fetchParams: IFetchParams) => {
      const { pageIndex, pageSize, searchQuery } = fetchParams;
      dispatch(
        userActions.loadAll({
          page: pageIndex,
          perPage: pageSize,
          globalFilter: searchQuery,
          teamId,
        })
      );
    },
    [dispatch, teamId]
  );

  const onEditMemberSubmit = useCallback(
    (formData: IFormData) => {
      const updatedAttrs = userManagementHelpers.generateUpdateData(
        userEditing as IUser,
        formData
      );

      const userName = userEditing?.name;
      dispatch(userActions.update(userEditing, updatedAttrs))
        .then(() => {
          dispatch(renderFlash("success", `Successfully edited ${userName}.`));
          fetchUsers(tableQueryData);
        })
        .catch(() => {
          dispatch(
            renderFlash(
              "error",
              `Could not edit ${userName}. Please try again.`
            )
          );
        });
      toggleEditMemberModal();
    },
    [dispatch, toggleEditMemberModal, userEditing, fetchUsers]
  );

  // NOTE: this will fire on initial render, so we use this to get the list of
  // users for this team, as well as use it as a handler when the table query
  // changes.
  const onQueryChange = useCallback(
    (queryData) => {
      setSearchString(queryData.searchQuery);
      tableQueryData = { ...queryData, teamId };
      fetchUsers(queryData);
    },
    [fetchUsers, teamId, setSearchString]
  );

  const onActionSelection = (action: string, user: IUser): void => {
    switch (action) {
      case "edit":
        toggleEditMemberModal(user);
        break;
      case "remove":
        toggleRemoveMemberModal(user);
        break;
      default:
    }
  };

  const NoMembersComponent = useCallback(() => {
    return (
      <div className={`${noMembersClass}`}>
        <div className={`${noMembersClass}__inner`}>
          <div className={`${noMembersClass}__inner-text`}>
            {searchString === "" ? (
              <>
                <h1>This team doesn&apos;t have any members yet.</h1>
                <p>
                  Expecting to see new team members listed here? Try again in a
                  few seconds as the system catches up.
                </p>
                <Button
                  variant="brand"
                  className={`${noMembersClass}__create-button`}
                  onClick={toggleAddUserModal}
                >
                  Add member
                </Button>
              </>
            ) : (
              <>
                <h2>We couldn’t find any members.</h2>
                <p>
                  Expecting to see members? Try again in a few seconds as the
                  system catches up.
                </p>
              </>
            )}
          </div>
        </div>
      </div>
    );
  }, [searchString]);

  const tableHeaders = generateTableHeaders(onActionSelection);

  return (
    <div className={baseClass}>
      <p className={`${baseClass}__page-description`}>
        Users can either be a member of team(s) or a global user.{" "}
        <Link to={PATHS.ADMIN_USERS}>Manage users with global access here</Link>
      </p>
<<<<<<< HEAD
      <TableContainer
        resultsTitle={"members"}
        columns={tableHeaders}
        data={users}
        isLoading={loadingTableData}
        defaultSortHeader={"name"}
        defaultSortDirection={"asc"}
        onActionButtonClick={toggleAddUserModal}
        actionButtonText={"Add member"}
        actionButtonVariant={"brand"}
        onQueryChange={onQueryChange}
        inputPlaceHolder={"Search"}
        emptyComponent={EmptyMembers}
        showMarkAllPages={false}
        isAllPagesSelected={false}
        searchable
      />
=======
      {Object.keys(usersError).length > 0 ? (
        <TableDataError />
      ) : (
        <TableContainer
          resultsTitle={"members"}
          columns={tableHeaders}
          data={users}
          isLoading={loadingTableData}
          defaultSortHeader={"name"}
          defaultSortDirection={"asc"}
          onActionButtonClick={toggleAddUserModal}
          actionButtonText={"Add member"}
          actionButtonVariant={"brand"}
          hideActionButton={memberIds.length === 0 && searchString === ""}
          onQueryChange={onQueryChange}
          inputPlaceHolder={"Search"}
          emptyComponent={NoMembersComponent}
          showMarkAllPages={false}
          isAllPagesSelected={false}
          searchable={memberIds.length > 0 || searchString !== ""}
        />
      )}
>>>>>>> 905a9520
      {showAddMemberModal ? (
        <AddMemberModal
          team={team}
          disabledMembers={memberIds}
          onCancel={toggleAddUserModal}
          onSubmit={onAddMemberSubmit}
        />
      ) : null}
      {showEditUserModal ? (
        <EditUserModal
          onCancel={toggleEditMemberModal}
          onSubmit={onEditMemberSubmit}
          defaultName={userEditing?.name}
          defaultEmail={userEditing?.email}
          defaultGlobalRole={userEditing?.global_role}
          defaultTeams={userEditing?.teams}
          availableTeams={teams}
          validationErrors={[]}
          isPremiumTier={isPremiumTier}
          smtpConfigured={smtpConfigured}
          canUseSso={canUseSso}
          isSsoEnabled={userEditing?.sso_enabled}
        />
      ) : null}
      {showRemoveMemberModal ? (
        <RemoveMemberModal
          memberName={userEditing?.name || ""}
          teamName={team.name}
          onCancel={toggleRemoveMemberModal}
          onSubmit={onRemoveMemberSubmit}
        />
      ) : null}
    </div>
  );
};

export default MembersPage;<|MERGE_RESOLUTION|>--- conflicted
+++ resolved
@@ -288,25 +288,6 @@
         Users can either be a member of team(s) or a global user.{" "}
         <Link to={PATHS.ADMIN_USERS}>Manage users with global access here</Link>
       </p>
-<<<<<<< HEAD
-      <TableContainer
-        resultsTitle={"members"}
-        columns={tableHeaders}
-        data={users}
-        isLoading={loadingTableData}
-        defaultSortHeader={"name"}
-        defaultSortDirection={"asc"}
-        onActionButtonClick={toggleAddUserModal}
-        actionButtonText={"Add member"}
-        actionButtonVariant={"brand"}
-        onQueryChange={onQueryChange}
-        inputPlaceHolder={"Search"}
-        emptyComponent={EmptyMembers}
-        showMarkAllPages={false}
-        isAllPagesSelected={false}
-        searchable
-      />
-=======
       {Object.keys(usersError).length > 0 ? (
         <TableDataError />
       ) : (
@@ -329,7 +310,6 @@
           searchable={memberIds.length > 0 || searchString !== ""}
         />
       )}
->>>>>>> 905a9520
       {showAddMemberModal ? (
         <AddMemberModal
           team={team}
