--- conflicted
+++ resolved
@@ -288,25 +288,6 @@
         Users can either be a member of team(s) or a global user.{" "}
         <Link to={PATHS.ADMIN_USERS}>Manage users with global access here</Link>
       </p>
-<<<<<<< HEAD
-      <TableContainer
-        resultsTitle={"members"}
-        columns={tableHeaders}
-        data={users}
-        isLoading={loadingTableData}
-        defaultSortHeader={"name"}
-        defaultSortDirection={"asc"}
-        onActionButtonClick={toggleAddUserModal}
-        actionButtonText={"Add member"}
-        actionButtonVariant={"brand"}
-        onQueryChange={onQueryChange}
-        inputPlaceHolder={"Search"}
-        emptyComponent={EmptyMembers}
-        showMarkAllPages={false}
-        isAllPagesSelected={false}
-        searchable
-      />
-=======
       {Object.keys(usersError).length > 0 ? (
         <TableDataError />
       ) : (
@@ -319,7 +300,7 @@
           defaultSortDirection={"asc"}
           onActionButtonClick={toggleAddUserModal}
           actionButtonText={"Add member"}
-          actionButtonVariant={"primary"}
+          actionButtonVariant={"brand"}
           hideActionButton={memberIds.length === 0 && searchString === ""}
           onQueryChange={onQueryChange}
           inputPlaceHolder={"Search"}
@@ -329,7 +310,6 @@
           searchable={memberIds.length > 0 || searchString !== ""}
         />
       )}
->>>>>>> 66597ced
       {showAddMemberModal ? (
         <AddMemberModal
           team={team}
