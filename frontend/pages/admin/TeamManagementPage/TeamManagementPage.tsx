import React, { useState, useCallback } from "react";
import { useSelector, useDispatch } from "react-redux";

import { ITeam } from "interfaces/team";
import teamActions from "redux/nodes/entities/teams/actions";
// ignore TS error for now until these are rewritten in ts.
// @ts-ignore
import { renderFlash } from "redux/nodes/notifications/actions";
import Button from "components/buttons/Button";
// @ts-ignore
import FleetIcon from "components/icons/FleetIcon";
import TableContainer from "components/TableContainer";

// @ts-ignore
import TableDataError from "components/TableDataError";
import CreateTeamModal from "./components/CreateTeamModal";
import DeleteTeamModal from "./components/DeleteTeamModal";
import EditTeamModal from "./components/EditTeamModal";
import { ICreateTeamFormData } from "./components/CreateTeamModal/CreateTeamModal";
import { IEditTeamFormData } from "./components/EditTeamModal/EditTeamModal";
import { generateTableHeaders, generateDataSet } from "./TeamTableConfig";

const baseClass = "team-management";
const noTeamsClass = "no-teams";

// TODO: should probably live close to the store.js file and imported in.
interface IRootState {
  entities: {
    teams: {
      isLoading: boolean;
      data: { [id: number]: ITeam };
      errors: { name: string; reason: string }[];
    };
  };
}

const generateUpdateData = (
  currentTeamData: ITeam,
  formData: IEditTeamFormData
): IEditTeamFormData | null => {
  if (currentTeamData.name !== formData.name) {
    return {
      name: formData.name,
    };
  }
  return null;
};

const TeamManagementPage = (): JSX.Element => {
  const dispatch = useDispatch();
  const [showCreateTeamModal, setShowCreateTeamModal] = useState(false);
  const [showDeleteTeamModal, setShowDeleteTeamModal] = useState(false);
  const [showEditTeamModal, setShowEditTeamModal] = useState(false);
  const [teamEditing, setTeamEditing] = useState<ITeam>();
  const [searchString, setSearchString] = useState<string>("");

  const toggleCreateTeamModal = useCallback(() => {
    setShowCreateTeamModal(!showCreateTeamModal);
  }, [showCreateTeamModal, setShowCreateTeamModal]);

  const toggleDeleteTeamModal = useCallback(
    (team?: ITeam) => {
      setShowDeleteTeamModal(!showDeleteTeamModal);
      team ? setTeamEditing(team) : setTeamEditing(undefined);
    },
    [showDeleteTeamModal, setShowDeleteTeamModal, setTeamEditing]
  );

  const toggleEditTeamModal = useCallback(
    (team?: ITeam) => {
      setShowEditTeamModal(!showEditTeamModal);
      team ? setTeamEditing(team) : setTeamEditing(undefined);
    },
    [showEditTeamModal, setShowEditTeamModal, setTeamEditing]
  );

  // NOTE: called once on the initial render of this component.
  const onQueryChange = useCallback(
    (queryData) => {
      setSearchString(queryData.searchQuery);
      const { pageIndex, pageSize, searchQuery } = queryData;
      dispatch(
        teamActions.loadAll({
          page: pageIndex,
          perPage: pageSize,
          globalFilter: searchQuery,
        })
      );
    },
    [dispatch, setSearchString]
  );

  const onCreateSubmit = useCallback(
    (formData: ICreateTeamFormData) => {
      dispatch(teamActions.create(formData))
        .then(() => {
          dispatch(
            renderFlash("success", `Successfully created ${formData.name}.`)
          );
          dispatch(teamActions.loadAll({}));
        })
        .catch(() => {
          dispatch(
            renderFlash("error", "Could not create team. Please try again.")
          );
        });
      toggleCreateTeamModal();
    },
    [dispatch, toggleCreateTeamModal]
  );

  const onDeleteSubmit = useCallback(() => {
    dispatch(teamActions.destroy(teamEditing?.id))
      .then(() => {
        dispatch(
          renderFlash("success", `Successfully deleted ${teamEditing?.name}.`)
        );
        dispatch(teamActions.loadAll({}));
      })
      .catch(() => {
        dispatch(
          renderFlash(
            "error",
            `Could not delete ${teamEditing?.name}. Please try again.`
          )
        );
      });
    toggleDeleteTeamModal();
  }, [dispatch, teamEditing, toggleDeleteTeamModal]);

  const onEditSubmit = useCallback(
    (formData: IEditTeamFormData) => {
      const updatedAttrs = generateUpdateData(teamEditing as ITeam, formData);
      // no updates, so no need for a request.
      if (updatedAttrs === null) {
        toggleEditTeamModal();
        return;
      }
      dispatch(teamActions.update(teamEditing?.id, updatedAttrs))
        .then(() => {
          dispatch(
            renderFlash("success", `Successfully edited ${formData.name}.`)
          );
          dispatch(teamActions.loadAll({}));
        })
        .catch(() => {
          dispatch(
            renderFlash(
              "error",
              `Could not edit ${teamEditing?.name}. Please try again.`
            )
          );
        });
      toggleEditTeamModal();
    },
    [dispatch, teamEditing, toggleEditTeamModal]
  );

  const onActionSelection = (action: string, team: ITeam): void => {
    switch (action) {
      case "edit":
        toggleEditTeamModal(team);
        break;
      case "delete":
        toggleDeleteTeamModal(team);
        break;
      default:
    }
  };

  const NoTeamsComponent = () => {
    return (
      <div className={`${noTeamsClass}`}>
        <div className={`${noTeamsClass}__inner`}>
          <div className={`${noTeamsClass}__inner-text`}>
            <h1>Set up team permissions</h1>
            <p>
              Keep your organization organized and efficient by ensuring every
              user has the correct access to the right hosts.
            </p>
            <p>
              Want to learn more?&nbsp;
              <a
                href="https://github.com/fleetdm/fleet/tree/master/docs/1-Using-Fleet/role-based-access-control-and-teams.md"
                target="_blank"
                rel="noopener noreferrer"
              >
                Read about teams&nbsp;
                <FleetIcon name="external-link" />
              </a>
            </p>
            <Button
              variant="brand"
              className={`${noTeamsClass}__create-button`}
              onClick={toggleCreateTeamModal}
            >
              Create team
            </Button>
          </div>
        </div>
      </div>
    );
  };

  const tableHeaders = generateTableHeaders(onActionSelection);
  const loadingTableData = useSelector(
    (state: IRootState) => state.entities.teams.isLoading
  );
  const teams = useSelector((state: IRootState) =>
    generateDataSet(state.entities.teams.data)
  );

  const teamsError = useSelector(
    (state: IRootState) => state.entities.teams.errors
  );

  return (
    <div className={`${baseClass} body-wrap`}>
      <p className={`${baseClass}__page-description`}>
        Create, customize, and remove teams from Fleet.
      </p>
<<<<<<< HEAD
      <TableContainer
        columns={tableHeaders}
        data={teams}
        isLoading={loadingTableData}
        defaultSortHeader={"name"}
        defaultSortDirection={"asc"}
        inputPlaceHolder={"Search"}
        actionButtonText={"Create team"}
        actionButtonVariant={"brand"}
        onActionButtonClick={toggleCreateTeamModal}
        onQueryChange={onQueryChange}
        resultsTitle={"teams"}
        emptyComponent={EmptyTeams}
        showMarkAllPages={false}
        isAllPagesSelected={false}
        searchable
      />
=======
      {Object.keys(teamsError).length > 0 ? (
        <TableDataError />
      ) : (
        <TableContainer
          columns={tableHeaders}
          data={teams}
          isLoading={loadingTableData}
          defaultSortHeader={"name"}
          defaultSortDirection={"asc"}
          inputPlaceHolder={"Search"}
          actionButtonText={"Create team"}
          actionButtonVariant={"brand"}
          hideActionButton={teams.length === 0 && searchString === ""}
          onActionButtonClick={toggleCreateTeamModal}
          onQueryChange={onQueryChange}
          resultsTitle={"teams"}
          emptyComponent={NoTeamsComponent}
          showMarkAllPages={false}
          isAllPagesSelected={false}
          searchable={teams.length > 0 && searchString !== ""}
        />
      )}
>>>>>>> 905a9520
      {showCreateTeamModal ? (
        <CreateTeamModal
          onCancel={toggleCreateTeamModal}
          onSubmit={onCreateSubmit}
        />
      ) : null}
      {showDeleteTeamModal ? (
        <DeleteTeamModal
          onCancel={toggleDeleteTeamModal}
          onSubmit={onDeleteSubmit}
          name={teamEditing?.name || ""}
        />
      ) : null}
      {showEditTeamModal ? (
        <EditTeamModal
          onCancel={toggleEditTeamModal}
          onSubmit={onEditSubmit}
          defaultName={teamEditing?.name || ""}
        />
      ) : null}
    </div>
  );
};

export default TeamManagementPage;<|MERGE_RESOLUTION|>--- conflicted
+++ resolved
@@ -219,25 +219,6 @@
       <p className={`${baseClass}__page-description`}>
         Create, customize, and remove teams from Fleet.
       </p>
-<<<<<<< HEAD
-      <TableContainer
-        columns={tableHeaders}
-        data={teams}
-        isLoading={loadingTableData}
-        defaultSortHeader={"name"}
-        defaultSortDirection={"asc"}
-        inputPlaceHolder={"Search"}
-        actionButtonText={"Create team"}
-        actionButtonVariant={"brand"}
-        onActionButtonClick={toggleCreateTeamModal}
-        onQueryChange={onQueryChange}
-        resultsTitle={"teams"}
-        emptyComponent={EmptyTeams}
-        showMarkAllPages={false}
-        isAllPagesSelected={false}
-        searchable
-      />
-=======
       {Object.keys(teamsError).length > 0 ? (
         <TableDataError />
       ) : (
@@ -260,7 +241,6 @@
           searchable={teams.length > 0 && searchString !== ""}
         />
       )}
->>>>>>> 905a9520
       {showCreateTeamModal ? (
         <CreateTeamModal
           onCancel={toggleCreateTeamModal}
