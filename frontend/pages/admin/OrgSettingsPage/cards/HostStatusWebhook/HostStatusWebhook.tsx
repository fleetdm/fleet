--- conflicted
+++ resolved
@@ -140,27 +140,9 @@
   };
 
   return (
-<<<<<<< HEAD
-    <>
-      <form className={baseClass} onSubmit={onFormSubmit} autoComplete="off">
-        <div className={`${baseClass}__section`}>
-          <SectionHeader title="Host status webhook" />
-          <div className={`${baseClass}__host-status-webhook`}>
-            <p className={`${baseClass}__section-description`}>
-              Send an alert if a portion of your hosts go offline.
-            </p>
-            <Checkbox
-              onChange={handleInputChange}
-              name="enableHostStatusWebhook"
-              value={enableHostStatusWebhook}
-              parseTarget
-            >
-              Enable host status webhook
-            </Checkbox>
-=======
     <div className={baseClass}>
       <div className={`${baseClass}__section`}>
-        <h2>Host status webhook</h2>
+        <SectionHeader title="Host status webhook" />
         <form className={baseClass} onSubmit={onFormSubmit} autoComplete="off">
           <p className={`${baseClass}__section-description`}>
             Send an alert if a portion of your hosts go offline.
@@ -174,7 +156,6 @@
             Enable host status webhook
           </Checkbox>
           <div>
->>>>>>> e6ce8c29
             <p className={`${baseClass}__section-description`}>
               A request will be sent to your configured <b>Destination URL</b>{" "}
               if the configured <b>Percentage of hosts</b> have not checked into
