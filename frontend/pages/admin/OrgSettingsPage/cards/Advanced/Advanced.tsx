import React, { useState, useEffect } from "react";

import Button from "components/buttons/Button";
import Checkbox from "components/forms/fields/Checkbox";
// @ts-ignore
import InputField from "components/forms/fields/InputField";
import SectionHeader from "components/SectionHeader";

import {
  IAppConfigFormProps,
  IFormField,
  IAppConfigFormErrors,
} from "../constants";

const baseClass = "app-config-form";

const Advanced = ({
  appConfig,
  handleSubmit,
  isUpdatingSettings,
}: IAppConfigFormProps): JSX.Element => {
  const [formData, setFormData] = useState({
    domain: appConfig.smtp_settings?.domain || "",
    verifySSLCerts: appConfig.smtp_settings?.verify_ssl_certs || false,
    enableStartTLS: appConfig.smtp_settings?.enable_start_tls,
    enableHostExpiry:
      appConfig.host_expiry_settings.host_expiry_enabled || false,
    hostExpiryWindow: appConfig.host_expiry_settings.host_expiry_window || 0,
    disableLiveQuery: appConfig.server_settings.live_query_disabled || false,
    disableQueryReports:
      appConfig.server_settings.query_reports_disabled || false,
    disableScripts: appConfig.server_settings.scripts_disabled || false,
  });

  const {
    domain,
    verifySSLCerts,
    enableStartTLS,
    enableHostExpiry,
    hostExpiryWindow,
    disableLiveQuery,
    disableScripts,
    disableQueryReports,
  } = formData;

  const [formErrors, setFormErrors] = useState<IAppConfigFormErrors>({});

  const handleInputChange = ({ name, value }: IFormField) => {
    setFormData({ ...formData, [name]: value });
  };

  useEffect(() => {
    // validate desired form fields
    const errors: IAppConfigFormErrors = {};

    if (enableHostExpiry && (!hostExpiryWindow || hostExpiryWindow <= 0)) {
      errors.host_expiry_window =
        "Host expiry window must be a positive number";
    }

    setFormErrors(errors);
  }, [enableHostExpiry, hostExpiryWindow]);

  const onFormSubmit = (evt: React.MouseEvent<HTMLFormElement>) => {
    evt.preventDefault();

    // Formatting of API not UI
    const formDataToSubmit = {
      server_settings: {
        live_query_disabled: disableLiveQuery,
        query_reports_disabled: disableQueryReports,
        scripts_disabled: disableScripts,
      },
      smtp_settings: {
<<<<<<< HEAD
=======
        enable_smtp: appConfig.smtp_settings?.enable_smtp || false,
        sender_address: appConfig.smtp_settings?.sender_address || "",
        server: appConfig.smtp_settings?.server || "",
        port: Number(appConfig.smtp_settings?.port),
        authentication_type: appConfig.smtp_settings?.authentication_type || "",
        user_name: appConfig.smtp_settings?.user_name || "",
        password: appConfig.smtp_settings?.password || "",
        enable_ssl_tls: appConfig.smtp_settings?.enable_ssl_tls || false,
        authentication_method:
          appConfig.smtp_settings?.authentication_method || "",
>>>>>>> 8d810a3a
        domain,
        verify_ssl_certs: verifySSLCerts,
        enable_start_tls: enableStartTLS,
      },
      host_expiry_settings: {
        host_expiry_enabled: enableHostExpiry,
        host_expiry_window: Number(hostExpiryWindow),
      },
    };

    handleSubmit(formDataToSubmit);
  };

  return (
    <div className={baseClass}>
      <div className={`${baseClass}__section`}>
        <SectionHeader title="Advanced options" />
        <form onSubmit={onFormSubmit} autoComplete="off">
          <p className={`${baseClass}__section-description`}>
            Most users do not need to modify these options.
          </p>
          <InputField
            label="Domain"
            onChange={handleInputChange}
            name="domain"
            value={domain}
            parseTarget
            tooltip={
              <>
                If you need to specify a HELO domain, <br />
                you can do it here{" "}
                <em>
                  (Default: <strong>Blank</strong>)
                </em>
              </>
            }
          />
          <Checkbox
            onChange={handleInputChange}
            name="verifySSLCerts"
            value={verifySSLCerts}
            parseTarget
            tooltipContent={
              <>
                Turn this off (not recommended) <br />
                if you use a self-signed certificate{" "}
                <em>
                  <br />
                  (Default: <strong>On</strong>)
                </em>
              </>
            }
          >
            Verify SSL certs
          </Checkbox>
          <Checkbox
            onChange={handleInputChange}
            name="enableStartTLS"
            value={enableStartTLS}
            parseTarget
            tooltipContent={
              <>
                Detects if STARTTLS is enabled <br />
                in your SMTP server and starts <br />
                to use it.{" "}
                <em>
                  (Default: <strong>On</strong>)
                </em>
              </>
            }
          >
            Enable STARTTLS
          </Checkbox>
          <Checkbox
            onChange={handleInputChange}
            name="enableHostExpiry"
            value={enableHostExpiry}
            parseTarget
            tooltipContent={
              <>
                When enabled, allows automatic cleanup of
                <br />
                hosts that have not communicated with Fleet in
                <br />
                the number of days specified in the{" "}
                <strong>
                  Host expiry
                  <br />
                  window
                </strong>{" "}
                setting.{" "}
                <em>
                  (Default: <strong>Off</strong>)
                </em>
              </>
            }
          >
            Host expiry
          </Checkbox>
          {enableHostExpiry && (
            <InputField
              label="Host expiry window"
              type="number"
              onChange={handleInputChange}
              name="hostExpiryWindow"
              value={hostExpiryWindow}
              parseTarget
              error={formErrors.host_expiry_window}
            />
          )}
          <Checkbox
            onChange={handleInputChange}
            name="disableLiveQuery"
            value={disableLiveQuery}
            parseTarget
            tooltipContent={
              <>
                When enabled, disables the ability to run live queries <br />
                (ad hoc queries executed via the UI or fleetctl).{" "}
                <em>
                  (Default: <strong>Off</strong>)
                </em>
              </>
            }
          >
            Disable live queries
          </Checkbox>
          <Checkbox
            onChange={handleInputChange}
            name="disableScripts"
            value={disableScripts}
            parseTarget
            tooltipContent={
              <>
                Disabling scripts will block access to run scripts. Scripts{" "}
                <br /> may still be added and removed in the UI and API. <br />
                <em>
                  (Default: <strong>Off</strong>)
                </em>
              </>
            }
          >
            Disable scripts
          </Checkbox>
          <Checkbox
            onChange={handleInputChange}
            name="disableQueryReports"
            value={disableQueryReports}
            parseTarget
            tooltipContent={
              <>
                <>
                  Disabling query reports will decrease database usage, <br />
                  but will prevent you from accessing query results in
                  <br />
                  Fleet and will delete existing reports. This can also be{" "}
                  <br />
                  disabled on a per-query basis by enabling &quot;Discard <br />
                  data&quot;.{" "}
                  <em>
                    (Default: <b>Off</b>)
                  </em>
                </>
              </>
            }
            helpText="Enabling this setting will delete all existing query reports in Fleet."
          >
            Disable query reports
          </Checkbox>
          <Button
            type="submit"
            variant="brand"
            disabled={Object.keys(formErrors).length > 0}
            className="save-loading button-wrap"
            isLoading={isUpdatingSettings}
          >
            Save
          </Button>
        </form>
      </div>
    </div>
  );
};

export default Advanced;<|MERGE_RESOLUTION|>--- conflicted
+++ resolved
@@ -72,19 +72,6 @@
         scripts_disabled: disableScripts,
       },
       smtp_settings: {
-<<<<<<< HEAD
-=======
-        enable_smtp: appConfig.smtp_settings?.enable_smtp || false,
-        sender_address: appConfig.smtp_settings?.sender_address || "",
-        server: appConfig.smtp_settings?.server || "",
-        port: Number(appConfig.smtp_settings?.port),
-        authentication_type: appConfig.smtp_settings?.authentication_type || "",
-        user_name: appConfig.smtp_settings?.user_name || "",
-        password: appConfig.smtp_settings?.password || "",
-        enable_ssl_tls: appConfig.smtp_settings?.enable_ssl_tls || false,
-        authentication_method:
-          appConfig.smtp_settings?.authentication_method || "",
->>>>>>> 8d810a3a
         domain,
         verify_ssl_certs: verifySSLCerts,
         enable_start_tls: enableStartTLS,
