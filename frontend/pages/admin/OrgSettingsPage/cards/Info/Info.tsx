import React, { useState } from "react";
import classnames from "classnames";

import Button from "components/buttons/Button";
// @ts-ignore
import InputField from "components/forms/fields/InputField";
// @ts-ignore
import OrgLogoIcon from "components/icons/OrgLogoIcon";
import validUrl from "components/forms/validators/valid_url";
import SectionHeader from "components/SectionHeader";

import {
  IAppConfigFormProps,
  IFormField,
  IAppConfigFormErrors,
} from "../constants";

interface IOrgInfoFormData {
  orgName: string;
  orgLogoURL: string;
  orgLogoURLLightBackground: string;
  orgSupportURL: string;
}

// TODO: change base classes to these cards to follow the same pattern as the
// other components in the app.
const baseClass = "app-config-form";
const cardClass = "org-info";

const Info = ({
  appConfig,
  handleSubmit,
  isUpdatingSettings,
}: IAppConfigFormProps): JSX.Element => {
  const [formData, setFormData] = useState<IOrgInfoFormData>({
    orgName: appConfig.org_info.org_name || "",
    orgLogoURL: appConfig.org_info.org_logo_url || "",
    orgLogoURLLightBackground:
      appConfig.org_info.org_logo_url_light_background || "",
    orgSupportURL:
      appConfig.org_info.contact_url || "https://fleetdm.com/company/contact",
  });

  const {
    orgName,
    orgLogoURL,
    orgLogoURLLightBackground,
    orgSupportURL,
  } = formData;

  const [formErrors, setFormErrors] = useState<IAppConfigFormErrors>({});

  const handleInputChange = ({ name, value }: IFormField) => {
    setFormData({ ...formData, [name]: value });
    setFormErrors({});
  };

  const validateForm = () => {
    const errors: IAppConfigFormErrors = {};

    if (!orgName) {
      errors.org_name = "Organization name must be present";
    }

    if (orgLogoURL && !validUrl({ url: orgLogoURL, protocol: "http" })) {
      errors.org_logo_url = `${orgLogoURL} is not a valid URL`;
    }

    if (!orgSupportURL) {
      errors.org_support_url = `Organization support URL must be present`;
    } else if (!validUrl({ url: orgSupportURL, protocol: "http" })) {
      errors.org_support_url = `${orgSupportURL} is not a valid URL`;
    }

    setFormErrors(errors);
  };

  const onFormSubmit = (evt: React.MouseEvent<HTMLFormElement>) => {
    evt.preventDefault();

    const formDataToSubmit = {
      org_info: {
        org_logo_url: orgLogoURL,
        org_logo_url_light_background: orgLogoURLLightBackground,
        org_name: orgName,
        contact_url: orgSupportURL,
      },
    };

    handleSubmit(formDataToSubmit);
  };

  return (
<<<<<<< HEAD
    <form className={classNames} onSubmit={onFormSubmit} autoComplete="off">
      <div className={`${baseClass}__section org-info`}>
        <SectionHeader title="Organization info" />
        <div className={`${baseClass}__inputs`}>
=======
    <div className={baseClass}>
      <div className={`${baseClass}__section ${cardClass}`}>
        <h2>Organization info</h2>
        <form onSubmit={onFormSubmit} autoComplete="off">
>>>>>>> e6ce8c29
          <InputField
            label="Organization name"
            onChange={handleInputChange}
            name="orgName"
            value={orgName}
            parseTarget
            onBlur={validateForm}
            error={formErrors.org_name}
          />
          <InputField
            label="Organization support URL"
            onChange={handleInputChange}
            name="orgSupportURL"
            value={orgSupportURL}
            parseTarget
            onBlur={validateForm}
            error={formErrors.org_support_url}
          />
          <div className={`${cardClass}__logo-field-set`}>
            <InputField
              label="Organization avatar URL (for dark backgrounds)"
              onChange={handleInputChange}
              name="orgLogoURL"
              value={orgLogoURL}
              parseTarget
              onBlur={validateForm}
              error={formErrors.org_logo_url}
              inputWrapperClass={`${cardClass}__logo-field`}
              tooltip="Logo is displayed in the top bar and other areas of Fleet that
                have dark backgrounds."
            />
            <div
              className={`${cardClass}__icon-preview ${cardClass}__dark-background`}
            >
              <OrgLogoIcon
                className={`${cardClass}__icon-img`}
                src={orgLogoURL}
              />
            </div>
          </div>
          <div className={`${cardClass}__logo-field-set`}>
            <InputField
              label="Organization avatar URL (for light backgrounds)"
              onChange={handleInputChange}
              name="orgLogoURLLightBackground"
              value={orgLogoURLLightBackground}
              parseTarget
              onBlur={validateForm}
              error={formErrors.org_logo_url_light_background}
              inputWrapperClass={`${cardClass}__logo-field`}
              tooltip="Logo is displayed in Fleet on top of light backgrounds.
"
            />
            <div
              className={`${cardClass}__icon-preview ${cardClass}__light-background`}
            >
              <OrgLogoIcon
                className={`${cardClass}__icon-img`}
                src={orgLogoURLLightBackground}
              />
            </div>
          </div>
          <Button
            type="submit"
            variant="brand"
            disabled={Object.keys(formErrors).length > 0}
            className="button-wrap"
            isLoading={isUpdatingSettings}
          >
            Save
          </Button>
        </form>
      </div>
    </div>
  );
};

export default Info;<|MERGE_RESOLUTION|>--- conflicted
+++ resolved
@@ -91,17 +91,10 @@
   };
 
   return (
-<<<<<<< HEAD
-    <form className={classNames} onSubmit={onFormSubmit} autoComplete="off">
-      <div className={`${baseClass}__section org-info`}>
-        <SectionHeader title="Organization info" />
-        <div className={`${baseClass}__inputs`}>
-=======
     <div className={baseClass}>
       <div className={`${baseClass}__section ${cardClass}`}>
-        <h2>Organization info</h2>
+        <SectionHeader title="Organization info" />
         <form onSubmit={onFormSubmit} autoComplete="off">
->>>>>>> e6ce8c29
           <InputField
             label="Organization name"
             onChange={handleInputChange}
