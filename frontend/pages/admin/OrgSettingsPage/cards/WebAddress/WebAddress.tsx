--- conflicted
+++ resolved
@@ -61,13 +61,8 @@
   return (
     <div className={baseClass}>
       <div className={`${baseClass}__section`}>
-<<<<<<< HEAD
         <SectionHeader title="Fleet web address" />
-        <div className={`${baseClass}__inputs`}>
-=======
-        <h2>Fleet web address</h2>
         <form onSubmit={onFormSubmit} autoComplete="off">
->>>>>>> e6ce8c29
           <InputField
             label="Fleet app URL"
             helpText="Include base path only (eg. no <code>/latest</code>)"
