import React, { useState } from "react";

import Button from "components/buttons/Button";
// @ts-ignore
import InputField from "components/forms/fields/InputField";
import validUrl from "components/forms/validators/valid_url";
import SectionHeader from "components/SectionHeader";

import CustomLink from "components/CustomLink";
import {
  DEFAULT_TRANSPARENCY_URL,
  IAppConfigFormProps,
  IFormField,
} from "../constants";

interface IFleetDesktopFormData {
  transparencyUrl: string;
}
interface IFleetDesktopFormErrors {
  transparency_url?: string | null;
}
const baseClass = "app-config-form";

const FleetDesktop = ({
  appConfig,
  handleSubmit,
  isPremiumTier,
  isUpdatingSettings,
}: IAppConfigFormProps): JSX.Element => {
  const [formData, setFormData] = useState<IFleetDesktopFormData>({
    transparencyUrl:
      appConfig.fleet_desktop?.transparency_url || DEFAULT_TRANSPARENCY_URL,
  });

  const [formErrors, setFormErrors] = useState<IFleetDesktopFormErrors>({});

  const onInputChange = ({ value }: IFormField) => {
    setFormData({ transparencyUrl: value.toString() });
    setFormErrors({});
  };

  const validateForm = () => {
    const { transparencyUrl } = formData;

    const errors: IFleetDesktopFormErrors = {};
    if (transparencyUrl && !validUrl({ url: transparencyUrl })) {
      errors.transparency_url = `${transparencyUrl} is not a valid URL`;
    }

    setFormErrors(errors);
  };

  const onFormSubmit = (evt: React.MouseEvent<HTMLFormElement>) => {
    evt.preventDefault();

    const formDataForAPI = {
      fleet_desktop: {
        transparency_url: formData.transparencyUrl,
      },
    };

    handleSubmit(formDataForAPI);
  };

  if (!isPremiumTier) {
    return <></>;
  }

  return (
    <div className={baseClass}>
      <div className={`${baseClass}__section`}>
        <SectionHeader title="Fleet Desktop" />
        <form onSubmit={onFormSubmit} autoComplete="off">
          <p className={`${baseClass}__section-description`}>
            When an end user clicks “Transparency” in the Fleet Desktop menu, by
            default they are taken to{" "}
            <CustomLink
              url="https://fleetdm.com/transparency"
              text="https://fleetdm.com/transparency"
              newTab
              multiline
            />{" "}
            . You can override the URL to take them to a resource of your
            choice.
          </p>
          <InputField
            label="Custom transparency URL"
            onChange={onInputChange}
            name="transparency_url"
            value={formData.transparencyUrl}
            parseTarget
            onBlur={validateForm}
            error={formErrors.transparency_url}
            placeholder="https://fleetdm.com/transparency"
<<<<<<< HEAD
            helpText={
              <>
                When an end user clicks “About Fleet” in the Fleet Desktop menu,
                by default they are taken to{" "}
                <CustomLink
                  url="https://fleetdm.com/transparency"
                  text="https://fleetdm.com/transparency"
                  newTab
                  multiline
                />{" "}
                . You can override the URL to take them to a resource of your
                choice.
              </>
            }
=======
>>>>>>> dabdb81b
          />
          <Button
            type="submit"
            variant="brand"
            disabled={Object.keys(formErrors).length > 0}
            className="button-wrap"
            isLoading={isUpdatingSettings}
          >
            Save
          </Button>
        </form>
      </div>
    </div>
  );
};

export default FleetDesktop;<|MERGE_RESOLUTION|>--- conflicted
+++ resolved
@@ -72,7 +72,7 @@
         <SectionHeader title="Fleet Desktop" />
         <form onSubmit={onFormSubmit} autoComplete="off">
           <p className={`${baseClass}__section-description`}>
-            When an end user clicks “Transparency” in the Fleet Desktop menu, by
+            When an end user clicks “About Fleet” in the Fleet Desktop menu, by
             default they are taken to{" "}
             <CustomLink
               url="https://fleetdm.com/transparency"
@@ -92,23 +92,6 @@
             onBlur={validateForm}
             error={formErrors.transparency_url}
             placeholder="https://fleetdm.com/transparency"
-<<<<<<< HEAD
-            helpText={
-              <>
-                When an end user clicks “About Fleet” in the Fleet Desktop menu,
-                by default they are taken to{" "}
-                <CustomLink
-                  url="https://fleetdm.com/transparency"
-                  text="https://fleetdm.com/transparency"
-                  newTab
-                  multiline
-                />{" "}
-                . You can override the URL to take them to a resource of your
-                choice.
-              </>
-            }
-=======
->>>>>>> dabdb81b
           />
           <Button
             type="submit"
