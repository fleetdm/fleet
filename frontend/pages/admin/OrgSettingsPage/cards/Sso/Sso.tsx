import React, { useState, useEffect } from "react";

import Button from "components/buttons/Button";
import Checkbox from "components/forms/fields/Checkbox";
import CustomLink from "components/CustomLink";
// @ts-ignore
import InputField from "components/forms/fields/InputField";
import validUrl from "components/forms/validators/valid_url";
import SectionHeader from "components/SectionHeader";

import {
  IAppConfigFormProps,
  IFormField,
  IAppConfigFormErrors,
} from "../constants";

const baseClass = "app-config-form";

interface ISsoFormData {
  enableSso?: boolean;
  idpName?: string;
  entityId?: string;
  idpImageUrl?: string;
  metadata?: string;
  metadataUrl?: string;
  enableSsoIdpLogin?: boolean;
  enableJitProvisioning?: boolean;
}

const Sso = ({
  appConfig,
  handleSubmit,
  isPremiumTier,
  isUpdatingSettings,
}: IAppConfigFormProps): JSX.Element => {
  const [formData, setFormData] = useState<ISsoFormData>({
    enableSso: appConfig.sso_settings.enable_sso ?? false,
    idpName: appConfig.sso_settings.idp_name ?? "",
    entityId: appConfig.sso_settings.entity_id ?? "",
    idpImageUrl: appConfig.sso_settings.idp_image_url ?? "",
    metadata: appConfig.sso_settings.metadata ?? "",
    metadataUrl: appConfig.sso_settings.metadata_url ?? "",
    enableSsoIdpLogin: appConfig.sso_settings.enable_sso_idp_login ?? false,
    enableJitProvisioning:
      appConfig.sso_settings.enable_jit_provisioning ?? false,
  });

  const {
    enableSso,
    idpName,
    entityId,
    idpImageUrl,
    metadata,
    metadataUrl,
    enableSsoIdpLogin,
    enableJitProvisioning,
  } = formData;

  const [formErrors, setFormErrors] = useState<IAppConfigFormErrors>({});

  const handleInputChange = ({ name, value }: IFormField) => {
    setFormData({ ...formData, [name]: value });
  };

  const validateForm = () => {
    const errors: IAppConfigFormErrors = {};

    if (enableSso) {
      if (idpImageUrl && !validUrl({ url: idpImageUrl })) {
        errors.idp_image_url = `${idpImageUrl} is not a valid URL`;
      }

      if (!metadata) {
        if (!metadataUrl) {
          errors.metadata_url = "Metadata or Metadata URL must be present";
          errors.metadata = "Metadata or Metadata URL must be present";
        } else if (!validUrl({ url: metadataUrl, protocol: "http" })) {
          errors.metadata_url = `${metadataUrl} is not a valid URL`;
        }
      }

      if (!entityId) {
        errors.entity_id = "Entity ID must be present";
      }

      if (typeof entityId === "string" && entityId.length < 5) {
        errors.entity_id = "Entity ID must be 5 or more characters";
      }

      if (!idpName) {
        errors.idp_name = "Identity provider name must be present";
      }
    }

    setFormErrors(errors);
  };

  useEffect(() => {
    validateForm();
  }, [idpImageUrl, metadata, metadataUrl, entityId, idpName]);

  const onFormSubmit = (evt: React.MouseEvent<HTMLFormElement>) => {
    evt.preventDefault();

    // Formatting of API not UI
    const formDataToSubmit = {
      sso_settings: {
        entity_id: entityId?.trim(),
        idp_image_url: idpImageUrl?.trim(),
        metadata: metadata?.trim(),
        metadata_url: metadataUrl?.trim(),
        idp_name: idpName?.trim(),
        enable_sso: enableSso,
        enable_sso_idp_login: enableSsoIdpLogin,
        enable_jit_provisioning: enableJitProvisioning,
      },
    };

    handleSubmit(formDataToSubmit);
  };

  return (
    <div className={baseClass}>
      <div className={`${baseClass}__section`}>
<<<<<<< HEAD
        <SectionHeader title="Single sign-on options" />
        <div className={`${baseClass}__inputs`}>
=======
        <h2>Single sign-on options</h2>
        <form onSubmit={onFormSubmit} autoComplete="off">
>>>>>>> e6ce8c29
          <Checkbox
            onChange={handleInputChange}
            name="enableSso"
            value={enableSso}
            parseTarget
          >
            Enable single sign-on
          </Checkbox>
          <InputField
            label="Identity provider name"
            onChange={handleInputChange}
            name="idpName"
            value={idpName}
            parseTarget
            onBlur={validateForm}
            error={formErrors.idp_name}
            tooltip="A required human friendly name for the identity provider that will provide single sign-on authentication."
          />
          <InputField
            label="Entity ID"
            helpText="The URI you provide here must exactly match the Entity ID field used in identity provider configuration."
            onChange={handleInputChange}
            name="entityId"
            value={entityId}
            parseTarget
            onBlur={validateForm}
            error={formErrors.entity_id}
            tooltip="The required entity ID is a URI that you use to identify Fleet when configuring the identity provider."
          />
          <InputField
            label="IDP image URL"
            onChange={handleInputChange}
            name="idpImageUrl"
            value={idpImageUrl}
            parseTarget
            onBlur={validateForm}
            error={formErrors.idp_image_url}
            tooltip={`An optional link to an image such
            as a logo for the identity provider.`}
          />
          <InputField
            label="Metadata"
            type="textarea"
            onChange={handleInputChange}
            name="metadata"
            value={metadata}
            parseTarget
            onBlur={validateForm}
            error={formErrors.metadata}
            tooltip={`Metadata provided by the identity provider. Either
            metadata or a metadata url must be provided.`}
          />
          <InputField
            label="Metadata URL"
            helpText="If available from the identity provider, this is the preferred means of providing metadata."
            onChange={handleInputChange}
            name="metadataUrl"
            value={metadataUrl}
            parseTarget
            onBlur={validateForm}
            error={formErrors.metadata_url}
            tooltip="A URL that references the identity provider metadata."
          />
          <Checkbox
            onChange={handleInputChange}
            name="enableSsoIdpLogin"
            value={enableSsoIdpLogin}
            parseTarget
          >
            Allow SSO login initiated by identity provider
          </Checkbox>
          {isPremiumTier && (
            <Checkbox
              onChange={handleInputChange}
              name="enableJitProvisioning"
              value={enableJitProvisioning}
              parseTarget
            >
              <>
                Create user and sync permissions on login{" "}
                <CustomLink
                  url="https://fleetdm.com/learn-more-about/just-in-time-provisioning"
                  text="Learn more"
                  newTab
                />
              </>
            </Checkbox>
          )}
          <Button
            type="submit"
            variant="brand"
            disabled={Object.keys(formErrors).length > 0}
            className="button-wrap"
            isLoading={isUpdatingSettings}
          >
            Save
          </Button>
        </form>
      </div>
    </div>
  );
};

export default Sso;<|MERGE_RESOLUTION|>--- conflicted
+++ resolved
@@ -122,13 +122,8 @@
   return (
     <div className={baseClass}>
       <div className={`${baseClass}__section`}>
-<<<<<<< HEAD
         <SectionHeader title="Single sign-on options" />
-        <div className={`${baseClass}__inputs`}>
-=======
-        <h2>Single sign-on options</h2>
         <form onSubmit={onFormSubmit} autoComplete="off">
->>>>>>> e6ce8c29
           <Checkbox
             onChange={handleInputChange}
             name="enableSso"
