.logout-page {
  display: flex;
  align-items: center;
  justify-content: center;
  flex-direction: column;
  position: relative;
  height: 100vh;

  &__tab {
    align-self: center;
    background-color: $core-white;
    height: 30px;
    margin-top: 20px;
<<<<<<< HEAD
    border-top-left-radius: $border-radius;
    border-top-right-radius: $border-radius;
=======
    border-top-left-radius: 4px;
    border-top-right-radius: 4px;
>>>>>>> 0f48eb85
    box-shadow: 0 5px 30px 0 rgba($core-fleet-black, 0.3);
    width: 376px;
  }
}<|MERGE_RESOLUTION|>--- conflicted
+++ resolved
@@ -11,13 +11,8 @@
     background-color: $core-white;
     height: 30px;
     margin-top: 20px;
-<<<<<<< HEAD
-    border-top-left-radius: $border-radius;
-    border-top-right-radius: $border-radius;
-=======
     border-top-left-radius: 4px;
     border-top-right-radius: 4px;
->>>>>>> 0f48eb85
     box-shadow: 0 5px 30px 0 rgba($core-fleet-black, 0.3);
     width: 376px;
   }
