--- conflicted
+++ resolved
@@ -165,26 +165,12 @@
       );
     }
     // Render unavailable description for iOS or iPadOS add software form only
-<<<<<<< HEAD
-    if (isPlatformIosOrIpados && !isEditingSoftware) {
-      return (
-        <p>
-          Currently, automatic installation are not available for iOS and
-          iPadOS. Manually install on the <b>Host details</b> page for each
-          host.
-        </p>
-      );
-    }
-
-    return null;
-=======
     return isPlatformIosOrIpados && !isEditingSoftware ? (
       <p>
         Automatic install for iOS and iPadOS is coming soon. Today, you can
         manually install the <strong>Host details</strong> page for each host.
       </p>
     ) : null;
->>>>>>> de2329e8
   };
 
   return (
