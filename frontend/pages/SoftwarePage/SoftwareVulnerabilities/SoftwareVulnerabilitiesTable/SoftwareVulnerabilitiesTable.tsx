/** software/vulnerabilities Vulnerabilities tab > Table */

import React, { useCallback, useContext, useMemo } from "react";
import { InjectedRouter } from "react-router";
import { Row } from "react-table";

import PATHS from "router/paths";

import { AppContext } from "context/app";
import {
  GITHUB_NEW_ISSUE_LINK,
  VULNERABILITIES_SEARCH_BOX_TOOLTIP,
} from "utilities/constants";
import { isIncompleteQuoteQuery } from "utilities/strings/stringUtils";

// @ts-ignore
import Dropdown from "components/forms/fields/Dropdown";
import CustomLink from "components/CustomLink";
import TableContainer from "components/TableContainer";
import LastUpdatedText from "components/LastUpdatedText";
import { ITableQueryData } from "components/TableContainer/TableContainer";
import TableCount from "components/TableContainer/TableCount";

import EmptyVulnerabilitiesTable from "pages/SoftwarePage/components/EmptyVulnerabilitiesTable";

import {
  IVulnerabilitiesResponse,
  IVulnerabilitiesEmptyStateReason,
} from "services/entities/vulnerabilities";
import { buildQueryStringFromParams } from "utilities/url";
import { getNextLocationPath } from "utilities/helpers";

import generateTableConfig from "./VulnerabilitiesTableConfig";
import { getExploitedVulnerabilitiesDropdownOptions } from "./helpers";

const baseClass = "software-vulnerabilities-table";

interface IRowProps extends Row {
  original: {
    cve?: string;
  };
}

interface ISoftwareVulnerabilitiesTableProps {
  router: InjectedRouter;
  isSoftwareEnabled: boolean;
  data?: IVulnerabilitiesResponse;
  emptyStateReason?: IVulnerabilitiesEmptyStateReason;
  query?: string;
  perPage: number;
  orderDirection: "asc" | "desc";
  orderKey: string;
  showExploitedVulnerabilitiesOnly: boolean;
  currentPage: number;
  teamId?: number;
  isLoading: boolean;
  resetPageIndex: boolean;
}

const SoftwareVulnerabilitiesTable = ({
  router,
  isSoftwareEnabled,
  data,
  emptyStateReason,
  query,
  perPage,
  orderDirection,
  orderKey,
  showExploitedVulnerabilitiesOnly,
  currentPage,
  teamId,
  isLoading,
  resetPageIndex,
}: ISoftwareVulnerabilitiesTableProps) => {
  const { isPremiumTier } = useContext(AppContext);

  const determineQueryParamChange = useCallback(
    (newTableQuery: ITableQueryData) => {
      const changedEntry = Object.entries(newTableQuery).find(([key, val]) => {
        switch (key) {
          case "sortDirection":
            return val !== orderDirection;
          case "sortHeader":
            return val !== orderKey;
          case "pageIndex":
            return val !== currentPage;
          case "searchQuery":
            return val !== query;
          case "exploit":
            return val !== showExploitedVulnerabilitiesOnly.toString();
          default:
            return false;
        }
      });
      return changedEntry?.[0] ?? "";
    },
    [
      currentPage,
      orderDirection,
      orderKey,
      query,
      showExploitedVulnerabilitiesOnly,
    ]
  );

  const generateNewQueryParams = useCallback(
    (newTableQuery: ITableQueryData, changedParam: string) => {
      return {
        team_id: teamId,
        exploit: showExploitedVulnerabilitiesOnly.toString(),
        query: newTableQuery.searchQuery,
        order_direction: newTableQuery.sortDirection,
        order_key: newTableQuery.sortHeader,
        page: changedParam === "pageIndex" ? newTableQuery.pageIndex : 0,
      };
    },
    [teamId, showExploitedVulnerabilitiesOnly]
  );

  const onQueryChange = useCallback(
    (newTableQuery: ITableQueryData) => {
      // We don't want to start searching until a user completes their quote query
      if (isIncompleteQuoteQuery(newTableQuery.searchQuery)) {
        return;
      }

      // we want to determine which query param has changed in order to
      // reset the page index to 0 if any other param has changed.
      const changedParam = determineQueryParamChange(newTableQuery);

      // if nothing has changed, don't update the route. this can happen when
      // this handler is called on the inital render.
      if (changedParam === "") return;

      const newRoute = getNextLocationPath({
        pathPrefix: PATHS.SOFTWARE_VULNERABILITIES,
        routeTemplate: "",
        queryParams: generateNewQueryParams(newTableQuery, changedParam),
      });

      router.replace(newRoute);
    },
    [determineQueryParamChange, generateNewQueryParams, router]
  );

  // determines if a user be able to search in the table
  const searchable =
    isSoftwareEnabled &&
    (!!data?.vulnerabilities ||
      query !== "" ||
      showExploitedVulnerabilitiesOnly);

  const vulnerabilitiesTableHeaders = useMemo(() => {
    if (!data) return [];
    return generateTableConfig(
      isPremiumTier,
      router,
      {
        includeName: true,
        includeVulnerabilities: true,
        includeIcon: true,
      },
      teamId
    );
  }, [data, router, teamId]);

  const handleExploitedVulnFilterDropdownChange = (
    isFilterExploited: boolean
  ) => {
    router.replace(
      getNextLocationPath({
        pathPrefix: PATHS.SOFTWARE_VULNERABILITIES,
        routeTemplate: "",
        queryParams: {
          query,
          team_id: teamId,
          order_direction: orderDirection,
          order_key: orderKey,
          exploit: isFilterExploited.toString(),
          page: 0, // resets page index
        },
      })
    );
  };

  const handleRowSelect = (row: IRowProps) => {
    const hostsByVulnerabilityParams = {
      vulnerability: row.original.cve,
      team_id: teamId,
    };

    const path = `${PATHS.MANAGE_HOSTS}?${buildQueryStringFromParams(
      hostsByVulnerabilityParams
    )}`;

    router.push(path);
  };

  const renderVulnerabilityCount = () => {
<<<<<<< HEAD
    if (!data) return null;
=======
    if (!data?.count) return null;

    const count = data.count;
>>>>>>> 45b7f315

    return (
      <>
        <TableCount name="items" count={count} />
        {data?.vulnerabilities && data?.counts_updated_at && (
          <LastUpdatedText
            lastUpdatedAt={data.counts_updated_at}
            customTooltipText={
              <>
                The last time software data was <br />
                updated, including vulnerabilities <br />
                and host counts.
              </>
            }
          />
        )}
      </>
    );
  };

  const renderTableHelpText = () => {
    return (
      <div>
        Seeing unexpected software or vulnerabilities?{" "}
        <CustomLink
          url={GITHUB_NEW_ISSUE_LINK}
          text="File an issue on GitHub"
          newTab
        />
      </div>
    );
  };

  // Exploited vulnerabilities is a premium feature
  const renderExploitedVulnerabilitiesDropdown = () => {
    return (
      <Dropdown
        value={showExploitedVulnerabilitiesOnly}
        className={`${baseClass}__exploited-vulnerabilities-dropdown`}
        options={getExploitedVulnerabilitiesDropdownOptions(isPremiumTier)}
        searchable={false}
        onChange={handleExploitedVulnFilterDropdownChange}
        tableFilterDropdown
      />
    );
  };

  return (
    <div className={baseClass}>
      <TableContainer
        columnConfigs={vulnerabilitiesTableHeaders}
        data={data?.vulnerabilities || []}
        isLoading={isLoading}
        resultsTitle={"items"}
        emptyComponent={() => (
          <EmptyVulnerabilitiesTable
            isPremiumTier={isPremiumTier}
            teamId={teamId}
            exploitedFilter={showExploitedVulnerabilitiesOnly}
            isSoftwareDisabled={!isSoftwareEnabled}
            emptyStateReason={emptyStateReason}
          />
        )}
        defaultSearchQuery={query}
        defaultSortHeader={orderKey}
        defaultSortDirection={orderDirection}
        defaultPageIndex={currentPage}
        manualSortBy
        pageSize={perPage}
        showMarkAllPages={false}
        isAllPagesSelected={false}
        disableNextPage={!data?.meta.has_next_results}
        searchable={searchable}
        searchQueryColumn="vulnerability"
        inputPlaceHolder="Search by CVE"
        searchToolTipText={VULNERABILITIES_SEARCH_BOX_TOOLTIP}
        onQueryChange={onQueryChange}
        customControl={
          searchable ? renderExploitedVulnerabilitiesDropdown : undefined
        }
        renderCount={renderVulnerabilityCount}
        renderTableHelpText={renderTableHelpText}
        disableMultiRowSelect
        onSelectSingleRow={handleRowSelect}
        resetPageIndex={resetPageIndex}
      />
    </div>
  );
};

export default SoftwareVulnerabilitiesTable;<|MERGE_RESOLUTION|>--- conflicted
+++ resolved
@@ -197,13 +197,9 @@
   };
 
   const renderVulnerabilityCount = () => {
-<<<<<<< HEAD
     if (!data) return null;
-=======
-    if (!data?.count) return null;
-
-    const count = data.count;
->>>>>>> 45b7f315
+
+    const count = data?.count;
 
     return (
       <>
