import React, { useContext, useEffect, useState } from "react";
import { useQuery } from "react-query";
import { AxiosError } from "axios";
import { Tab, Tabs, TabList, TabPanel } from "react-tabs";
import { IAppStoreApp, ISoftwarePackage } from "interfaces/software";

import { NotificationContext } from "context/notification";
import softwareAPI from "services/entities/software";

import Modal from "components/Modal";
import ModalFooter from "components/ModalFooter";
import FileUploader from "components/FileUploader";
import TabNav from "components/TabNav";
import TabText from "components/TabText";
import Card from "components/Card";
import Button from "components/buttons/Button";
import SoftwareIcon from "pages/SoftwarePage/components/icons/SoftwareIcon";
import TableCount from "components/TableContainer/TableCount";
import CardHeader from "components/CardHeader";
import TooltipTruncatedText from "components/TooltipTruncatedText";
import Spinner from "components/Spinner";

import { isSafeImagePreviewUrl } from "pages/SoftwarePage/helpers";
import SoftwareDetailsSummary from "pages/SoftwarePage/components/cards/SoftwareDetailsSummary/SoftwareDetailsSummary";
import { SELF_SERVICE_SUBHEADER } from "pages/hosts/details/cards/Software/SelfService/SelfService";

import { TitleVersionsLastUpdatedInfo } from "../SoftwareSummaryCard/TitleVersionsTable/TitleVersionsTable";
import PreviewSelfServiceIcon from "../../../../../assets/images/preview-self-service-icon.png";

const baseClass = "edit-icon-modal";

const ACCEPTED_EXTENSIONS = ".png";
const MIN_DIMENSION = 120;
const MAX_DIMENSION = 1024;
const UPLOAD_MESSAGE = `The icon must be a PNG file and square, with dimensions ranging from ${MIN_DIMENSION}x${MIN_DIMENSION} px to ${MAX_DIMENSION}x${MAX_DIMENSION} px.`;
const DEFAULT_ERROR_MESSAGE = "Couldn't edit. Please try again.";

const getFilenameFromContentDisposition = (header: string | null) => {
  if (!header) return null;
  // Try to match extended encoding (RFC 5987) first
  const matchExtended = header.match(/filename\*\s*=\s*([^;]+)/);
  if (matchExtended) {
    // RFC 5987: filename*=UTF-8''something.png
    const value = matchExtended[1].trim().replace(/^UTF-8''/, "");
    return decodeURIComponent(value);
  }
  // Then standard quoted (or unquoted) filename param
  const matchStandard = header.match(/filename\s*=\s*["']?([^"';]+)["']?/);
  return matchStandard ? matchStandard[1] : null;
};

const makeFileDetails = (
  file: File,
  dimensions: number | null
): IFileDetails => ({
  name: file.name,
  description: `Software icon • ${dimensions || "?"}x${dimensions || "?"} px`,
});

interface IIconFormData {
  icon: File;
}
interface IFileDetails {
  name: string;
  description: string;
}

/**
 * Icon preview state management
 *   - "apiCustom": Icon fetched directly via API, for custom uploads.
 *   - "customUpload": User-selected custom icon (not yet saved to backend).
 *   - "fallback": VPP app default or generic fallback icon.
 */
type IconStatus = "customUpload" | "apiCustom" | "fallback";

/**
 * IconState keys:
 * previewUrl:     // A blob URL for the image that is currently previewed. Used as the <img src> for preview tabs.
 * formData:       // Holds the current icon File being edited/created that will be uploaded to the API.
 * dimensions:     // The pixel width/height (square) of the current icon. Used for validation and file details.
 * fileDetails:    // { name, description } for current icon file. Used for display in the FileUploader details.
 * status:         // What icon is being shown in the UI: "apiCustom": current API-fetched custom icon, "customUpload": icon chosen by FileUploader, "fallback": fallback/default icon if no custom icon
 */
interface IconState {
  previewUrl: string | null;
  formData: IIconFormData | null;
  dimensions: number | null;
  fileDetails: IFileDetails | null;
  status: IconStatus;
}

// Encapsulate all icon-related UI and API state here
const defaultIconState: IconState = {
  previewUrl: null,
  formData: null,
  dimensions: null,
  fileDetails: null,
  status: "apiCustom",
};

interface IEditIconModalProps {
  softwareId: number;
  teamIdForApi: number;
  software: ISoftwarePackage | IAppStoreApp;
  onExit: () => void;
  refetchSoftwareTitle: () => void;
  /** Timestamp used to force UI and cache updates after an icon change, since API will return the same URL. */
  iconUploadedAt: string;
  /** Updates the icon upload timestamp, triggering UI refetches to ensure a new custom icon appears called after successful icon update. */
  setIconUploadedAt: (timestamp: string) => void;
  installerType: "package" | "vpp";
  previewInfo: {
    type?: string;
    versions?: number;
    source?: string;
    currentIconUrl: string | null;
    name: string;
    countsUpdatedAt?: string;
  };
}

const EditIconModal = ({
  softwareId,
  teamIdForApi,
  software,
  onExit,
  refetchSoftwareTitle,
  iconUploadedAt,
  setIconUploadedAt,
  installerType,
  previewInfo,
}: IEditIconModalProps) => {
  const { renderFlash } = useContext(NotificationContext);

  const isSoftwarePackage = installerType === "package";

  // Fetch current custom icon from API if applicable
  const shouldFetchCustomIcon =
    !!previewInfo.currentIconUrl &&
    previewInfo.currentIconUrl.startsWith("/api/");

  // Encapsulates icon preview/upload/edit state
  const [iconState, setIconState] = useState<IconState>(defaultIconState);
  const [previewTabIndex, setPreviewTabIndex] = useState(0);
  const [isUpdatingIcon, setIsUpdatingIcon] = useState(false);
  /** Shows loading spinner only if a custom icon and its information is loading from API */
  const [isFirstLoadWithCustomIcon, setIsFirstLoadWithCustomIcon] = useState(
    shouldFetchCustomIcon
  );

  const originalIsApiCustom =
    !!previewInfo.currentIconUrl &&
    previewInfo.currentIconUrl.startsWith("/api/");
  const originalIsVpp =
    !!previewInfo.currentIconUrl &&
    !previewInfo.currentIconUrl.startsWith("/api/");
  const isCustomUpload = iconState.status === "customUpload";
  const isRemovedCustom =
    originalIsApiCustom &&
    iconState.status === "fallback" &&
    !iconState.formData;
  const canSaveIcon = isCustomUpload || isRemovedCustom;

  // Sets state after fetching current API custom icon
  const setCurrentApiCustomIcon = (
    file: File,
    width: number,
    previewUrl: string
  ) =>
    setIconState({
      previewUrl,
      formData: { icon: file },
      dimensions: width,
      fileDetails: makeFileDetails(file, width),
      status: "apiCustom",
    });

  // Sets state after a successful new custom file upload
  const setCustomUpload = (file: File, width: number, previewUrl: string) =>
    setIconState({
      previewUrl,
      formData: { icon: file },
      dimensions: width,
      fileDetails: makeFileDetails(file, width),
      status: "customUpload",
    });

  // Reset state to fallback/default icon when a current or new custom icon is removed
  const resetIconState = () => {
    // Default to VPP icon if available, otherwise fall back to default icon
    const defaultPreviewUrl =
      previewInfo.currentIconUrl &&
      !previewInfo.currentIconUrl.startsWith("/api/")
        ? previewInfo.currentIconUrl
        : null;

    setIconState({
      previewUrl: defaultPreviewUrl,
      formData: null,
      dimensions: null,
      fileDetails: null,
      status: "fallback",
    });
  };

  const { data: customIconData } = useQuery(
    ["softwareIcon", softwareId, teamIdForApi, iconUploadedAt],
    () => softwareAPI.getSoftwareIcon(softwareId, teamIdForApi),
    {
      enabled: shouldFetchCustomIcon,
      retry: false,
      select: (response) =>
        response
          ? {
              blob: response.data,
              filename: getFilenameFromContentDisposition(
                response.headers["content-disposition"]
              ),
              url: URL.createObjectURL(response.data),
            }
          : "",
    }
  );

  const onExitEditIconModal = () => {
    resetIconState(); // Ensure cached state is cleared
    onExit();
  };

  const onFileSelect = (files: FileList | null) => {
    if (files && files.length > 0) {
      const file = files[0];

      // Enforce PNG MIME type, even though FileUploader also enforces by extension
      if (file.type !== "image/png") {
        renderFlash("error", "Couldn't edit. Must be a PNG file.");
        return;
      }

      const reader = new FileReader();
      reader.onload = (e: ProgressEvent<FileReader>) => {
        const img = new Image();
        img.onload = () => {
          const { width, height } = img;
          if (
            width !== height ||
            width < MIN_DIMENSION ||
            width > MAX_DIMENSION
          ) {
            renderFlash(
              "error",
              `Couldn't edit. Icon must be square, between ${MIN_DIMENSION}x${MIN_DIMENSION}px and ${MAX_DIMENSION}x${MAX_DIMENSION}px.`
            );
            return;
          }
          const previewUrl = URL.createObjectURL(file);
          setCustomUpload(file, width, previewUrl);
        };
        if (e.target && typeof e.target.result === "string") {
          img.src = e.target.result;
        } else {
          renderFlash("error", "FileReader result was not a string.");
        }
      };
      reader.readAsDataURL(file);
    }
  };

  const onDeleteFile = () => resetIconState();

  const onTabChange = (index: number) => setPreviewTabIndex(index);

  // If there's currently a custom API icon and no new upload has happened yet,
  // populate icon info from API-fetched custom icon
  // useQuery does not handle dimension extraction, so this is required for updating
  // state with image details after loading the icon blob in the browser
  useEffect(() => {
    // Handle API custom icon blob conversion and initialization
    if (
      shouldFetchCustomIcon &&
      iconState.status === "apiCustom" &&
      customIconData &&
      !iconState.previewUrl
    ) {
      const img = new Image();
      img.onload = () => {
        fetch(customIconData.url)
          .then((res) => {
            const filename = customIconData.filename || "icon.png";
            return res.blob().then((blob) => ({ blob, filename }));
          })
          .then(({ blob, filename }) => {
            setCurrentApiCustomIcon(
              new File([blob], filename, { type: "image/png" }),
              img.width,
              customIconData.url
            );
            setIsFirstLoadWithCustomIcon(false);
          });
      };
      img.src = customIconData.url;
      return; // Don't run fallback block below on initial load
    }

    // Or handle VPP fallback initialization (only when not using API custom icon)
    if (originalIsVpp && iconState.status !== "customUpload") {
      setIconState({
        previewUrl: previewInfo.currentIconUrl,
        formData: null,
        dimensions: null,
        fileDetails: null,
        status: "fallback",
      });
    }
  }, [
    customIconData,
    iconState.status,
    shouldFetchCustomIcon,
    iconState.previewUrl,
    previewInfo.currentIconUrl,
  ]);

  const fileDetails =
    iconState.formData && iconState.formData.icon
      ? {
          name: iconState.formData.icon.name,
          description: `Software icon • ${iconState.dimensions || "?"}x${
            iconState.dimensions || "?"
          } px`,
        }
      : undefined;

  const renderPreviewFleetCard = () => {
    const {
      name,
      type,
      versions,
      source,
      currentIconUrl,
      countsUpdatedAt,
    } = previewInfo;
    return (
      <Card
        borderRadiusSize="medium"
        color="grey"
        className={`${baseClass}__preview-card`}
        paddingSize="xlarge"
      >
        <Card
          borderRadiusSize="xxlarge"
          className={`${baseClass}__preview-card__fleet`}
        >
          <SoftwareDetailsSummary
            title={name}
            name={name}
            type={type}
            source={source}
            iconUrl={
              !currentIconUrl && software.icon_url ? software.icon_url : null
            }
            versions={versions}
            hosts={0} // required field but not shown in isPreview
            iconPreviewUrl={iconState.previewUrl}
            iconUploadedAt={iconUploadedAt}
          />
          <div className={`${baseClass}__preview-results-count`}>
            <TableCount name="versions" count={versions} />
            {countsUpdatedAt && TitleVersionsLastUpdatedInfo(countsUpdatedAt)}
          </div>
          <div className={`data-table-block ${baseClass}__preview-table`}>
            <div className="data-table data-table__wrapper">
              <table className="data-table__table">
                <thead>
                  <tr role="row">
                    <th
                      className="version__header"
                      colSpan={1}
                      role="columnheader"
                    >
                      <div className="column-header">Version</div>
                    </th>
                    <th
                      className="vulnerabilities__header"
                      colSpan={1}
                      role="columnheader"
                    >
                      <div className="column-header">Vulnerabilities</div>
                    </th>
                  </tr>
                </thead>
                <tbody>
                  <tr className="single-row" role="row">
                    <td className="version__cell" role="cell">
                      88.0.1
                    </td>
                    <td className="vulnerabilities__cell" role="cell">
                      <div
                        className="vulnerabilities-cell__vulnerability-text-with-tooltip"
                        data-tip="true"
                        data-for="86"
                      >
                        <span className="text-cell w250 italic-cell">
                          20 vulnerabilities
                        </span>
                      </div>
                    </td>
                  </tr>
                </tbody>
              </table>
            </div>
          </div>
        </Card>
        <div
          className={`${baseClass}__mask-overlay ${baseClass}__mask-overlay--fleet`}
        />
      </Card>
    );
  };

  const renderPreviewSelfServiceCard = () => (
    <Card
      borderRadiusSize="medium"
      color="grey"
      className={`${baseClass}__preview-card`}
      paddingSize="xlarge"
    >
      <Card
        className={`${baseClass}__preview-card__self-service`}
        borderRadiusSize="xxlarge"
      >
        <CardHeader header="Self-service" subheader={SELF_SERVICE_SUBHEADER} />
        <div className={`${baseClass}__preview-img-container`}>
          <img
            className={`${baseClass}__preview-img`}
            src={PreviewSelfServiceIcon}
            alt="Preview icon on Fleet Desktop > Self-service"
          />
        </div>
        <div className={`${baseClass}__self-service-preview`}>
          {iconState.previewUrl &&
          isSafeImagePreviewUrl(iconState.previewUrl) ? (
            <img
              src={iconState.previewUrl}
              alt="Uploaded self-service icon"
              style={{
                width: 20,
                height: 20,
                borderRadius: "4px",
                overflow: "hidden",
              }}
            />
          ) : (
            // Known limitation: we cannot see VPP app icons as the fallback when a custom icon
            // is set as VPP icon is not returned by the API if a custom icon is returned
            <SoftwareIcon
              name={software.name}
              source={previewInfo.source}
              url={isSoftwarePackage ? undefined : software.icon_url} // fallback PNG icons only exist for VPP apps
              uploadedAt={iconUploadedAt}
            />
          )}
          <TooltipTruncatedText value={previewInfo.name} />
        </div>
      </Card>
      <div
        className={`${baseClass}__mask-overlay ${baseClass}__mask-overlay--self-service`}
      />
    </Card>
  );

  const renderForm = () => (
    <>
      <FileUploader
        canEdit
        onDeleteFile={onDeleteFile}
        graphicName="file-png"
        accept={ACCEPTED_EXTENSIONS}
        message={UPLOAD_MESSAGE}
        onFileUpload={onFileSelect}
        buttonMessage="Choose file"
        buttonType="link"
        className={`${baseClass}__file-uploader`}
        fileDetails={fileDetails}
        gitopsCompatible={false}
      />
      <h2>Preview</h2>
      <TabNav>
        <Tabs selectedIndex={previewTabIndex} onSelect={onTabChange}>
          <TabList>
            <Tab>
              <TabText>Fleet</TabText>
            </Tab>
            <Tab>
              <TabText>Self-service</TabText>
            </Tab>
          </TabList>
          <TabPanel>{renderPreviewFleetCard()}</TabPanel>
          <TabPanel>{renderPreviewSelfServiceCard()}</TabPanel>
        </Tabs>
      </TabNav>
    </>
  );

  const onClickSave = async () => {
    setIsUpdatingIcon(true);
    try {
      if (!iconState.formData?.icon) {
        await softwareAPI.deleteSoftwareIcon(softwareId, teamIdForApi);
        renderFlash(
          "success",
          <>
            Successfully removed icon from <b>{software?.name}</b>.
          </>
        );
      } else {
        await softwareAPI.editSoftwareIcon(
          softwareId,
          teamIdForApi,
          iconState.formData
        );
        renderFlash(
          "success",
          <>
            Successfully edited <b>{previewInfo.name}</b>.
          </>
        );
      }
      refetchSoftwareTitle();
      setIconUploadedAt(new Date().toISOString());
      onExitEditIconModal();
    } catch (e) {
      renderFlash("error", DEFAULT_ERROR_MESSAGE);
    } finally {
      setIsUpdatingIcon(false);
    }
  };

  return (
    <Modal
      className={baseClass}
      title={isSoftwarePackage ? "Edit package" : "Edit app"}
      onExit={onExitEditIconModal}
    >
      <>
        {isFirstLoadWithCustomIcon ? (
          <Spinner includeContainer={false} />
        ) : (
          renderForm()
        )}
        <ModalFooter
          primaryButtons={
            <Button
              type="submit"
              onClick={onClickSave}
              isLoading={isUpdatingIcon}
<<<<<<< HEAD
              disabled={!canSaveIcon || isUpdatingIcon}
=======
              disabled={isUpdatingIcon}
>>>>>>> 0d0748ae
            >
              Save
            </Button>
          }
        />
      </>
    </Modal>
  );
};

export default EditIconModal;<|MERGE_RESOLUTION|>--- conflicted
+++ resolved
@@ -553,11 +553,7 @@
               type="submit"
               onClick={onClickSave}
               isLoading={isUpdatingIcon}
-<<<<<<< HEAD
               disabled={!canSaveIcon || isUpdatingIcon}
-=======
-              disabled={isUpdatingIcon}
->>>>>>> 0d0748ae
             >
               Save
             </Button>
