import React, {
  useCallback,
  useContext,
  useLayoutEffect,
  useState,
} from "react";

import PATHS from "router/paths";
import { AppContext } from "context/app";
import { NotificationContext } from "context/notification";
import { SoftwareInstallStatus, ISoftwarePackage } from "interfaces/software";
import softwareAPI from "services/entities/software";

import { buildQueryStringFromParams } from "utilities/url";
import { internationalTimeFormat } from "utilities/helpers";
import { uploadedFromNow } from "utilities/date_format";

// @ts-ignore
import Dropdown from "components/forms/fields/Dropdown";
import Card from "components/Card";
import Graphic from "components/Graphic";
import TooltipWrapper from "components/TooltipWrapper";
import DataSet from "components/DataSet";
import Icon from "components/Icon";

import SoftwareIcon from "pages/SoftwarePage/components/icons/SoftwareIcon";
import endpoints from "utilities/endpoints";
import URL_PREFIX from "router/url_prefix";

import DeleteSoftwareModal from "../DeleteSoftwareModal";
import AdvancedOptionsModal from "../AdvancedOptionsModal";
import {
  APP_STORE_APP_DROPDOWN_OPTIONS,
  SOFTWARE_PACAKGE_DROPDOWN_OPTIONS,
  downloadFile,
} from "./helpers";

const baseClass = "software-package-card";

/** TODO: pull this hook and SoftwareName component out. We could use this other places */
function useTruncatedElement<T extends HTMLElement>(ref: React.RefObject<T>) {
  const [isTruncated, setIsTruncated] = useState(false);

  useLayoutEffect(() => {
    const element = ref.current;
    function updateIsTruncated() {
      if (element) {
        const { scrollWidth, clientWidth } = element;
        setIsTruncated(scrollWidth > clientWidth);
      }
    }
    window.addEventListener("resize", updateIsTruncated);
    updateIsTruncated();
    return () => window.removeEventListener("resize", updateIsTruncated);
  }, [ref]);

  return isTruncated;
}

interface ISoftwareNameProps {
  name: string;
}

const SoftwareName = ({ name }: ISoftwareNameProps) => {
  const titleRef = React.useRef<HTMLDivElement>(null);
  const isTruncated = useTruncatedElement(titleRef);

  return (
    <TooltipWrapper
      tipContent={name}
      position="top"
      underline={false}
      disableTooltip={!isTruncated}
      showArrow
    >
      <div ref={titleRef} className={`${baseClass}__title`}>
        {name}
      </div>
    </TooltipWrapper>
  );
};

interface IStatusDisplayOption {
  displayName: string;
  iconName: "success" | "pending-outline" | "error";
  tooltip: React.ReactNode;
}

// "pending" and "failed" each encompass both "_install" and "_uninstall" sub-statuses
type SoftwareInstallDisplayStatus = "installed" | "pending" | "failed";

const STATUS_DISPLAY_OPTIONS: Record<
  SoftwareInstallDisplayStatus,
  IStatusDisplayOption
> = {
  installed: {
    displayName: "Installed",
    iconName: "success",
    tooltip: (
      <>
        Software is installed on these hosts (install script finished
        <br />
        with exit code 0). Currently, if the software is uninstalled, the
        <br />
        &quot;installed&quot; status won&apos;t be updated.
      </>
    ),
  },
  pending: {
    displayName: "Pending",
    iconName: "pending-outline",
    tooltip: (
      <>
        Fleet is installing/uninstalling or will
        <br />
        do so when the host comes online.
      </>
    ),
<<<<<<< HEAD
=======
  },
  pending_install: {
    displayName: "Pending",
    iconName: "pending-outline",
    tooltip: "Fleet will install software when these hosts come online.",
  },
  pending_uninstall: {
    displayName: "Pending",
    iconName: "pending-outline",
    tooltip: "Fleet will uninstall software when these hosts come online.",
>>>>>>> 78c534b4
  },
  failed: {
    displayName: "Failed",
    iconName: "error",
    tooltip: (
      <>
        These hosts failed to install/uninstall software.
        <br />
        Click on a host to view error(s).
      </>
    ),
  },
  failed_install: {
    displayName: "Failed",
    iconName: "error",
    tooltip: "Fleet failed to install software on these hosts.",
  },
  failed_uninstall: {
    displayName: "Failed",
    iconName: "error",
    tooltip: "Fleet failed to uninstall software on these hosts.",
  },
};

interface IPackageStatusCountProps {
  softwareId: number;
  status: SoftwareInstallDisplayStatus;
  count: number;
  teamId?: number;
}

const PackageStatusCount = ({
  softwareId,
  status,
  count,
  teamId,
}: IPackageStatusCountProps) => {
  const displayData = STATUS_DISPLAY_OPTIONS[status];
  const linkUrl = `${PATHS.MANAGE_HOSTS}?${buildQueryStringFromParams({
    software_title_id: softwareId,
    software_status: status, // TODO - update host page filters for both pending_install and pending_uninstall?
    team_id: teamId,
  })}`;
  return (
    <DataSet
      className={`${baseClass}__status`}
      title={
        <TooltipWrapper
          position="top"
          tipContent={displayData.tooltip}
          underline={false}
          showArrow
          tipOffset={10}
        >
          <div className={`${baseClass}__status-title`}>
            <Icon name={displayData.iconName} />
            <div>{displayData.displayName}</div>
          </div>
        </TooltipWrapper>
      }
      value={
        <a className={`${baseClass}__status-count`} href={linkUrl}>
          {count} hosts
        </a>
      }
    />
  );
};

interface IActionsDropdownProps {
  isSoftwarePackage: boolean;
  onDownloadClick: () => void;
  onDeleteClick: () => void;
  onAdvancedOptionsClick: () => void;
}

const ActionsDropdown = ({
  isSoftwarePackage,
  onDownloadClick,
  onDeleteClick,
  onAdvancedOptionsClick,
}: IActionsDropdownProps) => {
  const onSelect = (value: string) => {
    switch (value) {
      case "download":
        onDownloadClick();
        break;
      case "delete":
        onDeleteClick();
        break;
      case "advanced":
        onAdvancedOptionsClick();
        break;
      default:
      // noop
    }
  };

  return (
    <div className={`${baseClass}__actions`}>
      <Dropdown
        className={`${baseClass}__host-actions-dropdown`}
        onChange={onSelect}
        placeholder="Actions"
        searchable={false}
        options={
          isSoftwarePackage
            ? SOFTWARE_PACAKGE_DROPDOWN_OPTIONS
            : APP_STORE_APP_DROPDOWN_OPTIONS
        }
      />
    </div>
  );
};

interface ISoftwarePackageCardProps {
  name: string;
  version: string;
  uploadedAt: string; // TODO: optional?
  status: {
    installed: number;
    pending: number;
    failed: number;
  };
  isSelfService: boolean;
  softwareId: number;
  teamId: number;
  // NOTE: we will only have this if we are working with a software package.
  softwarePackage?: ISoftwarePackage;
  onDelete: () => void;
}

// NOTE: This component is depeent on having either a software package
// (ISoftwarePackage) or an app store app (IAppStoreApp). If we add more types
// of packages we should consider refactoring this to be more dynamic.
const SoftwarePackageCard = ({
  name,
  version,
  uploadedAt,
  status,
  isSelfService,
  softwarePackage,
  softwareId,
  teamId,
  onDelete,
}: ISoftwarePackageCardProps) => {
  const {
    isGlobalAdmin,
    isGlobalMaintainer,
    isTeamAdmin,
    isTeamMaintainer,
  } = useContext(AppContext);
  const { renderFlash } = useContext(NotificationContext);

  const [showAdvancedOptionsModal, setShowAdvancedOptionsModal] = useState(
    false
  );
  const [showDeleteModal, setShowDeleteModal] = useState(false);

  const onAdvancedOptionsClick = () => {
    setShowAdvancedOptionsModal(true);
  };

  const onDeleteClick = () => {
    setShowDeleteModal(true);
  };

  const onDeleteSuccess = useCallback(() => {
    setShowDeleteModal(false);
    onDelete();
  }, [onDelete]);

  const onDownloadClick = useCallback(async () => {
    try {
      const resp = await softwareAPI.getSoftwarePackageToken(
        softwareId,
        teamId
      );
      if (!resp.token) {
        throw new Error("No download token returned");
      }
      // Now that we received the download token, we construct the download URL.
      const { origin } = global.window.location;
      const url = `${origin}${URL_PREFIX}/api${endpoints.SOFTWARE_PACKAGE_TOKEN(
        softwareId
      )}/${resp.token}`;
      // The download occurs without any additional authentication.
      downloadFile(url, name);
    } catch (e) {
      renderFlash("error", "Couldn't download. Please try again.");
    }
  }, [renderFlash, softwareId, name, teamId]);

  const renderIcon = () => {
    return softwarePackage ? (
      <Graphic name="file-pkg" />
    ) : (
      <SoftwareIcon name="appStore" size="medium" />
    );
  };

  const renderDetails = () => {
    return !uploadedAt ? (
      <span>Version {version}</span>
    ) : (
      <>
        <span>Version {version} &bull; </span>
        <TooltipWrapper
          tipContent={internationalTimeFormat(new Date(uploadedAt))}
          underline={false}
        >
          {uploadedFromNow(uploadedAt)}
        </TooltipWrapper>
      </>
    );
  };

  const showActions =
    isGlobalAdmin || isGlobalMaintainer || isTeamAdmin || isTeamMaintainer;

  return (
    <Card borderRadiusSize="xxlarge" includeShadow className={baseClass}>
      <div className={`${baseClass}__row-1`}>
        {/* TODO: main-info could be a seperate component as its reused on a couple
        pages already. Come back and pull this into a component */}
        <div className={`${baseClass}__main-info`}>
          {renderIcon()}
          <div className={`${baseClass}__info`}>
            <SoftwareName name={name} />
            <span className={`${baseClass}__details`}>{renderDetails()}</span>
          </div>
        </div>
        <div className={`${baseClass}__actions-wrapper`}>
          {isSelfService && (
            <div className={`${baseClass}__self-service-badge`}>
              <Icon
                name="install-self-service"
                size="small"
                color="ui-fleet-black-75"
              />
              Self-service
            </div>
          )}
          {showActions && (
            <ActionsDropdown
              isSoftwarePackage={!!softwarePackage}
              onDownloadClick={onDownloadClick}
              onDeleteClick={onDeleteClick}
              onAdvancedOptionsClick={onAdvancedOptionsClick}
            />
          )}
        </div>
      </div>
      <div className={`${baseClass}__package-statuses`}>
        <PackageStatusCount
          softwareId={softwareId}
          status="installed"
          count={status.installed}
          teamId={teamId}
        />
        <PackageStatusCount
          softwareId={softwareId}
          status="pending"
          count={status.pending}
          teamId={teamId}
        />
        <PackageStatusCount
          softwareId={softwareId}
          status="failed"
          count={status.failed}
          teamId={teamId}
        />
      </div>
      {showAdvancedOptionsModal && (
        <AdvancedOptionsModal
          installScript={softwarePackage?.install_script ?? ""}
          preInstallQuery={softwarePackage?.pre_install_query}
          postInstallScript={softwarePackage?.post_install_script}
          onExit={() => setShowAdvancedOptionsModal(false)}
        />
      )}
      {showDeleteModal && (
        <DeleteSoftwareModal
          softwareId={softwareId}
          teamId={teamId}
          onExit={() => setShowDeleteModal(false)}
          onSuccess={onDeleteSuccess}
        />
      )}
    </Card>
  );
};

export default SoftwarePackageCard;<|MERGE_RESOLUTION|>--- conflicted
+++ resolved
@@ -116,19 +116,6 @@
         do so when the host comes online.
       </>
     ),
-<<<<<<< HEAD
-=======
-  },
-  pending_install: {
-    displayName: "Pending",
-    iconName: "pending-outline",
-    tooltip: "Fleet will install software when these hosts come online.",
-  },
-  pending_uninstall: {
-    displayName: "Pending",
-    iconName: "pending-outline",
-    tooltip: "Fleet will uninstall software when these hosts come online.",
->>>>>>> 78c534b4
   },
   failed: {
     displayName: "Failed",
