import React, { useState, useCallback, useEffect } from "react";
import { useDispatch, useSelector } from "react-redux";

import { push } from "react-router-redux";
import pack, { IPack } from "interfaces/pack";
import { IUser } from "interfaces/user";

// @ts-ignore
import packActions from "redux/nodes/entities/packs/actions";
// @ts-ignore
import { renderFlash } from "redux/nodes/notifications/actions";

import paths from "router/paths";
import permissionUtils from "utilities/permissions";
// @ts-ignore
import deepDifference from "utilities/deep_difference";

import Button from "components/buttons/Button";
import TableDataError from "components/TableDataError";
import PacksListWrapper from "./components/PacksListWrapper";
import RemovePackModal from "./components/RemovePackModal";

const baseClass = "manage-packs-page";
interface IRootState {
  auth: {
    user: IUser;
  };
  entities: {
    packs: {
      isLoading: boolean;
      data: IPack[];
      errors: { name: string; reason: string }[];
    };
  };
}

const renderTable = (
  onRemovePackClick: React.MouseEventHandler<HTMLButtonElement>,
<<<<<<< HEAD
  onEnablePackClick: (ids: number[]) => void | undefined,
  onDisablePackClick: (ids: number[]) => void | undefined,
=======
  onEnablePackClick: React.MouseEventHandler<HTMLButtonElement>,
  onDisablePackClick: React.MouseEventHandler<HTMLButtonElement>,
  onCreatePackClick: React.MouseEventHandler<HTMLButtonElement>,
>>>>>>> 905a9520
  packsList: IPack[],
  packsErrors: { name: string; reason: string }[]
): JSX.Element => {
  if (Object.keys(packsErrors).length > 0) {
    return <TableDataError />;
  }

  return (
    <PacksListWrapper
      onRemovePackClick={onRemovePackClick}
      onEnablePackClick={onEnablePackClick}
      onDisablePackClick={onDisablePackClick}
      onCreatePackClick={onCreatePackClick}
      packsList={packsList}
    />
  );
};

const ManagePacksPage = (): JSX.Element => {
  const currentUser = useSelector((state: IRootState) => state.auth.user);
  const isOnlyObserver = permissionUtils.isOnlyObserver(currentUser);

  const dispatch = useDispatch();
  const { NEW_PACK } = paths;
  const onCreatePackClick = () => dispatch(push(NEW_PACK));

  useEffect(() => {
    dispatch(packActions.loadAll());
  }, [dispatch]);

  const packs = useSelector((state: IRootState) => state.entities.packs);
  const packsList = Object.values(packs.data);
  const packsErrors = packs.errors;

  const [selectedPackIds, setSelectedPackIds] = useState<number[]>([]);
  const [showRemovePackModal, setShowRemovePackModal] = useState<boolean>(
    false
  );

  const toggleRemovePackModal = useCallback(() => {
    setShowRemovePackModal(!showRemovePackModal);
  }, [showRemovePackModal, setShowRemovePackModal]);

  const onRemovePackClick = (selectedTablePackIds: any) => {
    toggleRemovePackModal();
    setSelectedPackIds(selectedTablePackIds);
  };

  const onRemovePackSubmit = useCallback(() => {
    const packOrPacks = selectedPackIds.length === 1 ? "pack" : "packs";

    const promises = selectedPackIds.map((id: number) => {
      return dispatch(packActions.destroy({ id }));
    });

    return Promise.all(promises)
      .then(() => {
        dispatch(
          renderFlash("success", `Successfully deleted ${packOrPacks}.`)
        );
        toggleRemovePackModal();
        dispatch(packActions.loadAll());
      })
      .catch(() => {
        dispatch(
          renderFlash(
            "error",
            `Unable to remove ${packOrPacks}. Please try again.`
          )
        );
        toggleRemovePackModal();
      });
  }, [dispatch, selectedPackIds, toggleRemovePackModal]);

  const onEnableDisablePackSubmit = useCallback(
    (selectedTablePackIds: any, disablePack: boolean) => {
      const packOrPacks = selectedPackIds.length === 1 ? "pack" : "packs";
      const enableOrDisable = disablePack ? "disabled" : "enabled";

      const promises = selectedTablePackIds.map((id: number) => {
        return dispatch(packActions.update({ id }, { disabled: disablePack }));
      });

      return Promise.all(promises)
        .then(() => {
          dispatch(
            renderFlash(
              "success",
              `Successfully ${enableOrDisable} selected ${packOrPacks}.`
            )
          );
          dispatch(packActions.loadAll());
        })
        .catch(() => {
          dispatch(
            renderFlash(
              "error",
              `Unable to ${enableOrDisable} selected ${packOrPacks}. Please try again.`
            )
          );
        });
    },
    [dispatch, selectedPackIds]
  );

  const onEnablePackClick = (selectedTablePackIds: any) => {
    setSelectedPackIds(selectedTablePackIds);
    onEnableDisablePackSubmit(selectedTablePackIds, false);
  };

  const onDisablePackClick = (selectedTablePackIds: any) => {
    setSelectedPackIds(selectedTablePackIds);
    onEnableDisablePackSubmit(selectedTablePackIds, true);
  };

  return (
    <div className={baseClass}>
      <div className={`${baseClass}__wrapper body-wrap`}>
        <div className={`${baseClass}__header-wrap`}>
          <div className={`${baseClass}__header`}>
            <div className={`${baseClass}__text`}>
              <h1 className={`${baseClass}__title`}>
                <span>Packs</span>
              </h1>
              <div className={`${baseClass}__description`}>
                <p>
                  Manage query packs to schedule recurring queries for your
                  hosts.
                </p>
              </div>
            </div>
          </div>
          {!isOnlyObserver && packsList.length > 0 && (
            <div className={`${baseClass}__action-button-container`}>
              <Button
                variant="brand"
                className={`${baseClass}__create-button`}
                onClick={onCreatePackClick}
              >
                Create new pack
              </Button>
            </div>
          )}
        </div>
        <div>
          {!packs.isLoading &&
            renderTable(
              onRemovePackClick,
              onEnablePackClick,
              onDisablePackClick,
              onCreatePackClick,
              packsList,
              packsErrors
            )}
        </div>
        {showRemovePackModal && (
          <RemovePackModal
            onCancel={toggleRemovePackModal}
            onSubmit={onRemovePackSubmit}
          />
        )}
      </div>
    </div>
  );
};

export default ManagePacksPage;<|MERGE_RESOLUTION|>--- conflicted
+++ resolved
@@ -36,14 +36,9 @@
 
 const renderTable = (
   onRemovePackClick: React.MouseEventHandler<HTMLButtonElement>,
-<<<<<<< HEAD
-  onEnablePackClick: (ids: number[]) => void | undefined,
-  onDisablePackClick: (ids: number[]) => void | undefined,
-=======
   onEnablePackClick: React.MouseEventHandler<HTMLButtonElement>,
   onDisablePackClick: React.MouseEventHandler<HTMLButtonElement>,
   onCreatePackClick: React.MouseEventHandler<HTMLButtonElement>,
->>>>>>> 905a9520
   packsList: IPack[],
   packsErrors: { name: string; reason: string }[]
 ): JSX.Element => {
