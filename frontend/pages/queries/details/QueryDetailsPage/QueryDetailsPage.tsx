import React, { useContext, useState, useEffect } from "react";
import { useQuery } from "react-query";
import { InjectedRouter, Params } from "react-router/lib/Router";
import { useErrorHandler } from "react-error-boundary";
import ReactTooltip from "react-tooltip";
import { COLORS } from "styles/var/colors";

import PATHS from "router/paths";
import { AppContext } from "context/app";
import { QueryContext } from "context/query";

import {
  IGetQueryResponse,
  ISchedulableQuery,
} from "interfaces/schedulable_query";
import { IQueryReport } from "interfaces/query_report";

import queryAPI from "services/entities/queries";
import queryReportAPI, { ISortOption } from "services/entities/query_report";
import {
  isGlobalObserver,
  isTeamObserver,
} from "utilities/permissions/permissions";
import { DOCUMENT_TITLE_SUFFIX, SUPPORT_LINK } from "utilities/constants";
import { getPathWithQueryParams } from "utilities/url";
import useTeamIdParam from "hooks/useTeamIdParam";

import Icon from "components/Icon";
import Spinner from "components/Spinner/Spinner";
import Button from "components/buttons/Button";
import BackButton from "components/BackButton";
import MainContent from "components/MainContent";
import TooltipWrapper from "components/TooltipWrapper/TooltipWrapper";
import QueryAutomationsStatusIndicator from "pages/queries/ManageQueriesPage/components/QueryAutomationsStatusIndicator/QueryAutomationsStatusIndicator";
import DataError from "components/DataError/DataError";
import LogDestinationIndicator from "components/LogDestinationIndicator/LogDestinationIndicator";
import CustomLink from "components/CustomLink";
import InfoBanner from "components/InfoBanner";
import ShowQueryModal from "components/modals/ShowQueryModal";
import PageDescription from "components/PageDescription";
import QueryReport from "../components/QueryReport/QueryReport";
import NoResults from "../components/NoResults/NoResults";

import {
  DEFAULT_SORT_HEADER,
  DEFAULT_SORT_DIRECTION,
} from "./QueryDetailsPageConfig";

interface IQueryDetailsPageProps {
  router: InjectedRouter; // v3
  params: Params;
  location: {
    pathname: string;
    query: {
      team_id?: string;
      order_key?: string;
      order_direction?: string;
      host_id?: string;
    };
    search: string;
  };
}

const baseClass = "query-details-page";

const QueryDetailsPage = ({
  router,
  params: { id: paramsQueryId },
  location,
}: IQueryDetailsPageProps): JSX.Element => {
  const queryId = parseInt(paramsQueryId, 10);
  if (isNaN(queryId)) {
    router.push(PATHS.MANAGE_QUERIES);
  }
  const queryParams = location.query;

  // Present when observer is redirected from host details > query
  // since observer does not have access to edit page
  const hostId = queryParams?.host_id
    ? parseInt(queryParams.host_id, 10)
    : undefined;

  const { currentTeamId } = useTeamIdParam({
    location,
    router,
    includeAllTeams: true,
    includeNoTeam: false,
  });

  // Functions to avoid race conditions
  const serverSortBy: ISortOption[] = (() => {
    return [
      {
        key: queryParams?.order_key ?? DEFAULT_SORT_HEADER,
        direction: queryParams?.order_direction ?? DEFAULT_SORT_DIRECTION,
      },
    ];
  })();

  const handlePageError = useErrorHandler();
  const {
    currentUser,
    isGlobalAdmin,
    isGlobalMaintainer,
    isTeamMaintainerOrTeamAdmin,
    isObserverPlus,
    config,
    filteredQueriesPath,
    availableTeams,
    setCurrentTeam,
    isOnGlobalTeam,
  } = useContext(AppContext);
  const {
    lastEditedQueryName,
    lastEditedQueryDescription,
    lastEditedQueryBody,
    lastEditedQueryObserverCanRun,
    lastEditedQueryDiscardData,
    lastEditedQueryLoggingType,
    setLastEditedQueryId,
    setLastEditedQueryName,
    setLastEditedQueryDescription,
    setLastEditedQueryBody,
    setLastEditedQueryObserverCanRun,
    setLastEditedQueryFrequency,
    setLastEditedQueryLoggingType,
    setLastEditedQueryMinOsqueryVersion,
    setLastEditedQueryPlatforms,
    setLastEditedQueryDiscardData,
  } = useContext(QueryContext);

  const [showQueryModal, setShowQueryModal] = useState(false);
  const [disabledCachingGlobally, setDisabledCachingGlobally] = useState(true);

  useEffect(() => {
    if (config) {
      setDisabledCachingGlobally(config.server_settings.query_reports_disabled);
    }
  }, [config]);

  // disabled on page load so we can control the number of renders
  // else it will re-populate the context on occasion
  const {
    isLoading: isStoredQueryLoading,
    data: storedQuery,
    error: storedQueryError,
  } = useQuery<IGetQueryResponse, Error, ISchedulableQuery>(
    ["query", queryId],
    () => queryAPI.load(queryId),
    {
      enabled: !!queryId,
      refetchOnWindowFocus: false,
      select: (data) => data.query,
      onSuccess: (returnedQuery) => {
        setLastEditedQueryId(returnedQuery.id);
        setLastEditedQueryName(returnedQuery.name);
        setLastEditedQueryDescription(returnedQuery.description);
        setLastEditedQueryBody(returnedQuery.query);
        setLastEditedQueryObserverCanRun(returnedQuery.observer_can_run);
        setLastEditedQueryFrequency(returnedQuery.interval);
        setLastEditedQueryPlatforms(returnedQuery.platform);
        setLastEditedQueryLoggingType(returnedQuery.logging);
        setLastEditedQueryMinOsqueryVersion(returnedQuery.min_osquery_version);
        setLastEditedQueryDiscardData(returnedQuery.discard_data);
      },
      onError: (error) => handlePageError(error),
    }
  );

  /** Pesky bug affecting team level users:
   - Navigating to queries/:id immediately defaults the user to the first team they're on
  with the most permissions, in the URL bar because of useTeamIdParam
  even if the queries/:id entity has a team attached to it
  Hacky fix:
   - Push entity's team id to url for team level users
  */
  if (
    !isOnGlobalTeam &&
    !isStoredQueryLoading &&
    storedQuery?.team_id &&
    !(storedQuery?.team_id?.toString() === location.query.team_id)
  ) {
    router.push(
      getPathWithQueryParams(location.pathname, {
        team_id: storedQuery?.team_id?.toString(),
      })
    );
  }

  const {
    isLoading: isQueryReportLoading,
    data: queryReport,
    error: queryReportError,
  } = useQuery<IQueryReport, Error, IQueryReport>(
    [],
    () =>
      queryReportAPI.load({
        teamId: currentTeamId,
        sortBy: serverSortBy,
        id: queryId,
      }),
    {
      enabled: !!queryId,
      refetchOnWindowFocus: false,
      onError: (error) => handlePageError(error),
    }
  );

  // Used to set host's team in AppContext for RBAC action buttons
  useEffect(() => {
    if (storedQuery?.team_id) {
      const querysTeam = availableTeams?.find(
        (team) => team.id === storedQuery.team_id
      );
      setCurrentTeam(querysTeam);
    }
  }, [storedQuery]);

  // Updates title that shows up on browser tabs
  useEffect(() => {
    // e.g., Discover TLS certificates | Queries | Fleet
    if (storedQuery?.name) {
      document.title = `${storedQuery.name} | Queries | ${DOCUMENT_TITLE_SUFFIX}`;
    } else {
      document.title = `Queries | ${DOCUMENT_TITLE_SUFFIX}`;
    }
  }, [location.pathname, storedQuery?.name]);

  const onShowQueryModal = () => {
    setShowQueryModal(!showQueryModal);
  };

  const isLoading = isStoredQueryLoading || isQueryReportLoading;
  const isApiError = storedQueryError || queryReportError;
  const isClipped = queryReport?.report_clipped;
  const isLiveQueryDisabled = config?.server_settings.live_query_disabled;

  const renderHeader = () => {
    // Team admins/maintainers can only edit queries assigned to a team
    const canEditQuery =
      isGlobalAdmin ||
      isGlobalMaintainer ||
      (isTeamMaintainerOrTeamAdmin && storedQuery?.team_id);

    const canLiveQuery =
      lastEditedQueryObserverCanRun ||
      isObserverPlus ||
      isGlobalAdmin ||
      isGlobalMaintainer ||
      isTeamMaintainerOrTeamAdmin;

    // Function instead of constant eliminates race condition with filteredQueriesPath
    const backToQueriesPath = () => {
      return (
        filteredQueriesPath ||
        getPathWithQueryParams(PATHS.MANAGE_QUERIES, {
          team_id: currentTeamId,
        })
      );
    };

    return (
      <>
        <div className={`${baseClass}__header-links`}>
          <BackButton text="Back to queries" path={backToQueriesPath()} />
        </div>
        {!isLoading && !isApiError && (
          <>
            <div className={`${baseClass}__title-bar`}>
              <div className="name-description">
                <h1 className={`${baseClass}__query-name`}>
                  {lastEditedQueryName}
                </h1>
              </div>
              <div className={`${baseClass}__action-button-container`}>
                <Button
                  className={`${baseClass}__show-query-btn`}
                  onClick={onShowQueryModal}
                  variant="inverse"
                >
                  Show query
                </Button>
                {canLiveQuery && (
                  <div
                    className={`button-wrap ${baseClass}__button-wrap--new-query`}
                  >
                    <div
                      data-tip
                      data-for="live-query-button"
                      // Tooltip shows when live queries are globally disabled
                      data-tip-disable={!isLiveQueryDisabled}
                    >
                      <Button
                        className={`${baseClass}__run`}
                        variant="inverse"
                        onClick={() => {
                          queryId &&
                            router.push(
                              getPathWithQueryParams(
                                PATHS.LIVE_QUERY(queryId),
                                {
                                  host_id: hostId,
                                  team_id: currentTeamId,
                                }
                              )
                            );
                        }}
                        disabled={isLiveQueryDisabled}
                      >
                        Live query <Icon name="run" />
                      </Button>
                    </div>
                    <ReactTooltip
                      className="live-query-button-tooltip"
                      place="top"
                      effect="solid"
                      backgroundColor={COLORS["tooltip-bg"]}
                      id="live-query-button"
                      data-html
                    >
                      Live queries are disabled in organization settings
                    </ReactTooltip>
                  </div>
                )}
                {canEditQuery && (
                  <Button
                    onClick={() => {
                      queryId &&
                        router.push(
                          getPathWithQueryParams(PATHS.EDIT_QUERY(queryId), {
                            team_id: currentTeamId,
                          })
                        );
                    }}
                    className={`${baseClass}__manage-automations button`}
                  >
                    Edit query
                  </Button>
                )}
              </div>
            </div>
            <PageDescription
              className={`${baseClass}__query-description`}
              content={lastEditedQueryDescription}
            />
<<<<<<< HEAD
          </>
        )}
        {!isLoading && !isApiError && (
          <div className={`${baseClass}__settings`}>
            <div className={`${baseClass}__automations`}>
              <TooltipWrapper
                tipContent={
                  <>
                    Query automations let you send data to your log <br />
                    destination on a schedule. When automations are <b>
                      on
                    </b>, <br />
                    data is sent according to a query&apos;s interval.
                  </>
                }
              >
                Automations:
              </TooltipWrapper>
              <QueryAutomationsStatusIndicator
                automationsEnabled={storedQuery?.automations_enabled || false}
                interval={storedQuery?.interval || 0}
              />
            </div>
            <div className={`${baseClass}__log-destination`}>
              <strong>Log destination:</strong>{" "}
              <LogDestinationIndicator
                logDestination={config?.logging.result.plugin || ""}
                filesystemDestination={
                  config?.logging.result.config?.result_log_file
                }
                webhookDestination={config?.logging.result.config?.result_url}
              />
            </div>
          </div>
=======
            <div className={`${baseClass}__settings`}>
              <div className={`${baseClass}__automations`}>
                <TooltipWrapper
                  tipContent={
                    <>
                      Query automations let you send data to your log <br />
                      destination on a schedule. When automations are <b>
                        on
                      </b>, <br />
                      data is sent according to a query&apos;s interval.
                    </>
                  }
                >
                  Automations:
                </TooltipWrapper>
                <QueryAutomationsStatusIndicator
                  automationsEnabled={storedQuery?.automations_enabled || false}
                  interval={storedQuery?.interval || 0}
                />
              </div>
              <div className={`${baseClass}__log-destination`}>
                <strong>Log destination:</strong>{" "}
                <LogDestinationIndicator
                  logDestination={config?.logging.result.plugin || ""}
                  filesystemDestination={
                    config?.logging.result.config?.result_log_file
                  }
                  webhookDestination={config?.logging.result.config?.result_url}
                />
              </div>
            </div>
          </>
>>>>>>> d536a782
        )}
      </>
    );
  };

  const renderClippedBanner = () => (
    <InfoBanner
      color="yellow"
      cta={<CustomLink url={SUPPORT_LINK} text="Get help" newTab />}
    >
      <div>
        <b>Report clipped.</b> A sample of this query&apos;s results is included
        below.
        {
          // Exclude below message for global and team observers/observer+s
          !(
            (currentUser && isGlobalObserver(currentUser)) ||
            isTeamObserver(currentUser, currentTeamId ?? null)
          ) &&
            " You can still use query automations to complete this report in your log destination."
        }
      </div>
    </InfoBanner>
  );

  const renderReport = () => {
    const loggingSnapshot = lastEditedQueryLoggingType === "snapshot";
    const disabledCaching =
      disabledCachingGlobally || lastEditedQueryDiscardData || !loggingSnapshot;
    const emptyCache = (queryReport?.results?.length ?? 0) === 0;

    if (isLoading) {
      return <Spinner />;
    }

    if (isApiError) {
      return <DataError />;
    }

    // Empty state with varying messages explaining why there's no results
    if (emptyCache || lastEditedQueryDiscardData) {
      return (
        <NoResults
          queryInterval={storedQuery?.interval}
          queryUpdatedAt={storedQuery?.updated_at}
          disabledCaching={disabledCaching}
          disabledCachingGlobally={disabledCachingGlobally}
          discardDataEnabled={lastEditedQueryDiscardData}
          loggingSnapshot={loggingSnapshot}
        />
      );
    }
    return <QueryReport {...{ queryReport, isClipped }} />;
  };

  return (
    <MainContent className={baseClass}>
      <>
        {renderHeader()}
        {isClipped && renderClippedBanner()}
        {renderReport()}
        {showQueryModal && (
          <ShowQueryModal
            query={lastEditedQueryBody}
            onCancel={onShowQueryModal}
          />
        )}
      </>
    </MainContent>
  );
};

export default QueryDetailsPage;<|MERGE_RESOLUTION|>--- conflicted
+++ resolved
@@ -343,42 +343,6 @@
               className={`${baseClass}__query-description`}
               content={lastEditedQueryDescription}
             />
-<<<<<<< HEAD
-          </>
-        )}
-        {!isLoading && !isApiError && (
-          <div className={`${baseClass}__settings`}>
-            <div className={`${baseClass}__automations`}>
-              <TooltipWrapper
-                tipContent={
-                  <>
-                    Query automations let you send data to your log <br />
-                    destination on a schedule. When automations are <b>
-                      on
-                    </b>, <br />
-                    data is sent according to a query&apos;s interval.
-                  </>
-                }
-              >
-                Automations:
-              </TooltipWrapper>
-              <QueryAutomationsStatusIndicator
-                automationsEnabled={storedQuery?.automations_enabled || false}
-                interval={storedQuery?.interval || 0}
-              />
-            </div>
-            <div className={`${baseClass}__log-destination`}>
-              <strong>Log destination:</strong>{" "}
-              <LogDestinationIndicator
-                logDestination={config?.logging.result.plugin || ""}
-                filesystemDestination={
-                  config?.logging.result.config?.result_log_file
-                }
-                webhookDestination={config?.logging.result.config?.result_url}
-              />
-            </div>
-          </div>
-=======
             <div className={`${baseClass}__settings`}>
               <div className={`${baseClass}__automations`}>
                 <TooltipWrapper
@@ -411,7 +375,6 @@
               </div>
             </div>
           </>
->>>>>>> d536a782
         )}
       </>
     );
