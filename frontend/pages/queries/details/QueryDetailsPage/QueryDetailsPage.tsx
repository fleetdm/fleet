--- conflicted
+++ resolved
@@ -254,11 +254,7 @@
     const loggingSnapshot = storedQuery?.logging === "snapshot";
     const disabledCaching =
       disabledCachingGlobally || discardDataEnabled || !loggingSnapshot;
-<<<<<<< HEAD
     const emptyCache = (queryReport?.results?.length ?? 0) === 0;
-=======
-    const emptyCache = (queryReport?.results?.length ?? 0) === 0; // TODO: Update with API response
->>>>>>> 97681860
 
     // Loading state
     if (isLoading) {
