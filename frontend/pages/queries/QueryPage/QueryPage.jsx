import React, { Component } from "react";
import PropTypes from "prop-types";
import classnames from "classnames";
import { connect } from "react-redux";
import FileSaver from "file-saver";
import { clone, filter, includes, isEqual, merge } from "lodash";
import moment from "moment";
import { push } from "react-router-redux";
import { Link } from "react-router";

import Fleet from "fleet";
import campaignHelpers from "redux/nodes/entities/campaigns/helpers";
import convertToCSV from "utilities/convert_to_csv";
import debounce from "utilities/debounce";
import deepDifference from "utilities/deep_difference";
import permissionUtils from "utilities/permissions";
import entityGetter from "redux/utilities/entityGetter";
import { formatSelectedTargetsForApi } from "fleet/helpers";
import helpers from "pages/queries/QueryPage/helpers";
import hostInterface from "interfaces/host";
import Button from "components/buttons/Button";
import FleetAce from "components/FleetAce";
import WarningBanner from "components/WarningBanner";
import QueryForm from "components/forms/queries/QueryForm";
import osqueryTableInterface from "interfaces/osquery_table";
import queryActions from "redux/nodes/entities/queries/actions";
import queryInterface from "interfaces/query";
import userInterface from "interfaces/user";
import QueryPageSelectTargets from "components/queries/QueryPageSelectTargets";
import QueryResultsTable from "components/queries/QueryResultsTable";
import QuerySidePanel from "components/side_panels/QuerySidePanel";
import { renderFlash } from "redux/nodes/notifications/actions";
import {
  selectOsqueryTable,
  setSelectedTargets,
  setSelectedTargetsQuery,
} from "redux/nodes/components/QueryPages/actions";
import targetInterface from "interfaces/target";
import validateQuery from "components/forms/validators/validate_query";
import PATHS from "router/paths";
import BackChevron from "../../../../assets/images/icon-chevron-down-9x6@2x.png";

const baseClass = "query-page";
const DEFAULT_CAMPAIGN = {
  hosts_count: {
    total: 0,
  },
};

const QUERY_RESULTS_OPTIONS = {
  FULL_SCREEN: "FULL_SCREEN",
  SHRINKING: "SHRINKING",
};

export class QueryPage extends Component {
  static propTypes = {
    dispatch: PropTypes.func,
    errors: PropTypes.shape({
      base: PropTypes.string,
    }),
    loadingQueries: PropTypes.bool.isRequired,
    location: PropTypes.shape({
      pathname: PropTypes.string,
    }),
    query: queryInterface,
    queryId: PropTypes.number,
    selectedHosts: PropTypes.arrayOf(hostInterface),
    selectedOsqueryTable: osqueryTableInterface,
    selectedTargets: PropTypes.arrayOf(targetInterface),
    title: PropTypes.string,
    requestHost: PropTypes.bool,
    hostId: PropTypes.string,
    currentUser: userInterface,
    isBasicTier: PropTypes.bool,
  };

  static defaultProps = {
    loadingQueries: false,
    query: { description: "", name: "", query: "SELECT * FROM osquery_info" },
    selectedHosts: [],
  };

  constructor(props) {
    super(props);

    this.state = {
      campaign: DEFAULT_CAMPAIGN,
      queryIsRunning: false,
      runQueryMilliseconds: 0,
      targetsCount: 0,
      targetsError: null,
      queryResultsToggle: null,
      queryPosition: {},
      selectRelatedHostTarget: true,
      observerShowSql: false,
    };

    this.csvQueryName = "Query Results";
  }

  componentWillMount() {
    const { dispatch, selectedHosts, selectedTargets } = this.props;

    Fleet.status.live_query().catch((response) => {
      try {
        const error = response.message.errors[0].reason;
        this.setState({ liveQueryError: error });
      } catch (e) {
        const error = `Unknown error: ${e}`;
        this.setState({ liveQueryError: error });
      }
    });

    helpers.selectHosts(dispatch, {
      hosts: selectedHosts,
      selectedTargets,
    });

    return false;
  }

  componentDidMount() {
    const { dispatch, requestHost, hostId } = this.props;

    // A fetch call is required for the host data if we do not already have the host
    // data that is related to this query.
    // e.g. coming into the app from a bookmark link /queries/new?host_ids=4
    if (requestHost) {
      const { fetchHost } = helpers;
      fetchHost(dispatch, hostId).then(() => {
        this.setState({ selectRelatedHostTarget: true });
      });
    }
  }

  componentWillReceiveProps(nextProps) {
    const { location } = nextProps;
    const nextPathname = location.pathname;
    const { pathname } = this.props.location;

    // this will initially select the related host for queries. This should only happen one time,
    // and only when a query has a related host.
    const { dispatch, selectedHosts, selectedTargets } = nextProps;
    if (this.state.selectRelatedHostTarget) {
      helpers.selectHosts(dispatch, {
        hosts: selectedHosts,
        selectedTargets,
      });
      this.setState({ selectRelatedHostTarget: false });
    }

    if (nextPathname !== pathname) {
      this.resetCampaignAndTargets();
    }

    return false;
  }

  componentWillUnmount() {
    const {
      document: { body },
    } = global;

    this.resetCampaignAndTargets();

    if (this.runQueryInterval) {
      clearInterval(this.runQueryInterval);
    }

    body.style.overflow = "visible";

    return false;
  }

  onChangeQueryFormField = (fieldName, value) => {
    if (fieldName === "name") {
      this.csvQueryName = value;
    }

    if (fieldName === "query") {
      this.setState({ queryText: value });
    }

    return false;
  };

  onExportQueryResults = (evt) => {
    evt.preventDefault();

    const { campaign } = this.state;
    const { query_results: queryResults } = campaign;

    if (queryResults) {
      const csv = convertToCSV(queryResults, (fields) => {
        const result = filter(fields, (f) => f !== "host_hostname");

        result.unshift("host_hostname");

        return result;
      });
      const formattedTime = moment(new Date()).format("MM-DD-YY hh-mm-ss");
      const filename = `${this.csvQueryName} (${formattedTime}).csv`;
      const file = new global.window.File([csv], filename, {
        type: "text/csv",
      });

      FileSaver.saveAs(file);
    }

    return false;
  };

  onExportErrorsResults = (evt) => {
    evt.preventDefault();

    const { campaign } = this.state;
    const { errors } = campaign;

    if (errors) {
      const csv = convertToCSV(errors, (fields) => {
        const result = filter(fields, (f) => f !== "host_hostname");

        result.unshift("host_hostname");

        return result;
      });
      const formattedTime = moment(new Date()).format("MM-DD-YY hh-mm-ss");
      const filename = `${this.csvQueryName} Errors (${formattedTime}).csv`;
      const file = new global.window.File([csv], filename, {
        type: "text/csv",
      });

      FileSaver.saveAs(file);
    }

    return false;
  };

  onFetchTargets = (query, targetResponse) => {
    const { dispatch } = this.props;

    const { targets_count: targetsCount } = targetResponse;

    dispatch(setSelectedTargetsQuery(query));
    this.setState({ targetsCount });

    return false;
  };

  onOsqueryTableSelect = (tableName) => {
    const { dispatch } = this.props;

    dispatch(selectOsqueryTable(tableName));

    return false;
  };

  onRunQuery = debounce(() => {
    const { queryText, targetsCount } = this.state;
<<<<<<< HEAD
    const { query, query_id } = this.props.query;
=======
    const { query } = this.props.query;
    const query_id = parseInt(this.props.queryId, 10) || null;
>>>>>>> 6a1b82f5
    const sql = queryText || query;
    const { dispatch, selectedTargets } = this.props;
    const { error } = validateQuery(sql);
    console.log("QUERY ID: ", query_id);

    if (!selectedTargets.length) {
      this.setState({
        targetsError: "You must select at least one target to run a query",
      });

      return false;
    }

    if (!targetsCount) {
      this.setState({
        targetsError:
          "You must select a target with at least one host to run a query",
      });

      return false;
    }

    if (error) {
      dispatch(renderFlash("error", error));

      return false;
    }

    const { destroyCampaign, removeSocket } = this;
    const selected = formatSelectedTargetsForApi(selectedTargets);

    removeSocket();
    destroyCampaign();

    Fleet.queries
      .run({ query: sql, selected, query_id })
      .then((campaignResponse) => {
        return Fleet.websockets.queries
          .run(campaignResponse.id)
          .then((socket) => {
            this.setupDistributedQuery(socket);

            this.setState({
              campaign: campaignResponse,
              queryIsRunning: true,
            });

            this.socket.onmessage = ({ data }) => {
              const socketData = JSON.parse(data);
              const { previousSocketData } = this;

              if (
                previousSocketData &&
                isEqual(socketData, previousSocketData)
              ) {
                return false;
              }
              this.previousSocketData = socketData;

              this.setState(campaignHelpers.updateCampaignState(socketData));

              if (
                socketData.type === "status" &&
                socketData.data.status === "finished"
              ) {
                return this.teardownDistributedQuery();
              }

              return false;
            };
          });
      })
      .catch((campaignError) => {
        console.log(campaignError);
        // TODO Revisit after taking a deeper look at error handling related to the Fleet.entities
        // and flash_messages components in light of issues with those in other instances,
        // especially as it concerns async errors.

        dispatch(push("/500"));

        return false;
      });

    return false;
  });

  onSaveQueryFormSubmit = debounce((formData) => {
    const { dispatch } = this.props;
    const { error } = validateQuery(formData.query);

    if (error) {
      dispatch(renderFlash("error", error));

      return false;
    }

    return dispatch(queryActions.create(formData))
      .then((query) => {
        dispatch(push(PATHS.EDIT_QUERY(query)));
        dispatch(renderFlash("success", "Query created!"));
      })
      .catch(() => false);
  });

  onStopQuery = (evt) => {
    evt.preventDefault();

    const { teardownDistributedQuery } = this;

    return teardownDistributedQuery();
  };

  onTargetSelect = (selectedTargets) => {
    const { dispatch } = this.props;

    this.setState({ targetsError: null });

    dispatch(setSelectedTargets(selectedTargets));

    return false;
  };

  onUpdateQuery = (formData) => {
    const { dispatch, query } = this.props;
    const updatedQuery = deepDifference(formData, query);

    dispatch(queryActions.update(query, updatedQuery)).then(() => {
      dispatch(renderFlash("success", "Query updated!"));
    });

    return false;
  };

  onToggleQueryFullScreen = (evt) => {
    const {
      document: { body },
      window,
    } = global;
    const { queryResultsToggle, queryPosition } = this.state;
    const {
      parentNode: { parentNode: parent },
    } = evt.currentTarget;
    const { parentNode: grandParent } = parent;
    const rect = parent.getBoundingClientRect();

    const defaultPosition = {
      top: `${rect.top}px`,
      left: `${rect.left}px`,
      right: `${rect.right - rect.left}px`,
      bottom: `${rect.bottom - rect.top}px`,
      maxWidth: `${parent.offsetWidth}px`,
      maxHeight: `${parent.offsetHeight}px`,
      position: "fixed",
    };

    const resetPosition = {
      position: null,
      maxWidth: null,
      minWidth: null,
      maxHeight: null,
      minHeight: null,
      top: null,
      right: null,
      bottom: null,
      left: null,
    };

    let newPosition = clone(defaultPosition);
    let newState;
    let callback;

    if (queryResultsToggle !== QUERY_RESULTS_OPTIONS.FULL_SCREEN) {
      newState = {
        queryResultsToggle: QUERY_RESULTS_OPTIONS.FULL_SCREEN,
        queryPosition: defaultPosition,
      };

      callback = () => {
        body.style.overflow = "hidden";
        merge(parent.style, newPosition);
        grandParent.style.height = `${newPosition.maxHeight}`;
      };
    } else {
      newState = {
        queryResultsToggle: QUERY_RESULTS_OPTIONS.SHRINKING,
      };

      callback = () => {
        body.style.overflow = "visible";
        newPosition = queryPosition;
        merge(parent.style, newPosition);
        grandParent.style.height = `${newPosition.maxHeight}`;

        window.setTimeout(() => {
          merge(parent.style, resetPosition);
          this.setState({ queryResultsToggle: null });
        }, 500);
      };
    }

    this.setState(newState, callback);

    return false;
  };

  setupDistributedQuery = (socket) => {
    this.socket = socket;
    const update = () => {
      const { runQueryMilliseconds } = this.state;

      this.setState({ runQueryMilliseconds: runQueryMilliseconds + 1000 });
    };

    if (!this.runQueryInterval) {
      this.runQueryInterval = setInterval(update, 1000);
    }

    return false;
  };

  teardownDistributedQuery = () => {
    const { runQueryInterval } = this;

    if (runQueryInterval) {
      clearInterval(runQueryInterval);
      this.runQueryInterval = null;
    }

    this.setState({
      queryIsRunning: false,
      runQueryMilliseconds: 0,
    });
    this.removeSocket();

    return false;
  };

  destroyCampaign = () => {
    const { campaign } = this.state;

    if (this.campaign || campaign) {
      this.campaign = null;
      this.setState({ campaign: DEFAULT_CAMPAIGN });
    }

    return false;
  };

  removeSocket = () => {
    if (this.socket) {
      this.socket.close();
      this.socket = null;
      this.previousSocketData = null;
    }

    return false;
  };

  resetCampaignAndTargets = () => {
    const { destroyCampaign, removeSocket } = this;
    const { dispatch } = this.props;

    destroyCampaign();
    dispatch(setSelectedTargets([]));
    removeSocket();

    return false;
  };

  renderLiveQueryWarning = () => {
    const { liveQueryError } = this.state;

    if (!liveQueryError) {
      return false;
    }

    return (
      <WarningBanner className={`${baseClass}__warning`} shouldShowWarning>
        <h2 className={`${baseClass}__warning-title`}>
          Live query request failed
        </h2>
        <p>
          <span>Error:</span> {liveQueryError}
        </p>
      </WarningBanner>
    );
  };

  renderResultsTable = () => {
    const {
      campaign,
      queryIsRunning,
      queryResultsToggle,
      runQueryMilliseconds,
    } = this.state;
    const {
      onExportQueryResults,
      onExportErrorsResults,
      onToggleQueryFullScreen,
      onRunQuery,
      onStopQuery,
      onTargetSelect,
    } = this;
    const loading = queryIsRunning && !campaign.hosts_count.total;
    const isQueryFullScreen =
      queryResultsToggle === QUERY_RESULTS_OPTIONS.FULL_SCREEN;
    const isQueryShrinking =
      queryResultsToggle === QUERY_RESULTS_OPTIONS.SHRINKING;
    const resultsClasses = classnames(`${baseClass}__results`, "body-wrap", {
      [`${baseClass}__results--loading`]: loading,
      [`${baseClass}__results--full-screen`]: isQueryFullScreen,
    });

    if (isEqual(campaign, DEFAULT_CAMPAIGN)) {
      return false;
    }

    return (
      <div className={resultsClasses}>
        <QueryResultsTable
          campaign={campaign}
          onExportQueryResults={onExportQueryResults}
          onExportErrorsResults={onExportErrorsResults}
          isQueryFullScreen={isQueryFullScreen}
          isQueryShrinking={isQueryShrinking}
          onToggleQueryFullScreen={onToggleQueryFullScreen}
          onRunQuery={onRunQuery}
          onStopQuery={onStopQuery}
          onTargetSelect={onTargetSelect}
          queryIsRunning={queryIsRunning}
          queryTimerMilliseconds={runQueryMilliseconds}
        />
      </div>
    );
  };

  renderTargetsInput = () => {
    const { onFetchTargets, onRunQuery, onStopQuery, onTargetSelect } = this;
    const {
      campaign,
      queryIsRunning,
      targetsCount,
      targetsError,
      runQueryMilliseconds,
      liveQueryError,
    } = this.state;
    const { selectedTargets, isBasicTier } = this.props;
    const queryId = this.props.query.id;

    return (
      <QueryPageSelectTargets
        campaign={campaign}
        error={targetsError}
        onFetchTargets={onFetchTargets}
        onRunQuery={onRunQuery}
        onStopQuery={onStopQuery}
        onTargetSelect={onTargetSelect}
        queryIsRunning={queryIsRunning}
        selectedTargets={selectedTargets}
        targetsCount={targetsCount}
        queryTimerMilliseconds={runQueryMilliseconds}
        disableRun={liveQueryError !== undefined}
        queryId={queryId}
        isBasicTier={isBasicTier}
      />
    );
  };

  render() {
    const {
      onChangeQueryFormField,
      onOsqueryTableSelect,
      onRunQuery,
      onSaveQueryFormSubmit,
      onStopQuery,
      onTextEditorInputChange,
      onUpdateQuery,
      renderResultsTable,
      renderTargetsInput,
      renderLiveQueryWarning,
    } = this;
    const { queryIsRunning } = this.state;
    const {
      errors,
      loadingQueries,
      query,
      selectedOsqueryTable,
      title,
      currentUser,
    } = this.props;
    const { hasSavePermissions, showDropdown } = helpers;

    const queryId = this.props.query.id;

    if (loadingQueries) {
      return false;
    }

    const QuerySql = () => (
      <div id="results" className="search-results">
        <FleetAce
          fontSize={12}
          name="query-details"
          readOnly
          showGutter
          value={query.query}
          wrapperClassName={`${baseClass}__query-preview`}
          wrapEnabled
        />
      </div>
    );

    // Shows and hides SQL for Restricted UI
    const editDisabledSql = () => {
      const toggleSql = () =>
        this.setState((prevState) => ({
          observerShowSql: !prevState.observerShowSql,
        }));
      return (
        <div>
          <Button variant="unstyled" className="sql-button" onClick={toggleSql}>
            {this.state.observerShowSql ? "Hide SQL" : "Show SQL"}
          </Button>
          {this.state.observerShowSql ? <QuerySql /> : null}
        </div>
      );
    };

    // Team maintainer: Create and run new query, but not save
    if (permissionUtils.isAnyTeamMaintainer(currentUser)) {
      // Team maintainer: Existing query
      if (queryId) {
        return (
          <div className={`${baseClass}__content`}>
            <div className={`${baseClass}__observer-query-view body-wrap`}>
              <div className={`${baseClass}__observer-query-details`}>
                <Link
                  to={PATHS.MANAGE_QUERIES}
                  className={`${baseClass}__back-link`}
                >
                  <img src={BackChevron} alt="back chevron" id="back-chevron" />
                  <span>Back to queries</span>
                </Link>
                <h1>{query.name}</h1>
                <p>{query.description}</p>
                {editDisabledSql()}
              </div>
              {renderLiveQueryWarning()}
              {renderTargetsInput()}
              {renderResultsTable()}
            </div>
          </div>
        );
      }

      // Team maintainer: New query
      return (
        <div className={`${baseClass} has-sidebar`}>
          <div className={`${baseClass}__content`}>
            <div className={`${baseClass}__form body-wrap`}>
              <Link
                to={PATHS.MANAGE_QUERIES}
                className={`${baseClass}__back-link`}
              >
                <img src={BackChevron} alt="back chevron" id="back-chevron" />
                <span>Back to queries</span>
              </Link>
              <QueryForm
                formData={query}
                handleSubmit={onSaveQueryFormSubmit}
                onChangeFunc={onChangeQueryFormField}
                onOsqueryTableSelect={onOsqueryTableSelect}
                onRunQuery={onRunQuery}
                onStopQuery={onStopQuery}
                onUpdate={onUpdateQuery}
                queryIsRunning={queryIsRunning}
                serverErrors={errors}
                selectedOsqueryTable={selectedOsqueryTable}
                title={title}
                hasSavePermissions={hasSavePermissions(currentUser)}
              />
            </div>
            {renderLiveQueryWarning()}
            {renderTargetsInput()}
            {renderResultsTable()}
          </div>
          <QuerySidePanel
            onOsqueryTableSelect={onOsqueryTableSelect}
            onTextEditorInputChange={onTextEditorInputChange}
            selectedOsqueryTable={selectedOsqueryTable}
          />
        </div>
      );
    }

    // Global Observer or Team Maintainer or Team Observer: Restricted UI
    if (
      permissionUtils.isGlobalObserver(currentUser) ||
      !permissionUtils.isOnGlobalTeam(currentUser)
    ) {
      return (
        <div className={`${baseClass}__content`}>
          <div className={`${baseClass}__observer-query-view body-wrap`}>
            <div className={`${baseClass}__observer-query-details`}>
              <Link
                to={PATHS.MANAGE_QUERIES}
                className={`${baseClass}__back-link`}
              >
                <img src={BackChevron} alt="back chevron" id="back-chevron" />
                <span>Back to queries</span>
              </Link>
              <h1>{query.name}</h1>
              <p>{query.description}</p>
              {editDisabledSql()}
            </div>
            {showDropdown(query, currentUser) && (
              <div>
                {renderLiveQueryWarning()}
                {renderTargetsInput()}
                {renderResultsTable()}
              </div>
            )}
          </div>
        </div>
      );
    }

    // Global Admin or Global Maintainer: Full functionality
    return (
      <div className={`${baseClass} has-sidebar`}>
        <div className={`${baseClass}__content`}>
          <div className={`${baseClass}__form body-wrap`}>
            <Link
              to={PATHS.MANAGE_QUERIES}
              className={`${baseClass}__back-link`}
            >
              <img src={BackChevron} alt="back chevron" id="back-chevron" />
              <span>Back to queries</span>
            </Link>
            <QueryForm
              formData={query}
              handleSubmit={onSaveQueryFormSubmit}
              onChangeFunc={onChangeQueryFormField}
              onOsqueryTableSelect={onOsqueryTableSelect}
              onRunQuery={onRunQuery}
              onStopQuery={onStopQuery}
              onUpdate={onUpdateQuery}
              queryIsRunning={queryIsRunning}
              serverErrors={errors}
              selectedOsqueryTable={selectedOsqueryTable}
              title={title}
              hasSavePermissions={hasSavePermissions(currentUser)}
            />
          </div>
          {renderLiveQueryWarning()}
          {renderTargetsInput()}
          {renderResultsTable()}
        </div>
        <QuerySidePanel
          onOsqueryTableSelect={onOsqueryTableSelect}
          onTextEditorInputChange={onTextEditorInputChange}
          selectedOsqueryTable={selectedOsqueryTable}
        />
      </div>
    );
  }
}

const mapStateToProps = (state, ownProps) => {
  const stateEntities = entityGetter(state);
  const { id: queryId } = ownProps.params;
  const query = entityGetter(state).get("queries").findBy({ id: queryId });
  const { selectedOsqueryTable } = state.components.QueryPages;
  const { errors, loading: loadingQueries } = state.entities.queries;
  const { selectedTargets } = state.components.QueryPages;
  const { host_ids: hostIDs, host_uuids: hostUUIDs } = ownProps.location.query;
  const title = queryId ? "Edit & run query" : "Custom query";
  let selectedHosts = [];

  if (((hostIDs && hostIDs.length) || (hostUUIDs && hostUUIDs.length)) > 0) {
    const hostIDsArr = Array.isArray(hostIDs) ? hostIDs : [hostIDs];
    const hostUUIDsArr = Array.isArray(hostUUIDs) ? hostUUIDs : [hostUUIDs];
    const { entities: hosts } = stateEntities.get("hosts");
    // hostIDs are URL params so they are strings and comparison with ints may
    // need conversion.
    const hostFilter = (h) =>
      includes(hostIDsArr, String(h.id)) ||
      includes(hostUUIDsArr, String(h.uuid));
    selectedHosts = filter(hosts, hostFilter);
  }

  const hostId = ownProps.location.query.host_ids;
  const relatedHost = stateEntities
    .get("hosts")
    .findBy({ id: parseInt(hostId, 10) });
  const requestHost = hostId !== undefined && relatedHost === undefined;
  const currentUser = state.auth.user;
  const config = state.app.config;

  const isBasicTier = permissionUtils.isBasicTier(config);

  return {
    errors,
    loadingQueries,
    query,
    queryId,
    selectedOsqueryTable,
    selectedHosts,
    selectedTargets,
    requestHost,
    hostId,
    title,
    currentUser,
    isBasicTier,
  };
};

export default connect(mapStateToProps)(QueryPage);<|MERGE_RESOLUTION|>--- conflicted
+++ resolved
@@ -257,12 +257,8 @@
 
   onRunQuery = debounce(() => {
     const { queryText, targetsCount } = this.state;
-<<<<<<< HEAD
-    const { query, query_id } = this.props.query;
-=======
     const { query } = this.props.query;
     const query_id = parseInt(this.props.queryId, 10) || null;
->>>>>>> 6a1b82f5
     const sql = queryText || query;
     const { dispatch, selectedTargets } = this.props;
     const { error } = validateQuery(sql);
