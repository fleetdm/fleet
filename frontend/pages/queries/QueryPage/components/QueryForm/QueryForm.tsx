--- conflicted
+++ resolved
@@ -30,7 +30,6 @@
 } from "interfaces/schedulable_query";
 import { SelectedPlatformString } from "interfaces/platform";
 import queryAPI from "services/entities/queries";
-import { COLORS } from "styles/var/colors";
 
 import { IAceEditor } from "react-ace/lib/types";
 import ReactTooltip from "react-tooltip";
@@ -694,11 +693,7 @@
                 </div>{" "}
                 <ReactTooltip
                   className={`save-query-button-tooltip`}
-<<<<<<< HEAD
-                  place="bottom"
-=======
                   place="top"
->>>>>>> a05cf061
                   effect="solid"
                   backgroundColor={COLORS["tooltip-bg"]}
                   id="save-query-button"
