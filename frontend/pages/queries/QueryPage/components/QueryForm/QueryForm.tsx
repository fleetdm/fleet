--- conflicted
+++ resolved
@@ -62,13 +62,10 @@
   const [errors, setErrors] = useState<{ [key: string]: any }>({});
   const [isSaveModalOpen, setIsSaveModalOpen] = useState<boolean>(false);
   const [showQueryEditor, setShowQueryEditor] = useState<boolean>(false);
-<<<<<<< HEAD
   const [compatiblePlatforms, setCompatiblePlatforms] = useState<string[]>([]);
-=======
 
   // Note: The QueryContext values should always be used for any mutable query data such as query name
   // The storedQuery prop should only be used to access immutable metadata such as author id
->>>>>>> a2e9b539
   const {
     lastEditedQueryName,
     lastEditedQueryDescription,
@@ -89,20 +86,17 @@
     isGlobalMaintainer,
   } = useContext(AppContext);
 
-<<<<<<< HEAD
   useEffect(() => {
     setCompatiblePlatforms(
       listCompatiblePlatforms(parseSqlTables(lastEditedQueryBody))
     );
   }, [lastEditedQueryBody]);
-=======
   const hasTeamMaintainerPermissions = isEditMode
     ? isAnyTeamMaintainer &&
       storedQuery &&
       currentUser &&
       storedQuery.author_id === currentUser.id
     : isAnyTeamMaintainer;
->>>>>>> a2e9b539
 
   const hasSavePermissions = isGlobalAdmin || isGlobalMaintainer;
 
