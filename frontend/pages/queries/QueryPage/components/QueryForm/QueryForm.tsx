import React, { useState, useContext, useEffect } from "react";
import { IAceEditor } from "react-ace/lib/types";
import ReactTooltip from "react-tooltip";
import { isEmpty, size } from "lodash";
import { useDebouncedCallback } from "use-debounce/lib";

import { addGravatarUrlToResource } from "fleet/helpers";
import {
  IParserResult,
  listCompatiblePlatforms,
  parseSqlTables,
} from "utilities/sql_tools";

import { AppContext } from "context/app";
import { QueryContext } from "context/query";
import { IQuery, IQueryFormData } from "interfaces/query";

import Avatar from "components/Avatar";
import FleetAce from "components/FleetAce"; // @ts-ignore
import validateQuery from "components/forms/validators/validate_query";
import Button from "components/buttons/Button";
import Checkbox from "components/forms/fields/Checkbox";
import Spinner from "components/Spinner"; // @ts-ignore
import InputField from "components/forms/fields/InputField";
import NewQueryModal from "../NewQueryModal";
import CompatibleIcon from "../../../../../../assets/images/icon-compatible-green-16x16@2x.png";
import IncompatibleIcon from "../../../../../../assets/images/icon-incompatible-red-16x16@2x.png";
import InfoIcon from "../../../../../../assets/images/icon-info-purple-14x14@2x.png";
import PencilIcon from "../../../../../../assets/images/icon-pencil-14x14@2x.png";
import QuestionIcon from "../../../../../../assets/images/icon-question-16x16@2x.png";

const baseClass = "query-form";

interface IQueryFormProps {
  queryIdForEdit: number | null;
  showOpenSchemaActionText: boolean;
  storedQuery: IQuery | undefined;
  isStoredQueryLoading: boolean;
  onCreateQuery: (formData: IQueryFormData) => void;
  onOsqueryTableSelect: (tableName: string) => void;
  goToSelectTargets: () => void;
  onUpdate: (formData: IQueryFormData) => void;
  onOpenSchemaSidebar: () => void;
  renderLiveQueryWarning: () => JSX.Element | null;
}

const PLATFORM_DISPLAY_NAMES: Record<string, string> = {
  darwin: "macOS",
  windows: "Windows",
  linux: "Linux",
};
const PLATFORM_DISPLAY_ORDER = ["macOS", "Windows", "Linux"];
const SUPPORTED_PLATFORMS = ["darwin", "windows", "linux"];

const formatParsedPlatformsForDisplay = (
  parsedPlatforms: IParserResult[]
): Array<IParserResult | string> => {
  // Map platform to display name if specified (e.g., 'darwin' becomes 'macOS'); otherwise preserve
  // the original value from the parser
  return parsedPlatforms.map(
    (string) => PLATFORM_DISPLAY_NAMES[string] || string
  );
};

const validateQuerySQL = (query: string) => {
  const errors: { [key: string]: any } = {};
  const { error: queryError, valid: queryValid } = validateQuery(query);

  if (!queryValid) {
    errors.query = queryError;
  }

  const valid = !size(errors);
  return { valid, errors };
};

const QueryForm = ({
  queryIdForEdit,
  showOpenSchemaActionText,
  storedQuery,
  isStoredQueryLoading,
  onCreateQuery,
  onOsqueryTableSelect,
  goToSelectTargets,
  onUpdate,
  onOpenSchemaSidebar,
  renderLiveQueryWarning,
}: IQueryFormProps): JSX.Element => {
  const isEditMode = !!queryIdForEdit;

  // Note: The QueryContext values should always be used for any mutable query data such as query name
  // The storedQuery prop should only be used to access immutable metadata such as author id
  const {
    lastEditedQueryName,
    lastEditedQueryDescription,
    lastEditedQueryBody,
    lastEditedQueryObserverCanRun,
    setLastEditedQueryName,
    setLastEditedQueryDescription,
    setLastEditedQueryBody,
    setLastEditedQueryObserverCanRun,
  } = useContext(QueryContext);

  const {
    currentUser,
    isOnlyObserver,
    isGlobalObserver,
    isAnyTeamMaintainerOrTeamAdmin,
    isGlobalAdmin,
    isGlobalMaintainer,
  } = useContext(AppContext);

  const [errors, setErrors] = useState<{ [key: string]: string }>({});
  const [isEditingName, setIsEditingName] = useState<boolean>(false);
  const [isEditingDescription, setIsEditingDescription] = useState<boolean>(
    false
  );
  const [isSaveModalOpen, setIsSaveModalOpen] = useState<boolean>(false);
  const [showQueryEditor, setShowQueryEditor] = useState<boolean>(false);

  const [parsedPlatforms, setParsedPlatforms] = useState<IParserResult[]>([]);

  const debounceParsePlatforms = useDebouncedCallback(
    (queryString: string) => {
      const newPlatforms = listCompatiblePlatforms(parseSqlTables(queryString));
      setParsedPlatforms(newPlatforms);
    },
    300,
    { leading: true }
  );

  useEffect(() => {
<<<<<<< HEAD
    debounceParsePlatforms(lastEditedQueryBody);
=======
    debounceCompatiblePlatforms(lastEditedQueryBody);

    let valid = true;
    const { valid: isValidated, errors: newErrors } = validateQuerySQL(
      lastEditedQueryBody
    );
    valid = isValidated;
    setErrors({
      ...newErrors,
    });
>>>>>>> 5a2ed6f3
  }, [lastEditedQueryBody]);

  const hasTeamMaintainerPermissions = isEditMode
    ? isAnyTeamMaintainerOrTeamAdmin &&
      storedQuery &&
      currentUser &&
      storedQuery.author_id === currentUser.id
    : isAnyTeamMaintainerOrTeamAdmin;

  const hasSavePermissions = isGlobalAdmin || isGlobalMaintainer;

  const onLoad = (editor: IAceEditor) => {
    editor.setOptions({
      enableLinking: true,
    });

    // @ts-expect-error
    // the string "linkClick" is not officially in the lib but we need it
    editor.on("linkClick", (data: EditorSession) => {
      const { type, value } = data.token;

      if (type === "osquery-token") {
        return onOsqueryTableSelect(value);
      }

      return false;
    });
  };

  const onChangeQuery = (sqlString: string) => {
    setLastEditedQueryBody(sqlString);
  };

  const promptSaveQuery = (forceNew = false) => (
    evt: React.MouseEvent<HTMLButtonElement>
  ) => {
    evt.preventDefault();

    const { errors: newErrors } = validateQuerySQL(lastEditedQueryBody);

    if (isEditMode && !lastEditedQueryName) {
      newErrors.name = "Query name must be present";
    }

<<<<<<< HEAD
    if (isEmpty(newErrors)) {
=======
    let valid = true;
    const { valid: isValidated } = validateQuerySQL(lastEditedQueryBody);

    valid = isValidated;

    if (valid) {
>>>>>>> 5a2ed6f3
      if (!isEditMode || forceNew) {
        setIsSaveModalOpen(true);
      } else {
        onUpdate({
          name: lastEditedQueryName,
          description: lastEditedQueryDescription,
          query: lastEditedQueryBody,
          observer_can_run: lastEditedQueryObserverCanRun,
        });
      }
    } else {
      setErrors(newErrors);
    }
  };

  const renderAuthor = (): JSX.Element | null => {
    return storedQuery ? (
      <>
        <b>Author</b>
        <div>
          <Avatar
            user={addGravatarUrlToResource({
              email: storedQuery.author_email,
            })}
            size="xsmall"
          />
          <span>
            {storedQuery.author_name === currentUser?.name
              ? "You"
              : storedQuery.author_name}
          </span>
        </div>
      </>
    ) : null;
  };

  const renderLabelComponent = (): JSX.Element | null => {
    if (!showOpenSchemaActionText) {
      return null;
    }

    return (
      <Button variant="text-icon" onClick={onOpenSchemaSidebar}>
        <>
          <img alt="" src={InfoIcon} />
          Show schema
        </>
      </Button>
    );
  };

  const renderPlatforms = () => {
    const platforms = formatParsedPlatformsForDisplay(parsedPlatforms);

    if (platforms[0] === "invalid query syntax") {
      return (
        <span className="platform">
          No platforms (check your query for a possible syntax error)
        </span>
      );
    } else if (platforms[0] === "none") {
      return (
        <span className="platform">
          No platforms (check your query for invalid tables or tables that are
          supported on different platforms)
        </span>
      );
    }

    const isCompatible = (p: string) =>
      platforms[0] === "all" || platforms.includes(p);

    return PLATFORM_DISPLAY_ORDER.map((platform) => {
      return (
        <span key={`platform-compatibility__${platform}`} className="platform">
          <img
            alt={isCompatible(platform) ? "compatible" : "incompatible"}
            src={isCompatible(platform) ? CompatibleIcon : IncompatibleIcon}
          />
          {platform}
        </span>
      );
    });
  };

  const renderPlatformCompatibilityBlock = () => {
    return (
      <span className={`${baseClass}__platform-compatibility`}>
        <b>Compatible with:</b>
        <span className={`tooltip`}>
          <span
            className={`tooltip__tooltip-icon`}
            data-tip
            data-for="query-compatibility-tooltip"
            data-tip-disable={false}
          >
            <img alt="question icon" src={QuestionIcon} />
          </span>
          <ReactTooltip
            place="bottom"
            type="dark"
            effect="solid"
            backgroundColor="#3e4771"
            id="query-compatibility-tooltip"
            data-html
          >
            <span className={`tooltip__tooltip-text`}>
              Estimated compatiblity
              <br />
              based on the tables used
              <br />
              in the query
            </span>
          </ReactTooltip>
        </span>
        {renderPlatforms()}
      </span>
    );
  };

  const renderName = () => {
    if (isEditMode) {
      if (isEditingName) {
        return (
          <InputField
            id="query-name"
            type="textarea"
            name="query-name"
            error={errors.name}
            value={lastEditedQueryName}
            placeholder="Add name here"
            inputClassName={`${baseClass}__query-name`}
            onChange={setLastEditedQueryName}
            inputOptions={{
              autoFocus: true,
            }}
          />
        );
      }

      /* eslint-disable */
      // eslint complains about the button role
      // applied to H1 - this is needed to avoid
      // using a real button
      // prettier-ignore
      return (
        <h1
          role="button"
          className={`${baseClass}__query-name`}
          onClick={() => setIsEditingName(true)}
        >
          {lastEditedQueryName}
          <img alt="Edit name" src={PencilIcon} />
        </h1>
      );
      /* eslint-enable */
    }

    return <h1 className={`${baseClass}__query-name no-hover`}>New query</h1>;
  };

  const renderDescription = () => {
    if (isEditMode) {
      if (isEditingDescription) {
        return (
          <InputField
            id="query-description"
            type="textarea"
            name="query-description"
            value={lastEditedQueryDescription}
            placeholder="Add description here."
            inputClassName={`${baseClass}__query-description`}
            onChange={setLastEditedQueryDescription}
            inputOptions={{
              autoFocus: true,
            }}
          />
        );
      }

      /* eslint-disable */
      // eslint complains about the button role
      // applied to span - this is needed to avoid
      // using a real button
      // prettier-ignore
      return (
        <span
          role="button"
          className={`${baseClass}__query-description`}
          onClick={() => setIsEditingDescription(true)}
        >
          {lastEditedQueryDescription}
          <img alt="Edit description" src={PencilIcon} />
        </span>
      );
      /* eslint-enable */
    }

    return null;
  };

  const renderRunForObserver = (
    <form className={`${baseClass}__wrapper`}>
      <div className={`${baseClass}__title-bar`}>
        <div className="name-description">
          <h1 className={`${baseClass}__query-name no-hover`}>
            {lastEditedQueryName}
          </h1>
          <p className={`${baseClass}__query-description no-hover`}>
            {lastEditedQueryDescription}
          </p>
        </div>
        <div className="author">{renderAuthor()}</div>
      </div>
      <Button
        className={`${baseClass}__toggle-sql`}
        variant="text-link"
        onClick={() => setShowQueryEditor(!showQueryEditor)}
        disabled={false}
      >
        {showQueryEditor ? "Hide SQL" : "Show SQL"}
      </Button>
      {showQueryEditor && (
        <FleetAce
          value={lastEditedQueryBody}
          name="query editor"
          wrapperClassName={`${baseClass}__text-editor-wrapper`}
          readOnly
        />
      )}
      {renderLiveQueryWarning()}
      {lastEditedQueryObserverCanRun && (
        <div
          className={`${baseClass}__button-wrap ${baseClass}__button-wrap--new-query`}
        >
          <Button
            className={`${baseClass}__run`}
            variant="blue-green"
            onClick={goToSelectTargets}
          >
            Run query
          </Button>
        </div>
      )}
    </form>
  );

  const renderForGlobalAdminOrAnyMaintainer = (
    <>
      <form className={`${baseClass}__wrapper`} autoComplete="off">
        <div className={`${baseClass}__title-bar`}>
          <div className="name-description">
            {renderName()}
            {renderDescription()}
          </div>
          <div className="author">{isEditMode && renderAuthor()}</div>
        </div>
        <FleetAce
          value={lastEditedQueryBody}
          error={errors.query}
          label="Query:"
          labelActionComponent={renderLabelComponent()}
          name="query editor"
          onLoad={onLoad}
          wrapperClassName={`${baseClass}__text-editor-wrapper`}
<<<<<<< HEAD
          onChange={(sqlString: string) => setLastEditedQueryBody(sqlString)}
=======
          onChange={onChangeQuery}
>>>>>>> 5a2ed6f3
          handleSubmit={promptSaveQuery}
        />
        {renderPlatformCompatibilityBlock()}
        {isEditMode && (
          <>
            <Checkbox
              value={lastEditedQueryObserverCanRun}
              onChange={(value: boolean) =>
                setLastEditedQueryObserverCanRun(value)
              }
              wrapperClassName={`${baseClass}__query-observer-can-run-wrapper`}
            >
              Observers can run
            </Checkbox>
            <p>
              Users with the Observer role will be able to run this query on
              hosts where they have access.
            </p>
          </>
        )}
        {renderLiveQueryWarning()}
        <div
          className={`${baseClass}__button-wrap ${baseClass}__button-wrap--new-query`}
        >
          {(hasSavePermissions || isAnyTeamMaintainerOrTeamAdmin) && (
            <>
              {isEditMode && (
                <Button
                  className={`${baseClass}__save`}
                  variant="text-link"
                  onClick={promptSaveQuery(true)}
                  disabled={false}
                >
                  Save as new
                </Button>
              )}
              <div className="query-form__button-wrap--save-query-button">
                <div
                  data-tip
                  data-for="save-query-button"
                  data-tip-disable={
                    !(
                      isAnyTeamMaintainerOrTeamAdmin &&
                      !hasTeamMaintainerPermissions
                    )
                  }
                >
                  <Button
                    className={`${baseClass}__save`}
                    variant="brand"
                    onClick={promptSaveQuery()}
                    disabled={
                      isAnyTeamMaintainerOrTeamAdmin &&
                      !hasTeamMaintainerPermissions
                    }
                  >
                    Save
                  </Button>
                </div>{" "}
                <ReactTooltip
                  className={`save-query-button-tooltip`}
                  place="bottom"
                  type="dark"
                  effect="solid"
                  backgroundColor="#3e4771"
                  id="save-query-button"
                  data-html
                >
                  <div
                    className={`tooltip`}
                    style={{ width: "152px", textAlign: "center" }}
                  >
                    You can only save changes to a query if you are the author.
                  </div>
                </ReactTooltip>
              </div>
            </>
          )}
          <Button
            className={`${baseClass}__run`}
            variant="blue-green"
            onClick={goToSelectTargets}
          >
            Run query
          </Button>
        </div>
      </form>
      {isSaveModalOpen && (
        <NewQueryModal
          baseClass={baseClass}
          queryValue={lastEditedQueryBody}
          onCreateQuery={onCreateQuery}
          setIsSaveModalOpen={setIsSaveModalOpen}
        />
      )}
    </>
  );

  if (isStoredQueryLoading) {
    return <Spinner />;
  }

  if (isOnlyObserver || isGlobalObserver) {
    return renderRunForObserver;
  }

  return renderForGlobalAdminOrAnyMaintainer;
};

export default QueryForm;<|MERGE_RESOLUTION|>--- conflicted
+++ resolved
@@ -130,20 +130,7 @@
   );
 
   useEffect(() => {
-<<<<<<< HEAD
     debounceParsePlatforms(lastEditedQueryBody);
-=======
-    debounceCompatiblePlatforms(lastEditedQueryBody);
-
-    let valid = true;
-    const { valid: isValidated, errors: newErrors } = validateQuerySQL(
-      lastEditedQueryBody
-    );
-    valid = isValidated;
-    setErrors({
-      ...newErrors,
-    });
->>>>>>> 5a2ed6f3
   }, [lastEditedQueryBody]);
 
   const hasTeamMaintainerPermissions = isEditMode
@@ -188,16 +175,7 @@
       newErrors.name = "Query name must be present";
     }
 
-<<<<<<< HEAD
     if (isEmpty(newErrors)) {
-=======
-    let valid = true;
-    const { valid: isValidated } = validateQuerySQL(lastEditedQueryBody);
-
-    valid = isValidated;
-
-    if (valid) {
->>>>>>> 5a2ed6f3
       if (!isEditMode || forceNew) {
         setIsSaveModalOpen(true);
       } else {
@@ -463,11 +441,7 @@
           name="query editor"
           onLoad={onLoad}
           wrapperClassName={`${baseClass}__text-editor-wrapper`}
-<<<<<<< HEAD
-          onChange={(sqlString: string) => setLastEditedQueryBody(sqlString)}
-=======
           onChange={onChangeQuery}
->>>>>>> 5a2ed6f3
           handleSubmit={promptSaveQuery}
         />
         {renderPlatformCompatibilityBlock()}
