import React, {
  useContext,
  useCallback,
  useEffect,
  useState,
  useMemo,
} from "react";
import { InjectedRouter } from "react-router";
import { useQuery } from "react-query";
import { pick } from "lodash";

import { AppContext } from "context/app";
import { TableContext } from "context/table";
import { NotificationContext } from "context/notification";
import { performanceIndicator } from "utilities/helpers";
import { SupportedPlatform } from "interfaces/platform";
import { API_ALL_TEAMS_ID } from "interfaces/team";
import {
<<<<<<< HEAD
  IEnhancedQuery,
=======
>>>>>>> eb63cf89
  IQueryKeyQueriesLoadAll,
  ISchedulableQuery,
} from "interfaces/schedulable_query";
import queriesAPI from "services/entities/queries";
import PATHS from "router/paths";
import checkPlatformCompatibility from "utilities/sql_tools";
import Button from "components/buttons/Button";
import Spinner from "components/Spinner";
import TableDataError from "components/DataError";
import MainContent from "components/MainContent";
import TeamsDropdown from "components/TeamsDropdown";
import useTeamIdParam from "hooks/useTeamIdParam";
import RevealButton from "components/buttons/RevealButton";
import QueriesTable from "./components/QueriesTable";
import DeleteQueryModal from "./components/DeleteQueryModal";
import ManageAutomationsModal from "./components/ManageAutomationsModal/ManageAutomationsModal";
import PreviewDataModal from "./components/PreviewDataModal/PreviewDataModal";

const baseClass = "manage-queries-page";
interface IManageQueriesPageProps {
  router: InjectedRouter; // v3
  location: {
    pathname: string;
    query: {
      platform?: string;
      page?: string;
      query?: string;
      order_key?: string;
      order_direction?: "asc" | "desc";
      team_id?: string;
    };
    search: string;
  };
}

<<<<<<< HEAD
const getPlatforms = (queryString: string): SupportedPlatform[] => {
=======
interface IEnhancedQuery extends ISchedulableQuery {
  performance: string;
  platforms: SupportedPlatform[] | typeof DEFAULT_EMPTY_CELL_VALUE[];
}

const getPlatforms = (
  queryString: string
): SupportedPlatform[] | typeof DEFAULT_EMPTY_CELL_VALUE[] => {
>>>>>>> eb63cf89
  const { platforms } = checkPlatformCompatibility(queryString);

  return platforms ?? [];
};

const enhanceQuery = (q: ISchedulableQuery): IEnhancedQuery => {
  return {
    ...q,
    performance: performanceIndicator(
      pick(q.stats, ["user_time_p50", "system_time_p50", "total_executions"])
    ),
    platforms: getPlatforms(q.query),
  };
};

const ManageQueriesPage = ({
  router,
  location,
}: IManageQueriesPageProps): JSX.Element => {
  const queryParams = location.query;

  const {
    isGlobalAdmin,
    isTeamAdmin,
    isOnlyObserver,
    isObserverPlus,
    isAnyTeamObserverPlus,
    isOnGlobalTeam,
    setFilteredQueriesPath,
    filteredQueriesPath,
    isPremiumTier,
    isSandboxMode,
    config,
  } = useContext(AppContext);

  const { setResetSelectedRows } = useContext(TableContext);
  const { renderFlash } = useContext(NotificationContext);

  const {
    userTeams,
    currentTeamId,
    handleTeamChange,
    teamIdForApi,
    isRouteOk,
  } = useTeamIdParam({
    location,
    router,
    includeAllTeams: true,
    includeNoTeam: false,
  });

  const isAnyTeamSelected = currentTeamId !== -1;

  const [selectedQueryIds, setSelectedQueryIds] = useState<number[]>([]);
  const [showDeleteQueryModal, setShowDeleteQueryModal] = useState(false);
  const [showManageAutomationsModal, setShowManageAutomationsModal] = useState(
    false
  );
  const [showPreviewDataModal, setShowPreviewDataModal] = useState(false);
  const [isUpdatingQueries, setIsUpdatingQueries] = useState(false);
  const [showInheritedQueries, setShowInheritedQueries] = useState(false);
  const [isUpdatingAutomations, setIsUpdatingAutomations] = useState(false);

  const {
    data: curTeamEnhancedQueries,
    error: curTeamQueriesError,
    isFetching: isFetchingCurTeamQueries,
    refetch: refetchCurTeamQueries,
  } = useQuery<
    IEnhancedQuery[],
    Error,
    IEnhancedQuery[],
    IQueryKeyQueriesLoadAll[]
  >(
    [{ scope: "queries", teamId: teamIdForApi }],
    ({ queryKey: [{ teamId }] }) =>
      queriesAPI.loadAll(teamId).then(({ queries }) => {
        return queries.map(enhanceQuery);
      }),
    {
      refetchOnWindowFocus: false,
      enabled: isRouteOk,
      staleTime: 5000,
    }
  );

  // If a team is selected, inherit global queries
  const {
    data: globalEnhancedQueries,
    error: globalQueriesError,
    isFetching: isFetchingGlobalQueries,
    refetch: refetchGlobalQueries,
  } = useQuery<
    IEnhancedQuery[],
    Error,
    IEnhancedQuery[],
    IQueryKeyQueriesLoadAll[]
  >(
    [{ scope: "queries", teamId: API_ALL_TEAMS_ID }],
    ({ queryKey: [{ teamId }] }) =>
      queriesAPI.loadAll(teamId).then(({ queries }) => {
        return queries.map(enhanceQuery);
      }),
    {
      refetchOnWindowFocus: false,
      enabled: isRouteOk && isAnyTeamSelected,
      staleTime: 5000,
    }
  );

  const automatedQueryIds = useMemo(() => {
    return curTeamEnhancedQueries
      ? curTeamEnhancedQueries
          .filter((query) => query.automations_enabled)
          .map((query) => query.id)
      : [];
  }, [curTeamEnhancedQueries]);

  useEffect(() => {
    const path = location.pathname + location.search;
    if (filteredQueriesPath !== path) {
      setFilteredQueriesPath(path);
    }
  }, [location, filteredQueriesPath, setFilteredQueriesPath]);

  const onCreateQueryClick = () => router.push(PATHS.NEW_QUERY(currentTeamId));

  const toggleDeleteQueryModal = useCallback(() => {
    setShowDeleteQueryModal(!showDeleteQueryModal);
  }, [showDeleteQueryModal, setShowDeleteQueryModal]);

  const onDeleteQueryClick = (selectedTableQueryIds: number[]) => {
    toggleDeleteQueryModal();
    setSelectedQueryIds(selectedTableQueryIds);
  };

  const refetchAllQueries = useCallback(() => {
    refetchCurTeamQueries();
    refetchGlobalQueries();
  }, [refetchCurTeamQueries, refetchGlobalQueries]);

  const toggleManageAutomationsModal = useCallback(() => {
    setShowManageAutomationsModal(!showManageAutomationsModal);
  }, [showManageAutomationsModal, setShowManageAutomationsModal]);

  const onManageAutomationsClick = () => {
    toggleManageAutomationsModal();
  };

  const togglePreviewDataModal = useCallback(() => {
    // Manage automation modal must close/open every time preview data modal opens/closes
    setShowManageAutomationsModal(!showManageAutomationsModal);
    setShowPreviewDataModal(!showPreviewDataModal);
  }, [
    showPreviewDataModal,
    setShowPreviewDataModal,
    showManageAutomationsModal,
    setShowManageAutomationsModal,
  ]);

  const onDeleteQuerySubmit = useCallback(async () => {
    const bulk = selectedQueryIds.length > 1;
    setIsUpdatingQueries(true);

    try {
      if (bulk) {
        await queriesAPI.bulkDestroy(selectedQueryIds);
      } else {
        await queriesAPI.destroy(selectedQueryIds[0]);
      }
      renderFlash(
        "success",
        `Successfully deleted ${bulk ? "queries" : "query"}.`
      );
      setResetSelectedRows(true);
      refetchAllQueries();
    } catch (errorResponse) {
      renderFlash(
        "error",
        `There was an error deleting your ${
          bulk ? "queries" : "query"
        }. Please try again later.`
      );
    } finally {
      toggleDeleteQueryModal();
      setIsUpdatingQueries(false);
    }
  }, [refetchAllQueries, selectedQueryIds, toggleDeleteQueryModal]);

  const renderHeader = () => {
    if (isPremiumTier) {
      if (userTeams) {
        if (userTeams.length > 1 || isOnGlobalTeam) {
          return (
            <TeamsDropdown
              currentUserTeams={userTeams}
              selectedTeamId={currentTeamId}
              onChange={handleTeamChange}
              isSandboxMode={isSandboxMode}
            />
          );
        } else if (!isOnGlobalTeam && userTeams.length === 1) {
          return <h1>{userTeams[0].name}</h1>;
        }
      }
    }
    return <h1>Queries</h1>;
  };

  const renderCurrentScopeQueriesTable = () => {
    if (isFetchingCurTeamQueries) {
      return <Spinner />;
    }
    if (curTeamQueriesError) {
      return <TableDataError />;
    }
    return (
      <QueriesTable
        queriesList={curTeamEnhancedQueries || []}
        isLoading={isFetchingCurTeamQueries}
        onCreateQueryClick={onCreateQueryClick}
        onDeleteQueryClick={onDeleteQueryClick}
        isOnlyObserver={isOnlyObserver}
        isObserverPlus={isObserverPlus}
        isAnyTeamObserverPlus={isAnyTeamObserverPlus || false}
        router={router}
        queryParams={queryParams}
      />
    );
  };

  const renderShowInheritedQueriesTableButton = () => {
    const inheritedQueryCount = globalEnhancedQueries?.length;
    return (
      <RevealButton
        isShowing={showInheritedQueries}
        className={baseClass}
        hideText={`Hide ${inheritedQueryCount} inherited quer${
          inheritedQueryCount === 1 ? "y" : "ies"
        }`}
        showText={`Show ${inheritedQueryCount} inherited quer${
          inheritedQueryCount === 1 ? "y" : "ies"
        }`}
        caretPosition={"before"}
        tooltipHtml={
          'Queries from the "All teams"<br/>schedule run on this team’s hosts.'
        }
        onClick={() => {
          setShowInheritedQueries(!showInheritedQueries);
        }}
      />
    );
  };

  const renderInheritedQueriesTable = () => {
    if (isFetchingGlobalQueries) {
      return <Spinner />;
    }
    if (globalQueriesError) {
      return <TableDataError />;
    }
    return (
      <QueriesTable
        queriesList={globalEnhancedQueries || []}
        isLoading={isFetchingGlobalQueries}
        onCreateQueryClick={onCreateQueryClick}
        onDeleteQueryClick={onDeleteQueryClick}
        isOnlyObserver={isOnlyObserver}
        isObserverPlus={isObserverPlus}
        isAnyTeamObserverPlus={isAnyTeamObserverPlus || false}
        router={router}
        queryParams={queryParams}
        isInherited
      />
    );
  };

  const renderInheritedQueriesSection = () => {
    return (
      <>
        {renderShowInheritedQueriesTableButton()}
        {showInheritedQueries && renderInheritedQueriesTable()}
      </>
    );
  };

  const onSaveQueryAutomations = useCallback(
    async (newAutomatedQueryIds) => {
      setIsUpdatingAutomations(true);

      // Query ids added to turn on automations
      const turnOnAutomations = newAutomatedQueryIds.filter(
        (query: number) => !automatedQueryIds.includes(query)
      );
      // Query ids removed to turn off automations
      const turnOffAutomations = automatedQueryIds.filter(
        (query: number) => !newAutomatedQueryIds.includes(query)
      );

      // Update query automations using queries/{id} manage_automations parameter
      const updateAutomatedQueries = [];
      updateAutomatedQueries.push(
        turnOnAutomations.map((id: number) =>
          queriesAPI.update(id, { automations_enabled: true })
        )
      );
      updateAutomatedQueries.push(
        turnOffAutomations.map((id: number) =>
          queriesAPI.update(id, { automations_enabled: false })
        )
      );

      try {
        await Promise.all(updateAutomatedQueries).then(() => {
          renderFlash("success", `Successfully updated query automations.`);
          refetchAllQueries();
        });
      } catch (errorResponse) {
        renderFlash(
          "error",
          `There was an error updating your query automations. Please try again later.`
        );
      } finally {
        toggleManageAutomationsModal();
        setIsUpdatingAutomations(false);
      }
    },
    [refetchAllQueries, automatedQueryIds, toggleManageAutomationsModal]
  );

  // const isTableDataLoading = isFetchingFleetQueries || queriesList === null;

  const renderModals = () => {
    return (
      <>
        {showDeleteQueryModal && (
          <DeleteQueryModal
            isUpdatingQueries={isUpdatingQueries}
            onCancel={toggleDeleteQueryModal}
            onSubmit={onDeleteQuerySubmit}
          />
        )}
        {showManageAutomationsModal && (
          <ManageAutomationsModal
            isUpdatingAutomations={isUpdatingAutomations}
            handleSubmit={onSaveQueryAutomations}
            onCancel={toggleManageAutomationsModal}
            togglePreviewDataModal={togglePreviewDataModal}
            availableQueries={curTeamEnhancedQueries}
            automatedQueryIds={automatedQueryIds}
            logDestination={config?.logging.result.plugin || ""}
          />
        )}
        {showPreviewDataModal && (
          <PreviewDataModal onCancel={togglePreviewDataModal} />
        )}
      </>
    );
  };

  return (
    <MainContent className={baseClass}>
      <div className={`${baseClass}__wrapper`}>
        <div className={`${baseClass}__header-wrap`}>
          <div className={`${baseClass}__header`}>
            <div className={`${baseClass}__text`}>
              <div className={`${baseClass}__title`}>{renderHeader()}</div>
            </div>
          </div>
          <div className={`${baseClass}__action-button-container`}>
            {(isGlobalAdmin || isTeamAdmin) && (
              <Button
                onClick={onManageAutomationsClick}
                className={`${baseClass}__manage-automations button`}
                variant="inverse"
              >
                Manage automations
              </Button>
            )}
            {(!isOnlyObserver || isObserverPlus || isAnyTeamObserverPlus) &&
              !!curTeamEnhancedQueries?.length && (
                <>
                  <Button
                    variant="brand"
                    className={`${baseClass}__create-button`}
                    onClick={onCreateQueryClick}
                  >
                    Add query
                  </Button>
                </>
              )}
          </div>
        </div>
        <div className={`${baseClass}__description`}>
          <p>
            Manage and schedule queries to ask questions and collect telemetry
            for all hosts{isAnyTeamSelected && " assigned to this team"}.
          </p>
        </div>
        {renderCurrentScopeQueriesTable()}
        {isAnyTeamSelected &&
          globalEnhancedQueries &&
          globalEnhancedQueries?.length > 0 &&
          renderInheritedQueriesSection()}
        {renderModals()}
      </div>
    </MainContent>
  );
};

export default ManageQueriesPage;<|MERGE_RESOLUTION|>--- conflicted
+++ resolved
@@ -16,10 +16,7 @@
 import { SupportedPlatform } from "interfaces/platform";
 import { API_ALL_TEAMS_ID } from "interfaces/team";
 import {
-<<<<<<< HEAD
   IEnhancedQuery,
-=======
->>>>>>> eb63cf89
   IQueryKeyQueriesLoadAll,
   ISchedulableQuery,
 } from "interfaces/schedulable_query";
@@ -55,18 +52,7 @@
   };
 }
 
-<<<<<<< HEAD
 const getPlatforms = (queryString: string): SupportedPlatform[] => {
-=======
-interface IEnhancedQuery extends ISchedulableQuery {
-  performance: string;
-  platforms: SupportedPlatform[] | typeof DEFAULT_EMPTY_CELL_VALUE[];
-}
-
-const getPlatforms = (
-  queryString: string
-): SupportedPlatform[] | typeof DEFAULT_EMPTY_CELL_VALUE[] => {
->>>>>>> eb63cf89
   const { platforms } = checkPlatformCompatibility(queryString);
 
   return platforms ?? [];
