.manage-queries-page {
  &__header-wrap {
    height: 38px;
    display: flex;
    align-items: center;
    justify-content: space-between;
  }

  &__header {
    display: flex;
    align-items: center;

    .form-field {
      margin-bottom: 0;
    }
  }

  &__text {
    margin-right: $pad-large;
  }

  &__title {
    font-size: $large;

    .fleeticon {
      color: $core-fleet-blue;
      margin-right: 15px;
    }

    .fleeticon-success-check {
      color: $ui-success;
    }

    .fleeticon-offline {
      color: $ui-error;
    }
  }

  &__description {
    margin: 0 0 $pad-xxlarge;

    h2 {
      text-transform: uppercase;
      color: $core-fleet-black;
      font-weight: $regular;
      font-size: $small;
    }

    p {
      color: $ui-fleet-black-75;
      margin: 0;
      font-size: $x-small;
      font-style: italic;
    }
  }

  &__action-button-container {
    display: flex;
    gap: $pad-small;
  }

  .form-field--dropdown {
    margin: 0;
  }

  .queries-table {
    &__platform-dropdown {
      width: 159px;

      .Select-menu-outer {
        width: 364px;
        max-height: 380px;

        .Select-menu {
          max-height: none;
        }
      }
      .Select-value {
        padding-left: $pad-medium;
        padding-right: $pad-medium;

        &::before {
          display: inline-block;
          position: absolute;
          padding: 5px 0 0 0; // centers spin
          content: url(../assets/images/icon-filter-black-16x16@2x.png);
          transform: scale(0.5);
          height: 26px;
          left: 2px;
        }
      }
      .Select-value-label {
        padding-left: $pad-medium;
      }
    }

    .data-table-block {
      .data-table__table {
        thead {
          .name__header {
            width: auto;
          }
          .platforms__header {
            width: $col-sm;
          }
          .updated_at__header {
            display: none;
            width: 0;
          }
          .performance__header {
            display: none;
            width: 0;
          }
<<<<<<< HEAD
          @media (min-width: $break-990) {
            .performance__header {
=======
          @media (min-width: $break-md) {
            .author_name__header {
>>>>>>> 7ff4b77f
              display: table-cell;
              width: auto;
            }
          }
<<<<<<< HEAD
          @media (min-width: $break-1400) {
=======
          @media (min-width: $break-lg) {
            .author_name__header {
              width: $col-md;
            }
>>>>>>> 7ff4b77f
            .updated_at__header {
              display: table-cell;
              width: auto;
            }
          }
        }
        tbody {
          .name__cell {
            max-width: $col-lg;

            .children-wrapper {
              display: flex;
              gap: $pad-xsmall;

              .observer-can-run-tooltip {
                font-weight: $regular;
              }
            }
          }

          @media (max-width: $break-md) {
            .name__cell {
              .w400 {
                max-width: calc(400px - 81px);
              }
            }
          }
          .platforms__cell {
            max-width: $col-md;
          }
          .updated_at__cell {
            display: none;
            max-width: $col-md;
          }
          .performance__cell {
            display: none;
            max-width: $col-md;
          }
<<<<<<< HEAD
          @media (min-width: $break-990) {
=======
          @media (min-width: $break-md) {
>>>>>>> 7ff4b77f
            .performance__cell {
              display: table-cell;
            }
          }
          @media (min-width: $break-lg) {
            .updated_at__cell {
              display: table-cell;
            }
          }
        }
      }
    }

    .query-icon {
      position: relative;
      top: 2px;
    }
  }
}<|MERGE_RESOLUTION|>--- conflicted
+++ resolved
@@ -57,6 +57,7 @@
   &__action-button-container {
     display: flex;
     gap: $pad-small;
+    gap: $pad-small;
   }
 
   .form-field--dropdown {
@@ -104,32 +105,25 @@
             width: $col-sm;
           }
           .updated_at__header {
+          .updated_at__header {
             display: none;
             width: 0;
           }
           .performance__header {
+          .performance__header {
             display: none;
             width: 0;
           }
-<<<<<<< HEAD
-          @media (min-width: $break-990) {
+          @media (min-width: $break-md) {
             .performance__header {
-=======
-          @media (min-width: $break-md) {
-            .author_name__header {
->>>>>>> 7ff4b77f
               display: table-cell;
               width: auto;
             }
           }
-<<<<<<< HEAD
-          @media (min-width: $break-1400) {
-=======
           @media (min-width: $break-lg) {
             .author_name__header {
               width: $col-md;
             }
->>>>>>> 7ff4b77f
             .updated_at__header {
               display: table-cell;
               width: auto;
@@ -161,18 +155,16 @@
             max-width: $col-md;
           }
           .updated_at__cell {
+          .updated_at__cell {
             display: none;
             max-width: $col-md;
           }
           .performance__cell {
+          .performance__cell {
             display: none;
             max-width: $col-md;
           }
-<<<<<<< HEAD
-          @media (min-width: $break-990) {
-=======
           @media (min-width: $break-md) {
->>>>>>> 7ff4b77f
             .performance__cell {
               display: table-cell;
             }
