--- conflicted
+++ resolved
@@ -111,25 +111,16 @@
             display: none;
             width: 0;
           }
-<<<<<<< HEAD
-          @media (min-width: $break-990) {
-            .performance__header {
-=======
           @media (min-width: $break-md) {
             .author_name__header {
->>>>>>> 9aa7c0c7
               display: table-cell;
               width: auto;
             }
           }
-<<<<<<< HEAD
-          @media (min-width: $break-1400) {
-=======
           @media (min-width: $break-lg) {
             .author_name__header {
               width: $col-md;
             }
->>>>>>> 9aa7c0c7
             .updated_at__header {
               display: table-cell;
               width: auto;
@@ -168,13 +159,8 @@
             display: none;
             max-width: $col-md;
           }
-<<<<<<< HEAD
-          @media (min-width: $break-990) {
+          @media (min-width: $break-md) {
             .performance__cell {
-=======
-          @media (min-width: $break-md) {
-            .author_name__cell {
->>>>>>> 9aa7c0c7
               display: table-cell;
             }
           }
