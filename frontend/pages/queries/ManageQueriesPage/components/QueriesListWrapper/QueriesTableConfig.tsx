/* eslint-disable react/prop-types */
// disable this rule as it was throwing an error in Header and Cell component
// definitions for the selection row for some reason when we dont really need it.
import React from "react";
import ReactTooltip from "react-tooltip";
import format from "date-fns/format";

import permissionsUtils from "utilities/permissions";

// @ts-ignore
import Checkbox from "components/forms/fields/Checkbox";
import LinkCell from "components/TableContainer/DataTable/LinkCell/LinkCell";
import HeaderCell from "components/TableContainer/DataTable/HeaderCell/HeaderCell";
import PlatformCell from "components/TableContainer/DataTable/PlatformCell";
import TextCell from "components/TableContainer/DataTable/TextCell";
import PillCell from "components/TableContainer/DataTable/PillCell";
import { performanceIndicator } from "fleet/helpers";

import PATHS from "router/paths";

import { IQuery } from "interfaces/query";
import { IUser } from "interfaces/user";

interface IQueryRow {
  id: string;
  original: IQuery;
}
interface IHeaderProps {
  column: {
    title: string;
    isSortedDesc: boolean;
  };
  getToggleAllRowsSelectedProps: () => any; // TODO: do better with types
  toggleAllRowsSelected: () => void;
  toggleRowSelected: (id: string, value?: boolean) => void;
  rows: IQueryRow[];
  selectedFlatRows: IQueryRow[];
}

interface ICellProps {
  cell: {
    value: any;
  };
  row: {
    original: IQuery;
    getToggleRowSelectedProps: () => any; // TODO: do better with types
    toggleRowSelected: () => void;
  };
  toggleRowSelected: (id: string, value: boolean) => void;
}

interface IDataColumn {
  Header: ((props: IHeaderProps) => JSX.Element) | string;
  Cell: (props: ICellProps) => JSX.Element;
  id?: string;
  title?: string;
  accessor?: string;
  disableHidden?: boolean;
  disableSortBy?: boolean;
  sortType?: string;
}
interface IQueryTableData {
  name: string;
  id: number;
  author_name: string;
  updated_at: string;
  performance: (string | number)[];
}

// NOTE: cellProps come from react-table
// more info here https://react-table.tanstack.com/docs/api/useTable#cell-properties
const generateTableHeaders = (currentUser: IUser): IDataColumn[] => {
  const isOnlyObserver = permissionsUtils.isOnlyObserver(currentUser);
  const isAnyTeamMaintainer = permissionsUtils.isAnyTeamMaintainer(currentUser);

  const tableHeaders: IDataColumn[] = [
    {
      title: "Name",
      Header: (cellProps) => (
        <HeaderCell
          value={cellProps.column.title}
          isSortedDesc={cellProps.column.isSortedDesc}
        />
      ),
      accessor: "name",
      Cell: (cellProps: ICellProps): JSX.Element => (
        <LinkCell
          value={cellProps.cell.value}
          path={PATHS.EDIT_QUERY(cellProps.row.original)}
        />
      ),
      sortType: "caseInsensitive",
    },
    {
<<<<<<< HEAD
      title: "Platform",
      Header: "Platform",
      disableSortBy: true,
      accessor: "platforms",
      Cell: (cellProps: ICellProps): JSX.Element => {
        return <PlatformCell value={cellProps.cell.value} />;
      },
=======
      title: "Performance impact",
      Header: "Performance impact",
      disableSortBy: true,
      accessor: "performance",
      Cell: (cellProps) => <PillCell value={cellProps.cell.value} />,
>>>>>>> 36babcc5
    },
    {
      title: "Author",
      Header: (cellProps) => (
        <HeaderCell
          value={cellProps.column.title}
          isSortedDesc={cellProps.column.isSortedDesc}
        />
      ),
      accessor: "author_name",
      Cell: (cellProps: ICellProps): JSX.Element => (
        <TextCell value={cellProps.cell.value} />
      ),
      sortType: "caseInsensitive",
    },
    {
      title: "Last modified",
      Header: (cellProps) => (
        <HeaderCell
          value={cellProps.column.title}
          isSortedDesc={cellProps.column.isSortedDesc}
        />
      ),
      accessor: "updated_at",
      Cell: (cellProps: ICellProps): JSX.Element => (
        <TextCell value={format(new Date(cellProps.cell.value), "MM/DD/YY")} />
      ),
    },
  ];
  if (!isOnlyObserver) {
    tableHeaders.splice(0, 0, {
      id: "selection",
      Header: (cellProps: IHeaderProps): JSX.Element => {
        const {
          getToggleAllRowsSelectedProps,
          rows,
          selectedFlatRows,
          toggleAllRowsSelected,
          toggleRowSelected,
        } = cellProps;
        const { checked, indeterminate } = getToggleAllRowsSelectedProps();
        const checkboxProps = {
          value: checked,
          indeterminate,
          onChange: () => {
            if (!isAnyTeamMaintainer) {
              toggleAllRowsSelected();
            } else {
              // Team maintainers may only delete the queries that they have authored
              // so we need to do some filtering and then modify the toggle select all
              // behavior for the header checkbox
              const userAuthoredQueries = rows.filter(
                (r: IQueryRow) => r.original.author_id === currentUser.id
              );
              if (
                selectedFlatRows.length &&
                selectedFlatRows.length !== userAuthoredQueries.length
              ) {
                // If some but not all of the user authored queries are already selected,
                // we toggle all of the user's unselected queries to true
                userAuthoredQueries.forEach((r: IQueryRow) =>
                  toggleRowSelected(r.id, true)
                );
              } else {
                // Otherwise, we toggle all of the user's queries to the opposite of their current state
                userAuthoredQueries.forEach((r: IQueryRow) =>
                  toggleRowSelected(r.id)
                );
              }
            }
          },
        };
        return <Checkbox {...checkboxProps} />;
      },
      Cell: (cellProps: ICellProps): JSX.Element => {
        const { row } = cellProps;
        const { checked } = row.getToggleRowSelectedProps();
        const checkboxProps = {
          value: checked,
          onChange: () => row.toggleRowSelected(),
          disabled:
            isAnyTeamMaintainer && row.original.author_id !== currentUser.id,
        };
        // If the user is a team maintainer, we only enable checkboxes for queries
        // that they authored and we include a tooltip to explain disabled checkboxes
        return (
          <>
            <div
              data-tip
              data-for={`${"select-checkbox"}__${row.original.id}`}
              data-tip-disable={
                !isAnyTeamMaintainer ||
                row.original.author_id === currentUser.id
              }
            >
              <Checkbox {...checkboxProps} />
            </div>{" "}
            <ReactTooltip
              className="select-checkbox-tooltip"
              place="bottom"
              type="dark"
              effect="solid"
              backgroundColor="#3e4771"
              id={`${"select-checkbox"}__${row.original.id}`}
              data-html
            >
              <div style={{ width: "196px", textAlign: "center" }}>
                You can only delete a<br /> query if you are the author.
              </div>
            </ReactTooltip>
          </>
        );
      },
      disableHidden: true,
    });
    tableHeaders.splice(2, 0, {
      title: "Observer can run",
      Header: (cellProps) => (
        <HeaderCell
          value={cellProps.column.title}
          isSortedDesc={cellProps.column.isSortedDesc}
        />
      ),
      accessor: "observer_can_run",
      Cell: (cellProps: ICellProps): JSX.Element => (
        <TextCell
          value={cellProps.row.original.observer_can_run ? "Yes" : "No"}
        />
      ),
      sortType: "basic",
    });
  }
  return tableHeaders;
};

const enhanceQueryData = (queries: IQuery[]): IQueryTableData[] => {
  return queries.map((query: IQuery) => {
    const scheduledQueryPerformance = {
      user_time_p50: query.stats?.user_time_p50,
      system_time_p50: query.stats?.system_time_p50,
      total_executions: query.stats?.total_executions,
    };
    return {
      name: query.name,
      id: query.id,
      author_name: query.author_name,
      updated_at: query.updated_at,
      performance: [performanceIndicator(scheduledQueryPerformance), query.id],
    };
  });
};

const generateDataSet = (queries: IQuery[]): IQueryTableData[] => {
  return [...enhanceQueryData(queries)];
};

export { generateTableHeaders, generateDataSet };<|MERGE_RESOLUTION|>--- conflicted
+++ resolved
@@ -92,7 +92,6 @@
       sortType: "caseInsensitive",
     },
     {
-<<<<<<< HEAD
       title: "Platform",
       Header: "Platform",
       disableSortBy: true,
@@ -100,13 +99,17 @@
       Cell: (cellProps: ICellProps): JSX.Element => {
         return <PlatformCell value={cellProps.cell.value} />;
       },
-=======
+    },
+    {
       title: "Performance impact",
       Header: "Performance impact",
       disableSortBy: true,
       accessor: "performance",
-      Cell: (cellProps) => <PillCell value={cellProps.cell.value} />,
->>>>>>> 36babcc5
+      Cell: (cellProps) => {
+        return (
+          <PillCell value={[cellProps.cell.value, cellProps.row.original.id]} />
+        );
+      },
     },
     {
       title: "Author",
@@ -242,25 +245,25 @@
   return tableHeaders;
 };
 
-const enhanceQueryData = (queries: IQuery[]): IQueryTableData[] => {
-  return queries.map((query: IQuery) => {
-    const scheduledQueryPerformance = {
-      user_time_p50: query.stats?.user_time_p50,
-      system_time_p50: query.stats?.system_time_p50,
-      total_executions: query.stats?.total_executions,
-    };
-    return {
-      name: query.name,
-      id: query.id,
-      author_name: query.author_name,
-      updated_at: query.updated_at,
-      performance: [performanceIndicator(scheduledQueryPerformance), query.id],
-    };
-  });
-};
-
-const generateDataSet = (queries: IQuery[]): IQueryTableData[] => {
-  return [...enhanceQueryData(queries)];
-};
-
-export { generateTableHeaders, generateDataSet };+// const enhanceQueryData = (queries: IQuery[]): IQueryTableData[] => {
+//   return queries.map((query: IQuery) => {
+//     const scheduledQueryPerformance = {
+//       user_time_p50: query.stats?.user_time_p50,
+//       system_time_p50: query.stats?.system_time_p50,
+//       total_executions: query.stats?.total_executions,
+//     };
+//     return {
+//       name: query.name,
+//       id: query.id,
+//       author_name: query.author_name,
+//       updated_at: query.updated_at,
+//       performance: [performanceIndicator(scheduledQueryPerformance), query.id],
+//     };
+//   });
+// };
+
+// const generateDataSet = (queries: IQuery[]): IQueryTableData[] => {
+//   return [...enhanceQueryData(queries)];
+// };
+
+export { generateTableHeaders };