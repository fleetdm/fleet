import React, { useState, useEffect, useContext } from "react";

import { AppContext } from "context/app";

import { ISchedulableQuery } from "interfaces/schedulable_query";
import { LogDestination } from "interfaces/config";

import Modal from "components/Modal";
import Button from "components/buttons/Button";
import CustomLink from "components/CustomLink/CustomLink";
import Checkbox from "components/forms/fields/Checkbox/Checkbox";
import QueryFrequencyIndicator from "components/QueryFrequencyIndicator/QueryFrequencyIndicator";
import LogDestinationIndicator from "components/LogDestinationIndicator/LogDestinationIndicator";
import TooltipTruncatedText from "components/TooltipTruncatedText";
import GitOpsModeTooltipWrapper from "components/GitOpsModeTooltipWrapper";

interface IManageQueryAutomationsModalProps {
  isUpdatingAutomations: boolean;
  onSubmit: (formData: any) => void; // TODO
  onCancel: () => void;
  isShowingPreviewDataModal: boolean;
  togglePreviewDataModal: () => void;
  availableQueries?: ISchedulableQuery[];
  automatedQueryIds: number[];
  logDestination: LogDestination;
  webhookDestination?: string;
}

interface ICheckedQuery {
  name?: string;
  id: number;
  isChecked: boolean;
  interval: number;
}

const useCheckboxListStateManagement = (
  allQueries: ISchedulableQuery[],
  automatedQueryIds: number[] | undefined
) => {
  const [queryItems, setQueryItems] = useState<ICheckedQuery[]>(() => {
    return allQueries.map(({ name, id, interval }) => ({
      name,
      id,
      isChecked: !!automatedQueryIds?.includes(id),
      interval,
    }));
  });

  const updateQueryItems = (queryId: number) => {
    setQueryItems((prevItems) =>
      prevItems.map((query) =>
        query.id !== queryId ? query : { ...query, isChecked: !query.isChecked }
      )
    );
  };

  return { queryItems, updateQueryItems };
};

const baseClass = "manage-query-automations-modal";

const ManageQueryAutomationsModal = ({
  isUpdatingAutomations,
  automatedQueryIds,
  onSubmit,
  onCancel,
  isShowingPreviewDataModal,
  togglePreviewDataModal,
  availableQueries,
  logDestination,
  webhookDestination,
}: IManageQueryAutomationsModalProps): JSX.Element => {
  // TODO: Error handling, if any
  // const [errors, setErrors] = useState<{ [key: string]: string }>({});

  const gitOpsModeEnabled = useContext(AppContext).config?.gitops
    .gitops_mode_enabled;

  // Client side sort queries alphabetically
  const sortedAvailableQueries =
    availableQueries?.sort((a, b) =>
      a.name.toLowerCase().localeCompare(b.name.toLowerCase())
    ) || [];

  const { queryItems, updateQueryItems } = useCheckboxListStateManagement(
    sortedAvailableQueries,
    automatedQueryIds || []
  );

  const onSubmitQueryAutomations = (
    evt: React.MouseEvent<HTMLFormElement> | KeyboardEvent
  ) => {
    evt.preventDefault();

    const newQueryIds: number[] = [];
    queryItems?.forEach((p) => p.isChecked && newQueryIds.push(p.id));

    onSubmit(newQueryIds);
  };

  useEffect(() => {
    const listener = (event: KeyboardEvent) => {
      if (event.code === "Enter" || event.code === "NumpadEnter") {
        event.preventDefault();
        onSubmit(event);
      }
    };
    document.addEventListener("keydown", listener);
    return () => {
      document.removeEventListener("keydown", listener);
    };
  });

  return (
    <Modal
      title="Manage automations"
      onExit={onCancel}
      className={baseClass}
      width="large"
      isHidden={isShowingPreviewDataModal}
    >
      <div className={`${baseClass} form`}>
        <div className={`${baseClass}__heading`}>
<<<<<<< HEAD
          Query automations let you send data gathered from macOS, Windows, and
          Linux hosts to a log destination. Data is sent according to a
          query&apos;s frequency.
=======
          Query automations let you send data to your log destination on a
          schedule. Data is sent according to a query&apos;s interval.
>>>>>>> b7d84bca
        </div>
        {availableQueries?.length ? (
          <div className={`${baseClass}__select form-field`}>
            <div className="form-field__label">
              Choose which queries will send data:
            </div>
            <div className={`${baseClass}__checkboxes`}>
              {queryItems &&
                queryItems.map((queryItem) => {
                  const { isChecked, name, id, interval } = queryItem;
                  return (
                    <div key={id} className={`${baseClass}__query-item`}>
                      <Checkbox
                        value={isChecked}
                        name={name}
                        onChange={() => {
                          updateQueryItems(id);
                        }}
                        disabled={gitOpsModeEnabled}
                      >
                        <TooltipTruncatedText value={name} />
                      </Checkbox>
                      <QueryFrequencyIndicator
                        frequency={interval}
                        checked={isChecked}
                      />
                    </div>
                  );
                })}
            </div>
          </div>
        ) : (
          <div className={`${baseClass}__no-queries`}>
            <b>You have no queries.</b>
            <p>Add a query to turn on automations.</p>
          </div>
        )}
        <div className={`${baseClass}__log-destination form-field`}>
          <div className="form-field__label">Log destination:</div>
          <div className={`${baseClass}__selection`}>
            <LogDestinationIndicator
              logDestination={logDestination}
              webhookDestination={webhookDestination}
            />
          </div>
          <div className={`${baseClass}__configure form-field__help-text`}>
            Users with the admin role can&nbsp;
            <CustomLink
              url="https://fleetdm.com/docs/using-fleet/log-destinations"
              text="configure a different log destination"
              newTab
            />
          </div>
        </div>
        <Button
          type="button"
          variant="text-link"
          onClick={togglePreviewDataModal}
          className={`${baseClass}__preview-data`}
        >
          Preview data
        </Button>
        <div className="modal-cta-wrap">
          <GitOpsModeTooltipWrapper
            tipOffset={6}
            renderChildren={(disableChildren) => (
              <Button
                type="submit"
                onClick={onSubmitQueryAutomations}
                className="save-loading"
                isLoading={isUpdatingAutomations}
                disabled={disableChildren}
              >
                Save
              </Button>
            )}
          />
          <Button onClick={onCancel} variant="inverse">
            Cancel
          </Button>
        </div>
      </div>
    </Modal>
  );
};

export default ManageQueryAutomationsModal;<|MERGE_RESOLUTION|>--- conflicted
+++ resolved
@@ -121,14 +121,9 @@
     >
       <div className={`${baseClass} form`}>
         <div className={`${baseClass}__heading`}>
-<<<<<<< HEAD
           Query automations let you send data gathered from macOS, Windows, and
           Linux hosts to a log destination. Data is sent according to a
-          query&apos;s frequency.
-=======
-          Query automations let you send data to your log destination on a
-          schedule. Data is sent according to a query&apos;s interval.
->>>>>>> b7d84bca
+          query&apos;s interval.
         </div>
         {availableQueries?.length ? (
           <div className={`${baseClass}__select form-field`}>
