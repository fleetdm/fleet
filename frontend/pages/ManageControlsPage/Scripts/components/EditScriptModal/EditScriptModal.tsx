--- conflicted
+++ resolved
@@ -96,12 +96,7 @@
   const [isSubmitting, setIsSubmitting] = useState(false);
   const [formError, setFormError] = useState<string | null>(null);
 
-<<<<<<< HEAD
-  // Confirmation modal
-  const [showConfirmation, setShowConfirmation] = useState(false);
-=======
   const [showConfirmChanges, setShowConfirmChanges] = useState(false);
->>>>>>> 8df6ea1f
 
   const {
     data: curScriptContent,
@@ -239,31 +234,19 @@
   return (
     <>
       <Modal
-<<<<<<< HEAD
-        className={baseClass}
-=======
         className={classes}
->>>>>>> 8df6ea1f
         title={scriptName}
         width="large"
         onExit={onExit}
       >
         {renderContent()}
       </Modal>
-<<<<<<< HEAD
-      {showConfirmation && (
-        <EditScriptConfirmationModal
-          onSave={onSave}
-          onCancel={onCancelConfirm}
-          scriptName={scriptName}
-=======
       {!!showConfirmChanges && (
         <WarningModal
           onExit={() => setShowConfirmChanges(false)}
           onSave={onSave}
           scriptName={scriptName}
           isSubmitting={isSubmitting}
->>>>>>> 8df6ea1f
         />
       )}
     </>
