--- conflicted
+++ resolved
@@ -37,29 +37,6 @@
   const [showLoading, setShowLoading] = useState(false);
 
   const selectedProfile = useRef<IMdmProfile | null>(null);
-
-<<<<<<< HEAD
-  const onClickDownload = async (profile: IMdmProfile) => {
-    const fileContent = await mdmAPI.downloadProfile(profile.profile_id);
-    const formatDate = format(new Date(), "yyyy-MM-dd");
-    const filename = `${formatDate}_${profile.name}.mobileconfig`;
-    const file = new File([fileContent], filename);
-    FileSaver.saveAs(file);
-  };
-=======
-  const {
-    data: profiles,
-    error: errorProfiles,
-    refetch: refectchProfiles,
-  } = useQuery<IMdmProfilesResponse, unknown, IMdmProfile[] | null>(
-    ["profiles", currentTeam?.id],
-    () => mdmAPI.getProfiles(currentTeam?.id),
-    {
-      select: (data) => data.profiles,
-      refetchOnWindowFocus: false,
-    }
-  );
->>>>>>> 7c3a281c
 
   const onClickDelete = (profile: IMdmProfile) => {
     selectedProfile.current = profile;
