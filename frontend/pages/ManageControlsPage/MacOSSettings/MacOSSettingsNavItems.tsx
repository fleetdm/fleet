--- conflicted
+++ resolved
@@ -1,14 +1,8 @@
 import PATHS from "router/paths";
+import { ISideNavItem } from "pages/admin/components/SideNav/SideNav";
+import { IMdmProfile } from "interfaces/mdm";
 
-import { ISideNavItem } from "pages/admin/components/SideNav/SideNav";
-<<<<<<< HEAD
 import DiskEncryption from "./cards/DiskEncryption";
-import CustomSettings from "./cards/CustomSettings";
-
-// TODO: types
-const MAC_OS_SETTINGS_NAV_ITEMS: ISideNavItem<any>[] = [
-=======
-import { IMdmProfile } from "interfaces/mdm";
 import CustomSettings from "./cards/CustomSettings";
 
 interface IMacOSSettingsCardProps {
@@ -17,10 +11,10 @@
   onProfileDelete?: () => void;
 }
 
+// TODO: types
 const MAC_OS_SETTINGS_NAV_ITEMS: ISideNavItem<
   IMacOSSettingsCardProps | any
 >[] = [
->>>>>>> 56ed2727
   {
     title: "Disk encryption",
     urlSection: "disk-encryption",
