import React, { useCallback, useContext, useRef, useState } from "react";
import { useQuery } from "react-query";
import { AxiosResponse } from "axios";

import { NotificationContext } from "context/notification";

import { IApiError } from "interfaces/errors";
import { ILabelSummary } from "interfaces/label";

import labelsAPI, { getCustomLabels } from "services/entities/labels";
import mdmAPI from "services/entities/mdm";

// @ts-ignore
import Button from "components/buttons/Button";
import Card from "components/Card";
import DataError from "components/DataError";
import Icon from "components/Icon";
import Modal from "components/Modal";
import Spinner from "components/Spinner";
import TargetLabelSelector from "components/TargetLabelSelector";
import ProfileGraphic from "../AddProfileGraphic";

import {
  DEFAULT_ERROR_MESSAGE,
  getErrorMessage,
  parseFile,
} from "../../helpers";
import {
  CUSTOM_TARGET_OPTIONS,
  generateLabelKey,
  listNamesFromSelectedLabels,
} from "./helpers";

const baseClass = "add-profile-modal";

interface IFileChooserProps {
  isLoading: boolean;
  onFileOpen: (files: FileList | null) => void;
}

const FileChooser = ({ isLoading, onFileOpen }: IFileChooserProps) => (
  <div className={`${baseClass}__file-chooser`}>
    <ProfileGraphic baseClass={baseClass} showMessage />
    <Button
      className={`${baseClass}__upload-button`}
<<<<<<< HEAD
      variant="inverse"
=======
      variant="brand-inverse-icon"
>>>>>>> dc031944
      isLoading={isLoading}
    >
      <label htmlFor="upload-profile">
        <span className={`${baseClass}__file-chooser--button-wrap`}>
          <Icon name="upload" />
          Choose file
        </span>
      </label>
    </Button>
    <input
      accept=".json,.mobileconfig,application/x-apple-aspen-config,.xml"
      id="upload-profile"
      type="file"
      onChange={(e) => {
        onFileOpen(e.target.files);
      }}
    />
  </div>
);

interface IFileDetailsProps {
  details: {
    name: string;
    platform: string;
  };
}

// TODO: if we reuse this one more time, we should consider moving this
// into FileUploader as a default preview. Currently we have this in
// AddPackageForm.tsx and here.
const FileDetails = ({ details: { name, platform } }: IFileDetailsProps) => (
  <div className={`${baseClass}__selected-file`}>
    <ProfileGraphic baseClass={baseClass} />
    <div className={`${baseClass}__selected-file--details`}>
      <div className={`${baseClass}__selected-file--details--name`}>{name}</div>
      <div className={`${baseClass}__selected-file--details--platform`}>
        {platform}
      </div>
    </div>
  </div>
);

interface IAddProfileModalProps {
  currentTeamId: number;
  isPremiumTier: boolean;
  onUpload: () => void;
  setShowModal: React.Dispatch<React.SetStateAction<boolean>>;
}

const AddProfileModal = ({
  currentTeamId,
  isPremiumTier,
  onUpload,
  setShowModal,
}: IAddProfileModalProps) => {
  const { renderFlash } = useContext(NotificationContext);

  const [isLoading, setIsLoading] = useState(false);
  const [fileDetails, setFileDetails] = useState<{
    name: string;
    platform: string;
  } | null>(null);
  const [selectedTargetType, setSelectedTargetType] = useState("All hosts");
  const [selectedLabels, setSelectedLabels] = useState<Record<string, boolean>>(
    {}
  );
  const [selectedCustomTarget, setSelectedCustomTarget] = useState(
    "labelsIncludeAll"
  );

  const fileRef = useRef<File | null>(null);

  const {
    data: labels,
    isLoading: isLoadingLabels,
    isFetching: isFetchingLabels,
    isError: isErrorLabels,
  } = useQuery<ILabelSummary[], Error>(
    ["custom_labels"],
    () => labelsAPI.summary().then((res) => getCustomLabels(res.labels)),
    {
      enabled: isPremiumTier,
      refetchOnWindowFocus: false,
      retry: false,
      staleTime: 10000,
    }
  );

  const onDone = useCallback(() => {
    fileRef.current = null;
    setFileDetails(null);
    setSelectedLabels({});
    setShowModal(false);
  }, [fileRef, setShowModal]);

  const onFileUpload = async () => {
    if (!fileRef.current) {
      renderFlash("error", DEFAULT_ERROR_MESSAGE);
      return;
    }
    const file = fileRef.current;

    setIsLoading(true);
    try {
      const labelKey = generateLabelKey(
        selectedTargetType,
        selectedCustomTarget,
        selectedLabels
      );
      await mdmAPI.uploadProfile({
        file,
        teamId: currentTeamId,
        ...labelKey,
      });
      renderFlash("success", "Successfully uploaded!");
      onUpload();
    } catch (e) {
      // TODO: cleanup this error handling
      renderFlash("error", getErrorMessage(e as AxiosResponse<IApiError>));
    } finally {
      setIsLoading(false);
      onDone();
    }
  };

  const onFileOpen = async (files: FileList | null) => {
    if (!files || files.length === 0) {
      setIsLoading(false);
      return;
    }

    setIsLoading(true);
    const file = files[0];
    fileRef.current = file;

    try {
      const [name, platform] = await parseFile(file);
      setFileDetails({ name, platform });
    } catch (e) {
      renderFlash("error", "Invalid file type");
    } finally {
      setIsLoading(false);
    }
  };

  const onSelectTargetType = (val: string) => {
    setSelectedTargetType(val);
  };

  const onSelectCustomTargetOption = (val: string) => {
    setSelectedCustomTarget(val);
  };

  const onSelectLabel = ({ name, value }: { name: string; value: boolean }) => {
    setSelectedLabels((prevItems) => ({ ...prevItems, [name]: value }));
  };

  return (
    <Modal title="Add profile" onExit={onDone}>
      <>
        {isPremiumTier && isLoadingLabels && <Spinner />}
        {isPremiumTier && !isLoadingLabels && isErrorLabels && <DataError />}
        {(!isPremiumTier || (!isLoadingLabels && !isErrorLabels)) && (
          <div className={`${baseClass}__modal-content-wrap`}>
            <Card color="grey" className={`${baseClass}__file`}>
              {!fileDetails ? (
                <FileChooser isLoading={isLoading} onFileOpen={onFileOpen} />
              ) : (
                <FileDetails details={fileDetails} />
              )}
            </Card>
            {isPremiumTier && (
              <TargetLabelSelector
                selectedTargetType={selectedTargetType}
                selectedCustomTarget={selectedCustomTarget}
                selectedLabels={selectedLabels}
                customTargetOptions={CUSTOM_TARGET_OPTIONS}
                className={`${baseClass}__target`}
                onSelectTargetType={onSelectTargetType}
                onSelectCustomTarget={onSelectCustomTargetOption}
                onSelectLabel={onSelectLabel}
                isErrorLabels={isErrorLabels}
                isLoadingLabels={isFetchingLabels || isLoadingLabels}
                labels={labels || []}
              />
            )}
            <div className={`${baseClass}__button-wrap`}>
              <Button
                className={`${baseClass}__add-profile-button`}
                onClick={onFileUpload}
                isLoading={isLoading}
                disabled={
                  (selectedTargetType === "Custom" &&
                    !listNamesFromSelectedLabels(selectedLabels).length) ||
                  !fileDetails
                }
              >
                Add profile
              </Button>
            </div>
          </div>
        )}
      </>
    </Modal>
  );
};

export default AddProfileModal;<|MERGE_RESOLUTION|>--- conflicted
+++ resolved
@@ -43,11 +43,7 @@
     <ProfileGraphic baseClass={baseClass} showMessage />
     <Button
       className={`${baseClass}__upload-button`}
-<<<<<<< HEAD
-      variant="inverse"
-=======
       variant="brand-inverse-icon"
->>>>>>> dc031944
       isLoading={isLoading}
     >
       <label htmlFor="upload-profile">
