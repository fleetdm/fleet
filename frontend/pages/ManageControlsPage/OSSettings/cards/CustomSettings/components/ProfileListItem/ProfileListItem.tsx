--- conflicted
+++ resolved
@@ -29,13 +29,8 @@
 );
 
 interface IProfileDetailsProps {
-<<<<<<< HEAD
   platform: ProfilePlatform;
-  createdAt: string;
-=======
-  platform: string;
   uploadedAt: string;
->>>>>>> 2ec464e5
   isDDM?: boolean;
 }
 
