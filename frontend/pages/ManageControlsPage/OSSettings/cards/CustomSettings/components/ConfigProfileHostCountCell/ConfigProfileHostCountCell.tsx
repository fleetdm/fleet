import React from "react";
<<<<<<< HEAD
=======

>>>>>>> 64e0ab0d
import PATHS from "router/paths";

import { DEFAULT_EMPTY_CELL_VALUE } from "utilities/constants";
import { buildQueryStringFromParams } from "utilities/url";

import CustomLink from "components/CustomLink";
import Button from "components/buttons/Button";
import Icon from "components/Icon";

const baseClass = "config-profile-host-count-cell";

interface IConfigProfileHostCountCellProps {
  teamId: number;
  uuid: string;
  status: string;
  count: number;
  onClickResend: () => void;
}

const ConfigProfileHostCountCell = ({
  teamId,
  uuid,
  status,
  count,
  onClickResend,
}: IConfigProfileHostCountCellProps) => {
  const hostPath = `${PATHS.MANAGE_HOSTS}?${buildQueryStringFromParams({
    team_id: teamId,
    profile_uuid: uuid,
    profile_status: status,
  })}`;

  const renderCount = () => {
    if (count === 0) {
      return <div>{DEFAULT_EMPTY_CELL_VALUE}</div>;
    }

    return <CustomLink url={hostPath} text={count.toString()} />;
  };

  const renderResendButton = () => {
    // we check if the count is 0 or if the uuid starts with "d" which means it
    // is a DDM profile.
    if (count === 0 || uuid[0] === "d" || status !== "failed") {
      return null;
    }

    return (
      <Button
        className={`${baseClass}__resend-button`}
        onClick={onClickResend}
        variant="inverse"
      >
        <Icon name="refresh" color="ui-fleet-black-75" size="small" />
        <span>Resend</span>
      </Button>
    );
  };

  return (
    <div className={baseClass}>
      <>{renderCount()}</>
      <>{renderResendButton()}</>
    </div>
  );
};

export default ConfigProfileHostCountCell;<|MERGE_RESOLUTION|>--- conflicted
+++ resolved
@@ -1,8 +1,5 @@
 import React from "react";
-<<<<<<< HEAD
-=======
 
->>>>>>> 64e0ab0d
 import PATHS from "router/paths";
 
 import { DEFAULT_EMPTY_CELL_VALUE } from "utilities/constants";
