--- conflicted
+++ resolved
@@ -2,26 +2,17 @@
 import { InjectedRouter } from "react-router";
 import { useQuery } from "react-query";
 
-<<<<<<< HEAD
-import { IApiError } from "interfaces/errors";
-import { IMdmProfile, IMdmProfilesResponse } from "interfaces/mdm";
-import mdmAPI from "services/entities/mdm";
-=======
 import { IMdmProfile } from "interfaces/mdm";
 import mdmAPI, { IMdmProfilesResponse } from "services/entities/mdm";
->>>>>>> 2f618871
 import { NotificationContext } from "context/notification";
 import PATHS from "router/paths";
 
 import CustomLink from "components/CustomLink";
-<<<<<<< HEAD
 import SectionHeader from "components/SectionHeader";
-=======
 import Spinner from "components/Spinner";
 import DataError from "components/DataError";
 
 import Pagination from "pages/ManageControlsPage/components/Pagination";
->>>>>>> 2f618871
 
 import UploadList from "../../../components/UploadList";
 
