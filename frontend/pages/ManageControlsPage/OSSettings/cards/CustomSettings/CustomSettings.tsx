--- conflicted
+++ resolved
@@ -142,7 +142,12 @@
     }
 
     if (!profiles?.length) {
-      return <AddProfileCard setShowModal={setShowAddProfileModal} />;
+      return (
+        <AddProfileCard
+          baseClass={baseClass}
+          setShowModal={setShowAddProfileModal}
+        />
+      );
     }
 
     return (
@@ -191,13 +196,14 @@
           url="https://fleetdm.com/learn-more-about/custom-os-settings"
         />
       </p>
-<<<<<<< HEAD
       {!mdmEnabled ? (
         <TurnOnMdmMessage
           router={router}
           info="MDM must be turned on to apply custom settings."
-=======
-      <>{renderProfileList()}</>
+        />
+      ) : (
+        renderProfileList()
+      )}
       {showAddProfileModal && (
         <AddProfileModal
           currentTeamId={currentTeamId}
@@ -218,41 +224,7 @@
         <ProfileLabelsModal
           profile={profileLabelsModalData}
           setModalData={setProfileLabelsModalData}
->>>>>>> 4eb8cefb
-        />
-      ) : (
-        <>
-          {renderProfileList()}
-          {!isLoadingProfiles && !isErrorProfiles && !profiles?.length && (
-            <AddProfileCard
-              baseClass="add-profile"
-              setShowModal={setShowAddProfileModal}
-            />
-          )}
-          {showAddProfileModal && (
-            <AddProfileModal
-              currentTeamId={currentTeamId}
-              isPremiumTier={!!isPremiumTier}
-              onUpload={onUploadProfile}
-              setShowModal={setShowAddProfileModal}
-            />
-          )}
-          {showDeleteProfileModal && selectedProfile.current && (
-            <DeleteProfileModal
-              profileName={selectedProfile.current?.name}
-              profileId={selectedProfile.current?.profile_uuid}
-              onCancel={onCancelDelete}
-              onDelete={onDeleteProfile}
-            />
-          )}
-          {isPremiumTier && hasLabels && (
-            <ProfileLabelsModal
-              baseClass={baseClass}
-              profile={profileLabelsModalData}
-              setModalData={setProfileLabelsModalData}
-            />
-          )}
-        </>
+        />
       )}
     </div>
   );
