--- conflicted
+++ resolved
@@ -31,11 +31,9 @@
 const SoftwareDetailsPage = ({
   params: { software_id },
 }: ISoftwareDetailsProps): JSX.Element => {
-<<<<<<< HEAD
-  const { isPremiumTier, isSandboxMode } = useContext(AppContext);
-=======
-  const { isPremiumTier, currentTeam } = useContext(AppContext);
->>>>>>> 2b10108f
+
+  const { isPremiumTier, isSandboxMode, currentTeam } = useContext(AppContext);
+
   const handlePageError = useErrorHandler();
 
   const { data: software, isFetching: isFetchingSoftware } = useQuery<
