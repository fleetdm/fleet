--- conflicted
+++ resolved
@@ -7,9 +7,6 @@
 import formatDistanceToNowStrict from "date-fns/formatDistanceToNowStrict";
 
 import { AppContext } from "context/app";
-<<<<<<< HEAD
-import configAPI from "services/entities/config";
-=======
 import { IConfig, IConfigNested } from "interfaces/config";
 import { IWebhookSoftwareVulnerabilities } from "interfaces/webhook";
 // @ts-ignore
@@ -18,7 +15,6 @@
 import { renderFlash } from "redux/nodes/notifications/actions";
 import configAPI from "services/entities/config";
 import usersAPI, { IGetMeResponse } from "services/entities/users";
->>>>>>> 6e5aee3c
 import softwareAPI, {
   ISoftwareResponse,
   ISoftwareCountResponse,
@@ -42,12 +38,8 @@
 import ExternalLinkIcon from "../../../../assets/images/open-new-tab-12x12@2x.png";
 import QuestionIcon from "../../../../assets/images/icon-question-16x16@2x.png";
 
-<<<<<<< HEAD
 import softwareTableHeaders from "./SoftwareTableConfig";
-=======
-import generateTableHeaders from "./SoftwareTableConfig";
 import ManageAutomationsModal from "./components/ManageAutomationsModal";
->>>>>>> 6e5aee3c
 import EmptySoftware from "../components/EmptySoftware";
 
 interface IManageSoftwarePageProps {
@@ -100,7 +92,6 @@
     setFilterVuln(!!location.query.vulnerable);
   }, [location]);
 
-<<<<<<< HEAD
   const { data: config } = useQuery(["config"], configAPI.loadAll, {
     onSuccess: (data) => {
       setIsSoftwareEnabled(data?.host_settings?.enable_software_inventory);
@@ -112,22 +103,6 @@
     error: softwareError,
     isFetching: isFetchingSoftware,
   } = useQuery<ISoftwareResponse, Error>(
-=======
-  // TODO: combine string and object so only one array element in query key; figure out typing and
-  // destructuring for queryfn
-
-  useQuery(["me"], () => usersAPI.me(), {
-    onSuccess: ({ user, available_teams }: IGetMeResponse) => {
-      setCurrentUser(user);
-      setAvailableTeams(available_teams);
-    },
-  });
-
-  const { data: software, error: softwareError } = useQuery<
-    ISoftwareResponse,
-    Error
-  >(
->>>>>>> 6e5aee3c
     [
       "software",
       {
