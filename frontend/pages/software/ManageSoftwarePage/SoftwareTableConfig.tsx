--- conflicted
+++ resolved
@@ -189,11 +189,8 @@
 const generateTableHeaders = (
   router: InjectedRouter,
   isPremiumTier?: boolean,
-<<<<<<< HEAD
   isSandboxMode?: boolean
-=======
   teamId?: number
->>>>>>> 4685d5f6
 ): Column[] => {
   const softwareTableHeaders = [
     {
