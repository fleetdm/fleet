--- conflicted
+++ resolved
@@ -38,7 +38,6 @@
 const DOCS_LINK =
   "https://fleetdm.com/docs/deploying/configuration#osquery_detail_update_interval";
 
-<<<<<<< HEAD
 const renderInheritedPoliciesButtonText = (
   showPolicies: boolean,
   policies: IPolicy[]
@@ -56,22 +55,6 @@
 }): JSX.Element => {
   const { location, router } = managePoliciesPageProps;
 
-=======
-const INHERITED_POLICIES_COUNT_HTML = (
-  <span>
-    {" "}
-    inherited from{" "}
-    <span className={`${baseClass}__vibrant-blue`}>All teams policy</span>
-  </span>
-);
-
-const ManagePolicyPage = (managePoliciesPageProps: {
-  router: any;
-  location: any;
-}): JSX.Element => {
-  const { location, router } = managePoliciesPageProps;
-
->>>>>>> b6659cfa
   const dispatch = useDispatch();
 
   const {
@@ -315,7 +298,6 @@
         getTeamPolicies(selectedTeamId);
       }
     }
-<<<<<<< HEAD
   }, [
     getGlobalPolicies,
     getTeamPolicies,
@@ -323,9 +305,6 @@
     isOnGlobalTeam,
     selectedTeamId,
   ]);
-=======
-  }, [getGlobalPolicies, getTeamPolicies, isOnGlobalTeam, selectedTeamId]);
->>>>>>> b6659cfa
 
   // Pull osquery detail update interval value from config, reformat, and set as updateInterval.
   useEffect(() => {
@@ -450,18 +429,10 @@
                      ${baseClass}__inherited-policies-button`}
                 onClick={toggleShowInheritedPolicies}
               >
-<<<<<<< HEAD
                 {renderInheritedPoliciesButtonText(
                   showInheritedPolicies,
                   globalPolicies
                 )}
-=======
-                {`${showInheritedPolicies ? "Hide" : "Show"} ${
-                  globalPolicies.length
-                } inherited ${
-                  globalPolicies.length > 1 ? "policies" : "policy"
-                }`}
->>>>>>> b6659cfa
               </Button>
               <div className={`${baseClass}__details`}>
                 <IconToolTip
@@ -488,10 +459,6 @@
                 onRemovePoliciesClick={noop}
                 toggleAddPolicyModal={noop}
                 resultsTitle="policies"
-<<<<<<< HEAD
-=======
-                resultsHtml={INHERITED_POLICIES_COUNT_HTML}
->>>>>>> b6659cfa
                 selectedTeamId={null}
                 canAddOrRemovePolicy={canAddOrRemovePolicy(
                   currentUser,
