import React, { useCallback, useContext, useEffect, useState } from "react";
import { useQuery } from "react-query";
import { useDispatch } from "react-redux";
import { noop } from "lodash";

import { AppContext } from "context/app";
import { PolicyContext } from "context/policy";
import { TableContext } from "context/table";
import { inMilliseconds, secondsToHms } from "fleet/helpers";
import { IPolicyStats, ILoadAllPoliciesResponse } from "interfaces/policy";
import { IWebhookFailingPolicies } from "interfaces/webhook";
// @ts-ignore
import { renderFlash } from "redux/nodes/notifications/actions";
import PATHS from "router/paths";
import configAPI from "services/entities/config";
import globalPoliciesAPI from "services/entities/global_policies";
import teamPoliciesAPI from "services/entities/team_policies";
import usersAPI, { IGetMeResponse } from "services/entities/users";
import { DEFAULT_POLICY } from "utilities/constants";

import Button from "components/buttons/Button";
import InfoBanner from "components/InfoBanner/InfoBanner";
import IconToolTip from "components/IconToolTip";
import Spinner from "components/Spinner";
import TeamsDropdown from "components/TeamsDropdown";
import TableDataError from "components/TableDataError";
import PoliciesListWrapper from "./components/PoliciesListWrapper";
import ManageAutomationsModal from "./components/ManageAutomationsModal";
import AddPolicyModal from "./components/AddPolicyModal";
import RemovePoliciesModal from "./components/RemovePoliciesModal";

interface IManagePoliciesPageProps {
  router: any;
  location: any;
}

const baseClass = "manage-policies-page";

const DOCS_LINK =
  "https://fleetdm.com/docs/deploying/configuration#osquery-policy-update-interval";

const ManagePolicyPage = ({
  router,
  location,
}: IManagePoliciesPageProps): JSX.Element => {
  const dispatch = useDispatch();

  const {
    availableTeams,
    config,
    isGlobalAdmin,
    isGlobalMaintainer,
    isOnGlobalTeam,
    isFreeTier,
    isPremiumTier,
    isTeamAdmin,
    isTeamMaintainer,
    currentTeam,
    setAvailableTeams,
    setCurrentUser,
    setCurrentTeam,
  } = useContext(AppContext);

  const teamId = parseInt(location?.query?.team_id, 10) || 0;

  const {
    setLastEditedQueryName,
    setLastEditedQueryDescription,
    setLastEditedQueryBody,
    setLastEditedQueryResolution,
    setLastEditedQueryPlatform,
  } = useContext(PolicyContext);

  const { setResetSelectedRows } = useContext(TableContext);

  const [selectedPolicyIds, setSelectedPolicyIds] = useState<number[]>([]);
  const [showManageAutomationsModal, setShowManageAutomationsModal] = useState(
    false
  );
  const [showPreviewPayloadModal, setShowPreviewPayloadModal] = useState(false);
  const [showAddPolicyModal, setShowAddPolicyModal] = useState(false);
  const [showRemovePoliciesModal, setShowRemovePoliciesModal] = useState(false);
  const [showInheritedPolicies, setShowInheritedPolicies] = useState(false);

  const [
    isLoadingFailingPoliciesWebhook,
    setIsLoadingFailingPoliciesWebhook,
  ] = useState(true);
  const [
    isFailingPoliciesWebhookError,
    setIsFailingPoliciesWebhookError,
  ] = useState(false);
  const [failingPoliciesWebhook, setFailingPoliciesWebhook] = useState<
    IWebhookFailingPolicies | undefined
  >();
  const [currentAutomatedPolicies, setCurrentAutomatedPolicies] = useState<
    number[]
  >();

  useQuery(["me"], () => usersAPI.me(), {
    onSuccess: ({ user, available_teams }: IGetMeResponse) => {
      setCurrentUser(user);
      setAvailableTeams(available_teams);
    },
  });

  const {
    data: globalPolicies,
    error: globalPoliciesError,
    isLoading: isLoadingGlobalPolicies,
    isStale: isStaleGlobalPolicies,
    refetch: refetchGlobalPolicies,
  } = useQuery<ILoadAllPoliciesResponse, Error, IPolicyStats[]>(
    ["globalPolicies"],
    () => {
      return globalPoliciesAPI.loadAll();
    },
    {
      enabled: !!availableTeams,
      select: (data) => data.policies,
      onSuccess: () => setLastEditedQueryPlatform(""),
      staleTime: 3000,
    }
  );

  const {
    data: teamPolicies,
    error: teamPoliciesError,
    isLoading: isLoadingTeamPolicies,
    refetch: refetchTeamPolicies,
  } = useQuery<ILoadAllPoliciesResponse, Error, IPolicyStats[]>(
    ["teamPolicies", teamId],
    () => teamPoliciesAPI.loadAll(teamId),
    {
      enabled: !!availableTeams && isPremiumTier && !!teamId,
      select: (data) => data.policies,
    }
  );

  const refetchPolicies = (id?: number) => {
    refetchGlobalPolicies();
    if (id) {
      refetchTeamPolicies();
    }
  };

  const findAvailableTeam = (id: number) => {
    return availableTeams?.find((t) => t.id === id);
  };

  const handleTeamSelect = (id: number) => {
    const { MANAGE_POLICIES } = PATHS;

    const selectedTeam = findAvailableTeam(id);
    const path = selectedTeam?.id
      ? `${MANAGE_POLICIES}?team_id=${selectedTeam.id}`
      : MANAGE_POLICIES;

    router.replace(path);
    setShowInheritedPolicies(false);
    setSelectedPolicyIds([]);
    setCurrentTeam(selectedTeam);
    isStaleGlobalPolicies && refetchGlobalPolicies();
  };

  const getFailingPoliciesWebhook = useCallback(async () => {
    setIsLoadingFailingPoliciesWebhook(true);
    setIsFailingPoliciesWebhookError(false);
    let result;
    try {
      result = await configAPI
        .loadAll()
        .then((response) => response.webhook_settings.failing_policies_webhook);
      setFailingPoliciesWebhook(result);
      setCurrentAutomatedPolicies(result.policy_ids);
    } catch (error) {
      console.log(error);
      setIsFailingPoliciesWebhookError(true);
    } finally {
      setIsLoadingFailingPoliciesWebhook(false);
    }
    return result;
  }, []);

  const toggleManageAutomationsModal = () =>
    setShowManageAutomationsModal(!showManageAutomationsModal);

  const togglePreviewPayloadModal = useCallback(() => {
    setShowPreviewPayloadModal(!showPreviewPayloadModal);
  }, [setShowPreviewPayloadModal, showPreviewPayloadModal]);

  const toggleAddPolicyModal = () => setShowAddPolicyModal(!showAddPolicyModal);

  const toggleRemovePoliciesModal = () =>
    setShowRemovePoliciesModal(!showRemovePoliciesModal);

  const toggleShowInheritedPolicies = () =>
    setShowInheritedPolicies(!showInheritedPolicies);

  const onManageAutomationsClick = () => {
    toggleManageAutomationsModal();
  };

  const onCreateWebhookSubmit = async ({
    destination_url,
    policy_ids,
    enable_failing_policies_webhook,
  }: IWebhookFailingPolicies) => {
    try {
      const request = configAPI.update({
        webhook_settings: {
          failing_policies_webhook: {
            destination_url,
            policy_ids,
            enable_failing_policies_webhook,
          },
        },
      });
      await request.then(() => {
        dispatch(
          renderFlash("success", "Successfully updated policy automations.")
        );
      });
    } catch {
      dispatch(
        renderFlash(
          "error",
          "Could not update policy automations. Please try again."
        )
      );
    } finally {
      toggleManageAutomationsModal();
      getFailingPoliciesWebhook();
    }
  };

  const onAddPolicyClick = () => {
    setLastEditedQueryName("");
    setLastEditedQueryDescription("");
    setLastEditedQueryBody(DEFAULT_POLICY.query);
    setLastEditedQueryResolution("");
    toggleAddPolicyModal();
  };

  const onRemovePoliciesClick = (selectedTableIds: number[]): void => {
    toggleRemovePoliciesModal();
    setSelectedPolicyIds(selectedTableIds);
  };

  const onRemovePoliciesSubmit = async () => {
    const id = currentTeam?.id;
    try {
      const request = id
        ? teamPoliciesAPI.destroy(id, selectedPolicyIds)
        : globalPoliciesAPI.destroy(selectedPolicyIds);

      await request.then(() => {
        dispatch(
          renderFlash(
            "success",
            `Successfully removed ${
              selectedPolicyIds?.length === 1 ? "policy" : "policies"
            }.`
          )
        );
        setResetSelectedRows(true);
        refetchPolicies(id);
      });
    } catch {
      dispatch(
        renderFlash(
          "error",
          `Unable to remove ${
            selectedPolicyIds?.length === 1 ? "policy" : "policies"
          }. Please try again.`
        )
      );
    } finally {
      toggleRemovePoliciesModal();
    }
  };

  const inheritedPoliciesButtonText = (
    showPolicies: boolean,
    count: number
  ) => {
    return `${showPolicies ? "Hide" : "Show"} ${count} inherited ${
      count > 1 ? "policies" : "policy"
    }`;
  };

  const canAddOrRemovePolicy =
    isGlobalAdmin || isGlobalMaintainer || isTeamMaintainer || isTeamAdmin;
<<<<<<< HEAD

  const policyUpdateInterval =
    secondsToHms(inMilliseconds(config?.osquery_policy || 0) / 1000) ||
    "osquery policy update interval";

  const showTeamDescription = isPremiumTier && !!teamId;

  const showInfoBanner =
    (teamId && !teamPoliciesError && !!teamPolicies?.length) ||
    (!teamId && !globalPoliciesError && !!globalPolicies?.length);

  const showInheritedPoliciesButton =
    !!teamId &&
    !isLoadingTeamPolicies &&
    !teamPoliciesError &&
    !isLoadingGlobalPolicies &&
    !globalPoliciesError &&
    !!globalPolicies?.length;

  // If team_id from URL query params is not valid, we instead use a default team
  // either the current team (if any) or all teams (for global users) or
  // the first available team (for non-global users)
  const getValidatedTeamId = () => {
    if (findAvailableTeam(teamId)) {
      return teamId;
    }
    if (!teamId && currentTeam) {
      return currentTeam.id;
    }
    if (!teamId && !currentTeam && !isOnGlobalTeam && availableTeams) {
      return availableTeams[0]?.id;
    }
    return 0;
  };

  // If team_id or currentTeam doesn't match validated id, switch to validated id
  useEffect(() => {
    if (availableTeams) {
      const validatedId = getValidatedTeamId();

      if (validatedId !== currentTeam?.id || validatedId !== teamId) {
        handleTeamSelect(validatedId);
      }
    }
  }, [availableTeams]);

  useEffect(() => {
    getFailingPoliciesWebhook();
  }, []);
=======

  const policyUpdateInterval =
    secondsToHms(inMilliseconds(config?.osquery_policy || 0) / 1000) ||
    "osquery policy update interval";

  const showTeamDescription = isPremiumTier && !!teamId;

  const showInfoBanner =
    (teamId && !teamPoliciesError && !!teamPolicies?.length) ||
    (!teamId && !globalPoliciesError && !!globalPolicies?.length);

  const showInheritedPoliciesButton =
    !!teamId &&
    !isLoadingTeamPolicies &&
    !teamPoliciesError &&
    !isLoadingGlobalPolicies &&
    !globalPoliciesError &&
    !!globalPolicies?.length;

  // If team_id from URL query params is not valid, we instead use a default team
  // either the current team (if any) or all teams (for global users) or
  // the first available team (for non-global users)
  const getValidatedTeamId = () => {
    if (findAvailableTeam(teamId)) {
      return teamId;
    }
    if (!teamId && currentTeam) {
      return currentTeam.id;
    }
    if (!teamId && !currentTeam && !isOnGlobalTeam && availableTeams) {
      return availableTeams[0]?.id;
    }
    return 0;
  };

  // If team_id or currentTeam doesn't match validated id, switch to validated id
  useEffect(() => {
    if (availableTeams) {
      const validatedId = getValidatedTeamId();

      if (validatedId !== currentTeam?.id || validatedId !== teamId) {
        handleTeamSelect(validatedId);
      }
    }
  }, [availableTeams]);
>>>>>>> f02bef6f

  return !availableTeams ? (
    <Spinner />
  ) : (
    <div className={baseClass}>
      <div className={`${baseClass}__wrapper body-wrap`}>
        <div className={`${baseClass}__header-wrap`}>
          <div className={`${baseClass}__header`}>
            <div className={`${baseClass}__text`}>
              <div className={`${baseClass}__title`}>
                {isFreeTier && <h1>Policies</h1>}
                {isPremiumTier &&
                  (availableTeams.length > 1 || isOnGlobalTeam) && (
                    <TeamsDropdown
                      currentUserTeams={availableTeams || []}
                      selectedTeamId={teamId}
                      onChange={(newSelectedValue: number) =>
                        handleTeamSelect(newSelectedValue)
                      }
                    />
                  )}
                {isPremiumTier &&
                  !isOnGlobalTeam &&
                  availableTeams.length === 1 && (
                    <h1>{availableTeams[0].name}</h1>
                  )}
              </div>
            </div>
          </div>
          <div className={`${baseClass} button-wrap`}>
            {canAddOrRemovePolicy && teamId === 0 && (
              <Button
                onClick={() => onManageAutomationsClick()}
                className={`${baseClass}__manage-automations button`}
                variant="inverse"
              >
                <span>Manage automations</span>
              </Button>
            )}
            {canAddOrRemovePolicy && (
              <div className={`${baseClass}__action-button-container`}>
                <Button
                  variant="brand"
                  className={`${baseClass}__select-policy-button`}
                  onClick={onAddPolicyClick}
                >
                  Add a policy
                </Button>
              </div>
            )}
          </div>
        </div>
        <div className={`${baseClass}__description`}>
          {showTeamDescription ? (
            <p>
              Add additional policies for <b>all hosts assigned to this team</b>
              .
            </p>
          ) : (
            <p>
              Add policies for <b>all of your hosts</b> to see which pass your
              organization’s standards.
            </p>
          )}
        </div>
        {!!policyUpdateInterval && showInfoBanner && (
          <InfoBanner className={`${baseClass}__sandbox-info`}>
            <p>
              Your policies are checked every{" "}
              <b>{policyUpdateInterval.trim()}</b>.{" "}
              {isGlobalAdmin && (
                <span>
                  Check out the Fleet documentation on{" "}
                  <a href={DOCS_LINK} target="_blank" rel="noreferrer">
                    <b>how to edit this frequency</b>
                  </a>
                  .
                </span>
              )}
            </p>
          </InfoBanner>
        )}
        <div>
          {!!teamId && teamPoliciesError && <TableDataError />}
          {!!teamId &&
            !teamPoliciesError &&
            (isLoadingTeamPolicies ? (
              <Spinner />
            ) : (
              <PoliciesListWrapper
                policiesList={teamPolicies || []}
                isLoading={
                  isLoadingTeamPolicies && isLoadingFailingPoliciesWebhook
                }
                onRemovePoliciesClick={onRemovePoliciesClick}
                canAddOrRemovePolicy={canAddOrRemovePolicy}
                currentTeam={currentTeam}
                currentAutomatedPolicies={currentAutomatedPolicies}
              />
            ))}
          {!teamId && globalPoliciesError && <TableDataError />}
          {!teamId &&
            !globalPoliciesError &&
            (isLoadingGlobalPolicies ? (
              <Spinner />
            ) : (
              <PoliciesListWrapper
                policiesList={globalPolicies || []}
                isLoading={
                  isLoadingGlobalPolicies && isLoadingFailingPoliciesWebhook
                }
                onRemovePoliciesClick={onRemovePoliciesClick}
                canAddOrRemovePolicy={canAddOrRemovePolicy}
                currentTeam={currentTeam}
                currentAutomatedPolicies={currentAutomatedPolicies}
              />
            ))}
        </div>
        {showInheritedPoliciesButton && (
          <span>
            <Button
              variant="unstyled"
              className={`${showInheritedPolicies ? "upcarat" : "rightcarat"} 
                     ${baseClass}__inherited-policies-button`}
              onClick={toggleShowInheritedPolicies}
            >
              {inheritedPoliciesButtonText(
                showInheritedPolicies,
                globalPolicies.length
              )}
            </Button>
            <div className={`${baseClass}__details`}>
              <IconToolTip
                isHtml
                text={
                  "\
              <center><p>“All teams” policies are checked <br/> for this team’s hosts.</p></center>\
            "
                }
              />
            </div>
          </span>
        )}
        {showInheritedPoliciesButton && showInheritedPolicies && (
          <div className={`${baseClass}__inherited-policies-table`}>
            {globalPoliciesError && <TableDataError />}
            {!globalPoliciesError &&
              (isLoadingGlobalPolicies ? (
                <Spinner />
              ) : (
                <PoliciesListWrapper
                  isLoading={
                    isLoadingGlobalPolicies && isLoadingFailingPoliciesWebhook
                  }
                  policiesList={globalPolicies || []}
                  onRemovePoliciesClick={noop}
                  resultsTitle="policies"
                  canAddOrRemovePolicy={canAddOrRemovePolicy}
                  tableType="inheritedPolicies"
                  currentTeam={currentTeam}
                  currentAutomatedPolicies={currentAutomatedPolicies}
                />
              ))}
          </div>
        )}
        {showManageAutomationsModal && (
          <ManageAutomationsModal
            onCancel={toggleManageAutomationsModal}
            onCreateWebhookSubmit={onCreateWebhookSubmit}
            togglePreviewPayloadModal={togglePreviewPayloadModal}
            showPreviewPayloadModal={showPreviewPayloadModal}
            availablePolicies={globalPolicies || []}
            currentAutomatedPolicies={currentAutomatedPolicies || []}
            currentDestinationUrl={
              (failingPoliciesWebhook &&
                failingPoliciesWebhook.destination_url) ||
              ""
            }
          />
        )}
        {showAddPolicyModal && (
          <AddPolicyModal
            onCancel={toggleAddPolicyModal}
            router={router}
            teamId={teamId}
            teamName={currentTeam?.name}
          />
        )}
        {showRemovePoliciesModal && (
          <RemovePoliciesModal
            onCancel={toggleRemovePoliciesModal}
            onSubmit={onRemovePoliciesSubmit}
          />
        )}
      </div>
    </div>
  );
};

export default ManagePolicyPage;<|MERGE_RESOLUTION|>--- conflicted
+++ resolved
@@ -291,7 +291,6 @@
 
   const canAddOrRemovePolicy =
     isGlobalAdmin || isGlobalMaintainer || isTeamMaintainer || isTeamAdmin;
-<<<<<<< HEAD
 
   const policyUpdateInterval =
     secondsToHms(inMilliseconds(config?.osquery_policy || 0) / 1000) ||
@@ -337,57 +336,6 @@
       }
     }
   }, [availableTeams]);
-
-  useEffect(() => {
-    getFailingPoliciesWebhook();
-  }, []);
-=======
-
-  const policyUpdateInterval =
-    secondsToHms(inMilliseconds(config?.osquery_policy || 0) / 1000) ||
-    "osquery policy update interval";
-
-  const showTeamDescription = isPremiumTier && !!teamId;
-
-  const showInfoBanner =
-    (teamId && !teamPoliciesError && !!teamPolicies?.length) ||
-    (!teamId && !globalPoliciesError && !!globalPolicies?.length);
-
-  const showInheritedPoliciesButton =
-    !!teamId &&
-    !isLoadingTeamPolicies &&
-    !teamPoliciesError &&
-    !isLoadingGlobalPolicies &&
-    !globalPoliciesError &&
-    !!globalPolicies?.length;
-
-  // If team_id from URL query params is not valid, we instead use a default team
-  // either the current team (if any) or all teams (for global users) or
-  // the first available team (for non-global users)
-  const getValidatedTeamId = () => {
-    if (findAvailableTeam(teamId)) {
-      return teamId;
-    }
-    if (!teamId && currentTeam) {
-      return currentTeam.id;
-    }
-    if (!teamId && !currentTeam && !isOnGlobalTeam && availableTeams) {
-      return availableTeams[0]?.id;
-    }
-    return 0;
-  };
-
-  // If team_id or currentTeam doesn't match validated id, switch to validated id
-  useEffect(() => {
-    if (availableTeams) {
-      const validatedId = getValidatedTeamId();
-
-      if (validatedId !== currentTeam?.id || validatedId !== teamId) {
-        handleTeamSelect(validatedId);
-      }
-    }
-  }, [availableTeams]);
->>>>>>> f02bef6f
 
   return !availableTeams ? (
     <Spinner />
