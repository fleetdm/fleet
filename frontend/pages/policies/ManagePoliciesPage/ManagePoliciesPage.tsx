// TODO: make 'queryParams', 'router', and 'tableQueryData' dependencies stable (aka, memoized)
import React, { useCallback, useContext, useEffect, useState } from "react";
import { useQuery } from "react-query";
import { InjectedRouter } from "react-router/lib/Router";
import PATHS from "router/paths";
import { isEqual } from "lodash";

import { getNextLocationPath, wait } from "utilities/helpers";

import { AppContext } from "context/app";
import { PolicyContext } from "context/policy";
import { TableContext } from "context/table";
import { NotificationContext } from "context/notification";
import useTeamIdParam from "hooks/useTeamIdParam";
import { IConfig, IWebhookSettings } from "interfaces/config";
import { IZendeskJiraIntegrations } from "interfaces/integration";
import { INotification } from "interfaces/notification";
import {
  IPolicyStats,
  ILoadAllPoliciesResponse,
  ILoadTeamPoliciesResponse,
  IPoliciesCountResponse,
  IPolicy,
} from "interfaces/policy";
import {
  API_ALL_TEAMS_ID,
  API_NO_TEAM_ID,
  APP_CONTEXT_ALL_TEAMS_ID,
  ITeamConfig,
} from "interfaces/team";
import { TooltipContent } from "interfaces/dropdownOption";

import configAPI from "services/entities/config";
import globalPoliciesAPI, {
  IPoliciesCountQueryKey,
  IPoliciesQueryKey,
} from "services/entities/global_policies";
import teamPoliciesAPI, {
  ITeamPoliciesCountQueryKey,
  ITeamPoliciesQueryKey,
} from "services/entities/team_policies";
import teamsAPI, { ILoadTeamResponse } from "services/entities/teams";

import { ITableQueryData } from "components/TableContainer/TableContainer";
import TableCount from "components/TableContainer/TableCount";
import Button from "components/buttons/Button";

import { SingleValue } from "react-select-5";
import DropdownWrapper from "components/forms/fields/DropdownWrapper";
import { CustomOptionType } from "components/forms/fields/DropdownWrapper/DropdownWrapper";
import Spinner from "components/Spinner";
import TeamsDropdown from "components/TeamsDropdown";
import TableDataError from "components/DataError";
import MainContent from "components/MainContent";
import LastUpdatedText from "components/LastUpdatedText";
import TooltipWrapper from "components/TooltipWrapper";

import PoliciesTable from "./components/PoliciesTable";
import OtherWorkflowsModal from "./components/OtherWorkflowsModal";
import AddPolicyModal from "./components/AddPolicyModal";
import DeletePolicyModal from "./components/DeletePolicyModal";
import CalendarEventsModal from "./components/CalendarEventsModal";
import { ICalendarEventsFormData } from "./components/CalendarEventsModal/CalendarEventsModal";
import InstallSoftwareModal from "./components/InstallSoftwareModal";
import { IInstallSoftwareFormData } from "./components/InstallSoftwareModal/InstallSoftwareModal";
import PolicyRunScriptModal from "./components/PolicyRunScriptModal";
import { IPolicyRunScriptFormData } from "./components/PolicyRunScriptModal/PolicyRunScriptModal";

interface IManagePoliciesPageProps {
  router: InjectedRouter;
  location: {
    action: string;
    hash: string;
    key: string;
    pathname: string;
    query: {
      team_id?: string;
      query?: string;
      order_key?: string;
      order_direction?: "asc" | "desc";
      page?: string;
    };
    search: string;
  };
}

const DEFAULT_SORT_DIRECTION = "asc";
const DEFAULT_PAGE_SIZE = 20;
const DEFAULT_SORT_COLUMN = "name";
const [
  DEFAULT_AUTOMATION_UPDATE_SUCCESS_MSG,
  DEFAULT_AUTOMATION_UPDATE_ERR_MSG,
] = [
  "Successfully updated policy automations.",
  "Could not update policy automations.",
];

const baseClass = "manage-policies-page";

const ManagePolicyPage = ({
  router,
  location,
}: IManagePoliciesPageProps): JSX.Element => {
  const queryParams = location.query;
  const {
    isGlobalAdmin,
    isGlobalMaintainer,
    isOnGlobalTeam,
    isFreeTier,
    isPremiumTier,
    setConfig,
    setFilteredPoliciesPath,
    filteredPoliciesPath,
  } = useContext(AppContext);
  const { renderFlash, renderMultiFlash } = useContext(NotificationContext);
  const { setResetSelectedRows } = useContext(TableContext);
  const {
    setLastEditedQueryName,
    setLastEditedQueryDescription,
    setLastEditedQueryResolution,
    setLastEditedQueryCritical,
    setLastEditedQueryPlatform,
  } = useContext(PolicyContext);

  const {
    currentTeamId,
    currentTeamName,
    currentTeamSummary,
    isAllTeamsSelected,
    isTeamAdmin,
    isTeamMaintainer,
    isRouteOk,
    teamIdForApi,
    userTeams,
    handleTeamChange,
  } = useTeamIdParam({
    location,
    router,
    includeAllTeams: true,
    includeNoTeam: true,
    permittedAccessByTeamRole: {
      admin: true,
      maintainer: true,
      observer: true,
      observer_plus: true,
    },
  });

  // loading state used by various policy updates on this page
  const [isUpdatingPolicies, setIsUpdatingPolicies] = useState(false);

  const [selectedPolicyIds, setSelectedPolicyIds] = useState<number[]>([]);
  const [showAddPolicyModal, setShowAddPolicyModal] = useState(false);
  const [showDeletePolicyModal, setShowDeletePolicyModal] = useState(false);
  const [showInstallSoftwareModal, setShowInstallSoftwareModal] = useState(
    false
  );
  const [showPolicyRunScriptModal, setShowPolicyRunScriptModal] = useState(
    false
  );
  const [showCalendarEventsModal, setShowCalendarEventsModal] = useState(false);
  const [showOtherWorkflowsModal, setShowOtherWorkflowsModal] = useState(false);
  const [
    policiesAvailableToAutomate,
    setPoliciesAvailableToAutomate,
  ] = useState<IPolicyStats[]>([]);
  // the purpose of this state is to cue the descendant TableContainer to reset its internal page state to 0, via an effect there that watches
  // this prop.
  const [resetPageIndex, setResetPageIndex] = useState<boolean>(false);

  // Functions to avoid race conditions
  const initialSearchQuery = (() => queryParams.query ?? "")();
  const initialSortHeader = (() =>
    (queryParams?.order_key as "name" | "failing_host_count") ??
    DEFAULT_SORT_COLUMN)();
  const initialSortDirection = (() =>
    (queryParams?.order_direction as "asc" | "desc") ??
    DEFAULT_SORT_DIRECTION)();
  const page =
    queryParams && queryParams.page ? parseInt(queryParams?.page, 10) : 0;

  // Needs update on location change or table state might not match URL
  const [searchQuery, setSearchQuery] = useState(initialSearchQuery);
  const [
    tableQueryDataForApi,
    setTableQueryDataForApi,
  ] = useState<ITableQueryData>();
  const [sortHeader, setSortHeader] = useState(initialSortHeader);
  const [sortDirection, setSortDirection] = useState<
    "asc" | "desc" | undefined
  >(initialSortDirection);

  useEffect(() => {
    setLastEditedQueryPlatform(null);
  }, [setLastEditedQueryPlatform]);

  useEffect(() => {
    if (!isRouteOk) {
      return;
    }
    setSearchQuery(initialSearchQuery);
    setSortHeader(initialSortHeader);
    setSortDirection(initialSortDirection);
  }, [
    location,
    isRouteOk,
    initialSearchQuery,
    initialSortHeader,
    initialSortDirection,
  ]);

  useEffect(() => {
    if (!isRouteOk) {
      return;
    }
    const path = location.pathname + location.search;
    // udpate app context with URL path
    if (location.search && filteredPoliciesPath !== path) {
      setFilteredPoliciesPath(path);
    }
  }, [
    location.pathname,
    location.search,
    filteredPoliciesPath,
    setFilteredPoliciesPath,
    isRouteOk,
  ]);

  const {
    data: globalPolicies,
    error: globalPoliciesError,
    isFetching: isFetchingGlobalPolicies,
    refetch: refetchGlobalPolicies,
  } = useQuery<
    ILoadAllPoliciesResponse,
    Error,
    IPolicyStats[],
    IPoliciesQueryKey[]
  >(
    [
      {
        scope: "globalPolicies",
        page: tableQueryDataForApi?.pageIndex,
        perPage: DEFAULT_PAGE_SIZE,
        query: searchQuery,
        orderDirection: sortDirection,
        orderKey: sortHeader,
      },
    ],
    ({ queryKey }) => {
      return globalPoliciesAPI.loadAllNew(queryKey[0]);
    },
    {
      enabled: isRouteOk && isAllTeamsSelected,
      select: (data) => data.policies || [],
      staleTime: 5000,
      onSuccess: (data) => {
        setPoliciesAvailableToAutomate(data || []);
      },
    }
  );

  const {
    data: globalPoliciesCount,

    isFetching: isFetchingGlobalCount,
    refetch: refetchGlobalPoliciesCount,
  } = useQuery<IPoliciesCountResponse, Error, number, IPoliciesCountQueryKey[]>(
    [
      {
        scope: "policiesCount",
        query: !isAllTeamsSelected ? "" : searchQuery,
      },
    ],
    ({ queryKey }) => globalPoliciesAPI.getCount(queryKey[0]),
    {
      enabled: isRouteOk && isAllTeamsSelected,
      keepPreviousData: true,
      refetchOnWindowFocus: false,
      retry: 1,
      select: (data) => data.count,
    }
  );

  const {
    data: teamPolicies,
    error: teamPoliciesError,
    isFetching: isFetchingTeamPolicies,
    refetch: refetchTeamPolicies,
  } = useQuery<
    ILoadTeamPoliciesResponse,
    Error,
    IPolicyStats[],
    ITeamPoliciesQueryKey[]
  >(
    [
      {
        scope: "teamPolicies",
        page: tableQueryDataForApi?.pageIndex,
        perPage: DEFAULT_PAGE_SIZE,
        query: searchQuery,
        orderDirection: sortDirection,
        orderKey: sortHeader,
        // teamIdForApi will never actually be undefined here
        teamId: teamIdForApi || 0,
        // no teams does inherit
        mergeInherited: true,
      },
    ],
    ({ queryKey }) => {
      return teamPoliciesAPI.loadAllNew(queryKey[0]);
    },
    {
      enabled: isRouteOk && isPremiumTier && !isAllTeamsSelected,
      select: (data: ILoadTeamPoliciesResponse) => data.policies || [],
      onSuccess: (data) => {
        const allPoliciesAvailableToAutomate = data.filter(
          (policy: IPolicy) => policy.team_id === currentTeamId
        );
        setPoliciesAvailableToAutomate(allPoliciesAvailableToAutomate || []);
      },
    }
  );

  const {
    data: teamPoliciesCountMergeInherited,
    isFetching: isFetchingTeamCountMergeInherited,
    refetch: refetchTeamPoliciesCountMergeInherited,
  } = useQuery<
    IPoliciesCountResponse,
    Error,
    number,
    ITeamPoliciesCountQueryKey[]
  >(
    [
      {
        scope: "teamPoliciesCountMergeInherited",
        query: searchQuery,
        teamId: teamIdForApi || 0, // TODO: Fix number/undefined type
        mergeInherited: !!teamIdForApi,
      },
    ],
    ({ queryKey }) => teamPoliciesAPI.getCount(queryKey[0]),
    {
      enabled: isRouteOk && isPremiumTier && !isAllTeamsSelected,
      keepPreviousData: true,
      refetchOnWindowFocus: false,
      retry: 1,
      select: (data) => data.count,
    }
  );

  const canAddOrDeletePolicy =
    isGlobalAdmin || isGlobalMaintainer || isTeamMaintainer || isTeamAdmin;
  const canManageAutomations =
    isGlobalAdmin || isGlobalMaintainer || isTeamAdmin || isTeamMaintainer;

  const {
    data: config,
    isFetching: isFetchingConfig,
    refetch: refetchConfig,
  } = useQuery<IConfig, Error>(
    ["config"],
    () => {
      return configAPI.loadAll();
    },
    {
      enabled: isRouteOk && canAddOrDeletePolicy,
      onSuccess: (data) => {
        setConfig(data);
      },
      staleTime: 5000,
    }
  );

  const {
    data: teamConfig,
    isFetching: isFetchingTeamConfig,
    refetch: refetchTeamConfig,
  } = useQuery<ILoadTeamResponse, Error, ITeamConfig>(
    ["teams", teamIdForApi],
    () => teamsAPI.load(teamIdForApi),
    {
      // no call for no team (teamIdForApi === 0)
      enabled: isRouteOk && !!teamIdForApi && canAddOrDeletePolicy,
      select: (data) => data.team,
    }
  );

  const refetchPolicies = (teamId?: number) => {
    if (teamId !== undefined) {
      refetchTeamPolicies();
      refetchTeamPoliciesCountMergeInherited();
    } else {
      refetchGlobalPolicies(); // Only call on global policies as this is expensive
      refetchGlobalPoliciesCount();
    }
  };

  // NOTE: used to reset page number to 0 when modifying filters
  // NOTE: Solution reused from ManageHostPage.tsx
  useEffect(() => {
    setResetPageIndex(false);
  }, [queryParams, page]);

  // NOTE: used to reset page number to 0 when modifying filters
  const handleResetPageIndex = () => {
    // this function encapsulates setting local page state to 0 and triggering the descendant
    // TableContainer to do the same via resetPageIndex – see comment above that state definition.
    setTableQueryDataForApi(
      (prevState) =>
        ({
          ...prevState,
          pageIndex: 0,
        } as ITableQueryData)
    );
    // change in state triggers effect in TableContainer (see comment above this state definition)
    setResetPageIndex(true);
  };

  const onTeamChange = useCallback(
    (teamId: number) => {
      setSelectedPolicyIds([]);
      handleTeamChange(teamId);
      handleResetPageIndex();
    },
    [handleTeamChange]
  );

  // TODO: Look into useDebounceCallback with dependencies
  const onQueryChange = useCallback(
    async (newTableQuery: ITableQueryData) => {
      if (!isRouteOk || isEqual(newTableQuery, tableQueryDataForApi)) {
        return;
      }

      setTableQueryDataForApi({ ...newTableQuery });

      const {
        pageIndex: newPageIndex,
        searchQuery: newSearchQuery,
        sortDirection: newSortDirection,
        sortHeader: newSortHeader,
      } = newTableQuery;
      // Rebuild queryParams to dispatch new browser location to react-router
      const newQueryParams: { [key: string]: string | number | undefined } = {};

      newQueryParams.query = newSearchQuery;

      newQueryParams.order_key = newSortHeader;
      newQueryParams.order_direction = newSortDirection;
      newQueryParams.page = newPageIndex.toString();

      // Reset page number to 0 for new filters
      if (
        newSortDirection !== sortDirection ||
        newSortHeader !== sortHeader ||
        newSearchQuery !== searchQuery
      ) {
        newQueryParams.page = "0";
      }

      if (isRouteOk && teamIdForApi !== undefined) {
        newQueryParams.team_id = teamIdForApi;
      }

      const locationPath = getNextLocationPath({
        pathPrefix: PATHS.MANAGE_POLICIES,
        queryParams: { ...queryParams, ...newQueryParams },
      });

      router?.push(locationPath);
    },
    [
      isRouteOk,
      tableQueryDataForApi,
      sortDirection,
      sortHeader,
      searchQuery,
      teamIdForApi,
      queryParams,
      router,
    ] // Other dependencies can cause infinite re-renders as URL is source of truth
  );

  const toggleOtherWorkflowsModal = () =>
    setShowOtherWorkflowsModal(!showOtherWorkflowsModal);

  const toggleAddPolicyModal = () => setShowAddPolicyModal(!showAddPolicyModal);

  const toggleDeletePolicyModal = () =>
    setShowDeletePolicyModal(!showDeletePolicyModal);

  const toggleInstallSoftwareModal = () => {
    setShowInstallSoftwareModal(!showInstallSoftwareModal);
  };

  const togglePolicyRunScriptModal = () => {
    setShowPolicyRunScriptModal(!showPolicyRunScriptModal);
  };

  const toggleCalendarEventsModal = () => {
    setShowCalendarEventsModal(!showCalendarEventsModal);
  };

  const onSelectAutomationOption = (option: SingleValue<CustomOptionType>) => {
    switch (option?.value) {
      case "calendar_events":
        toggleCalendarEventsModal();
        break;
      case "install_software":
        toggleInstallSoftwareModal();
        break;
      case "run_script":
        togglePolicyRunScriptModal();
        break;
      case "other_workflows":
        toggleOtherWorkflowsModal();
        break;
      default:
    }
  };

  const onUpdateOtherWorkflows = async (requestBody: {
    webhook_settings: Pick<IWebhookSettings, "failing_policies_webhook">;
    integrations: IZendeskJiraIntegrations;
  }) => {
    setIsUpdatingPolicies(true);
    try {
      await (!isAllTeamsSelected
        ? teamsAPI.update(requestBody, teamIdForApi)
        : configAPI.update(requestBody));
      renderFlash("success", DEFAULT_AUTOMATION_UPDATE_SUCCESS_MSG);
    } catch {
      renderFlash("error", DEFAULT_AUTOMATION_UPDATE_ERR_MSG);
    } finally {
      toggleOtherWorkflowsModal();
      setIsUpdatingPolicies(false);
      !isAllTeamsSelected ? refetchTeamConfig() : refetchConfig();
    }
  };

  const onUpdatePolicySoftwareInstall = async (
    formData: IInstallSoftwareFormData
  ) => {
    try {
      setIsUpdatingPolicies(true);
<<<<<<< HEAD

      const changedPolicies = formData.filter((formPolicy) => {
        const prevPolicyState = policiesAvailableToAutomate.find(
          (policy) => policy.id === formPolicy.id
        );

        const turnedOff =
          prevPolicyState?.install_software !== undefined &&
          formPolicy.installSoftwareEnabled === false;

        const turnedOn =
          prevPolicyState?.install_software === undefined &&
          formPolicy.installSoftwareEnabled === true;

        const updatedSwId =
          prevPolicyState?.install_software?.software_title_id !== undefined &&
          formPolicy.swIdToInstall !==
            prevPolicyState?.install_software?.software_title_id;

        return turnedOff || turnedOn || updatedSwId;
      });

      if (!changedPolicies.length) {
        renderFlash("success", "No changes detected.");
        return;
      }

      const promises = changedPolicies.map((changedPolicy) =>
        teamPoliciesAPI.update(changedPolicy.id, {
          software_title_id: changedPolicy.swIdToInstall || null,
          team_id: teamIdForApi,
        })
      );

      // Allows for all API calls to settle even if there is an error on one
      const results = await Promise.allSettled(promises);

      const successfulUpdates = results.filter(
        (result) => result.status === "fulfilled"
      );
      const failedUpdates = results.filter(
        (result) => result.status === "rejected"
      );

      // Renders API error reason for each error in a single message
      if (failedUpdates.length > 0) {
        const errorNotifications: INotification[] = failedUpdates.map(
          (result, index) => {
            // Creates a readable JSX element from the error message
            const readableSWandTeamErrorMessage = (): JSX.Element => {
              // Extracts the error message from the API response
              const apiErrorMessage = (result as PromiseRejectedResult).reason
                .data.errors[0].reason;

              // Splits the message into parts, separating software_title_id and team_id
              const parts = apiErrorMessage.split(
                /(software_title_id \d+|team_id \d+)/
              );

              // Maps each part of the message to a JSX element
              const jsxElement = parts.map((part: any) => {
                if (part.startsWith("software_title_id")) {
                  const swId = part.split(" ")[1];

                  // Finds the corresponding software in formData and replaces software_title_id part with software name
                  const software = formData.find(
                    (item) => item.swIdToInstall?.toString() === swId
                  );
                  return software ? (
                    <>
                      <b>{software.swNameToInstall}</b> (ID:{" "}
                      {software.swIdToInstall})
                    </>
                  ) : (
                    part
                  );

                  // Replace team_id part with current team name
                } else if (part.startsWith("team_id")) {
                  return <b>{currentTeamName}</b>;
                }
                return <>{part}</>;
              });

              return <>{jsxElement}</>;
            };

            const message = (
              <>Could not update policy. {readableSWandTeamErrorMessage()}</>
            );

            return {
              id: `error-${index}`,
              alertType: "error",
              isVisible: true,
              message,
              persistOnPageChange: false,
            };
          }
        );

        console.log("errorNotifications", errorNotifications);
        // Assuming renderFlash can handle an array of notifications
        renderMultiFlash({
          notifications: errorNotifications,
        });
      } else if (successfulUpdates.length > 0) {
        // Only render success message if there are no failures
        renderFlash("success", DEFAULT_AUTOMATION_UPDATE_SUCCESS_MSG);
      }

=======
      const responses: Promise<
        ReturnType<typeof teamPoliciesAPI.update>
      >[] = [];
      responses.concat(
        formData.map((changedPolicy) => {
          return teamPoliciesAPI.update(changedPolicy.id, {
            // "software_title_id": null will unset software install for the policy
            // "software_title_id": X will set the value to the given integer (except 0).
            software_title_id: changedPolicy.swIdToInstall || null,
            team_id: teamIdForApi,
          });
        })
      );
      await Promise.all(responses);
      await wait(100); // prevent race
>>>>>>> fc1c9012
      refetchTeamPolicies();
    } catch {
      renderFlash("error", DEFAULT_AUTOMATION_UPDATE_ERR_MSG);
    } finally {
      toggleInstallSoftwareModal();
      setIsUpdatingPolicies(false);
    }
  };

  const onUpdatePolicyRunScript = async (
    formData: IPolicyRunScriptFormData
  ) => {
    try {
      setIsUpdatingPolicies(true);

      const responses: Promise<
        ReturnType<typeof teamPoliciesAPI.update>
      >[] = [];
      responses.concat(
        formData.map((changedPolicy) => {
          return teamPoliciesAPI.update(changedPolicy.id, {
            // "script_id": null will unset running a script for the policy
            // "script_id": X will sets script X to run when the policy fails
            script_id: changedPolicy.scriptIdToRun || null,
            team_id: teamIdForApi,
          });
        })
      );
      await Promise.all(responses);
      await wait(100);
      refetchTeamPolicies();
      renderFlash("success", DEFAULT_AUTOMATION_UPDATE_SUCCESS_MSG);
    } catch {
      renderFlash("error", DEFAULT_AUTOMATION_UPDATE_ERR_MSG);
    } finally {
      togglePolicyRunScriptModal();
      setIsUpdatingPolicies(false);
    }
  };

  const onUpdateCalendarEvents = async (formData: ICalendarEventsFormData) => {
    setIsUpdatingPolicies(true);

    try {
      // update team config if either field has been changed
      const responses: Promise<any>[] = [];
      if (
        formData.enabled !==
          teamConfig?.integrations.google_calendar?.enable_calendar_events ||
        formData.url !== teamConfig?.integrations.google_calendar?.webhook_url
      ) {
        responses.push(
          teamsAPI.update(
            {
              integrations: {
                google_calendar: {
                  enable_calendar_events: formData.enabled,
                  webhook_url: formData.url,
                },
                // These fields will never actually be changed here. See comment above
                // IGlobalIntegrations definition.
                zendesk: teamConfig?.integrations.zendesk || [],
                jira: teamConfig?.integrations.jira || [],
              },
            },
            teamIdForApi
          )
        );
      }

      // update changed policies calendar events enabled
      responses.concat(
        formData.changedPolicies.map((changedPolicy) => {
          return teamPoliciesAPI.update(changedPolicy.id, {
            calendar_events_enabled: changedPolicy.calendar_events_enabled,
            team_id: teamIdForApi,
          });
        })
      );

      await Promise.all(responses);
      await wait(100); // Wait 100ms to avoid race conditions with refetch
      await refetchTeamPolicies();
      await refetchTeamConfig();

      renderFlash("success", DEFAULT_AUTOMATION_UPDATE_SUCCESS_MSG);
    } catch {
      renderFlash("error", DEFAULT_AUTOMATION_UPDATE_ERR_MSG);
    } finally {
      toggleCalendarEventsModal();
      setIsUpdatingPolicies(false);
    }
  };

  const onAddPolicyClick = () => {
    setLastEditedQueryName("");
    setLastEditedQueryDescription("");
    setLastEditedQueryResolution("");
    setLastEditedQueryCritical(false);
    toggleAddPolicyModal();
  };

  const onDeletePolicyClick = (selectedTableIds: number[]): void => {
    toggleDeletePolicyModal();
    setSelectedPolicyIds(selectedTableIds);
  };

  const onDeletePolicySubmit = async () => {
    setIsUpdatingPolicies(true);
    try {
      const request = !isAllTeamsSelected
        ? teamPoliciesAPI.destroy(teamIdForApi, selectedPolicyIds)
        : globalPoliciesAPI.destroy(selectedPolicyIds);

      await request.then(() => {
        renderFlash(
          "success",
          `Successfully deleted ${
            selectedPolicyIds?.length === 1 ? "policy" : "policies"
          }.`
        );
        setResetSelectedRows(true);
        refetchPolicies(teamIdForApi);
      });
    } catch {
      renderFlash(
        "error",
        `Unable to delete ${
          selectedPolicyIds?.length === 1 ? "policy" : "policies"
        }. Please try again.`
      );
    } finally {
      toggleDeletePolicyModal();
      setIsUpdatingPolicies(false);
    }
  };

  const policiesErrors = !isAllTeamsSelected
    ? teamPoliciesError
    : globalPoliciesError;

  const policyResults = !isAllTeamsSelected
    ? teamPolicies && teamPolicies.length > 0
    : globalPolicies && globalPolicies.length > 0;

  // Show CTA buttons if there are no errors
  const showCtaButtons = !policiesErrors;

  const automationsConfig = !isAllTeamsSelected ? teamConfig : config;
  const hasPoliciesToAutomateOrDelete = policiesAvailableToAutomate.length > 0;
  const showAutomationsDropdown = canManageAutomations;

  // NOTE: backend uses webhook_settings to store automated policy ids for both webhooks and integrations
  let currentAutomatedPolicies: number[] = [];
  if (automationsConfig) {
    const {
      webhook_settings: { failing_policies_webhook: webhook },
      integrations,
    } = automationsConfig;

    let isIntegrationEnabled = false;
    if (integrations) {
      const { jira, zendesk } = integrations;
      isIntegrationEnabled =
        !!jira?.find((j) => j.enable_failing_policies) ||
        !!zendesk?.find((z) => z.enable_failing_policies);
    }

    if (isIntegrationEnabled || webhook?.enable_failing_policies_webhook) {
      currentAutomatedPolicies = webhook?.policy_ids || [];
    }
  }

  const renderPoliciesCountAndLastUpdated = (
    count?: number,
    policies?: IPolicyStats[]
  ) => {
    // Hide count if fetching count || there are errors OR there are no policy results with no a search filter
    const isFetchingCount = !isAllTeamsSelected
      ? isFetchingTeamCountMergeInherited
      : isFetchingGlobalCount;

    const hide =
      isFetchingCount ||
      policiesErrors ||
      (!policyResults && searchQuery === "");

    if (hide) {
      return null;
    }
    // Figure the time since the host counts were updated by finding first policy item with host_count_updated_at.
    const updatedAt =
      policies?.find((p) => !!p.host_count_updated_at)?.host_count_updated_at ||
      "";

    return (
      <>
        <TableCount name="policies" count={count} />
        <LastUpdatedText
          lastUpdatedAt={updatedAt}
          customTooltipText={
            <>
              Counts are updated hourly. Click host
              <br />
              counts for the most up-to-date count.
            </>
          }
        />
      </>
    );
  };

  const renderMainTable = () => {
    if (!isRouteOk || (isPremiumTier && !userTeams)) {
      return <Spinner />;
    }
    if (isAllTeamsSelected) {
      // Global policies

      if (globalPoliciesError) {
        return <TableDataError />;
      }
      return (
        <PoliciesTable
          policiesList={globalPolicies || []}
          isLoading={isFetchingGlobalPolicies || isFetchingConfig}
          onDeletePolicyClick={onDeletePolicyClick}
          canAddOrDeletePolicy={canAddOrDeletePolicy}
          hasPoliciesToDelete={hasPoliciesToAutomateOrDelete}
          currentTeam={currentTeamSummary}
          currentAutomatedPolicies={currentAutomatedPolicies}
          isPremiumTier={isPremiumTier}
          renderPoliciesCount={() =>
            renderPoliciesCountAndLastUpdated(
              globalPoliciesCount,
              globalPolicies
            )
          }
          searchQuery={searchQuery}
          sortHeader={sortHeader}
          sortDirection={sortDirection}
          page={page}
          onQueryChange={onQueryChange}
          resetPageIndex={resetPageIndex}
        />
      );
    }

    // Team policies
    if (teamPoliciesError) {
      return <TableDataError />;
    }
    return (
      <div>
        <PoliciesTable
          policiesList={teamPolicies || []}
          isLoading={
            isFetchingTeamPolicies || isFetchingTeamConfig || isFetchingConfig
          }
          onDeletePolicyClick={onDeletePolicyClick}
          canAddOrDeletePolicy={canAddOrDeletePolicy}
          hasPoliciesToDelete={hasPoliciesToAutomateOrDelete}
          currentTeam={currentTeamSummary}
          currentAutomatedPolicies={currentAutomatedPolicies}
          renderPoliciesCount={() =>
            renderPoliciesCountAndLastUpdated(
              teamPoliciesCountMergeInherited,
              teamPolicies
            )
          }
          isPremiumTier={isPremiumTier}
          searchQuery={searchQuery}
          sortHeader={sortHeader}
          sortDirection={sortDirection}
          page={page}
          onQueryChange={onQueryChange}
          resetPageIndex={resetPageIndex}
        />
      </div>
    );
  };

  const gitOpsModeEnabled = config?.gitops.gitops_mode_enabled;

  const isCalEventsConfigured =
    (config?.integrations.google_calendar &&
      config?.integrations.google_calendar.length > 0) ??
    false;

  const isCalEventsEnabled =
    teamConfig?.integrations.google_calendar?.enable_calendar_events ?? false;

  const getAutomationsDropdownOptions = (configPresent: boolean) => {
    let disabledInstallTooltipContent: TooltipContent;
    let disabledCalendarTooltipContent: TooltipContent;
    let disabledRunScriptTooltipContent: TooltipContent;
    if (!isPremiumTier) {
      disabledInstallTooltipContent = "Available in Fleet Premium.";
      disabledCalendarTooltipContent = "Available in Fleet Premium.";
      disabledRunScriptTooltipContent = "Available in Fleet Premium.";
    } else if (isAllTeamsSelected) {
      disabledInstallTooltipContent = (
        <>
          Select a team to manage
          <br />
          install software automation.
        </>
      );
      disabledCalendarTooltipContent = (
        <>
          Select a team to manage
          <br />
          calendar events.
        </>
      );
      disabledRunScriptTooltipContent = (
        <>
          Select a team to manage
          <br />
          run script automation.
        </>
      );
    } else if (
      (isGlobalMaintainer || isTeamMaintainer) &&
      !isCalEventsEnabled
    ) {
      disabledCalendarTooltipContent = (
        <>
          Contact a user with an
          <br />
          admin role for access.
        </>
      );
    }

    const options: CustomOptionType[] = [
      {
        label: "Calendar events",
        value: "calendar_events",
        isDisabled: !!disabledCalendarTooltipContent,
        helpText: "Automatically reserve time to resolve failing policies.",
        tooltipContent: disabledCalendarTooltipContent,
      },
      {
        label: "Install software",
        value: "install_software",
        isDisabled: !!disabledInstallTooltipContent,
        helpText: "Install software to resolve failing policies.",
        tooltipContent: disabledInstallTooltipContent,
      },
      {
        label: "Run script",
        value: "run_script",
        isDisabled: !!disabledRunScriptTooltipContent,
        helpText: "Run script to resolve failing policies.",
        tooltipContent: disabledRunScriptTooltipContent,
      },
    ];

    // Maintainers do not have access to other workflows
    if (configPresent && !isGlobalMaintainer && !isTeamMaintainer) {
      options.push({
        label: "Other workflows",
        value: "other_workflows",
        isDisabled: false,
        helpText: "Create tickets or fire webhooks for failing policies.",
      });
    }

    return options;
  };

  let automationsDropdown = null;
  if (showAutomationsDropdown) {
    automationsDropdown = (
      <div className={`${baseClass}__manage-automations-wrapper`}>
        <DropdownWrapper
          isDisabled={!hasPoliciesToAutomateOrDelete}
          className={`${baseClass}__manage-automations-dropdown`}
          name="policy-automations"
          onChange={onSelectAutomationOption}
          placeholder="Manage automations"
          options={
            hasPoliciesToAutomateOrDelete
              ? getAutomationsDropdownOptions(!!automationsConfig)
              : []
          }
          variant="button"
          nowrapMenu
        />
      </div>
    );
    if (!hasPoliciesToAutomateOrDelete) {
      const tipContent =
        isPremiumTier && currentTeamId !== APP_CONTEXT_ALL_TEAMS_ID ? (
          <div className={`${baseClass}__header__tooltip`}>
            To manage automations add a policy to this team.
            <br />
            For inherited policies select &ldquo;All teams&rdquo;.
          </div>
        ) : (
          <div className={`${baseClass}__header__tooltip`}>
            To manage automations add a policy.
          </div>
        );

      automationsDropdown = (
        <TooltipWrapper
          underline={false}
          tipContent={tipContent}
          position="top"
          showArrow
        >
          {automationsDropdown}
        </TooltipWrapper>
      );
    }
  }

  if (!isRouteOk) {
    return <Spinner />;
  }

  let teamsDropdownHelpText: string;
  if (teamIdForApi === API_NO_TEAM_ID) {
    teamsDropdownHelpText =
      "Detect device health issues for hosts that are not on a team.";
  } else if (teamIdForApi === API_ALL_TEAMS_ID) {
    teamsDropdownHelpText = "Detect device health issues for all hosts.";
  } else {
    // a team is selected
    teamsDropdownHelpText =
      "Detect device health issues for all hosts assigned to this team.";
  }
  return (
    <MainContent className={baseClass}>
      <div className={`${baseClass}__wrapper`}>
        <div className={`${baseClass}__header-wrap`}>
          <div className={`${baseClass}__header`}>
            <div className={`${baseClass}__text`}>
              <div className={`${baseClass}__title`}>
                {isFreeTier && <h1>Policies</h1>}
                {isPremiumTier &&
                  ((userTeams && userTeams.length > 1) || isOnGlobalTeam) && (
                    <TeamsDropdown
                      currentUserTeams={userTeams || []}
                      selectedTeamId={currentTeamId}
                      onChange={onTeamChange}
                      includeNoTeams
                    />
                  )}
                {isPremiumTier &&
                  !isOnGlobalTeam &&
                  userTeams &&
                  userTeams.length === 1 && <h1>{userTeams[0].name}</h1>}
              </div>
            </div>
          </div>
          {showCtaButtons && (
            <div className={`${baseClass} button-wrap`}>
              {automationsDropdown}
              {canAddOrDeletePolicy && (
                <div className={`${baseClass}__action-button-container`}>
                  <Button
                    variant="brand"
                    className={`${baseClass}__select-policy-button`}
                    onClick={onAddPolicyClick}
                  >
                    Add policy
                  </Button>
                </div>
              )}
            </div>
          )}
        </div>
        <div className={`${baseClass}__description`}>
          <p>{teamsDropdownHelpText}</p>
        </div>
        {renderMainTable()}
        {config && automationsConfig && showOtherWorkflowsModal && (
          <OtherWorkflowsModal
            automationsConfig={automationsConfig}
            availableIntegrations={config.integrations}
            availablePolicies={policiesAvailableToAutomate}
            isUpdating={isUpdatingPolicies}
            onExit={toggleOtherWorkflowsModal}
            onSubmit={onUpdateOtherWorkflows}
            teamId={currentTeamId ?? 0}
            gitOpsModeEnabled={gitOpsModeEnabled}
          />
        )}
        {showAddPolicyModal && (
          <AddPolicyModal
            onCancel={toggleAddPolicyModal}
            router={router}
            // default to all teams, though should be present here
            teamId={currentTeamId ?? API_ALL_TEAMS_ID}
            teamName={currentTeamName}
          />
        )}
        {showDeletePolicyModal && (
          <DeletePolicyModal
            isUpdatingPolicies={isUpdatingPolicies}
            onCancel={toggleDeletePolicyModal}
            onSubmit={onDeletePolicySubmit}
          />
        )}
        {showInstallSoftwareModal && (
          <InstallSoftwareModal
            onExit={toggleInstallSoftwareModal}
            onSubmit={onUpdatePolicySoftwareInstall}
            isUpdating={isUpdatingPolicies}
            // currentTeamId will at this point be present
            teamId={currentTeamId ?? 0}
            gitOpsModeEnabled={gitOpsModeEnabled}
          />
        )}
        {showPolicyRunScriptModal && (
          <PolicyRunScriptModal
            onExit={togglePolicyRunScriptModal}
            onSubmit={onUpdatePolicyRunScript}
            isUpdating={isUpdatingPolicies}
            // currentTeamId will at this point be present
            teamId={currentTeamId ?? 0}
            gitOpsModeEnabled={gitOpsModeEnabled}
          />
        )}
        {showCalendarEventsModal && (
          <CalendarEventsModal
            onExit={toggleCalendarEventsModal}
            onSubmit={onUpdateCalendarEvents}
            configured={isCalEventsConfigured}
            enabled={isCalEventsEnabled}
            url={teamConfig?.integrations.google_calendar?.webhook_url || ""}
            teamId={currentTeamId ?? 0}
            isUpdating={isUpdatingPolicies}
            gitOpsModeEnabled={gitOpsModeEnabled}
          />
        )}
      </div>
    </MainContent>
  );
};

export default ManagePolicyPage;<|MERGE_RESOLUTION|>--- conflicted
+++ resolved
@@ -545,7 +545,6 @@
   ) => {
     try {
       setIsUpdatingPolicies(true);
-<<<<<<< HEAD
 
       const changedPolicies = formData.filter((formPolicy) => {
         const prevPolicyState = policiesAvailableToAutomate.find(
@@ -657,23 +656,6 @@
         renderFlash("success", DEFAULT_AUTOMATION_UPDATE_SUCCESS_MSG);
       }
 
-=======
-      const responses: Promise<
-        ReturnType<typeof teamPoliciesAPI.update>
-      >[] = [];
-      responses.concat(
-        formData.map((changedPolicy) => {
-          return teamPoliciesAPI.update(changedPolicy.id, {
-            // "software_title_id": null will unset software install for the policy
-            // "software_title_id": X will set the value to the given integer (except 0).
-            software_title_id: changedPolicy.swIdToInstall || null,
-            team_id: teamIdForApi,
-          });
-        })
-      );
-      await Promise.all(responses);
-      await wait(100); // prevent race
->>>>>>> fc1c9012
       refetchTeamPolicies();
     } catch {
       renderFlash("error", DEFAULT_AUTOMATION_UPDATE_ERR_MSG);
