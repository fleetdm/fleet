/* eslint-disable react/prop-types */
// disable this rule as it was throwing an error in Header and Cell component
// definitions for the selection row for some reason when we dont really need it.
import React from "react";
import { memoize } from "lodash";

// @ts-ignore
import Checkbox from "components/forms/fields/Checkbox";
import LinkCell from "components/TableContainer/DataTable/LinkCell/LinkCell";
import TextCell from "components/TableContainer/DataTable/TextCell";
import { IPolicy } from "interfaces/policy";
import PATHS from "router/paths";
import sortUtils from "utilities/sort";
import { PolicyResponse } from "utilities/constants";

// TODO functions for paths math e.g., path={PATHS.MANAGE_HOSTS + getParams(cellProps.row.original)}

const TAGGED_TEMPLATES = {
  hostsByPolicyRoute: (
    policyId: number,
    policyResponse: PolicyResponse,
    teamId: number | undefined | null
  ) => {
    return `?policy_id=${policyId}&policy_response=${policyResponse}${
      teamId ? `&team_id=${teamId}` : ""
    }`;
  },
};
interface IHeaderProps {
  column: {
    title: string;
    isSortedDesc: boolean;
  };
  getToggleAllRowsSelectedProps: () => any; // TODO: do better with types
  toggleAllRowsSelected: () => void;
}

interface ICellProps {
  cell: {
    value: any;
  };
  row: {
    original: IPolicy;
    getToggleRowSelectedProps: () => any; // TODO: do better with types
    toggleRowSelected: () => void;
  };
}

interface IDataColumn {
  Header: ((props: IHeaderProps) => JSX.Element) | string;
  Cell: (props: ICellProps) => JSX.Element;
  id?: string;
  title?: string;
  accessor?: string;
  disableHidden?: boolean;
  disableSortBy?: boolean;
  sortType?: string;
}

// NOTE: cellProps come from react-table
// more info here https://react-table.tanstack.com/docs/api/useTable#cell-properties
const generateTableHeaders = (options: {
  selectedTeamId: number | undefined | null;
  showSelectionColumn: boolean | undefined;
  tableType: string | undefined;
}): IDataColumn[] => {
  const { selectedTeamId, tableType, showSelectionColumn } = options;

  switch (tableType) {
    case "inheritedPolicies":
      return [
        {
          title: "Query",
          Header: "Query",
          disableSortBy: true,
          accessor: "query_name",
          Cell: (cellProps: ICellProps): JSX.Element => (
            <TextCell value={cellProps.cell.value} />
          ),
        },
      ];
    default: {
      const tableHeaders: IDataColumn[] = [
        {
          title: "Query",
          Header: "Query",
          disableSortBy: true,
          accessor: "query_name",
          Cell: (cellProps: ICellProps): JSX.Element => (
            <LinkCell
              value={cellProps.cell.value}
              path={`${PATHS.URL_PREFIX}/queries/${cellProps.row.original.query_id}`}
            />
          ),
        },
        {
          title: "Passing",
          Header: "Passing",
          disableSortBy: true,
          accessor: "passing_host_count",
          Cell: (cellProps: ICellProps): JSX.Element => (
            <LinkCell
              value={`${cellProps.cell.value} hosts`}
              path={
                PATHS.MANAGE_HOSTS +
                TAGGED_TEMPLATES.hostsByPolicyRoute(
                  cellProps.row.original.id,
                  PolicyResponse.PASSING,
                  selectedTeamId
                )
              }
            />
          ),
        },
        {
          title: "Failing",
          Header: "Failing",
          disableSortBy: true,
          accessor: "failing_host_count",
          Cell: (cellProps: ICellProps): JSX.Element => (
            <LinkCell
              value={`${cellProps.cell.value} hosts`}
              path={
                PATHS.MANAGE_HOSTS +
                TAGGED_TEMPLATES.hostsByPolicyRoute(
                  cellProps.row.original.id,
                  PolicyResponse.FAILING,
                  selectedTeamId
                )
              }
            />
          ),
        },
      ];
      if (showSelectionColumn) {
        tableHeaders.splice(0, 0, {
          id: "selection",
          Header: (cellProps: IHeaderProps): JSX.Element => {
            const props = cellProps.getToggleAllRowsSelectedProps();
            const checkboxProps = {
              value: props.checked,
              indeterminate: props.indeterminate,
              onChange: () => cellProps.toggleAllRowsSelected(),
            };
            return <Checkbox {...checkboxProps} />;
          },
          Cell: (cellProps: ICellProps): JSX.Element => {
            const props = cellProps.row.getToggleRowSelectedProps();
            const checkboxProps = {
              value: props.checked,
              onChange: () => cellProps.row.toggleRowSelected(),
            };
            return <Checkbox {...checkboxProps} />;
          },
          disableHidden: true,
        });
      }
      return tableHeaders;
    }
  }
};

<<<<<<< HEAD
const generateDataSet = memoize((policies: IPolicy[] = []): IPolicy[] => {
  policies = policies.sort((a, b) =>
    sortUtils.caseInsensitiveAsc(b.query_name, a.query_name)
=======
const generateDataSet = memoize((all_policies: IPolicy[] = []): IPolicy[] => {
  all_policies = all_policies.sort((a, b) =>
    sortUtils.caseInsensitiveAsc(a.query_name, b.query_name)
>>>>>>> 29aa6610
  );
  return policies;
});

export { generateTableHeaders, generateDataSet };<|MERGE_RESOLUTION|>--- conflicted
+++ resolved
@@ -160,17 +160,11 @@
   }
 };
 
-<<<<<<< HEAD
-const generateDataSet = memoize((policies: IPolicy[] = []): IPolicy[] => {
-  policies = policies.sort((a, b) =>
-    sortUtils.caseInsensitiveAsc(b.query_name, a.query_name)
-=======
-const generateDataSet = memoize((all_policies: IPolicy[] = []): IPolicy[] => {
-  all_policies = all_policies.sort((a, b) =>
+const generateDataSet = memoize((policiesList: IPolicy[] = []): IPolicy[] => {
+  policiesList = policiesList.sort((a, b) =>
     sortUtils.caseInsensitiveAsc(a.query_name, b.query_name)
->>>>>>> 29aa6610
   );
-  return policies;
+  return policiesList;
 });
 
 export { generateTableHeaders, generateDataSet };