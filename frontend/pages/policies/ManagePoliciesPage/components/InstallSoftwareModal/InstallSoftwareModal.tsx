--- conflicted
+++ resolved
@@ -3,17 +3,8 @@
 import { useQuery } from "react-query";
 import { omit } from "lodash";
 
-<<<<<<< HEAD
+import paths from "router/paths";
 import { Platform, PLATFORM_DISPLAY_NAMES } from "interfaces/platform";
-=======
-import paths from "router/paths";
-import { IPolicyStats } from "interfaces/policy";
-import {
-  CommaSeparatedPlatformString,
-  Platform,
-  PLATFORM_DISPLAY_NAMES,
-} from "interfaces/platform";
->>>>>>> 769154b8
 import softwareAPI, {
   ISoftwareTitlesQueryKey,
   ISoftwareTitlesResponse,
