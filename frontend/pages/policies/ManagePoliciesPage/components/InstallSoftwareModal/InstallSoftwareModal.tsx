--- conflicted
+++ resolved
@@ -42,7 +42,7 @@
   name: string;
   value: number;
 }
-<<<<<<< HEAD
+
 interface IFormPolicy {
   name: string;
   id: number;
@@ -51,8 +51,6 @@
   swNameToInstall?: string;
   platform: CommaSeparatedPlatformString;
 }
-=======
->>>>>>> fc1c9012
 
 export type IInstallSoftwareFormData = IFormPolicy[];
 
@@ -96,7 +94,7 @@
   teamId,
   gitOpsModeEnabled = false,
 }: IInstallSoftwareModal) => {
-<<<<<<< HEAD
+
   const [formData, setFormData] = useState<IInstallSoftwareFormData>(
     policies.map((policy) => ({
       name: policy.name,
@@ -112,9 +110,8 @@
     (policy) => policy.installSoftwareEnabled && !policy.swIdToInstall
   );
 
-=======
   const paginatedListRef = useRef<IPaginatedListHandle<IFormPolicy>>(null);
->>>>>>> fc1c9012
+
   const {
     data: titlesAvailableForInstall,
     isLoading: isTitlesAvailableForInstallLoading,
