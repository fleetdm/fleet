import { isEmpty, reduce, omitBy, Dictionary } from "lodash";

type QueryValues = string | number | boolean | undefined | null;
export type QueryParams = Record<string, QueryValues>;
type FilteredQueryValues = string | number | boolean;
type FilteredQueryParams = Record<string, FilteredQueryValues>;

interface IMutuallyExclusiveHostParams {
  label?: string;
  policyId?: number;
  policyResponse?: string;
  mdmId?: number;
  mdmEnrollmentStatus?: string;
  munkiIssueId?: number;
  lowDiskSpaceHosts?: number;
  softwareId?: number;
  osId?: number;
  osName?: string;
  osVersion?: string;
}

const reduceQueryParams = (
  params: string[],
  value: FilteredQueryValues,
  key: string
) => {
  key && params.push(`${encodeURIComponent(key)}=${encodeURIComponent(value)}`);
  return params;
};

const filterEmptyParams = (queryParams: QueryParams) => {
  return omitBy(
    queryParams,
    (value) => value === undefined || value === "" || value === null
  ) as Dictionary<FilteredQueryValues>;
};

/**
 * creates a query string from a query params object. If a value is undefined, null,
 * or an empty string on the queryParams object, that key-value pair will be
 * excluded from the query string.
 */
export const buildQueryStringFromParams = (queryParams: QueryParams) => {
  const filteredParams = filterEmptyParams(queryParams);

  let queryString = "";
  if (!isEmpty(queryParams)) {
    queryString = reduce<FilteredQueryParams, string[]>(
      filteredParams,
      reduceQueryParams,
      []
    ).join("&");
  }
  return queryString;
};

export const reconcileMutuallyExclusiveHostParams = ({
  label,
  policyId,
  policyResponse,
  mdmId,
  mdmEnrollmentStatus,
  munkiIssueId,
  lowDiskSpaceHosts,
  softwareId,
  osId,
  osName,
  osVersion,
}: IMutuallyExclusiveHostParams): Record<string, unknown> => {
  if (label) {
    return {};
  }
  switch (true) {
    case !!policyId:
      return { policy_id: policyId, policy_response: policyResponse };
    case !!mdmId:
      return { mdm_id: mdmId };
<<<<<<< HEAD
    case !!mdmEnrollmentStatus: {
      return { mdm_enrollment_status: mdmEnrollmentStatus };
    }
=======
    case !!mdmEnrollmentStatus:
      return { mdm_enrollment_status: mdmEnrollmentStatus };
>>>>>>> c16ab5f8
    case !!munkiIssueId:
      return { munki_issue_id: munkiIssueId };
    case !!softwareId:
      return { software_id: softwareId };
    case !!osId:
      return { os_id: osId };
    case !!osName && !!osVersion:
      return { os_name: osName, os_version: osVersion };
    case !!lowDiskSpaceHosts:
      return { low_disk_space: lowDiskSpaceHosts };
    default:
      return {};
  }
};

const LABEL_PREFIX = "labels/";

export const getStatusParam = (selectedLabels?: string[]) => {
  if (selectedLabels === undefined) return undefined;

  const status = selectedLabels.find((f) => !f.includes(LABEL_PREFIX));
  if (status === undefined) return undefined;

  const statusFilterList = ["new", "online", "offline", "missing"];
  return statusFilterList.includes(status) ? status : undefined;
};

export const getLabelParam = (selectedLabels?: string[]) => {
  if (selectedLabels === undefined) return undefined;

  const label = selectedLabels.find((f) => f.includes(LABEL_PREFIX));
  if (label === undefined) return undefined;

  return label.slice(7);
};<|MERGE_RESOLUTION|>--- conflicted
+++ resolved
@@ -75,14 +75,8 @@
       return { policy_id: policyId, policy_response: policyResponse };
     case !!mdmId:
       return { mdm_id: mdmId };
-<<<<<<< HEAD
-    case !!mdmEnrollmentStatus: {
-      return { mdm_enrollment_status: mdmEnrollmentStatus };
-    }
-=======
     case !!mdmEnrollmentStatus:
       return { mdm_enrollment_status: mdmEnrollmentStatus };
->>>>>>> c16ab5f8
     case !!munkiIssueId:
       return { munki_issue_id: munkiIssueId };
     case !!softwareId:
