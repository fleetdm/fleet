--- conflicted
+++ resolved
@@ -31,11 +31,8 @@
   DEVICE_USER_DETAILS: `/${API_VERSION}/fleet/device`,
   DEVICE_SOFTWARE: (token: string) =>
     `/${API_VERSION}/fleet/device/${token}/software`,
-<<<<<<< HEAD
   DEVICE_SOFTWARE_INSTALL: (token: string, softwareTitleId: number) =>
     `/${API_VERSION}/fleet/device/${token}/software/install/${softwareTitleId}`,
-=======
->>>>>>> 23f06e38
   DEVICE_USER_RESET_ENCRYPTION_KEY: (token: string): string => {
     return `/${API_VERSION}/fleet/device/${token}/rotate_encryption_key`;
   },
