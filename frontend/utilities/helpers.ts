--- conflicted
+++ resolved
@@ -586,14 +586,6 @@
   detailUpdatedAt: string,
   uptime: number | string
 ): string => {
-<<<<<<< HEAD
-  if (typeof uptime === "string") {
-    return "---";
-  }
-  const currentDate = new Date();
-  const updatedDate = new Date(detailUpdatedAt);
-  const millisecondsLastUpdated = currentDate.getTime() - updatedDate.getTime();
-=======
   if (
     !detailUpdatedAt ||
     !uptime ||
@@ -608,7 +600,6 @@
     const updatedDate = new Date(detailUpdatedAt);
     const millisecondsLastUpdated =
       currentDate.getTime() - updatedDate.getTime();
->>>>>>> b32f2b04
 
     // Sum of calculated milliseconds since last updated with uptime
     const millisecondsLastRestart =
