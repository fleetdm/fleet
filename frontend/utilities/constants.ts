--- conflicted
+++ resolved
@@ -1,14 +1,12 @@
-<<<<<<< HEAD
 import URL_PREFIX from "router/url_prefix";
 
 const { origin } = global.window.location;
 export const BASE_URL = `${origin}${URL_PREFIX}/api`;
-=======
+
 export enum PolicyResponse {
   PASSING = "passing",
   FAILING = "failing",
 }
->>>>>>> 66597ced
 
 export const FREQUENCY_DROPDOWN_OPTIONS = [
   { value: 3600, label: "Every hour" },
@@ -55,7 +53,6 @@
   { label: "1.8.1 +", value: "1.8.1" },
 ];
 
-<<<<<<< HEAD
 export const QUERIES_PAGE_STEPS = {
   1: "EDITOR",
   2: "TARGETS",
@@ -108,7 +105,6 @@
   targetsError: null,
   campaign: { ...DEFAULT_CAMPAIGN },
 };
-=======
 export const PLATFORM_LABEL_DISPLAY_NAMES: Record<string, string> = {
   "All Hosts": "All Hosts",
   "All Linux": "Linux",
@@ -143,5 +139,4 @@
   { label: "Windows", value: "windows" },
   { label: "Linux", value: "linux" },
   { label: "macOS", value: "darwin" },
-];
->>>>>>> 66597ced
+];