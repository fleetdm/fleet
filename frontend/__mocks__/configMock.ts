import { IConfig, IMdmConfig } from "interfaces/config";

const DEFAULT_CONFIG_MDM_MOCK: IMdmConfig = {
  enable_disk_encryption: false,
  windows_enabled_and_configured: true,
  apple_bm_default_team: "Apples",
  apple_bm_enabled_and_configured: true,
  apple_bm_terms_expired: false,
  enabled_and_configured: true,
  macos_updates: {
    minimum_version: "",
    deadline: "",
  },
  macos_settings: {
    custom_settings: null,
    enable_disk_encryption: false,
  },
  macos_setup: {
    bootstrap_package: "",
    enable_end_user_authentication: false,
    macos_setup_assistant: null,
    enable_release_device_manually: false,
  },
  macos_migration: {
    enable: false,
    mode: "",
    webhook_url: "",
  },
  windows_updates: {
    deadline_days: null,
    grace_period_days: null,
  },
  end_user_authentication: {
    entity_id: "",
    issuer_uri: "",
    metadata: "",
    metadata_url: "",
    idp_name: "",
  },
};

export const createMockMdmConfig = (
  overrides?: Partial<IMdmConfig>
): IMdmConfig => {
  return { ...DEFAULT_CONFIG_MDM_MOCK, ...overrides };
};

const DEFAULT_CONFIG_MOCK: IConfig = {
  org_info: {
    org_name: "fleet",
    org_logo_url: "",
    org_logo_url_light_background: "",
    contact_url: "https://fleetdm.com/company/contact",
  },
  server_settings: {
    server_url: "https://localhost:8080",
    live_query_disabled: false,
    enable_analytics: true,
    deferred_save_host: false,
    query_reports_disabled: false,
    scripts_disabled: false,
    ai_features_disabled: false,
  },
  smtp_settings: {
    enable_smtp: false,
    configured: false,
    sender_address: "",
    server: "",
    port: 587,
    authentication_type: "authtype_username_password",
    user_name: "",
    password: "********",
    enable_ssl_tls: true,
    authentication_method: "authmethod_plain",
    domain: "",
    verify_ssl_certs: true,
    enable_start_tls: true,
  },
  sso_settings: {
    entity_id: "",
    issuer_uri: "",
    metadata: "",
    metadata_url: "",
    idp_name: "",
    idp_image_url: "",
    enable_sso: false,
    enable_sso_idp_login: false,
    enable_jit_provisioning: false,
    enable_jit_role_sync: false,
  },
  host_expiry_settings: {
    host_expiry_enabled: false,
    host_expiry_window: 0,
  },
  activity_expiry_settings: {
    activity_expiry_enabled: true,
    activity_expiry_window: 90,
  },
  agent_options: "",
  license: {
    tier: "free",
    expiration: "0001-01-01T00:00:00Z",
    device_count: 4,
    note: "",
    organization: "",
  },
  webhook_settings: {
    host_status_webhook: {
      enable_host_status_webhook: true,
      destination_url: "https://server.com",
      host_percentage: 5,
      days_count: 7,
    },
    failing_policies_webhook: {
      enable_failing_policies_webhook: true,
      destination_url: "https://server.com",
      policy_ids: [1, 2, 3],
      host_batch_size: 1000,
    },
    vulnerabilities_webhook: {
      enable_vulnerabilities_webhook: true,
      destination_url: "https://server.com",
      host_batch_size: 1000,
    },
    activities_webhook: {
      enable_activities_webhook: true,
      destination_url: "https://server.com",
    },
  },
  integrations: {
    jira: [],
    zendesk: [],
    google_calendar: [],
  },
  logging: {
    debug: false,
    json: false,
    result: {
      plugin: "filesystem",
      config: {
        status_log_file:
          "/var/folders/xh/bxm1d2615tv3vrg4zrxq540h0000gn/T/osquery_status",
        result_log_file:
          "/var/folders/xh/bxm1d2615tv3vrg4zrxq540h0000gn/T/osquery_result",
        enable_log_rotation: false,
        enable_log_compression: false,
      },
    },
    status: {
      plugin: "filesystem",
      config: {
        status_log_file:
          "/var/folders/xh/bxm1d2615tv3vrg4zrxq540h0000gn/T/osquery_status",
        result_log_file:
          "/var/folders/xh/bxm1d2615tv3vrg4zrxq540h0000gn/T/osquery_result",
        enable_log_rotation: false,
        enable_log_compression: false,
      },
    },
    audit: {
      plugin: "",
      config: null,
    },
  },
  update_interval: {
    osquery_detail: 3600000000000,
    osquery_policy: 3600000000000,
  },
  vulnerabilities: {
    cpe_database_url: "",
    current_instance_checks: "auto",
    cve_feed_prefix_url: "",
    databases_path: "",
    disable_data_sync: false,
    periodicity: 3600000000000,
    recent_vulnerability_max_age: 2592000000000000,
  },
  sandbox_enabled: false,
  features: {
    enable_host_users: true,
    enable_software_inventory: true,
  },
  fleet_desktop: { transparency_url: "https://fleetdm.com/transparency" },
<<<<<<< HEAD
  mdm: {
    enable_disk_encryption: false,
    windows_enabled_and_configured: true,
    apple_bm_default_team: "Apples",
    apple_bm_enabled_and_configured: true,
    apple_bm_terms_expired: false,
    enabled_and_configured: true,
    macos_updates: {
      minimum_version: "",
      deadline: "",
    },
    ios_updates: {
      minimum_version: "",
      deadline: "",
    },
    ipados_updates: {
      minimum_version: "",
      deadline: "",
    },
    macos_settings: {
      custom_settings: null,
      enable_disk_encryption: false,
    },
    macos_setup: {
      bootstrap_package: "",
      enable_end_user_authentication: false,
      macos_setup_assistant: null,
      enable_release_device_manually: false,
    },
    macos_migration: {
      enable: false,
      mode: "",
      webhook_url: "",
    },
    windows_updates: {
      deadline_days: null,
      grace_period_days: null,
    },
    end_user_authentication: {
      entity_id: "",
      issuer_uri: "",
      metadata: "",
      metadata_url: "",
      idp_name: "",
    },
  },
=======
  mdm: createMockMdmConfig(),
>>>>>>> 95fc48c1
};

const createMockConfig = (overrides?: Partial<IConfig>): IConfig => {
  return { ...DEFAULT_CONFIG_MOCK, ...overrides };
};

export default createMockConfig;<|MERGE_RESOLUTION|>--- conflicted
+++ resolved
@@ -181,56 +181,7 @@
     enable_software_inventory: true,
   },
   fleet_desktop: { transparency_url: "https://fleetdm.com/transparency" },
-<<<<<<< HEAD
-  mdm: {
-    enable_disk_encryption: false,
-    windows_enabled_and_configured: true,
-    apple_bm_default_team: "Apples",
-    apple_bm_enabled_and_configured: true,
-    apple_bm_terms_expired: false,
-    enabled_and_configured: true,
-    macos_updates: {
-      minimum_version: "",
-      deadline: "",
-    },
-    ios_updates: {
-      minimum_version: "",
-      deadline: "",
-    },
-    ipados_updates: {
-      minimum_version: "",
-      deadline: "",
-    },
-    macos_settings: {
-      custom_settings: null,
-      enable_disk_encryption: false,
-    },
-    macos_setup: {
-      bootstrap_package: "",
-      enable_end_user_authentication: false,
-      macos_setup_assistant: null,
-      enable_release_device_manually: false,
-    },
-    macos_migration: {
-      enable: false,
-      mode: "",
-      webhook_url: "",
-    },
-    windows_updates: {
-      deadline_days: null,
-      grace_period_days: null,
-    },
-    end_user_authentication: {
-      entity_id: "",
-      issuer_uri: "",
-      metadata: "",
-      metadata_url: "",
-      idp_name: "",
-    },
-  },
-=======
   mdm: createMockMdmConfig(),
->>>>>>> 95fc48c1
 };
 
 const createMockConfig = (overrides?: Partial<IConfig>): IConfig => {
