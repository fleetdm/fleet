resource "aws_elasticache_replication_group" "default" {
  availability_zones            = ["us-east-2a", "us-east-2b", "us-east-2c"]
  engine                        = "redis"
  parameter_group_name          = aws_elasticache_parameter_group.default.id
  subnet_group_name             = module.vpc.elasticache_subnet_group_name
  security_group_ids            = [aws_security_group.redis.id, aws_security_group.backend.id]
  replication_group_id          = "fleetdm-redis"
  number_cache_clusters         = 3
  node_type                     = "cache.m6g.large"
  engine_version                = "5.0.6"
  port                          = "6379"
  snapshot_retention_limit      = 0
  automatic_failover_enabled    = true
<<<<<<< HEAD
  at_rest_encryption_enabled    = true
  transit_encryption_enabled    = true
=======
  at_rest_encryption_enabled    = false #tfsec:ignore:aws-elasticache-enable-at-rest-encryption
  transit_encryption_enabled    = false #tfsec:ignore:aws-elasticache-enable-in-transit-encryption
>>>>>>> d0f6c9e3
  apply_immediately             = true
  replication_group_description = "fleetdm-redis"

}

resource "aws_elasticache_parameter_group" "default" { #tfsec:ignore:aws-vpc-add-description-to-security-group-rule
  name   = "fleetdm-redis-foobar"
  family = "redis5.0"

  parameter {
    name  = "client-output-buffer-limit-pubsub-hard-limit"
    value = "0"
  }
  parameter {
    name  = "client-output-buffer-limit-pubsub-soft-limit"
    value = "0"
  }
}

resource "aws_security_group" "redis" { #tfsec:ignore:aws-cloudwatch-log-group-customer-key tfsec:ignore:aws-vpc-add-description-to-security-group
  name   = local.security_group_name
  description = "Security group for Redis"
  vpc_id = module.vpc.vpc_id
}

locals {
  security_group_name = "${local.prefix}-elasticache-redis"
}

<<<<<<< HEAD
resource "aws_security_group_rule" "ingress" {
  description       = "Redis from private VPC"
=======
resource "aws_security_group_rule" "ingress" { #tfsec:ignore:aws-vpc-add-description-to-security-group-rule
>>>>>>> d0f6c9e3
  type              = "ingress"
  from_port         = "6379"
  to_port           = "6379"
  protocol          = "tcp"
  cidr_blocks       = module.vpc.private_subnets_cidr_blocks
  security_group_id = aws_security_group.redis.id
}

<<<<<<< HEAD
resource "aws_security_group_rule" "egress" {
  description       = "Redis VPC egress"
=======
resource "aws_security_group_rule" "egress" { #tfsec:ignore:aws-vpc-add-description-to-security-group-rule
>>>>>>> d0f6c9e3
  type              = "egress"
  from_port         = 0
  to_port           = 0
  protocol          = "-1"
<<<<<<< HEAD
  // Egress filtering is not currently provided by our Terraform templates.
  cidr_blocks       = ["0.0.0.0/0"] #tfsec:ignore:aws-vpc-no-public-egress-sgr:exp:2022-10-01
=======
  cidr_blocks       = ["0.0.0.0/0"] #tfsec:ignore:aws-vpc-no-public-egress-sgr
>>>>>>> d0f6c9e3
  security_group_id = aws_security_group.redis.id
}<|MERGE_RESOLUTION|>--- conflicted
+++ resolved
@@ -11,13 +11,8 @@
   port                          = "6379"
   snapshot_retention_limit      = 0
   automatic_failover_enabled    = true
-<<<<<<< HEAD
   at_rest_encryption_enabled    = true
   transit_encryption_enabled    = true
-=======
-  at_rest_encryption_enabled    = false #tfsec:ignore:aws-elasticache-enable-at-rest-encryption
-  transit_encryption_enabled    = false #tfsec:ignore:aws-elasticache-enable-in-transit-encryption
->>>>>>> d0f6c9e3
   apply_immediately             = true
   replication_group_description = "fleetdm-redis"
 
@@ -47,12 +42,9 @@
   security_group_name = "${local.prefix}-elasticache-redis"
 }
 
-<<<<<<< HEAD
 resource "aws_security_group_rule" "ingress" {
   description       = "Redis from private VPC"
-=======
 resource "aws_security_group_rule" "ingress" { #tfsec:ignore:aws-vpc-add-description-to-security-group-rule
->>>>>>> d0f6c9e3
   type              = "ingress"
   from_port         = "6379"
   to_port           = "6379"
@@ -61,21 +53,14 @@
   security_group_id = aws_security_group.redis.id
 }
 
-<<<<<<< HEAD
 resource "aws_security_group_rule" "egress" {
   description       = "Redis VPC egress"
-=======
 resource "aws_security_group_rule" "egress" { #tfsec:ignore:aws-vpc-add-description-to-security-group-rule
->>>>>>> d0f6c9e3
   type              = "egress"
   from_port         = 0
   to_port           = 0
   protocol          = "-1"
-<<<<<<< HEAD
   // Egress filtering is not currently provided by our Terraform templates.
   cidr_blocks       = ["0.0.0.0/0"] #tfsec:ignore:aws-vpc-no-public-egress-sgr:exp:2022-10-01
-=======
-  cidr_blocks       = ["0.0.0.0/0"] #tfsec:ignore:aws-vpc-no-public-egress-sgr
->>>>>>> d0f6c9e3
   security_group_id = aws_security_group.redis.id
 }