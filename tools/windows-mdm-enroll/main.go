--- conflicted
+++ resolved
@@ -15,17 +15,13 @@
 	)
 	flag.Parse()
 
-<<<<<<< HEAD
 	if *unenroll {
-		err := update.RunMicrosoftMDMUnenrollment(update.MicrosoftMDMEnrollmentArgs{})
+		err := update.RunWindowsMDMUnenrollment(update.WindowsMDMEnrollmentArgs{})
 		fmt.Println("unenrollment: ", err)
 		return
 	}
 
-	err := update.RunMicrosoftMDMEnrollment(update.MicrosoftMDMEnrollmentArgs{
-=======
 	err := update.RunWindowsMDMEnrollment(update.WindowsMDMEnrollmentArgs{
->>>>>>> 31dfcc1e
 		DiscoveryURL: *discoveryURL,
 		HostUUID:     *hostUUID,
 	})
