--- conflicted
+++ resolved
@@ -24,7 +24,6 @@
 fi
 
 SYSTEMS=${SYSTEMS:-macos linux windows}
-GOARCH=${GOARCH:-amd64}
 NUDGE_VERSION=stable
 SWIFT_DIALOG_MACOS_APP_VERSION=2.2.1
 SWIFT_DIALOG_MACOS_APP_BUILD_VERSION=4591
@@ -65,24 +64,16 @@
     goarch_value="" # leave it empty to use the default for the system
     if [[ $system == "macos" ]]; then
         goose_value="darwin"
-	# for all platforms except Darwin, GOARCH is hardcoded to amd64 to
+	# for all platforms except Darwin, GOARCH defaults to amd64 to
 	# prevent cross compilation issues when building macOS arm64 binaries
 	# from Linux (CGO + libraries are required)
-	goarch_value="amd64"
+	goarch_value=${GOARCH:-amd64}
     fi
     orbit_target=orbit-$system
     if [[ $system == "windows" ]]; then
         orbit_target="${orbit_target}.exe"
     fi
 
-<<<<<<< HEAD
-    # Compile the latest version of orbit from source.
-    GOOS=$goose_value GOARCH=$GOARCH go build -ldflags="-X github.com/fleetdm/fleet/v4/orbit/pkg/build.Version=42" -o $orbit_target ./orbit/cmd/orbit
-
-    # If macOS and CODESIGN_IDENTITY is defined, sign the executable.
-    if [[ $system == "macos" && -n "$CODESIGN_IDENTITY" ]]; then
-        codesign -s "$CODESIGN_IDENTITY" -i com.fleetdm.orbit -f -v --timestamp --options runtime $orbit_target
-=======
     # compiling a macOS-arm64 binary requires CGO and a macOS computer (for
     # Apple keychain, some tables, etc), if this is the case, compile an
     # universal binary.
@@ -94,7 +85,6 @@
        go run ./orbit/tools/build/build.go
     else
       GOOS=$goose_value GOARCH=$goarch_value go build -ldflags="-X github.com/fleetdm/fleet/v4/orbit/pkg/build.Version=42" -o $orbit_target ./orbit/cmd/orbit
->>>>>>> 09439279
     fi
 
     ./build/fleetctl updates add \
