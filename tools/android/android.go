--- conflicted
+++ resolved
@@ -98,13 +98,9 @@
 		applicationsGet(mgmt, *enterpriseID, flag.Arg(0))
 	case cmdPoliciesList:
 		policiesList(mgmt, *enterpriseID)
-<<<<<<< HEAD
-	case cmdDevicesList:
-=======
 	case "policies.delete":
 		policiesDelete(mgmt, *enterpriseID, *policyID)
-	case "devices.list":
->>>>>>> 902152b2
+	case cmdDevicesList:
 		devicesList(mgmt, *enterpriseID)
 	case cmdDevicesDelete:
 		devicesDelete(mgmt, *enterpriseID, *deviceID)
