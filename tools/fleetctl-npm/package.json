{
  "name": "fleetctl",
<<<<<<< HEAD
  "version": "v4.13.0",
=======
  "version": "v4.12.1",
>>>>>>> 61a4d03f
  "description": "Installer for the fleetctl CLI tool",
  "bin": {
    "fleetctl": "./run.js"
  },
  "repository": {
    "type": "git",
    "url": "https://github.com/fleetdm/fleet"
  },
  "author": "Fleet Developers",
  "license": "MIT",
  "bugs": {
    "url": "https://github.com/fleetdm/fleet/issues"
  },
  "homepage": "https://fleetdm.com",
  "dependencies": {
    "axios": "^0.21.2",
    "rimraf": "3.0.2",
    "tar": "^6.1.9"
  },
  "keywords": [
    "osquery",
    "security"
  ]
}<|MERGE_RESOLUTION|>--- conflicted
+++ resolved
@@ -1,10 +1,6 @@
 {
   "name": "fleetctl",
-<<<<<<< HEAD
   "version": "v4.13.0",
-=======
-  "version": "v4.12.1",
->>>>>>> 61a4d03f
   "description": "Installer for the fleetctl CLI tool",
   "bin": {
     "fleetctl": "./run.js"
