name: orbit_info
platforms:
  - darwin
  - linux
  - windows
description: Returns information about the orbit instance.
columns:
  - name: version
    type: text
    required: false
    description: Version of the orbit instance.
  - name: device_auth_token
    type: text
    required: false
    description: Current Fleet Desktop token in the instance.
  - name: enrolled
    type: text
    required: false
    description: Returns whether the Orbit instance is enrolled to Fleet (true/false).
  - name: last_recorded_error
    type: text
    required: false
    description: Last recorded error in Orbit.
  - name: orbit_channel
    type: text
    required: false
    description: The Update Framework update channel used for the orbit executable.
  - name: osqueryd_channel
    type: text
    required: false
    description: The Update Framework update channel used for the osqueryd executable.
  - name: desktop_channel
    type: text
    required: false
    description: The Update Framework update channel used for the Fleet Desktop executable.
  - name: desktop_version
    type: text
    required: false
    description: The version of the fleet-desktop instance. Blank if fleet-desktop is not installed.
  - name: uptime
    type: bigint
    required: false
    description: Uptime of the orbit process in seconds.
<<<<<<< HEAD
notes: This table is not a core osquery table. It is included as part of Fleet's agent ([fleetd](https://fleetdm.com/docs/get-started/anatomy#fleetd)).
=======
  - name: scripts_enabled
    type: integer
    required: false
    description: 1 if running scripts is enabled, 0 if disabled.
notes: This table is not a core osquery table. It is included as part of [Fleetd](https://fleetdm.com/docs/using-fleet/orbit), the osquery manager from Fleet. Fleetd can be built with [fleetctl](https://fleetdm.com/docs/using-fleet/adding-hosts#osquery-installer).
>>>>>>> 8fd807be
evented: false<|MERGE_RESOLUTION|>--- conflicted
+++ resolved
@@ -41,13 +41,9 @@
     type: bigint
     required: false
     description: Uptime of the orbit process in seconds.
-<<<<<<< HEAD
-notes: This table is not a core osquery table. It is included as part of Fleet's agent ([fleetd](https://fleetdm.com/docs/get-started/anatomy#fleetd)).
-=======
   - name: scripts_enabled
     type: integer
     required: false
     description: 1 if running scripts is enabled, 0 if disabled.
-notes: This table is not a core osquery table. It is included as part of [Fleetd](https://fleetdm.com/docs/using-fleet/orbit), the osquery manager from Fleet. Fleetd can be built with [fleetctl](https://fleetdm.com/docs/using-fleet/adding-hosts#osquery-installer).
->>>>>>> 8fd807be
+notes: This table is not a core osquery table. It is included as part of Fleet's agent ([fleetd](https://fleetdm.com/docs/get-started/anatomy#fleetd)).
 evented: false