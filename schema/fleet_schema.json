--- conflicted
+++ resolved
@@ -30,12 +30,8 @@
   },
   {
     "name": "arp_cache",
-<<<<<<< HEAD
-    "examples": "List the content of the ARP cache. On systems located in an office or datacenter, you can use this to watch for network attacks by checking for gateway IPs that do not have the expected MAC address. This could indicate an [ARP spoofing](https://en.wikipedia.org/wiki/ARP_spoofing) attack, in which an attacker that controls a system on the LAN attempts to funnel all remote traffic through it so they can inspect it.\n```\nSELECT address, interface, mac FROM arp_cache;\n```",
+    "examples": "List the content of the ARP cache.\n```\nSELECT address, interface, mac FROM arp_cache;\n```\nOn systems located in an office or datacenter, you can use this to watch for network attacks by checking for gateway IPs that do not have the expected MAC address. This could indicate an [ARP spoofing](https://en.wikipedia.org/wiki/ARP_spoofing) attack, in which an attacker that controls a system on the LAN attempts to funnel all remote traffic through it so they can inspect it.\n```\nSELECT * FROM arp_cache WHERE address IN (INSERT_GATEWAY_IPS) AND mac NOT IN (INSERT_EXPECTED_MAC_ADDRESSES);\n```\n",
     "notes": "* The first six digits of a MAC address is the [Organizationally Unique Identifier (OUI)](https://en.wikipedia.org/wiki/Organizationally_unique_identifier).\n* You can lookup the manufacturer and model via the MAC address using a tool like [wireshark OUI lookup](https://www.wireshark.org/tools/oui-lookup.html)."
-=======
-    "examples": "List the content of the ARP cache.\n```\nSELECT address, interface, mac FROM arp_cache;\n```\nOn systems located in an office or datacenter, you can use this to watch for network attacks by checking for gateway IPs that do not have the expected MAC address.\n```\nSELECT * FROM arp_cache WHERE address IN (INSERT_GATEWAY_IPS) AND mac NOT IN (INSERT_EXPECTED_MAC_ADDRESSES);\n```\n"
->>>>>>> c576b9de
   },
   {
     "name": "asl",
