[
  {
    "name": "account_policy_data",
<<<<<<< HEAD
    "examples": "Query the creation date of user accounts. You could also query the date of the last failed login attempt or password change.\n```\nSELECT strftime('%Y-%m-%d %H:%M:%S',creation_time,'unixepoch') AS creationdate FROM account_policy_data\n```\n\nSee each user's last password set date and number of failed logins since last successful login to detect any intrusion attempts.\n\n```SELECT \n    u.username\n    u.uid, \n    strftime('%Y-%m-%dT%H:%M:%S', a.password_last_set_time, 'unixepoch') AS password_last_set_time,\n    a.failed_login_count,\n    strftime('%Y-%m-%dT%H:%M:%S', a.failed_login_timestamp, 'unixepoch') AS failed_login_timestamp\nFROM account_policy_data AS a\nCROSS JOIN users AS u USING (uid)\nORDER BY password_last_set_time ASC\n;\n```"
=======
    "examples": "Query the creation date of user accounts. You could also query the date of the last failed login attempt or password change.\n```\nSELECT strftime('%Y-%m-%d %H:%M:%S',creation_time,'unixepoch') AS creationdate FROM account_policy_data;\n```"
  },
  {
    "name": "ad_config",
    "examples": "See the domain, if any, that the Mac is bound to.\n```\nSELECT domain FROM ad_config;\n```"
>>>>>>> e453bac5
  },
  {
    "name": "alf",
    "examples": "See the state of the Application Layer Firewall on a Mac. A result of 0 means it is disabled, 1 means it is enabled, and 2 means it is enabled and blocking all inbound connections. See our standard query library for an example policy query using this.\n```\nSELECT global_state FROM alf;\n```"
  },
  {
    "name": "alf_exceptions",
    "examples": "List applications that are able to receive inbound connections across the firewall. This is useful when looking to see if vulnerable software is exposed to networks. \n```\nSELECT * FROM alf_exceptions\n```"
  },
  {
    "name": "app_schemes",
    "examples": "List applications that have registered the URL scheme \"mailto\" to handle email links.\n```\nSELECT * FROM app_schemes WHERE scheme='mailto';\n```"
  },
  {
    "name": "apps",
    "examples": "See the last time applications were used. Useful to know if a vulnerable application is being used as well as for licensing purposes.\n```\nSELECT *, strftime('%Y-%m-%d %H:%M:%S',last_opened_time,'unixepoch') as LastUseDate FROM apps WHERE last_opened_time!='-1.0';\n```"
  },
  {
    "name": "arp_cache",
    "examples": "List the content of the ARP cache. On systems located in an office or datacenter, you can use this to watch for network attacks by checking for gateway IPs that do not have the expected MAC address.\n```\nSELECT address, interface, mac FROM arp_cache;\n```"
  },
  {
    "name": "authorization_mechanisms",
    "examples": "Discover privileged macOS authorization mechanisms, which could include third party software. Finding third party software using this means it is likely an important piece of software that should be kept very up to date.\n```\nSELECT * FROM authorization_mechanisms WHERE privileged='true';\n```"
  },
  {
    "name": "authorizations",
    "examples": "See macOS authorizations that have been modified since their creation. Useful for threat hunting.\n```\nSELECT * FROM authorizations WHERE created!=modified;\n```"
  },
  {
    "name": "azure_instance_metadata",
    "examples": "See in which Azure location a VM is located\n```\nSELECT location FROM azure_instance_metadata;\n```"
  },
  {
    "name": "azure_instance_tags",
    "examples": "List the tags assigned to an Azure VM\n```\nSELECT key, value FROM azure_instance_tags;\n```"
  },
  {
    "name": "browser_plugins",
    "examples": "See classic browser plugins (C/NPAPI) installed by users. These plugins have been deprecated for a long time, so this query will usually not return anything.\n```\nSELECT bp.name, bp.identifier, bp.version FROM browser_plugins bp JOIN users u on bp.uid = u.uid ;\n```"
  },
  {
    "name": "curl_certificate",
    "examples": "Identify the certificates being served to osquery clients. This can allow you to detect machines that are behind a proxy or firewall attempting to decrypt TLS, maliciously or not.\n```\nSELECT issuer_organization, signature, sha256_fingerprint FROM curl_certificate WHERE hostname='google.com';\n```"
  },
  {
    "name": "etc_hosts",
    "examples": "Identify host\"name\"s pointed to IP addresses using the hosts file. This technique is often abused by malware, but can also indicate services that do not have proper DNS configuration to be reached from workstations.\n```\nSELECT * FROM etc_hosts WHERE address!='127.0.0.1' AND address!='::1' AND address!='255.255.255.255';\n```",
    "columns": [
      {
        "name": "pid_with_namespace",
        "platforms": ["linux"]
      }
    ]
  },
  {
    "name": "block_devices",
    "examples": "Identify USB storage in use\n```\nSELECT * FROM block_devices WHERE type='USB';\n```"
  },
  {
    "name": "carbon_black_info",
    "examples": "See systems running Carbon Black but which have protection disabled.\n```\nSELECT * FROM carbon_black_info WHERE protection_disabled='1';\n```"
  },
  {
    "name": "certificates",
    "examples": "Replace 1QAZ2WSX with your Apple Developer ID, if you have one. This query will then let you identify Macs that have a copy of your code signing and notarization certificates.\n```\nSELECT * FROM certificates WHERE common_\"name\" LIKE '%%1QAZ2SWX%%';\n```",
    "columns": [
      {
        "name": "sid",
        "platforms": ["windows"]
      },
      {
        "name": "store_location",
        "platforms": ["windows"]
      },
      {
        "name": "store",
        "platforms": ["windows"]
      },
      {
        "name": "username",
        "platforms": ["windows"]
      },
      {
        "name": "store_id",
        "platforms": ["windows"]
      },
      {
        "name": "issuer2",
        "platforms": ["linux", "darwin"]
      },
      {
        "name": "subject2",
        "platforms": ["linux", "darwin"]
      }
    ]
  },
  {
    "name": "cpu_time",
    "examples": "Identify overworked CPUs using a ratio of system to user CPU usage. Here, a ratio of 2 was arbitrarily chosen.\n```\nSELECT * FROM cpu_time WHERE user/system>2;\n```"
  },
  {
    "name": "cups_destinations",
    "examples": "Identify the types of printers connected to computers. This query works for both network and local printers.\n```\nSELECT * FROM cups_destinations WHERE option_\"name\"='printer-info';\n```"
  },
  {
    "name": "cups_jobs",
    "examples": "See what file format are being printed to what printer. This is useful for identifying systems that print a lot, which can help you ensure they have access to faster printers. Using this table, you could also highlight slow print jobs that might benefit from troubleshooting.\n```\nSELECT destination, format, strftime('%Y-%m-%d %H:%M:%S',creation_time,'unixepoch') AS creationDate FROM cups_jobs;\n```"
  },
  {
    "name": "cpuid",
    "examples": "Identify Intel powered Macs that support a specific Intel CPU feature, such as sgx1.\n```\nSELECT * from cpuid WHERE feature='sgx1';\n```"
  },
  {
    "name": "file",
    "examples": "List zip files in the downloads folder as well as their associated sha256 hash.\n```\nSELECT f.path, h.sha256 FROM file f JOIN hash h ON f.path = h.path WHERE f.path LIKE '/Users/%/Downloads/%%.zip';\n```"
  },
  {
    "name": "device_firmware",
    "examples": "Identify the firmware version of hardware on a Mac, such as the SSD controller in this case. Older versions might indicate a problem with software updates, and this information can be useful when troubleshooting various issues.\n```\nSELECT * FROM device_firmware WHERE device='AppleANS3NVMeController';\n```"
  },
  {
    "name": "disk_encryption",
    "examples": "A policy query to check if Filevault disk encryption is enabled on a Mac.\n```\nSELECT 1 FROM disk_encryption WHERE user_uuid IS NOT '' AND filevault_status = 'on' LIMIT 1;\n```",
    "columns": [
      {
        "name": "uid",
        "platforms": ["darwin"]
      },
      {
        "name": "user_uuid",
        "platforms": ["darwin"]
      },
      {
        "name": "filevault_status",
        "platforms": ["darwin"]
      }
    ]
  },
  {
    "name": "disk_events",
    "examples": "This is an evented table, and as such, is more useful if you are sending osquery logs to a SIEM or other centralized destination via Fleet. Events must be enabled. This query will contain the list of all actions related to connecting and removing disks, including SMB drives and USB storage, which can be very useful for investigative purposes.\n```\nSELECT * FROM disk_events;\n```"
  },
  {
    "name": "event_taps",
    "examples": "Identify processes that have a tap into the system, such as access to keystrokes, and view details on the executable including signature status, team identifier if signed and the authority that emitted the signing certificate. This can be used to detect keyloggers and other malicious applications.\n```\nSELECT t.event_tapped, s.identifier, s.signed, s.team_identifier, s.authority FROM event_taps t JOIN processes p ON p.pid = t.tapping_process JOIN signature s on s.path = p.path WHERE s.identifier !='com.apple.ViewBridgeAuxiliary' AND s.identifier !='com.apple.universalaccessd' AND s.identifier !='com.apple.accessibility.AXVisualSupportAgent';\n```"
  },
  {
    "name": "gatekeeper",
    "examples": "Policy query to check that Gatekeeper is enabled\n```\nSELECT 1 FROM gatekeeper WHERE assessments_enabled = 1;\n```"
  },
  {
    "name": "homebrew_packages",
    "examples": "Check the version of a package installed via homebrew. This example checks the version of ffmeg, which should be replaced by the actual package you want to check for. This is useful for finding problematic or vulnerable installs, though Fleet will detect vulnerable packages automatically.\n```\nSELECT version FROM homebrew_packages WHERE name = 'ffmpeg';\n```"
  },
  {
    "name": "groups",
    "examples": "See all groups with the IsHidden OpenDirectory attribute\n```\nSELECT * FROM groups WHERE is_hidden='1';\n```",
    "columns": [
      {
        "name": "group_sid",
        "platforms": ["windows"]
      },
      {
        "name": "comment",
        "platforms": ["windows"]
      },
      {
        "name": "is_hidden",
        "platforms": ["darwin"]
      },
      {
        "name": "pid_with_namespace",
        "platforms": ["linux"]
      }
    ],
    "notes": "* On Windows, `gid` and `gid_signed` are always the same"
  },
  {
    "name": "hash",
    "examples": "List zip files in the downloads folder as well as their associated sha256 hash.\n```\nSELECT f.path, h.sha256 FROM file f JOIN hash h ON f.path = h.path WHERE f.path LIKE '/Users/%/Downloads/%%.zip';\n```",
    "columns": [
      {
        "name": "pid_with_namespace",
        "platforms": ["linux"]
      },
      {
        "name": "mount_namespace_id",
        "platforms": ["linux"]
      }
    ]
  },
  {
    "name": "interface_addresses",
    "examples": "Find all interfaces that have a public Internet IP. This query filters out all RFC1918 IPv4 addresses as well as IPv6 localhost.\n```\nSELECT * FROM interface_addresses WHERE address NOT LIKE '192.168%%' AND address NOT LIKE '172.16%%' AND address NOT LIKE '172.17%%' AND address NOT LIKE '172.18%%' AND address NOT LIKE '172.19%%' AND address NOT LIKE '172.20%%' AND address NOT LIKE '172.21%%' AND address NOT LIKE '172.22%%' AND address NOT LIKE '172.23%%' AND address NOT LIKE '10.%%'  AND address NOT LIKE '127.%%' AND address IS NOT NULL AND address IS NOT ' ' AND address IS NOT '' AND address IS NOT '::1' AND mask IS NOT 'ffff:ffff:ffff:ffff::';\n```",
    "columns": [
      {
        "name": "friendly_name",
        "platforms": ["windows"]
      }
    ]
  },
  {
    "name": "interface_ipv6",
    "examples": "Identify interfaces using IPv6 with forwarding enabled.\n```\nSELECT interface FROM interface_ipv6 WHERE forwarding_enabled='1';\n```"
  },
  {
    "name": "iokit_devicetree",
    "examples": "List the components in a Mac's device tree\n```\nSELECT * from iokit_devicetree;\n```"
  },
  {
    "name": "iokit_registry",
    "examples": "Identify devices with a Yubikey connected. The name will also contain the protocols supported by the key, such as FIDO.\n```\nSELECT * from iokit_registry WHERE name LIKE 'Yubi%';\n```"
  },
  {
    "name": "kernel_extensions",
    "examples": "Identify third-party kernel extensions.\n```\nSELECT * FROM kernel_extensions WHERE name NOT LIKE 'com.apple%' AND name NOT LIKE '__kernel__';\n```"
  },
  {
    "name": "kernel_info",
    "examples": "See the kernel version running\n```\nSELECT version FROM kernel_info;\n```"
  },
  {
    "name": "kernel_panics",
    "examples": "Look for kernel panics and see which module was last loaded before they happened.\n```\nSELECT os_version, name, time, system_model, last_loaded FROM kernel_panics;\n```"
  },
  {
    "name": "keychain_acls",
    "examples": "Identify keychain items with permissions granted to Applications at the system or user level.SELECT * FROM keychain_acls WHERE path LIKE '/System/Applications/%%' OR path LIKE '/Users/%%/Applications/%%';\n```\nSELECT * FROM keychain_acls WHERE path LIKE '/System/Applications/%%' OR path LIKE '/Users/%%/Applications/%%';\n```"
  },
  {
    "name": "keychain_items",
    "examples": "Identify Macs that contain certificates related to Apple application signing and notarization. (replace with your Apple Developer ID string)\n```\nSELECT * FROM keychain_items WHERE label LIKE '%8EHZ83LZNU%';\n```"
  },
  {
    "name": "last",
    "examples": "System logins and logouts with formatted time.\n```\nSELECT strftime('%Y-%m-%d %H:%M:%S',time,'unixepoch') AS formatted_time, username, pid, type  FROM last WHERE tty='console'; \n```"
  },
  {
    "name": "launchd",
    "examples": "List launch daemons that run an application in the Applications directory.\n```\nSELECT * FROM launchd WHERE program LIKE '/Applications/%%' OR program LIKE '/Users/%%/Applications/%%';\n```"
  },
  {
    "name": "managed_policies",
    "examples": "Check if critical software update installation is enabled via a profile (1 = enabled)\n```\nSELECT name, value FROM managed_policies WHERE domain='com.apple.SoftwareUpdate' AND name='CriticalUpdateInstall' LIMIT 1;\n```"
  },
  {
    "name": "mdls",
    "examples": "Identify hidden files that have been indexed by Spotlight. This could reveal files that were recently deleted and are still in the Spotlight database.\n```\nSELECT * FROM mdls WHERE path LIKE '/Users/g/%%' AND key='kMDItemFSIsExtensionHidden' AND value='true';\n```"
  },
  {
    "name": "nfs_shares",
    "examples": "List shares exported via NFS on Macs, and if they are read only (readonly=1) or not.\n```\nSELECT share, readonly FROM nfs_shares;\n```"
  },
  {
    "name": "wifi_networks",
    "examples": "Find WiFi networks configured on Macs that are unencrypted and require a captive portal. This can be useful to understand how much people use laptops in hotels, airports and other environments, and is a good indicator that tools such as DNS-over-HTTPS would improve privacy of connectivity.\n```\nSELECT network_name FROM wifi_networks WHERE security_type='Open' AND captive_portal='1';\n```"
  },
  {
    "name": "wifi_status",
    "examples": "See the current speed of the WiFi connection, in megabits per second.\n```\nSELECT transmit_rate FROM wifi_status;\n```"
  },
  {
    "name": "wifi_survey",
    "examples": "Count the amount of wireless networks visible to the computer.\n```\nSELECT COUNT ( DISTINCT network_name ) AS \"Number of wireless networks visible\"  FROM wifi_survey;\n```"
  },
  {
    "name": "load_average",
    "examples": "Find computers with a load average of 3.5 or higher over the last 15 minutes.\n```\nSELECT average from load_average WHERE period='15m' AND average>=3.5;\n```"
  },
  {
    "name": "location_services",
    "examples": "If this query returns a 1 in the enabled column, location services are enabled on this Mac.\n```\nSELECT enabled from location_services;\n```"
  },
  {
    "name": "mounts",
    "examples": "If this query returns a 1 in the enabled column, location services are enabled on this Mac.\n```\nSELECT enabled from location_services;\n```"
  },
  {
    "name": "nvram",
    "examples": "If a Mac had a sleep failure, this query will return the reason for it.\n```\nSELECT name, value FROM nvram WHERE name='SleepWakeFailureString';\n```"
  },
  {
    "name": "osquery_events",
    "examples": "Identify osquery event types which have no subscriber.\n```\nSELECT * from osquery_events WHERE subscriptions='0';\n```"
  },
  {
    "name": "osquery_extensions",
    "examples": "Identify osquery extensions in use that are not part of osquery core.\n```\nSELECT name, path from osquery_extensions WHERE type IS NOT 'core';\n```"
  },
  {
    "name": "osquery_flags",
    "examples": "If disable_events has a value of false, events are enabled.\n```\nSELECT description, name, value FROM osquery_flags WHERE name='disable_events';\n```"
  },
  {
    "name": "osquery_info",
    "examples": "See the version of the currently running osquery.\n```\nSELECT version FROM osquery_info; \n```"
  },
  {
    "name": "osquery_packs",
    "examples": "See query packs currently active on osquery.\n```\nSELECT name FROM osquery_packs WHERE active='1';\n```"
  },
  {
    "name": "osquery_registry",
    "examples": "See the list of tables available on this instance of osquery.\n```\nSELECT DISTINCT name FROM osquery_registry;\n```"
  },
  {
    "name": "osquery_schedule",
    "examples": "Identify scheduled queries that have been denylisted by the osquery watchdog. This could indicate queries that required a lot of resources to be executed. They will not be executed again until osquery restarts.\n```\nSELECT name, query FROM osquery_schedule WHERE denylisted='1';\n```"
  },
  {
    "name": "package_bom",
    "examples": "List the bill of materials of a package. The receipts directory contains packages to installed applications.\n```\nSELECT * FROM package_bom WHERE path='/private/var/db/receipts/com.yubico.ykman.bom';\n```"
  },
  {
    "name": "package_install_history",
    "examples": "See a list of packages installed in the last week.\n```\nSELECT name, version, source,  datetime(time,'unixepoch') AS install_time from package_install_history WHERE install_time >= datetime('now','-7 days');\n```"
  },
  {
    "name": "package_receipts",
    "examples": "List the location of receipt files related to installed packages.\n```\nSELECT * FROM package_receipts;\n```"
  },
  {
    "name": "platform_info",
    "examples": "See version information about the boot system, such as iBoot on Apple Silicon\n```\nSELECT version FROM platform_info;\n```"
  },
  {
    "name": "plist",
    "examples": "Read the contents of a plist file, formatted into a table\n```\nSELECT key, subkey, value FROM plist WHERE path LIKE '/Users/%%/Library/Preferences/com.apple.Terminal.plist';\n```"
  },
  {
    "name": "process_envs",
    "examples": "See what PATH is configured as an environment variable.\n```\nSELECT DISTINCT value, key FROM process_envs WHERE key='PATH';\n```"
  },
  {
    "name": "process_memory_map",
    "examples": "See the memory ranges with write permissions assigned to processes.\n```\nSELECT * FROM process_memory_map WHERE permissions LIKE '%w%';\n```"
  },
  {
    "name": "process_open_files",
    "examples": "See what processes have which files open, for example, what processes are currently interacting with files with 1Password in their name?\n```\nSELECT f.path file_path, p.path process_path FROM process_open_files f JOIN processes p ON p.pid = f.pid WHERE f.path LIKE '%1Password%';\n```"
  },
  {
    "name": "running_apps",
    "examples": "List all running applications. Filter on is_active='1' to see the application that currently has focus.\n```\nSELECT * FROM running_apps;\n```"
  },
  {
    "name": "secureboot",
    "examples": "See the secure boot status (enabled or not) of Windows and Linux systems. You could create a policy looking for it to be set to 1.\n```\nSELECT secure_boot FROM secureboot;\n```"
  },
  {
    "name": "shared_folders",
    "examples": "List all shared folders except for the standard public ones.\n```\nSELECT * FROM shared_folders WHERE path NOT LIKE '/Users/%%/Public%';\n```"
  },
  {
    "name": "sharing_preferences",
    "examples": "Identify systems where any type of sharing is enabled. This table can be very useful for building policies for specific types of sharing.\n```\nSELECT * FROM sharing_preferences WHERE screen_sharing='1' OR file_sharing='1' OR printer_sharing='1' OR remote_login='1' OR remote_management='1' OR remote_apple_events='1' OR internet_sharing='1' OR bluetooth_sharing='1' OR disc_sharing='1' OR content_caching='1';\n```"
  },
  {
    "name": "signature",
    "examples": "Identify system extensions that are not managed via MDM and see their signature status.\n```\nSELECT se.identifier, se.bundle_path, se.category, se.state, s.signed FROM system_extensions se JOIN signature s on s.path = se.bundle_path WHERE se.mdm_managed='0';\n```"
  },
  {
    "name": "sip_config",
    "examples": "View the status of System Integrity Protection.\n```\nSELECT config_flag, enabled FROM sip_config WHERE config_flag='sip';\n```"
  },
  {
    "name": "smc_keys",
    "examples": "See if the temperature sensor on an Intel Mac is returning values. SMC values aren't officially documented and as such this table is useful if you are troubleshooting and digging into a specific hardware related issue.\n```\nSELECT * FROM smc_keys WHERE key='TC0P';\n```"
  },
  {
    "name": "startup_items",
    "examples": "List commands executed as user/logon startup items.\n```\nSELECT name, type FROM startup_items WHERE status='enabled';\n```"
  },
  {
    "name": "sudoers",
    "examples": "Identify systems where sudo is configured in a way to allow users to retain their existing environment variables, which is a security risk.\n```\nSELECT header, source, rule_details FROM sudoers WHERE rule_details='!env_reset';\n```"
  },
  {
    "name": "system_extensions",
    "examples": "Identify system extensions that are not managed via MDM and see their signature status.\n```\nSELECT se.identifier, se.bundle_path, se.category, se.state, s.signed FROM system_extensions se JOIN signature s on s.path = se.bundle_path WHERE se.mdm_managed='0';\n```"
  },
  {
    "name": "system_info",
    "examples": "See the CPU architecture of a machine as well as who made it and what its serial number is.\n```\nSELECT CPU_type, hardware_vendor, hardware_model, hardware_serial FROM system_info;\n```"
  },
  {
    "name": "temperature_sensors",
    "examples": "Identify systems with CPU temperature sensors above or equal to 90c.\n```\nSELECT name, celsius FROM temperature_sensors WHERE name LIKE 'CPU%' AND celsius>='90';\n```"
  },
  {
    "name": "time_machine_backups",
    "examples": "See the time of the latest backup. In environments where you want to encourage backups, this can be useful to remind users to perform them, and in environments where you do not allow backups, to detect that they are happening.\n```\nSELECT strftime('%Y-%m-%d %H:%M:%S',backup_date,'unixepoch') AS last_backup FROM time_machine_backups;\n```"
  },
  {
    "name": "time_machine_destinations",
    "examples": "If Time Machine is configured, see what destination it is configured to go to. \n```\nSELECT alias FROM time_machine_destinations;\n```"
  },
  {
    "name": "ulimit_info",
    "examples": "Check the stack size limit\n```\nSELECT * FROM ulimit_info WHERE type='stack';\n```"
  },
  {
    "name": "uptime",
    "examples": "See how long hosts that have been up for more than a month have been up. This could indicate systems that are not ephemeral as expected, or not being patched as frequently as they should be.\n```\nSELECT days FROM uptime WHERE days>='31'\n```"
  },
  {
    "name": "usb_devices",
    "examples": "Identify Yubikeys currently connected. The model field contains information about what authentication protocols the keys are configured to support. This table can be used to track any type of USB device.\n```\nSELECT model, vendor, version FROM usb_devices WHERE vendor='Yubico';\n```"
  },
  {
    "name": "virtual_memory_info",
    "examples": "Identify systems where memory swapping is occuring. These systems might benefit from more RAM.\n```\nSELECT * FROM virtual_memory_info WHERE swap_ins>'0';\n```"
  },
  {
    "name": "xprotect_entries",
    "examples": "Identify the Bundlore variants Xprotect protects the computer from\n```\nSELECT * FROM xprotect_entries WHERE name LIKE 'OSX.Bundlore%';\n```"
  },
  {
    "name": "xprotect_meta",
    "examples": "See the minimum version of specific components allowed by Xprotect. This usually means the previous versions have vulnerabilities that are being exploited at scale, or were exploited at scale at some point in time.\n```\nSELECT * FROM xprotect_meta WHERE min_version!='any';\n```"
  },
  {
    "name": "xprotect_reports",
    "examples": "See all Xprotect activity reports, if any are present. This indicates potentially malicious software was blocked by Xprotect.\n```\nSELECT * FROM xprotect_reports;\n```"
  },
  {
    "name": "interface_details",
    "columns": [
      {
        "name": "link_speed",
        "platforms": ["linux", "darwin"]
      },
      {
        "name": "pci_slot",
        "platforms": ["linux"]
      },
      {
        "name": "friendly_name",
        "platforms": ["windows"]
      },
      {
        "name": "description",
        "platforms": ["windows"]
      },
      {
        "name": "manufacturer",
        "platforms": ["windows"]
      },
      {
        "name": "connection_id",
        "platforms": ["windows"]
      },
      {
        "name": "connection_status",
        "platforms": ["windows"]
      },
      {
        "name": "enabled",
        "platforms": ["windows"]
      },
      {
        "name": "physical_adapter",
        "platforms": ["windows"]
      },
      {
        "name": "speed",
        "platforms": ["windows"]
      },
      {
        "name": "service",
        "platforms": ["windows"]
      },
      {
        "name": "dhcp_enabled",
        "platforms": ["windows"]
      },
      {
        "name": "dhcp_lease_expires",
        "platforms": ["windows"]
      },
      {
        "name": "dhcp_lease_obtained",
        "platforms": ["windows"]
      },
      {
        "name": "dhcp_server",
        "platforms": ["windows"]
      },
      {
        "name": "dns_domain",
        "platforms": ["windows"]
      },
      {
        "name": "dns_domain_suffix_search_order",
        "platforms": ["windows"]
      },
      {
        "name": "dns_host_name",
        "platforms": ["windows"]
      },
      {
        "name": "dns_server_search_order",
        "platforms": ["windows"]
      }
    ]
  },
  {
    "name": "apt_sources",
    "examples": "On Ubuntu or other Debian based systems, identify APT repositories that are not maintained by Ubuntu.\n```\nSELECT * FROM apt_sources WHERE maintainer!='Ubuntu';\n```",
    "columns": [
      {
        "name": "pid_with_namespace",
        "platforms": ["linux"]
      }
    ]
  },
  {
    "name": "deb_packages",
    "columns": [
      {
        "name": "pid_with_namespace",
        "platforms": ["linux"]
      },
      {
        "name": "mount_namespace_id",
        "platforms": ["linux"]
      }
    ]
  },
  {
    "name": "rpm_packages",
    "columns": [
      {
        "name": "pid_with_namespace",
        "platforms": ["linux"]
      },
      {
        "name": "mount_namespace_id",
        "platforms": ["linux"]
      }
    ]
  },
  {
    "name": "yum_sources",
    "examples": "Find yum repositories on Linux servers for which cryptographic verification via GPG is disabled. This could allow untrusted packages to be injected into a repository that could then be installed.\n```\nSELECT * FROM yum_sources WHERE gpgcheck='0'; \n```",
    "columns": [
      {
        "name": "pid_with_namespace",
        "platforms": ["linux"]
      }
    ]
  },
  {
    "name": "listening_ports",
    "examples": "List executables listening on network ports.\n```\nSELECT l.port, l.pid, p.name, p.path FROM listening_ports l JOIN processes p USING (pid); \n```",
    "columns": [
      {
        "name": "net_namespace",
        "platforms": ["linux"]
      }
    ]
  },
  {
    "name": "logged_in_users",
    "examples": "See the user currently logged in on the console of the computer.\n```\nSELECT user, type, tty from logged_in_users WHERE tty='console';\n```",
    "columns": [
      {
        "name": "sid",
        "platforms": ["windows"]
      },
      {
        "name": "registry_hive",
        "platforms": ["windows"]
      }
    ]
  },
  {
    "name": "npm_packages",
    "columns": [
      {
        "name": "pid_with_namespace",
        "platforms": ["linux"]
      },
      {
        "name": "mount_namespace_id",
        "platforms": ["linux"]
      }
    ]
  },
  {
    "name": "os_version",
    "examples": "See the OS version as well as the CPU architecture in use (X86 vs ARM for example)\n```\nSELECT arch, version FROM os_version;\n```",
    "columns": [
      {
        "name": "install_date",
        "platforms": ["windows"]
      },
      {
        "name": "pid_with_namespace",
        "platforms": ["linux"]
      },
      {
        "name": "mount_namespace_id",
        "platforms": ["linux"]
      }
    ]
  },
  {
    "name": "authorized_keys",
    "examples": "List the SSH keys allowed to connect to this host\n```\nSELECT key FROM authorized_keys;\n```",
    "columns": [
      {
        "name": "pid_with_namespace",
        "platforms": ["linux"]
      },
      {
        "name": "uid",
        "requires_user_context": true
      }
    ]
  },
  {
    "name": "crontab",
    "examples": "List commands scheduled for execution as cron jobs\n```\nSELECT * FROM crontab;\n```",
    "columns": [
      {
        "name": "pid_with_namespace",
        "platforms": ["windows"]
      }
    ]
  },
  {
    "name": "dns_resolvers",
    "examples": "Identify computers that are using an external DNS server instead of an internal one. This query also removes null and empty strings that can be returned by this table.\n```\nSELECT address FROM dns_resolvers WHERE type='nameserver' AND address NOT LIKE '192.168%%' AND address NOT LIKE '172.16%%' AND address NOT LIKE '172.17%%' AND address NOT LIKE '172.18%%' AND address NOT LIKE '172.19%%' AND address NOT LIKE '172.20%%' AND address NOT LIKE '172.21%%' AND address NOT LIKE '172.22%%' AND address NOT LIKE '172.23%%' AND address NOT LIKE '10.%%'  AND address NOT LIKE '127.%%' AND address IS NOT NULL AND address IS NOT ' ' AND address IS NOT ''; \n```",
    "columns": [
      {
        "name": "pid_with_namespace",
        "platforms": ["linux"]
      }
    ]
  },
  {
    "name": "docker_containers",
    "columns": [
      {
        "name": "cgroup_namespace",
        "platforms": ["linux"]
      },
      {
        "name": "ipc_namespace",
        "platforms": ["linux"]
      },
      {
        "name": "mnt_namespace",
        "platforms": ["linux"]
      },
      {
        "name": "net_namespace",
        "platforms": ["linux"]
      },
      {
        "name": "pid_namespace",
        "platforms": ["linux"]
      },
      {
        "name": "user_namespace",
        "platforms": ["linux"]
      },
      {
        "name": "uts_namespace",
        "platforms": ["linux"]
      }
    ]
  },
  {
    "name": "docker_images",
    "examples": "See how much storage is used by Docker images. Requires Docker to be running.\n```\nSELECT ROUND(SUM(size_bytes * 10e-10),2) as gigabytes_of_images FROM docker_images; \n```"
  },
  {
    "name": "pci_devices",
    "columns": [
      {
        "name": "pci_class_id",
        "platforms": ["linux"]
      },
      {
        "name": "pci_subclass_id",
        "platforms": ["linux"]
      },
      {
        "name": "pci_subclass",
        "platforms": ["linux"]
      },
      {
        "name": "subsystem_vendor_id",
        "platforms": ["linux"]
      },
      {
        "name": "subsystem_vendor",
        "platforms": ["linux"]
      },
      {
        "name": "subsystem_model_id",
        "platforms": ["linux"]
      },
      {
        "name": "subsystem_model",
        "platforms": ["linux"]
      }
    ]
  },
  {
    "name": "process_events",
    "columns": [
      {
        "name": "status",
        "platforms": ["darwin"]
      },
      {
        "name": "fsuid",
        "platforms": ["linux"]
      },
      {
        "name": "suid",
        "platforms": ["linux"]
      },
      {
        "name": "fsgid",
        "platforms": ["linux"]
      },
      {
        "name": "sgid",
        "platforms": ["linux"]
      },
      {
        "name": "syscall",
        "platforms": ["linux"]
      }
    ]
  },
  {
    "name": "suid_bin",
    "examples": "Identify unsigned executables with suid privileges.\n```\nSELECT s.path, s.username, s.permissions, sig.signed, sig.team_identifier, sig.authority FROM suid_bin s JOIN signature sig on s.path = sig.path WHERE sig.signed='0';\n```",
    "columns": [
      {
        "name": "pid_with_namespace",
        "platforms": ["linux"]
      }
    ]
  },
  {
    "name": "system_controls",
    "examples": "See if IP forwarding is enabled (value=1) or not (current_value=0). This table provides access to a large quantity of low-level settings and is ideal to build policies.\n```\nSELECT current_value, name FROM system_controls WHERE name='net.inet.ip.forwarding';\n```",
    "columns": [
      {
        "name": "field_name",
        "platforms": ["darwin"]
      }
    ]
  },
  {
    "name": "process_open_sockets",
    "columns": [
      {
        "name": "state",
        "platforms": ["windows", "linux", "darwin"]
      },
      {
        "name": "net_namespace",
        "platforms": ["linux"]
      }
    ]
  },
  {
    "name": "processes",
    "examples": "List executables listening on network ports.\n```\nSELECT l.port, l.pid, p.name, p.path FROM listening_ports l JOIN processes p USING (pid); \n```",
    "columns": [
      {
        "name": "elevated_token",
        "platforms": ["windows"]
      },
      {
        "name": "secure_process",
        "platforms": ["windows"]
      },
      {
        "name": "protection_type",
        "platforms": ["windows"]
      },
      {
        "name": "virtual_process",
        "platforms": ["windows"]
      },
      {
        "name": "elapsed_time",
        "platforms": ["windows"]
      },
      {
        "name": "handle_count",
        "platforms": ["windows"]
      },
      {
        "name": "percent_processor_time",
        "platforms": ["windows"]
      },
      {
        "name": "upid",
        "platforms": ["darwin"]
      },
      {
        "name": "uppid",
        "platforms": ["darwin"]
      },
      {
        "name": "cpu_type",
        "platforms": ["darwin"]
      },
      {
        "name": "cpu_subtype",
        "platforms": ["darwin"]
      },
      {
        "name": "translated",
        "platforms": ["darwin"]
      }
    ]
  },
  {
    "name": "python_packages",
    "examples": "List the versions of pip installed.\n```\nSELECT author, name, summary, version FROM python_packages WHERE name='pip';\n```",
    "columns": [
      {
        "name": "pid_with_namespace",
        "platforms": ["linux"]
      }
    ]
  },
  {
    "name": "routes",
    "examples": "Identify static routes\n```\nSELECT destination, interface, type FROM routes WHERE type='static';\n```",
    "columns": [
      {
        "name": "hopcount",
        "platforms": ["linux", "darwin"]
      }
    ]
  },
  {
    "name": "user_ssh_keys",
    "examples": "Identify SSH keys stored in clear text in user directories\n```\nSELECT * FROM users JOIN user_ssh_keys USING (uid) WHERE encrypted = 0;,\n```",
    "columns": [
      {
        "name": "pid_with_namespace",
        "platforms": ["linux"]
      },
      {
        "name": "uid",
        "requires_user_context": true
      }
    ]
  },
  {
    "name": "users",
    "examples": "List users that have interactive access via a shell that isn't false.\n```\nSELECT * FROM users WHERE shell!='/usr/bin/false';\n```",
    "columns": [
      {
        "name": "type",
        "platforms": ["windows"]
      },
      {
        "name": "is_hidden",
        "platforms": ["darwin"]
      },
      {
        "name": "pid_with_namespace",
        "platforms": ["linux"]
      }
    ]
  },
  {
    "name": "file",
    "columns": [
      {
        "name": "attributes",
        "platforms": ["windows"]
      },
      {
        "name": "volume_serial",
        "platforms": ["windows"]
      },
      {
        "name": "file_id",
        "platforms": ["windows"]
      },
      {
        "name": "file_version",
        "platforms": ["windows"]
      },
      {
        "name": "product_version",
        "platforms": ["windows"]
      },
      {
        "name": "original_filename",
        "platforms": ["windows"]
      },
      {
        "name": "bsd_flags",
        "platforms": ["darwin"]
      },
      {
        "name": "pid_with_namespace",
        "platforms": ["linux"]
      },
      {
        "name": "mount_namespace_id",
        "platforms": ["linux"]
      }
    ]
  },
  {
    "name": "time",
    "examples": "View the timezone a system is configured in. \n```\nSELECT local_timezone FROM time;\n```",
    "columns": [
      {
        "name": "win_timestamp",
        "platforms": ["windows"]
      }
    ]
  },
  {
    "name": "atom_packages",
    "columns": [
      {
        "name": "uid",
        "requires_user_context": true
      }
    ]
  },
  {
    "name": "chrome_extension_content_scripts",
    "columns": [
      {
        "name": "uid",
        "requires_user_context": true
      }
    ]
  },
  {
    "name": "chrome_extensions",
    "examples": "List Chrome extensions by user and profile which have full access to HTTPS browsing.\n```\nSELECT u.username, ce.name, ce.description, ce.version, ce.profile, ce.permissions FROM users u CROSS JOIN chrome_extensions ce USING (uid) WHERE ce.permissions LIKE '%%https://*/*%%';\n```",
    "columns": [
      {
        "name": "uid",
        "requires_user_context": true
      }
    ]
  },
  {
    "name": "crashes",
    "columns": [
      {
        "name": "uid",
        "requires_user_context": true
      }
    ]
  },
  {
    "name": "preferences",
    "examples": "This table reads a huge amount of preferences, including on third-party apps. This query will show how many users are enrolled to TouchID.\n```\nSELECT * FROM preferences WHERE subkey='dailyEvents/2/enrolledUserCount';\n```",
    "columns": [
      {
        "name": "username",
        "requires_user_context": true
      }
    ]
  },
  {
    "name": "safari_extensions",
    "columns": [
      {
        "name": "uid",
        "requires_user_context": true
      }
    ]
  },
  {
    "name": "firefox_addons",
    "examples": "See Firefox extensions by user as well as information about their creator and automatic update status.\n```\nSELECT u.username, f.identifier, f.creator, f.description, f.version, f.autoupdate FROM users u CROSS JOIN firefox_addons f USING (uid) WHERE f.active='1';\n```",
    "columns": [
      {
        "name": "uid",
        "requires_user_context": true
      }
    ]
  },
  {
    "name": "known_hosts",
    "columns": [
      {
        "name": "uid",
        "requires_user_context": true
      }
    ]
  },
  {
    "name": "shell_history",
    "examples": "See command line executions and related timestamps. Useful for threat hunting when a device is suspected of being compromised.\n```\nSELECT u.username, s.command, s.time FROM users u CROSS JOIN shell_history s USING (uid);\n```",
    "columns": [
      {
        "name": "uid",
        "requires_user_context": true
      }
    ]
  },
  {
    "name": "ssh_configs",
    "examples": "Identify SSH clients configured to send their locales to the server.\n```\nSELECT * FROM ssh_configs WHERE option='sendenv lang lc_*'; \n```",
    "columns": [
      {
        "name": "uid",
        "requires_user_context": true
      }
    ]
  }
]<|MERGE_RESOLUTION|>--- conflicted
+++ resolved
@@ -1,15 +1,11 @@
 [
   {
     "name": "account_policy_data",
-<<<<<<< HEAD
     "examples": "Query the creation date of user accounts. You could also query the date of the last failed login attempt or password change.\n```\nSELECT strftime('%Y-%m-%d %H:%M:%S',creation_time,'unixepoch') AS creationdate FROM account_policy_data\n```\n\nSee each user's last password set date and number of failed logins since last successful login to detect any intrusion attempts.\n\n```SELECT \n    u.username\n    u.uid, \n    strftime('%Y-%m-%dT%H:%M:%S', a.password_last_set_time, 'unixepoch') AS password_last_set_time,\n    a.failed_login_count,\n    strftime('%Y-%m-%dT%H:%M:%S', a.failed_login_timestamp, 'unixepoch') AS failed_login_timestamp\nFROM account_policy_data AS a\nCROSS JOIN users AS u USING (uid)\nORDER BY password_last_set_time ASC\n;\n```"
-=======
-    "examples": "Query the creation date of user accounts. You could also query the date of the last failed login attempt or password change.\n```\nSELECT strftime('%Y-%m-%d %H:%M:%S',creation_time,'unixepoch') AS creationdate FROM account_policy_data;\n```"
   },
   {
     "name": "ad_config",
     "examples": "See the domain, if any, that the Mac is bound to.\n```\nSELECT domain FROM ad_config;\n```"
->>>>>>> e453bac5
   },
   {
     "name": "alf",
