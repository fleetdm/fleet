<h1><a href="https://fleetdm.com"><img width="200" alt="Fleet logo, landscape, dark text, transparent background" src="https://user-images.githubusercontent.com/618009/103300491-9197e280-49c4-11eb-8677-6b41027be800.png"></a></h1>

#### [News](https://fleetdm.com/announcements) &nbsp; · &nbsp; [Report a bug](https://github.com/fleetdm/fleet/issues/new) &nbsp; · &nbsp; [Handbook](https://fleetdm.com/handbook/company) &nbsp; · &nbsp; [Why open source?](https://fleetdm.com/handbook/company/why-this-way#why-open-source) &nbsp; · &nbsp; [Art](https://fleetdm.com/logos)

Open-source platform for IT and security teams with thousands of computers.  Designed for APIs, GitOps, webhooks, YAML, and humans.

<a href="https://fleetdm.com/logos"><img alt="https://github.com/fleetdm/fleet/assets/618009/f705c7ee-6efe-448e-b5ee-f5535d7cd101"/></a>


## What's it for?
Organizations like Fastly and Gusto use Fleet for vulnerability reporting, detection engineering, device management (MDM), device health monitoring, posture-based access control, managing unused software licenses, and more.

#### Explore data
To see what kind of data you can use Fleet to gather, check out the [table reference documentation](https://fleetdm.com/tables).

#### Out-of-the-box policies
Fleet includes out-of-the box support for all [CIS benchmarks for macOS and Windows](https://fleetdm.com/pricing), as well as many [simpler queries](https://fleetdm.com/queries).

Take as much or as little as you need for your organization.

#### Supported platforms
Here are the platforms Fleet currently supports:

- Linux (all distros)
- macOS
- Windows
- Chromebooks
- Amazon Web Services (AWS)
- Google Cloud (GCP)
- Azure (Microsoft cloud)
- Data centers
- Containers (kube, etc)
- Linux-based IoT devices

## Lighter than air
Fleet is lightweight and modular.  You can use it for security without using it for MDM, and vice versa.  You can turn off features you are not using.

#### Openness
Fleet is dedicated to flexibility, accessibility, and clarity.  We think [everyone can contribute](https://fleetdm.com/handbook/company#openness) and that tools should be as easy as possible for everyone to understand.

#### Good neighbors
Fleet has no ambition to replace all of your other tools.  (Though it might replace some, if you want it to.)  Ready-to-use, enterprise-friendly integrations exist for Snowflake, Splunk, GitHub Actions, Vanta, Elastic Jira, Zendesk, and more.

Fleet plays well with Munki, Chef, Puppet, and Ansible, as well as with security tools like Crowdstrike and SentinelOne.  For example, you can use the free version of Fleet to quickly report on what hosts are _actually_ running your EDR agent.

While most folks prefer to use one or the other, Fleet can also coexist peacefully with Rapid7 and other agent-based vulnerability scanners.  This can be useful during migrations.

#### Free as in free
The free version of Fleet will [always be free](https://fleetdm.com/pricing).  Fleet is [independently backed](https://linkedin.com/company/fleetdm) and actively maintained with the help of many amazing [contributors](https://github.com/fleetdm/fleet/graphs/contributors).

#### Longevity
The [company behind Fleet](https://fleetdm.com/handbook/company) is founded (and majority-owned) by [true believers in open source](https://fleetdm.com/handbook/company/why-this-way#why-open-source).  The company's business model is influenced by GitLab (NYSE: GTLB), with great investors, happy customers, and the capacity to become profitable at any time.

In keeping with Fleet's value of openness, [Fleet Device Management's company handbook](https://fleetdm.com/handbook/company) is public and open source.  You can read about the [history of Fleet and osquery](https://fleetdm.com/handbook/company#history) and our commitment to improving the product.

<!-- > To upgrade from Fleet ≤3.2.0, just follow the upgrading steps for the earliest subsequent major release from this repository (it'll work out of the box until the release of Fleet 5.0). -->


<<<<<<< HEAD
## Is it any good? To be continued...
=======
## Is it any good??
>>>>>>> 0b7ef3dc
Fleet is used in production by IT and security teams with thousands of laptops and servers.  Many deployments support tens of thousands of hosts, and a few large organizations manage deployments as large as 400,000+ hosts.



## Chat
Please join us in [MacAdmins Slack](https://www.macadmins.org/) or in [osquery Slack](https://fleetdm.com/slack).

The Fleet community is full of [kind and helpful people](https://fleetdm.com/handbook/company#empathy).  Whether or not you are a paying customer, if you need help, just ask.


## Contributing &nbsp; [![Run Tests](https://github.com/fleetdm/fleet/actions/workflows/test.yml/badge.svg)](https://github.com/fleetdm/fleet/actions/workflows/test.yml) &nbsp; [![Go Report Card](https://goreportcard.com/badge/github.com/fleetdm/fleet)](https://goreportcard.com/report/github.com/fleetdm/fleet) &nbsp; [![CII Best Practices](https://bestpractices.coreinfrastructure.org/projects/5537/badge)](https://bestpractices.coreinfrastructure.org/projects/5537) &nbsp; [![Twitter Follow](https://img.shields.io/twitter/follow/fleetctl.svg?style=social&maxAge=3600)](https://twitter.com/fleetctl) &nbsp; 

The landscape of cybersecurity and IT is too complex.  Let's open it up.

Contributions are welcome, whether you answer questions on [Slack](#chat) / [GitHub](https://github.com/fleetdm/fleet/issues) / [StackOverflow](https://stackoverflow.com/search?q=osquery) / [LinkedIn](https://linkedin.com/company/fleetdm) / [Twitter](https://twitter.com/fleetctl), improve the documentation or [website](./website), write a tutorial, give a talk at a conference or local meetup, give an [interview on a podcast](https://fleetdm.com/podcasts), troubleshoot reported issues, or [submit a patch](https://fleetdm.com/docs/contributing/contributing).  The Fleet code of conduct is [on GitHub](https://github.com/fleetdm/fleet/blob/main/CODE_OF_CONDUCT.md).

<!-- - Great contributions are motivated by real-world use cases or learning.
- Some of the most valuable contributions might not touch any code at all.
- Small, iterative, simple (boring) changes are the easiest to merge. -->

## What's next?
To see what Fleet can do, head over to [fleetdm.com](https://fleetdm.com) and try it out for yourself, grab time with one of the maintainers to discuss, or visit the docs and roll it out to your organization.

#### Production deployment
Fleet is simple enough to [spin up for yourself](https://fleetdm.com/docs/using-fleet/learn-how-to-use-fleet).  Or you can have us [host it for you](https://fleetdm.com/pricing).  Premium features are [available](https://fleetdm.com/pricing) either way.

#### Documentation
Complete documentation for Fleet can be found at [https://fleetdm.com/docs](https://fleetdm.com/docs).


## License
The free version of Fleet is available under the MIT license.  The commercial license is also designed to allow contributions to paid features for users whose employment agreements allow them to contribute to open source projects.  (See LICENSE.md for details.)

> Fleet is built on osquery, nanoMDM, and Nudge.<|MERGE_RESOLUTION|>--- conflicted
+++ resolved
@@ -56,11 +56,9 @@
 <!-- > To upgrade from Fleet ≤3.2.0, just follow the upgrading steps for the earliest subsequent major release from this repository (it'll work out of the box until the release of Fleet 5.0). -->
 
 
-<<<<<<< HEAD
+
 ## Is it any good? To be continued...
-=======
-## Is it any good??
->>>>>>> 0b7ef3dc
+
 Fleet is used in production by IT and security teams with thousands of laptops and servers.  Many deployments support tens of thousands of hosts, and a few large organizations manage deployments as large as 400,000+ hosts.
 
 
