--- conflicted
+++ resolved
@@ -26,11 +26,8 @@
 
 A local demo copy of the Fleet server is now running at https://localhost:8412.
 
-<<<<<<< HEAD
 > **Seeing a warning in your browser?**  You can safely skirt the browser warning ("Your connection is not private") when accessing Fleet locally over https.  For example in Google Chrome, visit `chrome://flags/#allow-insecure-localhost` to enable self-signed certs on localhost.  Then [refresh Fleet](https://localhost:8412) and click through this warning using the "Advanced" option.
 
-=======
->>>>>>> 28d685ed
 #### Your first query
 Ready to run your first query?  Target some of your sample hosts and try it out:
 <img width="800" alt="Screenshot of query editor" src="https://user-images.githubusercontent.com/618009/111853677-099de680-88ea-11eb-90bb-f5cd787f1f15.png"/>
