--- conflicted
+++ resolved
@@ -33,7 +33,6 @@
 
 ### Product
 - [ ] Reference documentation changes: TODO <!-- Specify references documentation changes at fleetdm.com/docs -->
-<<<<<<< HEAD
 - [ ] UI changes: TODO <!-- Insert the link to the relevant Figma cover page. Put "No changes" if there are no changes to the user interface. -->
 - [ ] CLI (fleetctl) usage changes: TODO <!-- Insert the link to the relevant Figma cover page. Put "No changes" if there are no changes to the CLI. -->
 - [ ] YAML changes: TODO <!-- Specify changes as a draft PR to the YAML files doc page and request the API DRI for review (codeowner reviews are not automatically requested for drafts). Put "No changes" if there are no changes necessary. -->
@@ -42,16 +41,7 @@
 - [ ] Activity changes: TODO <!-- Specify changes to Fleet's activity feed as a draft PR to the Audit log page in the contributor docs: https://github.com/fleetdm/fleet/blob/main/docs/Contributing/Audit-logs.md This PR will be closed before release because the Audit log page is automatically generated: https://fleetdm.com/handbook/company/communications#audit-logs Put "No changes" if there are no changes necessary. -->
 - [ ] Permissions changes: TODO <!-- Specify changes as a draft PR to the Manage access doc page. If doc changes aren't necessary, explicitly mention no changes to the doc page. Put "No changes" if there are no permissions changes. -->
 - [ ] Changes to paid features or tiers: TODO  <!-- Specify "Fleet Free" or "Fleet Premium".  If only certain parts of the user story involve paid features, specify which parts.  Implementation of paid features should live in the `ee/` directory. -->
-=======
-- [ ] UI changes: TODO <!-- Insert the link to the relevant Figma cover page. Remove this checkbox if there are no changes to the user interface. -->
-- [ ] CLI (fleetctl) usage changes: TODO <!-- Insert the link to the relevant Figma cover page. Remove this checkbox if there are no changes to the CLI. -->
-- [ ] YAML changes: TODO <!-- Specify changes as a PR to the YAML files doc page. Remove this checkbox if there are no changes necessary. -->
-- [ ] REST API changes: TODO <!-- Specify changes as a PR to the REST API doc page. Remove this checkbox if there are no changes necessary. Move this item to the engineering list below if engineering will design the API changes. -->
-- [ ] Fleet's agent (fleetd) changes: TODO <!-- Specify changes to fleetd. If the change requires a new Fleet (server) version, consider specifying to only enable this change in new Fleet versions. Remove this checkbox if there are no changes necessary. -->
-- [ ] Permissions changes: TODO <!-- Specify changes as a PR to the Manage access doc page. If doc changes aren't necessary, explicitly mention no changes to the doc page. Remove this checkbox if there are no permissions changes. -->
-- [ ] Changes to paid features or tiers: TODO  <!-- Specify changes as a draft PR to fleetdm.com/pricing (pricing-features-table.yml). Remove this checkbox and specify "Fleet Free" or "Fleet Premium" if there are no changes to the pricing page necessary. -->
 - [ ] Once shipped, requester has been notified
->>>>>>> 3e1d2bdd
 
 ### Engineering
 - [ ] Feature guide changes: TODO <!-- Specify if a new feature guide is required at fleetdm.com/guides, or if a previous guide should be updated to reflect feature changes. -->
