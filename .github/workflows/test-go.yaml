--- conflicted
+++ resolved
@@ -10,13 +10,9 @@
   pull_request:
     paths:
       - '**.go'
-<<<<<<< HEAD
-  workflow_dispatch: # manual
+  workflow_dispatch: # Manual
   schedule:
       - cron: '0 4 * * *' # every day at 4 AM, for running go tests with -race
-=======
-  workflow_dispatch: # Manual
->>>>>>> fc5c0e17
 
 jobs:
   test-go:
