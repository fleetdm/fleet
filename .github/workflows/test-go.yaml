name: Go Tests

on:
  push:
    branches:
      - main
      - patch-*
      - prepare-*
    paths:
      - '**.go'
      - 'go.mod'
      - 'go.sum'
      - '.github/workflows/test-go.yaml'
      - 'server/authz/policy.rego'
      - 'docker-compose.yml'
  pull_request:
    paths:
      - '**.go'
      - 'go.mod'
      - 'go.sum'
      - '.github/workflows/test-go.yaml'
      - 'server/authz/policy.rego'
      - 'docker-compose.yml'
  workflow_dispatch: # Manual
  schedule:
    - cron: '0 4 * * *'

# This allows a subsequently queued workflow run to interrupt previous runs
concurrency:
  group: ${{ github.workflow }}-${{ github.head_ref || github.run_id}}
  cancel-in-progress: true

defaults:
  run:
    # fail-fast using bash -eo pipefail. See https://docs.github.com/en/actions/using-workflows/workflow-syntax-for-github-actions#exit-codes-and-error-action-preference
    shell: bash

permissions:
  contents: read

jobs:
  test-go:
    strategy:
      matrix:
        suite: ["integration", "core"]
        os: [ubuntu-latest]
        go-version: ['${{ vars.GO_VERSION }}']
<<<<<<< HEAD
        mysql: ["mysql:8.0.36"]
=======
        mysql: ["mysql:5.7.21", "mysql:8.0.28"]
    continue-on-error: ${{ matrix.suite == 'integration' }} # Since integration tests have a higher chance of failing, often for unrelated reasons, we don't want to fail the whole job if they fail
>>>>>>> 13aafaf4
    runs-on: ${{ matrix.os }}

    env:
      RACE_ENABLED: false
      GO_TEST_TIMEOUT: 20m

    steps:
    - name: Harden Runner
      uses: step-security/harden-runner@63c24ba6bd7ba022e95695ff85de572c04a18142 # v2.7.0
      with:
        egress-policy: audit

    - name: Install Go
      uses: actions/setup-go@93397bea11091df50f3d7e59dc26a7711a8bcfbe # v4.1.0
      with:
        go-version: ${{ matrix.go-version }}

    - name: Checkout Code
      uses: actions/checkout@c85c95e3d7251135ab7dc9ce3241c5835cc595a9 # v3.5.3

    # Pre-starting dependencies here means they are ready to go when we need them.
    - name: Start Infra Dependencies
      # Use & to background this
      run: FLEET_MYSQL_IMAGE=${{ matrix.mysql }} docker-compose -f docker-compose.yml -f docker-compose-redis-cluster.yml up -d mysql_test mysql_replica_test redis redis-cluster-1 redis-cluster-2 redis-cluster-3 redis-cluster-4 redis-cluster-5 redis-cluster-6 redis-cluster-setup minio saml_idp mailhog mailpit smtp4dev_test &

    - name: Add TLS certificate for SMTP Tests
      run: |
        sudo cp tools/smtp4dev/fleet.crt /usr/local/share/ca-certificates/
        sudo update-ca-certificates

    # It seems faster not to cache Go dependencies
    - name: Install Go Dependencies
      run: make deps-go

    - name: Install ZSH
      run: sudo apt update && sudo apt install -y zsh

    - name: Generate static files
      run: |
        export PATH=$PATH:~/go/bin
        make generate-go

    - name: Set Go race setting on schedule
      if: github.event.schedule == '0 4 * * *'
      run: |
        echo "RACE_ENABLED=true" >> $GITHUB_ENV
        echo "GO_TEST_TIMEOUT=1h" >> $GITHUB_ENV

    - name: Wait for mysql
      run: |
        echo "waiting for mysql..."
        until docker-compose exec -T mysql_test sh -c "mysql -uroot -p\"\${MYSQL_ROOT_PASSWORD}\" -e \"SELECT 1=1\" fleet" &> /dev/null; do
            echo "."
            sleep 1
        done
        echo "mysql is ready"
        echo "waiting for mysql replica..."
        until docker-compose exec -T mysql_replica_test sh -c "mysql -uroot -p\"\${MYSQL_ROOT_PASSWORD}\" -e \"SELECT 1=1\" fleet" &> /dev/null; do
            echo "."
            sleep 1
        done
        echo "mysql replica is ready"

    - name: Run Go Tests
      run: |
        if [[ "${{ matrix.suite }}" == "core" ]]; then
          RUN_TESTS_ARG='-skip=^TestIntegrations'
        elif [[ "${{ matrix.suite }}" == "integration" ]]; then
          RUN_TESTS_ARG='-run=^TestIntegrations'
        else
          RUN_TESTS_ARG=''
        fi

        GO_TEST_EXTRA_FLAGS="-v -race=$RACE_ENABLED -timeout=$GO_TEST_TIMEOUT $RUN_TESTS_ARG" \
          TEST_LOCK_FILE_PATH=$(pwd)/lock \
          NETWORK_TEST=1 \
          REDIS_TEST=1 \
          MYSQL_TEST=1 \
          MYSQL_REPLICA_TEST=1 \
          MINIO_STORAGE_TEST=1 \
          SAML_IDP_TEST=1 \
          MAIL_TEST=1 \
          NETWORK_TEST_GITHUB_TOKEN=${{ secrets.FLEET_RELEASE_GITHUB_PAT }} \
          make test-go 2>&1 | tee /tmp/gotest.log

    # note: it's fine to upload multiple reports (one per matrix combination)
    # for the same run, see https://docs.codecov.com/docs/merging-reports
    - name: Upload to Codecov
      uses: codecov/codecov-action@d9f34f8cd5cb3b3eb79b3e4b5dae3a16df499a70
      with:
        files: coverage.txt
        flags: backend

    - name: Generate summary of errors
      if: failure()
      run: |
        c1grep() { grep "$@" || test $? = 1; }
        c1grep -oP 'FAIL: .*$' /tmp/gotest.log > /tmp/summary.txt
        c1grep 'test timed out after' /tmp/gotest.log >> /tmp/summary.txt
        c1grep 'fatal error:' /tmp/gotest.log >> /tmp/summary.txt
        c1grep -A 10 'panic: runtime error: ' /tmp/gotest.log >> /tmp/summary.txt
        c1grep ' FAIL\t' /tmp/gotest.log >> /tmp/summary.txt
        GO_FAIL_SUMMARY=$(head -n 5 /tmp/summary.txt | sed ':a;N;$!ba;s/\n/\\n/g')
        echo "GO_FAIL_SUMMARY=$GO_FAIL_SUMMARY"
        if [[ -z "$GO_FAIL_SUMMARY" ]]; then
          GO_FAIL_SUMMARY="unknown, please check the build URL"
        fi
        GO_FAIL_SUMMARY=$GO_FAIL_SUMMARY envsubst < .github/workflows/config/slack_payload_template.json > ./payload.json

    # TODO: figure out a sane way to combine outputs from different matrix jobs
    # into a single slack notification, instead of sending one per job. This
    # problem already existed but now it's accentuated because we're running 4
    # jobs.
    - name: Slack Notification
      if: github.event.schedule == '0 4 * * *' && failure()
      uses: slackapi/slack-github-action@e28cf165c92ffef168d23c5c9000cffc8a25e117 # v1.24.0
      with:
        payload-file-path: ./payload.json
      env:
        JOB_STATUS: ${{ job.status }}
        EVENT_URL: ${{ github.event.pull_request.html_url || github.event.head.html_url }}
        RUN_URL: https://github.com/fleetdm/fleet/actions/runs/${{ github.run_id }}\n${{ github.event.pull_request.html_url || github.event.head.html_url }}
        SLACK_WEBHOOK_URL: ${{ secrets.SLACK_G_HELP_ENGINEERING_WEBHOOK_URL }}
        SLACK_WEBHOOK_TYPE: INCOMING_WEBHOOK

    - name: Upload test log
      if: always()
      uses: actions/upload-artifact@0b7f8abb1508181956e8e162db84b466c27e18ce # v2
      with:
        name: test-log
        path: /tmp/gotest.log
        if-no-files-found: error

    - name: Upload summary test log
      if: always()
      uses: actions/upload-artifact@0b7f8abb1508181956e8e162db84b466c27e18ce # v2
      with:
        name: summary-test-log
        path: /tmp/summary.txt<|MERGE_RESOLUTION|>--- conflicted
+++ resolved
@@ -45,12 +45,8 @@
         suite: ["integration", "core"]
         os: [ubuntu-latest]
         go-version: ['${{ vars.GO_VERSION }}']
-<<<<<<< HEAD
         mysql: ["mysql:8.0.36"]
-=======
-        mysql: ["mysql:5.7.21", "mysql:8.0.28"]
     continue-on-error: ${{ matrix.suite == 'integration' }} # Since integration tests have a higher chance of failing, often for unrelated reasons, we don't want to fail the whole job if they fail
->>>>>>> 13aafaf4
     runs-on: ${{ matrix.os }}
 
     env:
