--- conflicted
+++ resolved
@@ -104,12 +104,7 @@
         make e2e-serve-${{ matrix.fleet-tier }} &
         sleep 3
         make e2e-setup
-<<<<<<< HEAD
-        yarn cypress run --record --key ${{ secrets.CYPRESS_API_TOKEN }} --group ${{
-        matrix.fleet-tier }} --config-file cypress/cypress-${{ matrix.fleet-tier }}.json
-=======
         yarn cypress run --record --key=${{ secrets.CYPRESS_API_TOKEN }} --config-file cypress/cypress-${{ matrix.fleet-tier }}.json
->>>>>>> db7d1c5b
 
     - name: Upload artifacts
       if: failure()
