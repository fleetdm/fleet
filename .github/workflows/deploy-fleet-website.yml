name: Deploy Fleet website

on:
  push:
    branches: [ master ]

jobs:
  build:

<<<<<<< HEAD
    if: GITHUB_REPOSITORY == 'fleetdm/fleet'
    
    runs-on: ubuntu-latest
=======
    if: (GITHUB_REPOSITORY == 'fleetdm/fleet')
    
      runs-on: ubuntu-latest
>>>>>>> 149b4eda

      strategy:
        matrix:
          node-version: [14.x]

      steps:
      - uses: actions/checkout@v2

      # Configure our access credentials for the Heroku CLI
      - uses: akhileshns/heroku-deploy@v3.6.8
        with:
          heroku_api_key: ${{secrets.HEROKU_API_TOKEN_FOR_BOT_USER}}
          heroku_app_name: "" # this has to be blank or it doesn't work
          heroku_email: ${{secrets.HEROKU_EMAIL_FOR_BOT_USER}}
          justlogin: true
      - run: heroku auth:whoami

      # Set the Node.js version
      - name: Use Node.js ${{ matrix.node-version }}
        uses: actions/setup-node@v1
        with:
          node-version: ${{ matrix.node-version }}

      # Now start building!
      # > …but first, get a little crazy for a sec and delete the top-level package.json file
      # > i.e. the one used by the Fleet server.  This is because require() in node will go
      # > hunting in ancestral directories for missing dependencies, and since some of the
      # > bundled transpiler tasks sniff for package availability using require(), this trips
      # > up when it encounters another Node universe in the parent directory.
      - run: rm -rf package.json package-lock.json node_modules/
      # > Turns out there's a similar issue with how eslint plugins are looked up, so we
      # > delete the top level .eslintrc file too.
      - run: rm -f .eslintrc.js

      # Get dependencies (including dev deps)
      - run: cd website/ && npm install

      # Run sanity checks
      - run: cd website/ && npm test

      # Compile assets
      - run: cd website/ && npm run build-for-prod

      # Commit newly-built assets locally so we can push them to Heroku below.
      # (This commit will never be pushed to GitHub- only to Heroku.)
      # > The local config flags make this work in GitHub's environment.
      - run: git add website/.www
      - run: git -c "user.name=Fleetwood" -c "user.email=github@example.com" commit -am 'AUTOMATED COMMIT - Deployed the latest, including modified HTML layouts and .sailsrc file that reference minified assets.'

      # Configure the Heroku app we'll be deploying to
      - run: heroku git:remote -a production-fleetdm-website
      - run: git remote -v

      # Deploy to Heroku (by pushing)
      # > Since a shallow clone was grabbed, we have to "unshallow" it before forcepushing.
      - run: echo "Unshallowing local repository…"
      - run: git fetch --prune --unshallow
      - run: echo "Deploying branch '${GITHUB_REF##*/}' to Heroku…"
      - run: git push heroku +${GITHUB_REF##*/}:master
      - name: 🌐 https://fleetdm.com
        run: echo '' && echo '--' && echo 'OK, done.  It should be live momentarily.' && echo '(if you get impatient, check the Heroku dashboard for status)' && echo && echo ' 🌐–•  https://fleetdm.com'<|MERGE_RESOLUTION|>--- conflicted
+++ resolved
@@ -7,15 +7,9 @@
 jobs:
   build:
 
-<<<<<<< HEAD
     if: GITHUB_REPOSITORY == 'fleetdm/fleet'
     
     runs-on: ubuntu-latest
-=======
-    if: (GITHUB_REPOSITORY == 'fleetdm/fleet')
-    
-      runs-on: ubuntu-latest
->>>>>>> 149b4eda
 
       strategy:
         matrix:
