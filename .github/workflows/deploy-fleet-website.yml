name: Deploy Fleet website

on:
  push:
    branches: [ main ]
    paths:
      - 'website/**'
      - 'docs/**'
      - 'handbook/**'
      - 'articles/**'
      - 'schema/**'

# This allows a subsequently queued workflow run to interrupt previous runs
concurrency:
  group: ${{ github.workflow }}-${{ github.head_ref || github.run_id}}
  cancel-in-progress: true

defaults:
  run:
    # fail-fast using bash -eo pipefail. See https://docs.github.com/en/actions/using-workflows/workflow-syntax-for-github-actions#exit-codes-and-error-action-preference
    shell: bash

permissions:
  contents: read

jobs:
  build:
    if: ${{ github.repository == 'fleetdm/fleet' }}

    runs-on: ubuntu-latest

    strategy:
      matrix:
        node-version: [14.x]

    steps:
    - uses: actions/checkout@2541b1294d2704b0964813337f33b291d3f8596b # v2

    # Configure our access credentials for the Heroku CLI
    - uses: akhileshns/heroku-deploy@79ef2ae4ff9b897010907016b268fd0f88561820 # v3.6.8
      with:
        heroku_api_key: ${{secrets.HEROKU_API_TOKEN_FOR_BOT_USER}}
        heroku_app_name: "" # this has to be blank or it doesn't work
        heroku_email: ${{secrets.HEROKU_EMAIL_FOR_BOT_USER}}
        justlogin: true
    - run: heroku auth:whoami

    # Set the Node.js version
    - name: Use Node.js ${{ matrix.node-version }}
      uses: actions/setup-node@f1f314fca9dfce2769ece7d933488f076716723e # v1
      with:
        node-version: ${{ matrix.node-version }}

<<<<<<< HEAD
    # Install the right version of Go for the Golang child process that we are currently using for signing
    - name: Set up Go
      uses: actions/setup-go@v3
      with:
        go-version: 1.19
=======
    # Download top-level dependencies and build Storybook in the website's assets/ folder
    - run: npm install && npm run build-storybook -- -o ./website/assets/storybook --loglevel verbose
>>>>>>> 8fee954d

    # Now start building!
    # > …but first, get a little crazy for a sec and delete the top-level package.json file
    # > i.e. the one used by the Fleet server.  This is because require() in node will go
    # > hunting in ancestral directories for missing dependencies, and since some of the
    # > bundled transpiler tasks sniff for package availability using require(), this trips
    # > up when it encounters another Node universe in the parent directory.
    - run: rm -rf package.json package-lock.json node_modules/
    # > Turns out there's a similar issue with how eslint plugins are looked up, so we
    # > delete the top level .eslintrc file too.
    - run: rm -f .eslintrc.js
    # > And, as a change to the top-level fleetdm/fleet .gitignore on May 2, 2022 revealed,
    # > we also need to delete the top level .gitignore file too, so that its rules don't
    # > interfere with the committing and force-pushing we're doing as part of our deploy
    # > script here.  For more info, see: https://github.com/fleetdm/fleet/pull/5549
    - run: rm -f .gitignore

    # Download dependencies (including dev deps)
    - run: cd website/ && npm install

    # Run sanity checks
    - run: cd website/ && npm test

    # Compile browser assets & markdown content into generated collateral
    - run: cd website/ && npm run build-for-prod

    # Build the go binary we use to sign APNS certificates in the website/.tools/ folder.
    - run: cd tools/mdm/ && GOOS=linux GOARCH=amd64 go build -o ../../../website/.tools/mdm-gen-cert .

    # Commit newly-generated collateral locally so we can push them to Heroku below.
    # (This commit will never be pushed to GitHub- only to Heroku.)
    # > The local config flags make this work in GitHub's environment.
    - run: git add website/.www
    - run: git add website/.tools
    - run: git add -f website/views/partials/built-from-markdown  > /dev/null 2>&1 || echo '* * * WARNING - Silently ignoring the fact that there are no HTML partials generated from markdown to include in automated commit...'
    - run: git -c "user.name=Fleetwood" -c "user.email=github@example.com" commit -am 'AUTOMATED COMMIT - Deployed the latest, including generated collateral such as compiled documentation, modified HTML layouts, and a .sailsrc file that references minified client-side code assets.'

    # Configure the Heroku app we'll be deploying to
    - run: heroku git:remote -a production-fleetdm-website
    - run: git remote -v

    # Deploy to Heroku (by pushing)
    # > Since a shallow clone was grabbed, we have to "unshallow" it before forcepushing.
    - run: echo "Unshallowing local repository…"
    - run: git fetch --prune --unshallow
    - run: echo "Deploying branch '${GITHUB_REF##*/}' to Heroku…"
    - run: git push heroku +${GITHUB_REF##*/}:master  # note that Heroku, at least as of Jun 10 2021, still uses "master" on their end
    - name: 🌐 https://fleetdm.com
      run: echo '' && echo '--' && echo 'OK, done.  It should be live momentarily.' && echo '(if you get impatient, check the Heroku dashboard for status)' && echo && echo ' 🌐–•  https://fleetdm.com'<|MERGE_RESOLUTION|>--- conflicted
+++ resolved
@@ -51,16 +51,15 @@
       with:
         node-version: ${{ matrix.node-version }}
 
-<<<<<<< HEAD
+
     # Install the right version of Go for the Golang child process that we are currently using for signing
     - name: Set up Go
       uses: actions/setup-go@v3
       with:
         go-version: 1.19
-=======
+
     # Download top-level dependencies and build Storybook in the website's assets/ folder
     - run: npm install && npm run build-storybook -- -o ./website/assets/storybook --loglevel verbose
->>>>>>> 8fee954d
 
     # Now start building!
     # > …but first, get a little crazy for a sec and delete the top-level package.json file
