name: GoReleaser Orbit

on:
  push:
    tags:
      - "orbit-*" # For testing, use a pre-release tag like 'orbit-1.24.0-1'

defaults:
  run:
    # fail-fast using bash -eo pipefail. See https://docs.github.com/en/actions/using-workflows/workflow-syntax-for-github-actions#exit-codes-and-error-action-preference
    shell: bash

permissions:
  contents: read

jobs:
  goreleaser-macos:
    runs-on: macos-latest
    permissions:
      contents: write
      id-token: write
      attestations: write
      packages: write
    steps:
      - name: Harden Runner
        uses: step-security/harden-runner@63c24ba6bd7ba022e95695ff85de572c04a18142 # v2.7.0
        with:
          egress-policy: audit

      - name: Checkout
        uses: actions/checkout@c85c95e3d7251135ab7dc9ce3241c5835cc595a9 # v3.5.3

      # Note that goreleaser does not like the orbit- prefixed flag unless you use the closed-source
      # paid version. We pay for goreleaser, but using the closed source build would weaken our
      # supply-chain integrity goals, so we hack around it by replacing the tag.
      - name: Replace tag
        run: git tag $(echo ${{ github.ref_name }} | sed -e 's/orbit-//g') && git tag -d ${{ github.ref_name }}

      - name: Import signing keys
        env:
          APPLE_APPLICATION_CERTIFICATE: ${{ secrets.APPLE_APPLICATION_CERTIFICATE }}
          APPLE_APPLICATION_CERTIFICATE_PASSWORD: ${{ secrets.APPLE_APPLICATION_CERTIFICATE_PASSWORD }}
          KEYCHAIN_PASSWORD: ${{ secrets.KEYCHAIN_PASSWORD }}
        run: |
          echo "$APPLE_APPLICATION_CERTIFICATE" | base64 --decode > certificate.p12
          security create-keychain -p $KEYCHAIN_PASSWORD build.keychain
          security default-keychain -s build.keychain
          security unlock-keychain -p $KEYCHAIN_PASSWORD build.keychain
          security import certificate.p12 -k build.keychain -P $APPLE_APPLICATION_CERTIFICATE_PASSWORD -T /usr/bin/codesign
          security set-key-partition-list -S apple-tool:,apple:,codesign: -s -k $KEYCHAIN_PASSWORD build.keychain
          security find-identity -vv
          rm certificate.p12

      - name: Set up Go
        uses: actions/setup-go@93397bea11091df50f3d7e59dc26a7711a8bcfbe # v4.1.0
        with:
          go-version-file: "go.mod"

      - name: Run GoReleaser
        run: go run github.com/goreleaser/goreleaser/v2@606c0e724fe9b980cd01090d08cbebff63cd0f72 release --verbose --clean --skip=publish -f orbit/goreleaser-macos.yml # v2.4.4
        env:
          GITHUB_TOKEN: ${{ secrets.FLEET_RELEASE_GITHUB_PAT }}
          AC_USERNAME: ${{ secrets.APPLE_USERNAME }}
          AC_PASSWORD: ${{ secrets.APPLE_PASSWORD }}
          AC_TEAM_ID: ${{ secrets.APPLE_TEAM_ID }}
          CODESIGN_IDENTITY: 51049B247B25B3119FAE7E9C0CC4375A43E47237

<<<<<<< HEAD
      - name: Attest binary
        continue-on-error: true
        uses: actions/attest-build-provenance@619dbb2e03e0189af0c55118e7d3c5e129e99726 # v2.0
        with:
          subject-path: "dist/orbit-macos_darwin_all/orbit"

=======
>>>>>>> edc68d30
      - name: Upload
        uses: actions/upload-artifact@65462800fd760344b1a7b4382951275a0abb4808 # 4.3.3
        with:
          name: orbit-macos
          path: dist/orbit-macos_darwin_all/orbit

  goreleaser-linux:
    runs-on: ubuntu-20.04
    permissions:
      contents: write
      id-token: write
      attestations: write
      packages: write
    steps:
      - name: Harden Runner
        uses: step-security/harden-runner@63c24ba6bd7ba022e95695ff85de572c04a18142 # v2.7.0
        with:
          egress-policy: audit

      - name: Checkout
        uses: actions/checkout@c85c95e3d7251135ab7dc9ce3241c5835cc595a9 # v3.5.3

      # Note that goreleaser does not like the orbit- prefixed flag unless you use the closed-source
      # paid version. We pay for goreleaser, but using the closed source build would weaken our
      # supply-chain integrity goals, so we hack around it by replacing the tag.
      - name: Replace tag
        run: git tag $(echo ${{ github.ref_name }} | sed -e 's/orbit-//g') && git tag -d ${{ github.ref_name }}

      - name: Set up Go
        uses: actions/setup-go@93397bea11091df50f3d7e59dc26a7711a8bcfbe # v4.1.0
        with:
          go-version-file: "go.mod"

      - name: Run GoReleaser
        run: go run github.com/goreleaser/goreleaser/v2@606c0e724fe9b980cd01090d08cbebff63cd0f72 release --verbose --clean --skip=publish -f orbit/goreleaser-linux.yml # v2.4.4

<<<<<<< HEAD
      - name: Attest binary
        continue-on-error: true
        uses: actions/attest-build-provenance@619dbb2e03e0189af0c55118e7d3c5e129e99726 # v2.0
        with:
          subject-path: "dist/orbit_linux_amd64_v1/orbit"

=======
>>>>>>> edc68d30
      - name: Upload
        uses: actions/upload-artifact@65462800fd760344b1a7b4382951275a0abb4808 # 4.3.3
        with:
          name: orbit-linux
          path: dist/orbit_linux_amd64_v1/orbit

  goreleaser-linux-arm64:
    runs-on: ubuntu-20.04
    permissions:
      contents: write
      id-token: write
      attestations: write
      packages: write
    steps:
      - name: Harden Runner
        uses: step-security/harden-runner@63c24ba6bd7ba022e95695ff85de572c04a18142 # v2.7.0
        with:
          egress-policy: audit

      - name: Checkout
        uses: actions/checkout@c85c95e3d7251135ab7dc9ce3241c5835cc595a9 # v3.5.3

      # Note that goreleaser does not like the orbit- prefixed flag unless you use the closed-source
      # paid version. We pay for goreleaser, but using the closed source build would weaken our
      # supply-chain integrity goals, so we hack around it by replacing the tag.
      - name: Replace tag
        run: git tag $(echo ${{ github.ref_name }} | sed -e 's/orbit-//g') && git tag -d ${{ github.ref_name }}

      - name: Set up Go
        uses: actions/setup-go@93397bea11091df50f3d7e59dc26a7711a8bcfbe # v4.1.0
        with:
          go-version-file: "go.mod"

      - name: Run GoReleaser
        run: go run github.com/goreleaser/goreleaser/v2@606c0e724fe9b980cd01090d08cbebff63cd0f72 release --verbose --clean --skip=publish -f orbit/goreleaser-linux-arm64.yml # v2.4.4

<<<<<<< HEAD
      - name: Attest binary
        continue-on-error: true
        uses: actions/attest-build-provenance@619dbb2e03e0189af0c55118e7d3c5e129e99726 # v2.0
        with:
          subject-path: "dist/orbit_linux_arm64/orbit"

=======
>>>>>>> edc68d30
      - name: Upload
        uses: actions/upload-artifact@65462800fd760344b1a7b4382951275a0abb4808 # 4.3.3
        with:
          name: orbit-linux-arm64
          path: dist/orbit_linux_arm64_v8.0/orbit

  goreleaser-windows:
    runs-on: windows-2022
    permissions:
      contents: write
      id-token: write
      attestations: write
      packages: write
    steps:
      - name: Harden Runner
        uses: step-security/harden-runner@63c24ba6bd7ba022e95695ff85de572c04a18142 # v2.7.0
        with:
          egress-policy: audit

      - name: Checkout
        uses: actions/checkout@c85c95e3d7251135ab7dc9ce3241c5835cc595a9 # v3.5.3

      # Note that goreleaser does not like the orbit- prefixed flag unless you use the closed-source
      # paid version. We pay for goreleaser, but using the closed source build would weaken our
      # supply-chain integrity goals, so we hack around it by replacing the tag.
      - name: Replace tag
        run: git tag $(echo ${{ github.ref_name }} | sed -e 's/orbit-//g') && git tag -d ${{ github.ref_name }}

      - name: Set up Go
        uses: actions/setup-go@93397bea11091df50f3d7e59dc26a7711a8bcfbe # v4.1.0
        with:
          go-version-file: "go.mod"

      - name: Run GoReleaser
        run: go run github.com/goreleaser/goreleaser/v2@606c0e724fe9b980cd01090d08cbebff63cd0f72 release --verbose --clean --skip=publish -f orbit/goreleaser-windows.yml # v2.4.4

<<<<<<< HEAD
      - name: Attest binary
        continue-on-error: true
        uses: actions/attest-build-provenance@619dbb2e03e0189af0c55118e7d3c5e129e99726 # v2.0
        with:
          subject-path: "dist/orbit_windows_amd64_v1/orbit.exe"

=======
>>>>>>> edc68d30
      - name: Upload
        uses: actions/upload-artifact@65462800fd760344b1a7b4382951275a0abb4808 # 4.3.3
        with:
          name: unsigned-windows
          path: dist/orbit_windows_amd64_v1/orbit.exe

  code-sign-windows:
    needs: goreleaser-windows
    uses: ./.github/workflows/code-sign-windows.yml
    with:
      filename: orbit.exe
      upload_name: orbit-windows
    secrets:
      DIGICERT_KEYLOCKER_CERTIFICATE: ${{ secrets.DIGICERT_KEYLOCKER_CERTIFICATE }}
      DIGICERT_KEYLOCKER_PASSWORD: ${{ secrets.DIGICERT_KEYLOCKER_PASSWORD }}
      DIGICERT_KEYLOCKER_HOST_URL: ${{ secrets.DIGICERT_KEYLOCKER_HOST_URL }}
      DIGICERT_API_KEY: ${{ secrets.DIGICERT_API_KEY }}
      DIGICERT_KEYLOCKER_CERTIFICATE_FINGERPRINT: ${{ secrets.DIGICERT_KEYLOCKER_CERTIFICATE_FINGERPRINT }}<|MERGE_RESOLUTION|>--- conflicted
+++ resolved
@@ -65,15 +65,12 @@
           AC_TEAM_ID: ${{ secrets.APPLE_TEAM_ID }}
           CODESIGN_IDENTITY: 51049B247B25B3119FAE7E9C0CC4375A43E47237
 
-<<<<<<< HEAD
       - name: Attest binary
         continue-on-error: true
         uses: actions/attest-build-provenance@619dbb2e03e0189af0c55118e7d3c5e129e99726 # v2.0
         with:
           subject-path: "dist/orbit-macos_darwin_all/orbit"
 
-=======
->>>>>>> edc68d30
       - name: Upload
         uses: actions/upload-artifact@65462800fd760344b1a7b4382951275a0abb4808 # 4.3.3
         with:
@@ -110,15 +107,12 @@
       - name: Run GoReleaser
         run: go run github.com/goreleaser/goreleaser/v2@606c0e724fe9b980cd01090d08cbebff63cd0f72 release --verbose --clean --skip=publish -f orbit/goreleaser-linux.yml # v2.4.4
 
-<<<<<<< HEAD
       - name: Attest binary
         continue-on-error: true
         uses: actions/attest-build-provenance@619dbb2e03e0189af0c55118e7d3c5e129e99726 # v2.0
         with:
           subject-path: "dist/orbit_linux_amd64_v1/orbit"
 
-=======
->>>>>>> edc68d30
       - name: Upload
         uses: actions/upload-artifact@65462800fd760344b1a7b4382951275a0abb4808 # 4.3.3
         with:
@@ -155,15 +149,12 @@
       - name: Run GoReleaser
         run: go run github.com/goreleaser/goreleaser/v2@606c0e724fe9b980cd01090d08cbebff63cd0f72 release --verbose --clean --skip=publish -f orbit/goreleaser-linux-arm64.yml # v2.4.4
 
-<<<<<<< HEAD
-      - name: Attest binary
-        continue-on-error: true
-        uses: actions/attest-build-provenance@619dbb2e03e0189af0c55118e7d3c5e129e99726 # v2.0
-        with:
-          subject-path: "dist/orbit_linux_arm64/orbit"
-
-=======
->>>>>>> edc68d30
+      - name: Attest binary
+        continue-on-error: true
+        uses: actions/attest-build-provenance@619dbb2e03e0189af0c55118e7d3c5e129e99726 # v2.0
+        with:
+          subject-path: "dist/orbit_linux_arm64_v8.0/orbit"
+
       - name: Upload
         uses: actions/upload-artifact@65462800fd760344b1a7b4382951275a0abb4808 # 4.3.3
         with:
@@ -200,15 +191,12 @@
       - name: Run GoReleaser
         run: go run github.com/goreleaser/goreleaser/v2@606c0e724fe9b980cd01090d08cbebff63cd0f72 release --verbose --clean --skip=publish -f orbit/goreleaser-windows.yml # v2.4.4
 
-<<<<<<< HEAD
       - name: Attest binary
         continue-on-error: true
         uses: actions/attest-build-provenance@619dbb2e03e0189af0c55118e7d3c5e129e99726 # v2.0
         with:
           subject-path: "dist/orbit_windows_amd64_v1/orbit.exe"
 
-=======
->>>>>>> edc68d30
       - name: Upload
         uses: actions/upload-artifact@65462800fd760344b1a7b4382951275a0abb4808 # 4.3.3
         with:
@@ -226,4 +214,26 @@
       DIGICERT_KEYLOCKER_PASSWORD: ${{ secrets.DIGICERT_KEYLOCKER_PASSWORD }}
       DIGICERT_KEYLOCKER_HOST_URL: ${{ secrets.DIGICERT_KEYLOCKER_HOST_URL }}
       DIGICERT_API_KEY: ${{ secrets.DIGICERT_API_KEY }}
-      DIGICERT_KEYLOCKER_CERTIFICATE_FINGERPRINT: ${{ secrets.DIGICERT_KEYLOCKER_CERTIFICATE_FINGERPRINT }}+      DIGICERT_KEYLOCKER_CERTIFICATE_FINGERPRINT: ${{ secrets.DIGICERT_KEYLOCKER_CERTIFICATE_FINGERPRINT }}
+
+  verify-attestations:
+    runs-on: ubuntu-latest
+    needs:
+      - goreleaser-windows
+      - goreleaser-linux-arm64
+      - goreleaser-linux
+      - goreleaser-macos
+    steps:
+      - run: |
+          set +e
+          NUM_VERIFIED=0
+          gh verify dist/orbit-macos_darwin_all/orbit --repo=fleetdm/fleet
+          NUM_VERIFIED=$((NUM_VERIFIED + $?))
+          gh verify dist/orbit_linux_amd64_v1/orbit --repo=fleetdm/fleet
+          NUM_VERIFIED=$((NUM_VERIFIED + $?))
+          gh verify dist/orbit_linux_arm64_v8.0/orbit --repo=fleetdm/fleet
+          NUM_VERIFIED=$((NUM_VERIFIED + $?))
+          gh verify dist/orbit_windows_amd64_v1/orbit.exe --repo=fleetdm/fleet
+          NUM_VERIFIED=$((NUM_VERIFIED + $?))
+          if [[ "$NUM_VERIFIED" -ne "0" ]]; then echo "One or more attestation verifications failed (see above)"; fi          
+          exit $NUM_VERIFIED