--- conflicted
+++ resolved
@@ -21,11 +21,7 @@
   - [ ] Confirmed that updating the timestamps is acceptable, and will not cause unwanted side effects.
   - [ ] Ensured the correct collation is explicitly set for character columns (`COLLATE utf8mb4_unicode_ci`).
 - [ ] Added/updated automated tests
-<<<<<<< HEAD
-  - [ ] Where appropriate, automated tests simulate multiple hosts and test for host isolation(meaning updates to one hosts's records do not affect another)
-=======
   - [ ] Where appropriate, automated tests simulate multiple hosts and test for host isolation (updates to one hosts's records do not affect another.)
->>>>>>> 0492dcbc
 - [ ] Manual QA for all new/changed functionality
 - For Orbit and Fleet Desktop changes:
    - [ ] Make sure fleetd is compatible with the latest released version of Fleet (see [Must rule](https://github.com/fleetdm/fleet/blob/main/docs/Contributing/workflows/fleetd-development-and-release-strategy.md)).
