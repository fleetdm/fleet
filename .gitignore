--- conflicted
+++ resolved
@@ -60,11 +60,8 @@
 # generated orbit installers and artifacts
 fleet-osquery*
 desktop.app.tar.gz
-<<<<<<< HEAD
 osqueryd.app.tar.gz
-=======
 desktop.tar.gz
->>>>>>> b6bbbbe1
 
 # residual files when running the cpe command
 cmd/cpe/etagenv
