# binaries
*.exe

# output directories
build
vendor
node_modules

# generated artifacts
assets/bundle*.*
assets/*@*.svg
assets/*@*.png
assets/*@*.eot
assets/*@*.woff
assets/*@*.woff2
assets/*@*.ttf
frontend/templates/react.tmpl
bindata.go
server/bindata/generated.go
*.cover
*.test
*.log
coverage.txt

# typescript generated test files
tmp/

# operating system artifacts
.DS_Store

# test mysql server data
mysqldata/

# test helm charts
helm-temp

#editors
.vscode
.idea

# Cypress e2e testing
cypress/screenshots
cypress/videos
cypress/downloads

# Fleet local development DB backups
backup.sql.gz

# Common mistake for new developers to run npm install and then end up
# committing a package-lock.json. Fleet app uses Yarn with yarn.lock.
package-lock.json

<<<<<<< HEAD
# infra
.terraform
.terraform.tfstate*
.terraform.lock*
terraform.tfstate*
=======
# generated installers
orbit-osquery*
>>>>>>> ac5decde
<|MERGE_RESOLUTION|>--- conflicted
+++ resolved
@@ -50,13 +50,11 @@
 # committing a package-lock.json. Fleet app uses Yarn with yarn.lock.
 package-lock.json
 
-<<<<<<< HEAD
 # infra
 .terraform
 .terraform.tfstate*
 .terraform.lock*
 terraform.tfstate*
-=======
+
 # generated installers
-orbit-osquery*
->>>>>>> ac5decde
+orbit-osquery*