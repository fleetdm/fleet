{
    "makefile.extensionOutputFolder": "./.vscode",
    "editor.formatOnPaste": true,
    "editor.formatOnSave": true,
    "editor.formatOnType": true,
    "diffEditor.codeLens": true,
    "rewrap.autoWrap.enabled": true,
    "rewrap.wrappingColumn": 100,
    "go.formatTool": "gofumports",
    "go.lintTool": "golangci-lint",
    "go.useLanguageServer": true,
    "gopls": {
        "gofumpt": true,
    },
    "go.autocompleteUnimportedPackages": true,
    "go.buildTags": "full,fts5",
    "go.delveConfig": {
        "dlvLoadConfig": {
            "followPointers": true,
            "maxVariableRecurse": 1,
            "maxStringLen": 256,
            "maxArrayValues": 64,
            "maxStructFields": -1
        },
        "apiVersion": 2,
        "showGlobalVariables": true,
        "debugAdapter": "legacy",
        "substitutePath": []
    },
    "go.testTimeout": "5m",
    "go.testEnvVars": {
        "MYSQL_TEST": "1",
        "REDIS_TEST": "1"
<<<<<<< HEAD
    },    "html.format.templating": true,
=======
    },
    "html.format.templating": true,
>>>>>>> 229b91b5
    "html.format.wrapAttributes": "preserve",
    "html.format.wrapLineLength": 0,
    "prettier.requireConfig": true
}<|MERGE_RESOLUTION|>--- conflicted
+++ resolved
@@ -31,12 +31,8 @@
     "go.testEnvVars": {
         "MYSQL_TEST": "1",
         "REDIS_TEST": "1"
-<<<<<<< HEAD
-    },    "html.format.templating": true,
-=======
     },
     "html.format.templating": true,
->>>>>>> 229b91b5
     "html.format.wrapAttributes": "preserve",
     "html.format.wrapLineLength": 0,
     "prettier.requireConfig": true
