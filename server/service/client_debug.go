package service

import (
	"fmt"
	"io/ioutil"
	"net/http"
<<<<<<< HEAD

	"github.com/fleetdm/fleet/v4/server/fleet"
	"github.com/pkg/errors"
=======
>>>>>>> 69a4985c
)

// DebugPprof calls the /debug/pprof/ endpoints.
func (c *Client) DebugPprof(name string) ([]byte, error) {
	endpoint := "/debug/pprof/" + name
	response, err := c.AuthenticatedDo("GET", endpoint, "", nil)
	if err != nil {
		return nil, fmt.Errorf("GET %s: %w", endpoint, err)
	}
	defer response.Body.Close()

	if response.StatusCode != http.StatusOK {
		return nil, fmt.Errorf(
			"get pprof received status %d",
			response.StatusCode,
		)
	}

	body, err := ioutil.ReadAll(response.Body)
	if err != nil {
		return nil, fmt.Errorf("read pprof response body: %w", err)
	}

	return body, nil
}

func (c *Client) DebugMigrations() (*fleet.MigrationStatus, error) {
	var migrationStatus fleet.MigrationStatus
	err := c.authenticatedRequest(nil, "GET", "/debug/migrations", &migrationStatus)
	if err != nil {
		return nil, err
	}
	return &migrationStatus, nil
}<|MERGE_RESOLUTION|>--- conflicted
+++ resolved
@@ -4,12 +4,8 @@
 	"fmt"
 	"io/ioutil"
 	"net/http"
-<<<<<<< HEAD
 
 	"github.com/fleetdm/fleet/v4/server/fleet"
-	"github.com/pkg/errors"
-=======
->>>>>>> 69a4985c
 )
 
 // DebugPprof calls the /debug/pprof/ endpoints.
