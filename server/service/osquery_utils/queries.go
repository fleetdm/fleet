--- conflicted
+++ resolved
@@ -447,16 +447,11 @@
   name AS name,
   version AS version,
   'Package (Atom)' AS type,
-<<<<<<< HEAD
   'atom_packages' AS source,
   '' AS release,
   '' AS vendor,
   '' AS arch
-FROM users CROSS JOIN atom_packages USING (uid)
-=======
-  'atom_packages' AS source
 FROM cached_users CROSS JOIN atom_packages USING (uid)
->>>>>>> 07570211
 UNION
 SELECT
   name AS name,
