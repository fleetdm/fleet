--- conflicted
+++ resolved
@@ -6,7 +6,6 @@
 	"encoding/base64"
 	"encoding/hex"
 	"fmt"
-	"github.com/fleetdm/fleet/v4/server/mdm"
 	"net"
 	"net/url"
 	"regexp"
@@ -14,6 +13,8 @@
 	"strconv"
 	"strings"
 	"time"
+
+	"github.com/fleetdm/fleet/v4/server/mdm"
 
 	"github.com/fleetdm/fleet/v4/server/config"
 	"github.com/fleetdm/fleet/v4/server/contexts/ctxerr"
@@ -2308,10 +2309,10 @@
 		}
 	}
 
-<<<<<<< HEAD
 	if integrations.ConditionalAccessMicrosoft {
 		generatedMap["conditional_access_microsoft_device_id"] = entraIDDetails
-=======
+	}
+
 	if appConfig != nil && appConfig.MDM.EnableDiskEncryption.Value {
 		luksVerifyQuery.DirectIngestFunc = luksVerifyQueryIngester(func(privateKey string) func(string) (string, error) {
 			return func(encrypted string) (string, error) {
@@ -2319,7 +2320,6 @@
 			}
 		}(fleetConfig.Server.PrivateKey))
 		generatedMap["luks_verify"] = luksVerifyQuery
->>>>>>> 96a068d6
 	}
 
 	if features != nil {
