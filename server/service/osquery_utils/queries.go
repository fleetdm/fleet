--- conflicted
+++ resolved
@@ -1114,7 +1114,6 @@
 	return ds.SetOrUpdateMunkiInfo(ctx, host.ID, rows[0]["version"], errList, warnList)
 }
 
-<<<<<<< HEAD
 func ingestKubequeryInfo(ctx context.Context, logger log.Logger, host *fleet.Host, rows []map[string]string) error {
 	if len(rows) != 1 {
 		logger.Log("component", "service", "method", "ingestKubequeryInfo", "warn",
@@ -1129,10 +1128,7 @@
 	return nil
 }
 
-func GetDetailQueries(ac *fleet.AppConfig, fleetConfig config.FleetConfig) map[string]DetailQuery {
-=======
 func GetDetailQueries(fleetConfig config.FleetConfig, features *fleet.Features) map[string]DetailQuery {
->>>>>>> b32f2b04
 	generatedMap := make(map[string]DetailQuery)
 	for key, query := range hostDetailQueries {
 		generatedMap[key] = query
