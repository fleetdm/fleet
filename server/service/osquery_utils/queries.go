package osquery_utils

import (
	"context"
	"database/sql"
	"encoding/base64"
	"encoding/hex"
	"fmt"
	"net"
	"net/url"
	"regexp"
	"slices"
	"strconv"
	"strings"
	"time"

	"github.com/fleetdm/fleet/v4/server/config"
	"github.com/fleetdm/fleet/v4/server/contexts/ctxerr"
	"github.com/fleetdm/fleet/v4/server/contexts/logging"
	"github.com/fleetdm/fleet/v4/server/contexts/publicip"
	"github.com/fleetdm/fleet/v4/server/fleet"
	apple_mdm "github.com/fleetdm/fleet/v4/server/mdm/apple"
	"github.com/fleetdm/fleet/v4/server/mdm/apple/mobileconfig"
	microsoft_mdm "github.com/fleetdm/fleet/v4/server/mdm/microsoft"
	"github.com/fleetdm/fleet/v4/server/ptr"
	"github.com/fleetdm/fleet/v4/server/service/async"
	"github.com/go-kit/kit/log"
	"github.com/go-kit/kit/log/level"
	"github.com/spf13/cast"
)

type DetailQuery struct {
	// Query is the SQL query string.
	Query string
	// QueryFunc is optionally used to dynamically build a query.
	QueryFunc func(ctx context.Context, logger log.Logger, host *fleet.Host, ds fleet.Datastore) string
	// Discovery is the SQL query that defines whether the query will run on the host or not.
	// If not set, Fleet makes sure the query will always run.
	Discovery string
	// Platforms is a list of platforms to run the query on. If this value is
	// empty, run on all platforms.
	Platforms []string
	// IngestFunc translates a query result into an update to the host struct,
	// around data that lives on the hosts table.
	IngestFunc func(ctx context.Context, logger log.Logger, host *fleet.Host, rows []map[string]string) error
	// DirectIngestFunc gathers results from a query and directly works with the datastore to
	// persist them. This is usually used for host data that is stored in a separate table.
	// DirectTaskIngestFunc must not be set if this is set.
	DirectIngestFunc func(ctx context.Context, logger log.Logger, host *fleet.Host, ds fleet.Datastore, rows []map[string]string) error
	// DirectTaskIngestFunc is similar to DirectIngestFunc except that it uses a task to
	// ingest the results. This is for ingestion that can be either sync or async.
	// DirectIngestFunc must not be set if this is set.
	DirectTaskIngestFunc func(ctx context.Context, logger log.Logger, host *fleet.Host, task *async.Task, rows []map[string]string) error
}

// RunsForPlatform determines whether this detail query should run on the given platform
func (q *DetailQuery) RunsForPlatform(platform string) bool {
	if len(q.Platforms) == 0 {
		return true
	}
	for _, p := range q.Platforms {
		if p == platform {
			return true
		}
	}
	return false
}

// networkInterfaceQuery is the query to use to ingest a host's "Primary IP" and "Primary MAC".
//
// "Primary IP"/"Primary MAC" is the IP/MAC of the interface the system uses when it originates traffic to the default route.
//
// The following was used to determine private IPs:
// https://cs.opensource.google/go/go/+/refs/tags/go1.20.1:src/net/ip.go;l=131-148;drc=c53390b078b4d3b18e3aca8970d4b31d4d82cce1
//
// NOTE: We cannot use `in_cidr_block` because it's available since osquery 5.3.0, so we use
// rudimentary split and string matching for IPv4 and and regex_match for IPv6.
const networkInterfaceQuery = `SELECT
    ia.address,
    id.mac
FROM
    interface_addresses ia
    JOIN interface_details id ON id.interface = ia.interface
	-- On Unix ia.interface is the name of the interface,
	-- whereas on Windows ia.interface is the IP of the interface.
    JOIN routes r ON %s
WHERE
	-- Destination 0.0.0.0/0 is the default route on route tables.
    r.destination = '0.0.0.0' AND r.netmask = 0
	-- Type of route is "gateway" for Unix, "remote" for Windows.
    AND r.type = '%s'
	-- We are only interested on private IPs (some devices have their Public IP as Primary IP too).
    AND (
		-- Private IPv4 addresses.
		inet_aton(ia.address) IS NOT NULL AND (
			split(ia.address, '.', 0) = '10'
			OR (split(ia.address, '.', 0) = '172' AND (CAST(split(ia.address, '.', 1) AS INTEGER) & 0xf0) = 16)
			OR (split(ia.address, '.', 0) = '192' AND split(ia.address, '.', 1) = '168')
		)
		-- Private IPv6 addresses start with 'fc' or 'fd'.
		OR (inet_aton(ia.address) IS NULL AND regex_match(lower(ia.address), '^f[cd][0-9a-f][0-9a-f]:[0-9a-f:]+', 0) IS NOT NULL)
	)
ORDER BY
    r.metric ASC,
	-- Prefer IPv4 addresses over IPv6 addresses if their route have the same metric.
	inet_aton(ia.address) IS NOT NULL DESC
LIMIT 1;`

// hostDetailQueries defines the detail queries that should be run on the host, as
// well as how the results of those queries should be ingested into the
// fleet.Host data model (via IngestFunc).
//
// This map should not be modified at runtime.
var hostDetailQueries = map[string]DetailQuery{
	"network_interface_unix": {
		Query:      fmt.Sprintf(networkInterfaceQuery, "r.interface = ia.interface", "gateway"),
		Platforms:  append(fleet.HostLinuxOSs, "darwin"),
		IngestFunc: ingestNetworkInterface,
	},
	"network_interface_windows": {
		Query:      fmt.Sprintf(networkInterfaceQuery, "r.interface = ia.address", "remote"),
		Platforms:  []string{"windows"},
		IngestFunc: ingestNetworkInterface,
	},
	"network_interface_chrome": {
		Query:      `SELECT ipv4 AS address, mac FROM network_interfaces LIMIT 1`,
		Platforms:  []string{"chrome"},
		IngestFunc: ingestNetworkInterface,
	},
	"os_version": {
		// Collect operating system information for the `hosts` table.
		// Note that data for `operating_system` and `host_operating_system` tables are ingested via
		// the `os_unix_like` extra detail query below.
		Query: "SELECT * FROM os_version LIMIT 1",
		IngestFunc: func(ctx context.Context, logger log.Logger, host *fleet.Host, rows []map[string]string) error {
			if len(rows) != 1 {
				logger.Log("component", "service", "method", "IngestFunc", "err",
					fmt.Sprintf("detail_query_os_version expected single result got %d", len(rows)))
				return nil
			}

			if build, ok := rows[0]["build"]; ok {
				host.Build = build
			}

			host.Platform = rows[0]["platform"]
			host.PlatformLike = rows[0]["platform_like"]
			host.CodeName = rows[0]["codename"]

			// On centos6 there is an osquery bug that leaves
			// platform empty. Here we workaround.
			if host.Platform == "" &&
				strings.Contains(strings.ToLower(rows[0]["name"]), "centos") {
				host.Platform = "centos"
			}

			if host.Platform != "windows" {
				// Populate `host.OSVersion` for non-Windows hosts.
				// Note Windows-specific registry query is required to populate `host.OSVersion` for
				// Windows that is handled in `os_version_windows` detail query below.
				host.OSVersion = fmt.Sprintf("%v %v", rows[0]["name"], parseOSVersion(
					rows[0]["name"],
					rows[0]["version"],
					rows[0]["major"],
					rows[0]["minor"],
					rows[0]["patch"],
					rows[0]["build"],
					rows[0]["extra"],
				))
			}

			return nil
		},
	},
	"os_version_windows": {
<<<<<<< HEAD
		// Fleet requires the DisplayVersion as well as the UBR (4th part of the version number) to
		// correctly map OS vulnerabilities to hosts. The UBR is not available in the os_version table.
		// The full version number is available in the `kernel_info` table, but there is a Win10 bug
		// which is reporting an incorrect build number (3rd part), so we query use the registry for the UBR
		// here instead.  To note, osquery 5.12.0 will have the UBR in the os_version table.
		Query: `
		SELECT
    		os.name,
    		(SELECT data from registry where path = 'HKEY_LOCAL_MACHINE\\SOFTWARE\\Microsoft\\Windows NT\\CurrentVersion\\DisplayVersion') as display_version,
    		CONCAT(
  				(SELECT version from os_version),
  				'.',
  				(SELECT data from registry where path = 'HKEY_LOCAL_MACHINE\\SOFTWARE\\Microsoft\\Windows NT\\CurrentVersion\\UBR')
  			) AS version
  			FROM os_version os
		`,
=======
		// display_version is not available in some versions of
		// Windows (Server 2019). By including it using a JOIN it can
		// return no rows and the query will still succeed
		Query: `
		WITH display_version_table AS (
			SELECT data as display_version
			FROM registry
			WHERE path = 'HKEY_LOCAL_MACHINE\\SOFTWARE\\Microsoft\\Windows NT\\CurrentVersion\\DisplayVersion'
		)
		SELECT
			os.name,
			COALESCE(d.display_version, '') AS display_version,
			k.version
		FROM
			os_version os,
			kernel_info k
		LEFT JOIN
			display_version_table d`,
>>>>>>> 0a27843b
		Platforms: []string{"windows"},
		IngestFunc: func(ctx context.Context, logger log.Logger, host *fleet.Host, rows []map[string]string) error {
			if len(rows) != 1 {
				logger.Log("component", "service", "method", "IngestFunc", "err",
					fmt.Sprintf("detail_query_os_version_windows expected single result got %d", len(rows)))
				return nil
			}

			s := fmt.Sprintf("%s %s", rows[0]["name"], rows[0]["display_version"])
			// Shorten "Microsoft Windows" to "Windows" to facilitate display and sorting in UI
			s = strings.Replace(s, "Microsoft Windows", "Windows", 1)
			s = strings.TrimSpace(s)
			s += " " + rows[0]["version"]
			host.OSVersion = s

			return nil
		},
	},
	"osquery_flags": {
		// Collect the interval info (used for online status
		// calculation) from the osquery flags. We typically control
		// distributed_interval (but it's not required), and typically
		// do not control config_tls_refresh.
		Query: `select name, value from osquery_flags where name in ("distributed_interval", "config_tls_refresh", "config_refresh", "logger_tls_period")`,
		IngestFunc: func(ctx context.Context, logger log.Logger, host *fleet.Host, rows []map[string]string) error {
			var configTLSRefresh, configRefresh uint
			var configRefreshSeen, configTLSRefreshSeen bool
			for _, row := range rows {
				switch row["name"] {

				case "distributed_interval":
					interval, err := strconv.Atoi(EmptyToZero(row["value"]))
					if err != nil {
						return fmt.Errorf("parsing distributed_interval: %w", err)
					}
					host.DistributedInterval = uint(interval)

				case "config_tls_refresh":
					// Prior to osquery 2.4.6, the flag was
					// called `config_tls_refresh`.
					interval, err := strconv.Atoi(EmptyToZero(row["value"]))
					if err != nil {
						return fmt.Errorf("parsing config_tls_refresh: %w", err)
					}
					configTLSRefresh = uint(interval)
					configTLSRefreshSeen = true

				case "config_refresh":
					// After 2.4.6 `config_tls_refresh` was
					// aliased to `config_refresh`.
					interval, err := strconv.Atoi(EmptyToZero(row["value"]))
					if err != nil {
						return fmt.Errorf("parsing config_refresh: %w", err)
					}
					configRefresh = uint(interval)
					configRefreshSeen = true

				case "logger_tls_period":
					interval, err := strconv.Atoi(EmptyToZero(row["value"]))
					if err != nil {
						return fmt.Errorf("parsing logger_tls_period: %w", err)
					}
					host.LoggerTLSPeriod = uint(interval)
				}
			}

			// Since the `config_refresh` flag existed prior to
			// 2.4.6 and had a different meaning, we prefer
			// `config_tls_refresh` if it was set, and use
			// `config_refresh` as a fallback.
			if configTLSRefreshSeen {
				host.ConfigTLSRefresh = configTLSRefresh
			} else if configRefreshSeen {
				host.ConfigTLSRefresh = configRefresh
			}

			return nil
		},
	},
	"osquery_info": {
		Query: "select * from osquery_info limit 1",
		IngestFunc: func(ctx context.Context, logger log.Logger, host *fleet.Host, rows []map[string]string) error {
			if len(rows) != 1 {
				logger.Log("component", "service", "method", "IngestFunc", "err",
					fmt.Sprintf("detail_query_osquery_info expected single result got %d", len(rows)))
				return nil
			}

			host.OsqueryVersion = rows[0]["version"]

			return nil
		},
	},
	"system_info": {
		Query: "select * from system_info limit 1",
		IngestFunc: func(ctx context.Context, logger log.Logger, host *fleet.Host, rows []map[string]string) error {
			if len(rows) != 1 {
				logger.Log("component", "service", "method", "IngestFunc", "err",
					fmt.Sprintf("detail_query_system_info expected single result got %d", len(rows)))
				return nil
			}

			var err error
			host.Memory, err = strconv.ParseInt(EmptyToZero(rows[0]["physical_memory"]), 10, 64)
			if err != nil {
				return err
			}
			host.Hostname = rows[0]["hostname"]
			host.UUID = rows[0]["uuid"]
			host.CPUType = rows[0]["cpu_type"]
			host.CPUSubtype = rows[0]["cpu_subtype"]
			host.CPUBrand = rows[0]["cpu_brand"]
			host.CPUPhysicalCores, err = strconv.Atoi(EmptyToZero(rows[0]["cpu_physical_cores"]))
			if err != nil {
				return err
			}
			host.CPULogicalCores, err = strconv.Atoi(EmptyToZero(rows[0]["cpu_logical_cores"]))
			if err != nil {
				return err
			}
			host.HardwareVendor = rows[0]["hardware_vendor"]
			host.HardwareModel = rows[0]["hardware_model"]
			host.HardwareVersion = rows[0]["hardware_version"]
			host.HardwareSerial = rows[0]["hardware_serial"]
			host.ComputerName = rows[0]["computer_name"]
			return nil
		},
	},
	"uptime": {
		Query: "select * from uptime limit 1",
		IngestFunc: func(ctx context.Context, logger log.Logger, host *fleet.Host, rows []map[string]string) error {
			if len(rows) != 1 {
				logger.Log("component", "service", "method", "IngestFunc", "err",
					fmt.Sprintf("detail_query_uptime expected single result got %d", len(rows)))
				return nil
			}

			uptimeSeconds, err := strconv.Atoi(EmptyToZero(rows[0]["total_seconds"]))
			if err != nil {
				return err
			}
			host.Uptime = time.Duration(uptimeSeconds) * time.Second

			return nil
		},
	},
	"disk_space_unix": {
		Query: `
SELECT (blocks_available * 100 / blocks) AS percent_disk_space_available,
       round((blocks_available * blocks_size * 10e-10),2) AS gigs_disk_space_available,
       round((blocks           * blocks_size * 10e-10),2) AS gigs_total_disk_space
FROM mounts WHERE path = '/' LIMIT 1;`,
		Platforms:        append(fleet.HostLinuxOSs, "darwin"),
		DirectIngestFunc: directIngestDiskSpace,
	},

	"disk_space_windows": {
		Query: `
SELECT ROUND((sum(free_space) * 100 * 10e-10) / (sum(size) * 10e-10)) AS percent_disk_space_available,
       ROUND(sum(free_space) * 10e-10) AS gigs_disk_space_available,
       ROUND(sum(size)       * 10e-10) AS gigs_total_disk_space
FROM logical_drives WHERE file_system = 'NTFS' LIMIT 1;`,
		Platforms:        []string{"windows"},
		DirectIngestFunc: directIngestDiskSpace,
	},

	"kubequery_info": {
		Query:      `SELECT * from kubernetes_info`,
		IngestFunc: ingestKubequeryInfo,
		Discovery:  discoveryTable("kubernetes_info"),
	},
}

func ingestNetworkInterface(ctx context.Context, logger log.Logger, host *fleet.Host, rows []map[string]string) error {
	logger = log.With(logger,
		"component", "service",
		"method", "IngestFunc",
		"host", host.Hostname,
		"platform", host.Platform,
	)

	// Attempt to extract public IP from the HTTP request.
	// NOTE: We are executing the IP extraction first to not depend on the network
	// interface query succeeding and returning results.
	ipStr := publicip.FromContext(ctx)
	// First set host.PublicIP to empty to not hide an infrastructure change that
	// misses to set or sets an invalid value in the expected HTTP headers.
	host.PublicIP = ""
	if ipStr != "" {
		ip := net.ParseIP(ipStr)
		if ip != nil {
			host.PublicIP = ipStr
		} else {
			logger.Log("err", fmt.Sprintf("expected an IP address, got %s", ipStr))
		}
	}

	if len(rows) != 1 {
		logger.Log("err", fmt.Sprintf("detail_query_network_interface expected single result, got %d", len(rows)))
		return nil
	}

	host.PrimaryIP = rows[0]["address"]
	host.PrimaryMac = rows[0]["mac"]

	return nil
}

func directIngestDiskSpace(ctx context.Context, logger log.Logger, host *fleet.Host, ds fleet.Datastore, rows []map[string]string) error {
	if len(rows) != 1 {
		logger.Log("component", "service", "method", "directIngestDiskSpace", "err",
			fmt.Sprintf("detail_query_disk_space expected single result got %d", len(rows)))
		return nil
	}

	gigsAvailable, err := strconv.ParseFloat(EmptyToZero(rows[0]["gigs_disk_space_available"]), 64)
	if err != nil {
		return err
	}
	percentAvailable, err := strconv.ParseFloat(EmptyToZero(rows[0]["percent_disk_space_available"]), 64)
	if err != nil {
		return err
	}
	gigsTotal, err := strconv.ParseFloat(EmptyToZero(rows[0]["gigs_total_disk_space"]), 64)
	if err != nil {
		return err
	}

	return ds.SetOrUpdateHostDisksSpace(ctx, host.ID, gigsAvailable, percentAvailable, gigsTotal)
}

func ingestKubequeryInfo(ctx context.Context, logger log.Logger, host *fleet.Host, rows []map[string]string) error {
	if len(rows) != 1 {
		return fmt.Errorf("kubernetes_info expected single result got: %d", len(rows))
	}

	host.Hostname = fmt.Sprintf("kubequery %s", rows[0]["cluster_name"])

	// These values are not provided by kubequery
	host.OsqueryVersion = "kubequery"
	host.Platform = "kubequery"
	return nil
}

const usesMacOSDiskEncryptionQuery = `SELECT 1 FROM disk_encryption WHERE user_uuid IS NOT "" AND filevault_status = 'on' LIMIT 1`

// extraDetailQueries defines extra detail queries that should be run on the host, as
// well as how the results of those queries should be ingested into the hosts related tables
// (via DirectIngestFunc).
//
// This map should not be modified at runtime.
var extraDetailQueries = map[string]DetailQuery{
	"mdm": {
		Query:            `select enrolled, server_url, installed_from_dep, payload_identifier from mdm;`,
		DirectIngestFunc: directIngestMDMMac,
		Platforms:        []string{"darwin"},
		Discovery:        discoveryTable("mdm"),
	},
	"mdm_windows": {
		// we get most of the MDM information for Windows from the
		// `HKEY_LOCAL_MACHINE\SOFTWARE\Microsoft\Enrollments\%%`
		// registry keys. A computer might many different folders under
		// that path, for different enrollments, so we need to group by
		// enrollment (key in this case) and try to grab the most
		// likely candiate to be an MDM solution.
		//
		// The best way I have found, is to filter by groups of entries
		// with an UPN value, and pick the first one.
		//
		// An example of a host having more than one entry: when
		// the `mdm_bridge` table is used, the `mdmlocalmanagement.dll`
		// registers an MDM with ProviderID = `Local_Management`
		//
		// Entries also need to be filtered by their enrollment status, described [here][1]
		//
		//   Member        Value  Description
		//   unknown       0      Device enrollment state is unknown
		//   enrolled      1      Device is Enrolled.
		//   pendingReset  2      Enrolled but it's enrolled via enrollment profile and the enrolled profile is different from the assigned profile.
		//   failed        3      Not enrolled and there is enrollment failure record.
		//   notContacted  4      Device is imported but not enrolled.
		//   blocked       5      Device is enrolled as userless, but is blocked from moving to user enrollment because the app failed to install.
		//
		// [1]: https://learn.microsoft.com/en-us/graph/api/resources/intune-shared-enrollmentstate
		Query: `
                    WITH registry_keys AS (
                        SELECT *
                        FROM registry
                        WHERE path LIKE 'HKEY_LOCAL_MACHINE\SOFTWARE\Microsoft\Enrollments\%%'
                    ),
                    enrollment_info AS (
                        SELECT
                            MAX(CASE WHEN name = 'UPN' THEN data END) AS upn,
                            MAX(CASE WHEN name = 'DiscoveryServiceFullURL' THEN data END) AS discovery_service_url,
                            MAX(CASE WHEN name = 'ProviderID' THEN data END) AS provider_id,
                            MAX(CASE WHEN name = 'EnrollmentState' THEN data END) AS state,
                            MAX(CASE WHEN name = 'AADResourceID' THEN data END) AS aad_resource_id
                        FROM registry_keys
                        GROUP BY key
                    ),
                    installation_info AS (
                        SELECT data AS installation_type
                        FROM registry
                        WHERE path = 'HKEY_LOCAL_MACHINE\SOFTWARE\Microsoft\Windows NT\CurrentVersion\InstallationType'
                        LIMIT 1
                    )
                    SELECT
                        e.aad_resource_id,
                        e.discovery_service_url,
                        e.provider_id,
                        i.installation_type
                    FROM installation_info i
                    LEFT JOIN enrollment_info e ON e.upn IS NOT NULL
		    -- coalesce to 'unknown' and keep that state in the list
		    -- in order to account for hosts that might not have this
		    -- key, and servers
                    WHERE COALESCE(e.state, '0') IN ('0', '1', '2', '3')
                    LIMIT 1;
		`,
		DirectIngestFunc: directIngestMDMWindows,
		Platforms:        []string{"windows"},
	},
	"munki_info": {
		Query:            `select version, errors, warnings from munki_info;`,
		DirectIngestFunc: directIngestMunkiInfo,
		Platforms:        []string{"darwin"},
		Discovery:        discoveryTable("munki_info"),
	},
	// On ChromeOS, the `users` table returns only the user signed into the primary chrome profile.
	"chromeos_profile_user_info": {
		Query:            `SELECT email FROM users`,
		DirectIngestFunc: directIngestChromeProfiles,
		Platforms:        []string{"chrome"},
	},
	"google_chrome_profiles": {
		Query:            `SELECT email FROM google_chrome_profiles WHERE NOT ephemeral AND email <> ''`,
		DirectIngestFunc: directIngestChromeProfiles,
		Discovery:        discoveryTable("google_chrome_profiles"),
	},
	"battery": {
		Query:            `SELECT serial_number, cycle_count, health FROM battery;`,
		Platforms:        []string{"darwin"},
		DirectIngestFunc: directIngestBattery,
		// the "battery" table doesn't need a Discovery query as it is an official
		// osquery table on darwin (https://osquery.io/schema/5.3.0#battery), it is
		// always present.
	},
	"os_windows": {
		// This query is used to populate the `operating_systems` and `host_operating_system`
		// tables. Separately, the `hosts` table is populated via the `os_version` and
		// `os_version_windows` detail queries above.
<<<<<<< HEAD
		// See above for the `os_version_windows` detail query.
		Query: `
			SELECT
				os.name,
				os.platform,
				os.arch,
				CONCAT(
					(SELECT version from os_version),
					'.',
					(SELECT data from registry where path = 'HKEY_LOCAL_MACHINE\\SOFTWARE\\Microsoft\\Windows NT\\CurrentVersion\\UBR')
				) AS version,
				(SELECT data from registry where path = 'HKEY_LOCAL_MACHINE\\SOFTWARE\\Microsoft\\Windows NT\\CurrentVersion\\DisplayVersion') as display_version
			FROM
				os_version os
		`,
=======
		//
		// DisplayVersion doesn't exist on all versions of Windows (Server 2019).
		// To prevent the query from failing in those cases, we join
		// the values in when they exist, alternatively the column is
		// just empty.
		Query: `
	WITH display_version_table AS (
		SELECT data as display_version
		FROM registry
		WHERE path = 'HKEY_LOCAL_MACHINE\\SOFTWARE\\Microsoft\\Windows NT\\CurrentVersion\\DisplayVersion'
	)
	SELECT
		os.name,
		os.platform,
		os.arch,
		k.version as kernel_version,
		os.version,
		COALESCE(d.display_version, '') AS display_version
	FROM
		os_version os,
		kernel_info k
	LEFT JOIN
		display_version_table d`,
>>>>>>> 0a27843b
		Platforms:        []string{"windows"},
		DirectIngestFunc: directIngestOSWindows,
	},
	"os_unix_like": {
		// This query is used to populate the `operating_systems` and `host_operating_system`
		// tables. Separately, the `hosts` table is populated via the `os_version` detail
		// query above.
		Query: `
	SELECT
		os.name,
		os.major,
		os.minor,
		os.patch,
		os.extra,
		os.build,
		os.arch,
		os.platform,
		os.version AS version,
		k.version AS kernel_version
	FROM
		os_version os,
		kernel_info k`,
		Platforms:        append(fleet.HostLinuxOSs, "darwin"),
		DirectIngestFunc: directIngestOSUnixLike,
	},
	"os_chrome": {
		Query: `
	SELECT
		os.name,
		os.major,
		os.minor,
		os.patch,
		os.build,
		os.arch,
		os.platform,
		os.version AS version,
		os.version AS kernel_version
	FROM
		os_version os`,
		Platforms:        []string{"chrome"},
		DirectIngestFunc: directIngestOSUnixLike,
	},
	"orbit_info": {
		Query:            `SELECT * FROM orbit_info`,
		DirectIngestFunc: directIngestOrbitInfo,
		Platforms:        append(fleet.HostLinuxOSs, "darwin", "windows"),
		Discovery:        discoveryTable("orbit_info"),
	},
	"disk_encryption_darwin": {
		Query:            usesMacOSDiskEncryptionQuery,
		Platforms:        []string{"darwin"},
		DirectIngestFunc: directIngestDiskEncryption,
		// the "disk_encryption" table doesn't need a Discovery query as it is an official
		// osquery table on darwin and linux, it is always present.
	},
	"disk_encryption_linux": {
		// This query doesn't do any filtering as we've seen what's possibly an osquery bug because it's returning bad
		// results if we filter further, so we'll do the filtering in Go.
		Query:            `SELECT de.encrypted, m.path FROM disk_encryption de JOIN mounts m ON m.device_alias = de.name;`,
		Platforms:        fleet.HostLinuxOSs,
		DirectIngestFunc: directIngestDiskEncryptionLinux,
		// the "disk_encryption" table doesn't need a Discovery query as it is an official
		// osquery table on darwin and linux, it is always present.
	},
	"disk_encryption_windows": {
		// Bitlocker is an optional component on Windows Server and
		// isn't guaranteed to be installed. If we try to query the
		// bitlocker_info table when the bitlocker component isn't
		// present, the query will crash and fail to report back to
		// the server. Before querying bitlocke_info, we check if it's
		// either:
		// 1. both an optional component, and installed.
		// OR
		// 2. not optional, meaning it's built into the OS
		Query: `
	WITH encrypted(enabled) AS (
		SELECT CASE WHEN
			NOT EXISTS(SELECT 1 FROM windows_optional_features WHERE name = 'BitLocker')
			OR
			(SELECT 1 FROM windows_optional_features WHERE name = 'BitLocker' AND state = 1)
		THEN (SELECT 1 FROM bitlocker_info WHERE drive_letter = 'C:' AND protection_status = 1)
	END)
	SELECT 1 FROM encrypted WHERE enabled IS NOT NULL`,
		Platforms:        []string{"windows"},
		DirectIngestFunc: directIngestDiskEncryption,
	},
}

// mdmQueries are used by the Fleet server to compliment certain MDM
// features.
// They are only sent to the device when Fleet's MDM is on and properly
// configured
var mdmQueries = map[string]DetailQuery{
	"mdm_config_profiles_darwin": {
		Query:            `SELECT display_name, identifier, install_date FROM macos_profiles where type = "Configuration";`,
		Platforms:        []string{"darwin"},
		DirectIngestFunc: directIngestMacOSProfiles,
		Discovery:        discoveryTable("macos_profiles"),
	},
	"mdm_config_profiles_windows": {
		QueryFunc:        buildConfigProfilesWindowsQuery,
		Platforms:        []string{"windows"},
		DirectIngestFunc: directIngestWindowsProfiles,
		Discovery:        discoveryTable("mdm_bridge"),
	},
	// There are two mutually-exclusive queries used to read the FileVaultPRK depending on which
	// extension tables are discovered on the agent. The preferred query uses the newer custom
	// `filevault_prk` extension table rather than the macadmins `file_lines` table. It is preferred
	// because the `file_lines` implementation uses bufio.ScanLines which drops end of line
	// characters.
	//
	// Both queries depend on the same pre-requisites:
	//
	// 1. FileVault must be enabled with a personal recovery key.
	// 2. The "FileVault Recovery Key Escrow" profile must be configured
	//    in the host.
	//
	// This file is safe to access and well [documented by Apple][1]:
	//
	// > If FileVault is enabled after this payload is installed on the system,
	// > the FileVault PRK will be encrypted with the specified certificate,
	// > wrapped with a CMS envelope and stored at /var/db/FileVaultPRK.dat. The
	// > encrypted data will be made available to the MDM server as part of the
	// > SecurityInfo command.
	// >
	// > Alternatively, if a site uses its own administration
	// > software, it can extract the PRK from the foregoing
	// > location at any time.
	//
	// [1]: https://developer.apple.com/documentation/devicemanagement/fderecoverykeyescrow
	"mdm_disk_encryption_key_file_lines_darwin": {
		Query: fmt.Sprintf(`
	WITH
		de AS (SELECT IFNULL((%s), 0) as encrypted),
		fl AS (SELECT line FROM file_lines WHERE path = '/var/db/FileVaultPRK.dat')
	SELECT encrypted, hex(line) as hex_line FROM de LEFT JOIN fl;`, usesMacOSDiskEncryptionQuery),
		Platforms:        []string{"darwin"},
		DirectIngestFunc: directIngestDiskEncryptionKeyFileLinesDarwin,
		Discovery:        fmt.Sprintf(`SELECT 1 WHERE EXISTS (%s) AND NOT EXISTS (%s);`, strings.Trim(discoveryTable("file_lines"), ";"), strings.Trim(discoveryTable("filevault_prk"), ";")),
	},
	"mdm_disk_encryption_key_file_darwin": {
		Query: fmt.Sprintf(`
	WITH
		de AS (SELECT IFNULL((%s), 0) as encrypted),
		fv AS (SELECT base64_encrypted as filevault_key FROM filevault_prk)
	SELECT encrypted, filevault_key FROM de LEFT JOIN fv;`, usesMacOSDiskEncryptionQuery),
		Platforms:        []string{"darwin"},
		DirectIngestFunc: directIngestDiskEncryptionKeyFileDarwin,
		Discovery:        discoveryTable("filevault_prk"),
	},
	"mdm_device_id_windows": {
		Query:            `SELECT name, data FROM registry WHERE path = 'HKEY_LOCAL_MACHINE\SOFTWARE\Microsoft\Provisioning\OMADM\MDMDeviceID\DeviceClientId';`,
		Platforms:        []string{"windows"},
		DirectIngestFunc: directIngestMDMDeviceIDWindows,
	},
}

// discoveryTable returns a query to determine whether a table exists or not.
func discoveryTable(tableName string) string {
	return fmt.Sprintf("SELECT 1 FROM osquery_registry WHERE active = true AND registry = 'table' AND name = '%s';", tableName)
}

const usersQueryStr = `WITH cached_groups AS (select * from groups)
 SELECT uid, username, type, groupname, shell
 FROM users LEFT JOIN cached_groups USING (gid)
 WHERE type <> 'special' AND shell NOT LIKE '%/false' AND shell NOT LIKE '%/nologin' AND shell NOT LIKE '%/shutdown' AND shell NOT LIKE '%/halt' AND username NOT LIKE '%$' AND username NOT LIKE '\_%' ESCAPE '\' AND NOT (username = 'sync' AND shell ='/bin/sync' AND directory <> '')`

func withCachedUsers(query string) string {
	return fmt.Sprintf(query, usersQueryStr)
}

var windowsUpdateHistory = DetailQuery{
	Query:            `SELECT date, title FROM windows_update_history WHERE result_code = 'Succeeded'`,
	Platforms:        []string{"windows"},
	Discovery:        discoveryTable("windows_update_history"),
	DirectIngestFunc: directIngestWindowsUpdateHistory,
}

var softwareMacOS = DetailQuery{
	// Note that we create the cached_users CTE (the WITH clause) in order to suggest to SQLite
	// that it generates the users once instead of once for each UNIONed query. We use CROSS JOIN to
	// ensure that the nested loops in the query generation are ordered correctly for the _extensions
	// tables that need a uid parameter. CROSS JOIN ensures that SQLite does not reorder the loop
	// nesting, which is important as described in https://youtu.be/hcn3HIcHAAo?t=77.
	Query: withCachedUsers(`WITH cached_users AS (%s)
SELECT
  name AS name,
  COALESCE(NULLIF(bundle_short_version, ''), bundle_version) AS version,
  'Application (macOS)' AS type,
  bundle_identifier AS bundle_identifier,
  '' AS extension_id,
  '' AS browser,
  'apps' AS source,
  '' AS vendor,
  last_opened_time AS last_opened_at,
  path AS installed_path
FROM apps
UNION
SELECT
  name AS name,
  version AS version,
  'Package (Python)' AS type,
  '' AS bundle_identifier,
  '' AS extension_id,
  '' AS browser,
  'python_packages' AS source,
  '' AS vendor,
  0 AS last_opened_at,
  path AS installed_path
FROM python_packages
UNION
SELECT
  name AS name,
  version AS version,
  'Browser plugin (Chrome)' AS type,
  '' AS bundle_identifier,
  identifier AS extension_id,
  browser_type AS browser,
  'chrome_extensions' AS source,
  '' AS vendor,
  0 AS last_opened_at,
  path AS installed_path
FROM cached_users CROSS JOIN chrome_extensions USING (uid)
UNION
SELECT
  name AS name,
  version AS version,
  'Browser plugin (Firefox)' AS type,
  '' AS bundle_identifier,
  identifier AS extension_id,
  'firefox' AS browser,
  'firefox_addons' AS source,
  '' AS vendor,
  0 AS last_opened_at,
  path AS installed_path
FROM cached_users CROSS JOIN firefox_addons USING (uid)
UNION
SELECT
  name As name,
  version AS version,
  'Browser plugin (Safari)' AS type,
  '' AS bundle_identifier,
  '' AS extension_id,
  '' AS browser,
  'safari_extensions' AS source,
  '' AS vendor,
  0 AS last_opened_at,
  path AS installed_path
FROM cached_users CROSS JOIN safari_extensions USING (uid)
UNION
SELECT
  name AS name,
  version AS version,
  'Package (Homebrew)' AS type,
  '' AS bundle_identifier,
  '' AS extension_id,
  '' AS browser,
  'homebrew_packages' AS source,
  '' AS vendor,
  0 AS last_opened_at,
  path AS installed_path
FROM homebrew_packages;
`),
	Platforms:        []string{"darwin"},
	DirectIngestFunc: directIngestSoftware,
}

// softwareVSCodeExtensions collects VSCode extensions on a separate query for two reasons:
//   - vscode_extensions is not available in osquery < 5.11.0.
//   - Avoid growing the main `software_{macos|windows|linux}` queries
//     (having big queries can cause performance issues or be denylisted).
var softwareVSCodeExtensions = DetailQuery{
	Query: withCachedUsers(`WITH cached_users AS (%s)
SELECT
  name,
  version,
  'IDE extension (VS Code)' AS type,
  '' AS bundle_identifier,
  uuid AS extension_id,
  '' AS browser,
  'vscode_extensions' AS source,
  publisher AS vendor,
  '' AS last_opened_at,
  path AS installed_path
FROM cached_users CROSS JOIN vscode_extensions USING (uid)`),
	Platforms: append(fleet.HostLinuxOSs, "darwin", "windows"),
	Discovery: discoveryTable("vscode_extensions"),
	// Has no IngestFunc, DirectIngestFunc or DirectTaskIngestFunc because
	// the results of this query are appended to the results of the other software queries.
}

var scheduledQueryStats = DetailQuery{
	Query: `
			SELECT *,
				(SELECT value from osquery_flags where name = 'pack_delimiter') AS delimiter
			FROM osquery_schedule`,
	DirectTaskIngestFunc: directIngestScheduledQueryStats,
}

var softwareLinux = DetailQuery{
	Query: withCachedUsers(`WITH cached_users AS (%s)
SELECT
  name AS name,
  version AS version,
  'Package (deb)' AS type,
  '' AS extension_id,
  '' AS browser,
  'deb_packages' AS source,
  '' AS release,
  '' AS vendor,
  '' AS arch,
  '' AS installed_path
FROM deb_packages
WHERE status = 'install ok installed'
UNION
SELECT
  package AS name,
  version AS version,
  'Package (Portage)' AS type,
  '' AS extension_id,
  '' AS browser,
  'portage_packages' AS source,
  '' AS release,
  '' AS vendor,
  '' AS arch,
  '' AS installed_path
FROM portage_packages
UNION
SELECT
  name AS name,
  version AS version,
  'Package (RPM)' AS type,
  '' AS extension_id,
  '' AS browser,
  'rpm_packages' AS source,
  release AS release,
  vendor AS vendor,
  arch AS arch,
  '' AS installed_path
FROM rpm_packages
UNION
SELECT
  name AS name,
  version AS version,
  'Package (NPM)' AS type,
  '' AS extension_id,
  '' AS browser,
  'npm_packages' AS source,
  '' AS release,
  '' AS vendor,
  '' AS arch,
  path AS installed_path
FROM npm_packages
UNION
SELECT
  name AS name,
  version AS version,
  'Browser plugin (Chrome)' AS type,
  identifier AS extension_id,
  browser_type AS browser,
  'chrome_extensions' AS source,
  '' AS release,
  '' AS vendor,
  '' AS arch,
  path AS installed_path
FROM cached_users CROSS JOIN chrome_extensions USING (uid)
UNION
SELECT
  name AS name,
  version AS version,
  'Browser plugin (Firefox)' AS type,
  identifier AS extension_id,
  'firefox' AS browser,
  'firefox_addons' AS source,
  '' AS release,
  '' AS vendor,
  '' AS arch,
  path AS installed_path
FROM cached_users CROSS JOIN firefox_addons USING (uid)
UNION
SELECT
  name AS name,
  version AS version,
  'Package (Python)' AS type,
  '' AS extension_id,
  '' AS browser,
  'python_packages' AS source,
  '' AS release,
  '' AS vendor,
  '' AS arch,
  path AS installed_path
FROM python_packages;
`),
	Platforms:        fleet.HostLinuxOSs,
	DirectIngestFunc: directIngestSoftware,
}

var softwareWindows = DetailQuery{
	Query: withCachedUsers(`WITH cached_users AS (%s)
SELECT
  name AS name,
  version AS version,
  'Program (Windows)' AS type,
  '' AS extension_id,
  '' AS browser,
  'programs' AS source,
  publisher AS vendor,
  install_location AS installed_path
FROM programs
UNION
SELECT
  name AS name,
  version AS version,
  'Package (Python)' AS type,
  '' AS extension_id,
  '' AS browser,
  'python_packages' AS source,
  '' AS vendor,
  path AS installed_path
FROM python_packages
UNION
SELECT
  name AS name,
  version AS version,
  'Browser plugin (IE)' AS type,
  '' AS extension_id,
  '' AS browser,
  'ie_extensions' AS source,
  '' AS vendor,
  path AS installed_path
FROM ie_extensions
UNION
SELECT
  name AS name,
  version AS version,
  'Browser plugin (Chrome)' AS type,
  identifier AS extension_id,
  browser_type AS browser,
  'chrome_extensions' AS source,
  '' AS vendor,
  path AS installed_path
FROM cached_users CROSS JOIN chrome_extensions USING (uid)
UNION
SELECT
  name AS name,
  version AS version,
  'Browser plugin (Firefox)' AS type,
  identifier AS extension_id,
  'firefox' AS browser,
  'firefox_addons' AS source,
  '' AS vendor,
  path AS installed_path
FROM cached_users CROSS JOIN firefox_addons USING (uid)
UNION
SELECT
  name AS name,
  version AS version,
  'Package (Chocolatey)' AS type,
  '' AS extension_id,
  '' AS browser,
  'chocolatey_packages' AS source,
  '' AS vendor,
  path AS installed_path
FROM chocolatey_packages
`),
	Platforms:        []string{"windows"},
	DirectIngestFunc: directIngestSoftware,
}

var softwareChrome = DetailQuery{
	Query: `SELECT
  name AS name,
  version AS version,
  identifier AS extension_id,
  browser_type AS browser,
  'Browser plugin (Chrome)' AS type,
  'chrome_extensions' AS source,
  '' AS vendor,
  '' AS installed_path
FROM chrome_extensions`,
	Platforms:        []string{"chrome"},
	DirectIngestFunc: directIngestSoftware,
}

var usersQuery = DetailQuery{
	// Note we use the cached_groups CTE (`WITH` clause) here to suggest to SQLite that it generate
	// the `groups` table only once. Without doing this, on some Windows systems (Domain Controllers)
	// with many user accounts and groups, this query could be very expensive as the `groups` table
	// was generated once for each user.
	Query:            usersQueryStr,
	Platforms:        append(fleet.HostLinuxOSs, "darwin", "windows"),
	DirectIngestFunc: directIngestUsers,
}

var usersQueryChrome = DetailQuery{
	Query:            `SELECT uid, username, email FROM users`,
	Platforms:        []string{"chrome"},
	DirectIngestFunc: directIngestUsers,
}

// directIngestOrbitInfo ingests data from the orbit_info extension table.
func directIngestOrbitInfo(ctx context.Context, logger log.Logger, host *fleet.Host, ds fleet.Datastore, rows []map[string]string) error {
	if len(rows) != 1 {
		return ctxerr.Errorf(ctx, "directIngestOrbitInfo invalid number of rows: %d", len(rows))
	}
	version := rows[0]["version"]
	var desktopVersion sql.NullString
	desktopVersion.String, desktopVersion.Valid = rows[0]["desktop_version"]
	var scriptsEnabled sql.NullBool
	scriptsEnabledStr, ok := rows[0]["scripts_enabled"]
	if ok {
		scriptsEnabled.Bool = scriptsEnabledStr == "1"
		scriptsEnabled.Valid = true
	}
	if err := ds.SetOrUpdateHostOrbitInfo(ctx, host.ID, version, desktopVersion, scriptsEnabled); err != nil {
		return ctxerr.Wrap(ctx, err, "directIngestOrbitInfo update host orbit info")
	}

	return nil
}

// directIngestOSWindows ingests selected operating system data from a host on a Windows platform
func directIngestOSWindows(ctx context.Context, logger log.Logger, host *fleet.Host, ds fleet.Datastore, rows []map[string]string) error {
	if len(rows) != 1 {
		return ctxerr.Errorf(ctx, "directIngestOSWindows invalid number of rows: %d", len(rows))
	}

	hostOS := fleet.OperatingSystem{
		Name:          rows[0]["name"],
		Arch:          rows[0]["arch"],
		KernelVersion: rows[0]["version"],
		Platform:      rows[0]["platform"],
		Version:       rows[0]["version"],
	}

	displayVersion := rows[0]["display_version"]
	if displayVersion != "" {
		hostOS.Name += " " + displayVersion
		hostOS.DisplayVersion = displayVersion
	}

	if err := ds.UpdateHostOperatingSystem(ctx, host.ID, hostOS); err != nil {
		return ctxerr.Wrap(ctx, err, "directIngestOSWindows update host operating system")
	}
	return nil
}

// directIngestOSUnixLike ingests selected operating system data from a host on a Unix-like platform
// (e.g., darwin, Linux or ChromeOS)
func directIngestOSUnixLike(ctx context.Context, logger log.Logger, host *fleet.Host, ds fleet.Datastore, rows []map[string]string) error {
	if len(rows) != 1 {
		return ctxerr.Errorf(ctx, "directIngestOSUnixLike invalid number of rows: %d", len(rows))
	}
	name := rows[0]["name"]
	version := rows[0]["version"]
	major := rows[0]["major"]
	minor := rows[0]["minor"]
	patch := rows[0]["patch"]
	build := rows[0]["build"]
	extra := rows[0]["extra"]
	arch := rows[0]["arch"]
	kernelVersion := rows[0]["kernel_version"]
	platform := rows[0]["platform"]

	hostOS := fleet.OperatingSystem{Name: name, Arch: arch, KernelVersion: kernelVersion, Platform: platform}
	hostOS.Version = parseOSVersion(name, version, major, minor, patch, build, extra)

	if err := ds.UpdateHostOperatingSystem(ctx, host.ID, hostOS); err != nil {
		return ctxerr.Wrap(ctx, err, "directIngestOSUnixLike update host operating system")
	}
	return nil
}

// parseOSVersion returns a point release string for an operating system. Parsing rules
// depend on available data, which varies between operating systems.
func parseOSVersion(name string, version string, major string, minor string, patch string, build string, extra string) string {
	var osVersion string
	switch {
	case strings.Contains(strings.ToLower(name), "ubuntu"):
		// Ubuntu takes a different approach to updating patch IDs so we instead use
		// the version string provided after removing the code name.
		regx := regexp.MustCompile(`\(.*\)`)
		osVersion = strings.TrimSpace(regx.ReplaceAllString(version, ""))
	case strings.Contains(strings.ToLower(name), "chrome"):
		osVersion = version
	case major != "0" || minor != "0" || patch != "0":
		osVersion = fmt.Sprintf("%s.%s.%s", major, minor, patch)
	default:
		osVersion = build
	}

	osVersion = strings.Trim(osVersion, ".")

	// extra is the Apple Rapid Security Response version
	if extra != "" {
		osVersion = fmt.Sprintf("%s %s", osVersion, strings.TrimSpace(extra))
	}

	return osVersion
}

func directIngestChromeProfiles(ctx context.Context, logger log.Logger, host *fleet.Host, ds fleet.Datastore, rows []map[string]string) error {
	mapping := make([]*fleet.HostDeviceMapping, 0, len(rows))
	for _, row := range rows {
		mapping = append(mapping, &fleet.HostDeviceMapping{
			HostID: host.ID,
			Email:  row["email"],
			Source: fleet.DeviceMappingGoogleChromeProfiles,
		})
	}
	return ds.ReplaceHostDeviceMapping(ctx, host.ID, mapping, fleet.DeviceMappingGoogleChromeProfiles)
}

func directIngestBattery(ctx context.Context, logger log.Logger, host *fleet.Host, ds fleet.Datastore, rows []map[string]string) error {
	mapping := make([]*fleet.HostBattery, 0, len(rows))
	for _, row := range rows {
		cycleCount, err := strconv.ParseInt(EmptyToZero(row["cycle_count"]), 10, 64)
		if err != nil {
			return err
		}
		mapping = append(mapping, &fleet.HostBattery{
			HostID:       host.ID,
			SerialNumber: row["serial_number"],
			CycleCount:   int(cycleCount),
			// database type is VARCHAR(40) and since there isn't a
			// canonical list of strings we can get for health, we
			// truncate the value just in case.
			Health: fmt.Sprintf("%.40s", row["health"]),
		})
	}
	return ds.ReplaceHostBatteries(ctx, host.ID, mapping)
}

func directIngestWindowsUpdateHistory(
	ctx context.Context,
	logger log.Logger,
	host *fleet.Host,
	ds fleet.Datastore,
	rows []map[string]string,
) error {
	// The windows update history table will also contain entries for the Defender Antivirus. Unfortunately
	// there's no reliable way to differentiate between those entries and Cumulative OS updates.
	// Since each antivirus update will have the same KB ID, but different 'dates', to
	// avoid trying to insert duplicated data, we group by KB ID and then take the most 'out of
	// date' update in each group.

	uniq := make(map[uint]fleet.WindowsUpdate)
	for _, row := range rows {
		u, err := fleet.NewWindowsUpdate(row["title"], row["date"])
		if err != nil {
			// If the update failed to parse then we log a debug error and ignore it.
			// E.g. we've seen KB updates with titles like "Logitech - Image - 1.4.40.0".
			level.Debug(logger).Log("op", "directIngestWindowsUpdateHistory", "skipped", err)
			continue
		}

		if v, ok := uniq[u.KBID]; !ok || v.MoreRecent(u) {
			uniq[u.KBID] = u
		}
	}

	var updates []fleet.WindowsUpdate
	for _, v := range uniq {
		updates = append(updates, v)
	}

	return ds.InsertWindowsUpdates(ctx, host.ID, updates)
}

func directIngestScheduledQueryStats(ctx context.Context, logger log.Logger, host *fleet.Host, task *async.Task, rows []map[string]string) error {
	packs := map[string][]fleet.ScheduledQueryStats{}
	for _, row := range rows {
		providedName := row["name"]
		if providedName == "" {
			level.Debug(logger).Log(
				"msg", "host reported scheduled query with empty name",
				"host", host.Hostname,
			)
			continue
		}
		delimiter := row["delimiter"]
		if delimiter == "" {
			level.Debug(logger).Log(
				"msg", "host reported scheduled query with empty delimiter",
				"host", host.Hostname,
			)
			continue
		}

		// Do not save stats without executions so that we do not overwrite existing stats.
		// It is normal for host to have no executions when the query just got scheduled.
		executions := cast.ToUint64(row["executions"])
		if executions == 0 {
			level.Debug(logger).Log(
				"msg", "host reported scheduled query with no executions",
				"host", host.Hostname,
			)
			continue
		}

		// Split with a limit of 2 in case query name includes the
		// delimiter. Not much we can do if pack name includes the
		// delimiter.
		trimmedName := strings.TrimPrefix(providedName, "pack"+delimiter)
		parts := strings.SplitN(trimmedName, delimiter, 2)
		if len(parts) != 2 {
			level.Debug(logger).Log(
				"msg", "could not split pack and query names",
				"host", host.Hostname,
				"name", providedName,
				"delimiter", delimiter,
			)
			continue
		}
		packName, scheduledName := parts[0], parts[1]

		// Handle rare case when wall_time_ms is missing (for osquery < 5.3.0)
		wallTimeMs := cast.ToUint64(row["wall_time_ms"])
		if wallTimeMs == 0 {
			wallTime := cast.ToUint64(row["wall_time"])
			if wallTime != 0 {
				wallTimeMs = wallTime * 1000
			}
		}
		stats := fleet.ScheduledQueryStats{
			ScheduledQueryName: scheduledName,
			PackName:           packName,
			AverageMemory:      cast.ToUint64(row["average_memory"]),
			Denylisted:         cast.ToBool(row["denylisted"]),
			Executions:         executions,
			Interval:           cast.ToInt(row["interval"]),
			// Cast to int first to allow cast.ToTime to interpret the unix timestamp.
			LastExecuted: time.Unix(cast.ToInt64(row["last_executed"]), 0).UTC(),
			OutputSize:   cast.ToUint64(row["output_size"]),
			SystemTime:   cast.ToUint64(row["system_time"]),
			UserTime:     cast.ToUint64(row["user_time"]),
			WallTimeMs:   wallTimeMs,
		}
		packs[packName] = append(packs[packName], stats)
	}

	packStats := []fleet.PackStats{}
	for packName, stats := range packs {
		packStats = append(
			packStats,
			fleet.PackStats{
				PackName:   packName,
				QueryStats: stats,
			},
		)
	}
	if err := task.RecordScheduledQueryStats(ctx, host.TeamID, host.ID, packStats, time.Now()); err != nil {
		return ctxerr.Wrap(ctx, err, "record host pack stats")
	}

	return nil
}

func directIngestSoftware(ctx context.Context, logger log.Logger, host *fleet.Host, ds fleet.Datastore, rows []map[string]string) error {
	var software []fleet.Software
	sPaths := map[string]struct{}{}

	for _, row := range rows {
		// Attempt to parse the last_opened_at and emit a debug log if it fails.
		if _, err := fleet.ParseSoftwareLastOpenedAtRowValue(row["last_opened_at"]); err != nil {
			level.Debug(logger).Log(
				"msg", "host reported software with invalid last opened timestamp",
				"host_id", host.ID,
				"row", fmt.Sprintf("%+v", row),
			)
		}

		s, err := fleet.SoftwareFromOsqueryRow(
			row["name"],
			row["version"],
			row["source"],
			row["vendor"],
			row["installed_path"],
			row["release"],
			row["arch"],
			row["bundle_identifier"],
			row["extension_id"],
			row["browser"],
			row["last_opened_at"],
		)
		if err != nil {
			level.Debug(logger).Log(
				"msg", "failed to parse software row",
				"host_id", host.ID,
				"row", fmt.Sprintf("%+v", row),
				"err", err,
			)
			continue
		}

		sanitizeSoftware(host, s, logger)

		if shouldRemoveSoftware(host, s) {
			continue
		}

		software = append(software, *s)

		installedPath := strings.TrimSpace(row["installed_path"])
		if installedPath != "" &&
			// NOTE: osquery is sometimes incorrectly returning the value "null" for some install paths.
			// Thus, we explicitly ignore such value here.
			strings.ToLower(installedPath) != "null" {
			key := fmt.Sprintf("%s%s%s", installedPath, fleet.SoftwareFieldSeparator, s.ToUniqueStr())
			sPaths[key] = struct{}{}
		}
	}

	result, err := ds.UpdateHostSoftware(ctx, host.ID, software)
	if err != nil {
		return ctxerr.Wrap(ctx, err, "update host software")
	}

	if err := ds.UpdateHostSoftwareInstalledPaths(ctx, host.ID, sPaths, result); err != nil {
		return ctxerr.Wrap(ctx, err, "update software installed path")
	}

	return nil
}

var (
	macOSMSTeamsVersion = regexp.MustCompile(`(\d).00.(\d)(\d+)`)
	citrixName          = regexp.MustCompile(`Citrix Workspace [0-9]+`)
)

// sanitizeSoftware performs any sanitization required to the ingested software fields.
//
// Some fields are reported with known incorrect values and we need to fix them before using them.
func sanitizeSoftware(h *fleet.Host, s *fleet.Software, logger log.Logger) {
	softwareSanitizers := []struct {
		checkSoftware  func(*fleet.Host, *fleet.Software) bool
		mutateSoftware func(*fleet.Software)
	}{
		// "Microsoft Teams" on macOS defines the `bundle_short_version` (CFBundleShortVersionString) in a different
		// unexpected version format. Thus here we transform the version string to the expected format
		// (see https://learn.microsoft.com/en-us/officeupdates/teams-app-versioning).
		// E.g. `bundle_short_version` comes with `1.00.622155` and instead it should be transformed
		// to `1.6.00.22155` || s.Name == "Microsoft Teams (work or school).app".

		// Note: in December 2023, Microsoft released "New Teams" for MacOS. This new version of
		// Teams uses a completely different versioning scheme, which is documented at the URL
		// above. Existing versions of Teams on MacOS were renamed to "Microsoft Teams Classic" and still use
		// the same versioning scheme discussed above.
		{
			checkSoftware: func(h *fleet.Host, s *fleet.Software) bool {
				return h.Platform == "darwin" && (s.Name == "Microsoft Teams.app" || s.Name == "Microsoft Teams classic.app")
			},
			mutateSoftware: func(s *fleet.Software) {
				if matches := macOSMSTeamsVersion.FindStringSubmatch(s.Version); len(matches) > 0 {
					s.Version = fmt.Sprintf("%s.%s.00.%s", matches[1], matches[2], matches[3])
				}
			},
		},
		// In the Windows Registry, Cloudflare WARP defines its major version with the last two digits, e.g. `23.9.248.0`.
		// On NVD, the vulnerabilities are reported using the full year, e.g. `2023.9.248.0`.
		{
			checkSoftware: func(h *fleet.Host, s *fleet.Software) bool {
				return h.Platform == "windows" && s.Name == "Cloudflare WARP" && s.Source == "programs"
			},
			mutateSoftware: func(s *fleet.Software) {
				// Perform some sanity check on the version before mutating it.
				parts := strings.Split(s.Version, ".")
				if len(parts) <= 1 {
					level.Debug(logger).Log("msg", "failed to parse software version", "name", s.Name, "version", s.Version)
					return
				}
				_, err := strconv.Atoi(parts[0])
				if err != nil {
					level.Debug(logger).Log("msg", "failed to parse software version", "name", s.Name, "version", s.Version, "err", err)
					return
				}
				// In case Cloudflare starts returning the full year.
				if len(parts[0]) == 4 {
					return
				}
				s.Version = "20" + s.Version // Cloudflare WARP was released on 2019.
			},
		},
		{
			checkSoftware: func(h *fleet.Host, s *fleet.Software) bool {
				return citrixName.Match([]byte(s.Name)) || s.Name == "Citrix Workspace.app"
			},
			mutateSoftware: func(s *fleet.Software) {
				parts := strings.Split(s.Version, ".")
				if len(parts) <= 1 {
					level.Debug(logger).Log("msg", "failed to parse software version", "name", s.Name, "version", s.Version)
					return
				}

				if len(parts[0]) > 2 {
					// then the versioning is correct, so no need to change
					return
				}

				part1, err := strconv.Atoi(parts[0])
				if err != nil {
					level.Debug(logger).Log("msg", "failed to parse software version", "name", s.Name, "version", s.Version, "err", err)
					return
				}

				part2, err := strconv.Atoi(parts[1])
				if err != nil {
					level.Debug(logger).Log("msg", "failed to parse software version", "name", s.Name, "version", s.Version, "err", err)
					return
				}

				newFirstPart := part1*100 + part2
				newFirstStr := strconv.Itoa(newFirstPart)
				newParts := []string{newFirstStr}
				newParts = append(newParts, parts[2:]...)
				s.Version = strings.Join(newParts, ".")
			},
		},
	}

	for _, softwareSanitizer := range softwareSanitizers {
		if softwareSanitizer.checkSoftware(h, s) {
			softwareSanitizer.mutateSoftware(s)
			return
		}
	}
}

// shouldRemoveSoftware returns whether or not we should remove the given Software item from this
// host's software list.
func shouldRemoveSoftware(h *fleet.Host, s *fleet.Software) bool {
	// Parallels is a common VM software for MacOS. Parallels makes the VM's applications
	// visible in the host as MacOS applications, which leads to confusing output (e.g. a MacOS
	// host reporting that it has Notepad installed when this is just an app from the Windows VM
	// under Parallels). We want to filter out those "applications" to avoid confusion.
	return h.Platform == "darwin" && strings.HasPrefix(s.BundleIdentifier, "com.parallels.winapp")
}

func directIngestUsers(ctx context.Context, logger log.Logger, host *fleet.Host, ds fleet.Datastore, rows []map[string]string) error {
	var users []fleet.HostUser
	for _, row := range rows {
		uid, err := strconv.Atoi(row["uid"])
		if err != nil {
			// Chrome returns uids that are much larger than a 32 bit int, ignore this.
			if host.Platform == "chrome" {
				uid = 0
			} else {
				return fmt.Errorf("converting uid %s to int: %w", row["uid"], err)
			}
		}
		username := row["username"]
		type_ := row["type"]
		groupname := row["groupname"]
		shell := row["shell"]
		u := fleet.HostUser{
			Uid:       uint(uid),
			Username:  username,
			Type:      type_,
			GroupName: groupname,
			Shell:     shell,
		}
		users = append(users, u)
	}
	if len(users) == 0 {
		return nil
	}
	if err := ds.SaveHostUsers(ctx, host.ID, users); err != nil {
		return ctxerr.Wrap(ctx, err, "update host users")
	}
	return nil
}

func directIngestMDMMac(ctx context.Context, logger log.Logger, host *fleet.Host, ds fleet.Datastore, rows []map[string]string) error {
	if len(rows) == 0 {
		logger.Log("component", "service", "method", "ingestMDM", "warn",
			fmt.Sprintf("mdm expected single result got %d", len(rows)))
		// assume the extension is not there
		return nil
	}
	if len(rows) > 1 {
		logger.Log("component", "service", "method", "ingestMDM", "warn",
			fmt.Sprintf("mdm expected single result got %d", len(rows)))
	}

	if host.RefetchCriticalQueriesUntil != nil {
		level.Debug(logger).Log("msg", "ingesting macos mdm data during refetch critical queries window", "host_id", host.ID,
			"data", fmt.Sprintf("%+v", rows))
	}

	enrolledVal := rows[0]["enrolled"]
	if enrolledVal == "" {
		return ctxerr.Wrap(ctx, fmt.Errorf("missing mdm.enrolled value: %d", host.ID))
	}
	enrolled, err := strconv.ParseBool(enrolledVal)
	if err != nil {
		return ctxerr.Wrap(ctx, err, "parsing enrolled")
	}
	installedFromDepVal := rows[0]["installed_from_dep"]
	installedFromDep := false
	if installedFromDepVal != "" {
		installedFromDep, err = strconv.ParseBool(installedFromDepVal)
		if err != nil {
			return ctxerr.Wrap(ctx, err, "parsing installed_from_dep")
		}
	}

	mdmSolutionName := deduceMDMNameMacOS(rows[0])
	if !enrolled && installedFromDep && mdmSolutionName != fleet.WellKnownMDMFleet && host.RefetchCriticalQueriesUntil != nil {
		// the host was unenrolled from a non-Fleet DEP MDM solution, and the
		// refetch critical queries timestamp was set, so clear it.
		host.RefetchCriticalQueriesUntil = nil
	}

	serverURL, err := url.Parse(rows[0]["server_url"])
	if err != nil {
		return ctxerr.Wrap(ctx, err, "parsing server_url")
	}

	// if the MDM solution is Fleet, we need to extract the enrollment reference from the URL and
	// upsert host emails based on the MDM IdP account associated with the enrollment reference
	var fleetEnrollRef string
	if mdmSolutionName == fleet.WellKnownMDMFleet {
		fleetEnrollRef = serverURL.Query().Get(mobileconfig.FleetEnrollReferenceKey)
		if fleetEnrollRef == "" {
			// TODO: We have some inconsistencies where we use enroll_reference sometimes and
			// enrollment_reference other times. It really should be the same everywhere, but
			// it seems to be working now because the values are matching where they need to match.
			// We should clean this up at some point, but for now we'll just check both.
			fleetEnrollRef = serverURL.Query().Get("enrollment_reference")
		}
		if fleetEnrollRef != "" {
			if err := ds.SetOrUpdateHostEmailsFromMdmIdpAccounts(ctx, host.ID, fleetEnrollRef); err != nil {
				return ctxerr.Wrap(ctx, err, "updating host emails from mdm idp accounts")
			}
		}
	}

	// strip any query parameters from the URL
	serverURL.RawQuery = ""

	return ds.SetOrUpdateMDMData(ctx,
		host.ID,
		false,
		enrolled,
		serverURL.String(),
		installedFromDep,
		mdmSolutionName,
		fleetEnrollRef,
	)
}

func deduceMDMNameMacOS(row map[string]string) string {
	// If the PayloadIdentifier is Fleet's MDM then use Fleet as name of the MDM solution.
	// (For Fleet MDM we cannot use the URL because Fleet can be deployed On-Prem.)
	if payloadIdentifier := row["payload_identifier"]; payloadIdentifier == apple_mdm.FleetPayloadIdentifier {
		return fleet.WellKnownMDMFleet
	}
	return fleet.MDMNameFromServerURL(row["server_url"])
}

func deduceMDMNameWindows(data map[string]string) string {
	serverURL := data["discovery_service_url"]
	if serverURL == "" {
		return ""
	}

	if name := data["provider_id"]; name == fleet.WellKnownMDMFleet {
		return name
	}

	return fleet.MDMNameFromServerURL(serverURL)
}

func directIngestMDMWindows(ctx context.Context, logger log.Logger, host *fleet.Host, ds fleet.Datastore, rows []map[string]string) error {
	if len(rows) == 0 {
		// no mdm information in the registry
		return ds.SetOrUpdateMDMData(ctx, host.ID, false, false, "", false, "", "")
	}
	if len(rows) > 1 {
		logger.Log("component", "service", "method", "directIngestMDMWindows", "warn",
			fmt.Sprintf("mdm expected single result got %d", len(rows)))
		// assume the extension is not there
		return nil
	}

	data := rows[0]
	var enrolled bool
	var automatic bool
	serverURL := data["discovery_service_url"]
	if serverURL != "" {
		enrolled = true
		if data["aad_resource_id"] != "" {
			// NOTE: We intentionally nest this condition to eliminate `enrolled == false && automatic == true`
			// as a possible status for Windows hosts (which would be otherwise be categorized as
			// "Pending"). Currently, the "Pending" status is supported only for macOS hosts.
			automatic = true
		}
	}
	isServer := strings.Contains(strings.ToLower(data["installation_type"]), "server")

	return ds.SetOrUpdateMDMData(ctx,
		host.ID,
		isServer,
		enrolled,
		serverURL,
		automatic,
		deduceMDMNameWindows(data),
		"",
	)
}

func directIngestMunkiInfo(ctx context.Context, logger log.Logger, host *fleet.Host, ds fleet.Datastore, rows []map[string]string) error {
	if len(rows) == 0 {
		// munki is not there, and we need to mark it deleted if it was there before
		return ds.SetOrUpdateMunkiInfo(ctx, host.ID, "", []string{}, []string{})
	}
	if len(rows) > 1 {
		logger.Log("component", "service", "method", "ingestMunkiInfo", "warn",
			fmt.Sprintf("munki_info expected single result got %d", len(rows)))
	}

	errors, warnings := rows[0]["errors"], rows[0]["warnings"]
	errList, warnList := splitCleanSemicolonSeparated(errors), splitCleanSemicolonSeparated(warnings)
	return ds.SetOrUpdateMunkiInfo(ctx, host.ID, rows[0]["version"], errList, warnList)
}

func directIngestDiskEncryptionLinux(ctx context.Context, logger log.Logger, host *fleet.Host, ds fleet.Datastore, rows []map[string]string) error {
	encrypted := false
	for _, row := range rows {
		if row["path"] == "/" && row["encrypted"] == "1" {
			encrypted = true
			break
		}
	}

	return ds.SetOrUpdateHostDisksEncryption(ctx, host.ID, encrypted)
}

func directIngestDiskEncryption(ctx context.Context, logger log.Logger, host *fleet.Host, ds fleet.Datastore, rows []map[string]string) error {
	encrypted := len(rows) > 0
	return ds.SetOrUpdateHostDisksEncryption(ctx, host.ID, encrypted)
}

// directIngestDiskEncryptionKeyFileDarwin ingests the FileVault key from the `filevault_prk`
// extension table. It is the preferred method when a host has the extension table available.
func directIngestDiskEncryptionKeyFileDarwin(
	ctx context.Context,
	logger log.Logger,
	host *fleet.Host,
	ds fleet.Datastore,
	rows []map[string]string,
) error {
	if len(rows) == 0 {
		// assume the extension is not there
		level.Debug(logger).Log(
			"component", "service",
			"method", "directIngestDiskEncryptionKeyFileDarwin",
			"msg", "no rows or failed",
			"host", host.Hostname,
		)
		return nil
	}

	if len(rows) > 1 {
		level.Debug(logger).Log(
			"component", "service",
			"method", "directIngestDiskEncryptionKeyFileDarwin",
			"msg", fmt.Sprintf("filevault_prk should have a single row, but got %d", len(rows)),
			"host", host.Hostname,
		)
	}

	if rows[0]["encrypted"] != "1" {
		level.Debug(logger).Log(
			"component", "service",
			"method", "directIngestDiskEncryptionKeyFileDarwin",
			"msg", "host does not use disk encryption",
			"host", host.Hostname,
		)
		return nil
	}

	// at this point we know that the disk is encrypted, if the key is
	// empty then the disk is not decryptable. For example an user might
	// have removed the `/var/db/FileVaultPRK.dat` or the computer might
	// have been encrypted without FV escrow enabled.
	var decryptable *bool
	base64Key := rows[0]["filevault_key"]
	if base64Key == "" {
		decryptable = ptr.Bool(false)
	}
	return ds.SetOrUpdateHostDiskEncryptionKey(ctx, host.ID, base64Key, "", decryptable)
}

// directIngestDiskEncryptionKeyFileLinesDarwin ingests the FileVault key from the `file_lines`
// extension table. It is the fallback method in cases where the preferred `filevault_prk` extension
// table is not available on the host.
func directIngestDiskEncryptionKeyFileLinesDarwin(
	ctx context.Context,
	logger log.Logger,
	host *fleet.Host,
	ds fleet.Datastore,
	rows []map[string]string,
) error {
	if len(rows) == 0 {
		// assume the extension is not there
		level.Debug(logger).Log(
			"component", "service",
			"method", "directIngestDiskEncryptionKeyFileLinesDarwin",
			"msg", "no rows or failed",
			"host", host.Hostname,
		)
		return nil
	}

	var hexLines []string
	for _, row := range rows {
		if row["encrypted"] != "1" {
			level.Debug(logger).Log(
				"component", "service",
				"method", "directIngestDiskEncryptionKeyDarwin",
				"msg", "host does not use disk encryption",
				"host", host.Hostname,
			)
			return nil
		}
		hexLines = append(hexLines, row["hex_line"])
	}
	// We concatenate the lines in Go rather than using SQL `group_concat` because the order in
	// which SQL appends the lines is not deterministic, nor guaranteed to be the right order.
	// We assume that hexadecimal 0A (i.e. new line) was the delimiter used to split all lines;
	// however, there are edge cases where this will not be true. It is a known limitation
	// with the `file_lines` extension table and its reliance on bufio.ScanLines that carriage
	// returns will be lost if the source file contains hexadecimal 0D0A (i.e. carriage
	// return preceding new line). In such cases, the stored key will be incorrect.
	b, err := hex.DecodeString(strings.Join(hexLines, "0A"))
	if err != nil {
		return ctxerr.Wrap(ctx, err, "decoding hex string")
	}

	// at this point we know that the disk is encrypted, if the key is
	// empty then the disk is not decryptable. For example an user might
	// have removed the `/var/db/FileVaultPRK.dat` or the computer might
	// have been encrypted without FV escrow enabled.
	var decryptable *bool
	base64Key := base64.StdEncoding.EncodeToString(b)
	if base64Key == "" {
		decryptable = ptr.Bool(false)
	}

	return ds.SetOrUpdateHostDiskEncryptionKey(ctx, host.ID, base64Key, "", decryptable)
}

func directIngestMacOSProfiles(
	ctx context.Context,
	logger log.Logger,
	host *fleet.Host,
	ds fleet.Datastore,
	rows []map[string]string,
) error {
	if len(rows) == 0 {
		// assume the extension is not there
		level.Debug(logger).Log(
			"component", "service",
			"method", "directIngestMacOSProfiles",
			"msg", "no rows or failed",
			"host", host.Hostname,
		)
		return nil
	}

	installed := make(map[string]*fleet.HostMacOSProfile, len(rows))
	for _, row := range rows {
		installDate, err := time.Parse("2006-01-02 15:04:05 -0700", row["install_date"])
		if err != nil {
			return err
		}
		if installDate.IsZero() {
			// this should never happen, but if it does, we should log it
			level.Debug(logger).Log(
				"component", "service",
				"method", "directIngestMacOSProfiles",
				"msg", "profile install date is zero value",
				"host", host.Hostname,
			)
		}
		if _, ok := installed[row["identifier"]]; ok {
			// this should never happen, but if it does, we should log it
			level.Debug(logger).Log(
				"component", "service",
				"method", "directIngestMacOSProfiles",
				"msg", "duplicate profile identifier",
				"host", host.Hostname,
				"identifier", row["identifier"],
			)
		}
		installed[row["identifier"]] = &fleet.HostMacOSProfile{
			DisplayName: row["display_name"],
			Identifier:  row["identifier"],
			InstallDate: installDate,
		}
	}
	return apple_mdm.VerifyHostMDMProfiles(ctx, ds, host, installed)
}

func directIngestMDMDeviceIDWindows(ctx context.Context, logger log.Logger, host *fleet.Host, ds fleet.Datastore, rows []map[string]string) error {
	if len(rows) == 0 {
		// this registry key is only going to be present if the device is enrolled to mdm so assume that mdm is turned off
		return nil
	}

	if len(rows) > 1 {
		return ctxerr.Errorf(ctx, "directIngestMDMDeviceIDWindows invalid number of rows: %d", len(rows))
	}
	return ds.UpdateMDMWindowsEnrollmentsHostUUID(ctx, host.UUID, rows[0]["data"])
}

//go:generate go run gen_queries_doc.go "../../../docs/Using Fleet/Understanding-host-vitals.md"

func GetDetailQueries(
	ctx context.Context,
	fleetConfig config.FleetConfig,
	appConfig *fleet.AppConfig,
	features *fleet.Features,
) map[string]DetailQuery {
	generatedMap := make(map[string]DetailQuery)
	for key, query := range hostDetailQueries {
		generatedMap[key] = query
	}
	for key, query := range extraDetailQueries {
		generatedMap[key] = query
	}

	if features != nil && features.EnableSoftwareInventory {
		generatedMap["software_macos"] = softwareMacOS
		generatedMap["software_linux"] = softwareLinux
		generatedMap["software_windows"] = softwareWindows
		generatedMap["software_chrome"] = softwareChrome
		generatedMap["software_vscode_extensions"] = softwareVSCodeExtensions
	}

	if features != nil && features.EnableHostUsers {
		generatedMap["users"] = usersQuery
		generatedMap["users_chrome"] = usersQueryChrome
	}

	if !fleetConfig.Vulnerabilities.DisableWinOSVulnerabilities {
		generatedMap["windows_update_history"] = windowsUpdateHistory
	}

	if fleetConfig.App.EnableScheduledQueryStats {
		generatedMap["scheduled_query_stats"] = scheduledQueryStats
	}

	if appConfig != nil && (appConfig.MDM.EnabledAndConfigured || appConfig.MDM.WindowsEnabledAndConfigured) {
		for key, query := range mdmQueries {
			if slices.Equal(query.Platforms, []string{"windows"}) && !appConfig.MDM.WindowsEnabledAndConfigured {
				continue
			}
			generatedMap[key] = query
		}
	}

	if features != nil {
		var unknownQueries []string

		for name, override := range features.DetailQueryOverrides {
			query, ok := generatedMap[name]
			if !ok {
				unknownQueries = append(unknownQueries, name)
				continue
			}
			if override == nil || *override == "" {
				delete(generatedMap, name)
			} else {
				query.Query = *override
				generatedMap[name] = query
			}
		}

		if len(unknownQueries) > 0 {
			logging.WithErr(ctx, ctxerr.New(ctx, fmt.Sprintf("detail_query_overrides: unknown queries: %s", strings.Join(unknownQueries, ","))))
		}
	}

	return generatedMap
}

func splitCleanSemicolonSeparated(s string) []string {
	parts := strings.Split(s, ";")
	cleaned := make([]string, 0, len(parts))
	for _, part := range parts {
		part = strings.TrimSpace(part)
		if part != "" {
			cleaned = append(cleaned, part)
		}
	}
	return cleaned
}

func buildConfigProfilesWindowsQuery(
	ctx context.Context,
	logger log.Logger,
	host *fleet.Host,
	ds fleet.Datastore,
) string {
	var sb strings.Builder
	sb.WriteString("<SyncBody>")
	gotProfiles := false
	err := microsoft_mdm.LoopHostMDMLocURIs(ctx, ds, host, func(profile *fleet.ExpectedMDMProfile, hash, locURI, data string) {
		// Per the [docs][1], to `<Get>` configurations you must
		// replace `/Policy/Config` with `Policy/Result`
		// [1]: https://learn.microsoft.com/en-us/windows/client-management/mdm/policy-configuration-service-provider
		locURI = strings.Replace(locURI, "/Policy/Config", "/Policy/Result", 1)
		sb.WriteString(
			// NOTE: intentionally building the xml as a one-liner
			// to prevent any errors in the query.
			fmt.Sprintf(
				"<Get><CmdID>%s</CmdID><Item><Target><LocURI>%s</LocURI></Target></Item></Get>",
				hash,
				locURI,
			))
		gotProfiles = true
	})
	if err != nil {
		logger.Log(
			"component", "service",
			"method", "QueryFunc - windows config profiles",
			"err", err,
		)
		return ""
	}
	if !gotProfiles {
		logger.Log(
			"component", "service",
			"method", "QueryFunc - windows config profiles",
			"info", "host doesn't have profiles to check",
		)
		return ""
	}
	sb.WriteString("</SyncBody>")
	return fmt.Sprintf("SELECT raw_mdm_command_output FROM mdm_bridge WHERE mdm_command_input = '%s';", sb.String())
}

func directIngestWindowsProfiles(
	ctx context.Context,
	logger log.Logger,
	host *fleet.Host,
	ds fleet.Datastore,
	rows []map[string]string,
) error {
	if len(rows) == 0 {
		return nil
	}

	if len(rows) > 1 {
		return ctxerr.Errorf(ctx, "directIngestWindowsProfiles invalid number of rows: %d", len(rows))
	}

	rawResponse := []byte(rows[0]["raw_mdm_command_output"])
	if len(rawResponse) == 0 {
		return ctxerr.Errorf(ctx, "directIngestWindowsProfiles host %s got an empty SyncML response", host.UUID)
	}
	return microsoft_mdm.VerifyHostMDMProfiles(ctx, ds, host, rawResponse)
}<|MERGE_RESOLUTION|>--- conflicted
+++ resolved
@@ -173,43 +173,37 @@
 		},
 	},
 	"os_version_windows": {
-<<<<<<< HEAD
 		// Fleet requires the DisplayVersion as well as the UBR (4th part of the version number) to
 		// correctly map OS vulnerabilities to hosts. The UBR is not available in the os_version table.
 		// The full version number is available in the `kernel_info` table, but there is a Win10 bug
-		// which is reporting an incorrect build number (3rd part), so we query use the registry for the UBR
+		// which is reporting an incorrect build number (3rd part), so we query the Windows registry for the UBR
 		// here instead.  To note, osquery 5.12.0 will have the UBR in the os_version table.
-		Query: `
-		SELECT
-    		os.name,
-    		(SELECT data from registry where path = 'HKEY_LOCAL_MACHINE\\SOFTWARE\\Microsoft\\Windows NT\\CurrentVersion\\DisplayVersion') as display_version,
-    		CONCAT(
-  				(SELECT version from os_version),
-  				'.',
-  				(SELECT data from registry where path = 'HKEY_LOCAL_MACHINE\\SOFTWARE\\Microsoft\\Windows NT\\CurrentVersion\\UBR')
-  			) AS version
-  			FROM os_version os
-		`,
-=======
+
 		// display_version is not available in some versions of
 		// Windows (Server 2019). By including it using a JOIN it can
 		// return no rows and the query will still succeed
 		Query: `
-		WITH display_version_table AS (
-			SELECT data as display_version
-			FROM registry
-			WHERE path = 'HKEY_LOCAL_MACHINE\\SOFTWARE\\Microsoft\\Windows NT\\CurrentVersion\\DisplayVersion'
-		)
-		SELECT
-			os.name,
-			COALESCE(d.display_version, '') AS display_version,
-			k.version
-		FROM
-			os_version os,
-			kernel_info k
-		LEFT JOIN
-			display_version_table d`,
->>>>>>> 0a27843b
+    WITH display_version_table AS (
+    	SELECT data as display_version
+    	FROM registry
+    	WHERE path = 'HKEY_LOCAL_MACHINE\\SOFTWARE\\Microsoft\\Windows NT\\CurrentVersion\\DisplayVersion'
+    ),
+    ubr_table AS (
+      SELECT data AS ubr
+      FROM registry
+      WHERE path ='HKEY_LOCAL_MACHINE\\SOFTWARE\\Microsoft\\Windows NT\\CurrentVersion\\UBR'
+    )
+    SELECT
+    	os.name,
+    	COALESCE(d.display_version, '') AS display_version,
+    	COALESCE(CONCAT((SELECT version FROM os_version), '.', u.ubr), k.version) AS version
+    FROM
+    	os_version os,
+      kernel_info k
+    LEFT JOIN
+    	display_version_table d
+    LEFT JOIN
+      ubr_table u`,
 		Platforms: []string{"windows"},
 		IngestFunc: func(ctx context.Context, logger log.Logger, host *fleet.Host, rows []map[string]string) error {
 			if len(rows) != 1 {
@@ -561,23 +555,7 @@
 		// This query is used to populate the `operating_systems` and `host_operating_system`
 		// tables. Separately, the `hosts` table is populated via the `os_version` and
 		// `os_version_windows` detail queries above.
-<<<<<<< HEAD
-		// See above for the `os_version_windows` detail query.
-		Query: `
-			SELECT
-				os.name,
-				os.platform,
-				os.arch,
-				CONCAT(
-					(SELECT version from os_version),
-					'.',
-					(SELECT data from registry where path = 'HKEY_LOCAL_MACHINE\\SOFTWARE\\Microsoft\\Windows NT\\CurrentVersion\\UBR')
-				) AS version,
-				(SELECT data from registry where path = 'HKEY_LOCAL_MACHINE\\SOFTWARE\\Microsoft\\Windows NT\\CurrentVersion\\DisplayVersion') as display_version
-			FROM
-				os_version os
-		`,
-=======
+		// See above description for the `os_version_windows` detail query.
 		//
 		// DisplayVersion doesn't exist on all versions of Windows (Server 2019).
 		// To prevent the query from failing in those cases, we join
@@ -588,20 +566,26 @@
 		SELECT data as display_version
 		FROM registry
 		WHERE path = 'HKEY_LOCAL_MACHINE\\SOFTWARE\\Microsoft\\Windows NT\\CurrentVersion\\DisplayVersion'
-	)
+	),
+  ubr_table AS (
+    SELECT data AS ubr
+    FROM registry
+    WHERE path ='HKEY_LOCAL_MACHINE\\SOFTWARE\\Microsoft\\Windows NT\\CurrentVersion\\UBR'
+  )
 	SELECT
 		os.name,
 		os.platform,
 		os.arch,
 		k.version as kernel_version,
-		os.version,
+		COALESCE(CONCAT((SELECT version FROM os_version), '.', u.ubr), k.version) AS version,
 		COALESCE(d.display_version, '') AS display_version
 	FROM
 		os_version os,
-		kernel_info k
+    kernel_info k
 	LEFT JOIN
-		display_version_table d`,
->>>>>>> 0a27843b
+		display_version_table d
+  LEFT JOIN
+    ubr_table u`,
 		Platforms:        []string{"windows"},
 		DirectIngestFunc: directIngestOSWindows,
 	},
