package osquery_utils

import (
	"context"
	"fmt"
	"net"
	"strconv"
	"strings"
	"time"

	"github.com/fleetdm/fleet/v4/server/contexts/ctxerr"
	"github.com/fleetdm/fleet/v4/server/fleet"
	"github.com/go-kit/kit/log"
	"github.com/go-kit/kit/log/level"
	"github.com/spf13/cast"
)

type DetailQuery struct {
	Query string
	// Platforms is a list of platforms to run the query on. If this value is
	// empty, run on all platforms.
	Platforms []string
	// IngestFunc translates a query result into an update to the host struct,
	// around data that lives on the hosts table.
	IngestFunc func(logger log.Logger, host *fleet.Host, rows []map[string]string) error
	// DirectIngestFunc gathers results from a query and directly works with the datastore to
	// persist them. This is usually used for host data that is stored in a separate table.
	DirectIngestFunc func(ctx context.Context, logger log.Logger, host *fleet.Host, ds fleet.Datastore, rows []map[string]string, failed bool) error
}

// RunsForPlatform determines whether this detail query should run on the given platform
func (q *DetailQuery) RunsForPlatform(platform string) bool {
	if len(q.Platforms) == 0 {
		return true
	}
	for _, p := range q.Platforms {
		if p == platform {
			return true
		}
	}
	return false
}

// detailQueries defines the detail queries that should be run on the host, as
// well as how the results of those queries should be ingested into the
// fleet.Host data model. This map should not be modified at runtime.
var detailQueries = map[string]DetailQuery{
	"network_interface": {
		Query: `select address, mac
                        from interface_details id join interface_addresses ia
                               on ia.interface = id.interface where length(mac) > 0
                               order by (ibytes + obytes) desc`,
		IngestFunc: func(logger log.Logger, host *fleet.Host, rows []map[string]string) (err error) {
			if len(rows) == 0 {
				logger.Log("component", "service", "method", "IngestFunc", "err",
					"detail_query_network_interface expected 1 or more results")
				return nil
			}

			// Rows are ordered by traffic, so we will get the most active
			// interface by iterating in order
			var firstIPv4, firstIPv6 map[string]string
			for _, row := range rows {
				ip := net.ParseIP(row["address"])
				if ip == nil {
					continue
				}

				// Skip link-local and loopback interfaces
				if ip.IsLinkLocalUnicast() || ip.IsLoopback() {
					continue
				}

				if strings.Contains(row["address"], ":") {
					// IPv6
					if firstIPv6 == nil {
						firstIPv6 = row
					}
				} else {
					// IPv4
					if firstIPv4 == nil {
						firstIPv4 = row
					}
				}
			}

			var selected map[string]string
			switch {
			// Prefer IPv4
			case firstIPv4 != nil:
				selected = firstIPv4
			// Otherwise IPv6
			case firstIPv6 != nil:
				selected = firstIPv6
			// If only link-local and loopback found, still use the first
			// interface so that we don't get an empty value.
			default:
				selected = rows[0]
			}

			host.PrimaryIP = selected["address"]
			host.PrimaryMac = selected["mac"]
			return nil
		},
	},
	"os_version": {
		Query: "select * from os_version limit 1",
		IngestFunc: func(logger log.Logger, host *fleet.Host, rows []map[string]string) error {
			if len(rows) != 1 {
				logger.Log("component", "service", "method", "IngestFunc", "err",
					fmt.Sprintf("detail_query_os_version expected single result got %d", len(rows)))
				return nil
			}

			host.OSVersion = fmt.Sprintf(
				"%s %s.%s.%s",
				rows[0]["name"],
				rows[0]["major"],
				rows[0]["minor"],
				rows[0]["patch"],
			)
			host.OSVersion = strings.Trim(host.OSVersion, ".")

			if build, ok := rows[0]["build"]; ok {
				host.Build = build
			}

			host.Platform = rows[0]["platform"]
			host.PlatformLike = rows[0]["platform_like"]
			host.CodeName = rows[0]["code_name"]

			// On centos6 there is an osquery bug that leaves
			// platform empty. Here we workaround.
			if host.Platform == "" &&
				strings.Contains(strings.ToLower(rows[0]["name"]), "centos") {
				host.Platform = "centos"
			}

			return nil
		},
	},
	"osquery_flags": {
		// Collect the interval info (used for online status
		// calculation) from the osquery flags. We typically control
		// distributed_interval (but it's not required), and typically
		// do not control config_tls_refresh.
		Query: `select name, value from osquery_flags where name in ("distributed_interval", "config_tls_refresh", "config_refresh", "logger_tls_period")`,
		IngestFunc: func(logger log.Logger, host *fleet.Host, rows []map[string]string) error {
			var configTLSRefresh, configRefresh uint
			var configRefreshSeen, configTLSRefreshSeen bool
			for _, row := range rows {
				switch row["name"] {

				case "distributed_interval":
					interval, err := strconv.Atoi(EmptyToZero(row["value"]))
					if err != nil {
						return fmt.Errorf("parsing distributed_interval: %w", err)
					}
					host.DistributedInterval = uint(interval)

				case "config_tls_refresh":
					// Prior to osquery 2.4.6, the flag was
					// called `config_tls_refresh`.
					interval, err := strconv.Atoi(EmptyToZero(row["value"]))
					if err != nil {
						return fmt.Errorf("parsing config_tls_refresh: %w", err)
					}
					configTLSRefresh = uint(interval)
					configTLSRefreshSeen = true

				case "config_refresh":
					// After 2.4.6 `config_tls_refresh` was
					// aliased to `config_refresh`.
					interval, err := strconv.Atoi(EmptyToZero(row["value"]))
					if err != nil {
						return fmt.Errorf("parsing config_refresh: %w", err)
					}
					configRefresh = uint(interval)
					configRefreshSeen = true

				case "logger_tls_period":
					interval, err := strconv.Atoi(EmptyToZero(row["value"]))
					if err != nil {
						return fmt.Errorf("parsing logger_tls_period: %w", err)
					}
					host.LoggerTLSPeriod = uint(interval)
				}
			}

			// Since the `config_refresh` flag existed prior to
			// 2.4.6 and had a different meaning, we prefer
			// `config_tls_refresh` if it was set, and use
			// `config_refresh` as a fallback.
			if configTLSRefreshSeen {
				host.ConfigTLSRefresh = configTLSRefresh
			} else if configRefreshSeen {
				host.ConfigTLSRefresh = configRefresh
			}

			return nil
		},
	},
	"osquery_info": {
		Query: "select * from osquery_info limit 1",
		IngestFunc: func(logger log.Logger, host *fleet.Host, rows []map[string]string) error {
			if len(rows) != 1 {
				logger.Log("component", "service", "method", "IngestFunc", "err",
					fmt.Sprintf("detail_query_osquery_info expected single result got %d", len(rows)))
				return nil
			}

			host.OsqueryVersion = rows[0]["version"]

			return nil
		},
	},
	"system_info": {
		Query: "select * from system_info limit 1",
		IngestFunc: func(logger log.Logger, host *fleet.Host, rows []map[string]string) error {
			if len(rows) != 1 {
				logger.Log("component", "service", "method", "IngestFunc", "err",
					fmt.Sprintf("detail_query_system_info expected single result got %d", len(rows)))
				return nil
			}

			var err error
			host.Memory, err = strconv.ParseInt(EmptyToZero(rows[0]["physical_memory"]), 10, 64)
			if err != nil {
				return err
			}
			host.Hostname = rows[0]["hostname"]
			host.UUID = rows[0]["uuid"]
			host.CPUType = rows[0]["cpu_type"]
			host.CPUSubtype = rows[0]["cpu_subtype"]
			host.CPUBrand = rows[0]["cpu_brand"]
			host.CPUPhysicalCores, err = strconv.Atoi(EmptyToZero(rows[0]["cpu_physical_cores"]))
			if err != nil {
				return err
			}
			host.CPULogicalCores, err = strconv.Atoi(EmptyToZero(rows[0]["cpu_logical_cores"]))
			if err != nil {
				return err
			}
			host.HardwareVendor = rows[0]["hardware_vendor"]
			host.HardwareModel = rows[0]["hardware_model"]
			host.HardwareVersion = rows[0]["hardware_version"]
			host.HardwareSerial = rows[0]["hardware_serial"]
			host.ComputerName = rows[0]["computer_name"]
			return nil
		},
	},
	"uptime": {
		Query: "select * from uptime limit 1",
		IngestFunc: func(logger log.Logger, host *fleet.Host, rows []map[string]string) error {
			if len(rows) != 1 {
				logger.Log("component", "service", "method", "IngestFunc", "err",
					fmt.Sprintf("detail_query_uptime expected single result got %d", len(rows)))
				return nil
			}

			uptimeSeconds, err := strconv.Atoi(EmptyToZero(rows[0]["total_seconds"]))
			if err != nil {
				return err
			}
			host.Uptime = time.Duration(uptimeSeconds) * time.Second

			return nil
		},
	},
	"scheduled_query_stats": {
		Query: `
			SELECT *,
				(SELECT value from osquery_flags where name = 'pack_delimiter') AS delimiter
			FROM osquery_schedule`,
		DirectIngestFunc: directIngestScheduledQueryStats,
	},
	"disk_space_unix": {
		Query: `
SELECT (blocks_available * 100 / blocks) AS percent_disk_space_available,
       round((blocks_available * blocks_size *10e-10),2) AS gigs_disk_space_available
FROM mounts WHERE path = '/' LIMIT 1;`,
		Platforms:  append(fleet.HostLinuxOSs, "darwin"),
		IngestFunc: ingestDiskSpace,
	},
	"disk_space_windows": {
		Query: `
SELECT ROUND((sum(free_space) * 100 * 10e-10) / (sum(size) * 10e-10)) AS percent_disk_space_available,
       ROUND(sum(free_space) * 10e-10) AS gigs_disk_space_available
FROM logical_drives WHERE file_system = 'NTFS' LIMIT 1;`,
		Platforms:  []string{"windows"},
		IngestFunc: ingestDiskSpace,
	},
	"mdm": {
		Query:            `select enrolled, server_url, installed_from_dep from mdm;`,
		DirectIngestFunc: directIngestMDM,
	},
	"munki_info": {
		Query:            `select version from munki_info;`,
		DirectIngestFunc: directIngestMunkiInfo,
	},
	"google_chrome_profiles": {
		Query:            `SELECT email FROM google_chrome_profiles WHERE NOT ephemeral`,
		DirectIngestFunc: directIngestChromeProfiles,
	},
}

var softwareMacOS = DetailQuery{
	Query: `
SELECT
  name AS name,
  bundle_short_version AS version,
  'Application (macOS)' AS type,
  bundle_identifier AS bundle_identifier,
  'apps' AS source
FROM apps
UNION
SELECT
  name AS name,
  version AS version,
  'Package (Python)' AS type,
  '' AS bundle_identifier,
  'python_packages' AS source
FROM python_packages
UNION
SELECT
  name AS name,
  version AS version,
  'Browser plugin (Chrome)' AS type,
  '' AS bundle_identifier,
  'chrome_extensions' AS source
FROM chrome_extensions
UNION
SELECT
  name AS name,
  version AS version,
  'Browser plugin (Firefox)' AS type,
  '' AS bundle_identifier,
  'firefox_addons' AS source
FROM firefox_addons
UNION
SELECT
  name As name,
  version AS version,
  'Browser plugin (Safari)' AS type,
  '' AS bundle_identifier,
  'safari_extensions' AS source
FROM safari_extensions
UNION
SELECT
  name AS name,
  version AS version,
  'Package (Homebrew)' AS type,
  '' AS bundle_identifier,
  'homebrew_packages' AS source
FROM homebrew_packages;
`,
	Platforms:        []string{"darwin"},
	DirectIngestFunc: directIngestSoftware,
}

var softwareLinux = DetailQuery{
	Query: `
SELECT
  name AS name,
  version AS version,
  'Package (deb)' AS type,
  'deb_packages' AS source
FROM deb_packages
UNION
SELECT
  package AS name,
  version AS version,
  'Package (Portage)' AS type,
  'portage_packages' AS source
FROM portage_packages
UNION
SELECT
  name AS name,
  version AS version,
  'Package (RPM)' AS type,
  'rpm_packages' AS source
FROM rpm_packages
UNION
SELECT
  name AS name,
  version AS version,
  'Package (NPM)' AS type,
  'npm_packages' AS source
FROM npm_packages
UNION
SELECT
  name AS name,
  version AS version,
  'Package (Atom)' AS type,
  'atom_packages' AS source
FROM atom_packages
UNION
SELECT
  name AS name,
  version AS version,
  'Package (Python)' AS type,
  'python_packages' AS source
FROM python_packages;
`,
	Platforms:        fleet.HostLinuxOSs,
	DirectIngestFunc: directIngestSoftware,
}

var softwareWindows = DetailQuery{
	Query: `
SELECT
  name AS name,
  version AS version,
  'Program (Windows)' AS type,
  'programs' AS source
FROM programs
UNION
SELECT
  name AS name,
  version AS version,
  'Package (Python)' AS type,
  'python_packages' AS source
FROM python_packages
UNION
SELECT
  name AS name,
  version AS version,
  'Browser plugin (IE)' AS type,
  'ie_extensions' AS source
FROM ie_extensions
UNION
SELECT
  name AS name,
  version AS version,
  'Browser plugin (Chrome)' AS type,
  'chrome_extensions' AS source
FROM chrome_extensions
UNION
SELECT
  name AS name,
  version AS version,
  'Browser plugin (Firefox)' AS type,
  'firefox_addons' AS source
FROM firefox_addons
UNION
SELECT
  name AS name,
  version AS version,
  'Package (Chocolatey)' AS type,
  'chocolatey_packages' AS source
FROM chocolatey_packages
UNION
SELECT
  name AS name,
  version AS version,
  'Package (Atom)' AS type,
  'atom_packages' AS source
FROM atom_packages
UNION
SELECT
  name AS name,
  version AS version,
  'Package (Python)' AS type,
  'python_packages' AS source
FROM python_packages;
`,
	Platforms:        []string{"windows"},
	DirectIngestFunc: directIngestSoftware,
}

var usersQuery = DetailQuery{
<<<<<<< HEAD
	// Note we use the cached_groups CTE (`WITH` clause) here to suggest to SQLite that it generate
	// the `groups` table only once. Without doing this, on some Windows systems (Domain Controllers)
	// with many user accounts and groups, this query could be very expensive as the `groups` table
	// was generated once for each user.
	Query: `
WITH cached_groups AS (select * from groups)
SELECT uid, username, type, groupname, shell
FROM users LEFT JOIN cached_groups USING (gid)
WHERE type <> 'special' AND shell NOT LIKE '%/false' AND shell NOT LIKE '%/nologin' AND shell NOT LIKE '%/shutdown' AND shell NOT LIKE '%/halt' AND username NOT LIKE '%$' AND username NOT LIKE '\_%' ESCAPE '\' AND NOT (username = 'sync' AND shell ='/bin/sync')`,
	IngestFunc: func(logger log.Logger, host *fleet.Host, rows []map[string]string) error {
		var users []fleet.HostUser
		for _, row := range rows {
			uid, err := strconv.Atoi(row["uid"])
			if err != nil {
				return fmt.Errorf("converting uid %s to int: %w", row["uid"], err)
			}
			username := row["username"]
			type_ := row["type"]
			groupname := row["groupname"]
			shell := row["shell"]
			u := fleet.HostUser{
				Uid:       uint(uid),
				Username:  username,
				Type:      type_,
				GroupName: groupname,
				Shell:     shell,
			}
			users = append(users, u)
		}
		host.Users = users

		return nil
	},
=======
	Query:            `SELECT uid, username, type, groupname, shell FROM users u LEFT JOIN groups g ON g.gid=u.gid WHERE type <> 'special' AND shell NOT LIKE '%/false' AND shell NOT LIKE '%/nologin' AND shell NOT LIKE '%/shutdown' AND shell NOT LIKE '%/halt' AND username NOT LIKE '%$' AND username NOT LIKE '\_%' ESCAPE '\' AND NOT (username = 'sync' AND shell ='/bin/sync')`,
	DirectIngestFunc: directIngestUsers,
>>>>>>> f85941e6
}

func directIngestChromeProfiles(ctx context.Context, logger log.Logger, host *fleet.Host, ds fleet.Datastore, rows []map[string]string, failed bool) error {
	if failed {
		// assume the extension is not there
		return nil
	}

	mapping := make([]*fleet.HostDeviceMapping, 0, len(rows))
	for _, row := range rows {
		mapping = append(mapping, &fleet.HostDeviceMapping{
			HostID: host.ID,
			Email:  row["email"],
			Source: "google_chrome_profiles",
		})
	}
	return ds.ReplaceHostDeviceMapping(ctx, host.ID, mapping)
}

func directIngestScheduledQueryStats(ctx context.Context, logger log.Logger, host *fleet.Host, ds fleet.Datastore, rows []map[string]string, failed bool) error {
	if failed {
		level.Error(logger).Log("op", "directIngestScheduledQueryStats", "err", "failed")
		return nil
	}

	packs := map[string][]fleet.ScheduledQueryStats{}
	for _, row := range rows {
		providedName := row["name"]
		if providedName == "" {
			level.Debug(logger).Log(
				"msg", "host reported scheduled query with empty name",
				"host", host.Hostname,
			)
			continue
		}
		delimiter := row["delimiter"]
		if delimiter == "" {
			level.Debug(logger).Log(
				"msg", "host reported scheduled query with empty delimiter",
				"host", host.Hostname,
			)
			continue
		}

		// Split with a limit of 2 in case query name includes the
		// delimiter. Not much we can do if pack name includes the
		// delimiter.
		trimmedName := strings.TrimPrefix(providedName, "pack"+delimiter)
		parts := strings.SplitN(trimmedName, delimiter, 2)
		if len(parts) != 2 {
			level.Debug(logger).Log(
				"msg", "could not split pack and query names",
				"host", host.Hostname,
				"name", providedName,
				"delimiter", delimiter,
			)
			continue
		}
		packName, scheduledName := parts[0], parts[1]

		stats := fleet.ScheduledQueryStats{
			ScheduledQueryName: scheduledName,
			PackName:           packName,
			AverageMemory:      cast.ToInt(row["average_memory"]),
			Denylisted:         cast.ToBool(row["denylisted"]),
			Executions:         cast.ToInt(row["executions"]),
			Interval:           cast.ToInt(row["interval"]),
			// Cast to int first to allow cast.ToTime to interpret the unix timestamp.
			LastExecuted: time.Unix(cast.ToInt64(row["last_executed"]), 0).UTC(),
			OutputSize:   cast.ToInt(row["output_size"]),
			SystemTime:   cast.ToInt(row["system_time"]),
			UserTime:     cast.ToInt(row["user_time"]),
			WallTime:     cast.ToInt(row["wall_time"]),
		}
		packs[packName] = append(packs[packName], stats)
	}

	packStats := []fleet.PackStats{}
	for packName, stats := range packs {
		packStats = append(
			packStats,
			fleet.PackStats{
				PackName:   packName,
				QueryStats: stats,
			},
		)
	}
	if err := ds.SaveHostPackStats(ctx, host.ID, packStats); err != nil {
		return ctxerr.Wrap(ctx, err, "save host pack stats")
	}

	return nil
}

func directIngestSoftware(ctx context.Context, logger log.Logger, host *fleet.Host, ds fleet.Datastore, rows []map[string]string, failed bool) error {
	if failed {
		level.Error(logger).Log("op", "directIngestSoftware", "err", "failed")
		return nil
	}

	var software []fleet.Software
	for _, row := range rows {
		name := row["name"]
		version := row["version"]
		source := row["source"]
		bundleIdentifier := row["bundle_identifier"]
		if name == "" {
			level.Debug(logger).Log(
				"msg", "host reported software with empty name",
				"host", host.Hostname,
				"version", version,
				"source", source,
			)
			continue
		}
		if source == "" {
			level.Debug(logger).Log(
				"msg", "host reported software with empty name",
				"host", host.Hostname,
				"version", version,
				"name", name,
			)
			continue
		}
		s := fleet.Software{
			Name:             name,
			Version:          version,
			Source:           source,
			BundleIdentifier: bundleIdentifier,
		}
		software = append(software, s)
	}

	if err := ds.UpdateHostSoftware(ctx, host.ID, software); err != nil {
		return ctxerr.Wrap(ctx, err, "update host software")
	}

	return nil
}

func directIngestUsers(ctx context.Context, logger log.Logger, host *fleet.Host, ds fleet.Datastore, rows []map[string]string, failed bool) error {
	var users []fleet.HostUser
	for _, row := range rows {
		uid, err := strconv.Atoi(row["uid"])
		if err != nil {
			return fmt.Errorf("converting uid %s to int: %w", row["uid"], err)
		}
		username := row["username"]
		type_ := row["type"]
		groupname := row["groupname"]
		shell := row["shell"]
		u := fleet.HostUser{
			Uid:       uint(uid),
			Username:  username,
			Type:      type_,
			GroupName: groupname,
			Shell:     shell,
		}
		users = append(users, u)
	}
	if err := ds.SaveHostUsers(ctx, host.ID, users); err != nil {
		return ctxerr.Wrap(ctx, err, "update host users")
	}
	return nil
}

func ingestDiskSpace(logger log.Logger, host *fleet.Host, rows []map[string]string) error {
	if len(rows) != 1 {
		logger.Log("component", "service", "method", "ingestDiskSpace", "err",
			fmt.Sprintf("detail_query_disk_space expected single result got %d", len(rows)))
		return nil
	}

	var err error
	host.GigsDiskSpaceAvailable, err = strconv.ParseFloat(EmptyToZero(rows[0]["gigs_disk_space_available"]), 64)
	if err != nil {
		return err
	}
	host.PercentDiskSpaceAvailable, err = strconv.ParseFloat(EmptyToZero(rows[0]["percent_disk_space_available"]), 64)
	if err != nil {
		return err
	}
	return nil
}

func directIngestMDM(ctx context.Context, logger log.Logger, host *fleet.Host, ds fleet.Datastore, rows []map[string]string, failed bool) error {
	if len(rows) == 0 || failed {
		// assume the extension is not there
		return nil
	}
	if len(rows) > 1 {
		logger.Log("component", "service", "method", "ingestMDM", "warn",
			fmt.Sprintf("mdm expected single result got %d", len(rows)))
	}
	enrolledVal := rows[0]["enrolled"]
	if enrolledVal == "" {
		return ctxerr.Wrap(ctx, fmt.Errorf("missing mdm.enrolled value: %d", host.ID))
	}
	enrolled, err := strconv.ParseBool(enrolledVal)
	if err != nil {
		return ctxerr.Wrap(ctx, err, "parsing enrolled")
	}
	if !enrolled {
		// A row with enrolled=false and all other columns empty is a host with the osquery
		// MDM table extensions installed (e.g. Orbit) but MDM unconfigured/disabled.
		return nil
	}
	installedFromDep, err := strconv.ParseBool(rows[0]["installed_from_dep"])
	if err != nil {
		return ctxerr.Wrap(ctx, err, "parsing installed_from_dep")
	}

	return ds.SetOrUpdateMDMData(ctx, host.ID, enrolled, rows[0]["server_url"], installedFromDep)
}

func directIngestMunkiInfo(ctx context.Context, logger log.Logger, host *fleet.Host, ds fleet.Datastore, rows []map[string]string, failed bool) error {
	if len(rows) == 0 || failed {
		// assume the extension is not there
		return nil
	}
	if len(rows) > 1 {
		logger.Log("component", "service", "method", "ingestMunkiInfo", "warn",
			fmt.Sprintf("munki_info expected single result got %d", len(rows)))
	}

	return ds.SetOrUpdateMunkiVersion(ctx, host.ID, rows[0]["version"])
}

func GetDetailQueries(ac *fleet.AppConfig) map[string]DetailQuery {
	generatedMap := make(map[string]DetailQuery)
	for key, query := range detailQueries {
		generatedMap[key] = query
	}

	if ac != nil && ac.HostSettings.EnableSoftwareInventory {
		generatedMap["software_macos"] = softwareMacOS
		generatedMap["software_linux"] = softwareLinux
		generatedMap["software_windows"] = softwareWindows
	}

	if ac != nil && ac.HostSettings.EnableHostUsers {
		generatedMap["users"] = usersQuery
	}

	return generatedMap
}<|MERGE_RESOLUTION|>--- conflicted
+++ resolved
@@ -469,7 +469,6 @@
 }
 
 var usersQuery = DetailQuery{
-<<<<<<< HEAD
 	// Note we use the cached_groups CTE (`WITH` clause) here to suggest to SQLite that it generate
 	// the `groups` table only once. Without doing this, on some Windows systems (Domain Controllers)
 	// with many user accounts and groups, this query could be very expensive as the `groups` table
@@ -479,34 +478,7 @@
 SELECT uid, username, type, groupname, shell
 FROM users LEFT JOIN cached_groups USING (gid)
 WHERE type <> 'special' AND shell NOT LIKE '%/false' AND shell NOT LIKE '%/nologin' AND shell NOT LIKE '%/shutdown' AND shell NOT LIKE '%/halt' AND username NOT LIKE '%$' AND username NOT LIKE '\_%' ESCAPE '\' AND NOT (username = 'sync' AND shell ='/bin/sync')`,
-	IngestFunc: func(logger log.Logger, host *fleet.Host, rows []map[string]string) error {
-		var users []fleet.HostUser
-		for _, row := range rows {
-			uid, err := strconv.Atoi(row["uid"])
-			if err != nil {
-				return fmt.Errorf("converting uid %s to int: %w", row["uid"], err)
-			}
-			username := row["username"]
-			type_ := row["type"]
-			groupname := row["groupname"]
-			shell := row["shell"]
-			u := fleet.HostUser{
-				Uid:       uint(uid),
-				Username:  username,
-				Type:      type_,
-				GroupName: groupname,
-				Shell:     shell,
-			}
-			users = append(users, u)
-		}
-		host.Users = users
-
-		return nil
-	},
-=======
-	Query:            `SELECT uid, username, type, groupname, shell FROM users u LEFT JOIN groups g ON g.gid=u.gid WHERE type <> 'special' AND shell NOT LIKE '%/false' AND shell NOT LIKE '%/nologin' AND shell NOT LIKE '%/shutdown' AND shell NOT LIKE '%/halt' AND username NOT LIKE '%$' AND username NOT LIKE '\_%' ESCAPE '\' AND NOT (username = 'sync' AND shell ='/bin/sync')`,
 	DirectIngestFunc: directIngestUsers,
->>>>>>> f85941e6
 }
 
 func directIngestChromeProfiles(ctx context.Context, logger log.Logger, host *fleet.Host, ds fleet.Datastore, rows []map[string]string, failed bool) error {
