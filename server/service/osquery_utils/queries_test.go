package osquery_utils

import (
	"context"
	"encoding/json"
	"errors"
	"os"
	"sort"
	"strings"
	"testing"
	"time"

	"github.com/WatchBeam/clock"
	"github.com/fleetdm/fleet/v4/server/config"
	"github.com/fleetdm/fleet/v4/server/fleet"
	"github.com/fleetdm/fleet/v4/server/mock"
	"github.com/fleetdm/fleet/v4/server/service/async"
	"github.com/go-kit/kit/log"
	"github.com/stretchr/testify/assert"
	"github.com/stretchr/testify/require"
)

func TestDetailQueryNetworkInterfaces(t *testing.T) {
	var initialHost fleet.Host
	host := initialHost

	ingest := GetDetailQueries(nil, config.FleetConfig{})["network_interface"].IngestFunc

	assert.NoError(t, ingest(context.Background(), log.NewNopLogger(), &host, nil))
	assert.Equal(t, initialHost, host)

	var rows []map[string]string
	// docker interface should be skipped even though it shows up first
	require.NoError(t, json.Unmarshal([]byte(`
[
  {"address":"127.0.0.1","mac":"00:00:00:00:00:00","interface":"lo0"},
  {"address":"::1","mac":"00:00:00:00:00:00","interface":"lo0"},
  {"address":"fe80::1%lo0","mac":"00:00:00:00:00:00","interface":"lo0"},
  {"address":"172.17.0.1","mac":"d3:4d:b3:3f:58:5b","interface":"docker0"},
  {"address":"fe80::df:429b:971c:d051%en0","mac":"f4:5c:89:92:57:5b","interface":"en0"},
  {"address":"192.168.1.3","mac":"f4:5d:79:93:58:5b","interface":"en0"},
  {"address":"fe80::241a:9aff:fe60:d80a%awdl0","mac":"27:1b:aa:60:e8:0a","interface":"en0"},
  {"address":"fe80::3a6f:582f:86c5:8296%utun0","mac":"00:00:00:00:00:00","interface":"utun0"}
]`),
		&rows,
	))

	assert.NoError(t, ingest(context.Background(), log.NewNopLogger(), &host, rows))
	assert.Equal(t, "192.168.1.3", host.PrimaryIP)
	assert.Equal(t, "f4:5d:79:93:58:5b", host.PrimaryMac)

	// Only IPv6
	require.NoError(t, json.Unmarshal([]byte(`
[
  {"address":"127.0.0.1","mac":"00:00:00:00:00:00","interface":"lo0"},
  {"address":"::1","mac":"00:00:00:00:00:00","interface":"lo0"},
  {"address":"fe80::1%lo0","mac":"00:00:00:00:00:00","interface":"lo0"},
  {"address":"fe80::df:429b:971c:d051%en0","mac":"f4:5c:89:92:57:5b","interface":"en0"},
  {"address":"2604:3f08:1337:9411:cbe:814f:51a6:e4e3","mac":"27:1b:aa:60:e8:0a","interface":"en0"},
  {"address":"3333:3f08:1337:9411:cbe:814f:51a6:e4e3","mac":"bb:1b:aa:60:e8:bb","interface":"en0"},
  {"address":"fe80::3a6f:582f:86c5:8296%utun0","mac":"00:00:00:00:00:00","interface":"utun0"}
]`),
		&rows,
	))

	assert.NoError(t, ingest(context.Background(), log.NewNopLogger(), &host, rows))
	assert.Equal(t, "2604:3f08:1337:9411:cbe:814f:51a6:e4e3", host.PrimaryIP)
	assert.Equal(t, "27:1b:aa:60:e8:0a", host.PrimaryMac)

	// IPv6 appears before IPv4 (v4 should be prioritized)
	require.NoError(t, json.Unmarshal([]byte(`
[
  {"address":"127.0.0.1","mac":"00:00:00:00:00:00","interface":"lo0"},
  {"address":"::1","mac":"00:00:00:00:00:00","interface":"lo0"},
  {"address":"fe80::1%lo0","mac":"00:00:00:00:00:00","interface":"lo0"},
  {"address":"fe80::df:429b:971c:d051%en0","mac":"f4:5c:89:92:57:5b","interface":"en0"},
  {"address":"2604:3f08:1337:9411:cbe:814f:51a6:e4e3","mac":"27:1b:aa:60:e8:0a","interface":"en0"},
  {"address":"205.111.43.79","mac":"ab:1b:aa:60:e8:0a","interface":"en1"},
  {"address":"205.111.44.80","mac":"bb:bb:aa:60:e8:0a","interface":"en1"},
  {"address":"fe80::3a6f:582f:86c5:8296%utun0","mac":"00:00:00:00:00:00","interface":"utun0"}
]`),
		&rows,
	))

	assert.NoError(t, ingest(context.Background(), log.NewNopLogger(), &host, rows))
	assert.Equal(t, "205.111.43.79", host.PrimaryIP)
	assert.Equal(t, "ab:1b:aa:60:e8:0a", host.PrimaryMac)

	// Only link-local/loopback
	require.NoError(t, json.Unmarshal([]byte(`
[
  {"address":"127.0.0.1","mac":"00:00:00:00:00:00","interface":"lo0"},
  {"address":"::1","mac":"00:00:00:00:00:00","interface":"lo0"},
  {"address":"fe80::1%lo0","mac":"00:00:00:00:00:00","interface":"lo0"},
  {"address":"fe80::df:429b:971c:d051%en0","mac":"f4:5c:89:92:57:5b","interface":"en0"},
  {"address":"fe80::241a:9aff:fe60:d80a%awdl0","mac":"27:1b:aa:60:e8:0a","interface":"en0"},
  {"address":"fe80::3a6f:582f:86c5:8296%utun0","mac":"00:00:00:00:00:00","interface":"utun0"}
]`),
		&rows,
	))

	assert.NoError(t, ingest(context.Background(), log.NewNopLogger(), &host, rows))
	assert.Equal(t, "127.0.0.1", host.PrimaryIP)
	assert.Equal(t, "00:00:00:00:00:00", host.PrimaryMac)
}

func TestDetailQueryScheduledQueryStats(t *testing.T) {
	host := fleet.Host{ID: 1}
	ds := new(mock.Store)
	task := async.NewTask(ds, nil, clock.C, config.OsqueryConfig{EnableAsyncHostProcessing: "false"})

	var gotPackStats []fleet.PackStats
	ds.SaveHostPackStatsFunc = func(ctx context.Context, hostID uint, stats []fleet.PackStats) error {
		if hostID != host.ID {
			return errors.New("not found")
		}
		gotPackStats = stats
		return nil
	}

	ingest := GetDetailQueries(nil, config.FleetConfig{App: config.AppConfig{EnableScheduledQueryStats: true}})["scheduled_query_stats"].DirectTaskIngestFunc

	ctx := context.Background()
	assert.NoError(t, ingest(ctx, log.NewNopLogger(), &host, task, nil, false))
	assert.Len(t, host.PackStats, 0)

	resJSON := `
[
  {
    "average_memory":"33",
    "delimiter":"/",
    "denylisted":"0",
    "executions":"1",
    "interval":"33",
    "last_executed":"1620325191",
    "name":"pack/pack-2/time",
    "output_size":"",
    "query":"SELECT * FROM time",
    "system_time":"100",
    "user_time":"60",
    "wall_time":"180"
  },
  {
    "average_memory":"8000",
    "delimiter":"/",
    "denylisted":"0",
    "executions":"164",
    "interval":"30",
    "last_executed":"1620325191",
    "name":"pack/test/osquery info",
    "output_size":"1337",
    "query":"SELECT * FROM osquery_info",
    "system_time":"150",
    "user_time":"180",
    "wall_time":"0"
  },
  {
    "average_memory":"50400",
    "delimiter":"/",
    "denylisted":"1",
    "executions":"188",
    "interval":"30",
    "last_executed":"1620325203",
    "name":"pack/test/processes?",
    "output_size":"",
    "query":"SELECT * FROM processes",
    "system_time":"140",
    "user_time":"190",
    "wall_time":"1"
  },
  {
    "average_memory":"0",
    "delimiter":"/",
    "denylisted":"0",
    "executions":"1",
    "interval":"3600",
    "last_executed":"1620323381",
    "name":"pack/test/processes?-1",
    "output_size":"",
    "query":"SELECT * FROM processes",
    "system_time":"0",
    "user_time":"0",
    "wall_time":"0"
  },
  {
    "average_memory":"0",
    "delimiter":"/",
    "denylisted":"0",
    "executions":"105",
    "interval":"47",
    "last_executed":"1620325190",
    "name":"pack/test/time",
    "output_size":"",
    "query":"SELECT * FROM time",
    "system_time":"70",
    "user_time":"50",
    "wall_time":"1"
  }
]
`

	var rows []map[string]string
	require.NoError(t, json.Unmarshal([]byte(resJSON), &rows))

	assert.NoError(t, ingest(ctx, log.NewNopLogger(), &host, task, rows, false))
	assert.Len(t, gotPackStats, 2)
	sort.Slice(gotPackStats, func(i, j int) bool {
		return gotPackStats[i].PackName < gotPackStats[j].PackName
	})
	assert.Equal(t, gotPackStats[0].PackName, "pack-2")
	assert.ElementsMatch(t, gotPackStats[0].QueryStats,
		[]fleet.ScheduledQueryStats{
			{
				ScheduledQueryName: "time",
				PackName:           "pack-2",
				AverageMemory:      33,
				Denylisted:         false,
				Executions:         1,
				Interval:           33,
				LastExecuted:       time.Unix(1620325191, 0).UTC(),
				OutputSize:         0,
				SystemTime:         100,
				UserTime:           60,
				WallTime:           180,
			},
		},
	)
	assert.Equal(t, gotPackStats[1].PackName, "test")
	assert.ElementsMatch(t, gotPackStats[1].QueryStats,
		[]fleet.ScheduledQueryStats{
			{
				ScheduledQueryName: "osquery info",
				PackName:           "test",
				AverageMemory:      8000,
				Denylisted:         false,
				Executions:         164,
				Interval:           30,
				LastExecuted:       time.Unix(1620325191, 0).UTC(),
				OutputSize:         1337,
				SystemTime:         150,
				UserTime:           180,
				WallTime:           0,
			},
			{
				ScheduledQueryName: "processes?",
				PackName:           "test",
				AverageMemory:      50400,
				Denylisted:         true,
				Executions:         188,
				Interval:           30,
				LastExecuted:       time.Unix(1620325203, 0).UTC(),
				OutputSize:         0,
				SystemTime:         140,
				UserTime:           190,
				WallTime:           1,
			},
			{
				ScheduledQueryName: "processes?-1",
				PackName:           "test",
				AverageMemory:      0,
				Denylisted:         false,
				Executions:         1,
				Interval:           3600,
				LastExecuted:       time.Unix(1620323381, 0).UTC(),
				OutputSize:         0,
				SystemTime:         0,
				UserTime:           0,
				WallTime:           0,
			},
			{
				ScheduledQueryName: "time",
				PackName:           "test",
				AverageMemory:      0,
				Denylisted:         false,
				Executions:         105,
				Interval:           47,
				LastExecuted:       time.Unix(1620325190, 0).UTC(),
				OutputSize:         0,
				SystemTime:         70,
				UserTime:           50,
				WallTime:           1,
			},
		},
	)

	assert.NoError(t, ingest(ctx, log.NewNopLogger(), &host, task, nil, false))
	assert.Len(t, gotPackStats, 0)
}

func sortedKeysCompare(t *testing.T, m map[string]DetailQuery, expectedKeys []string) {
	var keys []string
	for key := range m {
		keys = append(keys, key)
	}
	assert.ElementsMatch(t, keys, expectedKeys)
}

func TestGetDetailQueries(t *testing.T) {
	queriesNoConfig := GetDetailQueries(nil, config.FleetConfig{})
	require.Len(t, queriesNoConfig, 16)

	baseQueries := []string{
		"network_interface",
		"os_version",
		"osquery_flags",
		"osquery_info",
		"system_info",
		"uptime",
		"disk_space_unix",
		"disk_space_windows",
		"mdm",
		"munki_info",
		"google_chrome_profiles",
		"orbit_info",
		"battery",
		"os_windows",
		"os_unix_like",
		"windows_update_history",
	}
	sortedKeysCompare(t, queriesNoConfig, baseQueries)

<<<<<<< HEAD
	queriesWithoutWinOSVuln := GetDetailQueries(nil, config.FleetConfig{Vulnerabilities: config.VulnerabilitiesConfig{DisableWinOSVulnerabilities: true}})
	require.Len(t, queriesWithoutWinOSVuln, 15)

	queriesWithUsers := GetDetailQueries(&fleet.AppConfig{HostSettings: fleet.HostSettings{EnableHostUsers: true}}, config.FleetConfig{App: config.AppConfig{EnableScheduledQueryStats: true}})
	require.Len(t, queriesWithUsers, 18)
	sortedKeysCompare(t, queriesWithUsers, append(baseQueries, "users", "scheduled_query_stats"))

	queriesWithUsersAndSoftware := GetDetailQueries(&fleet.AppConfig{HostSettings: fleet.HostSettings{EnableHostUsers: true, EnableSoftwareInventory: true}}, config.FleetConfig{App: config.AppConfig{EnableScheduledQueryStats: true}})
	require.Len(t, queriesWithUsersAndSoftware, 21)
=======
	queriesWithUsers := GetDetailQueries(&fleet.AppConfig{Features: fleet.Features{EnableHostUsers: true}}, config.FleetConfig{App: config.AppConfig{EnableScheduledQueryStats: true}})
	require.Len(t, queriesWithUsers, 17)
	sortedKeysCompare(t, queriesWithUsers, append(baseQueries, "users", "scheduled_query_stats"))

	queriesWithUsersAndSoftware := GetDetailQueries(&fleet.AppConfig{Features: fleet.Features{EnableHostUsers: true, EnableSoftwareInventory: true}}, config.FleetConfig{App: config.AppConfig{EnableScheduledQueryStats: true}})
	require.Len(t, queriesWithUsersAndSoftware, 20)
>>>>>>> 3147c9a2
	sortedKeysCompare(t, queriesWithUsersAndSoftware,
		append(baseQueries, "users", "software_macos", "software_linux", "software_windows", "scheduled_query_stats"))
}

func TestDetailQueriesOSVersion(t *testing.T) {
	var initialHost fleet.Host
	host := initialHost

	ingest := GetDetailQueries(nil, config.FleetConfig{})["os_version"].IngestFunc

	assert.NoError(t, ingest(context.Background(), log.NewNopLogger(), &host, nil))
	assert.Equal(t, initialHost, host)

	// Rolling release for archlinux
	var rows []map[string]string
	require.NoError(t, json.Unmarshal([]byte(`
[{
    "hostname": "kube2",
    "arch": "x86_64",
    "build": "rolling",
    "codename": "",
    "major": "0",
    "minor": "0",
    "name": "Arch Linux",
    "patch": "0",
    "platform": "arch",
    "platform_like": "",
    "version": ""
}]`),
		&rows,
	))

	assert.NoError(t, ingest(context.Background(), log.NewNopLogger(), &host, rows))
	assert.Equal(t, "Arch Linux rolling", host.OSVersion)

	// Simulate a linux with a proper version
	require.NoError(t, json.Unmarshal([]byte(`
[{
    "hostname": "kube2",
    "arch": "x86_64",
    "build": "rolling",
    "codename": "",
    "major": "1",
    "minor": "2",
    "name": "Arch Linux",
    "patch": "3",
    "platform": "arch",
    "platform_like": "",
    "version": ""
}]`),
		&rows,
	))

	assert.NoError(t, ingest(context.Background(), log.NewNopLogger(), &host, rows))
	assert.Equal(t, "Arch Linux 1.2.3", host.OSVersion)

	// Simulate Ubuntu host with incorrect `patch`` number
	require.NoError(t, json.Unmarshal([]byte(`
[{
    "hostname": "kube2",
    "arch": "x86_64",
    "build": "",
    "codename": "bionic",
    "major": "18",
    "minor": "4",
    "name": "Ubuntu",
    "patch": "0",
    "platform": "ubuntu",
    "platform_like": "debian",
    "version": "18.04.5 LTS (Bionic Beaver)"
}]`),
		&rows,
	))

	assert.NoError(t, ingest(context.Background(), log.NewNopLogger(), &host, rows))
	assert.Equal(t, "Ubuntu 18.04.5 LTS", host.OSVersion)
}

func TestDirectIngestMDM(t *testing.T) {
	ds := new(mock.Store)
	ds.SetOrUpdateMDMDataFunc = func(ctx context.Context, hostID uint, enrolled bool, serverURL string, installedFromDep bool) error {
		require.False(t, enrolled)
		require.False(t, installedFromDep)
		require.Empty(t, serverURL)
		return nil
	}

	var host fleet.Host

	err := directIngestMDM(context.Background(), log.NewNopLogger(), &host, ds, []map[string]string{}, true)
	require.NoError(t, err)
	require.False(t, ds.SetOrUpdateMDMDataFuncInvoked)

	err = directIngestMDM(context.Background(), log.NewNopLogger(), &host, ds, []map[string]string{
		{
			"enrolled":           "false",
			"installed_from_dep": "",
			"server_url":         "",
		},
	}, false)
	require.NoError(t, err)
	require.True(t, ds.SetOrUpdateMDMDataFuncInvoked)
}

func TestDirectIngestOrbitInfo(t *testing.T) {
	ds := new(mock.Store)
	ds.SetOrUpdateDeviceAuthTokenFunc = func(ctx context.Context, hostID uint, authToken string) error {
		require.Equal(t, hostID, uint(1))
		require.Equal(t, authToken, "foo")
		return nil
	}

	host := fleet.Host{
		ID: 1,
	}

	err := directIngestOrbitInfo(context.Background(), log.NewNopLogger(), &host, ds, []map[string]string{{
		"version":           "42",
		"device_auth_token": "foo",
	}}, true)
	require.NoError(t, err)
	require.True(t, ds.SetOrUpdateDeviceAuthTokenFuncInvoked)
}

func TestDirectIngestChromeProfiles(t *testing.T) {
	ds := new(mock.Store)
	ds.ReplaceHostDeviceMappingFunc = func(ctx context.Context, hostID uint, mapping []*fleet.HostDeviceMapping) error {
		require.Equal(t, hostID, uint(1))
		require.Equal(t, mapping, []*fleet.HostDeviceMapping{
			{HostID: hostID, Email: "test@example.com", Source: "google_chrome_profiles"},
			{HostID: hostID, Email: "test+2@example.com", Source: "google_chrome_profiles"},
		})
		return nil
	}

	host := fleet.Host{
		ID: 1,
	}

	err := directIngestChromeProfiles(context.Background(), log.NewNopLogger(), &host, ds, []map[string]string{
		{"email": "test@example.com"},
		{"email": "test+2@example.com"},
	}, false)

	require.NoError(t, err)
	require.True(t, ds.ReplaceHostDeviceMappingFuncInvoked)
}

func TestDirectIngestBattery(t *testing.T) {
	ds := new(mock.Store)
	ds.ReplaceHostBatteriesFunc = func(ctx context.Context, id uint, mappings []*fleet.HostBattery) error {
		require.Equal(t, mappings, []*fleet.HostBattery{
			{HostID: uint(1), SerialNumber: "a", CycleCount: 2, Health: "Good"},
			{HostID: uint(1), SerialNumber: "c", CycleCount: 3, Health: strings.Repeat("z", 40)},
		})
		return nil
	}

	host := fleet.Host{
		ID: 1,
	}

	err := directIngestBattery(context.Background(), log.NewNopLogger(), &host, ds, []map[string]string{
		{"serial_number": "a", "cycle_count": "2", "health": "Good"},
		{"serial_number": "c", "cycle_count": "3", "health": strings.Repeat("z", 100)},
	}, false)

	require.NoError(t, err)
	require.True(t, ds.ReplaceHostBatteriesFuncInvoked)
}

func TestDirectIngestOSWindows(t *testing.T) {
	ds := new(mock.Store)

	testHost := fleet.Host{
		ID: 1,
	}
	testOS := fleet.OperatingSystem{
		Name:          "Microsoft Windows 11 Enterprise",
		Version:       "21H2",
		Arch:          "64-bit",
		KernelVersion: "10.0.22000.795",
	}

	ds.UpdateHostOperatingSystemFunc = func(ctx context.Context, hostID uint, hostOS fleet.OperatingSystem) error {
		require.Equal(t, testHost.ID, hostID)
		require.Equal(t, testOS, hostOS)
		return nil
	}

	err := directIngestOSWindows(context.Background(), log.NewNopLogger(), &testHost, ds, []map[string]string{
		{"name": "Microsoft Windows 11 Enterprise", "version": "21H2", "arch": "64-bit", "kernel_version": "10.0.22000.795"},
	}, false)

	require.NoError(t, err)
	require.True(t, ds.UpdateHostOperatingSystemFuncInvoked)
}

func TestDirectIngestOSUnixLike(t *testing.T) {
	ds := new(mock.Store)

	for i, tc := range []struct {
		data     []map[string]string
		expected fleet.OperatingSystem
	}{
		{
			data: []map[string]string{
				{
					"name":           "macOS",
					"version":        "12.5",
					"major":          "12",
					"minor":          "5",
					"patch":          "0",
					"build":          "21G72",
					"arch":           "x86_64",
					"kernel_version": "21.6.0",
				},
			},
			expected: fleet.OperatingSystem{
				Name:          "macOS",
				Version:       "12.5.0",
				Arch:          "x86_64",
				KernelVersion: "21.6.0",
			},
		},
		{
			data: []map[string]string{
				{
					"name":           "Ubuntu",
					"version":        "20.04.2 LTS (Focal Fossa)",
					"major":          "20",
					"minor":          "4",
					"patch":          "0",
					"build":          "",
					"arch":           "x86_64",
					"kernel_version": "5.10.76-linuxkit",
				},
			},
			expected: fleet.OperatingSystem{
				Name:          "Ubuntu",
				Version:       "20.04.2 LTS",
				Arch:          "x86_64",
				KernelVersion: "5.10.76-linuxkit",
			},
		},
		{
			data: []map[string]string{
				{
					"name":           "CentOS Linux",
					"version":        "CentOS Linux release 7.9.2009 (Core)",
					"major":          "7",
					"minor":          "9",
					"patch":          "2009",
					"build":          "",
					"arch":           "x86_64",
					"kernel_version": "5.10.76-linuxkit",
				},
			},
			expected: fleet.OperatingSystem{
				Name:          "CentOS Linux",
				Version:       "7.9.2009",
				Arch:          "x86_64",
				KernelVersion: "5.10.76-linuxkit",
			},
		},
		{
			data: []map[string]string{
				{
					"name":           "Debian GNU/Linux",
					"version":        "10 (buster)",
					"major":          "10",
					"minor":          "0",
					"patch":          "0",
					"build":          "",
					"arch":           "x86_64",
					"kernel_version": "5.10.76-linuxkit",
				},
			},
			expected: fleet.OperatingSystem{
				Name:          "Debian GNU/Linux",
				Version:       "10.0.0",
				Arch:          "x86_64",
				KernelVersion: "5.10.76-linuxkit",
			},
		},
		{
			data: []map[string]string{
				{
					"name":           "CentOS Linux",
					"version":        "CentOS Linux release 7.9.2009 (Core)",
					"major":          "7",
					"minor":          "9",
					"patch":          "2009",
					"build":          "",
					"arch":           "x86_64",
					"kernel_version": "5.10.76-linuxkit",
				},
			},
			expected: fleet.OperatingSystem{
				Name:          "CentOS Linux",
				Version:       "7.9.2009",
				Arch:          "x86_64",
				KernelVersion: "5.10.76-linuxkit",
			},
		},
	} {
		t.Run(tc.expected.Name, func(t *testing.T) {
			ds.UpdateHostOperatingSystemFunc = func(ctx context.Context, hostID uint, hostOS fleet.OperatingSystem) error {
				require.Equal(t, uint(i), hostID)
				require.Equal(t, tc.expected, hostOS)
				return nil
			}

			err := directIngestOSUnixLike(context.Background(), log.NewNopLogger(), &fleet.Host{ID: uint(i)}, ds, tc.data, false)

			require.NoError(t, err)
			require.True(t, ds.UpdateHostOperatingSystemFuncInvoked)
			ds.UpdateHostOperatingSystemFuncInvoked = false
		})
	}
}

func TestDangerousReplaceQuery(t *testing.T) {
	queries := GetDetailQueries(&fleet.AppConfig{Features: fleet.Features{EnableHostUsers: true}}, config.FleetConfig{})
	originalQuery := queries["users"].Query

	t.Setenv("FLEET_DANGEROUS_REPLACE_USERS", "select * from blah")
	queries = GetDetailQueries(&fleet.AppConfig{Features: fleet.Features{EnableHostUsers: true}}, config.FleetConfig{})
	assert.NotEqual(t, originalQuery, queries["users"].Query)

	require.NoError(t, os.Unsetenv("FLEET_DANGEROUS_REPLACE_USERS"))
	queries = GetDetailQueries(&fleet.AppConfig{Features: fleet.Features{EnableHostUsers: true}}, config.FleetConfig{})
	assert.Equal(t, originalQuery, queries["users"].Query)
}

<<<<<<< HEAD
func TestDirectIngestWindowsUpdateHistory(t *testing.T) {
	ds := new(mock.Store)
	ds.InsertWindowsUpdatesFunc = func(ctx context.Context, hostID uint, updates []fleet.WindowsUpdate) error {
		require.Len(t, updates, 6)
		require.ElementsMatch(t, []fleet.WindowsUpdate{
			{KBID: 2267602, DateEpoch: 1657929207},
			{KBID: 890830, DateEpoch: 1658226954},
			{KBID: 5013887, DateEpoch: 1658225364},
			{KBID: 5005463, DateEpoch: 1658225225},
			{KBID: 5010472, DateEpoch: 1658224963},
			{KBID: 4052623, DateEpoch: 1657929544},
		}, updates)
		return nil
	}

	host := fleet.Host{
		ID: 1,
	}

	payload := []map[string]string{
		{"date": "1659392951", "title": "Security Intelligence Update for Microsoft Defender Antivirus - KB2267602 (Version 1.371.1239.0)"},
		{"date": "1658271402", "title": "Security Intelligence Update for Microsoft Defender Antivirus - KB2267602 (Version 1.371.442.0)"},
		{"date": "1658228495", "title": "Security Intelligence Update for Microsoft Defender Antivirus - KB2267602 (Version 1.371.415.0)"},
		{"date": "1658226954", "title": "Windows Malicious Software Removal Tool x64 - v5.103 (KB890830)"},
		{"date": "1658225364", "title": "2022-06 Cumulative Update for .NET Framework 3.5 and 4.8 for Windows 10 Version 21H2 for x64 (KB5013887)"},
		{"date": "1658225225", "title": "2022-04 Update for Windows 10 Version 21H2 for x64-based Systems (KB5005463)"},
		{"date": "1658224963", "title": "2022-02 Cumulative Update Preview for .NET Framework 3.5 and 4.8 for Windows 10 Version 21H2 for x64 (KB5010472)"},
		{"date": "1658222131", "title": "Security Intelligence Update for Microsoft Defender Antivirus - KB2267602 (Version 1.371.400.0)"},
		{"date": "1658189063", "title": "Security Intelligence Update for Microsoft Defender Antivirus - KB2267602 (Version 1.371.376.0)"},
		{"date": "1658185542", "title": "Security Intelligence Update for Microsoft Defender Antivirus - KB2267602 (Version 1.371.386.0)"},
		{"date": "1657929544", "title": "Update for Microsoft Defender Antivirus antimalware platform - KB4052623 (Version 4.18.2205.7)"},
		{"date": "1657929207", "title": "Security Intelligence Update for Microsoft Defender Antivirus - KB2267602 (Version 1.371.203.0)"},
	}

	err := directIngestWindowsUpdateHistory(context.Background(), log.NewNopLogger(), &host, ds, payload, false)
	require.NoError(t, err)
	require.True(t, ds.InsertWindowsUpdatesFuncInvoked)
=======
func TestDirectIngestSoftware(t *testing.T) {
	ds := new(mock.Store)

	t.Run("vendor gets truncated", func(t *testing.T) {
		for i, tc := range []struct {
			data     []map[string]string
			expected string
		}{
			{
				data: []map[string]string{
					{
						"name":              "Software 1",
						"version":           "12.5",
						"source":            "My backyard",
						"bundle_identifier": "",
						"vendor":            "Fleet",
					},
				},
				expected: "Fleet",
			},
			{
				data: []map[string]string{
					{
						"name":              "Software 1",
						"version":           "12.5",
						"source":            "My backyard",
						"bundle_identifier": "",
						"vendor":            `oFZTwTV5WxJt02EVHEBcnhLzuJ8wnxKwfbabPWy7yTSiQbabEcAGDVmoXKZEZJLWObGD0cVfYptInHYgKjtDeDsBh2a8669EnyAqyBECXbFjSh1111`,
					},
				},
				expected: `oFZTwTV5WxJt02EVHEBcnhLzuJ8wnxKwfbabPWy7yTSiQbabEcAGDVmoXKZEZJLWObGD0cVfYptInHYgKjtDeDsBh2a8669EnyAqyBECXbFjSh1...`,
			},
		} {
			ds.UpdateHostSoftwareFunc = func(ctx context.Context, hostID uint, software []fleet.Software) error {
				require.Len(t, software, 1)
				require.Equal(t, tc.expected, software[0].Vendor)
				return nil
			}

			err := directIngestSoftware(
				context.Background(),
				log.NewNopLogger(),
				&fleet.Host{ID: uint(i)},
				ds,
				tc.data,
				false,
			)

			require.NoError(t, err)
			require.True(t, ds.UpdateHostSoftwareFuncInvoked)
			ds.UpdateHostSoftwareFuncInvoked = false
		}
	})
>>>>>>> 3147c9a2
}<|MERGE_RESOLUTION|>--- conflicted
+++ resolved
@@ -319,24 +319,15 @@
 	}
 	sortedKeysCompare(t, queriesNoConfig, baseQueries)
 
-<<<<<<< HEAD
 	queriesWithoutWinOSVuln := GetDetailQueries(nil, config.FleetConfig{Vulnerabilities: config.VulnerabilitiesConfig{DisableWinOSVulnerabilities: true}})
 	require.Len(t, queriesWithoutWinOSVuln, 15)
 
-	queriesWithUsers := GetDetailQueries(&fleet.AppConfig{HostSettings: fleet.HostSettings{EnableHostUsers: true}}, config.FleetConfig{App: config.AppConfig{EnableScheduledQueryStats: true}})
+	queriesWithUsers := GetDetailQueries(&fleet.AppConfig{Features: fleet.Features{EnableHostUsers: true}}, config.FleetConfig{App: config.AppConfig{EnableScheduledQueryStats: true}})
 	require.Len(t, queriesWithUsers, 18)
 	sortedKeysCompare(t, queriesWithUsers, append(baseQueries, "users", "scheduled_query_stats"))
 
-	queriesWithUsersAndSoftware := GetDetailQueries(&fleet.AppConfig{HostSettings: fleet.HostSettings{EnableHostUsers: true, EnableSoftwareInventory: true}}, config.FleetConfig{App: config.AppConfig{EnableScheduledQueryStats: true}})
+	queriesWithUsersAndSoftware := GetDetailQueries(&fleet.AppConfig{Features: fleet.Features{EnableHostUsers: true, EnableSoftwareInventory: true}}, config.FleetConfig{App: config.AppConfig{EnableScheduledQueryStats: true}})
 	require.Len(t, queriesWithUsersAndSoftware, 21)
-=======
-	queriesWithUsers := GetDetailQueries(&fleet.AppConfig{Features: fleet.Features{EnableHostUsers: true}}, config.FleetConfig{App: config.AppConfig{EnableScheduledQueryStats: true}})
-	require.Len(t, queriesWithUsers, 17)
-	sortedKeysCompare(t, queriesWithUsers, append(baseQueries, "users", "scheduled_query_stats"))
-
-	queriesWithUsersAndSoftware := GetDetailQueries(&fleet.AppConfig{Features: fleet.Features{EnableHostUsers: true, EnableSoftwareInventory: true}}, config.FleetConfig{App: config.AppConfig{EnableScheduledQueryStats: true}})
-	require.Len(t, queriesWithUsersAndSoftware, 20)
->>>>>>> 3147c9a2
 	sortedKeysCompare(t, queriesWithUsersAndSoftware,
 		append(baseQueries, "users", "software_macos", "software_linux", "software_windows", "scheduled_query_stats"))
 }
@@ -672,45 +663,6 @@
 	assert.Equal(t, originalQuery, queries["users"].Query)
 }
 
-<<<<<<< HEAD
-func TestDirectIngestWindowsUpdateHistory(t *testing.T) {
-	ds := new(mock.Store)
-	ds.InsertWindowsUpdatesFunc = func(ctx context.Context, hostID uint, updates []fleet.WindowsUpdate) error {
-		require.Len(t, updates, 6)
-		require.ElementsMatch(t, []fleet.WindowsUpdate{
-			{KBID: 2267602, DateEpoch: 1657929207},
-			{KBID: 890830, DateEpoch: 1658226954},
-			{KBID: 5013887, DateEpoch: 1658225364},
-			{KBID: 5005463, DateEpoch: 1658225225},
-			{KBID: 5010472, DateEpoch: 1658224963},
-			{KBID: 4052623, DateEpoch: 1657929544},
-		}, updates)
-		return nil
-	}
-
-	host := fleet.Host{
-		ID: 1,
-	}
-
-	payload := []map[string]string{
-		{"date": "1659392951", "title": "Security Intelligence Update for Microsoft Defender Antivirus - KB2267602 (Version 1.371.1239.0)"},
-		{"date": "1658271402", "title": "Security Intelligence Update for Microsoft Defender Antivirus - KB2267602 (Version 1.371.442.0)"},
-		{"date": "1658228495", "title": "Security Intelligence Update for Microsoft Defender Antivirus - KB2267602 (Version 1.371.415.0)"},
-		{"date": "1658226954", "title": "Windows Malicious Software Removal Tool x64 - v5.103 (KB890830)"},
-		{"date": "1658225364", "title": "2022-06 Cumulative Update for .NET Framework 3.5 and 4.8 for Windows 10 Version 21H2 for x64 (KB5013887)"},
-		{"date": "1658225225", "title": "2022-04 Update for Windows 10 Version 21H2 for x64-based Systems (KB5005463)"},
-		{"date": "1658224963", "title": "2022-02 Cumulative Update Preview for .NET Framework 3.5 and 4.8 for Windows 10 Version 21H2 for x64 (KB5010472)"},
-		{"date": "1658222131", "title": "Security Intelligence Update for Microsoft Defender Antivirus - KB2267602 (Version 1.371.400.0)"},
-		{"date": "1658189063", "title": "Security Intelligence Update for Microsoft Defender Antivirus - KB2267602 (Version 1.371.376.0)"},
-		{"date": "1658185542", "title": "Security Intelligence Update for Microsoft Defender Antivirus - KB2267602 (Version 1.371.386.0)"},
-		{"date": "1657929544", "title": "Update for Microsoft Defender Antivirus antimalware platform - KB4052623 (Version 4.18.2205.7)"},
-		{"date": "1657929207", "title": "Security Intelligence Update for Microsoft Defender Antivirus - KB2267602 (Version 1.371.203.0)"},
-	}
-
-	err := directIngestWindowsUpdateHistory(context.Background(), log.NewNopLogger(), &host, ds, payload, false)
-	require.NoError(t, err)
-	require.True(t, ds.InsertWindowsUpdatesFuncInvoked)
-=======
 func TestDirectIngestSoftware(t *testing.T) {
 	ds := new(mock.Store)
 
@@ -764,5 +716,43 @@
 			ds.UpdateHostSoftwareFuncInvoked = false
 		}
 	})
->>>>>>> 3147c9a2
+}
+
+func TestDirectIngestWindowsUpdateHistory(t *testing.T) {
+	ds := new(mock.Store)
+	ds.InsertWindowsUpdatesFunc = func(ctx context.Context, hostID uint, updates []fleet.WindowsUpdate) error {
+		require.Len(t, updates, 6)
+		require.ElementsMatch(t, []fleet.WindowsUpdate{
+			{KBID: 2267602, DateEpoch: 1657929207},
+			{KBID: 890830, DateEpoch: 1658226954},
+			{KBID: 5013887, DateEpoch: 1658225364},
+			{KBID: 5005463, DateEpoch: 1658225225},
+			{KBID: 5010472, DateEpoch: 1658224963},
+			{KBID: 4052623, DateEpoch: 1657929544},
+		}, updates)
+		return nil
+	}
+
+	host := fleet.Host{
+		ID: 1,
+	}
+
+	payload := []map[string]string{
+		{"date": "1659392951", "title": "Security Intelligence Update for Microsoft Defender Antivirus - KB2267602 (Version 1.371.1239.0)"},
+		{"date": "1658271402", "title": "Security Intelligence Update for Microsoft Defender Antivirus - KB2267602 (Version 1.371.442.0)"},
+		{"date": "1658228495", "title": "Security Intelligence Update for Microsoft Defender Antivirus - KB2267602 (Version 1.371.415.0)"},
+		{"date": "1658226954", "title": "Windows Malicious Software Removal Tool x64 - v5.103 (KB890830)"},
+		{"date": "1658225364", "title": "2022-06 Cumulative Update for .NET Framework 3.5 and 4.8 for Windows 10 Version 21H2 for x64 (KB5013887)"},
+		{"date": "1658225225", "title": "2022-04 Update for Windows 10 Version 21H2 for x64-based Systems (KB5005463)"},
+		{"date": "1658224963", "title": "2022-02 Cumulative Update Preview for .NET Framework 3.5 and 4.8 for Windows 10 Version 21H2 for x64 (KB5010472)"},
+		{"date": "1658222131", "title": "Security Intelligence Update for Microsoft Defender Antivirus - KB2267602 (Version 1.371.400.0)"},
+		{"date": "1658189063", "title": "Security Intelligence Update for Microsoft Defender Antivirus - KB2267602 (Version 1.371.376.0)"},
+		{"date": "1658185542", "title": "Security Intelligence Update for Microsoft Defender Antivirus - KB2267602 (Version 1.371.386.0)"},
+		{"date": "1657929544", "title": "Update for Microsoft Defender Antivirus antimalware platform - KB4052623 (Version 4.18.2205.7)"},
+		{"date": "1657929207", "title": "Security Intelligence Update for Microsoft Defender Antivirus - KB2267602 (Version 1.371.203.0)"},
+	}
+
+	err := directIngestWindowsUpdateHistory(context.Background(), log.NewNopLogger(), &host, ds, payload, false)
+	require.NoError(t, err)
+	require.True(t, ds.InsertWindowsUpdatesFuncInvoked)
 }