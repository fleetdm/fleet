--- conflicted
+++ resolved
@@ -10,8 +10,6 @@
 	"encoding/xml"
 	"errors"
 	"fmt"
-	"github.com/fleetdm/fleet/v4/pkg/optjson"
-	microsoft_mdm "github.com/fleetdm/fleet/v4/server/mdm/microsoft"
 	"regexp"
 	"slices"
 	"sort"
@@ -19,6 +17,9 @@
 	"strings"
 	"testing"
 	"time"
+
+	"github.com/fleetdm/fleet/v4/pkg/optjson"
+	microsoft_mdm "github.com/fleetdm/fleet/v4/server/mdm/microsoft"
 
 	"github.com/WatchBeam/clock"
 	"github.com/fleetdm/fleet/v4/server/config"
@@ -2591,7 +2592,180 @@
 	}
 }
 
-<<<<<<< HEAD
+func TestTPMPinSetVerifyIngest(t *testing.T) {
+	tests := []struct {
+		name   string
+		host   *fleet.Host
+		rows   []map[string]string
+		pinSet *bool
+	}{
+		{
+			name: "nil host",
+			host: nil,
+			rows: []map[string]string{
+				{"host": "something", "criteria": "1"},
+			},
+		},
+		{
+			name: "empty uuid",
+			host: &fleet.Host{
+				ID: 1,
+			},
+			rows: []map[string]string{{"host": "something", "criteria": "1"}},
+		},
+		{
+			name: "no rows - pin not set",
+			host: &fleet.Host{
+				ID:   1,
+				UUID: "test-uuid",
+			},
+			rows:   []map[string]string{},
+			pinSet: ptr.Bool(false),
+		},
+		{
+			name: "with rows - pin set",
+			host: &fleet.Host{
+				ID:   1,
+				UUID: "test-uuid",
+			},
+			rows: []map[string]string{
+				{"host": "Mordor", "criteria": "1"},
+			},
+			pinSet: ptr.Bool(true),
+		},
+		{
+			name: "multiple rows - pin set",
+			host: &fleet.Host{
+				ID:   1,
+				UUID: "test-uuid",
+			},
+			rows: []map[string]string{
+				{"host": "Mordor", "criteria": "1"},
+				{"host": "Mordor", "criteria": "1"},
+			},
+			pinSet: ptr.Bool(true),
+		},
+	}
+
+	for _, tt := range tests {
+		t.Run(tt.name, func(t *testing.T) {
+			ds := new(mock.Store)
+
+			var setPinCalled bool
+			ds.SetOrUpdateHostDiskTpmPINFunc = func(ctx context.Context, hostID uint, pinSet bool) error {
+				setPinCalled = true
+				require.Equal(t, *tt.pinSet, pinSet)
+				require.Equal(t, tt.host.ID, hostID)
+				return nil
+			}
+
+			ingestFunc := tpmPINQueries["tpm_pin_set_verify"].DirectIngestFunc
+
+			require.NoError(t, ingestFunc(context.Background(), log.NewNopLogger(), tt.host, ds, tt.rows))
+			require.Equal(t, setPinCalled, tt.pinSet != nil)
+		})
+	}
+}
+
+func TestTPMPinConfigVerifyDirectIngest(t *testing.T) {
+	logger := log.NewNopLogger()
+	ctx := context.Background()
+
+	tests := []struct {
+		name      string
+		host      *fleet.Host
+		rows      []map[string]string
+		wantCmd   bool
+		wantError bool
+	}{
+		{
+			name: "nil host",
+			host: nil,
+		},
+		{
+			name: "empty UUID host",
+			host: &fleet.Host{UUID: ""},
+		},
+		{
+			name: "too many rows",
+			host: &fleet.Host{
+				UUID: "test-uuid",
+				ID:   1,
+			},
+			rows: []map[string]string{
+				{"data": strconv.Itoa(microsoft_mdm.PolicyOptDropdownOptional)},
+				{"data": strconv.Itoa(microsoft_mdm.PolicyOptDropdownOptional)},
+			},
+			wantError: true,
+		},
+		{
+			name: "no rows - requires command",
+			host: &fleet.Host{
+				UUID: "test-uuid",
+				ID:   1,
+			},
+			rows:    []map[string]string{},
+			wantCmd: true,
+		},
+		{
+			name: "disallowed state - requires command",
+			host: &fleet.Host{
+				UUID: "test-uuid",
+				ID:   1,
+			},
+			rows: []map[string]string{
+				{"data": strconv.Itoa(microsoft_mdm.PolicyOptDropdownDisallowed)},
+			},
+			wantCmd: true,
+		},
+		{
+			name: "policy set to optinal",
+			host: &fleet.Host{
+				UUID: "test-uuid",
+				ID:   1,
+			},
+			rows: []map[string]string{
+				{"data": strconv.Itoa(microsoft_mdm.PolicyOptDropdownOptional)},
+			},
+		},
+		{
+			name: "policy set to required",
+			host: &fleet.Host{
+				UUID: "test-uuid",
+				ID:   1,
+			},
+			rows: []map[string]string{
+				{"data": strconv.Itoa(microsoft_mdm.PolicyOptDropdownRequired)},
+			},
+		},
+	}
+
+	for _, tt := range tests {
+		t.Run(tt.name, func(t *testing.T) {
+			ds := new(mock.Store)
+
+			cmdInserted := false
+			if tt.wantCmd {
+				ds.MDMWindowsInsertCommandForHostsFunc = func(
+					ctx context.Context,
+					hostUUIDs []string,
+					cmd *fleet.MDMWindowsCommand,
+				) error {
+					cmdInserted = true
+					require.Equal(t, []string{tt.host.UUID}, hostUUIDs)
+					require.NotNil(t, cmd)
+					return nil
+				}
+			}
+
+			ingestFunc := tpmPINQueries["tpm_pin_config_verify"].DirectIngestFunc
+			err := ingestFunc(ctx, logger, tt.host, ds, tt.rows)
+			require.Equal(t, tt.wantError, err != nil)
+			require.Equal(t, cmdInserted, tt.wantCmd)
+		})
+	}
+}
+
 func TestDebLastOpenedAt(t *testing.T) {
 	processFunc := SoftwareOverrideQueries["deb_last_opened_at"].SoftwareProcessResults
 	debPackageResults := []map[string]string{
@@ -2886,177 +3060,5 @@
 		if software["name"] == "zlib" {
 			assert.Equal(t, "", software["last_opened_at"])
 		}
-=======
-func TestTPMPinSetVerifyIngest(t *testing.T) {
-	tests := []struct {
-		name   string
-		host   *fleet.Host
-		rows   []map[string]string
-		pinSet *bool
-	}{
-		{
-			name: "nil host",
-			host: nil,
-			rows: []map[string]string{
-				{"host": "something", "criteria": "1"}},
-		},
-		{
-			name: "empty uuid",
-			host: &fleet.Host{
-				ID: 1,
-			},
-			rows: []map[string]string{{"host": "something", "criteria": "1"}},
-		},
-		{
-			name: "no rows - pin not set",
-			host: &fleet.Host{
-				ID:   1,
-				UUID: "test-uuid",
-			},
-			rows:   []map[string]string{},
-			pinSet: ptr.Bool(false),
-		},
-		{
-			name: "with rows - pin set",
-			host: &fleet.Host{
-				ID:   1,
-				UUID: "test-uuid",
-			},
-			rows: []map[string]string{
-				{"host": "Mordor", "criteria": "1"},
-			},
-			pinSet: ptr.Bool(true),
-		},
-		{
-			name: "multiple rows - pin set",
-			host: &fleet.Host{
-				ID:   1,
-				UUID: "test-uuid",
-			},
-			rows: []map[string]string{
-				{"host": "Mordor", "criteria": "1"},
-				{"host": "Mordor", "criteria": "1"},
-			},
-			pinSet: ptr.Bool(true),
-		},
-	}
-
-	for _, tt := range tests {
-		t.Run(tt.name, func(t *testing.T) {
-			ds := new(mock.Store)
-
-			var setPinCalled bool
-			ds.SetOrUpdateHostDiskTpmPINFunc = func(ctx context.Context, hostID uint, pinSet bool) error {
-				setPinCalled = true
-				require.Equal(t, *tt.pinSet, pinSet)
-				require.Equal(t, tt.host.ID, hostID)
-				return nil
-			}
-
-			ingestFunc := tpmPINQueries["tpm_pin_set_verify"].DirectIngestFunc
-
-			require.NoError(t, ingestFunc(context.Background(), log.NewNopLogger(), tt.host, ds, tt.rows))
-			require.Equal(t, setPinCalled, tt.pinSet != nil)
-		})
-	}
-}
-
-func TestTPMPinConfigVerifyDirectIngest(t *testing.T) {
-	logger := log.NewNopLogger()
-	ctx := context.Background()
-
-	tests := []struct {
-		name      string
-		host      *fleet.Host
-		rows      []map[string]string
-		wantCmd   bool
-		wantError bool
-	}{
-		{
-			name: "nil host",
-			host: nil,
-		},
-		{
-			name: "empty UUID host",
-			host: &fleet.Host{UUID: ""},
-		},
-		{
-			name: "too many rows",
-			host: &fleet.Host{
-				UUID: "test-uuid",
-				ID:   1,
-			},
-			rows: []map[string]string{
-				{"data": strconv.Itoa(microsoft_mdm.PolicyOptDropdownOptional)},
-				{"data": strconv.Itoa(microsoft_mdm.PolicyOptDropdownOptional)},
-			},
-			wantError: true,
-		},
-		{
-			name: "no rows - requires command",
-			host: &fleet.Host{
-				UUID: "test-uuid",
-				ID:   1,
-			},
-			rows:    []map[string]string{},
-			wantCmd: true,
-		},
-		{
-			name: "disallowed state - requires command",
-			host: &fleet.Host{
-				UUID: "test-uuid",
-				ID:   1,
-			},
-			rows: []map[string]string{
-				{"data": strconv.Itoa(microsoft_mdm.PolicyOptDropdownDisallowed)},
-			},
-			wantCmd: true,
-		},
-		{
-			name: "policy set to optinal",
-			host: &fleet.Host{
-				UUID: "test-uuid",
-				ID:   1,
-			},
-			rows: []map[string]string{
-				{"data": strconv.Itoa(microsoft_mdm.PolicyOptDropdownOptional)},
-			},
-		},
-		{
-			name: "policy set to required",
-			host: &fleet.Host{
-				UUID: "test-uuid",
-				ID:   1,
-			},
-			rows: []map[string]string{
-				{"data": strconv.Itoa(microsoft_mdm.PolicyOptDropdownRequired)},
-			},
-		},
-	}
-
-	for _, tt := range tests {
-		t.Run(tt.name, func(t *testing.T) {
-			ds := new(mock.Store)
-
-			cmdInserted := false
-			if tt.wantCmd {
-				ds.MDMWindowsInsertCommandForHostsFunc = func(
-					ctx context.Context,
-					hostUUIDs []string,
-					cmd *fleet.MDMWindowsCommand,
-				) error {
-					cmdInserted = true
-					require.Equal(t, []string{tt.host.UUID}, hostUUIDs)
-					require.NotNil(t, cmd)
-					return nil
-				}
-			}
-
-			ingestFunc := tpmPINQueries["tpm_pin_config_verify"].DirectIngestFunc
-			err := ingestFunc(ctx, logger, tt.host, ds, tt.rows)
-			require.Equal(t, tt.wantError, err != nil)
-			require.Equal(t, cmdInserted, tt.wantCmd)
-		})
->>>>>>> 98954e81
 	}
 }