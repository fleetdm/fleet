--- conflicted
+++ resolved
@@ -352,12 +352,9 @@
 		query.ObserverCanRun = *p.ObserverCanRun
 	}
 	if p.DiscardData != nil {
-<<<<<<< HEAD
-=======
 		if *p.DiscardData && *p.DiscardData != query.DiscardData {
 			shouldDiscardQueryResults = true
 		}
->>>>>>> 5c868c9d
 		query.DiscardData = *p.DiscardData
 	}
 
