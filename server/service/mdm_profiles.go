package service

import (
	"fmt"
	"strings"

	"github.com/fleetdm/fleet/v4/server/fleet"
	"github.com/fleetdm/fleet/v4/server/variables"
)

// Certificate Authority structs for MDM profile checking
// to ensure all variables needed for a given CA is present within a single profile.
type DigiCertVarsFound struct {
	dataCA     map[string]struct{}
	passwordCA map[string]struct{}
}

// Ok makes sure that both DATA and PASSWORD variables are present in a DigiCert profile.
func (d *DigiCertVarsFound) Ok() bool {
	if d == nil {
		return true
	}
	if len(d.dataCA) != len(d.passwordCA) {
		return false
	}
	for ca := range d.dataCA {
		if _, ok := d.passwordCA[ca]; !ok {
			return false
		}
	}
	return true
}

func (d *DigiCertVarsFound) Found() bool {
	return d != nil
}

func (d *DigiCertVarsFound) CAs() []string {
	if d == nil {
		return nil
	}
	keys := make([]string, 0, len(d.dataCA))
	for key := range d.dataCA {
		keys = append(keys, key)
	}
	return keys
}

func (d *DigiCertVarsFound) ErrorMessage() string {
	for ca := range d.passwordCA {
		if _, ok := d.dataCA[ca]; !ok {
			return fmt.Sprintf("Missing $FLEET_VAR_%s%s in the profile", fleet.FleetVarDigiCertDataPrefix, ca)
		}
	}
	for ca := range d.dataCA {
		if _, ok := d.passwordCA[ca]; !ok {
			return fmt.Sprintf("Missing $FLEET_VAR_%s%s in the profile", fleet.FleetVarDigiCertPasswordPrefix, ca)
		}
	}
	return fmt.Sprintf("CA name mismatch between $FLEET_VAR_%s<ca_name> and $FLEET_VAR_%s<ca_name> in the profile.",
		fleet.FleetVarDigiCertDataPrefix, fleet.FleetVarDigiCertPasswordPrefix)
}

func (d *DigiCertVarsFound) SetData(value string) (*DigiCertVarsFound, bool) {
	if d == nil {
		d = &DigiCertVarsFound{}
	}
	if d.dataCA == nil {
		d.dataCA = make(map[string]struct{})
	}
	_, alreadyPresent := d.dataCA[value]
	d.dataCA[value] = struct{}{}
	return d, !alreadyPresent
}

func (d *DigiCertVarsFound) SetPassword(value string) (*DigiCertVarsFound, bool) {
	if d == nil {
		d = &DigiCertVarsFound{}
	}
	if d.passwordCA == nil {
		d.passwordCA = make(map[string]struct{})
	}
	_, alreadyPresent := d.passwordCA[value]
	d.passwordCA[value] = struct{}{}
	return d, !alreadyPresent
}

type NDESVarsFound struct {
	urlFound       bool
	challengeFound bool
	renewalIdFound bool
}

// Ok makes sure that Challenge, URL, and renewal ID are present.
func (n *NDESVarsFound) Ok() bool {
	if n == nil {
		return true
	}
	return n.urlFound && n.challengeFound && n.renewalIdFound
}

func (n *NDESVarsFound) Found() bool {
	return n != nil
}

func (n *NDESVarsFound) RenewalOnly() bool {
	return n != nil && !n.urlFound && !n.challengeFound && n.renewalIdFound
}

func (n *NDESVarsFound) ErrorMessage() string {
	if n.renewalIdFound && !n.urlFound && !n.challengeFound {
		return fleet.SCEPRenewalIDWithoutURLChallengeErrMsg
	}
	return fleet.NDESSCEPVariablesMissingErrMsg
}

func (n *NDESVarsFound) SetURL() (*NDESVarsFound, bool) {
	if n == nil {
		n = &NDESVarsFound{}
	}
	alreadyPresent := n.urlFound
	n.urlFound = true
	return n, !alreadyPresent
}

func (n *NDESVarsFound) SetChallenge() (*NDESVarsFound, bool) {
	if n == nil {
		n = &NDESVarsFound{}
	}
	alreadyPresent := n.challengeFound
	n.challengeFound = true
	return n, !alreadyPresent
}

func (n *NDESVarsFound) SetRenewalID() (*NDESVarsFound, bool) {
	if n == nil {
		n = &NDESVarsFound{}
	}
	alreadyPresent := n.renewalIdFound
	n.renewalIdFound = true
	return n, !alreadyPresent
}

type CustomSCEPVarsFound struct {
	urlCA          map[string]struct{}
	challengeCA    map[string]struct{}
	renewalIdFound bool
}

// Ok makes sure that Challenge is present only if URL is also present in SCEP profile.
// This allows the Admin to override the SCEP challenge in the profile.
func (cs *CustomSCEPVarsFound) Ok() bool {
	if cs == nil {
		return true
	}
	if len(cs.challengeCA) != len(cs.urlCA) {
		return false
	}
	if len(cs.challengeCA) == 0 {
		return false
	}
	for ca := range cs.challengeCA {
		if _, ok := cs.urlCA[ca]; !ok {
			return false
		}
	}

	return cs.renewalIdFound
}

func (cs *CustomSCEPVarsFound) Found() bool {
	return cs != nil
}

func (cs *CustomSCEPVarsFound) RenewalOnly() bool {
	return cs != nil && len(cs.urlCA) == 0 && len(cs.challengeCA) == 0 && cs.renewalIdFound
}

func (cs *CustomSCEPVarsFound) CAs() []string {
	if cs == nil {
		return nil
	}
	keys := make([]string, 0, len(cs.urlCA))
	for key := range cs.urlCA {
		keys = append(keys, key)
	}
	return keys
}

func (cs *CustomSCEPVarsFound) ErrorMessage() string {
	if cs.renewalIdFound && len(cs.challengeCA) == 0 && len(cs.urlCA) == 0 {
		return fleet.SCEPRenewalIDWithoutURLChallengeErrMsg
	}

	if !cs.renewalIdFound || len(cs.challengeCA) == 0 || len(cs.urlCA) == 0 {
		return fmt.Sprintf("SCEP profile for custom SCEP certificate authority requires: $FLEET_VAR_%s<CA_NAME>, $FLEET_VAR_%s<CA_NAME>, and $FLEET_VAR_%s variables.", fleet.FleetVarCustomSCEPChallengePrefix, fleet.FleetVarCustomSCEPProxyURLPrefix, fleet.FleetVarSCEPRenewalID)
	}

	for ca := range cs.challengeCA {
		if _, ok := cs.urlCA[ca]; !ok {
			return fmt.Sprintf("Missing $FLEET_VAR_%s%s in the profile", fleet.FleetVarCustomSCEPProxyURLPrefix, ca)
		}
	}
	for ca := range cs.urlCA {
		if _, ok := cs.challengeCA[ca]; !ok {
			return fmt.Sprintf("Missing $FLEET_VAR_%s%s in the profile", fleet.FleetVarCustomSCEPChallengePrefix, ca)
		}
	}

	return fmt.Sprintf("CA name mismatch between $FLEET_VAR_%s<ca_name> and $FLEET_VAR_%s<ca_name> in the profile.",
		fleet.FleetVarCustomSCEPProxyURLPrefix, fleet.FleetVarCustomSCEPChallengePrefix)
}

func (cs *CustomSCEPVarsFound) SetURL(value string) (*CustomSCEPVarsFound, bool) {
	if cs == nil {
		cs = &CustomSCEPVarsFound{}
	}
	if cs.urlCA == nil {
		cs.urlCA = make(map[string]struct{})
	}
	_, alreadyPresent := cs.urlCA[value]
	cs.urlCA[value] = struct{}{}
	return cs, !alreadyPresent
}

func (cs *CustomSCEPVarsFound) SetChallenge(value string) (*CustomSCEPVarsFound, bool) {
	if cs == nil {
		cs = &CustomSCEPVarsFound{}
	}
	if cs.challengeCA == nil {
		cs.challengeCA = make(map[string]struct{})
	}
	_, alreadyPresent := cs.challengeCA[value]
	cs.challengeCA[value] = struct{}{}
	return cs, !alreadyPresent
}

func (cs *CustomSCEPVarsFound) SetRenewalID() (*CustomSCEPVarsFound, bool) {
	if cs == nil {
		cs = &CustomSCEPVarsFound{}
	}
	alreadyPresent := cs.renewalIdFound
	cs.renewalIdFound = true
	return cs, !alreadyPresent
}

type SmallstepVarsFound struct {
	urlCA          map[string]struct{}
	challengeCA    map[string]struct{}
	renewalIdFound bool
}

// Ok makes sure that Challenge is present only if URL is also present in SCEP profile.
// This allows the Admin to override the SCEP challenge in the profile.
func (cs *SmallstepVarsFound) Ok() bool {
	if cs == nil {
		return true
	}
	// There must be a 1:1 mapping between URL and Challenge CAs
	if len(cs.challengeCA) != len(cs.urlCA) {
		return false
	}
	if len(cs.challengeCA) == 0 {
		return false
	}
	for ca := range cs.challengeCA {
		if _, ok := cs.urlCA[ca]; !ok {
			// Unable to find matching URL CA for Challenge CA
			return false
		}
	}
	return cs.renewalIdFound
}

func (cs *SmallstepVarsFound) Found() bool {
	return cs != nil
}

func (cs *SmallstepVarsFound) RenewalOnly() bool {
	return cs != nil && len(cs.urlCA) == 0 && len(cs.challengeCA) == 0 && cs.renewalIdFound
}

func (cs *SmallstepVarsFound) CAs() []string {
	if cs == nil {
		return nil
	}
	keys := make([]string, 0, len(cs.urlCA))
	for key := range cs.urlCA {
		keys = append(keys, key)
	}
	return keys
}

func (cs *SmallstepVarsFound) ErrorMessage() string {
	if cs.renewalIdFound && len(cs.challengeCA) == 0 && len(cs.urlCA) == 0 {
		return fleet.SCEPRenewalIDWithoutURLChallengeErrMsg
	}
	if !cs.renewalIdFound || len(cs.challengeCA) == 0 || len(cs.urlCA) == 0 {
		return fmt.Sprintf("SCEP profile for Smallstep certificate authority requires: $FLEET_VAR_%s<CA_NAME>, $FLEET_VAR_%s<CA_NAME>, and $FLEET_VAR_%s variables.", fleet.FleetVarSmallstepSCEPChallengePrefix, fleet.FleetVarSmallstepSCEPProxyURLPrefix, fleet.FleetVarSCEPRenewalID)
	}
	for ca := range cs.challengeCA {
		if _, ok := cs.urlCA[ca]; !ok {
			return fmt.Sprintf("Missing $FLEET_VAR_%s%s in the profile", fleet.FleetVarSmallstepSCEPProxyURLPrefix, ca)
		}
	}
	for ca := range cs.urlCA {
		if _, ok := cs.challengeCA[ca]; !ok {
			return fmt.Sprintf("Missing $FLEET_VAR_%s%s in the profile", fleet.FleetVarSmallstepSCEPChallengePrefix, ca)
		}
	}
	return fmt.Sprintf("CA name mismatch between $FLEET_VAR_%s<ca_name> and $FLEET_VAR_%s<ca_name> in the profile.",
		fleet.FleetVarSmallstepSCEPProxyURLPrefix, fleet.FleetVarSmallstepSCEPChallengePrefix)
}

func (cs *SmallstepVarsFound) SetURL(value string) (*SmallstepVarsFound, bool) {
	if cs == nil {
		cs = &SmallstepVarsFound{}
	}
	if cs.urlCA == nil {
		cs.urlCA = make(map[string]struct{})
	}
	_, alreadyPresent := cs.urlCA[value]
	cs.urlCA[value] = struct{}{}
	return cs, !alreadyPresent
}

func (cs *SmallstepVarsFound) SetChallenge(value string) (*SmallstepVarsFound, bool) {
	if cs == nil {
		cs = &SmallstepVarsFound{}
	}
	if cs.challengeCA == nil {
		cs.challengeCA = make(map[string]struct{})
	}
	_, alreadyPresent := cs.challengeCA[value]
	cs.challengeCA[value] = struct{}{}
	return cs, !alreadyPresent
}

func (cs *SmallstepVarsFound) SetRenewalID() (*SmallstepVarsFound, bool) {
	if cs == nil {
		cs = &SmallstepVarsFound{}
	}
	alreadyPresent := cs.renewalIdFound
	cs.renewalIdFound = true
	return cs, !alreadyPresent
}

type OktaVarsFound struct {
	urlCA          map[string]struct{}
	challengeCA    map[string]struct{}
	renewalIdFound bool
	// Okta SCEP does not support renewal - profile redistribution is required instead.
	// See: https://help.okta.com/oie/en-us/content/topics/identity-engine/devices/okta-ca-dynamic-scep-macos-jamf.htm
	supportsRenewal bool
}

// Ok makes sure that both URL and Challenge variables are present and match the CA name.
// Note: Okta does not support SCEP renewal, so renewal ID is not required.
func (o *OktaVarsFound) Ok() bool {
	if o == nil {
		return true
	}
	if len(o.urlCA) == 0 {
		return false
	}
	if len(o.challengeCA) == 0 {
		return false
	}
	for ca := range o.challengeCA {
		if _, ok := o.urlCA[ca]; !ok {
			// Unable to find matching URL CA for Challenge CA
			return false
		}
	}
	// Okta doesn't support renewal, so we don't require renewalIdFound
	return true
}

func (o *OktaVarsFound) Found() bool {
	return o != nil
}

func (o *OktaVarsFound) RenewalOnly() bool {
	return o != nil && len(o.urlCA) == 0 && len(o.challengeCA) == 0 && o.renewalIdFound
}

func (o *OktaVarsFound) CAs() []string {
	if o == nil {
		return nil
	}
	keys := make([]string, 0, len(o.urlCA))
	for key := range o.urlCA {
		keys = append(keys, key)
	}
	return keys
}

func (o *OktaVarsFound) ErrorMessage() string {
	if len(o.challengeCA) == 0 || len(o.urlCA) == 0 {
		return fmt.Sprintf("SCEP profile for Okta certificate authority requires: $FLEET_VAR_%s<CA_NAME> and $FLEET_VAR_%s<CA_NAME> variables. Note: Okta does not support SCEP renewal.", fleet.FleetVarOktaSCEPChallengePrefix, fleet.FleetVarOktaSCEPProxyURLPrefix)
	}
	for ca := range o.challengeCA {
		if _, ok := o.urlCA[ca]; !ok {
			return fmt.Sprintf("Missing $FLEET_VAR_%s%s in the profile", fleet.FleetVarOktaSCEPProxyURLPrefix, ca)
		}
	}
	for ca := range o.urlCA {
		if _, ok := o.challengeCA[ca]; !ok {
			return fmt.Sprintf("Missing $FLEET_VAR_%s%s in the profile", fleet.FleetVarOktaSCEPChallengePrefix, ca)
		}
	}
	return fmt.Sprintf("CA name mismatch between $FLEET_VAR_%s<ca_name> and $FLEET_VAR_%s<ca_name> in the profile.",
		fleet.FleetVarOktaSCEPProxyURLPrefix, fleet.FleetVarOktaSCEPChallengePrefix)
}

func (o *OktaVarsFound) SetURL(value string) (*OktaVarsFound, bool) {
	if o == nil {
		o = &OktaVarsFound{}
	}
	if o.urlCA == nil {
		o.urlCA = make(map[string]struct{})
	}
	_, alreadyPresent := o.urlCA[value]
	o.urlCA[value] = struct{}{}
	return o, !alreadyPresent
}

func (o *OktaVarsFound) SetChallenge(value string) (*OktaVarsFound, bool) {
	if o == nil {
		o = &OktaVarsFound{}
	}
	if o.challengeCA == nil {
		o.challengeCA = make(map[string]struct{})
	}
	_, alreadyPresent := o.challengeCA[value]
	o.challengeCA[value] = struct{}{}
	return o, !alreadyPresent
}

func (o *OktaVarsFound) SetRenewalID() (*OktaVarsFound, bool) {
	if o == nil {
		o = &OktaVarsFound{}
	}
	alreadyPresent := o.renewalIdFound
	o.renewalIdFound = true
	return o, !alreadyPresent
}

// validateProfileCertificateAuthorityVariables checks that all Fleet variables
// used in the given profile contents correspond to existing Certificate Authorities,
// and that is mapped to a set of CA vars, that can later be used for validation.
//
// TODO: Make this function also handle validation across platforms, but due to time I left it in the respective apple and windows mdm flows.
func validateProfileCertificateAuthorityVariables(profileContents string, lic *fleet.LicenseInfo, groupedCAs *fleet.GroupedCertificateAuthorities,
	additionalDigiCertValidation func(contents string, digicertVars *DigiCertVarsFound) error,
	additionalCustomSCEPValidation func(contents string, customSCEPVars *CustomSCEPVarsFound) error,
	additionalNDESValidation func(contents string, ndesVars *NDESVarsFound) error,
	additionalSmallstepValidation func(contents string, smallstepVars *SmallstepVarsFound) error,
	additionalOktaValidation func(contents string, oktaVars *OktaVarsFound) error,
) error {
	fleetVars := variables.FindKeepDuplicates(profileContents)
	if len(fleetVars) == 0 {
		return nil
	}

	// Check for premium license if the profile contains Fleet variables
	if lic == nil || !lic.IsPremium() {
		return fleet.ErrMissingLicense
	}

<<<<<<< HEAD
	customSCEPVars := &CustomSCEPVarsFound{
		supportsRenewal: platform == fleet.MDMPlatformApple,
	}
	// Okta does not support SCEP renewal on any platform
	oktaVars := &OktaVarsFound{
		supportsRenewal: false,
	}
=======
>>>>>>> 7098e0b3
	var (
		digiCertVars   *DigiCertVarsFound
		ndesVars       *NDESVarsFound
		smallstepVars  *SmallstepVarsFound
		customSCEPVars *CustomSCEPVarsFound
	)
	for _, k := range fleetVars {
		caFound := false
		ok := true
		switch {
		case strings.HasPrefix(k, string(fleet.FleetVarDigiCertDataPrefix)):
			caName := strings.TrimPrefix(k, string(fleet.FleetVarDigiCertDataPrefix))
			for _, ca := range groupedCAs.DigiCert {
				if ca.Name == caName {
					caFound = true
					digiCertVars, ok = digiCertVars.SetData(caName)
					break
				}
			}
			if !caFound {
				ok = false
			}
		case strings.HasPrefix(k, string(fleet.FleetVarDigiCertPasswordPrefix)):
			caName := strings.TrimPrefix(k, string(fleet.FleetVarDigiCertPasswordPrefix))
			for _, ca := range groupedCAs.DigiCert {
				if ca.Name == caName {
					caFound = true
					digiCertVars, ok = digiCertVars.SetPassword(caName)
					break
				}
			}
			if !caFound {
				ok = false
			}
		case strings.HasPrefix(k, string(fleet.FleetVarCustomSCEPProxyURLPrefix)):
			caName := strings.TrimPrefix(k, string(fleet.FleetVarCustomSCEPProxyURLPrefix))
			for _, ca := range groupedCAs.CustomScepProxy {
				if ca.Name == caName {
					caFound = true
					customSCEPVars, ok = customSCEPVars.SetURL(caName)
					break
				}
			}
			if !caFound {
				ok = false
			}
		case strings.HasPrefix(k, string(fleet.FleetVarCustomSCEPChallengePrefix)):
			caName := strings.TrimPrefix(k, string(fleet.FleetVarCustomSCEPChallengePrefix))
			for _, ca := range groupedCAs.CustomScepProxy {
				if ca.Name == caName {
					caFound = true
					customSCEPVars, ok = customSCEPVars.SetChallenge(caName)
					break
				}
			}
			if !caFound {
				ok = false
			}
		case strings.HasPrefix(k, string(fleet.FleetVarSmallstepSCEPProxyURLPrefix)):
			caName := strings.TrimPrefix(k, string(fleet.FleetVarSmallstepSCEPProxyURLPrefix))
			for _, ca := range groupedCAs.Smallstep {
				if ca.Name == caName {
					caFound = true
					smallstepVars, ok = smallstepVars.SetURL(caName)
					break
				}
			}
			if !caFound {
				ok = false
			}
		case strings.HasPrefix(k, string(fleet.FleetVarSmallstepSCEPChallengePrefix)):
			caName := strings.TrimPrefix(k, string(fleet.FleetVarSmallstepSCEPChallengePrefix))
			for _, ca := range groupedCAs.Smallstep {
				if ca.Name == caName {
					caFound = true
					smallstepVars, ok = smallstepVars.SetChallenge(caName)
					break
				}
			}
			if !caFound {
				ok = false
			}
		case strings.HasPrefix(k, string(fleet.FleetVarOktaSCEPProxyURLPrefix)):
			caName := strings.TrimPrefix(k, string(fleet.FleetVarOktaSCEPProxyURLPrefix))
			for _, ca := range groupedCAs.Okta {
				if ca.Name == caName {
					caFound = true
					oktaVars, ok = oktaVars.SetURL(caName)
					break
				}
			}
			if !caFound {
				ok = false
			}
		case strings.HasPrefix(k, string(fleet.FleetVarOktaSCEPChallengePrefix)):
			caName := strings.TrimPrefix(k, string(fleet.FleetVarOktaSCEPChallengePrefix))
			for _, ca := range groupedCAs.Okta {
				if ca.Name == caName {
					caFound = true
					oktaVars, ok = oktaVars.SetChallenge(caName)
					break
				}
			}
			if !caFound {
				ok = false
			}
		case k == string(fleet.FleetVarNDESSCEPProxyURL):
			caFound = true
			ndesVars, ok = ndesVars.SetURL()
		case k == string(fleet.FleetVarNDESSCEPChallenge):
			caFound = true
			ndesVars, ok = ndesVars.SetChallenge()
		case k == string(fleet.FleetVarSCEPRenewalID):
			caFound = true
			// This is kind of a goofy way of doing things but essentially, since custom SCEP, NDES, Smallstep, and Okta
			// share the renewal ID Fleet variable, we need to set the renewal ID on all of them

			customSCEPVars, ok = customSCEPVars.SetRenewalID()
			if ok {
				ndesVars, ok = ndesVars.SetRenewalID()
				if ok {
					smallstepVars, ok = smallstepVars.SetRenewalID()
					if ok {
						oktaVars, ok = oktaVars.SetRenewalID()
					}
				}
			}
		}

		if !ok {
			if !caFound {
				return &fleet.BadRequestError{Message: fmt.Sprintf("Fleet variable $FLEET_VAR_%s does not exist.", k)}
			}

			if k == string(fleet.FleetVarSCEPRenewalID) {
				// Special message for renewal ID
				return &fleet.BadRequestError{Message: "Variable $FLEET_VAR_SCEP_RENEWAL_ID must be in the SCEP certificate's organizational unit (OU)."}
			}

			return &fleet.BadRequestError{Message: fmt.Sprintf("Fleet variable $FLEET_VAR_%s is already present in configuration profile.", k)}
		}
	}

	if digiCertVars.Found() {
		if !digiCertVars.Ok() {
			return &fleet.BadRequestError{Message: digiCertVars.ErrorMessage()}
		}
		if additionalDigiCertValidation != nil {
			err := additionalDigiCertValidation(profileContents, digiCertVars)
			if err != nil {
				return err
			}
		}
	}

	// Since custom SCEP, NDES, Smallstep, and Okta share the renewal ID Fleet variable, we need to figure out which one to validate.
	if customSCEPVars.Found() || ndesVars.Found() || smallstepVars.Found() || oktaVars.Found() {
		if ndesVars.RenewalOnly() {
			ndesVars = nil
		}
		if customSCEPVars.RenewalOnly() {
			customSCEPVars = nil
		}
		if smallstepVars.RenewalOnly() {
			smallstepVars = nil
		}
		if oktaVars.RenewalOnly() {
			oktaVars = nil
		}
		// If only the renewal ID variable appeared without any of its associated variables, return an error. It is shared
		// by the 4 CA types but is only allowed when CA vars are in use
		if ndesVars == nil && smallstepVars == nil && customSCEPVars == nil && oktaVars == nil {
			return &fleet.BadRequestError{Message: fleet.SCEPRenewalIDWithoutURLChallengeErrMsg}
		}
	}

	if customSCEPVars.Found() {
		if !customSCEPVars.Ok() {
			return &fleet.BadRequestError{Message: customSCEPVars.ErrorMessage()}
		}
		if additionalCustomSCEPValidation != nil {
			err := additionalCustomSCEPValidation(profileContents, customSCEPVars)
			if err != nil {
				return err
			}
		}
	}
	if ndesVars.Found() {
		if !ndesVars.Ok() {
			return &fleet.BadRequestError{Message: ndesVars.ErrorMessage()}
		}
		if additionalNDESValidation != nil {
			err := additionalNDESValidation(profileContents, ndesVars)
			if err != nil {
				return err
			}
		}
	}
	if smallstepVars.Found() {
		if !smallstepVars.Ok() {
			return &fleet.BadRequestError{Message: smallstepVars.ErrorMessage()}
		}
		if additionalSmallstepValidation != nil {
			err := additionalSmallstepValidation(profileContents, smallstepVars)
			if err != nil {
				return err
			}
		}
	}
	if oktaVars.Found() {
		if !oktaVars.Ok() {
			return &fleet.BadRequestError{Message: oktaVars.ErrorMessage()}
		}
		if additionalOktaValidation != nil {
			err := additionalOktaValidation(profileContents, oktaVars)
			if err != nil {
				return err
			}
		}
	}

	return nil
}<|MERGE_RESOLUTION|>--- conflicted
+++ resolved
@@ -349,9 +349,6 @@
 	urlCA          map[string]struct{}
 	challengeCA    map[string]struct{}
 	renewalIdFound bool
-	// Okta SCEP does not support renewal - profile redistribution is required instead.
-	// See: https://help.okta.com/oie/en-us/content/topics/identity-engine/devices/okta-ca-dynamic-scep-macos-jamf.htm
-	supportsRenewal bool
 }
 
 // Ok makes sure that both URL and Challenge variables are present and match the CA name.
@@ -468,21 +465,12 @@
 		return fleet.ErrMissingLicense
 	}
 
-<<<<<<< HEAD
-	customSCEPVars := &CustomSCEPVarsFound{
-		supportsRenewal: platform == fleet.MDMPlatformApple,
-	}
-	// Okta does not support SCEP renewal on any platform
-	oktaVars := &OktaVarsFound{
-		supportsRenewal: false,
-	}
-=======
->>>>>>> 7098e0b3
 	var (
 		digiCertVars   *DigiCertVarsFound
 		ndesVars       *NDESVarsFound
 		smallstepVars  *SmallstepVarsFound
 		customSCEPVars *CustomSCEPVarsFound
+		oktaVars       *OktaVarsFound
 	)
 	for _, k := range fleetVars {
 		caFound := false
