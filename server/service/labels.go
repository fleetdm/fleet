package service

import (
	"context"
	"encoding/json"
	"fmt"
	"net/http"

	"github.com/fleetdm/fleet/v4/server"
	authz_ctx "github.com/fleetdm/fleet/v4/server/contexts/authz"
	"github.com/fleetdm/fleet/v4/server/contexts/ctxerr"
	"github.com/fleetdm/fleet/v4/server/contexts/license"
	"github.com/fleetdm/fleet/v4/server/contexts/viewer"
	"github.com/fleetdm/fleet/v4/server/fleet"
	"github.com/fleetdm/fleet/v4/server/ptr"
)

////////////////////////////////////////////////////////////////////////////////
// Create Label
////////////////////////////////////////////////////////////////////////////////

type createLabelRequest struct {
	fleet.LabelPayload
}

type createLabelResponse struct {
	Label labelResponse `json:"label"`
	Err   error         `json:"error,omitempty"`
}

func (r createLabelResponse) Error() error { return r.Err }

func createLabelEndpoint(ctx context.Context, request interface{}, svc fleet.Service) (fleet.Errorer, error) {
	req := request.(*createLabelRequest)

	label, hostIDs, err := svc.NewLabel(ctx, req.LabelPayload)
	if err != nil {
		return createLabelResponse{Err: err}, nil
	}

	labelResp, err := labelResponseForLabel(label, hostIDs)
	if err != nil {
		return createLabelResponse{Err: err}, nil
	}

	return createLabelResponse{Label: *labelResp}, nil
}

func (svc *Service) NewLabel(ctx context.Context, p fleet.LabelPayload) (*fleet.Label, []uint, error) {
	if err := svc.authz.Authorize(ctx, &fleet.Label{}, fleet.ActionWrite); err != nil {
		return nil, nil, err
	}
	vc, ok := viewer.FromContext(ctx)
	if !ok {
		return nil, nil, fleet.ErrNoContext
	}

	if len(p.Hosts) > 0 && len(p.HostIDs) > 0 {
		return nil, nil, fleet.NewInvalidArgumentError("hosts", `Only one of either "hosts" or "host_ids" can be included in the request.`)
	}

	filter := fleet.TeamFilter{User: vc.User, IncludeObserver: true}

	label := &fleet.Label{
		LabelType:           fleet.LabelTypeRegular,
		LabelMembershipType: fleet.LabelMembershipTypeDynamic,
		AuthorID:            ptr.Uint(vc.UserID()),
	}

	if p.Name == "" {
		return nil, nil, fleet.NewInvalidArgumentError("name", "missing required argument")
	}
	label.Name = p.Name

	if p.Criteria != nil {
<<<<<<< HEAD
=======
		if p.Query != "" || (len(p.Hosts) > 0 || len(p.HostIDs) > 0) {
			return nil, nil, fleet.NewInvalidArgumentError("criteria", `Only one of "criteria", "query" or "hosts/host_ids" can be included in the request.`)
		}
>>>>>>> af2de5bc
		label.LabelMembershipType = fleet.LabelMembershipTypeHostVitals
		labelCriteriaJson, err := json.Marshal(p.Criteria)
		if err != nil {
			return nil, nil, fleet.NewInvalidArgumentError("criteria", fmt.Sprintf("invalid criteria: %s", err.Error()))
		}
		label.HostVitalsCriteria = ptr.RawMessage(json.RawMessage(labelCriteriaJson))
		// Attempt to calculate a query from the criteria.
		_, _, err = label.CalculateHostVitalsQuery()
		if err != nil {
			return nil, nil, fleet.NewInvalidArgumentError("criteria", fmt.Sprintf("invalid criteria: %s", err.Error()))
		}
	} else {
		if p.Query != "" && (len(p.Hosts) > 0 || len(p.HostIDs) > 0) {
<<<<<<< HEAD
			return nil, nil, fleet.NewInvalidArgumentError("query", `Only one of either "query" or "hosts/host_ids" can be included in the request.`)
=======
			return nil, nil, fleet.NewInvalidArgumentError("query", `Only one of "criteria", "query" or "hosts/host_ids" can be included in the request.`)
>>>>>>> af2de5bc
		}
		label.Query = p.Query
		if p.Query == "" {
			label.LabelMembershipType = fleet.LabelMembershipTypeManual
		}
	}

	label.Platform = p.Platform
	label.Description = p.Description

	for name := range fleet.ReservedLabelNames() {
		if label.Name == name {
			return nil, nil, fleet.NewInvalidArgumentError("name", fmt.Sprintf("cannot add label '%s' because it conflicts with the name of a built-in label", name))
		}
	}

	// first create the new label, which will fail if the name is not unique
	var err error
	label, err = svc.ds.NewLabel(ctx, label)
	if err != nil {
		return nil, nil, err
	}

	if label.LabelMembershipType == fleet.LabelMembershipTypeManual {
		hostIDs := p.HostIDs
		if len(p.Hosts) > 0 {
			hostIDs, err = svc.ds.HostIDsByIdentifier(ctx, filter, p.Hosts)
			if err != nil {
				return nil, nil, err
			}
		}
		return svc.ds.UpdateLabelMembershipByHostIDs(ctx, label.ID, hostIDs, filter)
	}
	return label, nil, nil
}

////////////////////////////////////////////////////////////////////////////////
// Modify Label
////////////////////////////////////////////////////////////////////////////////

type modifyLabelRequest struct {
	ID uint `json:"-" url:"id"`
	fleet.ModifyLabelPayload
}

type modifyLabelResponse struct {
	Label labelResponse `json:"label"`
	Err   error         `json:"error,omitempty"`
}

func (r modifyLabelResponse) Error() error { return r.Err }

func modifyLabelEndpoint(ctx context.Context, request interface{}, svc fleet.Service) (fleet.Errorer, error) {
	req := request.(*modifyLabelRequest)
	label, hostIDs, err := svc.ModifyLabel(ctx, req.ID, req.ModifyLabelPayload)
	if err != nil {
		return modifyLabelResponse{Err: err}, nil
	}

	labelResp, err := labelResponseForLabel(label, hostIDs)
	if err != nil {
		return modifyLabelResponse{Err: err}, nil
	}

	return modifyLabelResponse{Label: *labelResp}, err
}

func (svc *Service) ModifyLabel(ctx context.Context, id uint, payload fleet.ModifyLabelPayload) (*fleet.Label, []uint, error) {
	if err := svc.authz.Authorize(ctx, &fleet.Label{}, fleet.ActionWrite); err != nil {
		return nil, nil, err
	}
	vc, ok := viewer.FromContext(ctx)
	if !ok {
		return nil, nil, fleet.ErrNoContext
	}

	if len(payload.Hosts) > 0 && len(payload.HostIDs) > 0 {
		return nil, nil, fleet.NewInvalidArgumentError("hosts", `Only one of either "hosts" or "host_ids" can be included in the request.`)
	}

	filter := fleet.TeamFilter{User: vc.User, IncludeObserver: true}

	label, _, err := svc.ds.Label(ctx, id, filter)
	if err != nil {
		return nil, nil, err
	}
	if label.LabelType == fleet.LabelTypeBuiltIn {
		return nil, nil, fleet.NewInvalidArgumentError("label_type", fmt.Sprintf("cannot modify built-in label '%s'", label.Name))
	}
	if payload.Name != nil {
		// Check if the new name is a reserved label name
		for name := range fleet.ReservedLabelNames() {
			if *payload.Name == name {
				return nil, nil, fleet.NewInvalidArgumentError("name", fmt.Sprintf("cannot rename label to '%s' because it conflicts with the name of a built-in label", name))
			}
		}
		label.Name = *payload.Name
	}
	if payload.Description != nil {
		label.Description = *payload.Description
	}

	hostIDs := payload.HostIDs
	if len(payload.Hosts) > 0 {
		// If hosts were provided, convert them to IDs.
		hostIDs, err = svc.ds.HostIDsByIdentifier(ctx, filter, payload.Hosts)
		if err != nil {
			return nil, nil, err
		}
	} else if payload.Hosts != nil {
		// If an empry list was provided, create an empty list of IDs
		// so that we can remove all hosts from the label.
		hostIDs = make([]uint, 0)
	}

	if len(hostIDs) > 0 && label.LabelMembershipType != fleet.LabelMembershipTypeManual {
		return nil, nil, fleet.NewInvalidArgumentError("hosts", "cannot provide a list of hosts for a dynamic label")
	}

	if hostIDs != nil {
		if _, _, err := svc.ds.UpdateLabelMembershipByHostIDs(ctx, label.ID, hostIDs, filter); err != nil {
			return nil, nil, err
		}
	}

	return svc.ds.SaveLabel(ctx, label, filter)
}

////////////////////////////////////////////////////////////////////////////////
// Get Label
////////////////////////////////////////////////////////////////////////////////

type getLabelRequest struct {
	ID uint `url:"id"`
}

type labelResponse struct {
	fleet.Label
	DisplayText string `json:"display_text"`
	Count       int    `json:"count"`
	HostIDs     []uint `json:"host_ids,omitempty"`
}

type getLabelResponse struct {
	Label labelResponse `json:"label"`
	Err   error         `json:"error,omitempty"`
}

func (r getLabelResponse) Error() error { return r.Err }

func getLabelEndpoint(ctx context.Context, request interface{}, svc fleet.Service) (fleet.Errorer, error) {
	req := request.(*getLabelRequest)
	label, hostIDs, err := svc.GetLabel(ctx, req.ID)
	if err != nil {
		return getLabelResponse{Err: err}, nil
	}
	resp, err := labelResponseForLabel(label, hostIDs)
	if err != nil {
		return getLabelResponse{Err: err}, nil
	}
	return getLabelResponse{Label: *resp}, nil
}

func (svc *Service) GetLabel(ctx context.Context, id uint) (*fleet.Label, []uint, error) {
	if err := svc.authz.Authorize(ctx, &fleet.Label{}, fleet.ActionRead); err != nil {
		return nil, nil, err
	}
	vc, ok := viewer.FromContext(ctx)
	if !ok {
		return nil, nil, fleet.ErrNoContext
	}
	filter := fleet.TeamFilter{User: vc.User, IncludeObserver: true}

	return svc.ds.Label(ctx, id, filter)
}

////////////////////////////////////////////////////////////////////////////////
// List Labels
////////////////////////////////////////////////////////////////////////////////

type listLabelsRequest struct {
	ListOptions fleet.ListOptions `url:"list_options"`
}

type listLabelsResponse struct {
	Labels []labelResponse `json:"labels"`
	Err    error           `json:"error,omitempty"`
}

func (r listLabelsResponse) Error() error { return r.Err }

func listLabelsEndpoint(ctx context.Context, request interface{}, svc fleet.Service) (fleet.Errorer, error) {
	req := request.(*listLabelsRequest)

	labels, err := svc.ListLabels(ctx, req.ListOptions)
	if err != nil {
		return listLabelsResponse{Err: err}, nil
	}

	resp := listLabelsResponse{}
	for _, label := range labels {
		labelResp, err := labelResponseForLabel(label, nil)
		if err != nil {
			return listLabelsResponse{Err: err}, nil
		}
		resp.Labels = append(resp.Labels, *labelResp)
	}
	return resp, nil
}

func (svc *Service) ListLabels(ctx context.Context, opt fleet.ListOptions) ([]*fleet.Label, error) {
	if err := svc.authz.Authorize(ctx, &fleet.Label{}, fleet.ActionRead); err != nil {
		return nil, err
	}
	vc, ok := viewer.FromContext(ctx)
	if !ok {
		return nil, fleet.ErrNoContext
	}
	filter := fleet.TeamFilter{User: vc.User, IncludeObserver: true}

	// TODO(mna): ListLabels doesn't currently return the hostIDs members of the
	// label, the quick approach would be an N+1 queries endpoint. Leaving like
	// that for now because we're in a hurry before merge freeze but the solution
	// would probably be to do it in 2 queries : grab all label IDs from the
	// list, then select hostID+labelID tuples in one query (where labelID IN
	// <list of ids>)and fill the hostIDs per label.
	return svc.ds.ListLabels(ctx, filter, opt)
}

func labelResponseForLabel(label *fleet.Label, hostIDs []uint) (*labelResponse, error) {
	return &labelResponse{
		Label:       *label,
		DisplayText: label.Name,
		Count:       label.HostCount,
		HostIDs:     hostIDs,
	}, nil
}

////////////////////////////////////////////////////////////////////////////////
// Labels Summary
////////////////////////////////////////////////////////////////////////////////

type getLabelsSummaryResponse struct {
	Labels []*fleet.LabelSummary `json:"labels"`
	Err    error                 `json:"error,omitempty"`
}

func (r getLabelsSummaryResponse) Error() error { return r.Err }

func getLabelsSummaryEndpoint(ctx context.Context, request interface{}, svc fleet.Service) (fleet.Errorer, error) {
	labels, err := svc.LabelsSummary(ctx)
	if err != nil {
		return getLabelsSummaryResponse{Err: err}, nil
	}
	return getLabelsSummaryResponse{Labels: labels}, nil
}

func (svc *Service) LabelsSummary(ctx context.Context) ([]*fleet.LabelSummary, error) {
	if err := svc.authz.Authorize(ctx, &fleet.Label{}, fleet.ActionRead); err != nil {
		return nil, err
	}

	return svc.ds.LabelsSummary(ctx)
}

////////////////////////////////////////////////////////////////////////////////
// List Hosts in Label
////////////////////////////////////////////////////////////////////////////////

type listHostsInLabelRequest struct {
	ID          uint                  `url:"id"`
	ListOptions fleet.HostListOptions `url:"host_options"`
}

func listHostsInLabelEndpoint(ctx context.Context, request interface{}, svc fleet.Service) (fleet.Errorer, error) {
	req := request.(*listHostsInLabelRequest)
	hosts, err := svc.ListHostsInLabel(ctx, req.ID, req.ListOptions)
	if err != nil {
		return listLabelsResponse{Err: err}, nil
	}

	var mdmSolution *fleet.MDMSolution
	if req.ListOptions.MDMIDFilter != nil {
		var err error
		mdmSolution, err = svc.GetMDMSolution(ctx, *req.ListOptions.MDMIDFilter)
		if err != nil && !fleet.IsNotFound(err) { // ignore not found, just return nil for the MDM solution in that case
			return listHostsResponse{Err: err}, nil
		}
	}

	hostResponses := make([]fleet.HostResponse, len(hosts))
	for i, host := range hosts {
		h := fleet.HostResponseForHost(ctx, svc, host)
		hostResponses[i] = *h
	}
	return listHostsResponse{Hosts: hostResponses, MDMSolution: mdmSolution}, nil
}

func (svc *Service) ListHostsInLabel(ctx context.Context, lid uint, opt fleet.HostListOptions) ([]*fleet.Host, error) {
	if err := svc.authz.Authorize(ctx, &fleet.Label{}, fleet.ActionRead); err != nil {
		return nil, err
	}
	vc, ok := viewer.FromContext(ctx)
	if !ok {
		return nil, fleet.ErrNoContext
	}
	filter := fleet.TeamFilter{User: vc.User, IncludeObserver: true}

	hosts, err := svc.ds.ListHostsInLabel(ctx, filter, lid, opt)
	if err != nil {
		return nil, err
	}

	premiumLicense := license.IsPremium(ctx)
	// If issues are enabled, we need to remove the critical vulnerabilities count for non-premium license.
	// If issues are disabled, we need to explicitly set the critical vulnerabilities count to 0 for premium license.
	if !opt.DisableIssues && !premiumLicense {
		// Remove critical vulnerabilities count if not premium license
		for _, host := range hosts {
			host.HostIssues.CriticalVulnerabilitiesCount = nil
		}
	} else if opt.DisableIssues && premiumLicense {
		var zero uint64
		for _, host := range hosts {
			host.HostIssues.CriticalVulnerabilitiesCount = &zero
		}
	}
	return hosts, nil
}

////////////////////////////////////////////////////////////////////////////////
// Delete Label
////////////////////////////////////////////////////////////////////////////////

type deleteLabelRequest struct {
	Name string `url:"name"`
}

type deleteLabelResponse struct {
	Err error `json:"error,omitempty"`
}

func (r deleteLabelResponse) Error() error { return r.Err }

func deleteLabelEndpoint(ctx context.Context, request interface{}, svc fleet.Service) (fleet.Errorer, error) {
	req := request.(*deleteLabelRequest)
	err := svc.DeleteLabel(ctx, req.Name)
	if err != nil {
		return deleteLabelResponse{Err: err}, nil
	}
	return deleteLabelResponse{}, nil
}

func (svc *Service) DeleteLabel(ctx context.Context, name string) error {
	if err := svc.authz.Authorize(ctx, &fleet.Label{}, fleet.ActionWrite); err != nil {
		return err
	}

	// check if the label is a built-in label
	for n := range fleet.ReservedLabelNames() {
		if n == name {
			return fleet.NewInvalidArgumentError("name", fmt.Sprintf("cannot delete built-in label '%s'", name))
		}
	}

	return svc.ds.DeleteLabel(ctx, name)
}

////////////////////////////////////////////////////////////////////////////////
// Delete Label By ID
////////////////////////////////////////////////////////////////////////////////

type deleteLabelByIDRequest struct {
	ID uint `url:"id"`
}

type deleteLabelByIDResponse struct {
	Err error `json:"error,omitempty"`
}

func (r deleteLabelByIDResponse) Error() error { return r.Err }

func deleteLabelByIDEndpoint(ctx context.Context, request interface{}, svc fleet.Service) (fleet.Errorer, error) {
	req := request.(*deleteLabelByIDRequest)
	err := svc.DeleteLabelByID(ctx, req.ID)
	if err != nil {
		return deleteLabelByIDResponse{Err: err}, nil
	}
	return deleteLabelByIDResponse{}, nil
}

func (svc *Service) DeleteLabelByID(ctx context.Context, id uint) error {
	if err := svc.authz.Authorize(ctx, &fleet.Label{}, fleet.ActionWrite); err != nil {
		return err
	}
	vc, ok := viewer.FromContext(ctx)
	if !ok {
		return fleet.ErrNoContext
	}
	filter := fleet.TeamFilter{User: vc.User, IncludeObserver: true}

	label, _, err := svc.ds.Label(ctx, id, filter)
	if err != nil {
		return err
	}
	if label.LabelType == fleet.LabelTypeBuiltIn {
		return fleet.NewInvalidArgumentError("label_type", fmt.Sprintf("cannot delete built-in label '%s'", label.Name))
	}
	for name := range fleet.ReservedLabelNames() {
		if label.Name == name {
			return fleet.NewInvalidArgumentError("name", fmt.Sprintf("cannot delete built-in label '%s'", label.Name))
		}
	}

	return svc.ds.DeleteLabel(ctx, label.Name)
}

////////////////////////////////////////////////////////////////////////////////
// Apply Label Specs
////////////////////////////////////////////////////////////////////////////////

type applyLabelSpecsRequest struct {
	Specs []*fleet.LabelSpec `json:"specs"`
}

type applyLabelSpecsResponse struct {
	Err error `json:"error,omitempty"`
}

func (r applyLabelSpecsResponse) Error() error { return r.Err }

func applyLabelSpecsEndpoint(ctx context.Context, request interface{}, svc fleet.Service) (fleet.Errorer, error) {
	req := request.(*applyLabelSpecsRequest)
	err := svc.ApplyLabelSpecs(ctx, req.Specs)
	if err != nil {
		return applyLabelSpecsResponse{Err: err}, nil
	}
	return applyLabelSpecsResponse{}, nil
}

func (svc *Service) ApplyLabelSpecs(ctx context.Context, specs []*fleet.LabelSpec) error {
	if err := svc.authz.Authorize(ctx, &fleet.Label{}, fleet.ActionWrite); err != nil {
		return err
	}

	regularSpecs := make([]*fleet.LabelSpec, 0, len(specs))
	var builtInSpecs []*fleet.LabelSpec
	var builtInSpecNames []string
	for _, spec := range specs {
		if spec.LabelMembershipType == fleet.LabelMembershipTypeDynamic && len(spec.Hosts) > 0 {
			return fleet.NewUserMessageError(
				ctxerr.Errorf(ctx, "label %s is declared as dynamic but contains `hosts` key", spec.Name), http.StatusUnprocessableEntity,
			)
		}
		if spec.LabelMembershipType == fleet.LabelMembershipTypeManual && spec.Hosts == nil {
			// Hosts list doesn't need to contain anything, but it should at least not be nil.
			return fleet.NewUserMessageError(
				ctxerr.Errorf(ctx, "label %s is declared as manual but contains no `hosts key`", spec.Name), http.StatusUnprocessableEntity,
			)
		}
		if spec.LabelMembershipType == fleet.LabelMembershipTypeHostVitals && spec.HostVitalsCriteria == nil {
			// Criteria is required for host vitals labels.
			return fleet.NewUserMessageError(
				ctxerr.Errorf(ctx, "label %s is declared as host vitals but contains no `criteria` key", spec.Name), http.StatusUnprocessableEntity,
			)
		}
		if spec.LabelType == fleet.LabelTypeBuiltIn {
			// We allow specs to contain built-in labels as long as they are not being modified.
			// This allows the user to do the following workflow without manually removing built-in labels:
			// 1. fleetctl get labels --yaml > labels.yml
			// 2. (Optional) Edit labels.yml
			// 3. fleetctl apply -f labels.yml
			builtInSpecs = append(builtInSpecs, spec)
			builtInSpecNames = append(builtInSpecNames, spec.Name)
			continue
		}
		for name := range fleet.ReservedLabelNames() {
			if spec.Name == name {
				return fleet.NewUserMessageError(ctxerr.Errorf(ctx, "cannot modify built-in label '%s'", name), http.StatusUnprocessableEntity)
			}
		}

		regularSpecs = append(regularSpecs, spec)
	}

	// If built-in labels have been provided, ensure that they are not attempted to be modified
	if len(builtInSpecs) > 0 {
		labelMap, err := svc.ds.LabelsByName(ctx, builtInSpecNames)
		if err != nil {
			return err
		}
		for _, spec := range builtInSpecs {
			label, ok := labelMap[spec.Name]
			if !ok ||
				label.Description != spec.Description ||
				label.Query != spec.Query ||
				label.Platform != spec.Platform ||
				label.LabelType != fleet.LabelTypeBuiltIn ||
				label.LabelMembershipType != spec.LabelMembershipType {
				return fleet.NewUserMessageError(
					ctxerr.Errorf(ctx, "cannot modify or add built-in label '%s'", spec.Name), http.StatusUnprocessableEntity,
				)
			}
		}
	}
	if len(regularSpecs) == 0 {
		return nil
	}

	// Get the user from the context.
	user, ok := viewer.FromContext(ctx)
	// If we have a user, mark them as the label's author.
	if ok {
		return svc.ds.ApplyLabelSpecsWithAuthor(ctx, regularSpecs, ptr.Uint(user.UserID()))
	}
	return svc.ds.ApplyLabelSpecs(ctx, regularSpecs)
}

////////////////////////////////////////////////////////////////////////////////
// Get Label Specs
////////////////////////////////////////////////////////////////////////////////

type getLabelSpecsResponse struct {
	Specs []*fleet.LabelSpec `json:"specs"`
	Err   error              `json:"error,omitempty"`
}

func (r getLabelSpecsResponse) Error() error { return r.Err }

func getLabelSpecsEndpoint(ctx context.Context, request interface{}, svc fleet.Service) (fleet.Errorer, error) {
	specs, err := svc.GetLabelSpecs(ctx)
	if err != nil {
		return getLabelSpecsResponse{Err: err}, nil
	}
	return getLabelSpecsResponse{Specs: specs}, nil
}

func (svc *Service) GetLabelSpecs(ctx context.Context) ([]*fleet.LabelSpec, error) {
	if err := svc.authz.Authorize(ctx, &fleet.Label{}, fleet.ActionRead); err != nil {
		return nil, err
	}

	return svc.ds.GetLabelSpecs(ctx)
}

////////////////////////////////////////////////////////////////////////////////
// Get Label Spec
////////////////////////////////////////////////////////////////////////////////

type getLabelSpecResponse struct {
	Spec *fleet.LabelSpec `json:"specs,omitempty"`
	Err  error            `json:"error,omitempty"`
}

func (r getLabelSpecResponse) Error() error { return r.Err }

func getLabelSpecEndpoint(ctx context.Context, request interface{}, svc fleet.Service) (fleet.Errorer, error) {
	req := request.(*getGenericSpecRequest)
	spec, err := svc.GetLabelSpec(ctx, req.Name)
	if err != nil {
		return getLabelSpecResponse{Err: err}, nil
	}
	return getLabelSpecResponse{Spec: spec}, nil
}

func (svc *Service) GetLabelSpec(ctx context.Context, name string) (*fleet.LabelSpec, error) {
	if err := svc.authz.Authorize(ctx, &fleet.Label{}, fleet.ActionRead); err != nil {
		return nil, err
	}

	return svc.ds.GetLabelSpec(ctx, name)
}

func (svc *Service) BatchValidateLabels(ctx context.Context, labelNames []string) (map[string]fleet.LabelIdent, error) {
	if authctx, ok := authz_ctx.FromContext(ctx); !ok {
		return nil, fleet.NewAuthRequiredError("batch validate labels: missing authorization context")
	} else if !authctx.Checked() {
		return nil, fleet.NewAuthRequiredError("batch validate labels: method requires previous authorization")
	}

	if len(labelNames) == 0 {
		return nil, nil
	}

	uniqueNames := server.RemoveDuplicatesFromSlice(labelNames)

	labels, err := svc.ds.LabelIDsByName(ctx, uniqueNames)
	if err != nil {
		return nil, ctxerr.Wrap(ctx, err, "getting label IDs by name")
	}

	if len(labels) != len(uniqueNames) {
		return nil, &fleet.BadRequestError{
			Message:     "some or all the labels provided don't exist",
			InternalErr: fmt.Errorf("names provided: %v", labelNames),
		}
	}

	byName := make(map[string]fleet.LabelIdent, len(labels))
	for labelName, labelID := range labels {
		byName[labelName] = fleet.LabelIdent{
			LabelName: labelName,
			LabelID:   labelID,
		}
	}
	return byName, nil
}<|MERGE_RESOLUTION|>--- conflicted
+++ resolved
@@ -73,12 +73,9 @@
 	label.Name = p.Name
 
 	if p.Criteria != nil {
-<<<<<<< HEAD
-=======
 		if p.Query != "" || (len(p.Hosts) > 0 || len(p.HostIDs) > 0) {
 			return nil, nil, fleet.NewInvalidArgumentError("criteria", `Only one of "criteria", "query" or "hosts/host_ids" can be included in the request.`)
 		}
->>>>>>> af2de5bc
 		label.LabelMembershipType = fleet.LabelMembershipTypeHostVitals
 		labelCriteriaJson, err := json.Marshal(p.Criteria)
 		if err != nil {
@@ -92,11 +89,7 @@
 		}
 	} else {
 		if p.Query != "" && (len(p.Hosts) > 0 || len(p.HostIDs) > 0) {
-<<<<<<< HEAD
-			return nil, nil, fleet.NewInvalidArgumentError("query", `Only one of either "query" or "hosts/host_ids" can be included in the request.`)
-=======
 			return nil, nil, fleet.NewInvalidArgumentError("query", `Only one of "criteria", "query" or "hosts/host_ids" can be included in the request.`)
->>>>>>> af2de5bc
 		}
 		label.Query = p.Query
 		if p.Query == "" {
