package service

import (
	"bytes"
	"context"
	"crypto/rand"
	"encoding/base64"
	"encoding/csv"
	"encoding/json"
	"fmt"
	"io"
	"io/ioutil"
	"net/http"
	"net/http/httptest"
	"net/url"
	"os"
	"reflect"
	"sort"
	"strconv"
	"strings"
	"testing"
	"time"

	"github.com/fleetdm/fleet/v4/server"
	"github.com/fleetdm/fleet/v4/server/datastore/mysql"
	"github.com/fleetdm/fleet/v4/server/fleet"
	"github.com/fleetdm/fleet/v4/server/ptr"
	"github.com/fleetdm/fleet/v4/server/test"
	"github.com/ghodss/yaml"
	"github.com/google/uuid"
	"github.com/jmoiron/sqlx"
	"github.com/stretchr/testify/assert"
	"github.com/stretchr/testify/require"
	"github.com/stretchr/testify/suite"
	"gopkg.in/guregu/null.v3"
)

type integrationTestSuite struct {
	suite.Suite

	withServer
}

func (s *integrationTestSuite) SetupSuite() {
	s.withServer.SetupSuite("integrationTestSuite")
}

func (s *integrationTestSuite) TearDownTest() {
	t := s.T()
	ctx := context.Background()

	u := s.users["admin1@example.com"]
	filter := fleet.TeamFilter{User: &u}
	hosts, err := s.ds.ListHosts(ctx, filter, fleet.HostListOptions{})
	require.NoError(t, err)
	for _, host := range hosts {
		require.NoError(t, s.ds.UpdateHostSoftware(context.Background(), host.ID, nil))
		require.NoError(t, s.ds.DeleteHost(ctx, host.ID))
	}

	// recalculate software counts will remove the software entries
	require.NoError(t, s.ds.SyncHostsSoftware(context.Background(), time.Now()))

	lbls, err := s.ds.ListLabels(ctx, fleet.TeamFilter{}, fleet.ListOptions{})
	require.NoError(t, err)
	for _, lbl := range lbls {
		if lbl.LabelType != fleet.LabelTypeBuiltIn {
			err := s.ds.DeleteLabel(ctx, lbl.Name)
			require.NoError(t, err)
		}
	}

	users, err := s.ds.ListUsers(ctx, fleet.UserListOptions{})
	require.NoError(t, err)
	for _, u := range users {
		if _, ok := s.users[u.Email]; !ok {
			err := s.ds.DeleteUser(ctx, u.ID)
			require.NoError(t, err)
		}
	}

	teams, err := s.ds.ListTeams(ctx, fleet.TeamFilter{User: &u}, fleet.ListOptions{})
	require.NoError(t, err)
	for _, tm := range teams {
		err := s.ds.DeleteTeam(ctx, tm.ID)
		require.NoError(t, err)
	}

	globalPolicies, err := s.ds.ListGlobalPolicies(ctx)
	require.NoError(t, err)
	if len(globalPolicies) > 0 {
		var globalPolicyIDs []uint
		for _, gp := range globalPolicies {
			globalPolicyIDs = append(globalPolicyIDs, gp.ID)
		}
		_, err = s.ds.DeleteGlobalPolicies(ctx, globalPolicyIDs)
		require.NoError(t, err)
	}

	// SyncHostsSoftware performs a cleanup.
	err = s.ds.SyncHostsSoftware(ctx, time.Now())
	require.NoError(t, err)
}

func TestIntegrations(t *testing.T) {
	testingSuite := new(integrationTestSuite)
	testingSuite.s = &testingSuite.Suite
	suite.Run(t, testingSuite)
}

func (s *integrationTestSuite) TestDoubleUserCreationErrors() {
	t := s.T()

	params := fleet.UserPayload{
		Name:       ptr.String("user1"),
		Email:      ptr.String("email@asd.com"),
		Password:   &test.GoodPassword,
		GlobalRole: ptr.String(fleet.RoleObserver),
	}

	s.Do("POST", "/api/latest/fleet/users/admin", &params, http.StatusOK)
	respSecond := s.Do("POST", "/api/latest/fleet/users/admin", &params, http.StatusConflict)

	assertBodyContains(t, respSecond, `Error 1062: Duplicate entry 'email@asd.com'`)
}

func (s *integrationTestSuite) TestUserWithoutRoleErrors() {
	t := s.T()

	params := fleet.UserPayload{
		Name:     ptr.String("user1"),
		Email:    ptr.String("email@asd.com"),
		Password: ptr.String(test.GoodPassword),
	}

	resp := s.Do("POST", "/api/latest/fleet/users/admin", &params, http.StatusUnprocessableEntity)
	assertErrorCodeAndMessage(t, resp, fleet.ErrNoRoleNeeded, "either global role or team role needs to be defined")
}

func (s *integrationTestSuite) TestUserWithWrongRoleErrors() {
	t := s.T()

	params := fleet.UserPayload{
		Name:       ptr.String("user1"),
		Email:      ptr.String("email@asd.com"),
		Password:   ptr.String(test.GoodPassword),
		GlobalRole: ptr.String("wrongrole"),
	}
	resp := s.Do("POST", "/api/latest/fleet/users/admin", &params, http.StatusUnprocessableEntity)
	assertErrorCodeAndMessage(t, resp, fleet.ErrNoRoleNeeded, "GlobalRole role can only be admin, observer, or maintainer.")
}

func (s *integrationTestSuite) TestUserCreationWrongTeamErrors() {
	t := s.T()

	teams := []fleet.UserTeam{
		{
			Team: fleet.Team{
				ID: 9999,
			},
			Role: fleet.RoleObserver,
		},
	}

	params := fleet.UserPayload{
		Name:     ptr.String("user2"),
		Email:    ptr.String("email2@asd.com"),
		Password: ptr.String(test.GoodPassword),
		Teams:    &teams,
	}
	resp := s.Do("POST", "/api/latest/fleet/users/admin", &params, http.StatusUnprocessableEntity)
	assertBodyContains(t, resp, `Error 1452: Cannot add or update a child row: a foreign key constraint fails`)
}

func (s *integrationTestSuite) TestQueryCreationLogsActivity() {
	t := s.T()

	admin1 := s.users["admin1@example.com"]
	admin1.GravatarURL = "http://iii.com"
	err := s.ds.SaveUser(context.Background(), &admin1)
	require.NoError(t, err)

	params := fleet.QueryPayload{
		Name:  ptr.String("user1"),
		Query: ptr.String("select * from time;"),
	}
	var createQueryResp createQueryResponse
	s.DoJSON("POST", "/api/latest/fleet/queries", &params, http.StatusOK, &createQueryResp)
	defer cleanupQuery(s, createQueryResp.Query.ID)

	activities := listActivitiesResponse{}
	s.DoJSON("GET", "/api/latest/fleet/activities", nil, http.StatusOK, &activities)

	assert.GreaterOrEqual(t, len(activities.Activities), 1)
	found := false
	for _, activity := range activities.Activities {
		if activity.Type == "created_saved_query" {
			found = true
			assert.Equal(t, "Test Name admin1@example.com", activity.ActorFullName)
			require.NotNil(t, activity.ActorGravatar)
			assert.Equal(t, "http://iii.com", *activity.ActorGravatar)
		}
	}
	require.True(t, found)
}

func (s *integrationTestSuite) TestPolicyDeletionLogsActivity() {
	t := s.T()

	admin1 := s.users["admin1@example.com"]
	admin1.GravatarURL = "http://iii.com"
	err := s.ds.SaveUser(context.Background(), &admin1)
	require.NoError(t, err)

	testPolicies := []fleet.PolicyPayload{{
		Name:  "policy1",
		Query: "select * from time;",
	}, {
		Name:  "policy2",
		Query: "select * from osquery_info;",
	}}

	var policyIDs []uint
	for _, policy := range testPolicies {
		var resp globalPolicyResponse
		s.DoJSON("POST", "/api/latest/fleet/policies", policy, http.StatusOK, &resp)
		policyIDs = append(policyIDs, resp.Policy.PolicyData.ID)
	}

	prevActivities := listActivitiesResponse{}
	s.DoJSON("GET", "/api/latest/fleet/activities", nil, http.StatusOK, &prevActivities)
	require.GreaterOrEqual(t, len(prevActivities.Activities), 2)

	var deletePoliciesResp deleteGlobalPoliciesResponse
	s.DoJSON("POST", "/api/latest/fleet/policies/delete", deleteGlobalPoliciesRequest{policyIDs}, http.StatusOK, &deletePoliciesResp)
	require.Equal(t, len(policyIDs), len(deletePoliciesResp.Deleted))

	newActivities := listActivitiesResponse{}
	s.DoJSON("GET", "/api/latest/fleet/activities", nil, http.StatusOK, &newActivities)
	require.Equal(t, len(newActivities.Activities), (len(prevActivities.Activities) + 2))

	var prevDeletes []*fleet.Activity
	for _, a := range prevActivities.Activities {
		if a.Type == "deleted_policy" {
			prevDeletes = append(prevDeletes, a)
		}
	}
	var newDeletes []*fleet.Activity
	for _, a := range newActivities.Activities {
		if a.Type == "deleted_policy" {
			newDeletes = append(newDeletes, a)
		}
	}
	require.Equal(t, len(newDeletes), (len(prevDeletes) + 2))

	type policyDetails struct {
		PolicyID   uint   `json:"policy_id"`
		PolicyName string `json:"policy_name"`
	}
	for _, id := range policyIDs {
		found := false
		for _, d := range newDeletes {
			var details policyDetails
			err := json.Unmarshal([]byte(*d.Details), &details)
			require.NoError(t, err)
			require.NotNil(t, details.PolicyID)
			if id == details.PolicyID {
				found = true
			}

		}
		require.True(t, found)
	}
	for _, p := range testPolicies {
		found := false
		for _, d := range newDeletes {
			var details policyDetails
			err := json.Unmarshal([]byte(*d.Details), &details)
			require.NoError(t, err)
			require.NotNil(t, details.PolicyName)
			if p.Name == details.PolicyName {
				found = true
			}

		}
		require.True(t, found)
	}
}

func (s *integrationTestSuite) TestAppConfigAdditionalQueriesCanBeRemoved() {
	t := s.T()

	spec := []byte(`
  host_expiry_settings:
    host_expiry_enabled: true
    host_expiry_window: 0
  host_settings:
    additional_queries:
      time: SELECT * FROM time
    enable_host_users: true
`)
	s.applyConfig(spec)

	spec = []byte(`
  host_settings:
    enable_host_users: true
    additional_queries: null
`)
	s.applyConfig(spec)

	config := s.getConfig()
	assert.Nil(t, config.HostSettings.AdditionalQueries)
	assert.True(t, config.HostExpirySettings.HostExpiryEnabled)
}

func (s *integrationTestSuite) TestAppConfigDefaultValues() {
	config := s.getConfig()
	s.Run("Update interval", func() {
		require.Equal(s.T(), 1*time.Hour, config.UpdateInterval.OSQueryDetail)
	})

	s.Run("has logging", func() {
		require.NotNil(s.T(), config.Logging)
	})
}

func (s *integrationTestSuite) TestUserRolesSpec() {
	t := s.T()

	_, err := s.ds.NewTeam(context.Background(), &fleet.Team{
		ID:          42,
		Name:        "team1",
		Description: "desc team1",
	})
	require.NoError(t, err)

	email := t.Name() + "@asd.com"
	u := &fleet.User{
		Password:    []byte("asd"),
		Name:        t.Name(),
		Email:       email,
		GravatarURL: "http://asd.com",
		GlobalRole:  ptr.String(fleet.RoleObserver),
	}
	user, err := s.ds.NewUser(context.Background(), u)
	require.NoError(t, err)
	assert.Len(t, user.Teams, 0)

	spec := []byte(fmt.Sprintf(`
  roles:
    %s:
      global_role: null
      teams:
      - role: maintainer
        team: team1
`,
		email))

	var userRoleSpec applyUserRoleSpecsRequest
	err = yaml.Unmarshal(spec, &userRoleSpec.Spec)
	require.NoError(t, err)

	s.Do("POST", "/api/latest/fleet/users/roles/spec", &userRoleSpec, http.StatusOK)

	user, err = s.ds.UserByEmail(context.Background(), email)
	require.NoError(t, err)
	require.Len(t, user.Teams, 1)
	assert.Equal(t, fleet.RoleMaintainer, user.Teams[0].Role)
}

func (s *integrationTestSuite) TestGlobalSchedule() {
	t := s.T()

	// list the existing global schedules (none yet)
	gs := fleet.GlobalSchedulePayload{}
	s.DoJSON("GET", "/api/latest/fleet/schedule", nil, http.StatusOK, &gs)
	require.Len(t, gs.GlobalSchedule, 0)

	// create a query that can be scheduled
	qr, err := s.ds.NewQuery(context.Background(), &fleet.Query{
		Name:           "TestQuery1",
		Description:    "Some description",
		Query:          "select * from osquery;",
		ObserverCanRun: true,
	})
	require.NoError(t, err)

	// schedule that query
	gsParams := fleet.ScheduledQueryPayload{QueryID: ptr.Uint(qr.ID), Interval: ptr.Uint(42)}
	r := globalScheduleQueryResponse{}
	s.DoJSON("POST", "/api/latest/fleet/schedule", gsParams, http.StatusOK, &r)

	// list the scheduled queries, get the one just created
	gs = fleet.GlobalSchedulePayload{}
	s.DoJSON("GET", "/api/latest/fleet/schedule", nil, http.StatusOK, &gs)
	require.Len(t, gs.GlobalSchedule, 1)
	assert.Equal(t, uint(42), gs.GlobalSchedule[0].Interval)
	assert.Equal(t, "TestQuery1", gs.GlobalSchedule[0].Name)
	id := gs.GlobalSchedule[0].ID

	// list page 2, should be empty
	s.DoJSON("GET", "/api/latest/fleet/schedule", nil, http.StatusOK, &gs, "page", "2", "per_page", "4")
	require.Len(t, gs.GlobalSchedule, 0)

	// update the scheduled query
	gs = fleet.GlobalSchedulePayload{}
	gsParams = fleet.ScheduledQueryPayload{Interval: ptr.Uint(55)}
	s.DoJSON("PATCH", fmt.Sprintf("/api/latest/fleet/schedule/%d", id), gsParams, http.StatusOK, &gs)

	// update a non-existing schedule
	gsParams = fleet.ScheduledQueryPayload{Interval: ptr.Uint(66)}
	s.DoJSON("PATCH", fmt.Sprintf("/api/latest/fleet/schedule/%d", id+1), gsParams, http.StatusNotFound, &gs)

	// read back that updated scheduled query
	gs = fleet.GlobalSchedulePayload{}
	s.DoJSON("GET", "/api/latest/fleet/schedule", nil, http.StatusOK, &gs)
	require.Len(t, gs.GlobalSchedule, 1)
	assert.Equal(t, id, gs.GlobalSchedule[0].ID)
	assert.Equal(t, uint(55), gs.GlobalSchedule[0].Interval)

	// delete the scheduled query
	r = globalScheduleQueryResponse{}
	s.DoJSON("DELETE", fmt.Sprintf("/api/latest/fleet/schedule/%d", id), nil, http.StatusOK, &r)

	// delete a non-existing schedule
	s.DoJSON("DELETE", fmt.Sprintf("/api/latest/fleet/schedule/%d", id+1), nil, http.StatusNotFound, &r)

	// list the scheduled queries, back to none
	gs = fleet.GlobalSchedulePayload{}
	s.DoJSON("GET", "/api/latest/fleet/schedule", nil, http.StatusOK, &gs)
	require.Len(t, gs.GlobalSchedule, 0)
}

func (s *integrationTestSuite) TestTranslator() {
	t := s.T()

	payload := translatorResponse{}
	params := translatorRequest{List: []fleet.TranslatePayload{
		{
			Type:    fleet.TranslatorTypeUserEmail,
			Payload: fleet.StringIdentifierToIDPayload{Identifier: "admin1@example.com"},
		},
	}}
	s.DoJSON("POST", "/api/latest/fleet/translate", &params, http.StatusOK, &payload)
	require.Len(t, payload.List, 1)

	assert.Equal(t, s.users[payload.List[0].Payload.Identifier].ID, payload.List[0].Payload.ID)
}

func (s *integrationTestSuite) TestVulnerableSoftware() {
	t := s.T()

	host, err := s.ds.NewHost(context.Background(), &fleet.Host{
		DetailUpdatedAt: time.Now(),
		LabelUpdatedAt:  time.Now(),
		PolicyUpdatedAt: time.Now(),
		SeenTime:        time.Now(),
		NodeKey:         t.Name() + "1",
		UUID:            t.Name() + "1",
		Hostname:        t.Name() + "foo.local",
		PrimaryIP:       "192.168.1.1",
		PrimaryMac:      "30-65-EC-6F-C4-58",
	})
	require.NoError(t, err)
	require.NotNil(t, host)

	software := []fleet.Software{
		{Name: "foo", Version: "0.0.1", Source: "chrome_extensions"},
		{Name: "bar", Version: "0.0.3", Source: "apps"},
		{Name: "baz", Version: "0.0.4", Source: "apps"},
	}
	require.NoError(t, s.ds.UpdateHostSoftware(context.Background(), host.ID, software))
	require.NoError(t, s.ds.LoadHostSoftware(context.Background(), host, false))

	soft1 := host.Software[0]
	if soft1.Name != "bar" {
		soft1 = host.Software[1]
	}

	require.NoError(t, s.ds.AddCPEForSoftware(context.Background(), soft1, "somecpe"))

	// Reload software so that 'GeneratedCPEID is set.
	require.NoError(t, s.ds.LoadHostSoftware(context.Background(), host, false))
	soft1 = host.Software[0]
	if soft1.Name != "bar" {
		soft1 = host.Software[1]
	}

	n, err := s.ds.InsertVulnerabilities(
		context.Background(), []fleet.SoftwareVulnerability{
			{
				SoftwareID: soft1.ID,
				CPEID:      soft1.GeneratedCPEID,
				CVE:        "cve-123-123-132",
			},
		}, fleet.NVDSource,
	)
	require.NoError(t, err)
	require.Equal(t, 1, int(n))

	resp := s.Do("GET", fmt.Sprintf("/api/latest/fleet/hosts/%d", host.ID), nil, http.StatusOK)
	bodyBytes, err := ioutil.ReadAll(resp.Body)
	require.NoError(t, err)

	expectedJSONSoft2 := `"name": "bar",
        "version": "0.0.3",
        "source": "apps",
        "generated_cpe": "somecpe",
        "vulnerabilities": [
          {
            "cve": "cve-123-123-132",
            "details_link": "https://nvd.nist.gov/vuln/detail/cve-123-123-132"
          }
        ]`
	expectedJSONSoft1 := `"name": "foo",
        "version": "0.0.1",
        "source": "chrome_extensions",
        "generated_cpe": "",
        "vulnerabilities": null`
	// We are doing Contains instead of equals to test the output for software in particular
	// ignoring other things like timestamps and things that are outside the cope of this ticket
	assert.Contains(t, string(bodyBytes), expectedJSONSoft2)
	assert.Contains(t, string(bodyBytes), expectedJSONSoft1)

	countReq := countSoftwareRequest{}
	countResp := countSoftwareResponse{}
	s.DoJSON("GET", "/api/latest/fleet/software/count", countReq, http.StatusOK, &countResp)
	assert.Equal(t, 3, countResp.Count)

	// no software host counts have been calculated yet, so this returns nothing
	var lsResp listSoftwareResponse
	resp = s.Do("GET", "/api/latest/fleet/software", nil, http.StatusOK, "vulnerable", "true", "order_key", "generated_cpe", "order_direction", "desc")
	bodyBytes, err = ioutil.ReadAll(resp.Body)
	require.NoError(t, err)
	assert.Contains(t, string(bodyBytes), `"counts_updated_at": null`)

	require.NoError(t, json.Unmarshal(bodyBytes, &lsResp))
	require.Len(t, lsResp.Software, 0)
	assert.Nil(t, lsResp.CountsUpdatedAt)

	// the software/count endpoint is different, it doesn't care about hosts counts
	countResp = countSoftwareResponse{}
	s.DoJSON("GET", "/api/latest/fleet/software/count", countReq, http.StatusOK, &countResp, "vulnerable", "true", "order_key", "generated_cpe", "order_direction", "desc")
	assert.Equal(t, 1, countResp.Count)

	// calculate hosts counts
	hostsCountTs := time.Now().UTC()
	require.NoError(t, s.ds.SyncHostsSoftware(context.Background(), hostsCountTs))

	// now the list software endpoint returns the software
	lsResp = listSoftwareResponse{}
	s.DoJSON("GET", "/api/latest/fleet/software", nil, http.StatusOK, &lsResp, "vulnerable", "true", "order_key", "generated_cpe", "order_direction", "desc")
	require.Len(t, lsResp.Software, 1)
	assert.Equal(t, soft1.ID, lsResp.Software[0].ID)
	assert.Len(t, lsResp.Software[0].Vulnerabilities, 1)
	require.NotNil(t, lsResp.CountsUpdatedAt)
	assert.WithinDuration(t, hostsCountTs, *lsResp.CountsUpdatedAt, time.Second)

	// the count endpoint still returns 1
	countResp = countSoftwareResponse{}
	s.DoJSON("GET", "/api/latest/fleet/software/count", countReq, http.StatusOK, &countResp, "vulnerable", "true", "order_key", "generated_cpe", "order_direction", "desc")
	assert.Equal(t, 1, countResp.Count)

	// default sort, not only vulnerable
	lsResp = listSoftwareResponse{}
	s.DoJSON("GET", "/api/latest/fleet/software", nil, http.StatusOK, &lsResp)
	require.True(t, len(lsResp.Software) >= len(software))
	require.NotNil(t, lsResp.CountsUpdatedAt)
	assert.WithinDuration(t, hostsCountTs, *lsResp.CountsUpdatedAt, time.Second)

	// request with a per_page limit (see #4058)
	lsResp = listSoftwareResponse{}
	s.DoJSON("GET", "/api/latest/fleet/software", nil, http.StatusOK, &lsResp, "page", "0", "per_page", "2", "order_key", "hosts_count", "order_direction", "desc")
	require.Len(t, lsResp.Software, 2)
	require.NotNil(t, lsResp.CountsUpdatedAt)
	assert.WithinDuration(t, hostsCountTs, *lsResp.CountsUpdatedAt, time.Second)

	// request next page, with per_page limit
	lsResp = listSoftwareResponse{}
	s.DoJSON("GET", "/api/latest/fleet/software", nil, http.StatusOK, &lsResp, "per_page", "2", "page", "1", "order_key", "hosts_count", "order_direction", "desc")
	require.Len(t, lsResp.Software, 1)
	require.NotNil(t, lsResp.CountsUpdatedAt)
	assert.WithinDuration(t, hostsCountTs, *lsResp.CountsUpdatedAt, time.Second)

	// request one past the last page
	lsResp = listSoftwareResponse{}
	s.DoJSON("GET", "/api/latest/fleet/software", nil, http.StatusOK, &lsResp, "per_page", "2", "page", "2", "order_key", "hosts_count", "order_direction", "desc")
	require.Len(t, lsResp.Software, 0)
	require.Nil(t, lsResp.CountsUpdatedAt)
}

func (s *integrationTestSuite) TestGlobalPolicies() {
	t := s.T()

	for i := 0; i < 3; i++ {
		_, err := s.ds.NewHost(context.Background(), &fleet.Host{
			DetailUpdatedAt: time.Now(),
			LabelUpdatedAt:  time.Now(),
			PolicyUpdatedAt: time.Now(),
			SeenTime:        time.Now().Add(-time.Duration(i) * time.Minute),
			OsqueryHostID:   fmt.Sprintf("%s%d", t.Name(), i),
			NodeKey:         fmt.Sprintf("%s%d", t.Name(), i),
			UUID:            fmt.Sprintf("%s%d", t.Name(), i),
			Hostname:        fmt.Sprintf("%sfoo.local%d", t.Name(), i),
		})
		require.NoError(t, err)
	}

	qr, err := s.ds.NewQuery(context.Background(), &fleet.Query{
		Name:           "TestQuery3",
		Description:    "Some description",
		Query:          "select * from osquery;",
		ObserverCanRun: true,
	})
	require.NoError(t, err)

	gpParams := globalPolicyRequest{
		QueryID:    &qr.ID,
		Resolution: "some global resolution",
	}
	gpResp := globalPolicyResponse{}
	s.DoJSON("POST", "/api/latest/fleet/policies", gpParams, http.StatusOK, &gpResp)
	require.NotNil(t, gpResp.Policy)
	assert.Equal(t, qr.Name, gpResp.Policy.Name)
	assert.Equal(t, qr.Query, gpResp.Policy.Query)
	assert.Equal(t, qr.Description, gpResp.Policy.Description)
	require.NotNil(t, gpResp.Policy.Resolution)
	assert.Equal(t, "some global resolution", *gpResp.Policy.Resolution)

	policiesResponse := listGlobalPoliciesResponse{}
	s.DoJSON("GET", "/api/latest/fleet/policies", nil, http.StatusOK, &policiesResponse)
	require.Len(t, policiesResponse.Policies, 1)
	assert.Equal(t, qr.Name, policiesResponse.Policies[0].Name)
	assert.Equal(t, qr.Query, policiesResponse.Policies[0].Query)
	assert.Equal(t, qr.Description, policiesResponse.Policies[0].Description)

	// Get an unexistent policy
	s.Do("GET", fmt.Sprintf("/api/latest/fleet/policies/%d", 9999), nil, http.StatusNotFound)

	singlePolicyResponse := getPolicyByIDResponse{}
	singlePolicyURL := fmt.Sprintf("/api/latest/fleet/policies/%d", policiesResponse.Policies[0].ID)
	s.DoJSON("GET", singlePolicyURL, nil, http.StatusOK, &singlePolicyResponse)
	assert.Equal(t, qr.Name, singlePolicyResponse.Policy.Name)
	assert.Equal(t, qr.Query, singlePolicyResponse.Policy.Query)
	assert.Equal(t, qr.Description, singlePolicyResponse.Policy.Description)

	listHostsURL := fmt.Sprintf("/api/latest/fleet/hosts?policy_id=%d", policiesResponse.Policies[0].ID)
	listHostsResp := listHostsResponse{}
	s.DoJSON("GET", listHostsURL, nil, http.StatusOK, &listHostsResp)
	require.Len(t, listHostsResp.Hosts, 3)

	h1 := listHostsResp.Hosts[0]
	h2 := listHostsResp.Hosts[1]

	listHostsURL = fmt.Sprintf("/api/latest/fleet/hosts?policy_id=%d&policy_response=passing", policiesResponse.Policies[0].ID)
	listHostsResp = listHostsResponse{}
	s.DoJSON("GET", listHostsURL, nil, http.StatusOK, &listHostsResp)
	require.Len(t, listHostsResp.Hosts, 0)

	require.NoError(t, s.ds.RecordPolicyQueryExecutions(context.Background(), h1.Host, map[uint]*bool{policiesResponse.Policies[0].ID: ptr.Bool(true)}, time.Now(), false))
	require.NoError(t, s.ds.RecordPolicyQueryExecutions(context.Background(), h2.Host, map[uint]*bool{policiesResponse.Policies[0].ID: nil}, time.Now(), false))

	listHostsURL = fmt.Sprintf("/api/latest/fleet/hosts?policy_id=%d&policy_response=passing", policiesResponse.Policies[0].ID)
	listHostsResp = listHostsResponse{}
	s.DoJSON("GET", listHostsURL, nil, http.StatusOK, &listHostsResp)
	require.Len(t, listHostsResp.Hosts, 1)

	deletePolicyParams := deleteGlobalPoliciesRequest{IDs: []uint{policiesResponse.Policies[0].ID}}
	deletePolicyResp := deleteGlobalPoliciesResponse{}
	s.DoJSON("POST", "/api/latest/fleet/policies/delete", deletePolicyParams, http.StatusOK, &deletePolicyResp)

	policiesResponse = listGlobalPoliciesResponse{}
	s.DoJSON("GET", "/api/latest/fleet/policies", nil, http.StatusOK, &policiesResponse)
	require.Len(t, policiesResponse.Policies, 0)
}

func (s *integrationTestSuite) TestBulkDeleteHostsFromTeam() {
	t := s.T()

	hosts := s.createHosts(t)

	team1, err := s.ds.NewTeam(context.Background(), &fleet.Team{Name: t.Name() + "team1"})
	require.NoError(t, err)

	p, err := s.ds.NewPack(context.Background(), &fleet.Pack{
		Name: t.Name(),
		Hosts: []fleet.Target{
			{
				Type:     fleet.TargetHost,
				TargetID: hosts[0].ID,
			},
		},
	})
	require.NoError(t, err)

	require.NoError(t, s.ds.AddHostsToTeam(context.Background(), &team1.ID, []uint{hosts[0].ID}))

	req := deleteHostsRequest{
		Filters: struct {
			MatchQuery string           `json:"query"`
			Status     fleet.HostStatus `json:"status"`
			LabelID    *uint            `json:"label_id"`
			TeamID     *uint            `json:"team_id"`
		}{TeamID: ptr.Uint(team1.ID)},
	}
	resp := deleteHostsResponse{}
	s.DoJSON("POST", "/api/latest/fleet/hosts/delete", req, http.StatusOK, &resp)

	_, err = s.ds.Host(context.Background(), hosts[0].ID)
	require.Error(t, err)
	_, err = s.ds.Host(context.Background(), hosts[1].ID)
	require.NoError(t, err)
	_, err = s.ds.Host(context.Background(), hosts[2].ID)
	require.NoError(t, err)

	err = s.ds.DeleteHosts(context.Background(), []uint{hosts[1].ID, hosts[2].ID})
	require.NoError(t, err)

	newP, err := s.ds.Pack(context.Background(), p.ID)
	require.NoError(t, err)
	require.Empty(t, newP.Hosts)
	require.NoError(t, s.ds.DeletePack(context.Background(), newP.Name))
}

func (s *integrationTestSuite) TestBulkDeleteHostsInLabel() {
	t := s.T()

	hosts := s.createHosts(t)

	label := &fleet.Label{
		Name:  "foo",
		Query: "select * from foo;",
	}
	label, err := s.ds.NewLabel(context.Background(), label)
	require.NoError(t, err)

	require.NoError(t, s.ds.RecordLabelQueryExecutions(context.Background(), hosts[1], map[uint]*bool{label.ID: ptr.Bool(true)}, time.Now(), false))
	require.NoError(t, s.ds.RecordLabelQueryExecutions(context.Background(), hosts[2], map[uint]*bool{label.ID: ptr.Bool(true)}, time.Now(), false))

	req := deleteHostsRequest{
		Filters: struct {
			MatchQuery string           `json:"query"`
			Status     fleet.HostStatus `json:"status"`
			LabelID    *uint            `json:"label_id"`
			TeamID     *uint            `json:"team_id"`
		}{LabelID: ptr.Uint(label.ID)},
	}
	resp := deleteHostsResponse{}
	s.DoJSON("POST", "/api/latest/fleet/hosts/delete", req, http.StatusOK, &resp)

	_, err = s.ds.Host(context.Background(), hosts[0].ID)
	require.NoError(t, err)
	_, err = s.ds.Host(context.Background(), hosts[1].ID)
	require.Error(t, err)
	_, err = s.ds.Host(context.Background(), hosts[2].ID)
	require.Error(t, err)

	err = s.ds.DeleteHosts(context.Background(), []uint{hosts[0].ID})
	require.NoError(t, err)
}

func (s *integrationTestSuite) TestBulkDeleteHostByIDs() {
	t := s.T()

	hosts := s.createHosts(t)

	req := deleteHostsRequest{
		IDs: []uint{hosts[0].ID, hosts[1].ID},
	}
	resp := deleteHostsResponse{}
	s.DoJSON("POST", "/api/latest/fleet/hosts/delete", req, http.StatusOK, &resp)

	_, err := s.ds.Host(context.Background(), hosts[0].ID)
	require.Error(t, err)
	_, err = s.ds.Host(context.Background(), hosts[1].ID)
	require.Error(t, err)
	_, err = s.ds.Host(context.Background(), hosts[2].ID)
	require.NoError(t, err)

	err = s.ds.DeleteHosts(context.Background(), []uint{hosts[2].ID})
	require.NoError(t, err)
}

func (s *integrationTestSuite) createHosts(t *testing.T) []*fleet.Host {
	var hosts []*fleet.Host

	platforms := []string{"debian", "rhel", "linux"}
	for i := 0; i < 3; i++ {
		host, err := s.ds.NewHost(context.Background(), &fleet.Host{
			DetailUpdatedAt: time.Now(),
			LabelUpdatedAt:  time.Now(),
			PolicyUpdatedAt: time.Now(),
			SeenTime:        time.Now().Add(-time.Duration(i) * time.Minute),
			OsqueryHostID:   fmt.Sprintf("%s%d", t.Name(), i),
			NodeKey:         fmt.Sprintf("%s%d", t.Name(), i),
			UUID:            uuid.New().String(),
			Hostname:        fmt.Sprintf("%sfoo.local%d", t.Name(), i),
			Platform:        platforms[i],
		})
		require.NoError(t, err)
		hosts = append(hosts, host)
	}
	return hosts
}

func (s *integrationTestSuite) TestBulkDeleteHostsErrors() {
	t := s.T()

	hosts := s.createHosts(t)

	req := deleteHostsRequest{
		IDs: []uint{hosts[0].ID, hosts[1].ID},
		Filters: struct {
			MatchQuery string           `json:"query"`
			Status     fleet.HostStatus `json:"status"`
			LabelID    *uint            `json:"label_id"`
			TeamID     *uint            `json:"team_id"`
		}{LabelID: ptr.Uint(1)},
	}
	resp := deleteHostsResponse{}
	s.DoJSON("POST", "/api/latest/fleet/hosts/delete", req, http.StatusBadRequest, &resp)
}

func (s *integrationTestSuite) TestCountSoftware() {
	t := s.T()

	hosts := s.createHosts(t)

	label := &fleet.Label{
		Name:  t.Name() + "foo",
		Query: "select * from foo;",
	}
	label, err := s.ds.NewLabel(context.Background(), label)
	require.NoError(t, err)

	require.NoError(t, s.ds.RecordLabelQueryExecutions(context.Background(), hosts[0], map[uint]*bool{label.ID: ptr.Bool(true)}, time.Now(), false))

	req := countHostsRequest{}
	resp := countHostsResponse{}
	s.DoJSON(
		"GET", "/api/latest/fleet/hosts/count", req, http.StatusOK, &resp,
		"additional_info_filters", "*",
	)
	assert.Equal(t, 3, resp.Count)

	req = countHostsRequest{}
	resp = countHostsResponse{}
	s.DoJSON(
		"GET", "/api/latest/fleet/hosts/count", req, http.StatusOK, &resp,
		"additional_info_filters", "*",
		"label_id", fmt.Sprint(label.ID),
	)
	assert.Equal(t, 1, resp.Count)
}

func (s *integrationTestSuite) TestPacks() {
	t := s.T()

	var packResp getPackResponse
	// get non-existing pack
	s.Do("GET", "/api/latest/fleet/packs/999", nil, http.StatusNotFound)

	// create some packs
	packs := make([]fleet.Pack, 3)
	for i := range packs {
		req := &createPackRequest{
			PackPayload: fleet.PackPayload{
				Name: ptr.String(fmt.Sprintf("%s_%d", strings.ReplaceAll(t.Name(), "/", "_"), i)),
			},
		}

		var createResp createPackResponse
		s.DoJSON("POST", "/api/latest/fleet/packs", req, http.StatusOK, &createResp)
		packs[i] = createResp.Pack.Pack
	}

	// get existing pack
	s.DoJSON("GET", fmt.Sprintf("/api/latest/fleet/packs/%d", packs[0].ID), nil, http.StatusOK, &packResp)
	require.Equal(t, packs[0].ID, packResp.Pack.ID)

	// list packs
	var listResp listPacksResponse
	s.DoJSON("GET", "/api/latest/fleet/packs", nil, http.StatusOK, &listResp, "per_page", "2", "order_key", "name")
	require.Len(t, listResp.Packs, 2)
	assert.Equal(t, packs[0].ID, listResp.Packs[0].ID)
	assert.Equal(t, packs[1].ID, listResp.Packs[1].ID)

	// get page 1
	s.DoJSON("GET", "/api/latest/fleet/packs", nil, http.StatusOK, &listResp, "page", "1", "per_page", "2", "order_key", "name")
	require.Len(t, listResp.Packs, 1)
	assert.Equal(t, packs[2].ID, listResp.Packs[0].ID)

	// get page 2, empty
	s.DoJSON("GET", "/api/latest/fleet/packs", nil, http.StatusOK, &listResp, "page", "2", "per_page", "2", "order_key", "name")
	require.Len(t, listResp.Packs, 0)

	var delResp deletePackResponse
	// delete non-existing pack by name
	s.DoJSON("DELETE", fmt.Sprintf("/api/latest/fleet/packs/%s", "zzz"), nil, http.StatusNotFound, &delResp)

	// delete existing pack by name
	s.DoJSON("DELETE", fmt.Sprintf("/api/latest/fleet/packs/%s", url.PathEscape(packs[0].Name)), nil, http.StatusOK, &delResp)

	// delete non-existing pack by id
	var delIDResp deletePackByIDResponse
	s.DoJSON("DELETE", fmt.Sprintf("/api/latest/fleet/packs/id/%d", packs[2].ID+1), nil, http.StatusNotFound, &delIDResp)

	// delete existing pack by id
	s.DoJSON("DELETE", fmt.Sprintf("/api/latest/fleet/packs/id/%d", packs[1].ID), nil, http.StatusOK, &delIDResp)

	var modResp modifyPackResponse
	// modify non-existing pack
	req := &fleet.PackPayload{Name: ptr.String("updated_" + packs[2].Name)}
	s.DoJSON("PATCH", fmt.Sprintf("/api/latest/fleet/packs/%d", packs[2].ID+1), req, http.StatusNotFound, &modResp)

	// modify existing pack
	req = &fleet.PackPayload{Name: ptr.String("updated_" + packs[2].Name)}
	s.DoJSON("PATCH", fmt.Sprintf("/api/latest/fleet/packs/%d", packs[2].ID), req, http.StatusOK, &modResp)
	require.Equal(t, packs[2].ID, modResp.Pack.ID)
	require.Contains(t, modResp.Pack.Name, "updated_")

	// list packs, only packs[2] remains
	s.DoJSON("GET", "/api/latest/fleet/packs", nil, http.StatusOK, &listResp, "per_page", "2", "order_key", "name")
	require.Len(t, listResp.Packs, 1)
	assert.Equal(t, packs[2].ID, listResp.Packs[0].ID)
}

func (s *integrationTestSuite) TestListHosts() {
	t := s.T()

	hosts := s.createHosts(t)

	var resp listHostsResponse
	s.DoJSON("GET", "/api/latest/fleet/hosts", nil, http.StatusOK, &resp)
	require.Len(t, resp.Hosts, len(hosts))

	s.DoJSON("GET", "/api/latest/fleet/hosts", nil, http.StatusOK, &resp, "per_page", "1")
	require.Len(t, resp.Hosts, 1)
	assert.Nil(t, resp.Software)

	s.DoJSON("GET", "/api/latest/fleet/hosts", nil, http.StatusOK, &resp, "order_key", "h.id", "after", fmt.Sprint(hosts[1].ID))
	require.Len(t, resp.Hosts, len(hosts)-2)

	host := hosts[2]
	software := []fleet.Software{
		{Name: "foo", Version: "0.0.1", Source: "chrome_extensions"},
	}
	require.NoError(t, s.ds.UpdateHostSoftware(context.Background(), host.ID, software))
	require.NoError(t, s.ds.LoadHostSoftware(context.Background(), host, false))

	s.DoJSON("GET", "/api/latest/fleet/hosts", nil, http.StatusOK, &resp, "software_id", fmt.Sprint(host.Software[0].ID))
	require.Len(t, resp.Hosts, 1)
	assert.Equal(t, host.ID, resp.Hosts[0].ID)
	assert.Equal(t, "foo", resp.Software.Name)

	user1 := test.NewUser(t, s.ds, "Alice", "alice@example.com", true)
	q := test.NewQuery(t, s.ds, "query1", "select 1", 0, true)
	defer cleanupQuery(s, q.ID)
	p, err := s.ds.NewGlobalPolicy(context.Background(), &user1.ID, fleet.PolicyPayload{
		QueryID: &q.ID,
	})
	require.NoError(t, err)

	require.NoError(t, s.ds.RecordPolicyQueryExecutions(context.Background(), host, map[uint]*bool{p.ID: ptr.Bool(false)}, time.Now(), false))

	s.DoJSON("GET", "/api/latest/fleet/hosts", nil, http.StatusOK, &resp, "software_id", fmt.Sprint(host.Software[0].ID))
	require.Len(t, resp.Hosts, 1)
	assert.Equal(t, 1, resp.Hosts[0].HostIssues.FailingPoliciesCount)
	assert.Equal(t, 1, resp.Hosts[0].HostIssues.TotalIssuesCount)

	s.DoJSON("GET", "/api/latest/fleet/hosts", nil, http.StatusOK, &resp, "software_id", fmt.Sprint(host.Software[0].ID), "disable_failing_policies", "true")
	require.Len(t, resp.Hosts, 1)
	assert.Equal(t, 0, resp.Hosts[0].HostIssues.FailingPoliciesCount)
	assert.Equal(t, 0, resp.Hosts[0].HostIssues.TotalIssuesCount)
}

func (s *integrationTestSuite) TestInvites() {
	t := s.T()

	team, err := s.ds.NewTeam(context.Background(), &fleet.Team{
		Name:        t.Name() + "team1",
		Description: "desc team1",
	})
	require.NoError(t, err)

	// list invites, none yet
	var listResp listInvitesResponse
	s.DoJSON("GET", "/api/latest/fleet/invites", nil, http.StatusOK, &listResp)
	require.Len(t, listResp.Invites, 0)

	// create valid invite
	createInviteReq := createInviteRequest{InvitePayload: fleet.InvitePayload{
		Email:      ptr.String("some email"),
		Name:       ptr.String("some name"),
		GlobalRole: null.StringFrom(fleet.RoleAdmin),
	}}
	createInviteResp := createInviteResponse{}
	s.DoJSON("POST", "/api/latest/fleet/invites", createInviteReq, http.StatusOK, &createInviteResp)
	require.NotNil(t, createInviteResp.Invite)
	require.NotZero(t, createInviteResp.Invite.ID)
	validInvite := *createInviteResp.Invite

	// create user from valid invite - the token was not returned via the
	// response's json, must get it from the db
	inv, err := s.ds.Invite(context.Background(), validInvite.ID)
	require.NoError(t, err)
	validInviteToken := inv.Token

	// verify the token with valid invite
	var verifyInvResp verifyInviteResponse
	s.DoJSON("GET", "/api/latest/fleet/invites/"+validInviteToken, nil, http.StatusOK, &verifyInvResp)
	require.Equal(t, validInvite.ID, verifyInvResp.Invite.ID)

	// verify the token with an invalid invite
	s.DoJSON("GET", "/api/latest/fleet/invites/invalid", nil, http.StatusNotFound, &verifyInvResp)

	// create invite without an email
	createInviteReq = createInviteRequest{InvitePayload: fleet.InvitePayload{
		Email:      nil,
		Name:       ptr.String("some other name"),
		GlobalRole: null.StringFrom(fleet.RoleObserver),
	}}
	createInviteResp = createInviteResponse{}
	s.DoJSON("POST", "/api/latest/fleet/invites", createInviteReq, http.StatusUnprocessableEntity, &createInviteResp)

	// create invite for an existing user
	existingEmail := "admin1@example.com"
	createInviteReq = createInviteRequest{InvitePayload: fleet.InvitePayload{
		Email:      ptr.String(existingEmail),
		Name:       ptr.String("some other name"),
		GlobalRole: null.StringFrom(fleet.RoleObserver),
	}}
	createInviteResp = createInviteResponse{}
	s.DoJSON("POST", "/api/latest/fleet/invites", createInviteReq, http.StatusUnprocessableEntity, &createInviteResp)

	// create invite for an existing user with email ALL CAPS
	createInviteReq = createInviteRequest{InvitePayload: fleet.InvitePayload{
		Email:      ptr.String(strings.ToUpper(existingEmail)),
		Name:       ptr.String("some other name"),
		GlobalRole: null.StringFrom(fleet.RoleObserver),
	}}
	createInviteResp = createInviteResponse{}
	s.DoJSON("POST", "/api/latest/fleet/invites", createInviteReq, http.StatusUnprocessableEntity, &createInviteResp)

	// list invites, we have one now
	listResp = listInvitesResponse{}
	s.DoJSON("GET", "/api/latest/fleet/invites", nil, http.StatusOK, &listResp)
	require.Len(t, listResp.Invites, 1)
	require.Equal(t, validInvite.ID, listResp.Invites[0].ID)

	// list invites, next page is empty
	listResp = listInvitesResponse{}
	s.DoJSON("GET", "/api/latest/fleet/invites", nil, http.StatusOK, &listResp, "page", "1", "per_page", "2")
	require.Len(t, listResp.Invites, 0)

	// update a non-existing invite
	updateInviteReq := updateInviteRequest{InvitePayload: fleet.InvitePayload{
		Teams: []fleet.UserTeam{
			{Team: fleet.Team{ID: team.ID}, Role: fleet.RoleObserver},
		},
	}}
	updateInviteResp := updateInviteResponse{}
	s.DoJSON("PATCH", fmt.Sprintf("/api/latest/fleet/invites/%d", validInvite.ID+1), updateInviteReq, http.StatusNotFound, &updateInviteResp)

	// update the valid invite created earlier, make it an observer of a team
	updateInviteResp = updateInviteResponse{}
	s.DoJSON("PATCH", fmt.Sprintf("/api/latest/fleet/invites/%d", validInvite.ID), updateInviteReq, http.StatusOK, &updateInviteResp)

	// update the valid invite: set an email that already exists for a user
	updateInviteReq = updateInviteRequest{
		InvitePayload: fleet.InvitePayload{
			Email: ptr.String(s.users["admin1@example.com"].Email),
			Teams: []fleet.UserTeam{
				{Team: fleet.Team{ID: team.ID}, Role: fleet.RoleObserver},
			},
		},
	}
	updateInviteResp = updateInviteResponse{}
	s.DoJSON("PATCH", fmt.Sprintf("/api/latest/fleet/invites/%d", validInvite.ID), updateInviteReq, http.StatusConflict, &updateInviteResp)

	// update the valid invite: set an email that already exists for another invite
	createInviteReq = createInviteRequest{InvitePayload: fleet.InvitePayload{
		Email:      ptr.String("some@other.email"),
		Name:       ptr.String("some name"),
		GlobalRole: null.StringFrom(fleet.RoleAdmin),
	}}
	createInviteResp = createInviteResponse{}
	s.DoJSON("POST", "/api/latest/fleet/invites", createInviteReq, http.StatusOK, &createInviteResp)
	updateInviteReq = updateInviteRequest{
		InvitePayload: fleet.InvitePayload{
			Email: createInviteReq.Email,
			Teams: []fleet.UserTeam{
				{Team: fleet.Team{ID: team.ID}, Role: fleet.RoleObserver},
			},
		},
	}
	s.DoJSON("PATCH", fmt.Sprintf("/api/latest/fleet/invites/%d", validInvite.ID), updateInviteReq, http.StatusConflict, &updateInviteResp)

	// update the valid invite to an email that is ok
	updateInviteReq = updateInviteRequest{
		InvitePayload: fleet.InvitePayload{
			Email: ptr.String("something@nonexistent.yet123"),
			Teams: []fleet.UserTeam{
				{Team: fleet.Team{ID: team.ID}, Role: fleet.RoleObserver},
			},
		},
	}
	s.DoJSON("PATCH", fmt.Sprintf("/api/latest/fleet/invites/%d", validInvite.ID), updateInviteReq, http.StatusOK, &updateInviteResp)

	verify, err := s.ds.Invite(context.Background(), validInvite.ID)
	require.NoError(t, err)
	require.Equal(t, "", verify.GlobalRole.String)
	require.Len(t, verify.Teams, 1)
	assert.Equal(t, team.ID, verify.Teams[0].ID)

	var createFromInviteResp createUserResponse
	s.DoJSON("POST", "/api/latest/fleet/users", fleet.UserPayload{
		Name:        ptr.String("Full Name"),
		Password:    ptr.String(test.GoodPassword),
		Email:       ptr.String("a@b.c"),
		InviteToken: ptr.String(validInviteToken),
	}, http.StatusOK, &createFromInviteResp)

	// keep the invite token from the other valid invite (before deleting it)
	inv, err = s.ds.Invite(context.Background(), createInviteResp.Invite.ID)
	require.NoError(t, err)
	deletedInviteToken := inv.Token

	// delete an existing invite
	var delResp deleteInviteResponse
	s.DoJSON("DELETE", fmt.Sprintf("/api/latest/fleet/invites/%d", createInviteResp.Invite.ID), nil, http.StatusOK, &delResp)

	// list invites, is now empty
	listResp = listInvitesResponse{}
	s.DoJSON("GET", "/api/latest/fleet/invites", nil, http.StatusOK, &listResp)
	require.Len(t, listResp.Invites, 0)

	// delete a now non-existing invite
	s.DoJSON("DELETE", fmt.Sprintf("/api/latest/fleet/invites/%d", validInvite.ID), nil, http.StatusNotFound, &delResp)

	// create user from never used but deleted invite
	s.DoJSON("POST", "/api/latest/fleet/users", fleet.UserPayload{
		Name:        ptr.String("Full Name"),
		Password:    ptr.String(test.GoodPassword),
		Email:       ptr.String("a@b.c"),
		InviteToken: ptr.String(deletedInviteToken),
	}, http.StatusNotFound, &createFromInviteResp)
}

func (s *integrationTestSuite) TestCreateUserFromInviteErrors() {
	t := s.T()

	// create a valid invite
	createInviteReq := createInviteRequest{InvitePayload: fleet.InvitePayload{
		Email:      ptr.String("a@b.c"),
		Name:       ptr.String("A"),
		GlobalRole: null.StringFrom(fleet.RoleObserver),
	}}
	createInviteResp := createInviteResponse{}
	s.DoJSON("POST", "/api/latest/fleet/invites", createInviteReq, http.StatusOK, &createInviteResp)

	// make sure to delete it on exit
	defer func() {
		var delResp deleteInviteResponse
		s.DoJSON("DELETE", fmt.Sprintf("/api/latest/fleet/invites/%d", createInviteResp.Invite.ID), nil, http.StatusOK, &delResp)
	}()

	// the token is not returned via the response's json, must get it from the db
	invite, err := s.ds.Invite(context.Background(), createInviteResp.Invite.ID)
	require.NoError(t, err)

	cases := []struct {
		desc string
		pld  fleet.UserPayload
		want int
	}{
		{
			"empty name",
			fleet.UserPayload{
				Name:        ptr.String(""),
				Password:    &test.GoodPassword,
				Email:       ptr.String("a@b.c"),
				InviteToken: ptr.String(invite.Token),
			},
			http.StatusUnprocessableEntity,
		},
		{
			"empty email",
			fleet.UserPayload{
				Name:        ptr.String("Name"),
				Password:    &test.GoodPassword,
				Email:       ptr.String(""),
				InviteToken: ptr.String(invite.Token),
			},
			http.StatusUnprocessableEntity,
		},
		{
			"empty password",
			fleet.UserPayload{
				Name:        ptr.String("Name"),
				Password:    ptr.String(""),
				Email:       ptr.String("a@b.c"),
				InviteToken: ptr.String(invite.Token),
			},
			http.StatusUnprocessableEntity,
		},
		{
			"empty token",
			fleet.UserPayload{
				Name:        ptr.String("Name"),
				Password:    &test.GoodPassword,
				Email:       ptr.String("a@b.c"),
				InviteToken: ptr.String(""),
			},
			http.StatusUnprocessableEntity,
		},
		{
			"invalid token",
			fleet.UserPayload{
				Name:        ptr.String("Name"),
				Password:    &test.GoodPassword,
				Email:       ptr.String("a@b.c"),
				InviteToken: ptr.String("invalid"),
			},
			http.StatusNotFound,
		},
		{
			"invalid password",
			fleet.UserPayload{
				Name:        ptr.String("Name"),
				Password:    ptr.String("password"), // no number or symbol
				Email:       ptr.String("a@b.c"),
				InviteToken: ptr.String(invite.Token),
			},
			http.StatusUnprocessableEntity,
		},
	}

	for _, c := range cases {
		t.Run(c.desc, func(t *testing.T) {
			var resp createUserResponse
			s.DoJSON("POST", "/api/latest/fleet/users", c.pld, c.want, &resp)
		})
	}
}

func (s *integrationTestSuite) TestGetHostSummary() {
	t := s.T()

	hosts := s.createHosts(t)

	team1, err := s.ds.NewTeam(context.Background(), &fleet.Team{Name: t.Name() + "team1"})
	require.NoError(t, err)
	team2, err := s.ds.NewTeam(context.Background(), &fleet.Team{Name: t.Name() + "team2"})
	require.NoError(t, err)

	require.NoError(t, s.ds.AddHostsToTeam(context.Background(), &team1.ID, []uint{hosts[0].ID}))

	var resp getHostSummaryResponse

	// no team filter
	s.DoJSON("GET", "/api/latest/fleet/host_summary", nil, http.StatusOK, &resp)
	require.Equal(t, resp.TotalsHostsCount, uint(len(hosts)))
	require.Len(t, resp.Platforms, 3)
	gotPlatforms, wantPlatforms := make([]string, 3), []string{"linux", "debian", "rhel"}
	for i, p := range resp.Platforms {
		gotPlatforms[i] = p.Platform
		// each platform has a count of 1
		require.Equal(t, uint(1), p.HostsCount)
	}
	require.ElementsMatch(t, wantPlatforms, gotPlatforms)
	require.Nil(t, resp.TeamID)
	require.Equal(t, uint(3), resp.AllLinuxCount)
	assert.True(t, len(resp.BuiltinLabels) > 0)
	for _, lbl := range resp.BuiltinLabels {
		assert.Equal(t, fleet.LabelTypeBuiltIn, lbl.LabelType)
	}
	builtinsCount := len(resp.BuiltinLabels)

	// host summary builtin labels match list labels response
	var listResp listLabelsResponse
	s.DoJSON("GET", "/api/latest/fleet/labels", nil, http.StatusOK, &listResp)
	assert.True(t, len(listResp.Labels) > 0)
	for _, lbl := range listResp.Labels {
		assert.Equal(t, fleet.LabelTypeBuiltIn, lbl.LabelType)
	}
	assert.Equal(t, len(listResp.Labels), builtinsCount)

	// team filter, no host
	s.DoJSON("GET", "/api/latest/fleet/host_summary", nil, http.StatusOK, &resp, "team_id", fmt.Sprint(team2.ID))
	require.Equal(t, resp.TotalsHostsCount, uint(0))
	require.Len(t, resp.Platforms, 0)
	require.Equal(t, uint(0), resp.AllLinuxCount)
	require.Equal(t, team2.ID, *resp.TeamID)

	// team filter, one host
	s.DoJSON("GET", "/api/latest/fleet/host_summary", nil, http.StatusOK, &resp, "team_id", fmt.Sprint(team1.ID))
	require.Equal(t, resp.TotalsHostsCount, uint(1))
	require.Len(t, resp.Platforms, 1)
	require.Equal(t, "debian", resp.Platforms[0].Platform)
	require.Equal(t, uint(1), resp.Platforms[0].HostsCount)
	require.Equal(t, uint(1), resp.AllLinuxCount)
	require.Equal(t, team1.ID, *resp.TeamID)

	s.DoJSON("GET", "/api/latest/fleet/host_summary", nil, http.StatusOK, &resp, "team_id", fmt.Sprint(team1.ID), "platform", "linux")
	require.Equal(t, resp.TotalsHostsCount, uint(1))
	require.Equal(t, "debian", resp.Platforms[0].Platform)
	require.Equal(t, uint(1), resp.AllLinuxCount)

	s.DoJSON("GET", "/api/latest/fleet/host_summary", nil, http.StatusOK, &resp, "platform", "rhel")
	require.Equal(t, resp.TotalsHostsCount, uint(1))
	require.Equal(t, "rhel", resp.Platforms[0].Platform)
	require.Equal(t, uint(1), resp.AllLinuxCount)

	s.DoJSON("GET", "/api/latest/fleet/host_summary", nil, http.StatusOK, &resp, "platform", "linux")
	require.Equal(t, resp.TotalsHostsCount, uint(3))
	require.Equal(t, uint(3), resp.AllLinuxCount)
	require.Len(t, resp.Platforms, 3)
	for i, p := range resp.Platforms {
		gotPlatforms[i] = p.Platform
		// each platform has a count of 1
		require.Equal(t, uint(1), p.HostsCount)
	}
	require.ElementsMatch(t, wantPlatforms, gotPlatforms)

	s.DoJSON("GET", "/api/latest/fleet/host_summary", nil, http.StatusOK, &resp, "platform", "darwin")
	require.Equal(t, resp.TotalsHostsCount, uint(0))
	require.Equal(t, resp.AllLinuxCount, uint(0))
	require.Len(t, resp.Platforms, 0)
}

func (s *integrationTestSuite) TestGlobalPoliciesProprietary() {
	t := s.T()

	for i := 0; i < 3; i++ {
		_, err := s.ds.NewHost(context.Background(), &fleet.Host{
			DetailUpdatedAt: time.Now(),
			LabelUpdatedAt:  time.Now(),
			PolicyUpdatedAt: time.Now(),
			SeenTime:        time.Now().Add(-time.Duration(i) * time.Minute),
			OsqueryHostID:   fmt.Sprintf("%s%d", t.Name(), i),
			NodeKey:         fmt.Sprintf("%s%d", t.Name(), i),
			UUID:            fmt.Sprintf("%s%d", t.Name(), i),
			Hostname:        fmt.Sprintf("%sfoo.local%d", t.Name(), i),
			Platform:        "darwin",
		})
		require.NoError(t, err)
	}

	qr, err := s.ds.NewQuery(context.Background(), &fleet.Query{
		Name:           "TestQuery321",
		Description:    "Some description",
		Query:          "select * from osquery;",
		ObserverCanRun: true,
	})
	require.NoError(t, err)
	// Cannot set both QueryID and Query.
	gpParams0 := globalPolicyRequest{
		QueryID: &qr.ID,
		Query:   "select * from osquery;",
	}
	gpResp0 := globalPolicyResponse{}
	s.DoJSON("POST", "/api/latest/fleet/policies", gpParams0, http.StatusBadRequest, &gpResp0)
	require.Nil(t, gpResp0.Policy)

	gpParams := globalPolicyRequest{
		Name:        "TestQuery3",
		Query:       "select * from osquery;",
		Description: "Some description",
		Resolution:  "some global resolution",
		Platform:    "darwin",
	}
	gpResp := globalPolicyResponse{}
	s.DoJSON("POST", "/api/latest/fleet/policies", gpParams, http.StatusOK, &gpResp)
	require.NotNil(t, gpResp.Policy)
	require.NotEmpty(t, gpResp.Policy.ID)
	assert.Equal(t, "TestQuery3", gpResp.Policy.Name)
	assert.Equal(t, "select * from osquery;", gpResp.Policy.Query)
	assert.Equal(t, "Some description", gpResp.Policy.Description)
	require.NotNil(t, gpResp.Policy.Resolution)
	assert.Equal(t, "some global resolution", *gpResp.Policy.Resolution)
	assert.NotNil(t, gpResp.Policy.AuthorID)
	assert.Equal(t, "Test Name admin1@example.com", gpResp.Policy.AuthorName)
	assert.Equal(t, "admin1@example.com", gpResp.Policy.AuthorEmail)
	assert.Equal(t, "darwin", gpResp.Policy.Platform)

	mgpParams := modifyGlobalPolicyRequest{
		ModifyPolicyPayload: fleet.ModifyPolicyPayload{
			Name:        ptr.String("TestQuery4"),
			Query:       ptr.String("select * from osquery_info;"),
			Description: ptr.String("Some description updated"),
			Resolution:  ptr.String("some global resolution updated"),
		},
	}
	mgpResp := modifyGlobalPolicyResponse{}
	s.DoJSON("PATCH", fmt.Sprintf("/api/latest/fleet/policies/%d", gpResp.Policy.ID), mgpParams, http.StatusOK, &mgpResp)
	require.NotNil(t, gpResp.Policy)
	assert.Equal(t, "TestQuery4", mgpResp.Policy.Name)
	assert.Equal(t, "select * from osquery_info;", mgpResp.Policy.Query)
	assert.Equal(t, "Some description updated", mgpResp.Policy.Description)
	require.NotNil(t, mgpResp.Policy.Resolution)
	assert.Equal(t, "some global resolution updated", *mgpResp.Policy.Resolution)
	assert.Equal(t, "darwin", mgpResp.Policy.Platform)

	ggpResp := getPolicyByIDResponse{}
	s.DoJSON("GET", fmt.Sprintf("/api/latest/fleet/policies/%d", gpResp.Policy.ID), getPolicyByIDRequest{}, http.StatusOK, &ggpResp)
	require.NotNil(t, ggpResp.Policy)
	assert.Equal(t, "TestQuery4", ggpResp.Policy.Name)
	assert.Equal(t, "select * from osquery_info;", ggpResp.Policy.Query)
	assert.Equal(t, "Some description updated", ggpResp.Policy.Description)
	require.NotNil(t, ggpResp.Policy.Resolution)
	assert.Equal(t, "some global resolution updated", *ggpResp.Policy.Resolution)
	assert.Equal(t, "darwin", mgpResp.Policy.Platform)

	policiesResponse := listGlobalPoliciesResponse{}
	s.DoJSON("GET", "/api/latest/fleet/policies", nil, http.StatusOK, &policiesResponse)
	require.Len(t, policiesResponse.Policies, 1)
	assert.Equal(t, "TestQuery4", policiesResponse.Policies[0].Name)
	assert.Equal(t, "select * from osquery_info;", policiesResponse.Policies[0].Query)
	assert.Equal(t, "Some description updated", policiesResponse.Policies[0].Description)
	require.NotNil(t, policiesResponse.Policies[0].Resolution)
	assert.Equal(t, "some global resolution updated", *policiesResponse.Policies[0].Resolution)
	assert.Equal(t, "darwin", policiesResponse.Policies[0].Platform)

	listHostsURL := fmt.Sprintf("/api/latest/fleet/hosts?policy_id=%d", policiesResponse.Policies[0].ID)
	listHostsResp := listHostsResponse{}
	s.DoJSON("GET", listHostsURL, nil, http.StatusOK, &listHostsResp)
	require.Len(t, listHostsResp.Hosts, 3)
	h1 := listHostsResp.Hosts[0]
	h2 := listHostsResp.Hosts[1]

	listHostsURL = fmt.Sprintf("/api/latest/fleet/hosts?policy_id=%d&policy_response=passing", policiesResponse.Policies[0].ID)
	listHostsResp = listHostsResponse{}
	s.DoJSON("GET", listHostsURL, nil, http.StatusOK, &listHostsResp)
	require.Len(t, listHostsResp.Hosts, 0)

	require.NoError(t, s.ds.RecordPolicyQueryExecutions(context.Background(), h1.Host, map[uint]*bool{policiesResponse.Policies[0].ID: ptr.Bool(true)}, time.Now(), false))
	require.NoError(t, s.ds.RecordPolicyQueryExecutions(context.Background(), h2.Host, map[uint]*bool{policiesResponse.Policies[0].ID: nil}, time.Now(), false))

	listHostsURL = fmt.Sprintf("/api/latest/fleet/hosts?policy_id=%d&policy_response=passing", policiesResponse.Policies[0].ID)
	listHostsResp = listHostsResponse{}
	s.DoJSON("GET", listHostsURL, nil, http.StatusOK, &listHostsResp)
	require.Len(t, listHostsResp.Hosts, 1)

	deletePolicyParams := deleteGlobalPoliciesRequest{IDs: []uint{policiesResponse.Policies[0].ID}}
	deletePolicyResp := deleteGlobalPoliciesResponse{}
	s.DoJSON("POST", "/api/latest/fleet/policies/delete", deletePolicyParams, http.StatusOK, &deletePolicyResp)

	policiesResponse = listGlobalPoliciesResponse{}
	s.DoJSON("GET", "/api/latest/fleet/policies", nil, http.StatusOK, &policiesResponse)
	require.Len(t, policiesResponse.Policies, 0)
}

func (s *integrationTestSuite) TestTeamPoliciesProprietary() {
	t := s.T()

	team1, err := s.ds.NewTeam(context.Background(), &fleet.Team{
		ID:          42,
		Name:        "team1-policies",
		Description: "desc team1",
	})
	require.NoError(t, err)
	hosts := make([]uint, 2)
	for i := 0; i < 2; i++ {
		h, err := s.ds.NewHost(context.Background(), &fleet.Host{
			DetailUpdatedAt: time.Now(),
			LabelUpdatedAt:  time.Now(),
			PolicyUpdatedAt: time.Now(),
			SeenTime:        time.Now().Add(-time.Duration(i) * time.Minute),
			OsqueryHostID:   fmt.Sprintf("%s%d", t.Name(), i),
			NodeKey:         fmt.Sprintf("%s%d", t.Name(), i),
			UUID:            fmt.Sprintf("%s%d", t.Name(), i),
			Hostname:        fmt.Sprintf("%sfoo.local%d", t.Name(), i),
			Platform:        "darwin",
		})
		require.NoError(t, err)
		hosts[i] = h.ID
	}
	err = s.ds.AddHostsToTeam(context.Background(), &team1.ID, hosts)
	require.NoError(t, err)

	tpParams := teamPolicyRequest{
		Name:        "TestQuery3",
		Query:       "select * from osquery;",
		Description: "Some description",
		Resolution:  "some team resolution",
		Platform:    "darwin",
	}
	tpResp := teamPolicyResponse{}
	s.DoJSON("POST", fmt.Sprintf("/api/latest/fleet/teams/%d/policies", team1.ID), tpParams, http.StatusOK, &tpResp)
	require.NotNil(t, tpResp.Policy)
	require.NotEmpty(t, tpResp.Policy.ID)
	assert.Equal(t, "TestQuery3", tpResp.Policy.Name)
	assert.Equal(t, "select * from osquery;", tpResp.Policy.Query)
	assert.Equal(t, "Some description", tpResp.Policy.Description)
	require.NotNil(t, tpResp.Policy.Resolution)
	assert.Equal(t, "some team resolution", *tpResp.Policy.Resolution)
	assert.NotNil(t, tpResp.Policy.AuthorID)
	assert.Equal(t, "Test Name admin1@example.com", tpResp.Policy.AuthorName)
	assert.Equal(t, "admin1@example.com", tpResp.Policy.AuthorEmail)

	mtpParams := modifyTeamPolicyRequest{
		ModifyPolicyPayload: fleet.ModifyPolicyPayload{
			Name:        ptr.String("TestQuery4"),
			Query:       ptr.String("select * from osquery_info;"),
			Description: ptr.String("Some description updated"),
			Resolution:  ptr.String("some team resolution updated"),
		},
	}
	mtpResp := modifyTeamPolicyResponse{}
	s.DoJSON("PATCH", fmt.Sprintf("/api/latest/fleet/teams/%d/policies/%d", team1.ID, tpResp.Policy.ID), mtpParams, http.StatusOK, &mtpResp)
	require.NotNil(t, mtpResp.Policy)
	assert.Equal(t, "TestQuery4", mtpResp.Policy.Name)
	assert.Equal(t, "select * from osquery_info;", mtpResp.Policy.Query)
	assert.Equal(t, "Some description updated", mtpResp.Policy.Description)
	require.NotNil(t, mtpResp.Policy.Resolution)
	assert.Equal(t, "some team resolution updated", *mtpResp.Policy.Resolution)
	assert.Equal(t, "darwin", mtpResp.Policy.Platform)

	gtpResp := getPolicyByIDResponse{}
	s.DoJSON("GET", fmt.Sprintf("/api/latest/fleet/teams/%d/policies/%d", team1.ID, tpResp.Policy.ID), getPolicyByIDRequest{}, http.StatusOK, &gtpResp)
	require.NotNil(t, gtpResp.Policy)
	assert.Equal(t, "TestQuery4", gtpResp.Policy.Name)
	assert.Equal(t, "select * from osquery_info;", gtpResp.Policy.Query)
	assert.Equal(t, "Some description updated", gtpResp.Policy.Description)
	require.NotNil(t, gtpResp.Policy.Resolution)
	assert.Equal(t, "some team resolution updated", *gtpResp.Policy.Resolution)
	assert.Equal(t, "darwin", gtpResp.Policy.Platform)

	policiesResponse := listTeamPoliciesResponse{}
	s.DoJSON("GET", fmt.Sprintf("/api/latest/fleet/teams/%d/policies", team1.ID), nil, http.StatusOK, &policiesResponse)
	require.Len(t, policiesResponse.Policies, 1)
	assert.Equal(t, "TestQuery4", policiesResponse.Policies[0].Name)
	assert.Equal(t, "select * from osquery_info;", policiesResponse.Policies[0].Query)
	assert.Equal(t, "Some description updated", policiesResponse.Policies[0].Description)
	require.NotNil(t, policiesResponse.Policies[0].Resolution)
	assert.Equal(t, "some team resolution updated", *policiesResponse.Policies[0].Resolution)
	assert.Equal(t, "darwin", policiesResponse.Policies[0].Platform)

	listHostsURL := fmt.Sprintf("/api/latest/fleet/hosts?policy_id=%d", policiesResponse.Policies[0].ID)
	listHostsResp := listHostsResponse{}
	s.DoJSON("GET", listHostsURL, nil, http.StatusOK, &listHostsResp)
	require.Len(t, listHostsResp.Hosts, 2)
	h1 := listHostsResp.Hosts[0]
	h2 := listHostsResp.Hosts[1]

	listHostsURL = fmt.Sprintf("/api/latest/fleet/hosts?team_id=%d&policy_id=%d&policy_response=passing", team1.ID, policiesResponse.Policies[0].ID)
	listHostsResp = listHostsResponse{}
	s.DoJSON("GET", listHostsURL, nil, http.StatusOK, &listHostsResp)
	require.Len(t, listHostsResp.Hosts, 0)

	require.NoError(t, s.ds.RecordPolicyQueryExecutions(context.Background(), h1.Host, map[uint]*bool{policiesResponse.Policies[0].ID: ptr.Bool(true)}, time.Now(), false))
	require.NoError(t, s.ds.RecordPolicyQueryExecutions(context.Background(), h2.Host, map[uint]*bool{policiesResponse.Policies[0].ID: nil}, time.Now(), false))

	listHostsURL = fmt.Sprintf("/api/latest/fleet/hosts?team_id=%d&policy_id=%d&policy_response=passing", team1.ID, policiesResponse.Policies[0].ID)
	listHostsResp = listHostsResponse{}
	s.DoJSON("GET", listHostsURL, nil, http.StatusOK, &listHostsResp)
	require.Len(t, listHostsResp.Hosts, 1)

	deletePolicyParams := deleteTeamPoliciesRequest{IDs: []uint{policiesResponse.Policies[0].ID}}
	deletePolicyResp := deleteTeamPoliciesResponse{}
	s.DoJSON("POST", fmt.Sprintf("/api/latest/fleet/teams/%d/policies/delete", team1.ID), deletePolicyParams, http.StatusOK, &deletePolicyResp)

	policiesResponse = listTeamPoliciesResponse{}
	s.DoJSON("GET", fmt.Sprintf("/api/latest/fleet/teams/%d/policies", team1.ID), nil, http.StatusOK, &policiesResponse)
	require.Len(t, policiesResponse.Policies, 0)
}

func (s *integrationTestSuite) TestTeamPoliciesProprietaryInvalid() {
	t := s.T()

	team1, err := s.ds.NewTeam(context.Background(), &fleet.Team{
		ID:          42,
		Name:        "team1-policies-2",
		Description: "desc team1",
	})
	require.NoError(t, err)

	tpParams := teamPolicyRequest{
		Name:        "TestQuery3-Team",
		Query:       "select * from osquery;",
		Description: "Some description",
		Resolution:  "some team resolution",
	}
	tpResp := teamPolicyResponse{}
	s.DoJSON("POST", fmt.Sprintf("/api/latest/fleet/teams/%d/policies", team1.ID), tpParams, http.StatusOK, &tpResp)
	require.NotNil(t, tpResp.Policy)
	teamPolicyID := tpResp.Policy.ID

	gpParams := globalPolicyRequest{
		Name:        "TestQuery3-Global",
		Query:       "select * from osquery;",
		Description: "Some description",
		Resolution:  "some global resolution",
	}
	gpResp := globalPolicyResponse{}
	s.DoJSON("POST", "/api/latest/fleet/policies", gpParams, http.StatusOK, &gpResp)
	require.NotNil(t, gpResp.Policy)
	require.NotEmpty(t, gpResp.Policy.ID)
	globalPolicyID := gpResp.Policy.ID

	for _, tc := range []struct {
		tname      string
		testUpdate bool
		queryID    *uint
		name       string
		query      string
		platforms  string
	}{
		{
			tname:      "set both QueryID and Query",
			testUpdate: false,
			queryID:    ptr.Uint(1),
			name:       "Some name",
			query:      "select * from osquery;",
		},
		{
			tname:      "empty query",
			testUpdate: true,
			name:       "Some name",
			query:      "",
		},
		{
			tname:      "empty name",
			testUpdate: true,
			name:       "",
			query:      "select 1;",
		},
		{
			tname:      "empty with space",
			testUpdate: true,
			name:       " ", // #3704
			query:      "select 1;",
		},
		{
			tname:      "Invalid query",
			testUpdate: true,
			name:       "Invalid query",
			query:      "ATTACH 'foo' AS bar;",
		},
	} {
		t.Run(tc.tname, func(t *testing.T) {
			tpReq := teamPolicyRequest{
				QueryID:  tc.queryID,
				Name:     tc.name,
				Query:    tc.query,
				Platform: tc.platforms,
			}
			tpResp := teamPolicyResponse{}
			s.DoJSON("POST", fmt.Sprintf("/api/latest/fleet/teams/%d/policies", team1.ID), tpReq, http.StatusBadRequest, &tpResp)
			require.Nil(t, tpResp.Policy)

			testUpdate := tc.queryID == nil

			if testUpdate {
				tpReq := modifyTeamPolicyRequest{
					ModifyPolicyPayload: fleet.ModifyPolicyPayload{
						Name:  ptr.String(tc.name),
						Query: ptr.String(tc.query),
					},
				}
				tpResp := modifyTeamPolicyResponse{}
				s.DoJSON("PATCH", fmt.Sprintf("/api/latest/fleet/teams/%d/policies/%d", team1.ID, teamPolicyID), tpReq, http.StatusBadRequest, &tpResp)
				require.Nil(t, tpResp.Policy)
			}

			gpReq := globalPolicyRequest{
				QueryID:  tc.queryID,
				Name:     tc.name,
				Query:    tc.query,
				Platform: tc.platforms,
			}
			gpResp := globalPolicyResponse{}
			s.DoJSON("POST", "/api/latest/fleet/policies", gpReq, http.StatusBadRequest, &gpResp)
			require.Nil(t, tpResp.Policy)

			if testUpdate {
				gpReq := modifyGlobalPolicyRequest{
					ModifyPolicyPayload: fleet.ModifyPolicyPayload{
						Name:  ptr.String(tc.name),
						Query: ptr.String(tc.query),
					},
				}
				gpResp := modifyGlobalPolicyResponse{}
				s.DoJSON("PATCH", fmt.Sprintf("/api/latest/fleet/policies/%d", globalPolicyID), gpReq, http.StatusBadRequest, &gpResp)
				require.Nil(t, tpResp.Policy)
			}
		})
	}
}

func (s *integrationTestSuite) TestHostDetailsPolicies() {
	t := s.T()

	hosts := s.createHosts(t)
	host1 := hosts[0]
	team1, err := s.ds.NewTeam(context.Background(), &fleet.Team{
		ID:          42,
		Name:        "HostDetailsPolicies-Team",
		Description: "desc team1",
	})
	require.NoError(t, err)
	err = s.ds.AddHostsToTeam(context.Background(), &team1.ID, []uint{host1.ID})
	require.NoError(t, err)

	gpParams := globalPolicyRequest{
		Name:        "HostDetailsPolicies",
		Query:       "select * from osquery;",
		Description: "Some description",
		Resolution:  "some global resolution",
	}
	gpResp := globalPolicyResponse{}
	s.DoJSON("POST", "/api/latest/fleet/policies", gpParams, http.StatusOK, &gpResp)
	require.NotNil(t, gpResp.Policy)
	require.NotEmpty(t, gpResp.Policy.ID)

	tpParams := teamPolicyRequest{
		Name:        "HostDetailsPolicies-Team",
		Query:       "select * from osquery;",
		Description: "Some description",
		Resolution:  "some team resolution",
	}
	tpResp := teamPolicyResponse{}
	s.DoJSON("POST", fmt.Sprintf("/api/latest/fleet/teams/%d/policies", team1.ID), tpParams, http.StatusOK, &tpResp)
	require.NotNil(t, tpResp.Policy)
	require.NotEmpty(t, tpResp.Policy.ID)

	err = s.ds.RecordPolicyQueryExecutions(
		context.Background(),
		host1,
		map[uint]*bool{gpResp.Policy.ID: ptr.Bool(true)},
		time.Now(),
		false,
	)
	require.NoError(t, err)

	resp := s.Do("GET", fmt.Sprintf("/api/latest/fleet/hosts/%d", host1.ID), nil, http.StatusOK)
	b, err := ioutil.ReadAll(resp.Body)
	require.NoError(t, err)
	var r struct {
		Host *HostDetailResponse `json:"host"`
		Err  error               `json:"error,omitempty"`
	}
	err = json.Unmarshal(b, &r)
	require.NoError(t, err)
	require.Nil(t, r.Err)
	hd := r.Host.HostDetail
	policies := *hd.Policies
	require.Len(t, policies, 2)
	require.True(t, reflect.DeepEqual(gpResp.Policy.PolicyData, policies[0].PolicyData))
	require.Equal(t, policies[0].Response, "pass")

	require.True(t, reflect.DeepEqual(tpResp.Policy.PolicyData, policies[1].PolicyData))
	require.Equal(t, policies[1].Response, "") // policy didn't "run"

	// Try to create a global policy with an existing name.
	s.DoJSON("POST", "/api/latest/fleet/policies", gpParams, http.StatusConflict, &gpResp)
	// Try to create a team policy with an existing name.
	s.DoJSON("POST", fmt.Sprintf("/api/latest/fleet/teams/%d/policies", team1.ID), tpParams, http.StatusConflict, &tpResp)
}

func (s *integrationTestSuite) TestListActivities() {
	t := s.T()

	ctx := context.Background()
	u := s.users["admin1@example.com"]
	details := make(map[string]interface{})

	prevActivities, err := s.ds.ListActivities(ctx, fleet.ListOptions{})
	require.NoError(t, err)

	err = s.ds.NewActivity(ctx, &u, fleet.ActivityTypeAppliedSpecPack, &details)
	require.NoError(t, err)

	err = s.ds.NewActivity(ctx, &u, fleet.ActivityTypeDeletedPack, &details)
	require.NoError(t, err)

	err = s.ds.NewActivity(ctx, &u, fleet.ActivityTypeEditedPack, &details)
	require.NoError(t, err)

	lenPage := len(prevActivities) + 2

	var listResp listActivitiesResponse
	s.DoJSON("GET", "/api/latest/fleet/activities", nil, http.StatusOK, &listResp, "per_page", strconv.Itoa(lenPage), "order_key", "id")
	require.Len(t, listResp.Activities, lenPage)
	assert.Equal(t, fleet.ActivityTypeAppliedSpecPack, listResp.Activities[lenPage-2].Type)
	assert.Equal(t, fleet.ActivityTypeDeletedPack, listResp.Activities[lenPage-1].Type)

	s.DoJSON("GET", "/api/latest/fleet/activities", nil, http.StatusOK, &listResp, "per_page", strconv.Itoa(lenPage), "order_key", "id", "page", "1")
	require.Len(t, listResp.Activities, 1)
	assert.Equal(t, fleet.ActivityTypeEditedPack, listResp.Activities[0].Type)

	s.DoJSON("GET", "/api/latest/fleet/activities", nil, http.StatusOK, &listResp, "per_page", "1", "order_key", "id", "order_direction", "desc")
	require.Len(t, listResp.Activities, 1)
	assert.Equal(t, fleet.ActivityTypeEditedPack, listResp.Activities[0].Type)
}

func (s *integrationTestSuite) TestListGetCarves() {
	t := s.T()

	ctx := context.Background()

	hosts := s.createHosts(t)
	c1, err := s.ds.NewCarve(ctx, &fleet.CarveMetadata{
		CreatedAt: time.Now(),
		HostId:    hosts[0].ID,
		Name:      t.Name() + "_1",
		SessionId: "ssn1",
	})
	require.NoError(t, err)
	c2, err := s.ds.NewCarve(ctx, &fleet.CarveMetadata{
		CreatedAt: time.Now(),
		HostId:    hosts[1].ID,
		Name:      t.Name() + "_2",
		SessionId: "ssn2",
	})
	require.NoError(t, err)
	c3, err := s.ds.NewCarve(ctx, &fleet.CarveMetadata{
		CreatedAt: time.Now(),
		HostId:    hosts[2].ID,
		Name:      t.Name() + "_3",
		SessionId: "ssn3",
	})
	require.NoError(t, err)

	// set c1 max block
	c1.MaxBlock = 3
	require.NoError(t, s.ds.UpdateCarve(ctx, c1))
	// make c2 expired, set max block
	c2.Expired = true
	c2.MaxBlock = 3
	require.NoError(t, s.ds.UpdateCarve(ctx, c2))

	var listResp listCarvesResponse
	s.DoJSON("GET", "/api/latest/fleet/carves", nil, http.StatusOK, &listResp, "per_page", "2", "order_key", "id")
	require.Len(t, listResp.Carves, 2)
	assert.Equal(t, c1.ID, listResp.Carves[0].ID)
	assert.Equal(t, c3.ID, listResp.Carves[1].ID)

	// include expired
	s.DoJSON("GET", "/api/latest/fleet/carves", nil, http.StatusOK, &listResp, "per_page", "2", "order_key", "id", "expired", "1")
	require.Len(t, listResp.Carves, 2)
	assert.Equal(t, c1.ID, listResp.Carves[0].ID)
	assert.Equal(t, c2.ID, listResp.Carves[1].ID)

	// empty page
	s.DoJSON("GET", "/api/latest/fleet/carves", nil, http.StatusOK, &listResp, "page", "3", "per_page", "2", "order_key", "id", "expired", "1")
	require.Len(t, listResp.Carves, 0)

	// get specific carve
	var getResp getCarveResponse
	s.DoJSON("GET", fmt.Sprintf("/api/latest/fleet/carves/%d", c2.ID), nil, http.StatusOK, &getResp)
	require.Equal(t, c2.ID, getResp.Carve.ID)
	require.True(t, getResp.Carve.Expired)

	// get non-existing carve
	s.DoJSON("GET", fmt.Sprintf("/api/latest/fleet/carves/%d", c3.ID+1), nil, http.StatusNotFound, &getResp)

	// get expired carve block
	var blkResp getCarveBlockResponse
	s.DoJSON("GET", fmt.Sprintf("/api/latest/fleet/carves/%d/block/%d", c2.ID, 1), nil, http.StatusInternalServerError, &blkResp)

	// get valid carve block, but block not inserted yet
	s.DoJSON("GET", fmt.Sprintf("/api/latest/fleet/carves/%d/block/%d", c1.ID, 1), nil, http.StatusNotFound, &blkResp)

	require.NoError(t, s.ds.NewBlock(ctx, c1, 1, []byte("block1")))
	require.NoError(t, s.ds.NewBlock(ctx, c1, 2, []byte("block2")))
	require.NoError(t, s.ds.NewBlock(ctx, c1, 3, []byte("block3")))

	// get valid carve block
	s.DoJSON("GET", fmt.Sprintf("/api/latest/fleet/carves/%d/block/%d", c1.ID, 1), nil, http.StatusOK, &blkResp)
	require.Equal(t, "block1", string(blkResp.Data))
}

func (s *integrationTestSuite) TestHostsAddToTeam() {
	t := s.T()

	ctx := context.Background()

	tm1, err := s.ds.NewTeam(ctx, &fleet.Team{
		Name: uuid.New().String(),
	})
	require.NoError(t, err)
	tm2, err := s.ds.NewTeam(ctx, &fleet.Team{
		Name: uuid.New().String(),
	})
	require.NoError(t, err)

	hosts := s.createHosts(t)
	var refetchResp refetchHostResponse
	// refetch existing
	s.DoJSON("POST", fmt.Sprintf("/api/latest/fleet/hosts/%d/refetch", hosts[0].ID), nil, http.StatusOK, &refetchResp)
	require.NoError(t, refetchResp.Err)

	// refetch unknown
	s.DoJSON("POST", fmt.Sprintf("/api/latest/fleet/hosts/%d/refetch", hosts[2].ID+1), nil, http.StatusNotFound, &refetchResp)

	// get by identifier unknown
	var getResp getHostResponse
	s.DoJSON("GET", "/api/latest/fleet/hosts/identifier/no-such-host", nil, http.StatusNotFound, &getResp)

	// get by identifier valid
	s.DoJSON("GET", fmt.Sprintf("/api/latest/fleet/hosts/identifier/%s", hosts[0].UUID), nil, http.StatusOK, &getResp)
	require.Equal(t, hosts[0].ID, getResp.Host.ID)
	require.Nil(t, getResp.Host.TeamID)

	// assign hosts to team 1
	var addResp addHostsToTeamResponse
	s.DoJSON("POST", "/api/latest/fleet/hosts/transfer", addHostsToTeamRequest{
		TeamID:  &tm1.ID,
		HostIDs: []uint{hosts[0].ID, hosts[1].ID},
	}, http.StatusOK, &addResp)

	// check that hosts are now part of that team
	s.DoJSON("GET", fmt.Sprintf("/api/latest/fleet/hosts/%d", hosts[0].ID), nil, http.StatusOK, &getResp)
	require.NotNil(t, getResp.Host.TeamID)
	require.Equal(t, tm1.ID, *getResp.Host.TeamID)
	s.DoJSON("GET", fmt.Sprintf("/api/latest/fleet/hosts/%d", hosts[1].ID), nil, http.StatusOK, &getResp)
	require.NotNil(t, getResp.Host.TeamID)
	require.Equal(t, tm1.ID, *getResp.Host.TeamID)
	s.DoJSON("GET", fmt.Sprintf("/api/latest/fleet/hosts/%d", hosts[2].ID), nil, http.StatusOK, &getResp)
	require.Nil(t, getResp.Host.TeamID)

	// assign host to team 2 with filter
	var addfResp addHostsToTeamByFilterResponse
	req := addHostsToTeamByFilterRequest{TeamID: &tm2.ID}
	req.Filters.MatchQuery = hosts[2].Hostname
	s.DoJSON("POST", "/api/latest/fleet/hosts/transfer/filter", req, http.StatusOK, &addfResp)

	// check that host 2 is now part of team 2
	s.DoJSON("GET", fmt.Sprintf("/api/latest/fleet/hosts/%d", hosts[2].ID), nil, http.StatusOK, &getResp)
	require.NotNil(t, getResp.Host.TeamID)
	require.Equal(t, tm2.ID, *getResp.Host.TeamID)

	// delete host 0
	var delResp deleteHostResponse
	s.DoJSON("DELETE", fmt.Sprintf("/api/latest/fleet/hosts/%d", hosts[0].ID), nil, http.StatusOK, &delResp)
	// delete non-existing host
	s.DoJSON("DELETE", fmt.Sprintf("/api/latest/fleet/hosts/%d", hosts[2].ID+1), nil, http.StatusNotFound, &delResp)

	// list the hosts
	var listResp listHostsResponse
	s.DoJSON("GET", "/api/latest/fleet/hosts", nil, http.StatusOK, &listResp, "per_page", "3")
	require.Len(t, listResp.Hosts, 2)
	ids := []uint{listResp.Hosts[0].ID, listResp.Hosts[1].ID}
	require.ElementsMatch(t, ids, []uint{hosts[1].ID, hosts[2].ID})
}

func (s *integrationTestSuite) TestScheduledQueries() {
	t := s.T()

	// create a pack
	var createPackResp createPackResponse
	reqPack := &createPackRequest{
		PackPayload: fleet.PackPayload{
			Name: ptr.String(strings.ReplaceAll(t.Name(), "/", "_")),
		},
	}
	s.DoJSON("POST", "/api/latest/fleet/packs", reqPack, http.StatusOK, &createPackResp)
	pack := createPackResp.Pack.Pack

	// try a non existent query
	s.Do("GET", fmt.Sprintf("/api/latest/fleet/queries/%d", 9999), nil, http.StatusNotFound)

	// list queries
	var listQryResp listQueriesResponse
	s.DoJSON("GET", "/api/latest/fleet/queries", nil, http.StatusOK, &listQryResp)
	assert.Len(t, listQryResp.Queries, 0)

	// create a query
	var createQueryResp createQueryResponse
	reqQuery := &fleet.QueryPayload{
		Name:  ptr.String(strings.ReplaceAll(t.Name(), "/", "_")),
		Query: ptr.String("select * from time;"),
	}
	s.DoJSON("POST", "/api/latest/fleet/queries", reqQuery, http.StatusOK, &createQueryResp)
	query := createQueryResp.Query

	// listing returns that query
	s.DoJSON("GET", "/api/latest/fleet/queries", nil, http.StatusOK, &listQryResp)
	require.Len(t, listQryResp.Queries, 1)
	assert.Equal(t, query.Name, listQryResp.Queries[0].Name)

	// next page returns nothing
	s.DoJSON("GET", "/api/latest/fleet/queries", nil, http.StatusOK, &listQryResp, "per_page", "2", "page", "1")
	require.Len(t, listQryResp.Queries, 0)

	// getting that query works
	var getQryResp getQueryResponse
	s.DoJSON("GET", fmt.Sprintf("/api/latest/fleet/queries/%d", query.ID), nil, http.StatusOK, &getQryResp)
	assert.Equal(t, query.ID, getQryResp.Query.ID)

	// list scheduled queries in pack, none yet
	var getInPackResp getScheduledQueriesInPackResponse
	s.DoJSON("GET", fmt.Sprintf("/api/latest/fleet/packs/%d/scheduled", pack.ID), nil, http.StatusOK, &getInPackResp)
	assert.Len(t, getInPackResp.Scheduled, 0)

	// list scheduled queries in non-existing pack
	s.DoJSON("GET", fmt.Sprintf("/api/latest/fleet/packs/%d/scheduled", pack.ID+1), nil, http.StatusOK, &getInPackResp)
	assert.Len(t, getInPackResp.Scheduled, 0)

	// create scheduled query
	var createResp scheduleQueryResponse
	reqSQ := &scheduleQueryRequest{
		PackID:   pack.ID,
		QueryID:  query.ID,
		Interval: 1,
	}
	s.DoJSON("POST", "/api/latest/fleet/packs/schedule", reqSQ, http.StatusOK, &createResp)
	sq1 := createResp.Scheduled.ScheduledQuery
	assert.NotZero(t, sq1.ID)
	assert.Equal(t, uint(1), sq1.Interval)

	// create scheduled query with invalid pack
	reqSQ = &scheduleQueryRequest{
		PackID:   pack.ID + 1,
		QueryID:  query.ID,
		Interval: 2,
	}
	s.DoJSON("POST", "/api/latest/fleet/packs/schedule", reqSQ, http.StatusUnprocessableEntity, &createResp)

	// create scheduled query with invalid query
	reqSQ = &scheduleQueryRequest{
		PackID:   pack.ID,
		QueryID:  query.ID + 1,
		Interval: 3,
	}
	s.DoJSON("POST", "/api/latest/fleet/packs/schedule", reqSQ, http.StatusNotFound, &createResp)

	// list scheduled queries in pack
	s.DoJSON("GET", fmt.Sprintf("/api/latest/fleet/packs/%d/scheduled", pack.ID), nil, http.StatusOK, &getInPackResp)
	require.Len(t, getInPackResp.Scheduled, 1)
	assert.Equal(t, sq1.ID, getInPackResp.Scheduled[0].ID)

	// list scheduled queries in pack, next page
	s.DoJSON("GET", fmt.Sprintf("/api/latest/fleet/packs/%d/scheduled", pack.ID), nil, http.StatusOK, &getInPackResp, "page", "1", "per_page", "2")
	require.Len(t, getInPackResp.Scheduled, 0)

	// get non-existing scheduled query
	var getResp getScheduledQueryResponse
	s.DoJSON("GET", fmt.Sprintf("/api/latest/fleet/schedule/%d", sq1.ID+1), nil, http.StatusNotFound, &getResp)

	// get existing scheduled query
	s.DoJSON("GET", fmt.Sprintf("/api/latest/fleet/schedule/%d", sq1.ID), nil, http.StatusOK, &getResp)
	assert.Equal(t, sq1.ID, getResp.Scheduled.ID)
	assert.Equal(t, sq1.Interval, getResp.Scheduled.Interval)

	// modify scheduled query
	var modResp modifyScheduledQueryResponse
	reqMod := fleet.ScheduledQueryPayload{
		Interval: ptr.Uint(4),
	}
	s.DoJSON("PATCH", fmt.Sprintf("/api/latest/fleet/packs/schedule/%d", sq1.ID), reqMod, http.StatusOK, &modResp)
	assert.Equal(t, sq1.ID, modResp.Scheduled.ID)
	assert.Equal(t, uint(4), modResp.Scheduled.Interval)

	// modify non-existing scheduled query
	reqMod = fleet.ScheduledQueryPayload{
		Interval: ptr.Uint(5),
	}
	s.DoJSON("PATCH", fmt.Sprintf("/api/latest/fleet/packs/schedule/%d", sq1.ID+1), reqMod, http.StatusNotFound, &modResp)

	// delete non-existing scheduled query
	var delResp deleteScheduledQueryResponse
	s.DoJSON("DELETE", fmt.Sprintf("/api/latest/fleet/packs/schedule/%d", sq1.ID+1), nil, http.StatusNotFound, &delResp)

	// delete existing scheduled query
	s.DoJSON("DELETE", fmt.Sprintf("/api/latest/fleet/packs/schedule/%d", sq1.ID), nil, http.StatusOK, &delResp)

	// get the now-deleted scheduled query
	s.DoJSON("GET", fmt.Sprintf("/api/latest/fleet/schedule/%d", sq1.ID), nil, http.StatusNotFound, &getResp)

	// modify the query
	var modQryResp modifyQueryResponse
	s.DoJSON("PATCH", fmt.Sprintf("/api/latest/fleet/queries/%d", query.ID), fleet.QueryPayload{Description: ptr.String("updated")}, http.StatusOK, &modQryResp)
	assert.Equal(t, "updated", modQryResp.Query.Description)

	// modify a non-existing query
	s.DoJSON("PATCH", fmt.Sprintf("/api/latest/fleet/queries/%d", query.ID+1), fleet.QueryPayload{Description: ptr.String("updated")}, http.StatusNotFound, &modQryResp)

	// delete the query by name
	var delByNameResp deleteQueryResponse
	s.DoJSON("DELETE", fmt.Sprintf("/api/latest/fleet/queries/%s", query.Name), nil, http.StatusOK, &delByNameResp)

	// delete unknown query by name (i.e. the same, now deleted)
	s.DoJSON("DELETE", fmt.Sprintf("/api/latest/fleet/queries/%s", query.Name), nil, http.StatusNotFound, &delByNameResp)

	// create another query
	reqQuery = &fleet.QueryPayload{
		Name:  ptr.String(strings.ReplaceAll(t.Name(), "/", "_") + "_2"),
		Query: ptr.String("select 2"),
	}
	s.DoJSON("POST", "/api/latest/fleet/queries", reqQuery, http.StatusOK, &createQueryResp)
	query2 := createQueryResp.Query

	// delete it by id
	var delByIDResp deleteQueryByIDResponse
	s.DoJSON("DELETE", fmt.Sprintf("/api/latest/fleet/queries/id/%d", query2.ID), nil, http.StatusOK, &delByIDResp)

	// delete unknown query by id (same id just deleted)
	s.DoJSON("DELETE", fmt.Sprintf("/api/latest/fleet/queries/id/%d", query2.ID), nil, http.StatusNotFound, &delByIDResp)

	// create another query
	reqQuery = &fleet.QueryPayload{
		Name:  ptr.String(strings.ReplaceAll(t.Name(), "/", "_") + "_3"),
		Query: ptr.String("select 3"),
	}
	s.DoJSON("POST", "/api/latest/fleet/queries", reqQuery, http.StatusOK, &createQueryResp)
	query3 := createQueryResp.Query

	// batch-delete by id, 3 ids, only one exists
	var delBatchResp deleteQueriesResponse
	s.DoJSON("POST", "/api/latest/fleet/queries/delete", map[string]interface{}{
		"ids": []uint{query.ID, query2.ID, query3.ID},
	}, http.StatusOK, &delBatchResp)
	assert.Equal(t, uint(1), delBatchResp.Deleted)

	// batch-delete by id, none exist
	delBatchResp.Deleted = 0
	s.DoJSON("POST", "/api/latest/fleet/queries/delete", map[string]interface{}{
		"ids": []uint{query.ID, query2.ID, query3.ID},
	}, http.StatusNotFound, &delBatchResp)
	assert.Equal(t, uint(0), delBatchResp.Deleted)
}

func (s *integrationTestSuite) TestHostDeviceMapping() {
	t := s.T()
	ctx := context.Background()

	hosts := s.createHosts(t)

	// get host device mappings of invalid host
	var listResp listHostDeviceMappingResponse
	s.DoJSON("GET", fmt.Sprintf("/api/latest/fleet/hosts/%d/device_mapping", hosts[2].ID+1), nil, http.StatusNotFound, &listResp)

	// existing host but none yet
	s.DoJSON("GET", fmt.Sprintf("/api/latest/fleet/hosts/%d/device_mapping", hosts[0].ID), nil, http.StatusOK, &listResp)
	require.Len(t, listResp.DeviceMapping, 0)

	// create some mappings
	s.ds.ReplaceHostDeviceMapping(ctx, hosts[0].ID, []*fleet.HostDeviceMapping{
		{HostID: hosts[0].ID, Email: "a@b.c", Source: "google_chrome_profiles"},
		{HostID: hosts[0].ID, Email: "b@b.c", Source: "google_chrome_profiles"},
	})

	s.DoJSON("GET", fmt.Sprintf("/api/latest/fleet/hosts/%d/device_mapping", hosts[0].ID), nil, http.StatusOK, &listResp)
	require.Len(t, listResp.DeviceMapping, 2)
	require.Equal(t, "a@b.c", listResp.DeviceMapping[0].Email)
	require.Equal(t, "google_chrome_profiles", listResp.DeviceMapping[0].Source)
	require.Zero(t, listResp.DeviceMapping[0].HostID)
	require.Equal(t, "b@b.c", listResp.DeviceMapping[1].Email)
	require.Equal(t, "google_chrome_profiles", listResp.DeviceMapping[1].Source)
	require.Zero(t, listResp.DeviceMapping[1].HostID)
	require.Equal(t, hosts[0].ID, listResp.HostID)

	// other host still has none
	s.DoJSON("GET", fmt.Sprintf("/api/latest/fleet/hosts/%d/device_mapping", hosts[1].ID), nil, http.StatusOK, &listResp)
	require.Len(t, listResp.DeviceMapping, 0)

	var listHosts listHostsResponse
	// list hosts response includes device mappings
	s.DoJSON("GET", "/api/latest/fleet/hosts?device_mapping=true", nil, http.StatusOK, &listHosts)
	require.Len(t, listHosts.Hosts, 3)
	hostsByID := make(map[uint]HostResponse)
	for _, h := range listHosts.Hosts {
		hostsByID[h.ID] = h
	}
	var dm []*fleet.HostDeviceMapping

	// device mapping for host 1
	host1 := hosts[0]
	require.NotNil(t, *hostsByID[host1.ID].DeviceMapping)

	err := json.Unmarshal(*hostsByID[host1.ID].DeviceMapping, &dm)
	require.NoError(t, err)
	assert.Len(t, dm, 2)

	var emails []string
	for _, e := range dm {
		emails = append(emails, e.Email)
	}
	assert.Contains(t, emails, "a@b.c")
	assert.Contains(t, emails, "b@b.c")
	assert.Equal(t, "google_chrome_profiles", dm[0].Source)
	assert.Equal(t, "google_chrome_profiles", dm[1].Source)

	// no device mapping for other hosts
	assert.Nil(t, hostsByID[hosts[1].ID].DeviceMapping)
	assert.Nil(t, hostsByID[hosts[2].ID].DeviceMapping)

	// search host by email address finds the corresponding host
	s.DoJSON("GET", "/api/latest/fleet/hosts?device_mapping=true", nil, http.StatusOK, &listHosts, "query", "a@b.c")
	require.Len(t, listHosts.Hosts, 1)
	require.Equal(t, host1.ID, listHosts.Hosts[0].ID)
	require.NotNil(t, listHosts.Hosts[0].DeviceMapping)

	err = json.Unmarshal(*listHosts.Hosts[0].DeviceMapping, &dm)
	require.NoError(t, err)
	assert.Len(t, dm, 2)

	for _, e := range dm {
		emails = append(emails, e.Email)
	}
	assert.Contains(t, emails, "a@b.c")
	assert.Contains(t, emails, "b@b.c")
	assert.Equal(t, "google_chrome_profiles", dm[0].Source)
	assert.Equal(t, "google_chrome_profiles", dm[1].Source)

	s.DoJSON("GET", "/api/latest/fleet/hosts?device_mapping=true", nil, http.StatusOK, &listHosts, "query", "c@b.c")
	require.Len(t, listHosts.Hosts, 0)
}

func (s *integrationTestSuite) TestListHostsDeviceMappingSize() {
	t := s.T()
	ctx := context.Background()
	hosts := s.createHosts(t)

	testSize := 50
	var mappings []*fleet.HostDeviceMapping
	for i := 0; i < testSize; i++ {
		testEmail, _ := server.GenerateRandomText(14)
		mappings = append(mappings, &fleet.HostDeviceMapping{HostID: hosts[0].ID, Email: testEmail, Source: "google_chrome_profiles"})
	}

	s.ds.ReplaceHostDeviceMapping(ctx, hosts[0].ID, mappings)

	var listHosts listHostsResponse
	s.DoJSON("GET", "/api/latest/fleet/hosts?device_mapping=true", nil, http.StatusOK, &listHosts)

	hostsByID := make(map[uint]HostResponse)
	for _, h := range listHosts.Hosts {
		hostsByID[h.ID] = h
	}
	require.NotNil(t, *hostsByID[hosts[0].ID].DeviceMapping)

	var dm []*fleet.HostDeviceMapping
	err := json.Unmarshal(*hostsByID[hosts[0].ID].DeviceMapping, &dm)
	require.NoError(t, err)
	require.Len(t, dm, testSize)
}

func (s *integrationTestSuite) TestGetMacadminsData() {
	t := s.T()

	ctx := context.Background()

	hostAll, err := s.ds.NewHost(ctx, &fleet.Host{
		DetailUpdatedAt: time.Now(),
		LabelUpdatedAt:  time.Now(),
		PolicyUpdatedAt: time.Now(),
		SeenTime:        time.Now(),
		NodeKey:         t.Name() + "1",
		UUID:            t.Name() + "1",
		Hostname:        t.Name() + "foo.local",
		PrimaryIP:       "192.168.1.1",
		PrimaryMac:      "30-65-EC-6F-C4-58",
		OsqueryHostID:   "1",
	})
	require.NoError(t, err)
	require.NotNil(t, hostAll)

	hostNothing, err := s.ds.NewHost(ctx, &fleet.Host{
		DetailUpdatedAt: time.Now(),
		LabelUpdatedAt:  time.Now(),
		PolicyUpdatedAt: time.Now(),
		SeenTime:        time.Now(),
		NodeKey:         t.Name() + "2",
		UUID:            t.Name() + "2",
		Hostname:        t.Name() + "foo.local2",
		PrimaryIP:       "192.168.1.2",
		PrimaryMac:      "30-65-EC-6F-C4-59",
		OsqueryHostID:   "2",
	})
	require.NoError(t, err)
	require.NotNil(t, hostNothing)

	hostOnlyMunki, err := s.ds.NewHost(ctx, &fleet.Host{
		DetailUpdatedAt: time.Now(),
		LabelUpdatedAt:  time.Now(),
		PolicyUpdatedAt: time.Now(),
		SeenTime:        time.Now(),
		NodeKey:         t.Name() + "3",
		UUID:            t.Name() + "3",
		Hostname:        t.Name() + "foo.local3",
		PrimaryIP:       "192.168.1.3",
		PrimaryMac:      "30-65-EC-6F-C4-5F",
		OsqueryHostID:   "3",
	})
	require.NoError(t, err)
	require.NotNil(t, hostOnlyMunki)

	hostOnlyMDM, err := s.ds.NewHost(ctx, &fleet.Host{
		DetailUpdatedAt: time.Now(),
		LabelUpdatedAt:  time.Now(),
		PolicyUpdatedAt: time.Now(),
		SeenTime:        time.Now(),
		NodeKey:         t.Name() + "4",
		UUID:            t.Name() + "4",
		Hostname:        t.Name() + "foo.local4",
		PrimaryIP:       "192.168.1.4",
		PrimaryMac:      "30-65-EC-6F-C4-5A",
		OsqueryHostID:   "4",
	})
	require.NoError(t, err)
	require.NotNil(t, hostOnlyMDM)

	require.NoError(t, s.ds.SetOrUpdateMDMData(ctx, hostAll.ID, true, "url", false))
	require.NoError(t, s.ds.SetOrUpdateMunkiVersion(ctx, hostAll.ID, "1.3.0"))

	macadminsData := getMacadminsDataResponse{}
	s.DoJSON("GET", fmt.Sprintf("/api/latest/fleet/hosts/%d/macadmins", hostAll.ID), nil, http.StatusOK, &macadminsData)
	require.NotNil(t, macadminsData.Macadmins)
	assert.Equal(t, "url", macadminsData.Macadmins.MDM.ServerURL)
	assert.Equal(t, "Enrolled (manual)", macadminsData.Macadmins.MDM.EnrollmentStatus)
	assert.Equal(t, "1.3.0", macadminsData.Macadmins.Munki.Version)

	require.NoError(t, s.ds.SetOrUpdateMDMData(ctx, hostAll.ID, true, "url2", true))
	require.NoError(t, s.ds.SetOrUpdateMunkiVersion(ctx, hostAll.ID, "1.5.0"))

	macadminsData = getMacadminsDataResponse{}
	s.DoJSON("GET", fmt.Sprintf("/api/latest/fleet/hosts/%d/macadmins", hostAll.ID), nil, http.StatusOK, &macadminsData)
	require.NotNil(t, macadminsData.Macadmins)
	assert.Equal(t, "url2", macadminsData.Macadmins.MDM.ServerURL)
	assert.Equal(t, "Enrolled (automated)", macadminsData.Macadmins.MDM.EnrollmentStatus)
	assert.Equal(t, "1.5.0", macadminsData.Macadmins.Munki.Version)

	require.NoError(t, s.ds.SetOrUpdateMDMData(ctx, hostAll.ID, false, "url2", false))

	macadminsData = getMacadminsDataResponse{}
	s.DoJSON("GET", fmt.Sprintf("/api/latest/fleet/hosts/%d/macadmins", hostAll.ID), nil, http.StatusOK, &macadminsData)
	require.NotNil(t, macadminsData.Macadmins)
	assert.Equal(t, "Unenrolled", macadminsData.Macadmins.MDM.EnrollmentStatus)

	// nothing returns null
	s.DoJSON("GET", fmt.Sprintf("/api/latest/fleet/hosts/%d/macadmins", hostNothing.ID), nil, http.StatusOK, &macadminsData)
	require.Nil(t, macadminsData.Macadmins)

	// only munki info returns null on mdm
	require.NoError(t, s.ds.SetOrUpdateMunkiVersion(ctx, hostOnlyMunki.ID, "3.2.0"))
	s.DoJSON("GET", fmt.Sprintf("/api/latest/fleet/hosts/%d/macadmins", hostOnlyMunki.ID), nil, http.StatusOK, &macadminsData)
	require.NotNil(t, macadminsData.Macadmins)
	require.Nil(t, macadminsData.Macadmins.MDM)
	require.NotNil(t, macadminsData.Macadmins.Munki)
	assert.Equal(t, "3.2.0", macadminsData.Macadmins.Munki.Version)

	// only mdm returns null on munki info
	require.NoError(t, s.ds.SetOrUpdateMDMData(ctx, hostOnlyMDM.ID, true, "AAA", true))
	s.DoJSON("GET", fmt.Sprintf("/api/latest/fleet/hosts/%d/macadmins", hostOnlyMDM.ID), nil, http.StatusOK, &macadminsData)
	require.NotNil(t, macadminsData.Macadmins)
	require.NotNil(t, macadminsData.Macadmins.MDM)
	require.Nil(t, macadminsData.Macadmins.Munki)
	assert.Equal(t, "AAA", macadminsData.Macadmins.MDM.ServerURL)
	assert.Equal(t, "Enrolled (automated)", macadminsData.Macadmins.MDM.EnrollmentStatus)

	// generate aggregated data
	require.NoError(t, s.ds.GenerateAggregatedMunkiAndMDM(context.Background()))

	agg := getAggregatedMacadminsDataResponse{}
	s.DoJSON("GET", "/api/latest/fleet/macadmins", nil, http.StatusOK, &agg)
	require.NotNil(t, agg.Macadmins)
	assert.NotZero(t, agg.Macadmins.CountsUpdatedAt)
	assert.Len(t, agg.Macadmins.MunkiVersions, 2)
	assert.ElementsMatch(t, agg.Macadmins.MunkiVersions, []fleet.AggregatedMunkiVersion{
		{
			HostMunkiInfo: fleet.HostMunkiInfo{Version: "1.5.0"},
			HostsCount:    1,
		},
		{
			HostMunkiInfo: fleet.HostMunkiInfo{Version: "3.2.0"},
			HostsCount:    1,
		},
	})
	assert.Equal(t, agg.Macadmins.MDMStatus.EnrolledManualHostsCount, 0)
	assert.Equal(t, agg.Macadmins.MDMStatus.EnrolledAutomatedHostsCount, 1)
	assert.Equal(t, agg.Macadmins.MDMStatus.UnenrolledHostsCount, 1)
	assert.Equal(t, agg.Macadmins.MDMStatus.HostsCount, 2)

	team, err := s.ds.NewTeam(context.Background(), &fleet.Team{
		Name:        "team1" + t.Name(),
		Description: "desc team1",
	})
	require.NoError(t, err)

	agg = getAggregatedMacadminsDataResponse{}
	s.DoJSON("GET", "/api/latest/fleet/macadmins", nil, http.StatusOK, &agg, "team_id", fmt.Sprint(team.ID))
	require.NotNil(t, agg.Macadmins)
	require.Empty(t, agg.Macadmins.MunkiVersions)
	require.Empty(t, agg.Macadmins.MDMStatus)

	agg = getAggregatedMacadminsDataResponse{}
	s.DoJSON("GET", "/api/latest/fleet/macadmins", nil, http.StatusNotFound, &agg, "team_id", "9999999")
}

func (s *integrationTestSuite) TestLabels() {
	t := s.T()

	// list labels, has the built-in ones
	var listResp listLabelsResponse
	s.DoJSON("GET", "/api/latest/fleet/labels", nil, http.StatusOK, &listResp)
	assert.True(t, len(listResp.Labels) > 0)
	for _, lbl := range listResp.Labels {
		assert.Equal(t, fleet.LabelTypeBuiltIn, lbl.LabelType)
	}
	builtInsCount := len(listResp.Labels)

	// labels summary has the built-in ones
	var summaryResp getLabelsSummaryResponse
	s.DoJSON("GET", "/api/latest/fleet/labels/summary", nil, http.StatusOK, &summaryResp)
	assert.Len(t, summaryResp.Labels, builtInsCount)
	for _, lbl := range summaryResp.Labels {
		assert.Equal(t, fleet.LabelTypeBuiltIn, lbl.LabelType)
	}

	// create a label without name, an error
	var createResp createLabelResponse
	s.DoJSON("POST", "/api/latest/fleet/labels", &fleet.LabelPayload{Query: ptr.String("select 1")}, http.StatusUnprocessableEntity, &createResp)

	// create a valid label
	s.DoJSON("POST", "/api/latest/fleet/labels", &fleet.LabelPayload{Name: ptr.String(t.Name()), Query: ptr.String("select 1")}, http.StatusOK, &createResp)
	assert.NotZero(t, createResp.Label.ID)
	assert.Equal(t, t.Name(), createResp.Label.Name)
	lbl1 := createResp.Label.Label

	// get the label
	var getResp getLabelResponse
	s.DoJSON("GET", fmt.Sprintf("/api/latest/fleet/labels/%d", lbl1.ID), nil, http.StatusOK, &getResp)
	assert.Equal(t, lbl1.ID, getResp.Label.ID)

	// get a non-existing label
	s.DoJSON("GET", fmt.Sprintf("/api/latest/fleet/labels/%d", lbl1.ID+1), nil, http.StatusNotFound, &getResp)

	// modify that label
	var modResp modifyLabelResponse
	s.DoJSON("PATCH", fmt.Sprintf("/api/latest/fleet/labels/%d", lbl1.ID), &fleet.ModifyLabelPayload{Name: ptr.String(t.Name() + "zzz")}, http.StatusOK, &modResp)
	assert.Equal(t, lbl1.ID, modResp.Label.ID)
	assert.NotEqual(t, lbl1.Name, modResp.Label.Name)

	// modify a non-existing label
	s.DoJSON("PATCH", fmt.Sprintf("/api/latest/fleet/labels/%d", lbl1.ID+1), &fleet.ModifyLabelPayload{Name: ptr.String("zzz")}, http.StatusNotFound, &modResp)

	// list labels
	s.DoJSON("GET", "/api/latest/fleet/labels", nil, http.StatusOK, &listResp, "per_page", strconv.Itoa(builtInsCount+1))
	assert.Len(t, listResp.Labels, builtInsCount+1)

	// labels summary
	s.DoJSON("GET", "/api/latest/fleet/labels/summary", nil, http.StatusOK, &summaryResp)
	assert.Len(t, summaryResp.Labels, builtInsCount+1)

	// next page is empty
	s.DoJSON("GET", "/api/latest/fleet/labels", nil, http.StatusOK, &listResp, "per_page", "2", "page", "1", "query", t.Name())
	assert.Len(t, listResp.Labels, 0)

	// create another label
	s.DoJSON("POST", "/api/latest/fleet/labels", &fleet.LabelPayload{Name: ptr.String(strings.ReplaceAll(t.Name(), "/", "_")), Query: ptr.String("select 1")}, http.StatusOK, &createResp)
	assert.NotZero(t, createResp.Label.ID)
	lbl2 := createResp.Label.Label

	// create hosts and add them to that label
	hosts := s.createHosts(t)
	for _, h := range hosts {
		err := s.ds.RecordLabelQueryExecutions(context.Background(), h, map[uint]*bool{lbl2.ID: ptr.Bool(true)}, time.Now(), false)
		require.NoError(t, err)
	}

	// list hosts in label
	var listHostsResp listHostsResponse
	s.DoJSON("GET", fmt.Sprintf("/api/latest/fleet/labels/%d/hosts", lbl2.ID), nil, http.StatusOK, &listHostsResp)
	assert.Len(t, listHostsResp.Hosts, len(hosts))

	// lists hosts in label without hosts
	s.DoJSON("GET", fmt.Sprintf("/api/latest/fleet/labels/%d/hosts", lbl1.ID), nil, http.StatusOK, &listHostsResp)
	assert.Len(t, listHostsResp.Hosts, 0)

	// lists hosts in invalid label
	s.DoJSON("GET", fmt.Sprintf("/api/latest/fleet/labels/%d/hosts", lbl2.ID+1), nil, http.StatusOK, &listHostsResp)
	assert.Len(t, listHostsResp.Hosts, 0)

	// delete a label by id
	var delIDResp deleteLabelByIDResponse
	s.DoJSON("DELETE", fmt.Sprintf("/api/latest/fleet/labels/id/%d", lbl1.ID), nil, http.StatusOK, &delIDResp)

	// delete a non-existing label by id
	s.DoJSON("DELETE", fmt.Sprintf("/api/latest/fleet/labels/id/%d", lbl2.ID+1), nil, http.StatusNotFound, &delIDResp)

	// delete a label by name
	var delResp deleteLabelResponse
	s.DoJSON("DELETE", fmt.Sprintf("/api/latest/fleet/labels/%s", url.PathEscape(lbl2.Name)), nil, http.StatusOK, &delResp)

	// delete a non-existing label by name
	s.DoJSON("DELETE", fmt.Sprintf("/api/latest/fleet/labels/%s", url.PathEscape(lbl2.Name)), nil, http.StatusNotFound, &delResp)

	// list labels, only the built-ins remain
	s.DoJSON("GET", "/api/latest/fleet/labels", nil, http.StatusOK, &listResp, "per_page", strconv.Itoa(builtInsCount+1))
	assert.Len(t, listResp.Labels, builtInsCount)
	for _, lbl := range listResp.Labels {
		assert.Equal(t, fleet.LabelTypeBuiltIn, lbl.LabelType)
	}

	// labels summary, only the built-ins remains
	s.DoJSON("GET", "/api/latest/fleet/labels/summary", nil, http.StatusOK, &summaryResp)
	assert.Len(t, summaryResp.Labels, builtInsCount)
	for _, lbl := range summaryResp.Labels {
		assert.Equal(t, fleet.LabelTypeBuiltIn, lbl.LabelType)
	}

	// host summary matches built-ins count
	var hostSummaryResp getHostSummaryResponse
	s.DoJSON("GET", "/api/latest/fleet/host_summary", nil, http.StatusOK, &hostSummaryResp)
	assert.Len(t, hostSummaryResp.BuiltinLabels, builtInsCount)
	for _, lbl := range hostSummaryResp.BuiltinLabels {
		assert.Equal(t, fleet.LabelTypeBuiltIn, lbl.LabelType)
	}
}

func (s *integrationTestSuite) TestLabelSpecs() {
	t := s.T()

	// list label specs, only those of the built-ins
	var listResp getLabelSpecsResponse
	s.DoJSON("GET", "/api/latest/fleet/spec/labels", nil, http.StatusOK, &listResp)
	assert.True(t, len(listResp.Specs) > 0)
	for _, spec := range listResp.Specs {
		assert.Equal(t, fleet.LabelTypeBuiltIn, spec.LabelType)
	}
	builtInsCount := len(listResp.Specs)

	name := strings.ReplaceAll(t.Name(), "/", "_")
	// apply an invalid label spec - dynamic membership with host specified
	var applyResp applyLabelSpecsResponse
	s.DoJSON("POST", "/api/latest/fleet/spec/labels", applyLabelSpecsRequest{
		Specs: []*fleet.LabelSpec{
			{
				Name:                name,
				Query:               "select 1",
				Platform:            "linux",
				LabelMembershipType: fleet.LabelMembershipTypeDynamic,
				Hosts:               []string{"abc"},
			},
		},
	}, http.StatusInternalServerError, &applyResp)

	// apply an invalid label spec - manual membership without a host specified
	s.DoJSON("POST", "/api/latest/fleet/spec/labels", applyLabelSpecsRequest{
		Specs: []*fleet.LabelSpec{
			{
				Name:                name,
				Query:               "select 1",
				Platform:            "linux",
				LabelMembershipType: fleet.LabelMembershipTypeManual,
			},
		},
	}, http.StatusInternalServerError, &applyResp)

	// apply a valid label spec
	s.DoJSON("POST", "/api/latest/fleet/spec/labels", applyLabelSpecsRequest{
		Specs: []*fleet.LabelSpec{
			{
				Name:                name,
				Query:               "select 1",
				Platform:            "linux",
				LabelMembershipType: fleet.LabelMembershipTypeDynamic,
			},
		},
	}, http.StatusOK, &applyResp)

	// list label specs, has the newly created one
	s.DoJSON("GET", "/api/latest/fleet/spec/labels", nil, http.StatusOK, &listResp)
	assert.Len(t, listResp.Specs, builtInsCount+1)

	// get a specific label spec
	var getResp getLabelSpecResponse
	s.DoJSON("GET", fmt.Sprintf("/api/latest/fleet/spec/labels/%s", url.PathEscape(name)), nil, http.StatusOK, &getResp)
	assert.Equal(t, name, getResp.Spec.Name)

	// get a non-existing label spec
	s.DoJSON("GET", "/api/latest/fleet/spec/labels/zzz", nil, http.StatusNotFound, &getResp)
}

func (s *integrationTestSuite) TestUsers() {
	// ensure that on exit, the admin token is used
	defer func() { s.token = s.getTestAdminToken() }()

	t := s.T()

	// list existing users
	var listResp listUsersResponse
	s.DoJSON("GET", "/api/latest/fleet/users", nil, http.StatusOK, &listResp)
	assert.Len(t, listResp.Users, len(s.users))

	// test available teams returned by `/me` endpoint for existing user
	var getMeResp getUserResponse
	ssn := createSession(t, 1, s.ds)
	resp := s.DoRawWithHeaders("GET", "/api/latest/fleet/me", []byte(""), http.StatusOK, map[string]string{
		"Authorization": fmt.Sprintf("Bearer %s", ssn.Key),
	})
	err := json.NewDecoder(resp.Body).Decode(&getMeResp)
	require.NoError(t, err)
	assert.Equal(t, uint(1), getMeResp.User.ID)
	assert.NotNil(t, getMeResp.User.GlobalRole)
	assert.Len(t, getMeResp.User.Teams, 0)
	assert.Len(t, getMeResp.AvailableTeams, 0)

	// create a new user
	var createResp createUserResponse
	userRawPwd := test.GoodPassword
	params := fleet.UserPayload{
		Name:       ptr.String("extra"),
		Email:      ptr.String("extra@asd.com"),
		Password:   ptr.String(userRawPwd),
		GlobalRole: ptr.String(fleet.RoleObserver),
	}
	s.DoJSON("POST", "/api/latest/fleet/users/admin", params, http.StatusOK, &createResp)
	assert.NotZero(t, createResp.User.ID)
	assert.True(t, createResp.User.AdminForcedPasswordReset)
	u := *createResp.User

	// login as that user and check that teams info is empty
	var loginResp loginResponse
	s.DoJSON("POST", "/api/latest/fleet/login", params, http.StatusOK, &loginResp)
	require.Equal(t, loginResp.User.ID, u.ID)
	assert.Len(t, loginResp.User.Teams, 0)
	assert.Len(t, loginResp.AvailableTeams, 0)

	// get that user from `/users` endpoint and check that teams info is empty
	var getResp getUserResponse
	s.DoJSON("GET", fmt.Sprintf("/api/latest/fleet/users/%d", u.ID), nil, http.StatusOK, &getResp)
	assert.Equal(t, u.ID, getResp.User.ID)
	assert.Len(t, getResp.User.Teams, 0)
	assert.Len(t, getResp.AvailableTeams, 0)

	// get non-existing user
	s.DoJSON("GET", fmt.Sprintf("/api/latest/fleet/users/%d", u.ID+1), nil, http.StatusNotFound, &getResp)

	// modify that user - simple name change
	var modResp modifyUserResponse
	params = fleet.UserPayload{
		Name: ptr.String("extraz"),
	}
	s.DoJSON("PATCH", fmt.Sprintf("/api/latest/fleet/users/%d", u.ID), params, http.StatusOK, &modResp)
	assert.Equal(t, u.ID, modResp.User.ID)
	assert.Equal(t, u.Name+"z", modResp.User.Name)

	// modify that user - set an existing email
	params = fleet.UserPayload{
		Email: &getMeResp.User.Email,
	}
	s.DoJSON("PATCH", fmt.Sprintf("/api/latest/fleet/users/%d", u.ID), params, http.StatusConflict, &modResp)

	// modify that user - set an email that has an invite for it
	createInviteReq := createInviteRequest{InvitePayload: fleet.InvitePayload{
		Email:      ptr.String("colliding@email.com"),
		Name:       ptr.String("some name"),
		GlobalRole: null.StringFrom(fleet.RoleAdmin),
	}}
	createInviteResp := createInviteResponse{}
	s.DoJSON("POST", "/api/latest/fleet/invites", createInviteReq, http.StatusOK, &createInviteResp)
	params = fleet.UserPayload{
		Email: ptr.String("colliding@email.com"),
	}
	s.DoJSON("PATCH", fmt.Sprintf("/api/latest/fleet/users/%d", u.ID), params, http.StatusConflict, &modResp)

	// modify that user - set a non existent email
	params = fleet.UserPayload{
		Email: ptr.String("someemail@qowieuowh.com"),
	}
	s.DoJSON("PATCH", fmt.Sprintf("/api/latest/fleet/users/%d", u.ID), params, http.StatusOK, &modResp)

	// modify user - email change, password does not match
	params = fleet.UserPayload{
		Email:    ptr.String("extra2@asd.com"),
		Password: ptr.String("wrongpass"),
	}
	s.DoJSON("PATCH", fmt.Sprintf("/api/latest/fleet/users/%d", u.ID), params, http.StatusForbidden, &modResp)

	// modify user - email change, password ok
	params = fleet.UserPayload{
		Email:    ptr.String("extra2@asd.com"),
		Password: ptr.String(test.GoodPassword),
	}
	s.DoJSON("PATCH", fmt.Sprintf("/api/latest/fleet/users/%d", u.ID), params, http.StatusOK, &modResp)
	assert.Equal(t, u.ID, modResp.User.ID)
	assert.NotEqual(t, u.ID, modResp.User.Email)

	// modify invalid user
	params = fleet.UserPayload{
		Name: ptr.String("nosuchuser"),
	}
	s.DoJSON("PATCH", fmt.Sprintf("/api/latest/fleet/users/%d", u.ID+1), params, http.StatusNotFound, &modResp)

	// perform a required password change as the user themselves
	s.token = s.getTestToken(u.Email, userRawPwd)
	var perfPwdResetResp performRequiredPasswordResetResponse
	newRawPwd := test.GoodPassword2
	s.DoJSON("POST", "/api/latest/fleet/perform_required_password_reset", performRequiredPasswordResetRequest{
		Password: newRawPwd,
		ID:       u.ID,
	}, http.StatusOK, &perfPwdResetResp)
	assert.False(t, perfPwdResetResp.User.AdminForcedPasswordReset)
	oldUserRawPwd := userRawPwd
	userRawPwd = newRawPwd

	// perform a required password change again, this time it fails as there is no request pending
	perfPwdResetResp = performRequiredPasswordResetResponse{}
	newRawPwd = "new_password2!"
	s.DoJSON("POST", "/api/latest/fleet/perform_required_password_reset", performRequiredPasswordResetRequest{
		Password: newRawPwd,
		ID:       u.ID,
	}, http.StatusInternalServerError, &perfPwdResetResp) // TODO: should be 40?, see #4406
	s.token = s.getTestAdminToken()

	// login as that user to verify that the new password is active (userRawPwd was updated to the new pwd)
	loginResp = loginResponse{}
	s.DoJSON("POST", "/api/latest/fleet/login", loginRequest{Email: u.Email, Password: userRawPwd}, http.StatusOK, &loginResp)
	require.Equal(t, loginResp.User.ID, u.ID)

	// logout for that user
	s.token = loginResp.Token
	var logoutResp logoutResponse
	s.DoJSON("POST", "/api/latest/fleet/logout", nil, http.StatusOK, &logoutResp)

	// logout again, even though not logged in
	s.DoJSON("POST", "/api/latest/fleet/logout", nil, http.StatusInternalServerError, &logoutResp) // TODO: should be OK even if not logged in, see #4406.

	s.token = s.getTestAdminToken()

	// login as that user with previous pwd fails
	loginResp = loginResponse{}
	s.DoJSON("POST", "/api/latest/fleet/login", loginRequest{Email: u.Email, Password: oldUserRawPwd}, http.StatusUnauthorized, &loginResp)

	// require a password reset
	var reqResetResp requirePasswordResetResponse
	s.DoJSON("POST", fmt.Sprintf("/api/latest/fleet/users/%d/require_password_reset", u.ID), map[string]bool{"require": true}, http.StatusOK, &reqResetResp)
	assert.Equal(t, u.ID, reqResetResp.User.ID)
	assert.True(t, reqResetResp.User.AdminForcedPasswordReset)

	// require a password reset to invalid user
	s.DoJSON("POST", fmt.Sprintf("/api/latest/fleet/users/%d/require_password_reset", u.ID+1), map[string]bool{"require": true}, http.StatusNotFound, &reqResetResp)

	// delete user
	var delResp deleteUserResponse
	s.DoJSON("DELETE", fmt.Sprintf("/api/latest/fleet/users/%d", u.ID), nil, http.StatusOK, &delResp)

	// delete invalid user
	s.DoJSON("DELETE", fmt.Sprintf("/api/latest/fleet/users/%d", u.ID), nil, http.StatusNotFound, &delResp)
}

func (s *integrationTestSuite) TestGlobalPoliciesAutomationConfig() {
	t := s.T()

	gpParams := globalPolicyRequest{
		Name:  "policy1",
		Query: "select 41;",
	}
	gpResp := globalPolicyResponse{}
	s.DoJSON("POST", "/api/latest/fleet/policies", gpParams, http.StatusOK, &gpResp)
	require.NotNil(t, gpResp.Policy)

	s.DoRaw("PATCH", "/api/latest/fleet/config", []byte(fmt.Sprintf(`{
		"webhook_settings": {
    		"failing_policies_webhook": {
     	 		"enable_failing_policies_webhook": true,
     	 		"destination_url": "http://some/url",
     			"policy_ids": [%d],
				"host_batch_size": 1000
    		},
    		"interval": "1h"
  		}
	}`, gpResp.Policy.ID)), http.StatusOK)

	config := s.getConfig()
	require.True(t, config.WebhookSettings.FailingPoliciesWebhook.Enable)
	require.Equal(t, "http://some/url", config.WebhookSettings.FailingPoliciesWebhook.DestinationURL)
	require.Equal(t, []uint{gpResp.Policy.ID}, config.WebhookSettings.FailingPoliciesWebhook.PolicyIDs)
	require.Equal(t, 1*time.Hour, config.WebhookSettings.Interval.Duration)
	require.Equal(t, 1000, config.WebhookSettings.FailingPoliciesWebhook.HostBatchSize)

	deletePolicyParams := deleteGlobalPoliciesRequest{IDs: []uint{gpResp.Policy.ID}}
	deletePolicyResp := deleteGlobalPoliciesResponse{}
	s.DoJSON("POST", "/api/latest/fleet/policies/delete", deletePolicyParams, http.StatusOK, &deletePolicyResp)

	config = s.getConfig()
	require.Empty(t, config.WebhookSettings.FailingPoliciesWebhook.PolicyIDs)
}

func (s *integrationTestSuite) TestVulnerabilitiesWebhookConfig() {
	t := s.T()

	s.DoRaw("PATCH", "/api/latest/fleet/config", []byte(`{
		"integrations": {"jira": [], "zendesk": []},
		"webhook_settings": {
    		"vulnerabilities_webhook": {
     	 		"enable_vulnerabilities_webhook": true,
     	 		"destination_url": "http://some/url",
     	 		"host_batch_size": 1234
    		},
    		"interval": "1h"
  		}
	}`), http.StatusOK)

	config := s.getConfig()
	require.True(t, config.WebhookSettings.VulnerabilitiesWebhook.Enable)
	require.Equal(t, "http://some/url", config.WebhookSettings.VulnerabilitiesWebhook.DestinationURL)
	require.Equal(t, 1234, config.WebhookSettings.VulnerabilitiesWebhook.HostBatchSize)
	require.Equal(t, 1*time.Hour, config.WebhookSettings.Interval.Duration)
}

func (s *integrationTestSuite) TestExternalIntegrationsConfig() {
	t := s.T()

	// create a test http server to act as the Jira and Zendesk server
	srvURL := startExternalServiceWebServer(t)

	s.DoRaw("PATCH", "/api/v1/fleet/config", []byte(fmt.Sprintf(`{
		"integrations": {
			"jira": [{
				"url": %q,
				"username": "ok",
				"api_token": "bar",
				"project_key": "qux",
				"enable_software_vulnerabilities": true
			}]
		}
	}`, srvURL)), http.StatusOK)

	config := s.getConfig()
	require.Len(t, config.Integrations.Jira, 1)
	require.Equal(t, srvURL, config.Integrations.Jira[0].URL)
	require.Equal(t, "ok", config.Integrations.Jira[0].Username)
	require.Equal(t, fleet.MaskedPassword, config.Integrations.Jira[0].APIToken)
	require.Equal(t, "qux", config.Integrations.Jira[0].ProjectKey)
	require.True(t, config.Integrations.Jira[0].EnableSoftwareVulnerabilities)

	// add a second, disabled Jira integration
	s.DoRaw("PATCH", "/api/v1/fleet/config", []byte(fmt.Sprintf(`{
		"integrations": {
			"jira": [
				{
					"url": %q,
					"username": "ok",
					"api_token": "bar",
					"project_key": "qux",
					"enable_software_vulnerabilities": true
				},
				{
					"url": %[1]q,
					"username": "ok",
					"api_token": "bar",
					"project_key": "qux2",
					"enable_software_vulnerabilities": false
				}
			]
		}
	}`, srvURL)), http.StatusOK)

	config = s.getConfig()
	require.Len(t, config.Integrations.Jira, 2)

	// first integration
	require.Equal(t, srvURL, config.Integrations.Jira[0].URL)
	require.Equal(t, "ok", config.Integrations.Jira[0].Username)
	require.Equal(t, fleet.MaskedPassword, config.Integrations.Jira[0].APIToken)
	require.Equal(t, "qux", config.Integrations.Jira[0].ProjectKey)
	require.True(t, config.Integrations.Jira[0].EnableSoftwareVulnerabilities)

	// second integration
	require.Equal(t, srvURL, config.Integrations.Jira[1].URL)
	require.Equal(t, "ok", config.Integrations.Jira[1].Username)
	require.Equal(t, fleet.MaskedPassword, config.Integrations.Jira[1].APIToken)
	require.Equal(t, "qux2", config.Integrations.Jira[1].ProjectKey)
	require.False(t, config.Integrations.Jira[1].EnableSoftwareVulnerabilities)

	// delete first Jira integration
	s.DoRaw("PATCH", "/api/v1/fleet/config", []byte(fmt.Sprintf(`{
		"integrations": {
			"jira": [
				{
					"url": %q,
					"username": "ok",
					"project_key": "qux2",
					"enable_software_vulnerabilities": false
				}
			]
		}
	}`, srvURL)), http.StatusOK)

	config = s.getConfig()
	require.Len(t, config.Integrations.Jira, 1)
	require.Equal(t, "qux2", config.Integrations.Jira[0].ProjectKey)

	// replace Jira integration
	s.DoRaw("PATCH", "/api/v1/fleet/config", []byte(fmt.Sprintf(`{
		"integrations": {
			"jira": [
				{
					"url": %q,
					"username": "ok",
					"api_token": "ok",
					"project_key": "qux",
					"enable_software_vulnerabilities": false
				}
			]
		}
	}`, srvURL)), http.StatusOK)

	config = s.getConfig()
	require.Len(t, config.Integrations.Jira, 1)
	require.Equal(t, "qux", config.Integrations.Jira[0].ProjectKey)
	require.False(t, config.Integrations.Jira[0].EnableSoftwareVulnerabilities)

	// try adding Jira integration without sending API token
	s.DoRaw("PATCH", "/api/v1/fleet/config", []byte(fmt.Sprintf(`{
		"integrations": {
			"jira": [
				{
					"url": %q,
					"username": "ok",
					"api_token": "ok",
					"project_key": "qux",
					"enable_software_vulnerabilities": true
				},
				{
					"url": %[1]q,
					"username": "ok",
					"project_key": "qux2",
					"enable_software_vulnerabilities": false
				}
			]
		}
	}`, srvURL)), http.StatusBadRequest)

	// try adding Jira integration with masked API token
	s.DoRaw("PATCH", "/api/v1/fleet/config", []byte(fmt.Sprintf(`{
		"integrations": {
			"jira": [
				{
					"url": %q,
					"username": "ok",
					"api_token": "ok",
					"project_key": "qux",
					"enable_software_vulnerabilities": true
				},
				{
					"url": %[1]q,
					"username": "ok",
					"api_token": %q,
					"project_key": "qux2",
					"enable_software_vulnerabilities": false
				}
			]
		}
	}`, srvURL, fleet.MaskedPassword)), http.StatusBadRequest)

	// edit Jira integration without sending API token
	s.DoRaw("PATCH", "/api/v1/fleet/config", []byte(fmt.Sprintf(`{
		"integrations": {
			"jira": [
				{
					"url": %q,
					"username": "ok",
					"project_key": "qux",
					"enable_software_vulnerabilities": true
				}
			]
		}
	}`, srvURL)), http.StatusOK)

	config = s.getConfig()
	require.Len(t, config.Integrations.Jira, 1)
	require.Equal(t, "qux", config.Integrations.Jira[0].ProjectKey)
	require.True(t, config.Integrations.Jira[0].EnableSoftwareVulnerabilities)

	// edit Jira integration with masked API token
	s.DoRaw("PATCH", "/api/v1/fleet/config", []byte(fmt.Sprintf(`{
		"integrations": {
			"jira": [
				{
					"url": %q,
					"username": "ok",
					"api_token": %q,
					"project_key": "qux",
					"enable_software_vulnerabilities": false
				}
			]
		}
	}`, srvURL, fleet.MaskedPassword)), http.StatusOK)

	config = s.getConfig()
	require.Len(t, config.Integrations.Jira, 1)
	require.Equal(t, "qux", config.Integrations.Jira[0].ProjectKey)
	require.False(t, config.Integrations.Jira[0].EnableSoftwareVulnerabilities)

	// edit Jira integration sending explicit "" as API token
	s.DoRaw("PATCH", "/api/v1/fleet/config", []byte(fmt.Sprintf(`{
		"integrations": {
			"jira": [
				{
					"url": %q,
					"username": "ok",
					"api_token": "",
					"project_key": "qux",
					"enable_software_vulnerabilities": true
				}
			]
		}
	}`, srvURL)), http.StatusOK)

	config = s.getConfig()
	require.Len(t, config.Integrations.Jira, 1)
	require.Equal(t, "qux", config.Integrations.Jira[0].ProjectKey)
	require.True(t, config.Integrations.Jira[0].EnableSoftwareVulnerabilities)

	// unknown fields fails as bad request
	s.DoRaw("PATCH", "/api/v1/fleet/config", []byte(fmt.Sprintf(`{
		"integrations": {
			"jira": [{
				"url": %q,
				"UNKNOWN_FIELD": "foo"
			}]
		}
	}`, srvURL)), http.StatusBadRequest)

	// unknown project key fails as bad request
	s.DoRaw("PATCH", "/api/v1/fleet/config", []byte(fmt.Sprintf(`{
		"integrations": {
			"jira": [
				{
					"url": %q,
					"username": "ok",
					"api_token": %q,
					"project_key": "qux3",
					"enable_software_vulnerabilities": true
				}
			]
		}
	}`, srvURL, fleet.MaskedPassword)), http.StatusBadRequest)

	// cannot have two integrations enabled at the same time
	s.DoRaw("PATCH", "/api/v1/fleet/config", []byte(fmt.Sprintf(`{
		"integrations": {
			"jira": [
				{
					"url": %q,
					"username": "ok",
					"api_token": "bar",
					"project_key": "qux",
					"enable_software_vulnerabilities": true
				},
				{
					"url": %[1]q,
					"username": "ok",
					"api_token": "bar2",
					"project_key": "qux2",
					"enable_software_vulnerabilities": true
				}
			]
		}
	}`, srvURL)), http.StatusUnprocessableEntity)

	// cannot have two jira integrations with the same project key
	s.DoRaw("PATCH", "/api/v1/fleet/config", []byte(fmt.Sprintf(`{
		"integrations": {
			"jira": [
				{
					"url": %q,
					"username": "ok",
					"api_token": "bar",
					"project_key": "qux",
					"enable_software_vulnerabilities": true
				},
				{
					"url": %[1]q,
					"username": "ok",
					"api_token": "bar2",
					"project_key": "qux",
					"enable_software_vulnerabilities": false
				}
			]
		}
	}`, srvURL)), http.StatusUnprocessableEntity)

	// even disabled integrations are tested for Jira connection and credentials,
	// so this fails because the 2nd one uses the "fail" username.
	s.DoRaw("PATCH", "/api/v1/fleet/config", []byte(fmt.Sprintf(`{
		"integrations": {
			"jira": [
				{
					"url": %q,
					"username": "ok",
					"api_token": "bar",
					"project_key": "qux",
					"enable_software_vulnerabilities": true
				},
				{
					"url": %[1]q,
					"username": "fail",
					"api_token": "bar2",
					"project_key": "qux2",
					"enable_software_vulnerabilities": false
				}
			]
		}
	}`, srvURL)), http.StatusBadRequest)

	// cannot enable webhook with a jira integration already enabled
	s.DoRaw("PATCH", "/api/v1/fleet/config", []byte(`{
		"webhook_settings": {
			"vulnerabilities_webhook": {
				"enable_vulnerabilities_webhook": true,
				"destination_url": "http://some/url",
				"host_batch_size": 1234
			},
			"interval": "1h"
		}
	}`), http.StatusUnprocessableEntity)

	// disable jira, now we can enable webhook
	s.DoRaw("PATCH", "/api/v1/fleet/config", []byte(fmt.Sprintf(`{
		"integrations": {
		"jira": [{
			"url": %q,
			"username": "ok",
			"api_token": "bar",
			"project_key": "qux",
			"enable_software_vulnerabilities": false
		}]
		},
		"webhook_settings": {
			"vulnerabilities_webhook": {
				"enable_vulnerabilities_webhook": true,
				"destination_url": "http://some/url",
				"host_batch_size": 1234
			},
			"interval": "1h"
		}
	}`, srvURL)), http.StatusOK)

	// cannot enable jira with webhook already enabled
	s.DoRaw("PATCH", "/api/v1/fleet/config", []byte(fmt.Sprintf(`{
		"integrations": {
			"jira": [{
				"url": %q,
				"username": "ok",
				"api_token": "bar",
				"project_key": "qux",
				"enable_software_vulnerabilities": true
			}]
		}
	}`, srvURL)), http.StatusUnprocessableEntity)

	// disable webhook, enable jira with wrong credentials
	s.DoRaw("PATCH", "/api/v1/fleet/config", []byte(fmt.Sprintf(`{
		"integrations": {
			"jira": [{
				"url": %q,
				"username": "fail",
				"api_token": "bar",
				"project_key": "qux",
				"enable_software_vulnerabilities": true
			}]
		},
		"webhook_settings": {
			"vulnerabilities_webhook": {
				"enable_vulnerabilities_webhook": false,
				"destination_url": "http://some/url",
				"host_batch_size": 1234
			},
			"interval": "1h"
		}
	}`, srvURL)), http.StatusBadRequest)

	// update jira config to correct credentials (need to disable webhook too as
	// last request failed)
	s.DoRaw("PATCH", "/api/v1/fleet/config", []byte(fmt.Sprintf(`{
		"integrations": {
			"jira": [{
				"url": %q,
				"username": "ok",
				"api_token": "bar",
				"project_key": "qux",
				"enable_software_vulnerabilities": true
			}]
		},
		"webhook_settings": {
			"vulnerabilities_webhook": {
				"enable_vulnerabilities_webhook": false,
				"destination_url": "http://some/url",
				"host_batch_size": 1234
			},
			"interval": "1h"
		}
	}`, srvURL)), http.StatusOK)

	// remove all integrations
	s.DoRaw("PATCH", "/api/v1/fleet/config", []byte(`{
		"integrations": {
			"jira": [],
			"zendesk": []
		}
	}`), http.StatusOK)

	// set environmental varible to use Zendesk test client
	os.Setenv("TEST_ZENDESK_CLIENT", "true")
	// create zendesk integration
	s.DoRaw("PATCH", "/api/v1/fleet/config", []byte(fmt.Sprintf(`{
		"integrations": {
			"zendesk": [{
				"url": %q,
				"email": "ok@example.com",
				"api_token": "ok",
				"group_id": 122,
				"enable_software_vulnerabilities": true
			}]
		}
	}`, srvURL)), http.StatusOK)

	config = s.getConfig()
	require.Len(t, config.Integrations.Jira, 0)
	require.Len(t, config.Integrations.Zendesk, 1)
	require.Equal(t, srvURL, config.Integrations.Zendesk[0].URL)
	require.Equal(t, "ok@example.com", config.Integrations.Zendesk[0].Email)
	require.Equal(t, fleet.MaskedPassword, config.Integrations.Zendesk[0].APIToken)
	require.Equal(t, int64(122), config.Integrations.Zendesk[0].GroupID)
	require.True(t, config.Integrations.Zendesk[0].EnableSoftwareVulnerabilities)

	// add a second, disabled Zendesk integration
	s.DoRaw("PATCH", "/api/v1/fleet/config", []byte(fmt.Sprintf(`{
		"integrations": {
			"zendesk": [
				{
					"url": %q,
					"email": "ok@example.com",
					"api_token": "ok",
					"group_id": 122,
					"enable_software_vulnerabilities": true
				},
				{
					"url": %[1]q,
					"email": "test123@example.com",
					"api_token": "ok",
					"group_id": 123,
					"enable_software_vulnerabilities": false
				}
			]
		}
	}`, srvURL)), http.StatusOK)

	config = s.getConfig()
	require.Len(t, config.Integrations.Jira, 0)
	require.Len(t, config.Integrations.Zendesk, 2)

	// first integration
	require.Equal(t, srvURL, config.Integrations.Zendesk[0].URL)
	require.Equal(t, "ok@example.com", config.Integrations.Zendesk[0].Email)
	require.Equal(t, fleet.MaskedPassword, config.Integrations.Zendesk[0].APIToken)
	require.Equal(t, int64(122), config.Integrations.Zendesk[0].GroupID)
	require.True(t, config.Integrations.Zendesk[0].EnableSoftwareVulnerabilities)

	// second integration
	require.Equal(t, srvURL, config.Integrations.Zendesk[1].URL)
	require.Equal(t, "test123@example.com", config.Integrations.Zendesk[1].Email)
	require.Equal(t, fleet.MaskedPassword, config.Integrations.Zendesk[1].APIToken)
	require.Equal(t, int64(123), config.Integrations.Zendesk[1].GroupID)
	require.False(t, config.Integrations.Zendesk[1].EnableSoftwareVulnerabilities)

	// delete first Zendesk integration
	s.DoRaw("PATCH", "/api/v1/fleet/config", []byte(fmt.Sprintf(`{
		"integrations": {
			"zendesk": [
				{
					"url": %q,
					"email": "test123@example.com",
					"group_id": 123,
					"enable_software_vulnerabilities": false
				}
			]
		}
	}`, srvURL)), http.StatusOK)

	config = s.getConfig()
	require.Len(t, config.Integrations.Jira, 0)
	require.Len(t, config.Integrations.Zendesk, 1)
	require.Equal(t, int64(123), config.Integrations.Zendesk[0].GroupID)

	// replace Zendesk integration
	s.DoRaw("PATCH", "/api/v1/fleet/config", []byte(fmt.Sprintf(`{
		"integrations": {
			"zendesk": [
				{
					"url": %q,
					"email": "ok@example.com",
					"api_token": "ok",
					"group_id": 122,
					"enable_software_vulnerabilities": false
				}
			]
		}
	}`, srvURL)), http.StatusOK)

	config = s.getConfig()
	require.Len(t, config.Integrations.Jira, 0)
	require.Len(t, config.Integrations.Zendesk, 1)
	require.Equal(t, int64(122), config.Integrations.Zendesk[0].GroupID)
	require.False(t, config.Integrations.Zendesk[0].EnableSoftwareVulnerabilities)

	// try adding Zendesk integration without sending API token
	s.DoRaw("PATCH", "/api/v1/fleet/config", []byte(fmt.Sprintf(`{
		"integrations": {
			"zendesk": [
				{
					"url": %q,
					"email": "ok@example.com",
					"api_token": "ok",
					"group_id": 122,
					"enable_software_vulnerabilities": true
				},
				{
					"url": %[1]q,
					"email": "test123@example.com",
					"group_id": 123,
					"enable_software_vulnerabilities": false
				}
			]
		}
	}`, srvURL)), http.StatusBadRequest)

	// try adding Zendesk integration with masked API token
	s.DoRaw("PATCH", "/api/v1/fleet/config", []byte(fmt.Sprintf(`{
		"integrations": {
			"zendesk": [
				{
					"url": %q,
					"email": "ok@example.com",
					"api_token": "ok",
					"group_id": 122,
					"enable_software_vulnerabilities": true
				},
				{
					"url": %[1]q,
					"email": "test123@example.com",
					"api_token": %q,
					"group_id": 123,
					"enable_software_vulnerabilities": false
				}
			]
		}
	}`, srvURL, fleet.MaskedPassword)), http.StatusBadRequest)

	// edit Zendesk integration without sending API token
	s.DoRaw("PATCH", "/api/v1/fleet/config", []byte(fmt.Sprintf(`{
		"integrations": {
			"zendesk": [
				{
					"url": %q,
					"email": "ok@example.com",
					"group_id": 122,
					"enable_software_vulnerabilities": true
				}
			]
		}
	}`, srvURL)), http.StatusOK)

	config = s.getConfig()
	require.Len(t, config.Integrations.Jira, 0)
	require.Len(t, config.Integrations.Zendesk, 1)
	require.Equal(t, int64(122), config.Integrations.Zendesk[0].GroupID)
	require.True(t, config.Integrations.Zendesk[0].EnableSoftwareVulnerabilities)

	// edit Zendesk integration with masked API token
	s.DoRaw("PATCH", "/api/v1/fleet/config", []byte(fmt.Sprintf(`{
		"integrations": {
			"zendesk": [
				{
					"url": %q,
					"email": "ok@example.com",
					"api_token": %q,
					"group_id": 122,
					"enable_software_vulnerabilities": false
				}
			]
		}
	}`, srvURL, fleet.MaskedPassword)), http.StatusOK)

	config = s.getConfig()
	require.Len(t, config.Integrations.Jira, 0)
	require.Len(t, config.Integrations.Zendesk, 1)
	require.Equal(t, int64(122), config.Integrations.Zendesk[0].GroupID)
	require.False(t, config.Integrations.Zendesk[0].EnableSoftwareVulnerabilities)

	// edit Zendesk integration with explicit "" API token
	s.DoRaw("PATCH", "/api/v1/fleet/config", []byte(fmt.Sprintf(`{
		"integrations": {
			"zendesk": [
				{
					"url": %q,
					"email": "ok@example.com",
					"api_token": "",
					"group_id": 122,
					"enable_software_vulnerabilities": true
				}
			]
		}
	}`, srvURL)), http.StatusOK)

	config = s.getConfig()
	require.Len(t, config.Integrations.Jira, 0)
	require.Len(t, config.Integrations.Zendesk, 1)
	require.Equal(t, int64(122), config.Integrations.Zendesk[0].GroupID)
	require.True(t, config.Integrations.Zendesk[0].EnableSoftwareVulnerabilities)

	// unknown fields fails as bad request
	s.DoRaw("PATCH", "/api/v1/fleet/config", []byte(fmt.Sprintf(`{
		"integrations": {
			"zendesk": [{
				"url": %q,
				"UNKNOWN_FIELD": "foo"
			}]
		}
	}`, srvURL)), http.StatusBadRequest)

	// unknown group id fails as bad request
	s.DoRaw("PATCH", "/api/v1/fleet/config", []byte(fmt.Sprintf(`{
		"integrations": {
			"zendesk": [{
				"url": %q,
				"email": "ok@example.com",
				"api_token": "ok",
				"group_id": 999,
				"enable_software_vulnerabilities": true
			}]
		}
	}`, srvURL)), http.StatusBadRequest)

	// cannot have two zendesk integrations enabled at the same time
	s.DoRaw("PATCH", "/api/v1/fleet/config", []byte(fmt.Sprintf(`{
		"integrations": {
			"zendesk": [
				{
					"url": %q,
					"email": "ok@example.com",
					"api_token": "ok",
					"group_id": 122,
					"enable_software_vulnerabilities": true
				},
				{
					"url": %[1]q,
					"email": "not.ok@example.com",
					"api_token": "ok",
					"group_id": 123,
					"enable_software_vulnerabilities": true
				}
			]
		}
	}`, srvURL)), http.StatusUnprocessableEntity)

	// cannot have two zendesk integrations with the same group id
	s.DoRaw("PATCH", "/api/v1/fleet/config", []byte(fmt.Sprintf(`{
		"integrations": {
			"zendesk": [
				{
					"url": %q,
					"email": "ok@example.com",
					"api_token": "ok",
					"group_id": 122,
					"enable_software_vulnerabilities": true
				},
				{
					"url": %[1]q,
					"email": "not.ok@example.com",
					"api_token": "ok",
					"group_id": 122,
					"enable_software_vulnerabilities": false
				}
			]
		}
	}`, srvURL)), http.StatusUnprocessableEntity)

	// even disabled integrations are tested for Zendesk connection and credentials,
	// so this fails because the 2nd one uses the "fail" token.
	s.DoRaw("PATCH", "/api/v1/fleet/config", []byte(fmt.Sprintf(`{
		"integrations": {
			"zendesk": [
				{
					"url": %q,
					"email": "ok@example.com",
					"api_token": "ok",
					"group_id": 122,
					"enable_software_vulnerabilities": true
				},
				{
					"url": %[1]q,
					"email": "not.ok@example.com",
					"api_token": "fail",
					"group_id": 123,
					"enable_software_vulnerabilities": false
				}
			]
		}
	}`, srvURL)), http.StatusBadRequest)

	// cannot enable webhook with a zendesk integration already enabled
	s.DoRaw("PATCH", "/api/v1/fleet/config", []byte(`{
		"webhook_settings": {
			"vulnerabilities_webhook": {
				"enable_vulnerabilities_webhook": true,
				"destination_url": "http://some/url",
				"host_batch_size": 1234
			},
			"interval": "1h"
		}
	}`), http.StatusUnprocessableEntity)

	// disable zendesk, now we can enable webhook
	s.DoRaw("PATCH", "/api/v1/fleet/config", []byte(fmt.Sprintf(`{
		"integrations": {
			"zendesk": [{
				"url": %q,
				"email": "ok@example.com",
				"api_token": "ok",
				"group_id": 122,
				"enable_software_vulnerabilities": false
			}]
		},
		"webhook_settings": {
			"vulnerabilities_webhook": {
				"enable_vulnerabilities_webhook": true,
				"destination_url": "http://some/url",
				"host_batch_size": 1234
			},
			"interval": "1h"
		}
	}`, srvURL)), http.StatusOK)

	// cannot enable zendesk with webhook already enabled
	s.DoRaw("PATCH", "/api/v1/fleet/config", []byte(fmt.Sprintf(`{
		"integrations": {
			"zendesk": [{
				"url": %q,
				"email": "ok@example.com",
				"api_token": "ok",
				"group_id": 122,
				"enable_software_vulnerabilities": true
			}]
		}
	}`, srvURL)), http.StatusUnprocessableEntity)

	// disable webhook, enable zendesk with wrong credentials
	s.DoRaw("PATCH", "/api/v1/fleet/config", []byte(fmt.Sprintf(`{
		"integrations": {
			"zendesk": [{
				"url": %q,
				"email": "not.ok@example.com",
				"api_token": "fail",
				"group_id": 122,
				"enable_software_vulnerabilities": true
			}]
		},
		"webhook_settings": {
			"vulnerabilities_webhook": {
				"enable_vulnerabilities_webhook": false,
				"destination_url": "http://some/url",
				"host_batch_size": 1234
			},
			"interval": "1h"
		}
	}`, srvURL)), http.StatusBadRequest)

	// update zendesk config to correct credentials (need to disable webhook too as
	// last request failed)
	s.DoRaw("PATCH", "/api/v1/fleet/config", []byte(fmt.Sprintf(`{
		"integrations": {
			"zendesk": [{
				"url": %q,
				"email": "ok@example.com",
				"api_token": "ok",
				"group_id": 122,
				"enable_software_vulnerabilities": true
			}]
		},
		"webhook_settings": {
			"vulnerabilities_webhook": {
				"enable_vulnerabilities_webhook": false,
				"destination_url": "http://some/url",
				"host_batch_size": 1234
			},
			"interval": "1h"
		}
	}`, srvURL)), http.StatusOK)

	// can have jira enabled and zendesk disabled
	s.DoRaw("PATCH", "/api/v1/fleet/config", []byte(fmt.Sprintf(`{
		"integrations": {
			"jira": [{
				"url": %q,
				"username": "ok",
				"api_token": "bar",
				"project_key": "qux",
				"enable_software_vulnerabilities": true
			}],
			"zendesk": [{
				"url": %[1]q,
				"email": "ok@example.com",
				"api_token": "ok",
				"group_id": 122,
				"enable_software_vulnerabilities": false
			}]
		}
	}`, srvURL)), http.StatusOK)
	config = s.getConfig()
	require.Len(t, config.Integrations.Jira, 1)
	require.True(t, config.Integrations.Jira[0].EnableSoftwareVulnerabilities)
	require.Len(t, config.Integrations.Zendesk, 1)
	require.False(t, config.Integrations.Zendesk[0].EnableSoftwareVulnerabilities)

	// can have jira disabled and zendesk enabled
	s.DoRaw("PATCH", "/api/v1/fleet/config", []byte(fmt.Sprintf(`{
		"integrations": {
			"jira": [{
				"url": %q,
				"username": "ok",
				"api_token": "bar",
				"project_key": "qux",
				"enable_software_vulnerabilities": false
			}],
			"zendesk": [{
				"url": %[1]q,
				"email": "ok@example.com",
				"api_token": "ok",
				"group_id": 122,
				"enable_software_vulnerabilities": true
			}]
		}
	}`, srvURL)), http.StatusOK)
	config = s.getConfig()
	require.Len(t, config.Integrations.Jira, 1)
	require.False(t, config.Integrations.Jira[0].EnableSoftwareVulnerabilities)
	require.Len(t, config.Integrations.Zendesk, 1)
	require.True(t, config.Integrations.Zendesk[0].EnableSoftwareVulnerabilities)

	// cannot have both jira enabled and zendesk enabled
	s.DoRaw("PATCH", "/api/v1/fleet/config", []byte(fmt.Sprintf(`{
		"integrations": {
			"jira": [{
				"url": %q,
				"username": "ok",
				"api_token": "bar",
				"project_key": "qux",
				"enable_software_vulnerabilities": true
			}],
			"zendesk": [{
				"url": %[1]q,
				"email": "ok@example.com",
				"api_token": "ok",
				"group_id": 122,
				"enable_software_vulnerabilities": true
			}]
		}
	}`, srvURL)), http.StatusUnprocessableEntity)

	// remove all integrations on exit, so that other tests can enable the
	// webhook as needed
	s.DoRaw("PATCH", "/api/v1/fleet/config", []byte(`{
		"integrations": {
		"jira": [],
		"zendesk": []
		}
	}`), http.StatusOK)
	config = s.getConfig()
	require.Len(t, config.Integrations.Jira, 0)
	require.Len(t, config.Integrations.Zendesk, 0)
}

func (s *integrationTestSuite) TestQueriesBadRequests() {
	t := s.T()

	reqQuery := &fleet.QueryPayload{
		Name:  ptr.String("existing query"),
		Query: ptr.String("select 42;"),
	}
	createQueryResp := createQueryResponse{}
	s.DoJSON("POST", "/api/latest/fleet/queries", reqQuery, http.StatusOK, &createQueryResp)
	require.NotNil(t, createQueryResp.Query)
	existingQueryID := createQueryResp.Query.ID
	defer cleanupQuery(s, existingQueryID)

	for _, tc := range []struct {
		tname string
		name  string
		query string
	}{
		{
			tname: "empty name",
			name:  " ", // #3704
			query: "select 42;",
		},
		{
			tname: "empty query",
			name:  "Some name",
			query: "",
		},
		{
			tname: "Invalid query",
			name:  "Invalid query",
			query: "ATTACH 'foo' AS bar;",
		},
	} {
		t.Run(tc.tname, func(t *testing.T) {
			reqQuery := &fleet.QueryPayload{
				Name:  ptr.String(tc.name),
				Query: ptr.String(tc.query),
			}
			createQueryResp := createQueryResponse{}
			s.DoJSON("POST", "/api/latest/fleet/queries", reqQuery, http.StatusBadRequest, &createQueryResp)
			require.Nil(t, createQueryResp.Query)

			payload := fleet.QueryPayload{
				Name:  ptr.String(tc.name),
				Query: ptr.String(tc.query),
			}
			mResp := modifyQueryResponse{}
			s.DoJSON("PATCH", fmt.Sprintf("/api/latest/fleet/queries/%d", existingQueryID), &payload, http.StatusBadRequest, &mResp)
			require.Nil(t, mResp.Query)
		})
	}
}

func (s *integrationTestSuite) TestPacksBadRequests() {
	t := s.T()

	reqPacks := &fleet.PackPayload{
		Name: ptr.String("existing pack"),
	}
	createPackResp := createPackResponse{}
	s.DoJSON("POST", "/api/latest/fleet/packs", reqPacks, http.StatusOK, &createPackResp)
	existingPackID := createPackResp.Pack.ID

	for _, tc := range []struct {
		tname string
		name  string
	}{
		{
			tname: "empty name",
			name:  " ", // #3704
		},
	} {
		t.Run(tc.tname, func(t *testing.T) {
			reqQuery := &fleet.PackPayload{
				Name: ptr.String(tc.name),
			}
			createPackResp := createQueryResponse{}
			s.DoJSON("POST", "/api/latest/fleet/packs", reqQuery, http.StatusBadRequest, &createPackResp)

			payload := fleet.PackPayload{
				Name: ptr.String(tc.name),
			}
			mResp := modifyPackResponse{}
			s.DoJSON("PATCH", fmt.Sprintf("/api/latest/fleet/packs/%d", existingPackID), &payload, http.StatusBadRequest, &mResp)
		})
	}
}

func (s *integrationTestSuite) TestTeamsEndpointsWithoutLicense() {
	t := s.T()

	// list teams, none
	var listResp listTeamsResponse
	s.DoJSON("GET", "/api/latest/fleet/teams", nil, http.StatusPaymentRequired, &listResp)
	assert.Len(t, listResp.Teams, 0)

	// get team
	var getResp getTeamResponse
	s.DoJSON("GET", "/api/latest/fleet/teams/123", nil, http.StatusPaymentRequired, &getResp)
	assert.Nil(t, getResp.Team)

	// create team
	var tmResp teamResponse
	s.DoJSON("POST", "/api/latest/fleet/teams", &createTeamRequest{}, http.StatusPaymentRequired, &tmResp)
	assert.Nil(t, tmResp.Team)

	// modify team
	s.DoJSON("PATCH", "/api/latest/fleet/teams/123", fleet.TeamPayload{}, http.StatusPaymentRequired, &tmResp)
	assert.Nil(t, tmResp.Team)

	// delete team
	var delResp deleteTeamResponse
	s.DoJSON("DELETE", "/api/latest/fleet/teams/123", nil, http.StatusPaymentRequired, &delResp)

	// apply team specs
	var specResp applyTeamSpecsResponse
	teamSpecs := applyTeamSpecsRequest{Specs: []*fleet.TeamSpec{{Name: "newteam", Secrets: []fleet.EnrollSecret{{Secret: "ABC"}}}}}
	s.DoJSON("POST", "/api/latest/fleet/spec/teams", teamSpecs, http.StatusPaymentRequired, &specResp)

	// modify team agent options
	s.DoJSON("POST", "/api/latest/fleet/teams/123/agent_options", nil, http.StatusPaymentRequired, &tmResp)
	assert.Nil(t, tmResp.Team)

	// list team users
	var usersResp listUsersResponse
	s.DoJSON("GET", "/api/latest/fleet/teams/123/users", nil, http.StatusPaymentRequired, &usersResp, "page", "1")
	assert.Len(t, usersResp.Users, 0)

	// add team users
	s.DoJSON("PATCH", "/api/latest/fleet/teams/123/users", modifyTeamUsersRequest{Users: []fleet.TeamUser{{User: fleet.User{ID: 1}}}}, http.StatusPaymentRequired, &tmResp)
	assert.Nil(t, tmResp.Team)

	// delete team users
	s.DoJSON("DELETE", "/api/latest/fleet/teams/123/users", modifyTeamUsersRequest{Users: []fleet.TeamUser{{User: fleet.User{ID: 1}}}}, http.StatusPaymentRequired, &tmResp)
	assert.Nil(t, tmResp.Team)

	// get team enroll secrets
	var secResp teamEnrollSecretsResponse
	s.DoJSON("GET", "/api/latest/fleet/teams/123/secrets", nil, http.StatusPaymentRequired, &secResp)
	assert.Len(t, secResp.Secrets, 0)

	// modify team enroll secrets
	s.DoJSON("PATCH", "/api/latest/fleet/teams/123/secrets", modifyTeamEnrollSecretsRequest{Secrets: []fleet.EnrollSecret{{Secret: "DEF"}}}, http.StatusPaymentRequired, &secResp)
	assert.Len(t, secResp.Secrets, 0)
}

// TestGlobalPoliciesBrowsing tests that team users can browse (read) global policies (see #3722).
func (s *integrationTestSuite) TestGlobalPoliciesBrowsing() {
	t := s.T()

	team, err := s.ds.NewTeam(context.Background(), &fleet.Team{
		ID:          42,
		Name:        "team_for_global_policies_browsing",
		Description: "desc team1",
	})
	require.NoError(t, err)

	gpParams0 := globalPolicyRequest{
		Name:  "global policy",
		Query: "select * from osquery;",
	}
	gpResp0 := globalPolicyResponse{}
	s.DoJSON("POST", "/api/latest/fleet/policies", gpParams0, http.StatusOK, &gpResp0)
	require.NotNil(t, gpResp0.Policy)

	email := "team.observer@example.com"
	teamObserver := &fleet.User{
		Name:       "team observer user",
		Email:      email,
		GlobalRole: nil,
		Teams: []fleet.UserTeam{
			{
				Team: *team,
				Role: fleet.RoleObserver,
			},
		},
	}
	password := test.GoodPassword
	require.NoError(t, teamObserver.SetPassword(password, 10, 10))
	_, err = s.ds.NewUser(context.Background(), teamObserver)
	require.NoError(t, err)

	oldToken := s.token
	s.token = s.getTestToken(email, password)
	t.Cleanup(func() {
		s.token = oldToken
	})

	policiesResponse := listGlobalPoliciesResponse{}
	s.DoJSON("GET", "/api/latest/fleet/policies", nil, http.StatusOK, &policiesResponse)
	require.Len(t, policiesResponse.Policies, 1)
	assert.Equal(t, "global policy", policiesResponse.Policies[0].Name)
	assert.Equal(t, "select * from osquery;", policiesResponse.Policies[0].Query)
}

func (s *integrationTestSuite) TestTeamPoliciesTeamNotExists() {
	t := s.T()

	teamPoliciesResponse := listTeamPoliciesResponse{}
	s.DoJSON("GET", fmt.Sprintf("/api/latest/fleet/teams/%d/policies", 9999999), nil, http.StatusNotFound, &teamPoliciesResponse)
	require.Len(t, teamPoliciesResponse.Policies, 0)
}

func (s *integrationTestSuite) TestSessionInfo() {
	t := s.T()

	ssn := createSession(t, 1, s.ds)

	var meResp getUserResponse
	resp := s.DoRawWithHeaders("GET", "/api/latest/fleet/me", nil, http.StatusOK, map[string]string{
		"Authorization": fmt.Sprintf("Bearer %s", ssn.Key),
	})
	require.NoError(t, json.NewDecoder(resp.Body).Decode(&meResp))
	assert.Equal(t, uint(1), meResp.User.ID)

	// get info about session
	var getResp getInfoAboutSessionResponse
	s.DoJSON("GET", fmt.Sprintf("/api/latest/fleet/sessions/%d", ssn.ID), nil, http.StatusOK, &getResp)
	assert.Equal(t, ssn.ID, getResp.SessionID)
	assert.Equal(t, uint(1), getResp.UserID)

	// get info about session - non-existing: appears to deliberately return 500 due to forbidden,
	// which takes precedence vs the not found returned by the datastore (it still shouldn't be a
	// 500 though).
	s.DoJSON("GET", fmt.Sprintf("/api/latest/fleet/sessions/%d", ssn.ID+1), nil, http.StatusInternalServerError, &getResp)

	// delete session
	var delResp deleteSessionResponse
	s.DoJSON("DELETE", fmt.Sprintf("/api/latest/fleet/sessions/%d", ssn.ID), nil, http.StatusOK, &delResp)

	// delete session - non-existing: again, 500 due to forbidden instead of 404.
	s.DoJSON("DELETE", fmt.Sprintf("/api/latest/fleet/sessions/%d", ssn.ID), nil, http.StatusInternalServerError, &delResp)
}

func (s *integrationTestSuite) TestAppConfig() {
	t := s.T()

	// get the app config
	var acResp appConfigResponse
	s.DoJSON("GET", "/api/latest/fleet/config", nil, http.StatusOK, &acResp)
	assert.Equal(t, "free", acResp.License.Tier)
	assert.Equal(t, "", acResp.OrgInfo.OrgName)

	// no server settings set for the URL, so not possible to test the
	// certificate endpoint
	acResp = appConfigResponse{}
	s.DoJSON("PATCH", "/api/latest/fleet/config", json.RawMessage(`{
    "org_info": {
        "org_name": "test"
    }
  }`), http.StatusOK, &acResp)
	assert.Equal(t, "test", acResp.OrgInfo.OrgName)

	var verResp versionResponse
	s.DoJSON("GET", "/api/latest/fleet/version", nil, http.StatusOK, &verResp)
	assert.NotEmpty(t, verResp.Branch)

	// get enroll secrets, none yet
	var specResp getEnrollSecretSpecResponse
	s.DoJSON("GET", "/api/latest/fleet/spec/enroll_secret", nil, http.StatusOK, &specResp)
	assert.Empty(t, specResp.Spec.Secrets)

	// apply spec, one secret
	var applyResp applyEnrollSecretSpecResponse
	s.DoJSON("POST", "/api/latest/fleet/spec/enroll_secret", applyEnrollSecretSpecRequest{
		Spec: &fleet.EnrollSecretSpec{
			Secrets: []*fleet.EnrollSecret{{Secret: "XYZ"}},
		},
	}, http.StatusOK, &applyResp)

	// get enroll secrets, one
	s.DoJSON("GET", "/api/latest/fleet/spec/enroll_secret", nil, http.StatusOK, &specResp)
	require.Len(t, specResp.Spec.Secrets, 1)
	assert.Equal(t, "XYZ", specResp.Spec.Secrets[0].Secret)

	// remove secret just to prevent affecting other tests
	s.DoJSON("POST", "/api/latest/fleet/spec/enroll_secret", applyEnrollSecretSpecRequest{
		Spec: &fleet.EnrollSecretSpec{},
	}, http.StatusOK, &applyResp)

	s.DoJSON("GET", "/api/latest/fleet/spec/enroll_secret", nil, http.StatusOK, &specResp)
	require.Len(t, specResp.Spec.Secrets, 0)
}

func (s *integrationTestSuite) TestQuerySpecs() {
	t := s.T()

	// list specs, none yet
	var getSpecsResp getQuerySpecsResponse
	s.DoJSON("GET", "/api/latest/fleet/spec/queries", nil, http.StatusOK, &getSpecsResp)
	assert.Len(t, getSpecsResp.Specs, 0)

	// get unknown one
	var getSpecResp getQuerySpecResponse
	s.DoJSON("GET", "/api/latest/fleet/spec/queries/nonesuch", nil, http.StatusNotFound, &getSpecResp)

	// create some queries via apply specs
	q1 := strings.ReplaceAll(t.Name(), "/", "_")
	q2 := q1 + "_2"
	var applyResp applyQuerySpecsResponse
	s.DoJSON("POST", "/api/latest/fleet/spec/queries", applyQuerySpecsRequest{
		Specs: []*fleet.QuerySpec{
			{Name: q1, Query: "SELECT 1"},
			{Name: q2, Query: "SELECT 2"},
		},
	}, http.StatusOK, &applyResp)

	// get the queries back
	var listQryResp listQueriesResponse
	s.DoJSON("GET", "/api/latest/fleet/queries", nil, http.StatusOK, &listQryResp, "order_key", "name")
	require.Len(t, listQryResp.Queries, 2)
	assert.Equal(t, q1, listQryResp.Queries[0].Name)
	assert.Equal(t, q2, listQryResp.Queries[1].Name)
	q1ID, q2ID := listQryResp.Queries[0].ID, listQryResp.Queries[1].ID

	// list specs
	s.DoJSON("GET", "/api/latest/fleet/spec/queries", nil, http.StatusOK, &getSpecsResp)
	require.Len(t, getSpecsResp.Specs, 2)
	names := []string{getSpecsResp.Specs[0].Name, getSpecsResp.Specs[1].Name}
	assert.ElementsMatch(t, []string{q1, q2}, names)

	// get specific spec
	s.DoJSON("GET", fmt.Sprintf("/api/latest/fleet/spec/queries/%s", q1), nil, http.StatusOK, &getSpecResp)
	assert.Equal(t, getSpecResp.Spec.Query, "SELECT 1")

	// apply specs again - create q3 and update q2
	q3 := q1 + "_3"
	s.DoJSON("POST", "/api/latest/fleet/spec/queries", applyQuerySpecsRequest{
		Specs: []*fleet.QuerySpec{
			{Name: q2, Query: "SELECT -2"},
			{Name: q3, Query: "SELECT 3"},
		},
	}, http.StatusOK, &applyResp)

	// list specs - has 3, not 4 (one was an update)
	s.DoJSON("GET", "/api/latest/fleet/spec/queries", nil, http.StatusOK, &getSpecsResp)
	require.Len(t, getSpecsResp.Specs, 3)
	names = []string{getSpecsResp.Specs[0].Name, getSpecsResp.Specs[1].Name, getSpecsResp.Specs[2].Name}
	assert.ElementsMatch(t, []string{q1, q2, q3}, names)

	// get the queries back again
	s.DoJSON("GET", "/api/latest/fleet/queries", nil, http.StatusOK, &listQryResp, "order_key", "name")
	require.Len(t, listQryResp.Queries, 3)
	assert.Equal(t, q1ID, listQryResp.Queries[0].ID)
	assert.Equal(t, q2ID, listQryResp.Queries[1].ID)
	assert.Equal(t, "SELECT -2", listQryResp.Queries[1].Query)
	q3ID := listQryResp.Queries[2].ID

	// delete all queries created
	var delBatchResp deleteQueriesResponse
	s.DoJSON("POST", "/api/latest/fleet/queries/delete", map[string]interface{}{
		"ids": []uint{q1ID, q2ID, q3ID},
	}, http.StatusOK, &delBatchResp)
	assert.Equal(t, uint(3), delBatchResp.Deleted)
}

func (s *integrationTestSuite) TestPaginateListSoftware() {
	t := s.T()

	// create a few hosts specific to this test
	hosts := make([]*fleet.Host, 20)
	for i := range hosts {
		host, err := s.ds.NewHost(context.Background(), &fleet.Host{
			DetailUpdatedAt: time.Now(),
			LabelUpdatedAt:  time.Now(),
			PolicyUpdatedAt: time.Now(),
			SeenTime:        time.Now(),
			NodeKey:         t.Name() + strconv.Itoa(i),
			OsqueryHostID:   t.Name() + strconv.Itoa(i),
			UUID:            t.Name() + strconv.Itoa(i),
			Hostname:        t.Name() + "foo" + strconv.Itoa(i) + ".local",
			PrimaryIP:       "192.168.1." + strconv.Itoa(i),
			PrimaryMac:      fmt.Sprintf("30-65-EC-6F-C4-%02d", i),
		})
		require.NoError(t, err)
		require.NotNil(t, host)
		hosts[i] = host
	}

	// create a bunch of software
	sws := make([]fleet.Software, 20)
	for i := range sws {
		sw := fleet.Software{Name: "sw" + strconv.Itoa(i), Version: "0.0." + strconv.Itoa(i), Source: "apps"}
		sws[i] = sw
	}

	// mark them as installed on the hosts, with host at index 0 having all 20,
	// at index 1 having 19, index 2 = 18, etc. until index 19 = 1. So software
	// sws[0] is only used by 1 host, while sws[19] is used by all.
	for i, h := range hosts {
		require.NoError(t, s.ds.UpdateHostSoftware(context.Background(), h.ID, sws[i:]))
		require.NoError(t, s.ds.LoadHostSoftware(context.Background(), h, false))

		if i == 0 {
			// this host has all software, refresh the list so we have the software.ID filled
			sws = h.Software
		}
	}

	for i, sw := range sws {
		cpe := "somecpe" + strconv.Itoa(i)
		require.NoError(t, s.ds.AddCPEForSoftware(context.Background(), sw, cpe))
	}

	// Reload software to load GeneratedCPEID
	require.NoError(t, s.ds.LoadHostSoftware(context.Background(), hosts[0], false))
	var vulns []fleet.SoftwareVulnerability
	for i, sw := range hosts[0].Software[:10] {
		vulns = append(vulns, fleet.SoftwareVulnerability{
			SoftwareID: sw.ID,
			CPEID:      sw.GeneratedCPEID,
			CVE:        fmt.Sprintf("cve-123-123-%03d", i),
		})
	}

	// add CVEs for the first 10 software, which are the least used (lower hosts_count)
	n, err := s.ds.InsertVulnerabilities(context.Background(), vulns, fleet.NVDSource)
	require.NoError(t, err)
	require.Equal(t, 10, int(n))

	// create a team and make the last 3 hosts part of it (meaning 3 that use
	// sws[19], 2 for sws[18], and 1 for sws[17])
	tm, err := s.ds.NewTeam(context.Background(), &fleet.Team{
		Name: t.Name(),
	})
	require.NoError(t, err)
	require.NoError(t, s.ds.AddHostsToTeam(context.Background(), &tm.ID, []uint{hosts[19].ID, hosts[18].ID, hosts[17].ID}))

	assertResp := func(resp listSoftwareResponse, want []fleet.Software, ts time.Time, counts ...int) {
		require.Len(t, resp.Software, len(want))
		for i := range resp.Software {
			wantID, gotID := want[i].ID, resp.Software[i].ID
			assert.Equal(t, wantID, gotID)
			wantCount, gotCount := counts[i], resp.Software[i].HostsCount
			assert.Equal(t, wantCount, gotCount)
		}
		if ts.IsZero() {
			assert.Nil(t, resp.CountsUpdatedAt)
		} else {
			require.NotNil(t, resp.CountsUpdatedAt)
			assert.WithinDuration(t, ts, *resp.CountsUpdatedAt, time.Second)
		}
	}

	// no software host counts have been calculated yet, so this returns nothing
	var lsResp listSoftwareResponse
	s.DoJSON("GET", "/api/latest/fleet/software", nil, http.StatusOK, &lsResp, "order_key", "hosts_count", "order_direction", "desc")
	assertResp(lsResp, nil, time.Time{})

	// same with a team filter
	lsResp = listSoftwareResponse{}
	s.DoJSON("GET", "/api/latest/fleet/software", nil, http.StatusOK, &lsResp, "order_key", "hosts_count", "order_direction", "desc", "team_id", fmt.Sprintf("%d", tm.ID))
	assertResp(lsResp, nil, time.Time{})

	// calculate hosts counts
	hostsCountTs := time.Now().UTC()
	require.NoError(t, s.ds.SyncHostsSoftware(context.Background(), hostsCountTs))

	// now the list software endpoint returns the software, get the first page without vulns
	lsResp = listSoftwareResponse{}
	s.DoJSON("GET", "/api/latest/fleet/software", nil, http.StatusOK, &lsResp, "per_page", "5", "page", "0", "order_key", "hosts_count", "order_direction", "desc")
	assertResp(lsResp, []fleet.Software{sws[19], sws[18], sws[17], sws[16], sws[15]}, hostsCountTs, 20, 19, 18, 17, 16)

	// second page (page=1)
	lsResp = listSoftwareResponse{}
	s.DoJSON("GET", "/api/latest/fleet/software", nil, http.StatusOK, &lsResp, "per_page", "5", "page", "1", "order_key", "hosts_count", "order_direction", "desc")
	assertResp(lsResp, []fleet.Software{sws[14], sws[13], sws[12], sws[11], sws[10]}, hostsCountTs, 15, 14, 13, 12, 11)

	// third page (page=2)
	lsResp = listSoftwareResponse{}
	s.DoJSON("GET", "/api/latest/fleet/software", nil, http.StatusOK, &lsResp, "per_page", "5", "page", "2", "order_key", "hosts_count", "order_direction", "desc")
	assertResp(lsResp, []fleet.Software{sws[9], sws[8], sws[7], sws[6], sws[5]}, hostsCountTs, 10, 9, 8, 7, 6)

	// last page (page=3)
	lsResp = listSoftwareResponse{}
	s.DoJSON("GET", "/api/latest/fleet/software", nil, http.StatusOK, &lsResp, "per_page", "5", "page", "3", "order_key", "hosts_count", "order_direction", "desc")
	assertResp(lsResp, []fleet.Software{sws[4], sws[3], sws[2], sws[1], sws[0]}, hostsCountTs, 5, 4, 3, 2, 1)

	// past the end
	lsResp = listSoftwareResponse{}
	s.DoJSON("GET", "/api/latest/fleet/software", nil, http.StatusOK, &lsResp, "per_page", "5", "page", "4", "order_key", "hosts_count", "order_direction", "desc")
	assertResp(lsResp, nil, time.Time{})

	// no explicit sort order, defaults to hosts_count DESC
	lsResp = listSoftwareResponse{}
	s.DoJSON("GET", "/api/latest/fleet/software", nil, http.StatusOK, &lsResp, "per_page", "2", "page", "0")
	assertResp(lsResp, []fleet.Software{sws[19], sws[18]}, hostsCountTs, 20, 19)

	// hosts_count ascending
	lsResp = listSoftwareResponse{}
	s.DoJSON("GET", "/api/latest/fleet/software", nil, http.StatusOK, &lsResp, "per_page", "3", "page", "0", "order_key", "hosts_count", "order_direction", "asc")
	assertResp(lsResp, []fleet.Software{sws[0], sws[1], sws[2]}, hostsCountTs, 1, 2, 3)

	// vulnerable software only
	lsResp = listSoftwareResponse{}
	s.DoJSON("GET", "/api/latest/fleet/software", nil, http.StatusOK, &lsResp, "vulnerable", "true", "per_page", "5", "page", "0", "order_key", "hosts_count", "order_direction", "desc")
	assertResp(lsResp, []fleet.Software{sws[9], sws[8], sws[7], sws[6], sws[5]}, hostsCountTs, 10, 9, 8, 7, 6)

	// vulnerable software only, next page
	lsResp = listSoftwareResponse{}
	s.DoJSON("GET", "/api/latest/fleet/software", nil, http.StatusOK, &lsResp, "vulnerable", "true", "per_page", "5", "page", "1", "order_key", "hosts_count", "order_direction", "desc")
	assertResp(lsResp, []fleet.Software{sws[4], sws[3], sws[2], sws[1], sws[0]}, hostsCountTs, 5, 4, 3, 2, 1)

	// vulnerable software only, past last page
	lsResp = listSoftwareResponse{}
	s.DoJSON("GET", "/api/latest/fleet/software", nil, http.StatusOK, &lsResp, "vulnerable", "true", "per_page", "5", "page", "2", "order_key", "hosts_count", "order_direction", "desc")
	assertResp(lsResp, nil, time.Time{})

	// filter by the team, 2 by page
	lsResp = listSoftwareResponse{}
	s.DoJSON("GET", "/api/latest/fleet/software", nil, http.StatusOK, &lsResp, "per_page", "2", "page", "0", "order_key", "hosts_count", "order_direction", "desc", "team_id", fmt.Sprintf("%d", tm.ID))
	assertResp(lsResp, []fleet.Software{sws[19], sws[18]}, hostsCountTs, 3, 2)

	// filter by the team, 2 by page, next page
	lsResp = listSoftwareResponse{}
	s.DoJSON("GET", "/api/latest/fleet/software", nil, http.StatusOK, &lsResp, "per_page", "2", "page", "1", "order_key", "hosts_count", "order_direction", "desc", "team_id", fmt.Sprintf("%d", tm.ID))
	assertResp(lsResp, []fleet.Software{sws[17]}, hostsCountTs, 1)
}

func (s *integrationTestSuite) TestChangeUserEmail() {
	t := s.T()

	// create a new test user
	user := &fleet.User{
		Name:       t.Name(),
		Email:      "testchangeemail@example.com",
		GlobalRole: ptr.String(fleet.RoleObserver),
	}
	userRawPwd := "foobarbaz1234!"
	err := user.SetPassword(userRawPwd, 10, 10)
	require.Nil(t, err)
	user, err = s.ds.NewUser(context.Background(), user)
	require.Nil(t, err)

	// try to change email with an invalid token
	var changeResp changeEmailResponse
	s.DoJSON("GET", "/api/latest/fleet/email/change/invalidtoken", nil, http.StatusNotFound, &changeResp)

	// create a valid token for the test user
	err = s.ds.PendingEmailChange(context.Background(), user.ID, "testchangeemail2@example.com", "validtoken")
	require.Nil(t, err)

	// try to change email with a valid token, but request made from different user
	changeResp = changeEmailResponse{}
	s.DoJSON("GET", "/api/latest/fleet/email/change/validtoken", nil, http.StatusNotFound, &changeResp)

	// switch to the test user and make the change email request
	s.token = s.getTestToken(user.Email, userRawPwd)
	defer func() { s.token = s.getTestAdminToken() }()

	changeResp = changeEmailResponse{}
	s.DoJSON("GET", "/api/latest/fleet/email/change/validtoken", nil, http.StatusOK, &changeResp)
	require.Equal(t, "testchangeemail2@example.com", changeResp.NewEmail)

	// using the token consumes it, so making another request with the same token fails
	changeResp = changeEmailResponse{}
	s.DoJSON("GET", "/api/latest/fleet/email/change/validtoken", nil, http.StatusNotFound, &changeResp)
}

func (s *integrationTestSuite) TestSearchTargets() {
	t := s.T()

	hosts := s.createHosts(t)

	lblIDs, err := s.ds.LabelIDsByName(context.Background(), []string{"All Hosts"})
	require.NoError(t, err)
	require.Len(t, lblIDs, 1)

	// no search criteria
	var searchResp searchTargetsResponse
	s.DoJSON("POST", "/api/latest/fleet/targets", searchTargetsRequest{}, http.StatusOK, &searchResp)
	require.Equal(t, uint(0), searchResp.TargetsCount)
	require.Len(t, searchResp.Targets.Hosts, len(hosts)) // the HostTargets.HostIDs are actually host IDs to *omit* from the search
	require.Len(t, searchResp.Targets.Labels, 1)
	require.Len(t, searchResp.Targets.Teams, 0)

	searchResp = searchTargetsResponse{}
	s.DoJSON("POST", "/api/latest/fleet/targets", searchTargetsRequest{Selected: fleet.HostTargets{LabelIDs: lblIDs}}, http.StatusOK, &searchResp)
	require.Equal(t, uint(0), searchResp.TargetsCount)
	require.Len(t, searchResp.Targets.Hosts, len(hosts)) // no omitted host id
	require.Len(t, searchResp.Targets.Labels, 0)         // labels have been omitted
	require.Len(t, searchResp.Targets.Teams, 0)

	searchResp = searchTargetsResponse{}
	s.DoJSON("POST", "/api/latest/fleet/targets", searchTargetsRequest{Selected: fleet.HostTargets{HostIDs: []uint{hosts[1].ID}}}, http.StatusOK, &searchResp)
	require.Equal(t, uint(1), searchResp.TargetsCount)
	require.Len(t, searchResp.Targets.Hosts, len(hosts)-1) // one omitted host id
	require.Len(t, searchResp.Targets.Labels, 1)           // labels have not been omitted
	require.Len(t, searchResp.Targets.Teams, 0)

	searchResp = searchTargetsResponse{}
	s.DoJSON("POST", "/api/latest/fleet/targets", searchTargetsRequest{MatchQuery: "foo.local1"}, http.StatusOK, &searchResp)
	require.Equal(t, uint(0), searchResp.TargetsCount)
	require.Len(t, searchResp.Targets.Hosts, 1)
	require.Len(t, searchResp.Targets.Labels, 1)
	require.Len(t, searchResp.Targets.Teams, 0)
	require.Contains(t, searchResp.Targets.Hosts[0].Hostname, "foo.local1")
}

func (s *integrationTestSuite) TestSearchHosts() {
	t := s.T()

	hosts := s.createHosts(t)

	// no search criteria
	var searchResp searchHostsResponse
	s.DoJSON("POST", "/api/latest/fleet/hosts/search", searchHostsRequest{}, http.StatusOK, &searchResp)
	require.Len(t, searchResp.Hosts, len(hosts)) // no request params

	searchResp = searchHostsResponse{}
	s.DoJSON("POST", "/api/latest/fleet/hosts/search", searchHostsRequest{ExcludedHostIDs: []uint{}}, http.StatusOK, &searchResp)
	require.Len(t, searchResp.Hosts, len(hosts)) // no omitted host id

	searchResp = searchHostsResponse{}
	s.DoJSON("POST", "/api/latest/fleet/hosts/search", searchHostsRequest{ExcludedHostIDs: []uint{hosts[1].ID}}, http.StatusOK, &searchResp)
	require.Len(t, searchResp.Hosts, len(hosts)-1) // one omitted host id

	searchResp = searchHostsResponse{}
	s.DoJSON("POST", "/api/latest/fleet/hosts/search", searchHostsRequest{MatchQuery: "foo.local1"}, http.StatusOK, &searchResp)
	require.Len(t, searchResp.Hosts, 1)
	require.Contains(t, searchResp.Hosts[0].Hostname, "foo.local1")
}

func (s *integrationTestSuite) TestCountTargets() {
	t := s.T()

	team, err := s.ds.NewTeam(context.Background(), &fleet.Team{Name: "TestTeam"})
	require.NoError(t, err)
	require.Equal(t, "TestTeam", team.Name)

	hosts := s.createHosts(t)

	lblIDs, err := s.ds.LabelIDsByName(context.Background(), []string{"All Hosts"})
	require.NoError(t, err)
	require.Len(t, lblIDs, 1)

	for i := range hosts {
		err = s.ds.RecordLabelQueryExecutions(context.Background(), hosts[i], map[uint]*bool{lblIDs[0]: ptr.Bool(true)}, time.Now(), false)
		require.NoError(t, err)
	}

	var hostIDs []uint
	for _, h := range hosts {
		hostIDs = append(hostIDs, h.ID)
	}

	err = s.ds.AddHostsToTeam(context.Background(), ptr.Uint(team.ID), []uint{hostIDs[0]})
	require.NoError(t, err)

	var countResp countTargetsResponse
	// sleep to reduce flake in last seen time so that online/offline counts can be tested
	time.Sleep(1 * time.Second)

	// none selected
	s.DoJSON("POST", "/api/latest/fleet/targets/count", countTargetsRequest{}, http.StatusOK, &countResp)
	require.Equal(t, uint(0), countResp.TargetsCount)
	require.Equal(t, uint(0), countResp.TargetsOnline)
	require.Equal(t, uint(0), countResp.TargetsOffline)

	// all hosts label selected
	countResp = countTargetsResponse{}
	s.DoJSON("POST", "/api/latest/fleet/targets/count", countTargetsRequest{Selected: fleet.HostTargets{LabelIDs: lblIDs}}, http.StatusOK, &countResp)
	require.Equal(t, uint(3), countResp.TargetsCount)
	require.Equal(t, uint(1), countResp.TargetsOnline)
	require.Equal(t, uint(2), countResp.TargetsOffline)

	// team selected
	countResp = countTargetsResponse{}
	s.DoJSON("POST", "/api/latest/fleet/targets/count", countTargetsRequest{Selected: fleet.HostTargets{TeamIDs: []uint{team.ID}}}, http.StatusOK, &countResp)
	require.Equal(t, uint(1), countResp.TargetsCount)
	require.Equal(t, uint(1), countResp.TargetsOnline)
	require.Equal(t, uint(0), countResp.TargetsOffline)

	// host id selected
	countResp = countTargetsResponse{}
	s.DoJSON("POST", "/api/latest/fleet/targets/count", countTargetsRequest{Selected: fleet.HostTargets{HostIDs: []uint{hosts[1].ID}}}, http.StatusOK, &countResp)
	require.Equal(t, uint(1), countResp.TargetsCount)
	require.Equal(t, uint(0), countResp.TargetsOnline)
	require.Equal(t, uint(1), countResp.TargetsOffline)
}

func (s *integrationTestSuite) TestStatus() {
	var statusResp statusResponse
	s.DoJSON("GET", "/api/latest/fleet/status/result_store", nil, http.StatusOK, &statusResp)
	s.DoJSON("GET", "/api/latest/fleet/status/live_query", nil, http.StatusOK, &statusResp)
}

func (s *integrationTestSuite) TestOsqueryConfig() {
	t := s.T()

	hosts := s.createHosts(t)
	req := getClientConfigRequest{NodeKey: hosts[0].NodeKey}
	var resp getClientConfigResponse
	s.DoJSON("POST", "/api/osquery/config", req, http.StatusOK, &resp)

	// test with invalid node key
	var errRes map[string]interface{}
	req.NodeKey += "zzzz"
	s.DoJSON("POST", "/api/osquery/config", req, http.StatusUnauthorized, &errRes)
	assert.Contains(t, errRes["error"], "invalid node key")
}

func (s *integrationTestSuite) TestEnrollHost() {
	t := s.T()

	// set the enroll secret
	var applyResp applyEnrollSecretSpecResponse
	s.DoJSON("POST", "/api/latest/fleet/spec/enroll_secret", applyEnrollSecretSpecRequest{
		Spec: &fleet.EnrollSecretSpec{
			Secrets: []*fleet.EnrollSecret{{Secret: t.Name()}},
		},
	}, http.StatusOK, &applyResp)

	// invalid enroll secret fails
	j, err := json.Marshal(&enrollAgentRequest{
		EnrollSecret:   "nosuchsecret",
		HostIdentifier: "abcd",
	})
	require.NoError(t, err)
	s.DoRawNoAuth("POST", "/api/osquery/enroll", j, http.StatusUnauthorized)

	// valid enroll secret succeeds
	j, err = json.Marshal(&enrollAgentRequest{
		EnrollSecret:   t.Name(),
		HostIdentifier: t.Name(),
	})
	require.NoError(t, err)

	var resp enrollAgentResponse
	hres := s.DoRawNoAuth("POST", "/api/osquery/enroll", j, http.StatusOK)
	defer hres.Body.Close()
	require.NoError(t, json.NewDecoder(hres.Body).Decode(&resp))
	require.NotEmpty(t, resp.NodeKey)
}

func (s *integrationTestSuite) TestCarve() {
	t := s.T()
	hosts := s.createHosts(t)

	// begin a carve with an invalid node key
	var errRes map[string]interface{}
	s.DoJSON("POST", "/api/osquery/carve/begin", carveBeginRequest{
		NodeKey:    hosts[0].NodeKey + "zzz",
		BlockCount: 1,
		BlockSize:  1,
		CarveSize:  1,
		CarveId:    "c1",
	}, http.StatusUnauthorized, &errRes)
	assert.Contains(t, errRes["error"], "invalid node key")

	// invalid carve size
	s.DoJSON("POST", "/api/osquery/carve/begin", carveBeginRequest{
		NodeKey:    hosts[0].NodeKey,
		BlockCount: 3,
		BlockSize:  3,
		CarveSize:  0,
		CarveId:    "c1",
	}, http.StatusInternalServerError, &errRes) // TODO: should be 4xx, see #4406
	assert.Contains(t, errRes["error"], "carve_size must be greater")

	// invalid block size too big
	s.DoJSON("POST", "/api/osquery/carve/begin", carveBeginRequest{
		NodeKey:    hosts[0].NodeKey,
		BlockCount: 3,
		BlockSize:  maxBlockSize + 1,
		CarveSize:  maxCarveSize,
		CarveId:    "c1",
	}, http.StatusInternalServerError, &errRes) // TODO: should be 4xx, see #4406
	assert.Contains(t, errRes["error"], "block_size exceeds max")

	// invalid carve size too big
	s.DoJSON("POST", "/api/osquery/carve/begin", carveBeginRequest{
		NodeKey:    hosts[0].NodeKey,
		BlockCount: 3,
		BlockSize:  maxBlockSize,
		CarveSize:  maxCarveSize + 1,
		CarveId:    "c1",
	}, http.StatusInternalServerError, &errRes) // TODO: should be 4xx, see #4406
	assert.Contains(t, errRes["error"], "carve_size exceeds max")

	// invalid carve size, does not match blocks
	s.DoJSON("POST", "/api/osquery/carve/begin", carveBeginRequest{
		NodeKey:    hosts[0].NodeKey,
		BlockCount: 3,
		BlockSize:  3,
		CarveSize:  1,
		CarveId:    "c1",
	}, http.StatusInternalServerError, &errRes) // TODO: should be 4xx, see #4406
	assert.Contains(t, errRes["error"], "carve_size does not match")

	// valid carve begin
	var beginResp carveBeginResponse
	s.DoJSON("POST", "/api/osquery/carve/begin", carveBeginRequest{
		NodeKey:    hosts[0].NodeKey,
		BlockCount: 3,
		BlockSize:  3,
		CarveSize:  8,
		CarveId:    "c1",
		RequestId:  "r1",
	}, http.StatusOK, &beginResp)
	require.NotEmpty(t, beginResp.SessionId)
	sid := beginResp.SessionId

	// sending a block with invalid session id
	var blockResp carveBlockResponse
	s.DoJSON("POST", "/api/osquery/carve/block", carveBlockRequest{
		BlockId:   1,
		SessionId: sid + "zz",
		RequestId: "??",
		Data:      []byte("p1."),
	}, http.StatusNotFound, &blockResp)

	// sending a block with valid session id but invalid request id
	s.DoJSON("POST", "/api/osquery/carve/block", carveBlockRequest{
		BlockId:   1,
		SessionId: sid,
		RequestId: "??",
		Data:      []byte("p1."),
	}, http.StatusInternalServerError, &blockResp) // TODO: should be 400, see #4406

	// sending a block with unexpected block id (expects 0, got 1)
	s.DoJSON("POST", "/api/osquery/carve/block", carveBlockRequest{
		BlockId:   1,
		SessionId: sid,
		RequestId: "r1",
		Data:      []byte("p1."),
	}, http.StatusInternalServerError, &blockResp) // TODO: should be 400, see #4406

	// sending a block with valid payload, block 0
	s.DoJSON("POST", "/api/osquery/carve/block", carveBlockRequest{
		BlockId:   0,
		SessionId: sid,
		RequestId: "r1",
		Data:      []byte("p1."),
	}, http.StatusOK, &blockResp)
	require.True(t, blockResp.Success)

	// sending next block
	blockResp = carveBlockResponse{}
	s.DoJSON("POST", "/api/osquery/carve/block", carveBlockRequest{
		BlockId:   1,
		SessionId: sid,
		RequestId: "r1",
		Data:      []byte("p2."),
	}, http.StatusOK, &blockResp)
	require.True(t, blockResp.Success)

	// sending already-sent block again
	blockResp = carveBlockResponse{}
	s.DoJSON("POST", "/api/osquery/carve/block", carveBlockRequest{
		BlockId:   1,
		SessionId: sid,
		RequestId: "r1",
		Data:      []byte("p2."),
	}, http.StatusInternalServerError, &blockResp) // TODO: should be 400, see #4406

	// sending final block with too many bytes
	blockResp = carveBlockResponse{}
	s.DoJSON("POST", "/api/osquery/carve/block", carveBlockRequest{
		BlockId:   2,
		SessionId: sid,
		RequestId: "r1",
		Data:      []byte("p3extra"),
	}, http.StatusInternalServerError, &blockResp) // TODO: should be 400, see #4406

	// sending actual final block
	blockResp = carveBlockResponse{}
	s.DoJSON("POST", "/api/osquery/carve/block", carveBlockRequest{
		BlockId:   2,
		SessionId: sid,
		RequestId: "r1",
		Data:      []byte("p3"),
	}, http.StatusOK, &blockResp)
	require.True(t, blockResp.Success)

	// sending unexpected block
	blockResp = carveBlockResponse{}
	s.DoJSON("POST", "/api/osquery/carve/block", carveBlockRequest{
		BlockId:   3,
		SessionId: sid,
		RequestId: "r1",
		Data:      []byte("p4."),
	}, http.StatusInternalServerError, &blockResp) // TODO: should be 400, see #4406
}

func (s *integrationTestSuite) TestPasswordReset() {
	t := s.T()

	// create a new user
	var createResp createUserResponse
	userRawPwd := test.GoodPassword
	params := fleet.UserPayload{
		Name:       ptr.String("forgotpwd"),
		Email:      ptr.String("forgotpwd@example.com"),
		Password:   ptr.String(userRawPwd),
		GlobalRole: ptr.String(fleet.RoleObserver),
	}
	s.DoJSON("POST", "/api/latest/fleet/users/admin", params, http.StatusOK, &createResp)
	require.NotZero(t, createResp.User.ID)
	u := *createResp.User

	// request forgot password, invalid email
	res := s.DoRawNoAuth("POST", "/api/latest/fleet/forgot_password", jsonMustMarshal(t, forgotPasswordRequest{Email: "invalid@asd.com"}), http.StatusAccepted)
	res.Body.Close()

	// TODO: tested manually (adds too much time to the test), works but hitting the rate
	// limit returns 500 instead of 429, see #4406. We get the authz check missing error instead.
	//// trigger the rate limit with a batch of requests in a short burst
	//for i := 0; i < 20; i++ {
	//	s.DoJSON("POST", "/api/latest/fleet/forgot_password", forgotPasswordRequest{Email: "invalid@asd.com"}, http.StatusAccepted, &forgotResp)
	//}

	// request forgot password, valid email
	res = s.DoRawNoAuth("POST", "/api/latest/fleet/forgot_password", jsonMustMarshal(t, forgotPasswordRequest{Email: u.Email}), http.StatusAccepted)
	res.Body.Close()

	var token string
	mysql.ExecAdhocSQL(t, s.ds, func(db sqlx.ExtContext) error {
		return sqlx.GetContext(context.Background(), db, &token, "SELECT token FROM password_reset_requests WHERE user_id = ?", u.ID)
	})

	// proceed with reset password
	userNewPwd := test.GoodPassword2
	res = s.DoRawNoAuth("POST", "/api/latest/fleet/reset_password", jsonMustMarshal(t, resetPasswordRequest{PasswordResetToken: token, NewPassword: userNewPwd}), http.StatusOK)
	res.Body.Close()

	// attempt it again with already-used token
	userUnusedPwd := "unusedpassw0rd!"
	res = s.DoRawNoAuth("POST", "/api/latest/fleet/reset_password", jsonMustMarshal(t, resetPasswordRequest{PasswordResetToken: token, NewPassword: userUnusedPwd}), http.StatusInternalServerError) // TODO: should be 40x, see #4406
	res.Body.Close()

	// login with the old password, should not succeed
	res = s.DoRawNoAuth("POST", "/api/latest/fleet/login", jsonMustMarshal(t, loginRequest{Email: u.Email, Password: userRawPwd}), http.StatusUnauthorized)
	res.Body.Close()

	// login with the new password, should succeed
	res = s.DoRawNoAuth("POST", "/api/latest/fleet/login", jsonMustMarshal(t, loginRequest{Email: u.Email, Password: userNewPwd}), http.StatusOK)
	res.Body.Close()
}

func (s *integrationTestSuite) TestDeviceAuthenticatedEndpoints() {
	t := s.T()

	hosts := s.createHosts(t)
	ac, err := s.ds.AppConfig(context.Background())
	require.NoError(t, err)
	ac.OrgInfo.OrgLogoURL = "http://example.com/logo"
	err = s.ds.SaveAppConfig(context.Background(), ac)
	require.NoError(t, err)

	// create some mappings and MDM/Munki data
	s.ds.ReplaceHostDeviceMapping(context.Background(), hosts[0].ID, []*fleet.HostDeviceMapping{
		{HostID: hosts[0].ID, Email: "a@b.c", Source: "google_chrome_profiles"},
		{HostID: hosts[0].ID, Email: "b@b.c", Source: "google_chrome_profiles"},
	})
	require.NoError(t, s.ds.SetOrUpdateMDMData(context.Background(), hosts[0].ID, true, "url", false))
	require.NoError(t, s.ds.SetOrUpdateMunkiVersion(context.Background(), hosts[0].ID, "1.3.0"))
	// create a battery for hosts[0]
	require.NoError(t, s.ds.ReplaceHostBatteries(context.Background(), hosts[0].ID, []*fleet.HostBattery{
		{HostID: hosts[0].ID, SerialNumber: "a", CycleCount: 1, Health: "Good"},
	}))

	// create an auth token for hosts[0]
	token := "much_valid"
	mysql.ExecAdhocSQL(t, s.ds, func(db sqlx.ExtContext) error {
		_, err := db.ExecContext(context.Background(), `INSERT INTO host_device_auth (host_id, token) VALUES (?, ?)`, hosts[0].ID, token)
		return err
	})

	// get host without token
	res := s.DoRawNoAuth("GET", "/api/latest/fleet/device/", nil, http.StatusNotFound)
	res.Body.Close()

	// get host with invalid token
	res = s.DoRawNoAuth("GET", "/api/latest/fleet/device/no_such_token", nil, http.StatusUnauthorized)
	res.Body.Close()

	// get host with valid token
	var getHostResp getDeviceHostResponse
	res = s.DoRawNoAuth("GET", "/api/latest/fleet/device/"+token, nil, http.StatusOK)
	json.NewDecoder(res.Body).Decode(&getHostResp)
	res.Body.Close()
	require.Equal(t, hosts[0].ID, getHostResp.Host.ID)
	require.False(t, getHostResp.Host.RefetchRequested)
	require.Equal(t, "http://example.com/logo", getHostResp.OrgLogoURL)
	require.Nil(t, getHostResp.Host.Policies)
	require.NotNil(t, getHostResp.Host.Batteries)
	require.Equal(t, &fleet.HostBattery{CycleCount: 1, Health: "Good"}, (*getHostResp.Host.Batteries)[0])
	hostDevResp := getHostResp.Host

	// make request for same host on the host details API endpoint, responses should match, except for policies
	getHostResp = getDeviceHostResponse{}
	s.DoJSON("GET", fmt.Sprintf("/api/latest/fleet/hosts/%d", hosts[0].ID), nil, http.StatusOK, &getHostResp)
	getHostResp.Host.Policies = nil
	require.Equal(t, hostDevResp, getHostResp.Host)

	// request a refetch for that valid host
	res = s.DoRawNoAuth("POST", "/api/latest/fleet/device/"+token+"/refetch", nil, http.StatusOK)
	res.Body.Close()

	// host should have that flag turned to true
	getHostResp = getDeviceHostResponse{}
	res = s.DoRawNoAuth("GET", "/api/latest/fleet/device/"+token, nil, http.StatusOK)
	json.NewDecoder(res.Body).Decode(&getHostResp)
	res.Body.Close()
	require.True(t, getHostResp.Host.RefetchRequested)

	// request a refetch for an invalid token
	res = s.DoRawNoAuth("POST", "/api/latest/fleet/device/no_such_token/refetch", nil, http.StatusUnauthorized)
	res.Body.Close()

	// list device mappings for valid token
	var listDMResp listHostDeviceMappingResponse
	res = s.DoRawNoAuth("GET", "/api/latest/fleet/device/"+token+"/device_mapping", nil, http.StatusOK)
	json.NewDecoder(res.Body).Decode(&listDMResp)
	res.Body.Close()
	require.Equal(t, hosts[0].ID, listDMResp.HostID)
	require.Len(t, listDMResp.DeviceMapping, 2)
	devDMs := listDMResp.DeviceMapping

	// compare response with standard list device mapping API for that same host
	listDMResp = listHostDeviceMappingResponse{}
	s.DoJSON("GET", fmt.Sprintf("/api/latest/fleet/hosts/%d/device_mapping", hosts[0].ID), nil, http.StatusOK, &listDMResp)
	require.Equal(t, hosts[0].ID, listDMResp.HostID)
	require.Equal(t, devDMs, listDMResp.DeviceMapping)

	// list device mappings for invalid token
	res = s.DoRawNoAuth("GET", "/api/latest/fleet/device/no_such_token/device_mapping", nil, http.StatusUnauthorized)
	res.Body.Close()

	// get macadmins for valid token
	var getMacadm getMacadminsDataResponse
	res = s.DoRawNoAuth("GET", "/api/latest/fleet/device/"+token+"/macadmins", nil, http.StatusOK)
	json.NewDecoder(res.Body).Decode(&getMacadm)
	res.Body.Close()
	require.Equal(t, "1.3.0", getMacadm.Macadmins.Munki.Version)
	devMacadm := getMacadm.Macadmins

	// compare response with standard macadmins API for that same host
	getMacadm = getMacadminsDataResponse{}
	s.DoJSON("GET", fmt.Sprintf("/api/latest/fleet/hosts/%d/macadmins", hosts[0].ID), nil, http.StatusOK, &getMacadm)
	require.Equal(t, devMacadm, getMacadm.Macadmins)

	// get macadmins for invalid token
	res = s.DoRawNoAuth("GET", "/api/latest/fleet/device/no_such_token/macadmins", nil, http.StatusUnauthorized)
	res.Body.Close()

	// response includes license info
	getHostResp = getDeviceHostResponse{}
	res = s.DoRawNoAuth("GET", "/api/latest/fleet/device/"+token, nil, http.StatusOK)
	json.NewDecoder(res.Body).Decode(&getHostResp)
	res.Body.Close()
	require.NotNil(t, getHostResp.License)
	require.Equal(t, getHostResp.License.Tier, "free")

	// device policies are not accessible for free endpoints
	listPoliciesResp := listDevicePoliciesResponse{}
	res = s.DoRawNoAuth("GET", "/api/latest/fleet/device/"+token+"/policies", nil, http.StatusPaymentRequired)
	json.NewDecoder(res.Body).Decode(&getHostResp)
	res.Body.Close()
	require.Nil(t, listPoliciesResp.Policies)

	// get list of api features
	apiFeaturesResp := deviceAPIFeaturesResponse{}
	res = s.DoRawNoAuth("GET", "/api/latest/fleet/device/"+token+"/api_features", nil, http.StatusOK)
	json.NewDecoder(res.Body).Decode(&apiFeaturesResp)
	res.Body.Close()
	require.Nil(t, apiFeaturesResp.Err)
	require.NotNil(t, apiFeaturesResp.Features)
}

// TestDefaultTransparencyURL tests that Fleet Free licensees are restricted to the default transparency url.
func (s *integrationTestSuite) TestDefaultTransparencyURL() {
	t := s.T()

	host, err := s.ds.NewHost(context.Background(), &fleet.Host{
		DetailUpdatedAt: time.Now(),
		LabelUpdatedAt:  time.Now(),
		PolicyUpdatedAt: time.Now(),
		SeenTime:        time.Now().Add(-1 * time.Minute),
		OsqueryHostID:   t.Name(),
		NodeKey:         t.Name(),
		UUID:            uuid.New().String(),
		Hostname:        fmt.Sprintf("%sfoo.local", t.Name()),
		Platform:        "darwin",
	})
	require.NoError(t, err)

	// create device token for host
	token := "token_test_default_transparency_url"
	mysql.ExecAdhocSQL(t, s.ds, func(db sqlx.ExtContext) error {
		_, err := db.ExecContext(context.Background(), `INSERT INTO host_device_auth (host_id, token) VALUES (?, ?)`, host.ID, token)
		return err
	})

	// confirm initial default url
	acResp := appConfigResponse{}
	s.DoJSON("GET", "/api/latest/fleet/config", nil, http.StatusOK, &acResp)
	require.NotNil(t, acResp)
	require.Equal(t, fleet.DefaultTransparencyURL, acResp.FleetDesktop.TransparencyURL)

	// confirm device endpoint returns initial default url
	deviceResp := &transparencyURLResponse{}
	rawResp := s.DoRawNoAuth("GET", "/api/latest/fleet/device/"+token+"/transparency", nil, http.StatusTemporaryRedirect)
	json.NewDecoder(rawResp.Body).Decode(deviceResp)
	rawResp.Body.Close()
	require.NoError(t, deviceResp.Err)
	require.Equal(t, fleet.DefaultTransparencyURL, rawResp.Header.Get("Location"))

	// empty string applies default url
	acResp = appConfigResponse{}
	s.DoJSON("PATCH", "/api/latest/fleet/config", fleet.AppConfig{FleetDesktop: fleet.FleetDesktopSettings{TransparencyURL: ""}}, http.StatusOK, &acResp)
	require.NotNil(t, acResp)
	require.Equal(t, fleet.DefaultTransparencyURL, acResp.FleetDesktop.TransparencyURL)

	// device endpoint returns default url
	deviceResp = &transparencyURLResponse{}
	rawResp = s.DoRawNoAuth("GET", "/api/latest/fleet/device/"+token+"/transparency", nil, http.StatusTemporaryRedirect)
	json.NewDecoder(rawResp.Body).Decode(deviceResp)
	rawResp.Body.Close()
	require.NoError(t, deviceResp.Err)
	require.Equal(t, fleet.DefaultTransparencyURL, rawResp.Header.Get("Location"))

	// modify transparency url with custom url fails
	acResp = appConfigResponse{}
	s.DoJSON("PATCH", "/api/latest/fleet/config", fleet.AppConfig{FleetDesktop: fleet.FleetDesktopSettings{TransparencyURL: "customURL"}}, http.StatusUnprocessableEntity, &acResp)

	// device endpoint still returns default url
	deviceResp = &transparencyURLResponse{}
	rawResp = s.DoRawNoAuth("GET", "/api/latest/fleet/device/"+token+"/transparency", nil, http.StatusTemporaryRedirect)
	json.NewDecoder(rawResp.Body).Decode(deviceResp)
	rawResp.Body.Close()
	require.NoError(t, deviceResp.Err)
	require.Equal(t, fleet.DefaultTransparencyURL, rawResp.Header.Get("Location"))
}

func (s *integrationTestSuite) TestModifyUser() {
	t := s.T()

	// create a new user
	var createResp createUserResponse
	userRawPwd := test.GoodPassword
	params := fleet.UserPayload{
		Name:                     ptr.String("moduser"),
		Email:                    ptr.String("moduser@example.com"),
		Password:                 ptr.String(userRawPwd),
		GlobalRole:               ptr.String(fleet.RoleObserver),
		AdminForcedPasswordReset: ptr.Bool(false),
	}
	s.DoJSON("POST", "/api/latest/fleet/users/admin", params, http.StatusOK, &createResp)
	require.NotZero(t, createResp.User.ID)
	u := *createResp.User

	s.token = s.getTestToken(u.Email, userRawPwd)
	require.NotEmpty(t, s.token)
	defer func() { s.token = s.getTestAdminToken() }()

	// as the user: modify email without providing current password
	var modResp modifyUserResponse
	s.DoJSON("PATCH", fmt.Sprintf("/api/latest/fleet/users/%d", u.ID), fleet.UserPayload{
		Email: ptr.String("moduser2@example.com"),
	}, http.StatusUnprocessableEntity, &modResp)

	// as the user: modify email with invalid password
	s.DoJSON("PATCH", fmt.Sprintf("/api/latest/fleet/users/%d", u.ID), fleet.UserPayload{
		Email:    ptr.String("moduser2@example.com"),
		Password: ptr.String("nosuchpwd"),
	}, http.StatusForbidden, &modResp)

	// as the user: modify email with current password
	newEmail := "moduser2@example.com"
	s.DoJSON("PATCH", fmt.Sprintf("/api/latest/fleet/users/%d", u.ID), fleet.UserPayload{
		Email:    ptr.String(newEmail),
		Password: ptr.String(userRawPwd),
	}, http.StatusOK, &modResp)
	require.Equal(t, u.ID, modResp.User.ID)
	require.Equal(t, u.Email, modResp.User.Email) // new email is pending confirmation, not changed immediately

	// as the user: set new password without providing current one
	newRawPwd := test.GoodPassword2
	s.DoJSON("PATCH", fmt.Sprintf("/api/latest/fleet/users/%d", u.ID), fleet.UserPayload{
		NewPassword: ptr.String(newRawPwd),
	}, http.StatusUnprocessableEntity, &modResp)

	// as the user: set new password with an invalid current password
	s.DoJSON("PATCH", fmt.Sprintf("/api/latest/fleet/users/%d", u.ID), fleet.UserPayload{
		NewPassword: ptr.String(newRawPwd),
		Password:    ptr.String("nosuchpwd"),
	}, http.StatusForbidden, &modResp)

	// as the user: set new password and change name, with a valid current password
	modResp = modifyUserResponse{}
	s.DoJSON("PATCH", fmt.Sprintf("/api/latest/fleet/users/%d", u.ID), fleet.UserPayload{
		NewPassword: ptr.String(newRawPwd),
		Password:    ptr.String(userRawPwd),
		Name:        ptr.String("moduser2"),
	}, http.StatusOK, &modResp)
	require.Equal(t, u.ID, modResp.User.ID)
	require.Equal(t, "moduser2", modResp.User.Name)

	s.token = s.getTestToken(testUsers["user2"].Email, testUsers["user2"].PlaintextPassword)

	// as a different user: set new password with different user's old password (ensure
	// any other user that is not admin cannot change another user's password)
	newRawPwd = userRawPwd + "3"
	s.DoJSON("PATCH", fmt.Sprintf("/api/latest/fleet/users/%d", u.ID), fleet.UserPayload{
		NewPassword: ptr.String(newRawPwd),
		Password:    ptr.String(testUsers["user2"].PlaintextPassword),
	}, http.StatusForbidden, &modResp)

	s.token = s.getTestAdminToken()

	// as an admin, set a new email, name and password without a current password
	newRawPwd = userRawPwd + "4"
	modResp = modifyUserResponse{}
	s.DoJSON("PATCH", fmt.Sprintf("/api/latest/fleet/users/%d", u.ID), fleet.UserPayload{
		NewPassword: ptr.String(newRawPwd),
		Email:       ptr.String("moduser3@example.com"),
		Name:        ptr.String("moduser3"),
	}, http.StatusOK, &modResp)
	require.Equal(t, u.ID, modResp.User.ID)
	require.Equal(t, "moduser3", modResp.User.Name)

	// as an admin, set new password that doesn't meet requirements
	invalidUserPwd := "abc"
	s.DoJSON("PATCH", fmt.Sprintf("/api/latest/fleet/users/%d", u.ID), fleet.UserPayload{
		NewPassword: ptr.String(invalidUserPwd),
	}, http.StatusUnprocessableEntity, &modResp)

	// login as the user, with the last password successfully set (to confirm it is the current one)
	var loginResp loginResponse
	resp := s.DoRawNoAuth("POST", "/api/latest/fleet/login", jsonMustMarshal(t, loginRequest{
		Email:    u.Email, // all email changes made are still pending, never confirmed
		Password: newRawPwd,
	}), http.StatusOK)
	require.NoError(t, json.NewDecoder(resp.Body).Decode(&loginResp))
	resp.Body.Close()
	require.Equal(t, u.ID, loginResp.User.ID)
}

func (s *integrationTestSuite) TestGetHostLastOpenedAt() {
	t := s.T()

	host, err := s.ds.NewHost(context.Background(), &fleet.Host{
		DetailUpdatedAt: time.Now(),
		LabelUpdatedAt:  time.Now(),
		PolicyUpdatedAt: time.Now(),
		SeenTime:        time.Now(),
		NodeKey:         t.Name() + "1",
		UUID:            t.Name() + "1",
		Hostname:        t.Name() + "foo.local",
		PrimaryIP:       "192.168.1.1",
		PrimaryMac:      "30-65-EC-6F-C4-58",
	})
	require.NoError(t, err)
	require.NotNil(t, host)

	today := time.Now()
	yesterday := today.Add(-24 * time.Hour)
	software := []fleet.Software{
		{Name: "foo", Version: "0.0.1", Source: "chrome_extensions"},
		{Name: "bar", Version: "0.0.3", Source: "apps", LastOpenedAt: &today},
		{Name: "baz", Version: "0.0.4", Source: "apps", LastOpenedAt: &yesterday},
	}
	require.NoError(t, s.ds.UpdateHostSoftware(context.Background(), host.ID, software))

	var getHostResp getHostResponse
	s.DoJSON("GET", fmt.Sprintf("/api/latest/fleet/hosts/%d", host.ID), nil, http.StatusOK, &getHostResp)
	require.Equal(t, host.ID, getHostResp.Host.ID)
	require.Len(t, getHostResp.Host.Software, len(software))

	sort.Slice(getHostResp.Host.Software, func(l, r int) bool {
		lsw, rsw := getHostResp.Host.Software[l], getHostResp.Host.Software[r]
		return lsw.Name < rsw.Name
	})
	// bar, baz, foo, in this order
	wantTs := []time.Time{today, yesterday, {}}
	for i, want := range wantTs {
		sw := getHostResp.Host.Software[i]
		if want.IsZero() {
			require.Nil(t, sw.LastOpenedAt)
		} else {
			require.WithinDuration(t, want, *sw.LastOpenedAt, time.Second)
		}
	}

	// listing hosts does not return the last opened at timestamp, only the GET /hosts/{id} endpoint
	var listHostsResp listHostsResponse
	s.DoJSON("GET", "/api/latest/fleet/hosts", nil, http.StatusOK, &listHostsResp)

	var hostSeen bool
	for _, h := range listHostsResp.Hosts {
		if h.ID == host.ID {
			hostSeen = true
		}
		for _, sw := range h.Software {
			require.Nil(t, sw.LastOpenedAt)
		}
	}
	require.True(t, hostSeen)
}

func (s *integrationTestSuite) TestHostsReportDownload() {
	t := s.T()
	ctx := context.Background()

	hosts := s.createHosts(t)
	err := s.ds.ApplyLabelSpecs(context.Background(), []*fleet.LabelSpec{
		{Name: t.Name(), LabelMembershipType: fleet.LabelMembershipTypeManual, Query: "select 1", Hosts: []string{hosts[2].Hostname}},
	})
	require.NoError(t, err)
	lids, err := s.ds.LabelIDsByName(context.Background(), []string{t.Name()})
	require.NoError(t, err)
	require.Len(t, lids, 1)
	customLabelID := lids[0]

	// create a policy and make host[1] fail that policy
	pol, err := s.ds.NewGlobalPolicy(ctx, nil, fleet.PolicyPayload{Name: t.Name(), Query: "SELECT 1"})
	require.NoError(t, err)
	err = s.ds.RecordPolicyQueryExecutions(ctx, hosts[1], map[uint]*bool{pol.ID: ptr.Bool(false)}, time.Now(), false)
	require.NoError(t, err)

	// create some device mappings for host[2]
	err = s.ds.ReplaceHostDeviceMapping(ctx, hosts[2].ID, []*fleet.HostDeviceMapping{
		{HostID: hosts[2].ID, Email: "a@b.c", Source: "google_chrome_profiles"},
		{HostID: hosts[2].ID, Email: "b@b.c", Source: "google_chrome_profiles"},
	})
	require.NoError(t, err)

	res := s.DoRaw("GET", "/api/latest/fleet/hosts/report", nil, http.StatusUnsupportedMediaType, "format", "gzip")
	var errs struct {
		Message string `json:"message"`
		Errors  []struct {
			Name   string `json:"name"`
			Reason string `json:"reason"`
		} `json:"errors"`
	}
	require.NoError(t, json.NewDecoder(res.Body).Decode(&errs))
	res.Body.Close()
	require.Len(t, errs.Errors, 1)
	assert.Equal(t, "format", errs.Errors[0].Name)

	// valid format, no column specified so all columns returned
	res = s.DoRaw("GET", "/api/latest/fleet/hosts/report", nil, http.StatusOK, "format", "csv")
	rows, err := csv.NewReader(res.Body).ReadAll()
	res.Body.Close()
	require.NoError(t, err)
	require.Len(t, rows, len(hosts)+1) // all hosts + header row
	require.Len(t, rows[0], 44)        // total number of cols
	t.Log(rows[0])

	const (
		idCol     = 2
		issuesCol = 40
	)

	// find the row for hosts[1], it should have issues=1 (1 failing policy)
	for _, row := range rows[1:] {
		if row[idCol] == fmt.Sprint(hosts[1].ID) {
			require.Equal(t, "1", row[issuesCol], row)
		} else {
			require.Equal(t, "0", row[issuesCol], row)
		}
	}

	// valid format, some columns
	res = s.DoRaw("GET", "/api/latest/fleet/hosts/report", nil, http.StatusOK, "format", "csv", "columns", "hostname")
	rows, err = csv.NewReader(res.Body).ReadAll()
	res.Body.Close()
	require.NoError(t, err)
	require.Len(t, rows, len(hosts)+1)
	require.Contains(t, rows[0], "hostname") // first row contains headers
	require.Contains(t, res.Header, "Content-Disposition")
	require.Contains(t, res.Header, "Content-Type")
	require.Contains(t, res.Header.Get("Content-Disposition"), "attachment;")
	require.Contains(t, res.Header.Get("Content-Type"), "text/csv")

	// pagination does not apply to this endpoint, it returns the complete list of hosts
	res = s.DoRaw("GET", "/api/latest/fleet/hosts/report", nil, http.StatusOK, "format", "csv", "page", "1", "per_page", "2", "columns", "hostname")
	rows, err = csv.NewReader(res.Body).ReadAll()
	res.Body.Close()
	require.NoError(t, err)
	require.Len(t, rows, len(hosts)+1)

	// search criteria are applied
	res = s.DoRaw("GET", "/api/latest/fleet/hosts/report", nil, http.StatusOK, "format", "csv", "query", "local0", "columns", "hostname")
	rows, err = csv.NewReader(res.Body).ReadAll()
	res.Body.Close()
	require.NoError(t, err)
	require.Len(t, rows, 2) // headers + matching host
	require.Contains(t, rows[1], hosts[0].Hostname)

	// with device mapping results
	res = s.DoRaw("GET", "/api/latest/fleet/hosts/report", nil, http.StatusOK, "format", "csv", "columns", "id,hostname,device_mapping")
	rawCSV, err := io.ReadAll(res.Body)
	require.NoError(t, err)
	require.Contains(t, string(rawCSV), `"a@b.c,b@b.c"`) // inside quotes because it contains a comma
	rows, err = csv.NewReader(bytes.NewReader(rawCSV)).ReadAll()
	res.Body.Close()
	require.NoError(t, err)
	require.Len(t, rows, len(hosts)+1)
	for _, row := range rows[1:] {
		if row[0] == fmt.Sprint(hosts[2].ID) {
			require.Equal(t, "a@b.c,b@b.c", row[2], row)
		} else {
			require.Equal(t, "", row[2], row)
		}
	}

	// with a label id
	res = s.DoRaw("GET", "/api/latest/fleet/hosts/report", nil, http.StatusOK, "format", "csv", "columns", "hostname", "label_id", fmt.Sprintf("%d", customLabelID))
	rows, err = csv.NewReader(res.Body).ReadAll()
	res.Body.Close()
	require.NoError(t, err)
	require.Len(t, rows, 2) // headers + member host
	require.Contains(t, rows[1], hosts[2].Hostname)

	// valid format but an invalid column is provided
	res = s.DoRaw("GET", "/api/latest/fleet/hosts/report", nil, http.StatusBadRequest, "format", "csv", "columns", "memory,hostname,status,nosuchcolumn")
	require.NoError(t, json.NewDecoder(res.Body).Decode(&errs))
	res.Body.Close()
	require.Len(t, errs.Errors, 1)
	require.Contains(t, errs.Errors[0].Reason, "nosuchcolumn")

	// valid format, valid columns, order is respected, sorted
	res = s.DoRaw("GET", "/api/latest/fleet/hosts/report", nil, http.StatusOK, "format", "csv", "order_key", "hostname", "order_direction", "desc", "columns", "memory,hostname,status")
	rows, err = csv.NewReader(res.Body).ReadAll()
	res.Body.Close()
	require.NoError(t, err)
	require.Len(t, rows, len(hosts)+1)
	require.Equal(t, []string{"memory", "hostname", "status"}, rows[0]) // first row contains headers
	require.Len(t, rows[1], 3)
	// status is timing-dependent, ignore in the assertion
	require.Equal(t, []string{"0", "TestIntegrations/TestHostsReportDownloadfoo.local2"}, rows[1][:2])
	require.Len(t, rows[2], 3)
	require.Equal(t, []string{"0", "TestIntegrations/TestHostsReportDownloadfoo.local1"}, rows[2][:2])
	require.Len(t, rows[3], 3)
	require.Equal(t, []string{"0", "TestIntegrations/TestHostsReportDownloadfoo.local0"}, rows[3][:2])
	t.Log(rows)
}

func (s *integrationTestSuite) TestSSODisabled() {
	t := s.T()

	var initiateResp initiateSSOResponse
	s.DoJSON("POST", "/api/v1/fleet/sso", struct{}{}, http.StatusBadRequest, &initiateResp)

	var callbackResp callbackSSOResponse
	// callback without SAML response
	s.DoJSON("POST", "/api/v1/fleet/sso/callback", nil, http.StatusBadRequest, &callbackResp)
	// callback with invalid SAML response
	s.DoJSON("POST", "/api/v1/fleet/sso/callback?SAMLResponse=zz", nil, http.StatusBadRequest, &callbackResp)
	// callback with valid SAML response (<samlp:AuthnRequest></samlp:AuthnRequest>)
	res := s.DoRaw("POST", "/api/v1/fleet/sso/callback?SAMLResponse=PHNhbWxwOkF1dGhuUmVxdWVzdD48L3NhbWxwOkF1dGhuUmVxdWVzdD4%3D", nil, http.StatusOK)
	defer res.Body.Close()
	body, err := io.ReadAll(res.Body)
	require.NoError(t, err)
	require.Contains(t, string(body), "/login?status=org_disabled") // html contains a script that redirects to this path
}

<<<<<<< HEAD
func (s *integrationTestSuite) TestFleetSandboxDemoLogin() {
	t := s.T()

	validEmail := testUsers["user1"].Email
	validPwd := testUsers["user1"].PlaintextPassword
	wrongPwd := "nope"
	hdrs := map[string]string{"Content-Type": "application/x-www-form-urlencoded"}

	os.Unsetenv("FLEET_DEMO") // ensure it is not accidentally set

	// without the FLEET_DEMO env var set, the login always fails
	formBody := make(url.Values)
	formBody.Set("email", validEmail)
	formBody.Set("password", validPwd)
	// TODO(mna): should probably be 400, 401 or 404? But can be addressed by
	// https://github.com/fleetdm/fleet/issues/4406 using a more general fix.
	s.DoRawWithHeaders("POST", "/api/v1/fleet/demologin", []byte(formBody.Encode()), http.StatusInternalServerError, hdrs)

	// with the FLEET_DEMO env var set, the login works as expected, validating
	// the credentials
	os.Setenv("FLEET_DEMO", "1")
	defer os.Unsetenv("FLEET_DEMO")

	formBody.Set("email", validEmail)
	formBody.Set("password", wrongPwd)
	// TODO(mna): may return StatusOK with a different redirect if we decide to handle a failed attempt differently.
	s.DoRawWithHeaders("POST", "/api/v1/fleet/demologin", []byte(formBody.Encode()), http.StatusUnauthorized, hdrs)

	formBody.Set("email", validEmail)
	formBody.Set("password", validPwd)
	res := s.DoRawWithHeaders("POST", "/api/v1/fleet/demologin", []byte(formBody.Encode()), http.StatusOK, hdrs)
	resBody, err := io.ReadAll(res.Body)
	require.NoError(t, err)
	require.Contains(t, string(resBody), `window.location = "/"`)
	require.Regexp(t, `window.localStorage.setItem\('FLEET::auth_token', '[^']+'\)`, string(resBody))
=======
func (s *integrationTestSuite) TestGetHostBatteries() {
	t := s.T()

	host, err := s.ds.NewHost(context.Background(), &fleet.Host{
		DetailUpdatedAt: time.Now(),
		LabelUpdatedAt:  time.Now(),
		PolicyUpdatedAt: time.Now(),
		SeenTime:        time.Now(),
		NodeKey:         strings.ReplaceAll(t.Name(), "/", "_") + "1",
		UUID:            t.Name() + "1",
		Hostname:        t.Name() + "foo.local",
		PrimaryIP:       "192.168.1.1",
		PrimaryMac:      "30-65-EC-6F-C4-58",
	})
	require.NoError(t, err)

	bats := []*fleet.HostBattery{
		{HostID: host.ID, SerialNumber: "a", CycleCount: 1, Health: "Good"},
		{HostID: host.ID, SerialNumber: "b", CycleCount: 2, Health: "Poor"},
	}
	require.NoError(t, s.ds.ReplaceHostBatteries(context.Background(), host.ID, bats))

	var getHostResp getHostResponse
	s.DoJSON("GET", fmt.Sprintf("/api/latest/fleet/hosts/%d", host.ID), nil, http.StatusOK, &getHostResp)
	require.Equal(t, host.ID, getHostResp.Host.ID)
	// only cycle count and health are returned
	require.ElementsMatch(t, []*fleet.HostBattery{
		{CycleCount: 1, Health: "Good"},
		{CycleCount: 2, Health: "Poor"},
	}, *getHostResp.Host.Batteries)

	// same for get host by identifier
	s.DoJSON("GET", fmt.Sprintf("/api/latest/fleet/hosts/identifier/%s", host.NodeKey), nil, http.StatusOK, &getHostResp)
	require.Equal(t, host.ID, getHostResp.Host.ID)
	// only cycle count and health are returned
	require.ElementsMatch(t, []*fleet.HostBattery{
		{CycleCount: 1, Health: "Good"},
		{CycleCount: 2, Health: "Poor"},
	}, *getHostResp.Host.Batteries)
>>>>>>> c0228688
}

// this test can be deleted once the "v1" version is removed.
func (s *integrationTestSuite) TestAPIVersion_v1_2022_04() {
	t := s.T()

	// create a query that can be scheduled
	qr, err := s.ds.NewQuery(context.Background(), &fleet.Query{
		Name:           "TestQuery2",
		Query:          "select * from osquery;",
		ObserverCanRun: true,
	})
	require.NoError(t, err)

	// try to schedule that query on the endpoint that is deprecated
	// in that version
	gsParams := fleet.ScheduledQueryPayload{QueryID: ptr.Uint(qr.ID), Interval: ptr.Uint(42)}
	res := s.DoRaw("POST", "/api/2022-04/fleet/global/schedule", jsonMustMarshal(t, gsParams), http.StatusNotFound)
	res.Body.Close()
	// use the correct version for that deprecated API
	createResp := globalScheduleQueryResponse{}
	s.DoJSON("POST", "/api/v1/fleet/global/schedule", gsParams, http.StatusOK, &createResp)
	require.NotZero(t, createResp.Scheduled.ID)

	// list the scheduled queries with the new endpoint, but the old version
	res = s.DoRaw("GET", "/api/v1/fleet/schedule", nil, http.StatusMethodNotAllowed)
	res.Body.Close()
	// list again, this time with the correct version
	gs := fleet.GlobalSchedulePayload{}
	s.DoJSON("GET", "/api/2022-04/fleet/schedule", nil, http.StatusOK, &gs)
	require.Len(t, gs.GlobalSchedule, 1)

	// delete using the old endpoint but on the wrong new version
	res = s.DoRaw("DELETE", fmt.Sprintf("/api/2022-04/fleet/global/schedule/%d", createResp.Scheduled.ID), nil, http.StatusNotFound)
	res.Body.Close()
	// properly delete with old endpoint and old version
	var delResp deleteGlobalScheduleResponse
	s.DoJSON("DELETE", fmt.Sprintf("/api/v1/fleet/global/schedule/%d", createResp.Scheduled.ID), nil, http.StatusOK, &delResp)
}

// creates a session and returns it, its key is to be passed as authorization header.
func createSession(t *testing.T, uid uint, ds fleet.Datastore) *fleet.Session {
	key := make([]byte, 64)
	_, err := rand.Read(key)
	require.NoError(t, err)

	sessionKey := base64.StdEncoding.EncodeToString(key)
	ssn, err := ds.NewSession(context.Background(), uid, sessionKey)
	require.NoError(t, err)

	return ssn
}

func cleanupQuery(s *integrationTestSuite, queryID uint) {
	var delResp deleteQueryByIDResponse
	s.DoJSON("DELETE", fmt.Sprintf("/api/latest/fleet/queries/id/%d", queryID), nil, http.StatusOK, &delResp)
}

func jsonMustMarshal(t testing.TB, v interface{}) []byte {
	b, err := json.Marshal(v)
	require.NoError(t, err)
	return b
}

// starts a test web server that mocks responses to requests to external
// services with a valid payload (if the request is valid) or a status code
// error. It returns the URL to use to make requests to that server.
//
// For Jira, the project keys "qux" and "qux2" are supported.
// For Zendesk, the group IDs "122" and "123" are supported.
//
// The basic auth's user (or password for Zendesk) "ok" means that auth is
// allowed, while "fail" means unauthorized and anything else results in status
// 502.
func startExternalServiceWebServer(t *testing.T) string {
	// create a test http server to act as the Jira and Zendesk server
	srv := httptest.NewServer(http.HandlerFunc(func(w http.ResponseWriter, r *http.Request) {
		if r.Method != "GET" {
			w.WriteHeader(501)
			return
		}

		switch r.URL.Path {
		case "/rest/api/2/project/qux":
			switch usr, _, _ := r.BasicAuth(); usr {
			case "ok":
				w.Write([]byte(jiraProjectResponsePayload))
			case "fail":
				w.WriteHeader(http.StatusUnauthorized)
			default:
				w.WriteHeader(502)
			}
		case "/rest/api/2/project/qux2":
			switch usr, _, _ := r.BasicAuth(); usr {
			case "ok":
				w.Write([]byte(jiraProjectResponsePayload))
			case "fail":
				w.WriteHeader(http.StatusUnauthorized)
			default:
				w.WriteHeader(502)
			}
		case "/api/v2/groups/122.json":
			switch _, pwd, _ := r.BasicAuth(); pwd {
			case "ok":
				w.Write([]byte(`{"group": {"id": 122,"name": "test122"}}`))
			case "fail":
				w.WriteHeader(http.StatusUnauthorized)
			default:
				w.WriteHeader(502)
			}
		case "/api/v2/groups/123.json":
			switch _, pwd, _ := r.BasicAuth(); pwd {
			case "ok":
				w.Write([]byte(`{"group": {"id": 123,"name": "test123"}}`))
			case "fail":
				w.WriteHeader(http.StatusUnauthorized)
			default:
				w.WriteHeader(502)
			}
		default:
			w.WriteHeader(502)
		}
	}))
	t.Cleanup(srv.Close)

	return srv.URL
}

const (
	// example response from the Jira docs
	jiraProjectResponsePayload = `{
  "self": "https://your-domain.atlassian.net/rest/api/2/project/EX",
  "id": "10000",
  "key": "EX",
  "description": "This project was created as an example for REST.",
  "lead": {
    "self": "https://your-domain.atlassian.net/rest/api/2/user?accountId=5b10a2844c20165700ede21g",
    "key": "",
    "accountId": "5b10a2844c20165700ede21g",
    "accountType": "atlassian",
    "name": "",
    "avatarUrls": {
      "48x48": "https://avatar-management--avatars.server-location.prod.public.atl-paas.net/initials/MK-5.png?size=48&s=48",
      "24x24": "https://avatar-management--avatars.server-location.prod.public.atl-paas.net/initials/MK-5.png?size=24&s=24",
      "16x16": "https://avatar-management--avatars.server-location.prod.public.atl-paas.net/initials/MK-5.png?size=16&s=16",
      "32x32": "https://avatar-management--avatars.server-location.prod.public.atl-paas.net/initials/MK-5.png?size=32&s=32"
    },
    "displayName": "Mia Krystof",
    "active": false
  },
  "components": [
    {
      "self": "https://your-domain.atlassian.net/rest/api/2/component/10000",
      "id": "10000",
      "name": "Component 1",
      "description": "This is a Jira component",
      "lead": {
        "self": "https://your-domain.atlassian.net/rest/api/2/user?accountId=5b10a2844c20165700ede21g",
        "key": "",
        "accountId": "5b10a2844c20165700ede21g",
        "accountType": "atlassian",
        "name": "",
        "avatarUrls": {
          "48x48": "https://avatar-management--avatars.server-location.prod.public.atl-paas.net/initials/MK-5.png?size=48&s=48",
          "24x24": "https://avatar-management--avatars.server-location.prod.public.atl-paas.net/initials/MK-5.png?size=24&s=24",
          "16x16": "https://avatar-management--avatars.server-location.prod.public.atl-paas.net/initials/MK-5.png?size=16&s=16",
          "32x32": "https://avatar-management--avatars.server-location.prod.public.atl-paas.net/initials/MK-5.png?size=32&s=32"
        },
        "displayName": "Mia Krystof",
        "active": false
      },
      "assigneeType": "PROJECT_LEAD",
      "assignee": {
        "self": "https://your-domain.atlassian.net/rest/api/2/user?accountId=5b10a2844c20165700ede21g",
        "key": "",
        "accountId": "5b10a2844c20165700ede21g",
        "accountType": "atlassian",
        "name": "",
        "avatarUrls": {
          "48x48": "https://avatar-management--avatars.server-location.prod.public.atl-paas.net/initials/MK-5.png?size=48&s=48",
          "24x24": "https://avatar-management--avatars.server-location.prod.public.atl-paas.net/initials/MK-5.png?size=24&s=24",
          "16x16": "https://avatar-management--avatars.server-location.prod.public.atl-paas.net/initials/MK-5.png?size=16&s=16",
          "32x32": "https://avatar-management--avatars.server-location.prod.public.atl-paas.net/initials/MK-5.png?size=32&s=32"
        },
        "displayName": "Mia Krystof",
        "active": false
      },
      "realAssigneeType": "PROJECT_LEAD",
      "realAssignee": {
        "self": "https://your-domain.atlassian.net/rest/api/2/user?accountId=5b10a2844c20165700ede21g",
        "key": "",
        "accountId": "5b10a2844c20165700ede21g",
        "accountType": "atlassian",
        "name": "",
        "avatarUrls": {
          "48x48": "https://avatar-management--avatars.server-location.prod.public.atl-paas.net/initials/MK-5.png?size=48&s=48",
          "24x24": "https://avatar-management--avatars.server-location.prod.public.atl-paas.net/initials/MK-5.png?size=24&s=24",
          "16x16": "https://avatar-management--avatars.server-location.prod.public.atl-paas.net/initials/MK-5.png?size=16&s=16",
          "32x32": "https://avatar-management--avatars.server-location.prod.public.atl-paas.net/initials/MK-5.png?size=32&s=32"
        },
        "displayName": "Mia Krystof",
        "active": false
      },
      "isAssigneeTypeValid": false,
      "project": "HSP",
      "projectId": 10000
    }
  ],
  "issueTypes": [
    {
      "self": "https://your-domain.atlassian.net/rest/api/2/issueType/3",
      "id": "3",
      "description": "A task that needs to be done.",
      "iconUrl": "https://your-domain.atlassian.net/secure/viewavatar?size=xsmall&avatarId=10299&avatarType=issuetype\",",
      "name": "Task",
      "subtask": false,
      "avatarId": 1,
      "hierarchyLevel": 0
    },
    {
      "self": "https://your-domain.atlassian.net/rest/api/2/issueType/1",
      "id": "1",
      "description": "A problem with the software.",
      "iconUrl": "https://your-domain.atlassian.net/secure/viewavatar?size=xsmall&avatarId=10316&avatarType=issuetype\",",
      "name": "Bug",
      "subtask": false,
      "avatarId": 10002,
      "entityId": "9d7dd6f7-e8b6-4247-954b-7b2c9b2a5ba2",
      "hierarchyLevel": 0,
      "scope": {
        "type": "PROJECT",
        "project": {
          "id": "10000",
          "key": "KEY",
          "name": "Next Gen Project"
        }
      }
    }
  ],
  "url": "https://www.example.com",
  "email": "from-jira@example.com",
  "assigneeType": "PROJECT_LEAD",
  "versions": [],
  "name": "Example",
  "roles": {
    "Developers": "https://your-domain.atlassian.net/rest/api/2/project/EX/role/10000"
  },
  "avatarUrls": {
    "48x48": "https://your-domain.atlassian.net/secure/projectavatar?size=large&pid=10000",
    "24x24": "https://your-domain.atlassian.net/secure/projectavatar?size=small&pid=10000",
    "16x16": "https://your-domain.atlassian.net/secure/projectavatar?size=xsmall&pid=10000",
    "32x32": "https://your-domain.atlassian.net/secure/projectavatar?size=medium&pid=10000"
  },
  "projectCategory": {
    "self": "https://your-domain.atlassian.net/rest/api/2/projectCategory/10000",
    "id": "10000",
    "name": "FIRST",
    "description": "First Project Category"
  },
  "simplified": false,
  "style": "classic",
  "properties": {
    "propertyKey": "propertyValue"
  },
  "insight": {
    "totalIssueCount": 100,
    "lastIssueUpdateTime": "2022-04-05T04:51:35.670+0000"
  }
}`
)<|MERGE_RESOLUTION|>--- conflicted
+++ resolved
@@ -5130,7 +5130,6 @@
 	require.Contains(t, string(body), "/login?status=org_disabled") // html contains a script that redirects to this path
 }
 
-<<<<<<< HEAD
 func (s *integrationTestSuite) TestFleetSandboxDemoLogin() {
 	t := s.T()
 
@@ -5166,7 +5165,8 @@
 	require.NoError(t, err)
 	require.Contains(t, string(resBody), `window.location = "/"`)
 	require.Regexp(t, `window.localStorage.setItem\('FLEET::auth_token', '[^']+'\)`, string(resBody))
-=======
+}
+
 func (s *integrationTestSuite) TestGetHostBatteries() {
 	t := s.T()
 
@@ -5206,7 +5206,6 @@
 		{CycleCount: 1, Health: "Good"},
 		{CycleCount: 2, Health: "Poor"},
 	}, *getHostResp.Host.Batteries)
->>>>>>> c0228688
 }
 
 // this test can be deleted once the "v1" version is removed.
