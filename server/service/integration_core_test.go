--- conflicted
+++ resolved
@@ -730,7 +730,7 @@
 	require.Len(t, resp.Platforms, 1)
 	require.Equal(t, "linux", resp.Platforms[0].Platform)
 	require.Equal(t, uint(1), resp.Platforms[0].HostsCount)
-<<<<<<< HEAD
+	require.Equal(t, team1.ID, *resp.TeamID)
 }
 
 func (s *integrationTestSuite) TestGlobalPoliciesProprietary() {
@@ -1072,7 +1072,4 @@
 			}
 		})
 	}
-=======
-	require.Equal(t, team1.ID, *resp.TeamID)
->>>>>>> f29bd070
 }