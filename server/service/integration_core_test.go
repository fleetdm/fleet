package service

import (
	"context"
	"encoding/base64"
	"encoding/json"
	"fmt"
	"io/ioutil"
	"net/http"
	"net/url"
	"reflect"
	"strconv"
	"strings"
	"testing"
	"time"

	"github.com/fleetdm/fleet/v4/server/fleet"
	"github.com/fleetdm/fleet/v4/server/ptr"
	"github.com/fleetdm/fleet/v4/server/test"
	"github.com/ghodss/yaml"
	"github.com/google/uuid"
	"github.com/stretchr/testify/assert"
	"github.com/stretchr/testify/require"
	"github.com/stretchr/testify/suite"
	"gopkg.in/guregu/null.v3"
)

type integrationTestSuite struct {
	suite.Suite

	withServer
}

func (s *integrationTestSuite) SetupSuite() {
	s.withServer.SetupSuite("integrationTestSuite")
}

func (s *integrationTestSuite) TearDownTest() {
	t := s.T()
	ctx := context.Background()

	u := s.users["admin1@example.com"]
	filter := fleet.TeamFilter{User: &u}
	hosts, err := s.ds.ListHosts(ctx, filter, fleet.HostListOptions{})
	require.NoError(t, err)
	var ids []uint
	for _, host := range hosts {
		ids = append(ids, host.ID)
	}
	if len(ids) > 0 {
		require.NoError(t, s.ds.DeleteHosts(ctx, ids))
	}

	lbls, err := s.ds.ListLabels(ctx, fleet.TeamFilter{}, fleet.ListOptions{})
	require.NoError(t, err)
	for _, lbl := range lbls {
		if lbl.LabelType != fleet.LabelTypeBuiltIn {
			err := s.ds.DeleteLabel(ctx, lbl.Name)
			require.NoError(t, err)
		}
	}

	users, err := s.ds.ListUsers(ctx, fleet.UserListOptions{})
	require.NoError(t, err)
	for _, u := range users {
		if _, ok := s.users[u.Email]; !ok {
			err := s.ds.DeleteUser(ctx, u.ID)
			require.NoError(t, err)
		}
	}

	globalPolicies, err := s.ds.ListGlobalPolicies(ctx)
	require.NoError(t, err)
	if len(globalPolicies) > 0 {
		var globalPolicyIDs []uint
		for _, gp := range globalPolicies {
			globalPolicyIDs = append(globalPolicyIDs, gp.ID)
		}
		_, err = s.ds.DeleteGlobalPolicies(ctx, globalPolicyIDs)
		require.NoError(t, err)
	}
}

func TestIntegrations(t *testing.T) {
	testingSuite := new(integrationTestSuite)
	testingSuite.s = &testingSuite.Suite
	suite.Run(t, testingSuite)
}

func (s *integrationTestSuite) TestDoubleUserCreationErrors() {
	t := s.T()

	params := fleet.UserPayload{
		Name:       ptr.String("user1"),
		Email:      ptr.String("email@asd.com"),
		Password:   ptr.String("pass"),
		GlobalRole: ptr.String(fleet.RoleObserver),
	}

	s.Do("POST", "/api/v1/fleet/users/admin", &params, http.StatusOK)
	respSecond := s.Do("POST", "/api/v1/fleet/users/admin", &params, http.StatusConflict)

	assertBodyContains(t, respSecond, `Error 1062: Duplicate entry 'email@asd.com'`)
}

func (s *integrationTestSuite) TestUserWithoutRoleErrors() {
	t := s.T()

	params := fleet.UserPayload{
		Name:     ptr.String("user1"),
		Email:    ptr.String("email@asd.com"),
		Password: ptr.String("pass"),
	}

	resp := s.Do("POST", "/api/v1/fleet/users/admin", &params, http.StatusUnprocessableEntity)
	assertErrorCodeAndMessage(t, resp, fleet.ErrNoRoleNeeded, "either global role or team role needs to be defined")
}

func (s *integrationTestSuite) TestUserWithWrongRoleErrors() {
	t := s.T()

	params := fleet.UserPayload{
		Name:       ptr.String("user1"),
		Email:      ptr.String("email@asd.com"),
		Password:   ptr.String("pass"),
		GlobalRole: ptr.String("wrongrole"),
	}
	resp := s.Do("POST", "/api/v1/fleet/users/admin", &params, http.StatusUnprocessableEntity)
	assertErrorCodeAndMessage(t, resp, fleet.ErrNoRoleNeeded, "GlobalRole role can only be admin, observer, or maintainer.")
}

func (s *integrationTestSuite) TestUserCreationWrongTeamErrors() {
	t := s.T()

	teams := []fleet.UserTeam{
		{
			Team: fleet.Team{
				ID: 9999,
			},
			Role: fleet.RoleObserver,
		},
	}

	params := fleet.UserPayload{
		Name:     ptr.String("user2"),
		Email:    ptr.String("email2@asd.com"),
		Password: ptr.String("pass"),
		Teams:    &teams,
	}
	resp := s.Do("POST", "/api/v1/fleet/users/admin", &params, http.StatusUnprocessableEntity)
	assertBodyContains(t, resp, `Error 1452: Cannot add or update a child row: a foreign key constraint fails`)
}

func (s *integrationTestSuite) TestQueryCreationLogsActivity() {
	t := s.T()

	admin1 := s.users["admin1@example.com"]
	admin1.GravatarURL = "http://iii.com"
	err := s.ds.SaveUser(context.Background(), &admin1)
	require.NoError(t, err)

	params := fleet.QueryPayload{
		Name:  ptr.String("user1"),
		Query: ptr.String("select * from time;"),
	}
	s.Do("POST", "/api/v1/fleet/queries", &params, http.StatusOK)

	activities := listActivitiesResponse{}
	s.DoJSON("GET", "/api/v1/fleet/activities", nil, http.StatusOK, &activities)

	assert.GreaterOrEqual(t, len(activities.Activities), 1)
	found := false
	for _, activity := range activities.Activities {
		if activity.Type == "created_saved_query" {
			found = true
			assert.Equal(t, "Test Name admin1@example.com", activity.ActorFullName)
			require.NotNil(t, activity.ActorGravatar)
			assert.Equal(t, "http://iii.com", *activity.ActorGravatar)
		}
	}
	require.True(t, found)
}

func (s *integrationTestSuite) TestAppConfigAdditionalQueriesCanBeRemoved() {
	t := s.T()

	spec := []byte(`
  host_expiry_settings:
    host_expiry_enabled: true
    host_expiry_window: 0
  host_settings:
    additional_queries:
      time: SELECT * FROM time
    enable_host_users: true
`)
	s.applyConfig(spec)

	spec = []byte(`
  host_settings:
    enable_host_users: true
    additional_queries: null
`)
	s.applyConfig(spec)

	config := s.getConfig()
	assert.Nil(t, config.HostSettings.AdditionalQueries)
	assert.True(t, config.HostExpirySettings.HostExpiryEnabled)
}

func (s *integrationTestSuite) TestAppConfigDefaultValues() {
	config := s.getConfig()
	s.Run("Update interval", func() {
		require.Equal(s.T(), 1*time.Hour, config.UpdateInterval.OSQueryDetail)
	})

	s.Run("has logging", func() {
		require.NotNil(s.T(), config.Logging)
	})
}

func (s *integrationTestSuite) TestUserRolesSpec() {
	t := s.T()

	_, err := s.ds.NewTeam(context.Background(), &fleet.Team{
		ID:          42,
		Name:        "team1",
		Description: "desc team1",
	})
	require.NoError(t, err)

	email := t.Name() + "@asd.com"
	u := &fleet.User{
		Password:    []byte("asd"),
		Name:        t.Name(),
		Email:       email,
		GravatarURL: "http://asd.com",
		GlobalRole:  ptr.String(fleet.RoleObserver),
	}
	user, err := s.ds.NewUser(context.Background(), u)
	require.NoError(t, err)
	assert.Len(t, user.Teams, 0)

	spec := []byte(fmt.Sprintf(`
  roles:
    %s:
      global_role: null
      teams:
      - role: maintainer
        team: team1
`,
		email))

	var userRoleSpec applyUserRoleSpecsRequest
	err = yaml.Unmarshal(spec, &userRoleSpec.Spec)
	require.NoError(t, err)

	s.Do("POST", "/api/v1/fleet/users/roles/spec", &userRoleSpec, http.StatusOK)

	user, err = s.ds.UserByEmail(context.Background(), email)
	require.NoError(t, err)
	require.Len(t, user.Teams, 1)
	assert.Equal(t, fleet.RoleMaintainer, user.Teams[0].Role)
}

func (s *integrationTestSuite) TestGlobalSchedule() {
	t := s.T()

	// list the existing global schedules (none yet)
	gs := fleet.GlobalSchedulePayload{}
	s.DoJSON("GET", "/api/v1/fleet/global/schedule", nil, http.StatusOK, &gs)
	require.Len(t, gs.GlobalSchedule, 0)

	// create a query that can be scheduled
	qr, err := s.ds.NewQuery(context.Background(), &fleet.Query{
		Name:           "TestQuery1",
		Description:    "Some description",
		Query:          "select * from osquery;",
		ObserverCanRun: true,
	})
	require.NoError(t, err)

	// schedule that query
	gsParams := fleet.ScheduledQueryPayload{QueryID: ptr.Uint(qr.ID), Interval: ptr.Uint(42)}
	r := globalScheduleQueryResponse{}
	s.DoJSON("POST", "/api/v1/fleet/global/schedule", gsParams, http.StatusOK, &r)

	// list the scheduled queries, get the one just created
	gs = fleet.GlobalSchedulePayload{}
	s.DoJSON("GET", "/api/v1/fleet/global/schedule", nil, http.StatusOK, &gs)
	require.Len(t, gs.GlobalSchedule, 1)
	assert.Equal(t, uint(42), gs.GlobalSchedule[0].Interval)
	assert.Equal(t, "TestQuery1", gs.GlobalSchedule[0].Name)
	id := gs.GlobalSchedule[0].ID

	// list page 2, should be empty
	s.DoJSON("GET", "/api/v1/fleet/global/schedule", nil, http.StatusOK, &gs, "page", "2", "per_page", "4")
	require.Len(t, gs.GlobalSchedule, 0)

	// update the scheduled query
	gs = fleet.GlobalSchedulePayload{}
	gsParams = fleet.ScheduledQueryPayload{Interval: ptr.Uint(55)}
	s.DoJSON("PATCH", fmt.Sprintf("/api/v1/fleet/global/schedule/%d", id), gsParams, http.StatusOK, &gs)

	// update a non-existing schedule
	gsParams = fleet.ScheduledQueryPayload{Interval: ptr.Uint(66)}
	s.DoJSON("PATCH", fmt.Sprintf("/api/v1/fleet/global/schedule/%d", id+1), gsParams, http.StatusNotFound, &gs)

	// read back that updated scheduled query
	gs = fleet.GlobalSchedulePayload{}
	s.DoJSON("GET", "/api/v1/fleet/global/schedule", nil, http.StatusOK, &gs)
	require.Len(t, gs.GlobalSchedule, 1)
	assert.Equal(t, id, gs.GlobalSchedule[0].ID)
	assert.Equal(t, uint(55), gs.GlobalSchedule[0].Interval)

	// delete the scheduled query
	r = globalScheduleQueryResponse{}
	s.DoJSON("DELETE", fmt.Sprintf("/api/v1/fleet/global/schedule/%d", id), nil, http.StatusOK, &r)

	// delete a non-existing schedule
	s.DoJSON("DELETE", fmt.Sprintf("/api/v1/fleet/global/schedule/%d", id+1), nil, http.StatusNotFound, &r)

	// list the scheduled queries, back to none
	gs = fleet.GlobalSchedulePayload{}
	s.DoJSON("GET", "/api/v1/fleet/global/schedule", nil, http.StatusOK, &gs)
	require.Len(t, gs.GlobalSchedule, 0)
}

func (s *integrationTestSuite) TestTranslator() {
	t := s.T()

	payload := translatorResponse{}
	params := translatorRequest{List: []fleet.TranslatePayload{
		{
			Type:    fleet.TranslatorTypeUserEmail,
			Payload: fleet.StringIdentifierToIDPayload{Identifier: "admin1@example.com"},
		},
	}}
	s.DoJSON("POST", "/api/v1/fleet/translate", &params, http.StatusOK, &payload)
	require.Len(t, payload.List, 1)

	assert.Equal(t, s.users[payload.List[0].Payload.Identifier].ID, payload.List[0].Payload.ID)
}

func (s *integrationTestSuite) TestVulnerableSoftware() {
	t := s.T()

	host, err := s.ds.NewHost(context.Background(), &fleet.Host{
		DetailUpdatedAt: time.Now(),
		LabelUpdatedAt:  time.Now(),
		PolicyUpdatedAt: time.Now(),
		SeenTime:        time.Now(),
		NodeKey:         t.Name() + "1",
		UUID:            t.Name() + "1",
		Hostname:        t.Name() + "foo.local",
		PrimaryIP:       "192.168.1.1",
		PrimaryMac:      "30-65-EC-6F-C4-58",
	})
	require.NoError(t, err)
	require.NotNil(t, host)

	software := []fleet.Software{
		{Name: "foo", Version: "0.0.1", Source: "chrome_extensions"},
		{Name: "bar", Version: "0.0.3", Source: "apps"},
	}
	require.NoError(t, s.ds.UpdateHostSoftware(context.Background(), host.ID, software))
	require.NoError(t, s.ds.LoadHostSoftware(context.Background(), host))

	soft1 := host.Software[0]
	if soft1.Name != "bar" {
		soft1 = host.Software[1]
	}

	require.NoError(t, s.ds.AddCPEForSoftware(context.Background(), soft1, "somecpe"))
	require.NoError(t, s.ds.InsertCVEForCPE(context.Background(), "cve-123-123-132", []string{"somecpe"}))

	resp := s.Do("GET", fmt.Sprintf("/api/v1/fleet/hosts/%d", host.ID), nil, http.StatusOK)
	bodyBytes, err := ioutil.ReadAll(resp.Body)
	require.NoError(t, err)

	expectedJSONSoft2 := `"name": "bar",
        "version": "0.0.3",
        "source": "apps",
        "generated_cpe": "somecpe",
        "vulnerabilities": [
          {
            "cve": "cve-123-123-132",
            "details_link": "https://nvd.nist.gov/vuln/detail/cve-123-123-132"
          }
        ]`
	expectedJSONSoft1 := `"name": "foo",
        "version": "0.0.1",
        "source": "chrome_extensions",
        "generated_cpe": "",
        "vulnerabilities": null`
	// We are doing Contains instead of equals to test the output for software in particular
	// ignoring other things like timestamps and things that are outside the cope of this ticket
	assert.Contains(t, string(bodyBytes), expectedJSONSoft2)
	assert.Contains(t, string(bodyBytes), expectedJSONSoft1)

	countReq := countSoftwareRequest{}
	countResp := countSoftwareResponse{}
	s.DoJSON("GET", "/api/v1/fleet/software/count", countReq, http.StatusOK, &countResp)
	assert.Equal(t, 2, countResp.Count)

	lsReq := listSoftwareRequest{}
	lsResp := listSoftwareResponse{}
	s.DoJSON("GET", "/api/v1/fleet/software", lsReq, http.StatusOK, &lsResp, "vulnerable", "true", "order_key", "generated_cpe", "order_direction", "desc")
	assert.Len(t, lsResp.Software, 1)
	assert.Equal(t, soft1.ID, lsResp.Software[0].ID)
	assert.Len(t, lsResp.Software[0].Vulnerabilities, 1)

	s.DoJSON("GET", "/api/v1/fleet/software/count", countReq, http.StatusOK, &countResp, "vulnerable", "true", "order_key", "generated_cpe", "order_direction", "desc")
	assert.Equal(t, 1, countResp.Count)

	s.DoJSON("GET", "/api/v1/fleet/software", lsReq, http.StatusOK, &lsResp, "vulnerable", "true", "order_key", "name,id", "order_direction", "desc")
	assert.Len(t, lsResp.Software, 1)
	assert.Equal(t, soft1.ID, lsResp.Software[0].ID)
	assert.Len(t, lsResp.Software[0].Vulnerabilities, 1)
}

func (s *integrationTestSuite) TestGlobalPolicies() {
	t := s.T()

	for i := 0; i < 3; i++ {
		_, err := s.ds.NewHost(context.Background(), &fleet.Host{
			DetailUpdatedAt: time.Now(),
			LabelUpdatedAt:  time.Now(),
			PolicyUpdatedAt: time.Now(),
			SeenTime:        time.Now().Add(-time.Duration(i) * time.Minute),
			OsqueryHostID:   fmt.Sprintf("%s%d", t.Name(), i),
			NodeKey:         fmt.Sprintf("%s%d", t.Name(), i),
			UUID:            fmt.Sprintf("%s%d", t.Name(), i),
			Hostname:        fmt.Sprintf("%sfoo.local%d", t.Name(), i),
		})
		require.NoError(t, err)
	}

	qr, err := s.ds.NewQuery(context.Background(), &fleet.Query{
		Name:           "TestQuery3",
		Description:    "Some description",
		Query:          "select * from osquery;",
		ObserverCanRun: true,
	})
	require.NoError(t, err)

	gpParams := globalPolicyRequest{
		QueryID:    &qr.ID,
		Resolution: "some global resolution",
	}
	gpResp := globalPolicyResponse{}
	s.DoJSON("POST", "/api/v1/fleet/global/policies", gpParams, http.StatusOK, &gpResp)
	require.NotNil(t, gpResp.Policy)
	assert.Equal(t, qr.Name, gpResp.Policy.Name)
	assert.Equal(t, qr.Query, gpResp.Policy.Query)
	assert.Equal(t, qr.Description, gpResp.Policy.Description)
	require.NotNil(t, gpResp.Policy.Resolution)
	assert.Equal(t, "some global resolution", *gpResp.Policy.Resolution)

	policiesResponse := listGlobalPoliciesResponse{}
	s.DoJSON("GET", "/api/v1/fleet/global/policies", nil, http.StatusOK, &policiesResponse)
	require.Len(t, policiesResponse.Policies, 1)
	assert.Equal(t, qr.Name, policiesResponse.Policies[0].Name)
	assert.Equal(t, qr.Query, policiesResponse.Policies[0].Query)
	assert.Equal(t, qr.Description, policiesResponse.Policies[0].Description)

	// Get an unexistent policy
	s.Do("GET", fmt.Sprintf("/api/v1/fleet/global/policies/%d", 9999), nil, http.StatusNotFound)

	singlePolicyResponse := getPolicyByIDResponse{}
	singlePolicyURL := fmt.Sprintf("/api/v1/fleet/global/policies/%d", policiesResponse.Policies[0].ID)
	s.DoJSON("GET", singlePolicyURL, nil, http.StatusOK, &singlePolicyResponse)
	assert.Equal(t, qr.Name, singlePolicyResponse.Policy.Name)
	assert.Equal(t, qr.Query, singlePolicyResponse.Policy.Query)
	assert.Equal(t, qr.Description, singlePolicyResponse.Policy.Description)

	listHostsURL := fmt.Sprintf("/api/v1/fleet/hosts?policy_id=%d", policiesResponse.Policies[0].ID)
	listHostsResp := listHostsResponse{}
	s.DoJSON("GET", listHostsURL, nil, http.StatusOK, &listHostsResp)
	require.Len(t, listHostsResp.Hosts, 3)

	h1 := listHostsResp.Hosts[0]
	h2 := listHostsResp.Hosts[1]

	listHostsURL = fmt.Sprintf("/api/v1/fleet/hosts?policy_id=%d&policy_response=passing", policiesResponse.Policies[0].ID)
	listHostsResp = listHostsResponse{}
	s.DoJSON("GET", listHostsURL, nil, http.StatusOK, &listHostsResp)
	require.Len(t, listHostsResp.Hosts, 0)

	require.NoError(t, s.ds.RecordPolicyQueryExecutions(context.Background(), h1.Host, map[uint]*bool{policiesResponse.Policies[0].ID: ptr.Bool(true)}, time.Now(), false))
	require.NoError(t, s.ds.RecordPolicyQueryExecutions(context.Background(), h2.Host, map[uint]*bool{policiesResponse.Policies[0].ID: nil}, time.Now(), false))

	listHostsURL = fmt.Sprintf("/api/v1/fleet/hosts?policy_id=%d&policy_response=passing", policiesResponse.Policies[0].ID)
	listHostsResp = listHostsResponse{}
	s.DoJSON("GET", listHostsURL, nil, http.StatusOK, &listHostsResp)
	require.Len(t, listHostsResp.Hosts, 1)

	deletePolicyParams := deleteGlobalPoliciesRequest{IDs: []uint{policiesResponse.Policies[0].ID}}
	deletePolicyResp := deleteGlobalPoliciesResponse{}
	s.DoJSON("POST", "/api/v1/fleet/global/policies/delete", deletePolicyParams, http.StatusOK, &deletePolicyResp)

	policiesResponse = listGlobalPoliciesResponse{}
	s.DoJSON("GET", "/api/v1/fleet/global/policies", nil, http.StatusOK, &policiesResponse)
	require.Len(t, policiesResponse.Policies, 0)
}

func (s *integrationTestSuite) TestBulkDeleteHostsFromTeam() {
	t := s.T()

	hosts := s.createHosts(t)

	team1, err := s.ds.NewTeam(context.Background(), &fleet.Team{Name: t.Name() + "team1"})
	require.NoError(t, err)

	p, err := s.ds.NewPack(context.Background(), &fleet.Pack{
		Name: t.Name(),
		Hosts: []fleet.Target{
			{
				Type:     fleet.TargetHost,
				TargetID: hosts[0].ID,
			},
		},
	})
	require.NoError(t, err)

	require.NoError(t, s.ds.AddHostsToTeam(context.Background(), &team1.ID, []uint{hosts[0].ID}))

	req := deleteHostsRequest{
		Filters: struct {
			MatchQuery string           `json:"query"`
			Status     fleet.HostStatus `json:"status"`
			LabelID    *uint            `json:"label_id"`
			TeamID     *uint            `json:"team_id"`
		}{TeamID: ptr.Uint(team1.ID)},
	}
	resp := deleteHostsResponse{}
	s.DoJSON("POST", "/api/v1/fleet/hosts/delete", req, http.StatusOK, &resp)

	_, err = s.ds.Host(context.Background(), hosts[0].ID, false)
	require.Error(t, err)
	_, err = s.ds.Host(context.Background(), hosts[1].ID, false)
	require.NoError(t, err)
	_, err = s.ds.Host(context.Background(), hosts[2].ID, false)
	require.NoError(t, err)

	err = s.ds.DeleteHosts(context.Background(), []uint{hosts[1].ID, hosts[2].ID})
	require.NoError(t, err)

	newP, err := s.ds.Pack(context.Background(), p.ID)
	require.NoError(t, err)
	require.Empty(t, newP.Hosts)
	require.NoError(t, s.ds.DeletePack(context.Background(), newP.Name))
}

func (s *integrationTestSuite) TestBulkDeleteHostsInLabel() {
	t := s.T()

	hosts := s.createHosts(t)

	label := &fleet.Label{
		Name:  "foo",
		Query: "select * from foo;",
	}
	label, err := s.ds.NewLabel(context.Background(), label)
	require.NoError(t, err)

	require.NoError(t, s.ds.RecordLabelQueryExecutions(context.Background(), hosts[1], map[uint]*bool{label.ID: ptr.Bool(true)}, time.Now(), false))
	require.NoError(t, s.ds.RecordLabelQueryExecutions(context.Background(), hosts[2], map[uint]*bool{label.ID: ptr.Bool(true)}, time.Now(), false))

	req := deleteHostsRequest{
		Filters: struct {
			MatchQuery string           `json:"query"`
			Status     fleet.HostStatus `json:"status"`
			LabelID    *uint            `json:"label_id"`
			TeamID     *uint            `json:"team_id"`
		}{LabelID: ptr.Uint(label.ID)},
	}
	resp := deleteHostsResponse{}
	s.DoJSON("POST", "/api/v1/fleet/hosts/delete", req, http.StatusOK, &resp)

	_, err = s.ds.Host(context.Background(), hosts[0].ID, false)
	require.NoError(t, err)
	_, err = s.ds.Host(context.Background(), hosts[1].ID, false)
	require.Error(t, err)
	_, err = s.ds.Host(context.Background(), hosts[2].ID, false)
	require.Error(t, err)

	err = s.ds.DeleteHosts(context.Background(), []uint{hosts[0].ID})
	require.NoError(t, err)
}

func (s *integrationTestSuite) TestBulkDeleteHostByIDs() {
	t := s.T()

	hosts := s.createHosts(t)

	req := deleteHostsRequest{
		IDs: []uint{hosts[0].ID, hosts[1].ID},
	}
	resp := deleteHostsResponse{}
	s.DoJSON("POST", "/api/v1/fleet/hosts/delete", req, http.StatusOK, &resp)

	_, err := s.ds.Host(context.Background(), hosts[0].ID, false)
	require.Error(t, err)
	_, err = s.ds.Host(context.Background(), hosts[1].ID, false)
	require.Error(t, err)
	_, err = s.ds.Host(context.Background(), hosts[2].ID, false)
	require.NoError(t, err)

	err = s.ds.DeleteHosts(context.Background(), []uint{hosts[2].ID})
	require.NoError(t, err)
}

func (s *integrationTestSuite) createHosts(t *testing.T) []*fleet.Host {
	var hosts []*fleet.Host

	for i := 0; i < 3; i++ {
		host, err := s.ds.NewHost(context.Background(), &fleet.Host{
			DetailUpdatedAt: time.Now(),
			LabelUpdatedAt:  time.Now(),
			PolicyUpdatedAt: time.Now(),
			SeenTime:        time.Now().Add(-time.Duration(i) * time.Minute),
			OsqueryHostID:   fmt.Sprintf("%s%d", t.Name(), i),
			NodeKey:         fmt.Sprintf("%s%d", t.Name(), i),
			UUID:            uuid.New().String(),
			Hostname:        fmt.Sprintf("%sfoo.local%d", t.Name(), i),
			Platform:        "linux",
		})
		require.NoError(t, err)
		hosts = append(hosts, host)
	}
	return hosts
}

func (s *integrationTestSuite) TestBulkDeleteHostsErrors() {
	t := s.T()

	hosts := s.createHosts(t)

	req := deleteHostsRequest{
		IDs: []uint{hosts[0].ID, hosts[1].ID},
		Filters: struct {
			MatchQuery string           `json:"query"`
			Status     fleet.HostStatus `json:"status"`
			LabelID    *uint            `json:"label_id"`
			TeamID     *uint            `json:"team_id"`
		}{LabelID: ptr.Uint(1)},
	}
	resp := deleteHostsResponse{}
	s.DoJSON("POST", "/api/v1/fleet/hosts/delete", req, http.StatusBadRequest, &resp)
}

func (s *integrationTestSuite) TestCountSoftware() {
	t := s.T()

	hosts := s.createHosts(t)

	label := &fleet.Label{
		Name:  t.Name() + "foo",
		Query: "select * from foo;",
	}
	label, err := s.ds.NewLabel(context.Background(), label)
	require.NoError(t, err)

	require.NoError(t, s.ds.RecordLabelQueryExecutions(context.Background(), hosts[0], map[uint]*bool{label.ID: ptr.Bool(true)}, time.Now(), false))

	req := countHostsRequest{}
	resp := countHostsResponse{}
	s.DoJSON(
		"GET", "/api/v1/fleet/hosts/count", req, http.StatusOK, &resp,
		"additional_info_filters", "*",
	)
	assert.Equal(t, 3, resp.Count)

	req = countHostsRequest{}
	resp = countHostsResponse{}
	s.DoJSON(
		"GET", "/api/v1/fleet/hosts/count", req, http.StatusOK, &resp,
		"additional_info_filters", "*",
		"label_id", fmt.Sprint(label.ID),
	)
	assert.Equal(t, 1, resp.Count)
}

func (s *integrationTestSuite) TestPacks() {
	t := s.T()

	var packResp getPackResponse
	// get non-existing pack
	s.Do("GET", "/api/v1/fleet/packs/999", nil, http.StatusNotFound)

	// create some packs
	packs := make([]fleet.Pack, 3)
	for i := range packs {
		req := &createPackRequest{
			PackPayload: fleet.PackPayload{
				Name: ptr.String(fmt.Sprintf("%s_%d", strings.ReplaceAll(t.Name(), "/", "_"), i)),
			},
		}

		var createResp createPackResponse
		s.DoJSON("POST", "/api/v1/fleet/packs", req, http.StatusOK, &createResp)
		packs[i] = createResp.Pack.Pack
	}

	// get existing pack
	s.DoJSON("GET", fmt.Sprintf("/api/v1/fleet/packs/%d", packs[0].ID), nil, http.StatusOK, &packResp)
	require.Equal(t, packs[0].ID, packResp.Pack.ID)

	// list packs
	var listResp listPacksResponse
	s.DoJSON("GET", "/api/v1/fleet/packs", nil, http.StatusOK, &listResp, "per_page", "2", "order_key", "name")
	require.Len(t, listResp.Packs, 2)
	assert.Equal(t, packs[0].ID, listResp.Packs[0].ID)
	assert.Equal(t, packs[1].ID, listResp.Packs[1].ID)

	// get page 1
	s.DoJSON("GET", "/api/v1/fleet/packs", nil, http.StatusOK, &listResp, "page", "1", "per_page", "2", "order_key", "name")
	require.Len(t, listResp.Packs, 1)
	assert.Equal(t, packs[2].ID, listResp.Packs[0].ID)

	// get page 2, empty
	s.DoJSON("GET", "/api/v1/fleet/packs", nil, http.StatusOK, &listResp, "page", "2", "per_page", "2", "order_key", "name")
	require.Len(t, listResp.Packs, 0)

	var delResp deletePackResponse
	// delete non-existing pack by name
	s.DoJSON("DELETE", fmt.Sprintf("/api/v1/fleet/packs/%s", "zzz"), nil, http.StatusNotFound, &delResp)

	// delete existing pack by name
	s.DoJSON("DELETE", fmt.Sprintf("/api/v1/fleet/packs/%s", url.PathEscape(packs[0].Name)), nil, http.StatusOK, &delResp)

	// delete non-existing pack by id
	var delIDResp deletePackByIDResponse
	s.DoJSON("DELETE", fmt.Sprintf("/api/v1/fleet/packs/id/%d", packs[2].ID+1), nil, http.StatusNotFound, &delIDResp)

	// delete existing pack by id
	s.DoJSON("DELETE", fmt.Sprintf("/api/v1/fleet/packs/id/%d", packs[1].ID), nil, http.StatusOK, &delIDResp)

	var modResp modifyPackResponse
	// modify non-existing pack
	req := &fleet.PackPayload{Name: ptr.String("updated_" + packs[2].Name)}
	s.DoJSON("PATCH", fmt.Sprintf("/api/v1/fleet/packs/%d", packs[2].ID+1), req, http.StatusNotFound, &modResp)

	// modify existing pack
	req = &fleet.PackPayload{Name: ptr.String("updated_" + packs[2].Name)}
	s.DoJSON("PATCH", fmt.Sprintf("/api/v1/fleet/packs/%d", packs[2].ID), req, http.StatusOK, &modResp)
	require.Equal(t, packs[2].ID, modResp.Pack.ID)
	require.Contains(t, modResp.Pack.Name, "updated_")

	// list packs, only packs[2] remains
	s.DoJSON("GET", "/api/v1/fleet/packs", nil, http.StatusOK, &listResp, "per_page", "2", "order_key", "name")
	require.Len(t, listResp.Packs, 1)
	assert.Equal(t, packs[2].ID, listResp.Packs[0].ID)
}

func (s *integrationTestSuite) TestListHosts() {
	t := s.T()

	hosts := s.createHosts(t)

	var resp listHostsResponse
	s.DoJSON("GET", "/api/v1/fleet/hosts", nil, http.StatusOK, &resp)
	require.Len(t, resp.Hosts, len(hosts))

	s.DoJSON("GET", "/api/v1/fleet/hosts", nil, http.StatusOK, &resp, "per_page", "1")
	require.Len(t, resp.Hosts, 1)
	assert.Nil(t, resp.Software)

	s.DoJSON("GET", "/api/v1/fleet/hosts", nil, http.StatusOK, &resp, "order_key", "h.id", "after", fmt.Sprint(hosts[1].ID))
	require.Len(t, resp.Hosts, len(hosts)-2)

	host := hosts[2]
	software := []fleet.Software{
		{Name: "foo", Version: "0.0.1", Source: "chrome_extensions"},
	}
	require.NoError(t, s.ds.UpdateHostSoftware(context.Background(), host.ID, software))
	require.NoError(t, s.ds.LoadHostSoftware(context.Background(), host))

	s.DoJSON("GET", "/api/v1/fleet/hosts", nil, http.StatusOK, &resp, "software_id", fmt.Sprint(host.Software[0].ID))
	require.Len(t, resp.Hosts, 1)
	assert.Equal(t, host.ID, resp.Hosts[0].ID)
	assert.Equal(t, "foo", resp.Software.Name)

	user1 := test.NewUser(t, s.ds, "Alice", "alice@example.com", true)
	q := test.NewQuery(t, s.ds, "query1", "select 1", 0, true)
	p, err := s.ds.NewGlobalPolicy(context.Background(), &user1.ID, fleet.PolicyPayload{
		QueryID: &q.ID,
	})
	require.NoError(t, err)

	require.NoError(t, s.ds.RecordPolicyQueryExecutions(context.Background(), host, map[uint]*bool{p.ID: ptr.Bool(false)}, time.Now(), false))

	s.DoJSON("GET", "/api/v1/fleet/hosts", nil, http.StatusOK, &resp, "software_id", fmt.Sprint(host.Software[0].ID))
	require.Len(t, resp.Hosts, 1)
	assert.Equal(t, 1, resp.Hosts[0].HostIssues.FailingPoliciesCount)
	assert.Equal(t, 1, resp.Hosts[0].HostIssues.TotalIssuesCount)

	s.DoJSON("GET", "/api/v1/fleet/hosts", nil, http.StatusOK, &resp, "software_id", fmt.Sprint(host.Software[0].ID), "disable_failing_policies", "true")
	require.Len(t, resp.Hosts, 1)
	assert.Equal(t, 0, resp.Hosts[0].HostIssues.FailingPoliciesCount)
	assert.Equal(t, 0, resp.Hosts[0].HostIssues.TotalIssuesCount)
}

func (s *integrationTestSuite) TestInvites() {
	t := s.T()

	team, err := s.ds.NewTeam(context.Background(), &fleet.Team{
		Name:        t.Name() + "team1",
		Description: "desc team1",
	})
	require.NoError(t, err)

	createInviteReq := createInviteRequest{
		payload: fleet.InvitePayload{
			Email:      ptr.String("some email"),
			Name:       ptr.String("some name"),
			Position:   nil,
			SSOEnabled: nil,
			GlobalRole: null.StringFrom(fleet.RoleAdmin),
			Teams:      nil,
		},
	}
	createInviteResp := createInviteResponse{}
	s.DoJSON("POST", "/api/v1/fleet/invites", createInviteReq.payload, http.StatusOK, &createInviteResp)
	require.NotNil(t, createInviteResp.Invite)
	require.NotZero(t, createInviteResp.Invite.ID)

	updateInviteReq := updateInviteRequest{
		InvitePayload: fleet.InvitePayload{
			Teams: []fleet.UserTeam{
				{
					Team: fleet.Team{ID: team.ID},
					Role: fleet.RoleObserver,
				},
			},
		},
	}
	updateInviteResp := updateInviteResponse{}
	s.DoJSON("PATCH", fmt.Sprintf("/api/v1/fleet/invites/%d", createInviteResp.Invite.ID), updateInviteReq, http.StatusOK, &updateInviteResp)

	verify, err := s.ds.Invite(context.Background(), createInviteResp.Invite.ID)
	require.NoError(t, err)
	require.Equal(t, "", verify.GlobalRole.String)
	require.Len(t, verify.Teams, 1)
	assert.Equal(t, team.ID, verify.Teams[0].ID)
}

func (s *integrationTestSuite) TestGetHostSummary() {
	t := s.T()

	hosts := s.createHosts(t)

	team1, err := s.ds.NewTeam(context.Background(), &fleet.Team{Name: t.Name() + "team1"})
	require.NoError(t, err)
	team2, err := s.ds.NewTeam(context.Background(), &fleet.Team{Name: t.Name() + "team2"})
	require.NoError(t, err)

	require.NoError(t, s.ds.AddHostsToTeam(context.Background(), &team1.ID, []uint{hosts[0].ID}))

	var resp getHostSummaryResponse

	// no team filter
	s.DoJSON("GET", "/api/v1/fleet/host_summary", nil, http.StatusOK, &resp)
	require.Equal(t, resp.TotalsHostsCount, uint(len(hosts)))
	require.Len(t, resp.Platforms, 1)
	require.Equal(t, "linux", resp.Platforms[0].Platform)
	require.Equal(t, uint(len(hosts)), resp.Platforms[0].HostsCount)
	require.Nil(t, resp.TeamID)

	// team filter, no host
	s.DoJSON("GET", "/api/v1/fleet/host_summary", nil, http.StatusOK, &resp, "team_id", fmt.Sprint(team2.ID))
	require.Equal(t, resp.TotalsHostsCount, uint(0))
	require.Len(t, resp.Platforms, 0)
	require.Equal(t, team2.ID, *resp.TeamID)

	// team filter, one host
	s.DoJSON("GET", "/api/v1/fleet/host_summary", nil, http.StatusOK, &resp, "team_id", fmt.Sprint(team1.ID))
	require.Equal(t, resp.TotalsHostsCount, uint(1))
	require.Len(t, resp.Platforms, 1)
	require.Equal(t, "linux", resp.Platforms[0].Platform)
	require.Equal(t, uint(1), resp.Platforms[0].HostsCount)
	require.Equal(t, team1.ID, *resp.TeamID)
}

func (s *integrationTestSuite) TestGlobalPoliciesProprietary() {
	t := s.T()

	for i := 0; i < 3; i++ {
		_, err := s.ds.NewHost(context.Background(), &fleet.Host{
			DetailUpdatedAt: time.Now(),
			LabelUpdatedAt:  time.Now(),
			PolicyUpdatedAt: time.Now(),
			SeenTime:        time.Now().Add(-time.Duration(i) * time.Minute),
			OsqueryHostID:   fmt.Sprintf("%s%d", t.Name(), i),
			NodeKey:         fmt.Sprintf("%s%d", t.Name(), i),
			UUID:            fmt.Sprintf("%s%d", t.Name(), i),
			Hostname:        fmt.Sprintf("%sfoo.local%d", t.Name(), i),
			Platform:        "darwin",
		})
		require.NoError(t, err)
	}

	qr, err := s.ds.NewQuery(context.Background(), &fleet.Query{
		Name:           "TestQuery321",
		Description:    "Some description",
		Query:          "select * from osquery;",
		ObserverCanRun: true,
	})
	require.NoError(t, err)
	// Cannot set both QueryID and Query.
	gpParams0 := globalPolicyRequest{
		QueryID: &qr.ID,
		Query:   "select * from osquery;",
	}
	gpResp0 := globalPolicyResponse{}
	s.DoJSON("POST", "/api/v1/fleet/global/policies", gpParams0, http.StatusBadRequest, &gpResp0)
	require.Nil(t, gpResp0.Policy)

	gpParams := globalPolicyRequest{
		Name:        "TestQuery3",
		Query:       "select * from osquery;",
		Description: "Some description",
		Resolution:  "some global resolution",
		Platform:    "darwin",
	}
	gpResp := globalPolicyResponse{}
	s.DoJSON("POST", "/api/v1/fleet/global/policies", gpParams, http.StatusOK, &gpResp)
	require.NotNil(t, gpResp.Policy)
	require.NotEmpty(t, gpResp.Policy.ID)
	assert.Equal(t, "TestQuery3", gpResp.Policy.Name)
	assert.Equal(t, "select * from osquery;", gpResp.Policy.Query)
	assert.Equal(t, "Some description", gpResp.Policy.Description)
	require.NotNil(t, gpResp.Policy.Resolution)
	assert.Equal(t, "some global resolution", *gpResp.Policy.Resolution)
	assert.NotNil(t, gpResp.Policy.AuthorID)
	assert.Equal(t, "Test Name admin1@example.com", gpResp.Policy.AuthorName)
	assert.Equal(t, "admin1@example.com", gpResp.Policy.AuthorEmail)
	assert.Equal(t, "darwin", gpResp.Policy.Platform)

	mgpParams := modifyGlobalPolicyRequest{
		ModifyPolicyPayload: fleet.ModifyPolicyPayload{
			Name:        ptr.String("TestQuery4"),
			Query:       ptr.String("select * from osquery_info;"),
			Description: ptr.String("Some description updated"),
			Resolution:  ptr.String("some global resolution updated"),
		},
	}
	mgpResp := modifyGlobalPolicyResponse{}
	s.DoJSON("PATCH", fmt.Sprintf("/api/v1/fleet/global/policies/%d", gpResp.Policy.ID), mgpParams, http.StatusOK, &mgpResp)
	require.NotNil(t, gpResp.Policy)
	assert.Equal(t, "TestQuery4", mgpResp.Policy.Name)
	assert.Equal(t, "select * from osquery_info;", mgpResp.Policy.Query)
	assert.Equal(t, "Some description updated", mgpResp.Policy.Description)
	require.NotNil(t, mgpResp.Policy.Resolution)
	assert.Equal(t, "some global resolution updated", *mgpResp.Policy.Resolution)
	assert.Equal(t, "darwin", mgpResp.Policy.Platform)

	ggpResp := getPolicyByIDResponse{}
	s.DoJSON("GET", fmt.Sprintf("/api/v1/fleet/global/policies/%d", gpResp.Policy.ID), getPolicyByIDRequest{}, http.StatusOK, &ggpResp)
	require.NotNil(t, ggpResp.Policy)
	assert.Equal(t, "TestQuery4", ggpResp.Policy.Name)
	assert.Equal(t, "select * from osquery_info;", ggpResp.Policy.Query)
	assert.Equal(t, "Some description updated", ggpResp.Policy.Description)
	require.NotNil(t, ggpResp.Policy.Resolution)
	assert.Equal(t, "some global resolution updated", *ggpResp.Policy.Resolution)
	assert.Equal(t, "darwin", mgpResp.Policy.Platform)

	policiesResponse := listGlobalPoliciesResponse{}
	s.DoJSON("GET", "/api/v1/fleet/global/policies", nil, http.StatusOK, &policiesResponse)
	require.Len(t, policiesResponse.Policies, 1)
	assert.Equal(t, "TestQuery4", policiesResponse.Policies[0].Name)
	assert.Equal(t, "select * from osquery_info;", policiesResponse.Policies[0].Query)
	assert.Equal(t, "Some description updated", policiesResponse.Policies[0].Description)
	require.NotNil(t, policiesResponse.Policies[0].Resolution)
	assert.Equal(t, "some global resolution updated", *policiesResponse.Policies[0].Resolution)
	assert.Equal(t, "darwin", policiesResponse.Policies[0].Platform)

	listHostsURL := fmt.Sprintf("/api/v1/fleet/hosts?policy_id=%d", policiesResponse.Policies[0].ID)
	listHostsResp := listHostsResponse{}
	s.DoJSON("GET", listHostsURL, nil, http.StatusOK, &listHostsResp)
	require.Len(t, listHostsResp.Hosts, 3)
	h1 := listHostsResp.Hosts[0]
	h2 := listHostsResp.Hosts[1]

	listHostsURL = fmt.Sprintf("/api/v1/fleet/hosts?policy_id=%d&policy_response=passing", policiesResponse.Policies[0].ID)
	listHostsResp = listHostsResponse{}
	s.DoJSON("GET", listHostsURL, nil, http.StatusOK, &listHostsResp)
	require.Len(t, listHostsResp.Hosts, 0)

	require.NoError(t, s.ds.RecordPolicyQueryExecutions(context.Background(), h1.Host, map[uint]*bool{policiesResponse.Policies[0].ID: ptr.Bool(true)}, time.Now(), false))
	require.NoError(t, s.ds.RecordPolicyQueryExecutions(context.Background(), h2.Host, map[uint]*bool{policiesResponse.Policies[0].ID: nil}, time.Now(), false))

	listHostsURL = fmt.Sprintf("/api/v1/fleet/hosts?policy_id=%d&policy_response=passing", policiesResponse.Policies[0].ID)
	listHostsResp = listHostsResponse{}
	s.DoJSON("GET", listHostsURL, nil, http.StatusOK, &listHostsResp)
	require.Len(t, listHostsResp.Hosts, 1)

	deletePolicyParams := deleteGlobalPoliciesRequest{IDs: []uint{policiesResponse.Policies[0].ID}}
	deletePolicyResp := deleteGlobalPoliciesResponse{}
	s.DoJSON("POST", "/api/v1/fleet/global/policies/delete", deletePolicyParams, http.StatusOK, &deletePolicyResp)

	policiesResponse = listGlobalPoliciesResponse{}
	s.DoJSON("GET", "/api/v1/fleet/global/policies", nil, http.StatusOK, &policiesResponse)
	require.Len(t, policiesResponse.Policies, 0)
}

func (s *integrationTestSuite) TestTeamPoliciesProprietary() {
	t := s.T()

	team1, err := s.ds.NewTeam(context.Background(), &fleet.Team{
		ID:          42,
		Name:        "team1-policies",
		Description: "desc team1",
	})
	require.NoError(t, err)
	hosts := make([]uint, 2)
	for i := 0; i < 2; i++ {
		h, err := s.ds.NewHost(context.Background(), &fleet.Host{
			DetailUpdatedAt: time.Now(),
			LabelUpdatedAt:  time.Now(),
			PolicyUpdatedAt: time.Now(),
			SeenTime:        time.Now().Add(-time.Duration(i) * time.Minute),
			OsqueryHostID:   fmt.Sprintf("%s%d", t.Name(), i),
			NodeKey:         fmt.Sprintf("%s%d", t.Name(), i),
			UUID:            fmt.Sprintf("%s%d", t.Name(), i),
			Hostname:        fmt.Sprintf("%sfoo.local%d", t.Name(), i),
			Platform:        "darwin",
		})
		require.NoError(t, err)
		hosts[i] = h.ID
	}
	err = s.ds.AddHostsToTeam(context.Background(), &team1.ID, hosts)
	require.NoError(t, err)

	tpParams := teamPolicyRequest{
		Name:        "TestQuery3",
		Query:       "select * from osquery;",
		Description: "Some description",
		Resolution:  "some team resolution",
		Platform:    "darwin",
	}
	tpResp := teamPolicyResponse{}
	s.DoJSON("POST", fmt.Sprintf("/api/v1/fleet/teams/%d/policies", team1.ID), tpParams, http.StatusOK, &tpResp)
	require.NotNil(t, tpResp.Policy)
	require.NotEmpty(t, tpResp.Policy.ID)
	assert.Equal(t, "TestQuery3", tpResp.Policy.Name)
	assert.Equal(t, "select * from osquery;", tpResp.Policy.Query)
	assert.Equal(t, "Some description", tpResp.Policy.Description)
	require.NotNil(t, tpResp.Policy.Resolution)
	assert.Equal(t, "some team resolution", *tpResp.Policy.Resolution)
	assert.NotNil(t, tpResp.Policy.AuthorID)
	assert.Equal(t, "Test Name admin1@example.com", tpResp.Policy.AuthorName)
	assert.Equal(t, "admin1@example.com", tpResp.Policy.AuthorEmail)

	mtpParams := modifyTeamPolicyRequest{
		ModifyPolicyPayload: fleet.ModifyPolicyPayload{
			Name:        ptr.String("TestQuery4"),
			Query:       ptr.String("select * from osquery_info;"),
			Description: ptr.String("Some description updated"),
			Resolution:  ptr.String("some team resolution updated"),
		},
	}
	mtpResp := modifyTeamPolicyResponse{}
	s.DoJSON("PATCH", fmt.Sprintf("/api/v1/fleet/teams/%d/policies/%d", team1.ID, tpResp.Policy.ID), mtpParams, http.StatusOK, &mtpResp)
	require.NotNil(t, mtpResp.Policy)
	assert.Equal(t, "TestQuery4", mtpResp.Policy.Name)
	assert.Equal(t, "select * from osquery_info;", mtpResp.Policy.Query)
	assert.Equal(t, "Some description updated", mtpResp.Policy.Description)
	require.NotNil(t, mtpResp.Policy.Resolution)
	assert.Equal(t, "some team resolution updated", *mtpResp.Policy.Resolution)
	assert.Equal(t, "darwin", mtpResp.Policy.Platform)

	gtpResp := getPolicyByIDResponse{}
	s.DoJSON("GET", fmt.Sprintf("/api/v1/fleet/teams/%d/policies/%d", team1.ID, tpResp.Policy.ID), getPolicyByIDRequest{}, http.StatusOK, &gtpResp)
	require.NotNil(t, gtpResp.Policy)
	assert.Equal(t, "TestQuery4", gtpResp.Policy.Name)
	assert.Equal(t, "select * from osquery_info;", gtpResp.Policy.Query)
	assert.Equal(t, "Some description updated", gtpResp.Policy.Description)
	require.NotNil(t, gtpResp.Policy.Resolution)
	assert.Equal(t, "some team resolution updated", *gtpResp.Policy.Resolution)
	assert.Equal(t, "darwin", gtpResp.Policy.Platform)

	policiesResponse := listTeamPoliciesResponse{}
	s.DoJSON("GET", fmt.Sprintf("/api/v1/fleet/teams/%d/policies", team1.ID), nil, http.StatusOK, &policiesResponse)
	require.Len(t, policiesResponse.Policies, 1)
	assert.Equal(t, "TestQuery4", policiesResponse.Policies[0].Name)
	assert.Equal(t, "select * from osquery_info;", policiesResponse.Policies[0].Query)
	assert.Equal(t, "Some description updated", policiesResponse.Policies[0].Description)
	require.NotNil(t, policiesResponse.Policies[0].Resolution)
	assert.Equal(t, "some team resolution updated", *policiesResponse.Policies[0].Resolution)
	assert.Equal(t, "darwin", policiesResponse.Policies[0].Platform)

	listHostsURL := fmt.Sprintf("/api/v1/fleet/hosts?policy_id=%d", policiesResponse.Policies[0].ID)
	listHostsResp := listHostsResponse{}
	s.DoJSON("GET", listHostsURL, nil, http.StatusOK, &listHostsResp)
	require.Len(t, listHostsResp.Hosts, 2)
	h1 := listHostsResp.Hosts[0]
	h2 := listHostsResp.Hosts[1]

	listHostsURL = fmt.Sprintf("/api/v1/fleet/hosts?team_id=%d&policy_id=%d&policy_response=passing", team1.ID, policiesResponse.Policies[0].ID)
	listHostsResp = listHostsResponse{}
	s.DoJSON("GET", listHostsURL, nil, http.StatusOK, &listHostsResp)
	require.Len(t, listHostsResp.Hosts, 0)

	require.NoError(t, s.ds.RecordPolicyQueryExecutions(context.Background(), h1.Host, map[uint]*bool{policiesResponse.Policies[0].ID: ptr.Bool(true)}, time.Now(), false))
	require.NoError(t, s.ds.RecordPolicyQueryExecutions(context.Background(), h2.Host, map[uint]*bool{policiesResponse.Policies[0].ID: nil}, time.Now(), false))

	listHostsURL = fmt.Sprintf("/api/v1/fleet/hosts?team_id=%d&policy_id=%d&policy_response=passing", team1.ID, policiesResponse.Policies[0].ID)
	listHostsResp = listHostsResponse{}
	s.DoJSON("GET", listHostsURL, nil, http.StatusOK, &listHostsResp)
	require.Len(t, listHostsResp.Hosts, 1)

	deletePolicyParams := deleteTeamPoliciesRequest{IDs: []uint{policiesResponse.Policies[0].ID}}
	deletePolicyResp := deleteTeamPoliciesResponse{}
	s.DoJSON("POST", fmt.Sprintf("/api/v1/fleet/teams/%d/policies/delete", team1.ID), deletePolicyParams, http.StatusOK, &deletePolicyResp)

	policiesResponse = listTeamPoliciesResponse{}
	s.DoJSON("GET", fmt.Sprintf("/api/v1/fleet/teams/%d/policies", team1.ID), nil, http.StatusOK, &policiesResponse)
	require.Len(t, policiesResponse.Policies, 0)
}

func (s *integrationTestSuite) TestTeamPoliciesProprietaryInvalid() {
	t := s.T()

	team1, err := s.ds.NewTeam(context.Background(), &fleet.Team{
		ID:          42,
		Name:        "team1-policies-2",
		Description: "desc team1",
	})
	require.NoError(t, err)

	tpParams := teamPolicyRequest{
		Name:        "TestQuery3-Team",
		Query:       "select * from osquery;",
		Description: "Some description",
		Resolution:  "some team resolution",
	}
	tpResp := teamPolicyResponse{}
	s.DoJSON("POST", fmt.Sprintf("/api/v1/fleet/teams/%d/policies", team1.ID), tpParams, http.StatusOK, &tpResp)
	require.NotNil(t, tpResp.Policy)
	teamPolicyID := tpResp.Policy.ID

	gpParams := globalPolicyRequest{
		Name:        "TestQuery3-Global",
		Query:       "select * from osquery;",
		Description: "Some description",
		Resolution:  "some global resolution",
	}
	gpResp := globalPolicyResponse{}
	s.DoJSON("POST", "/api/v1/fleet/global/policies", gpParams, http.StatusOK, &gpResp)
	require.NotNil(t, gpResp.Policy)
	require.NotEmpty(t, gpResp.Policy.ID)
	globalPolicyID := gpResp.Policy.ID

	for _, tc := range []struct {
		tname      string
		testUpdate bool
		queryID    *uint
		name       string
		query      string
		platforms  string
	}{
		{
			tname:      "set both QueryID and Query",
			testUpdate: false,
			queryID:    ptr.Uint(1),
			name:       "Some name",
			query:      "select * from osquery;",
		},
		{
			tname:      "empty query",
			testUpdate: true,
			name:       "Some name",
			query:      "",
		},
		{
			tname:      "empty name",
			testUpdate: true,
			name:       "",
			query:      "select 1;",
		},
		{
			tname:      "empty with space",
			testUpdate: true,
			name:       " ", // #3704
			query:      "select 1;",
		},
		{
			tname:      "Invalid query",
			testUpdate: true,
			name:       "Invalid query",
			query:      "ATTACH 'foo' AS bar;",
		},
	} {
		t.Run(tc.tname, func(t *testing.T) {
			tpReq := teamPolicyRequest{
				QueryID:  tc.queryID,
				Name:     tc.name,
				Query:    tc.query,
				Platform: tc.platforms,
			}
			tpResp := teamPolicyResponse{}
			s.DoJSON("POST", fmt.Sprintf("/api/v1/fleet/teams/%d/policies", team1.ID), tpReq, http.StatusBadRequest, &tpResp)
			require.Nil(t, tpResp.Policy)

			testUpdate := tc.queryID == nil

			if testUpdate {
				tpReq := modifyTeamPolicyRequest{
					ModifyPolicyPayload: fleet.ModifyPolicyPayload{
						Name:  ptr.String(tc.name),
						Query: ptr.String(tc.query),
					},
				}
				tpResp := modifyTeamPolicyResponse{}
				s.DoJSON("PATCH", fmt.Sprintf("/api/v1/fleet/teams/%d/policies/%d", team1.ID, teamPolicyID), tpReq, http.StatusBadRequest, &tpResp)
				require.Nil(t, tpResp.Policy)
			}

			gpReq := globalPolicyRequest{
				QueryID:  tc.queryID,
				Name:     tc.name,
				Query:    tc.query,
				Platform: tc.platforms,
			}
			gpResp := globalPolicyResponse{}
			s.DoJSON("POST", "/api/v1/fleet/global/policies", gpReq, http.StatusBadRequest, &gpResp)
			require.Nil(t, tpResp.Policy)

			if testUpdate {
				gpReq := modifyGlobalPolicyRequest{
					ModifyPolicyPayload: fleet.ModifyPolicyPayload{
						Name:  ptr.String(tc.name),
						Query: ptr.String(tc.query),
					},
				}
				gpResp := modifyGlobalPolicyResponse{}
				s.DoJSON("PATCH", fmt.Sprintf("/api/v1/fleet/global/policies/%d", globalPolicyID), gpReq, http.StatusBadRequest, &gpResp)
				require.Nil(t, tpResp.Policy)
			}
		})
	}
}

func (s *integrationTestSuite) TestHostDetailsPolicies() {
	t := s.T()

	hosts := s.createHosts(t)
	host1 := hosts[0]
	team1, err := s.ds.NewTeam(context.Background(), &fleet.Team{
		ID:          42,
		Name:        "HostDetailsPolicies-Team",
		Description: "desc team1",
	})
	require.NoError(t, err)
	err = s.ds.AddHostsToTeam(context.Background(), &team1.ID, []uint{host1.ID})
	require.NoError(t, err)

	gpParams := globalPolicyRequest{
		Name:        "HostDetailsPolicies",
		Query:       "select * from osquery;",
		Description: "Some description",
		Resolution:  "some global resolution",
	}
	gpResp := globalPolicyResponse{}
	s.DoJSON("POST", "/api/v1/fleet/global/policies", gpParams, http.StatusOK, &gpResp)
	require.NotNil(t, gpResp.Policy)
	require.NotEmpty(t, gpResp.Policy.ID)

	tpParams := teamPolicyRequest{
		Name:        "HostDetailsPolicies-Team",
		Query:       "select * from osquery;",
		Description: "Some description",
		Resolution:  "some team resolution",
	}
	tpResp := teamPolicyResponse{}
	s.DoJSON("POST", fmt.Sprintf("/api/v1/fleet/teams/%d/policies", team1.ID), tpParams, http.StatusOK, &tpResp)
	require.NotNil(t, tpResp.Policy)
	require.NotEmpty(t, tpResp.Policy.ID)

	err = s.ds.RecordPolicyQueryExecutions(
		context.Background(),
		host1,
		map[uint]*bool{gpResp.Policy.ID: ptr.Bool(true)},
		time.Now(),
		false,
	)
	require.NoError(t, err)

	resp := s.Do("GET", fmt.Sprintf("/api/v1/fleet/hosts/%d", host1.ID), nil, http.StatusOK)
	b, err := ioutil.ReadAll(resp.Body)
	require.NoError(t, err)
	var r struct {
		Host *HostDetailResponse `json:"host"`
		Err  error               `json:"error,omitempty"`
	}
	err = json.Unmarshal(b, &r)
	require.NoError(t, err)
	require.Nil(t, r.Err)
	hd := r.Host.HostDetail
	require.Len(t, hd.Policies, 2)
	require.True(t, reflect.DeepEqual(gpResp.Policy.PolicyData, hd.Policies[0].PolicyData))
	require.Equal(t, hd.Policies[0].Response, "pass")

	require.True(t, reflect.DeepEqual(tpResp.Policy.PolicyData, hd.Policies[1].PolicyData))
	require.Equal(t, hd.Policies[1].Response, "") // policy didn't "run"

	// Try to create a global policy with an existing name.
	s.DoJSON("POST", "/api/v1/fleet/global/policies", gpParams, http.StatusConflict, &gpResp)
	// Try to create a team policy with an existing name.
	s.DoJSON("POST", fmt.Sprintf("/api/v1/fleet/teams/%d/policies", team1.ID), tpParams, http.StatusConflict, &tpResp)
}

func (s *integrationTestSuite) TestListActivities() {
	t := s.T()

	ctx := context.Background()
	u := s.users["admin1@example.com"]
	details := make(map[string]interface{})

	err := s.ds.NewActivity(ctx, &u, fleet.ActivityTypeAppliedSpecPack, &details)
	require.NoError(t, err)

	err = s.ds.NewActivity(ctx, &u, fleet.ActivityTypeDeletedPack, &details)
	require.NoError(t, err)

	err = s.ds.NewActivity(ctx, &u, fleet.ActivityTypeEditedPack, &details)
	require.NoError(t, err)

	var listResp listActivitiesResponse
	s.DoJSON("GET", "/api/v1/fleet/activities", nil, http.StatusOK, &listResp, "per_page", "2", "order_key", "id")
	require.Len(t, listResp.Activities, 2)
	assert.Equal(t, fleet.ActivityTypeAppliedSpecPack, listResp.Activities[0].Type)
	assert.Equal(t, fleet.ActivityTypeDeletedPack, listResp.Activities[1].Type)

	s.DoJSON("GET", "/api/v1/fleet/activities", nil, http.StatusOK, &listResp, "per_page", "2", "order_key", "id", "page", "1")
	require.Len(t, listResp.Activities, 1)
	assert.Equal(t, fleet.ActivityTypeEditedPack, listResp.Activities[0].Type)

	s.DoJSON("GET", "/api/v1/fleet/activities", nil, http.StatusOK, &listResp, "per_page", "1", "order_key", "id", "order_direction", "desc")
	require.Len(t, listResp.Activities, 1)
	assert.Equal(t, fleet.ActivityTypeEditedPack, listResp.Activities[0].Type)
}

func (s *integrationTestSuite) TestListGetCarves() {
	t := s.T()

	ctx := context.Background()

	hosts := s.createHosts(t)
	c1, err := s.ds.NewCarve(ctx, &fleet.CarveMetadata{
		CreatedAt: time.Now(),
		HostId:    hosts[0].ID,
		Name:      t.Name() + "_1",
		SessionId: "ssn1",
	})
	require.NoError(t, err)
	c2, err := s.ds.NewCarve(ctx, &fleet.CarveMetadata{
		CreatedAt: time.Now(),
		HostId:    hosts[1].ID,
		Name:      t.Name() + "_2",
		SessionId: "ssn2",
	})
	require.NoError(t, err)
	c3, err := s.ds.NewCarve(ctx, &fleet.CarveMetadata{
		CreatedAt: time.Now(),
		HostId:    hosts[2].ID,
		Name:      t.Name() + "_3",
		SessionId: "ssn3",
	})
	require.NoError(t, err)

	// set c1 max block
	c1.MaxBlock = 3
	require.NoError(t, s.ds.UpdateCarve(ctx, c1))
	// make c2 expired, set max block
	c2.Expired = true
	c2.MaxBlock = 3
	require.NoError(t, s.ds.UpdateCarve(ctx, c2))

	var listResp listCarvesResponse
	s.DoJSON("GET", "/api/v1/fleet/carves", nil, http.StatusOK, &listResp, "per_page", "2", "order_key", "id")
	require.Len(t, listResp.Carves, 2)
	assert.Equal(t, c1.ID, listResp.Carves[0].ID)
	assert.Equal(t, c3.ID, listResp.Carves[1].ID)

	// include expired
	s.DoJSON("GET", "/api/v1/fleet/carves", nil, http.StatusOK, &listResp, "per_page", "2", "order_key", "id", "expired", "1")
	require.Len(t, listResp.Carves, 2)
	assert.Equal(t, c1.ID, listResp.Carves[0].ID)
	assert.Equal(t, c2.ID, listResp.Carves[1].ID)

	// empty page
	s.DoJSON("GET", "/api/v1/fleet/carves", nil, http.StatusOK, &listResp, "page", "3", "per_page", "2", "order_key", "id", "expired", "1")
	require.Len(t, listResp.Carves, 0)

	// get specific carve
	var getResp getCarveResponse
	s.DoJSON("GET", fmt.Sprintf("/api/v1/fleet/carves/%d", c2.ID), nil, http.StatusOK, &getResp)
	require.Equal(t, c2.ID, getResp.Carve.ID)
	require.True(t, getResp.Carve.Expired)

	// get non-existing carve
	s.DoJSON("GET", fmt.Sprintf("/api/v1/fleet/carves/%d", c3.ID+1), nil, http.StatusNotFound, &getResp)

	// get expired carve block
	var blkResp getCarveBlockResponse
	s.DoJSON("GET", fmt.Sprintf("/api/v1/fleet/carves/%d/block/%d", c2.ID, 1), nil, http.StatusInternalServerError, &blkResp)

	// get valid carve block, but block not inserted yet
	s.DoJSON("GET", fmt.Sprintf("/api/v1/fleet/carves/%d/block/%d", c1.ID, 1), nil, http.StatusNotFound, &blkResp)

	require.NoError(t, s.ds.NewBlock(ctx, c1, 1, []byte("block1")))
	require.NoError(t, s.ds.NewBlock(ctx, c1, 2, []byte("block2")))
	require.NoError(t, s.ds.NewBlock(ctx, c1, 3, []byte("block3")))

	// get valid carve block
	s.DoJSON("GET", fmt.Sprintf("/api/v1/fleet/carves/%d/block/%d", c1.ID, 1), nil, http.StatusOK, &blkResp)
	require.Equal(t, "block1", string(blkResp.Data))
}

func (s *integrationTestSuite) TestHostsAddToTeam() {
	t := s.T()

	ctx := context.Background()

	tm1, err := s.ds.NewTeam(ctx, &fleet.Team{
		Name: uuid.New().String(),
	})
	require.NoError(t, err)
	tm2, err := s.ds.NewTeam(ctx, &fleet.Team{
		Name: uuid.New().String(),
	})
	require.NoError(t, err)

	hosts := s.createHosts(t)
	var refetchResp refetchHostResponse
	// refetch existing
	s.DoJSON("POST", fmt.Sprintf("/api/v1/fleet/hosts/%d/refetch", hosts[0].ID), nil, http.StatusOK, &refetchResp)
	require.NoError(t, refetchResp.Err)

	// refetch unknown
	s.DoJSON("POST", fmt.Sprintf("/api/v1/fleet/hosts/%d/refetch", hosts[2].ID+1), nil, http.StatusNotFound, &refetchResp)

	// get by identifier unknown
	var getResp getHostResponse
	s.DoJSON("GET", "/api/v1/fleet/hosts/identifier/no-such-host", nil, http.StatusNotFound, &getResp)

	// get by identifier valid
	s.DoJSON("GET", fmt.Sprintf("/api/v1/fleet/hosts/identifier/%s", hosts[0].UUID), nil, http.StatusOK, &getResp)
	require.Equal(t, hosts[0].ID, getResp.Host.ID)
	require.Nil(t, getResp.Host.TeamID)

	// assign hosts to team 1
	var addResp addHostsToTeamResponse
	s.DoJSON("POST", "/api/v1/fleet/hosts/transfer", addHostsToTeamRequest{
		TeamID:  &tm1.ID,
		HostIDs: []uint{hosts[0].ID, hosts[1].ID},
	}, http.StatusOK, &addResp)

	// check that hosts are now part of that team
	s.DoJSON("GET", fmt.Sprintf("/api/v1/fleet/hosts/%d", hosts[0].ID), nil, http.StatusOK, &getResp)
	require.NotNil(t, getResp.Host.TeamID)
	require.Equal(t, tm1.ID, *getResp.Host.TeamID)
	s.DoJSON("GET", fmt.Sprintf("/api/v1/fleet/hosts/%d", hosts[1].ID), nil, http.StatusOK, &getResp)
	require.NotNil(t, getResp.Host.TeamID)
	require.Equal(t, tm1.ID, *getResp.Host.TeamID)
	s.DoJSON("GET", fmt.Sprintf("/api/v1/fleet/hosts/%d", hosts[2].ID), nil, http.StatusOK, &getResp)
	require.Nil(t, getResp.Host.TeamID)

	// assign host to team 2 with filter
	var addfResp addHostsToTeamByFilterResponse
	req := addHostsToTeamByFilterRequest{TeamID: &tm2.ID}
	req.Filters.MatchQuery = hosts[2].Hostname
	s.DoJSON("POST", "/api/v1/fleet/hosts/transfer/filter", req, http.StatusOK, &addfResp)

	// check that host 2 is now part of team 2
	s.DoJSON("GET", fmt.Sprintf("/api/v1/fleet/hosts/%d", hosts[2].ID), nil, http.StatusOK, &getResp)
	require.NotNil(t, getResp.Host.TeamID)
	require.Equal(t, tm2.ID, *getResp.Host.TeamID)

	// delete host 0
	var delResp deleteHostResponse
	s.DoJSON("DELETE", fmt.Sprintf("/api/v1/fleet/hosts/%d", hosts[0].ID), nil, http.StatusOK, &delResp)
	// delete non-existing host
	s.DoJSON("DELETE", fmt.Sprintf("/api/v1/fleet/hosts/%d", hosts[2].ID+1), nil, http.StatusNotFound, &delResp)

	// list the hosts
	var listResp listHostsResponse
	s.DoJSON("GET", "/api/v1/fleet/hosts", nil, http.StatusOK, &listResp, "per_page", "3")
	require.Len(t, listResp.Hosts, 2)
	ids := []uint{listResp.Hosts[0].ID, listResp.Hosts[1].ID}
	require.ElementsMatch(t, ids, []uint{hosts[1].ID, hosts[2].ID})
}

func (s *integrationTestSuite) TestScheduledQueries() {
	t := s.T()

	// create a pack
	var createPackResp createPackResponse
	reqPack := &createPackRequest{
		PackPayload: fleet.PackPayload{
			Name: ptr.String(strings.ReplaceAll(t.Name(), "/", "_")),
		},
	}
	s.DoJSON("POST", "/api/v1/fleet/packs", reqPack, http.StatusOK, &createPackResp)
	pack := createPackResp.Pack.Pack

	// try a non existent query
	s.Do("GET", fmt.Sprintf("/api/v1/fleet/queries/%d", 9999), nil, http.StatusNotFound)

	// create a query
	var createQueryResp createQueryResponse
	reqQuery := &fleet.QueryPayload{
		Name:  ptr.String(t.Name()),
		Query: ptr.String("select * from time;"),
	}
	s.DoJSON("POST", "/api/v1/fleet/queries", reqQuery, http.StatusOK, &createQueryResp)
	query := createQueryResp.Query

	// list scheduled queries in pack, none yet
	var getInPackResp getScheduledQueriesInPackResponse
	s.DoJSON("GET", fmt.Sprintf("/api/v1/fleet/packs/%d/scheduled", pack.ID), nil, http.StatusOK, &getInPackResp)
	assert.Len(t, getInPackResp.Scheduled, 0)

	// list scheduled queries in non-existing pack
	s.DoJSON("GET", fmt.Sprintf("/api/v1/fleet/packs/%d/scheduled", pack.ID+1), nil, http.StatusOK, &getInPackResp)
	assert.Len(t, getInPackResp.Scheduled, 0)

	// create scheduled query
	var createResp scheduleQueryResponse
	reqSQ := &scheduleQueryRequest{
		PackID:   pack.ID,
		QueryID:  query.ID,
		Interval: 1,
	}
	s.DoJSON("POST", "/api/v1/fleet/schedule", reqSQ, http.StatusOK, &createResp)
	sq1 := createResp.Scheduled.ScheduledQuery
	assert.NotZero(t, sq1.ID)
	assert.Equal(t, uint(1), sq1.Interval)

	// create scheduled query with invalid pack
	reqSQ = &scheduleQueryRequest{
		PackID:   pack.ID + 1,
		QueryID:  query.ID,
		Interval: 2,
	}
	s.DoJSON("POST", "/api/v1/fleet/schedule", reqSQ, http.StatusUnprocessableEntity, &createResp)

	// create scheduled query with invalid query
	reqSQ = &scheduleQueryRequest{
		PackID:   pack.ID,
		QueryID:  query.ID + 1,
		Interval: 3,
	}
	s.DoJSON("POST", "/api/v1/fleet/schedule", reqSQ, http.StatusNotFound, &createResp)

	// list scheduled queries in pack
	s.DoJSON("GET", fmt.Sprintf("/api/v1/fleet/packs/%d/scheduled", pack.ID), nil, http.StatusOK, &getInPackResp)
	require.Len(t, getInPackResp.Scheduled, 1)
	assert.Equal(t, sq1.ID, getInPackResp.Scheduled[0].ID)

	// list scheduled queries in pack, next page
	s.DoJSON("GET", fmt.Sprintf("/api/v1/fleet/packs/%d/scheduled", pack.ID), nil, http.StatusOK, &getInPackResp, "page", "1", "per_page", "2")
	require.Len(t, getInPackResp.Scheduled, 0)

	// get non-existing scheduled query
	var getResp getScheduledQueryResponse
	s.DoJSON("GET", fmt.Sprintf("/api/v1/fleet/schedule/%d", sq1.ID+1), nil, http.StatusNotFound, &getResp)

	// get existing scheduled query
	s.DoJSON("GET", fmt.Sprintf("/api/v1/fleet/schedule/%d", sq1.ID), nil, http.StatusOK, &getResp)
	assert.Equal(t, sq1.ID, getResp.Scheduled.ID)
	assert.Equal(t, sq1.Interval, getResp.Scheduled.Interval)

	// modify scheduled query
	var modResp modifyScheduledQueryResponse
	reqMod := fleet.ScheduledQueryPayload{
		Interval: ptr.Uint(4),
	}
	s.DoJSON("PATCH", fmt.Sprintf("/api/v1/fleet/schedule/%d", sq1.ID), reqMod, http.StatusOK, &modResp)
	assert.Equal(t, sq1.ID, modResp.Scheduled.ID)
	assert.Equal(t, uint(4), modResp.Scheduled.Interval)

	// modify non-existing scheduled query
	reqMod = fleet.ScheduledQueryPayload{
		Interval: ptr.Uint(5),
	}
	s.DoJSON("PATCH", fmt.Sprintf("/api/v1/fleet/schedule/%d", sq1.ID+1), reqMod, http.StatusNotFound, &modResp)

	// delete non-existing scheduled query
	var delResp deleteScheduledQueryResponse
	s.DoJSON("DELETE", fmt.Sprintf("/api/v1/fleet/schedule/%d", sq1.ID+1), nil, http.StatusNotFound, &delResp)

	// delete existing scheduled query
	s.DoJSON("DELETE", fmt.Sprintf("/api/v1/fleet/schedule/%d", sq1.ID), nil, http.StatusOK, &delResp)

	// get the now-deleted scheduled query
	s.DoJSON("GET", fmt.Sprintf("/api/v1/fleet/schedule/%d", sq1.ID), nil, http.StatusNotFound, &getResp)
}

func (s *integrationTestSuite) TestHostDeviceMapping() {
	t := s.T()
	ctx := context.Background()

	hosts := s.createHosts(t)

	// get host device mappings of invalid host
	var listResp listHostDeviceMappingResponse
	s.DoJSON("GET", fmt.Sprintf("/api/v1/fleet/hosts/%d/device_mapping", hosts[2].ID+1), nil, http.StatusNotFound, &listResp)

	// existing host but none yet
	s.DoJSON("GET", fmt.Sprintf("/api/v1/fleet/hosts/%d/device_mapping", hosts[0].ID), nil, http.StatusOK, &listResp)
	require.Len(t, listResp.DeviceMapping, 0)

	// create some mappings
	s.ds.ReplaceHostDeviceMapping(ctx, hosts[0].ID, []*fleet.HostDeviceMapping{
		{HostID: hosts[0].ID, Email: "a@b.c", Source: "google_chrome_profiles"},
		{HostID: hosts[0].ID, Email: "b@b.c", Source: "google_chrome_profiles"},
	})

	s.DoJSON("GET", fmt.Sprintf("/api/v1/fleet/hosts/%d/device_mapping", hosts[0].ID), nil, http.StatusOK, &listResp)
	require.Len(t, listResp.DeviceMapping, 2)
	require.Equal(t, "a@b.c", listResp.DeviceMapping[0].Email)
	require.Equal(t, "google_chrome_profiles", listResp.DeviceMapping[0].Source)
	require.Zero(t, listResp.DeviceMapping[0].HostID)
	require.Equal(t, "b@b.c", listResp.DeviceMapping[1].Email)
	require.Equal(t, "google_chrome_profiles", listResp.DeviceMapping[1].Source)
	require.Zero(t, listResp.DeviceMapping[1].HostID)
	require.Equal(t, hosts[0].ID, listResp.HostID)

	// other host still has none
	s.DoJSON("GET", fmt.Sprintf("/api/v1/fleet/hosts/%d/device_mapping", hosts[1].ID), nil, http.StatusOK, &listResp)
	require.Len(t, listResp.DeviceMapping, 0)

	// search host by email address finds the corresponding host
	var listHosts listHostsResponse
	s.DoJSON("GET", "/api/v1/fleet/hosts", nil, http.StatusOK, &listHosts, "query", "a@b.c")
	require.Len(t, listHosts.Hosts, 1)
	assert.Equal(t, hosts[0].ID, listHosts.Hosts[0].ID)

	s.DoJSON("GET", "/api/v1/fleet/hosts", nil, http.StatusOK, &listHosts, "query", "c@b.c")
	require.Len(t, listHosts.Hosts, 0)
}

func (s *integrationTestSuite) TestGetMacadminsData() {
	t := s.T()

	ctx := context.Background()

	hostAll, err := s.ds.NewHost(ctx, &fleet.Host{
		DetailUpdatedAt: time.Now(),
		LabelUpdatedAt:  time.Now(),
		PolicyUpdatedAt: time.Now(),
		SeenTime:        time.Now(),
		NodeKey:         t.Name() + "1",
		UUID:            t.Name() + "1",
		Hostname:        t.Name() + "foo.local",
		PrimaryIP:       "192.168.1.1",
		PrimaryMac:      "30-65-EC-6F-C4-58",
		OsqueryHostID:   "1",
	})
	require.NoError(t, err)
	require.NotNil(t, hostAll)

	hostNothing, err := s.ds.NewHost(ctx, &fleet.Host{
		DetailUpdatedAt: time.Now(),
		LabelUpdatedAt:  time.Now(),
		PolicyUpdatedAt: time.Now(),
		SeenTime:        time.Now(),
		NodeKey:         t.Name() + "2",
		UUID:            t.Name() + "2",
		Hostname:        t.Name() + "foo.local2",
		PrimaryIP:       "192.168.1.2",
		PrimaryMac:      "30-65-EC-6F-C4-59",
		OsqueryHostID:   "2",
	})
	require.NoError(t, err)
	require.NotNil(t, hostNothing)

	hostOnlyMunki, err := s.ds.NewHost(ctx, &fleet.Host{
		DetailUpdatedAt: time.Now(),
		LabelUpdatedAt:  time.Now(),
		PolicyUpdatedAt: time.Now(),
		SeenTime:        time.Now(),
		NodeKey:         t.Name() + "3",
		UUID:            t.Name() + "3",
		Hostname:        t.Name() + "foo.local3",
		PrimaryIP:       "192.168.1.3",
		PrimaryMac:      "30-65-EC-6F-C4-5F",
		OsqueryHostID:   "3",
	})
	require.NoError(t, err)
	require.NotNil(t, hostOnlyMunki)

	hostOnlyMDM, err := s.ds.NewHost(ctx, &fleet.Host{
		DetailUpdatedAt: time.Now(),
		LabelUpdatedAt:  time.Now(),
		PolicyUpdatedAt: time.Now(),
		SeenTime:        time.Now(),
		NodeKey:         t.Name() + "4",
		UUID:            t.Name() + "4",
		Hostname:        t.Name() + "foo.local4",
		PrimaryIP:       "192.168.1.4",
		PrimaryMac:      "30-65-EC-6F-C4-5A",
		OsqueryHostID:   "4",
	})
	require.NoError(t, err)
	require.NotNil(t, hostOnlyMDM)

	require.NoError(t, s.ds.SetOrUpdateMDMData(ctx, hostAll.ID, true, "url", false))
	require.NoError(t, s.ds.SetOrUpdateMunkiVersion(ctx, hostAll.ID, "1.3.0"))

	macadminsData := getMacadminsDataResponse{}
	s.DoJSON("GET", fmt.Sprintf("/api/v1/fleet/hosts/%d/macadmins", hostAll.ID), nil, http.StatusOK, &macadminsData)
	require.NotNil(t, macadminsData.Macadmins)
	assert.Equal(t, "url", macadminsData.Macadmins.MDM.ServerURL)
	assert.Equal(t, "Enrolled (manual)", macadminsData.Macadmins.MDM.EnrollmentStatus)
	assert.Equal(t, "1.3.0", macadminsData.Macadmins.Munki.Version)

	require.NoError(t, s.ds.SetOrUpdateMDMData(ctx, hostAll.ID, true, "url2", true))
	require.NoError(t, s.ds.SetOrUpdateMunkiVersion(ctx, hostAll.ID, "1.5.0"))

	macadminsData = getMacadminsDataResponse{}
	s.DoJSON("GET", fmt.Sprintf("/api/v1/fleet/hosts/%d/macadmins", hostAll.ID), nil, http.StatusOK, &macadminsData)
	require.NotNil(t, macadminsData.Macadmins)
	assert.Equal(t, "url2", macadminsData.Macadmins.MDM.ServerURL)
	assert.Equal(t, "Enrolled (automated)", macadminsData.Macadmins.MDM.EnrollmentStatus)
	assert.Equal(t, "1.5.0", macadminsData.Macadmins.Munki.Version)

	require.NoError(t, s.ds.SetOrUpdateMDMData(ctx, hostAll.ID, false, "url2", false))

	macadminsData = getMacadminsDataResponse{}
	s.DoJSON("GET", fmt.Sprintf("/api/v1/fleet/hosts/%d/macadmins", hostAll.ID), nil, http.StatusOK, &macadminsData)
	require.NotNil(t, macadminsData.Macadmins)
	assert.Equal(t, "Unenrolled", macadminsData.Macadmins.MDM.EnrollmentStatus)

	// nothing returns null
	s.DoJSON("GET", fmt.Sprintf("/api/v1/fleet/hosts/%d/macadmins", hostNothing.ID), nil, http.StatusOK, &macadminsData)
	require.Nil(t, macadminsData.Macadmins)

	// only munki info returns null on mdm
	require.NoError(t, s.ds.SetOrUpdateMunkiVersion(ctx, hostOnlyMunki.ID, "3.2.0"))
	s.DoJSON("GET", fmt.Sprintf("/api/v1/fleet/hosts/%d/macadmins", hostOnlyMunki.ID), nil, http.StatusOK, &macadminsData)
	require.NotNil(t, macadminsData.Macadmins)
	require.Nil(t, macadminsData.Macadmins.MDM)
	require.NotNil(t, macadminsData.Macadmins.Munki)
	assert.Equal(t, "3.2.0", macadminsData.Macadmins.Munki.Version)

	// only mdm returns null on munki info
	require.NoError(t, s.ds.SetOrUpdateMDMData(ctx, hostOnlyMDM.ID, true, "AAA", true))
	s.DoJSON("GET", fmt.Sprintf("/api/v1/fleet/hosts/%d/macadmins", hostOnlyMDM.ID), nil, http.StatusOK, &macadminsData)
	require.NotNil(t, macadminsData.Macadmins)
	require.NotNil(t, macadminsData.Macadmins.MDM)
	require.Nil(t, macadminsData.Macadmins.Munki)
	assert.Equal(t, "AAA", macadminsData.Macadmins.MDM.ServerURL)
	assert.Equal(t, "Enrolled (automated)", macadminsData.Macadmins.MDM.EnrollmentStatus)
}

func (s *integrationTestSuite) TestLabels() {
	t := s.T()

	// list labels, has the built-in ones
	var listResp listLabelsResponse
	s.DoJSON("GET", "/api/v1/fleet/labels", nil, http.StatusOK, &listResp)
	assert.True(t, len(listResp.Labels) > 0)
	for _, lbl := range listResp.Labels {
		assert.Equal(t, fleet.LabelTypeBuiltIn, lbl.LabelType)
	}
	builtInsCount := len(listResp.Labels)

	// create a label without name, an error
	var createResp createLabelResponse
	s.DoJSON("POST", "/api/v1/fleet/labels", &fleet.LabelPayload{Query: ptr.String("select 1")}, http.StatusUnprocessableEntity, &createResp)

	// create a valid label
	s.DoJSON("POST", "/api/v1/fleet/labels", &fleet.LabelPayload{Name: ptr.String(t.Name()), Query: ptr.String("select 1")}, http.StatusOK, &createResp)
	assert.NotZero(t, createResp.Label.ID)
	assert.Equal(t, t.Name(), createResp.Label.Name)
	lbl1 := createResp.Label.Label

	// get the label
	var getResp getLabelResponse
	s.DoJSON("GET", fmt.Sprintf("/api/v1/fleet/labels/%d", lbl1.ID), nil, http.StatusOK, &getResp)
	assert.Equal(t, lbl1.ID, getResp.Label.ID)

	// get a non-existing label
	s.DoJSON("GET", fmt.Sprintf("/api/v1/fleet/labels/%d", lbl1.ID+1), nil, http.StatusNotFound, &getResp)

	// modify that label
	var modResp modifyLabelResponse
	s.DoJSON("PATCH", fmt.Sprintf("/api/v1/fleet/labels/%d", lbl1.ID), &fleet.ModifyLabelPayload{Name: ptr.String(t.Name() + "zzz")}, http.StatusOK, &modResp)
	assert.Equal(t, lbl1.ID, modResp.Label.ID)
	assert.NotEqual(t, lbl1.Name, modResp.Label.Name)

	// modify a non-existing label
	s.DoJSON("PATCH", fmt.Sprintf("/api/v1/fleet/labels/%d", lbl1.ID+1), &fleet.ModifyLabelPayload{Name: ptr.String("zzz")}, http.StatusNotFound, &modResp)

	// list labels
	s.DoJSON("GET", "/api/v1/fleet/labels", nil, http.StatusOK, &listResp, "per_page", strconv.Itoa(builtInsCount+1))
	assert.Len(t, listResp.Labels, builtInsCount+1)

	// next page is empty
	s.DoJSON("GET", "/api/v1/fleet/labels", nil, http.StatusOK, &listResp, "per_page", "2", "page", "1", "query", t.Name())
	assert.Len(t, listResp.Labels, 0)

	// create another label
	s.DoJSON("POST", "/api/v1/fleet/labels", &fleet.LabelPayload{Name: ptr.String(strings.ReplaceAll(t.Name(), "/", "_")), Query: ptr.String("select 1")}, http.StatusOK, &createResp)
	assert.NotZero(t, createResp.Label.ID)
	lbl2 := createResp.Label.Label

	// create hosts and add them to that label
	hosts := s.createHosts(t)
	for _, h := range hosts {
		err := s.ds.RecordLabelQueryExecutions(context.Background(), h, map[uint]*bool{lbl2.ID: ptr.Bool(true)}, time.Now(), false)
		require.NoError(t, err)
	}

	// list hosts in label
	var listHostsResp listHostsResponse
	s.DoJSON("GET", fmt.Sprintf("/api/v1/fleet/labels/%d/hosts", lbl2.ID), nil, http.StatusOK, &listHostsResp)
	assert.Len(t, listHostsResp.Hosts, len(hosts))

	// lists hosts in label without hosts
	s.DoJSON("GET", fmt.Sprintf("/api/v1/fleet/labels/%d/hosts", lbl1.ID), nil, http.StatusOK, &listHostsResp)
	assert.Len(t, listHostsResp.Hosts, 0)

	// lists hosts in invalid label
	s.DoJSON("GET", fmt.Sprintf("/api/v1/fleet/labels/%d/hosts", lbl2.ID+1), nil, http.StatusOK, &listHostsResp)
	assert.Len(t, listHostsResp.Hosts, 0)

	// delete a label by id
	var delIDResp deleteLabelByIDResponse
	s.DoJSON("DELETE", fmt.Sprintf("/api/v1/fleet/labels/id/%d", lbl1.ID), nil, http.StatusOK, &delIDResp)

	// delete a non-existing label by id
	s.DoJSON("DELETE", fmt.Sprintf("/api/v1/fleet/labels/id/%d", lbl2.ID+1), nil, http.StatusNotFound, &delIDResp)

	// delete a label by name
	var delResp deleteLabelResponse
	s.DoJSON("DELETE", fmt.Sprintf("/api/v1/fleet/labels/%s", url.PathEscape(lbl2.Name)), nil, http.StatusOK, &delResp)

	// delete a non-existing label by name
	s.DoJSON("DELETE", fmt.Sprintf("/api/v1/fleet/labels/%s", url.PathEscape(lbl2.Name)), nil, http.StatusNotFound, &delResp)

	// list labels, only the built-ins remain
	s.DoJSON("GET", "/api/v1/fleet/labels", nil, http.StatusOK, &listResp, "per_page", strconv.Itoa(builtInsCount+1))
	assert.Len(t, listResp.Labels, builtInsCount)
	for _, lbl := range listResp.Labels {
		assert.Equal(t, fleet.LabelTypeBuiltIn, lbl.LabelType)
	}
}

func (s *integrationTestSuite) TestLabelSpecs() {
	t := s.T()

	// list label specs, only those of the built-ins
	var listResp getLabelSpecsResponse
	s.DoJSON("GET", "/api/v1/fleet/spec/labels", nil, http.StatusOK, &listResp)
	assert.True(t, len(listResp.Specs) > 0)
	for _, spec := range listResp.Specs {
		assert.Equal(t, fleet.LabelTypeBuiltIn, spec.LabelType)
	}
	builtInsCount := len(listResp.Specs)

	name := strings.ReplaceAll(t.Name(), "/", "_")
	// apply an invalid label spec - dynamic membership with host specified
	var applyResp applyLabelSpecsResponse
	s.DoJSON("POST", "/api/v1/fleet/spec/labels", applyLabelSpecsRequest{
		Specs: []*fleet.LabelSpec{
			{
				Name:                name,
				Query:               "select 1",
				Platform:            "linux",
				LabelMembershipType: fleet.LabelMembershipTypeDynamic,
				Hosts:               []string{"abc"},
			},
		},
	}, http.StatusInternalServerError, &applyResp)

	// apply an invalid label spec - manual membership without a host specified
	s.DoJSON("POST", "/api/v1/fleet/spec/labels", applyLabelSpecsRequest{
		Specs: []*fleet.LabelSpec{
			{
				Name:                name,
				Query:               "select 1",
				Platform:            "linux",
				LabelMembershipType: fleet.LabelMembershipTypeManual,
			},
		},
	}, http.StatusInternalServerError, &applyResp)

	// apply a valid label spec
	s.DoJSON("POST", "/api/v1/fleet/spec/labels", applyLabelSpecsRequest{
		Specs: []*fleet.LabelSpec{
			{
				Name:                name,
				Query:               "select 1",
				Platform:            "linux",
				LabelMembershipType: fleet.LabelMembershipTypeDynamic,
			},
		},
	}, http.StatusOK, &applyResp)

	// list label specs, has the newly created one
	s.DoJSON("GET", "/api/v1/fleet/spec/labels", nil, http.StatusOK, &listResp)
	assert.Len(t, listResp.Specs, builtInsCount+1)

	// get a specific label spec
	var getResp getLabelSpecResponse
	s.DoJSON("GET", fmt.Sprintf("/api/v1/fleet/spec/labels/%s", url.PathEscape(name)), nil, http.StatusOK, &getResp)
	assert.Equal(t, name, getResp.Spec.Name)

	// get a non-existing label spec
	s.DoJSON("GET", "/api/v1/fleet/spec/labels/zzz", nil, http.StatusNotFound, &getResp)
}

func (s *integrationTestSuite) TestUsers() {
	t := s.T()

	// list existing users
	var listResp listUsersResponse
	s.DoJSON("GET", "/api/v1/fleet/users", nil, http.StatusOK, &listResp)
	assert.Len(t, listResp.Users, len(s.users))

	// test available teams returned by `/me` endpoint for existing user
	var getMeResp getUserResponse
	key := make([]byte, 64)
	sessionKey := base64.StdEncoding.EncodeToString(key)
	session := &fleet.Session{
		UserID:     uint(1),
		Key:        sessionKey,
		AccessedAt: time.Now().UTC(),
	}
	_, err := s.ds.NewSession(context.Background(), session)
	require.NoError(t, err)
	resp := s.DoRawWithHeaders("GET", "/api/v1/fleet/me", []byte(""), http.StatusOK, map[string]string{
		"Authorization": fmt.Sprintf("Bearer %s", sessionKey),
	})
	err = json.NewDecoder(resp.Body).Decode(&getMeResp)
	require.NoError(t, err)
	assert.Equal(t, uint(1), getMeResp.User.ID)
	assert.NotNil(t, getMeResp.User.GlobalRole)
	assert.Len(t, getMeResp.User.Teams, 0)
	assert.Len(t, getMeResp.AvailableTeams, 0)

	// create a new user
	var createResp createUserResponse
	params := fleet.UserPayload{
		Name:       ptr.String("extra"),
		Email:      ptr.String("extra@asd.com"),
		Password:   ptr.String("pass"),
		GlobalRole: ptr.String(fleet.RoleObserver),
	}
	s.DoJSON("POST", "/api/v1/fleet/users/admin", params, http.StatusOK, &createResp)
	assert.NotZero(t, createResp.User.ID)
	u := *createResp.User

	// login as that user and check that teams info is empty
	var loginResp loginResponse
	s.DoJSON("POST", "/api/v1/fleet/login", params, http.StatusOK, &loginResp)
	require.Equal(t, loginResp.User.ID, u.ID)
	assert.Len(t, loginResp.User.Teams, 0)
	assert.Len(t, loginResp.AvailableTeams, 0)

	// get that user from `/users` endpoint and check that teams info is empty
	var getResp getUserResponse
	s.DoJSON("GET", fmt.Sprintf("/api/v1/fleet/users/%d", u.ID), nil, http.StatusOK, &getResp)
	assert.Equal(t, u.ID, getResp.User.ID)
	assert.Len(t, getResp.User.Teams, 0)
	assert.Len(t, getResp.AvailableTeams, 0)

	// get non-existing user
	s.DoJSON("GET", fmt.Sprintf("/api/v1/fleet/users/%d", u.ID+1), nil, http.StatusNotFound, &getResp)

	// modify that user - simple name change
	var modResp modifyUserResponse
	params = fleet.UserPayload{
		Name: ptr.String("extraz"),
	}
	s.DoJSON("PATCH", fmt.Sprintf("/api/v1/fleet/users/%d", u.ID), params, http.StatusOK, &modResp)
	assert.Equal(t, u.ID, modResp.User.ID)
	assert.Equal(t, u.Name+"z", modResp.User.Name)

	// modify user - email change, password does not match
	params = fleet.UserPayload{
		Email:    ptr.String("extra2@asd.com"),
		Password: ptr.String("wrongpass"),
	}
	s.DoJSON("PATCH", fmt.Sprintf("/api/v1/fleet/users/%d", u.ID), params, http.StatusForbidden, &modResp)

	// modify user - email change, password ok
	params = fleet.UserPayload{
		Email:    ptr.String("extra2@asd.com"),
		Password: ptr.String("pass"),
	}
	s.DoJSON("PATCH", fmt.Sprintf("/api/v1/fleet/users/%d", u.ID), params, http.StatusOK, &modResp)
	assert.Equal(t, u.ID, modResp.User.ID)
	assert.NotEqual(t, u.ID, modResp.User.Email)

	// modify invalid user
	params = fleet.UserPayload{
		Name: ptr.String("nosuchuser"),
	}
	s.DoJSON("PATCH", fmt.Sprintf("/api/v1/fleet/users/%d", u.ID+1), params, http.StatusNotFound, &modResp)

	// require a password reset
	var reqResetResp requirePasswordResetResponse
	s.DoJSON("POST", fmt.Sprintf("/api/v1/fleet/users/%d/require_password_reset", u.ID), map[string]bool{"require": true}, http.StatusOK, &reqResetResp)
	assert.Equal(t, u.ID, reqResetResp.User.ID)
	assert.True(t, reqResetResp.User.AdminForcedPasswordReset)

	// require a password reset to invalid user
	s.DoJSON("POST", fmt.Sprintf("/api/v1/fleet/users/%d/require_password_reset", u.ID+1), map[string]bool{"require": true}, http.StatusNotFound, &reqResetResp)

	// delete user
	var delResp deleteUserResponse
	s.DoJSON("DELETE", fmt.Sprintf("/api/v1/fleet/users/%d", u.ID), nil, http.StatusOK, &delResp)

	// delete invalid user
	s.DoJSON("DELETE", fmt.Sprintf("/api/v1/fleet/users/%d", u.ID), nil, http.StatusNotFound, &delResp)
}

func (s *integrationTestSuite) TestGlobalPoliciesAutomationConfig() {
	t := s.T()

	gpParams := globalPolicyRequest{
		Name:  "policy1",
		Query: "select 41;",
	}
	gpResp := globalPolicyResponse{}
	s.DoJSON("POST", "/api/v1/fleet/global/policies", gpParams, http.StatusOK, &gpResp)
	require.NotNil(t, gpResp.Policy)

	s.DoRaw("PATCH", "/api/v1/fleet/config", []byte(fmt.Sprintf(`{
		"webhook_settings": {
    		"failing_policies_webhook": {
     	 		"enable_failing_policies_webhook": true,
     	 		"destination_url": "http://some/url",
     			"policy_ids": [%d],
				"host_batch_size": 1000
    		},
    		"interval": "1h"
  		}
	}`, gpResp.Policy.ID)), http.StatusOK)

	config := s.getConfig()
	require.True(t, config.WebhookSettings.FailingPoliciesWebhook.Enable)
	require.Equal(t, "http://some/url", config.WebhookSettings.FailingPoliciesWebhook.DestinationURL)
	require.Equal(t, []uint{gpResp.Policy.ID}, config.WebhookSettings.FailingPoliciesWebhook.PolicyIDs)
	require.Equal(t, 1*time.Hour, config.WebhookSettings.Interval.Duration)
	require.Equal(t, 1000, config.WebhookSettings.FailingPoliciesWebhook.HostBatchSize)

	deletePolicyParams := deleteGlobalPoliciesRequest{IDs: []uint{gpResp.Policy.ID}}
	deletePolicyResp := deleteGlobalPoliciesResponse{}
	s.DoJSON("POST", "/api/v1/fleet/global/policies/delete", deletePolicyParams, http.StatusOK, &deletePolicyResp)

	config = s.getConfig()
	require.Empty(t, config.WebhookSettings.FailingPoliciesWebhook.PolicyIDs)
}

<<<<<<< HEAD
func (s *integrationTestSuite) TestQueriesBadRequests() {
	t := s.T()

	reqQuery := &fleet.QueryPayload{
		Name:  ptr.String("existing query"),
		Query: ptr.String("select 42;"),
	}
	createQueryResp := createQueryResponse{}
	s.DoJSON("POST", "/api/v1/fleet/queries", reqQuery, http.StatusOK, &createQueryResp)
	require.NotNil(t, createQueryResp.Query)
	existingQueryID := createQueryResp.Query.ID

	for _, tc := range []struct {
		tname string
		name  string
		query string
	}{
		{
			tname: "empty name",
			name:  " ", // #3704
			query: "select 42;",
		},
		{
			tname: "empty query",
			name:  "Some name",
			query: "",
		},
		{
			tname: "Invalid query",
			name:  "Invalid query",
			query: "ATTACH 'foo' AS bar;",
		},
	} {
		t.Run(tc.tname, func(t *testing.T) {
			reqQuery := &fleet.QueryPayload{
				Name:  ptr.String(tc.name),
				Query: ptr.String(tc.query),
			}
			createQueryResp := createQueryResponse{}
			s.DoJSON("POST", "/api/v1/fleet/queries", reqQuery, http.StatusBadRequest, &createQueryResp)
			require.Nil(t, createQueryResp.Query)

			payload := fleet.QueryPayload{
				Name:  ptr.String(tc.name),
				Query: ptr.String(tc.query),
			}
			mResp := modifyQueryResponse{}
			s.DoJSON("PATCH", fmt.Sprintf("/api/v1/fleet/queries/%d", existingQueryID), &payload, http.StatusBadRequest, &mResp)
			require.Nil(t, mResp.Query)
		})
	}
}

func (s *integrationTestSuite) TestPacksBadRequests() {
	t := s.T()

	reqPacks := &fleet.PackPayload{
		Name: ptr.String("existing pack"),
	}
	createPackResp := createPackResponse{}
	s.DoJSON("POST", "/api/v1/fleet/packs", reqPacks, http.StatusOK, &createPackResp)
	existingPackID := createPackResp.Pack.ID

	for _, tc := range []struct {
		tname string
		name  string
	}{
		{
			tname: "empty name",
			name:  " ", // #3704
		},
	} {
		t.Run(tc.tname, func(t *testing.T) {
			reqQuery := &fleet.PackPayload{
				Name: ptr.String(tc.name),
			}
			createPackResp := createQueryResponse{}
			s.DoJSON("POST", "/api/v1/fleet/packs", reqQuery, http.StatusBadRequest, &createPackResp)

			payload := fleet.PackPayload{
				Name: ptr.String(tc.name),
			}
			mResp := modifyPackResponse{}
			s.DoJSON("PATCH", fmt.Sprintf("/api/v1/fleet/packs/%d", existingPackID), &payload, http.StatusBadRequest, &mResp)
		})
	}
=======
// TestGlobalPoliciesBrowsing tests that team users can browse (read) global policies (see #3722).
func (s *integrationTestSuite) TestGlobalPoliciesBrowsing() {
	t := s.T()

	team, err := s.ds.NewTeam(context.Background(), &fleet.Team{
		ID:          42,
		Name:        "team_for_global_policies_browsing",
		Description: "desc team1",
	})
	require.NoError(t, err)

	gpParams0 := globalPolicyRequest{
		Name:  "global policy",
		Query: "select * from osquery;",
	}
	gpResp0 := globalPolicyResponse{}
	s.DoJSON("POST", "/api/v1/fleet/global/policies", gpParams0, http.StatusOK, &gpResp0)
	require.NotNil(t, gpResp0.Policy)

	email := "team.observer@example.com"
	teamObserver := &fleet.User{
		Name:       "team observer user",
		Email:      email,
		GlobalRole: nil,
		Teams: []fleet.UserTeam{
			{
				Team: *team,
				Role: fleet.RoleObserver,
			},
		},
	}
	password := "p4ssw0rd."
	require.NoError(t, teamObserver.SetPassword(password, 10, 10))
	_, err = s.ds.NewUser(context.Background(), teamObserver)
	require.NoError(t, err)

	oldToken := s.token
	s.token = s.getTestToken(email, password)
	t.Cleanup(func() {
		s.token = oldToken
	})

	policiesResponse := listGlobalPoliciesResponse{}
	s.DoJSON("GET", "/api/v1/fleet/global/policies", nil, http.StatusOK, &policiesResponse)
	require.Len(t, policiesResponse.Policies, 1)
	assert.Equal(t, "global policy", policiesResponse.Policies[0].Name)
	assert.Equal(t, "select * from osquery;", policiesResponse.Policies[0].Query)
>>>>>>> eee539cc
}<|MERGE_RESOLUTION|>--- conflicted
+++ resolved
@@ -2059,7 +2059,6 @@
 	require.Empty(t, config.WebhookSettings.FailingPoliciesWebhook.PolicyIDs)
 }
 
-<<<<<<< HEAD
 func (s *integrationTestSuite) TestQueriesBadRequests() {
 	t := s.T()
 
@@ -2146,7 +2145,8 @@
 			s.DoJSON("PATCH", fmt.Sprintf("/api/v1/fleet/packs/%d", existingPackID), &payload, http.StatusBadRequest, &mResp)
 		})
 	}
-=======
+}
+
 // TestGlobalPoliciesBrowsing tests that team users can browse (read) global policies (see #3722).
 func (s *integrationTestSuite) TestGlobalPoliciesBrowsing() {
 	t := s.T()
@@ -2194,5 +2194,4 @@
 	require.Len(t, policiesResponse.Policies, 1)
 	assert.Equal(t, "global policy", policiesResponse.Policies[0].Name)
 	assert.Equal(t, "select * from osquery;", policiesResponse.Policies[0].Query)
->>>>>>> eee539cc
 }