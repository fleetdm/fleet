package service

import (
	"bytes"
	"context"
	"crypto/rand"
	"database/sql"
	"encoding/base64"
	"encoding/csv"
	"encoding/json"
	"errors"
	"fmt"
	"io"
	"net/http"
	"net/http/httptest"
	"net/url"
	"reflect"
	"sort"
	"strconv"
	"strings"
	"testing"
	"time"

	"github.com/WatchBeam/clock"
	"github.com/fleetdm/fleet/v4/pkg/fleethttp"
	"github.com/fleetdm/fleet/v4/server"
	"github.com/fleetdm/fleet/v4/server/config"
	"github.com/fleetdm/fleet/v4/server/datastore/mysql"
	"github.com/fleetdm/fleet/v4/server/fleet"
	"github.com/fleetdm/fleet/v4/server/live_query/live_query_mock"
	"github.com/fleetdm/fleet/v4/server/ptr"
	"github.com/fleetdm/fleet/v4/server/service/async"
	"github.com/fleetdm/fleet/v4/server/service/osquery_utils"
	"github.com/fleetdm/fleet/v4/server/test"
	"github.com/ghodss/yaml"
	"github.com/go-kit/kit/log"
	"github.com/google/uuid"
	"github.com/jmoiron/sqlx"
	"github.com/stretchr/testify/assert"
	"github.com/stretchr/testify/require"
	"github.com/stretchr/testify/suite"
	"gopkg.in/guregu/null.v3"
)

type integrationTestSuite struct {
	suite.Suite

	withServer
}

func (s *integrationTestSuite) SetupSuite() {
	s.withServer.lq = live_query_mock.New(s.T())
	s.withServer.SetupSuite("integrationTestSuite")
}

func (s *integrationTestSuite) TearDownTest() {
	s.withServer.commonTearDownTest(s.T())
}

func TestIntegrations(t *testing.T) {
	testingSuite := new(integrationTestSuite)
	testingSuite.withServer.s = &testingSuite.Suite
	suite.Run(t, testingSuite)
}

type slowReader struct{}

func (s *slowReader) Read(p []byte) (n int, err error) {
	time.Sleep(3 * time.Second)
	return 0, nil
}

func (s *integrationTestSuite) TestSlowOsqueryHost() {
	t := s.T()
	_, server := RunServerForTestsWithDS(
		t,
		s.ds,
		&TestServerOpts{
			SkipCreateTestUsers: true,
			//nolint:gosec // G112: server is just run for testing this explicit config.
			HTTPServerConfig: &http.Server{ReadTimeout: 2 * time.Second},
			EnableCachedDS:   true,
		},
	)
	defer func() {
		server.Close()
	}()

	req, err := http.NewRequest("POST", server.URL+"/api/v1/osquery/distributed/write", &slowReader{})
	require.NoError(t, err)

	client := fleethttp.NewClient()

	resp, err := client.Do(req)
	require.NoError(t, err)

	assert.Equal(t, http.StatusRequestTimeout, resp.StatusCode)
}

func (s *integrationTestSuite) TestDistributedReadWithChangedQueries() {
	t := s.T()

	spec := []byte(`
  features:
    enable_software_inventory: true
    enable_host_users: true
    detail_query_overrides:
      users: null
      software_macos: "SELECT * FROM foo;"
      unknown_query: "SELECT * FROM bar;"
`)
	s.applyConfig(spec)

	host, err := s.ds.NewHost(context.Background(), &fleet.Host{
		DetailUpdatedAt: time.Now(),
		LabelUpdatedAt:  time.Now(),
		PolicyUpdatedAt: time.Now(),
		SeenTime:        time.Now().Add(-1 * time.Minute),
		OsqueryHostID:   ptr.String(t.Name()),
		NodeKey:         ptr.String(t.Name()),
		UUID:            uuid.New().String(),
		Hostname:        fmt.Sprintf("%sfoo.local", t.Name()),
		Platform:        "darwin",
	})
	require.NoError(t, err)

	s.lq.On("QueriesForHost", host.ID).Return(map[string]string{fmt.Sprintf("%d", host.ID): "SELECT 1 FROM osquery;"}, nil)

	// Ensure we can read distributed queries for the host.
	err = s.ds.UpdateHostRefetchRequested(context.Background(), host.ID, true)
	require.NoError(t, err)

	// Get distributed queries for the host.
	req := getDistributedQueriesRequest{NodeKey: *host.NodeKey}
	var dqResp getDistributedQueriesResponse
	s.DoJSON("POST", "/api/osquery/distributed/read", req, http.StatusOK, &dqResp)
	require.NotContains(t, dqResp.Queries, "fleet_detail_query_users")
	require.Contains(t, dqResp.Queries, "fleet_detail_query_software_macos")
	require.Equal(t, "SELECT * FROM foo;", dqResp.Queries["fleet_detail_query_software_macos"])

	err = s.ds.UpdateHostRefetchRequested(context.Background(), host.ID, true)
	require.NoError(t, err)

	spec = []byte(`
  features:
    enable_software_inventory: true
    enable_host_users: true
    detail_query_overrides:
`)
	s.applyConfig(spec)

	// Get distributed queries for the host.
	req = getDistributedQueriesRequest{NodeKey: *host.NodeKey}
	s.DoJSON("POST", "/api/osquery/distributed/read", req, http.StatusOK, &dqResp)
	require.Contains(t, dqResp.Queries, "fleet_detail_query_users")
	require.Contains(t, dqResp.Queries, "fleet_detail_query_software_macos")
	require.Contains(t, dqResp.Queries["fleet_detail_query_software_macos"], "FROM apps")
	require.Contains(t, dqResp.Queries["fleet_detail_query_users"], "FROM users")
}

func (s *integrationTestSuite) TestDoubleUserCreationErrors() {
	t := s.T()

	params := fleet.UserPayload{
		Name:       ptr.String("user1"),
		Email:      ptr.String("email@asd.com"),
		Password:   &test.GoodPassword,
		GlobalRole: ptr.String(fleet.RoleObserver),
	}

	s.Do("POST", "/api/latest/fleet/users/admin", &params, http.StatusOK)
	respSecond := s.Do("POST", "/api/latest/fleet/users/admin", &params, http.StatusConflict)

	assertBodyContains(t, respSecond, `Error 1062`)
}

func (s *integrationTestSuite) TestUserWithoutRoleErrors() {
	t := s.T()

	params := fleet.UserPayload{
		Name:     ptr.String("user1"),
		Email:    ptr.String("email@asd.com"),
		Password: ptr.String(test.GoodPassword),
	}

	resp := s.Do("POST", "/api/latest/fleet/users/admin", &params, http.StatusUnprocessableEntity)
	assertErrorCodeAndMessage(t, resp, fleet.ErrNoRoleNeeded, "either global role or team role needs to be defined")
}

func (s *integrationTestSuite) TestUserEmailValidation() {
	params := fleet.UserPayload{
		Name:       ptr.String("user_invalid_email"),
		Email:      ptr.String("invalid"),
		Password:   &test.GoodPassword,
		GlobalRole: ptr.String(fleet.RoleObserver),
	}

	s.Do("POST", "/api/latest/fleet/users/admin", &params, http.StatusUnprocessableEntity)

	params.Email = ptr.String("user_valid_mail@example.com")
	s.Do("POST", "/api/latest/fleet/users/admin", &params, http.StatusOK)
}

func (s *integrationTestSuite) TestUserPasswordLengthValidation() {
	params := fleet.UserPayload{
		Name:  ptr.String("user_invalid_email"),
		Email: ptr.String("test@example.com"),
		// This is 73 characters long
		Password:   ptr.String("aaaaaaaaaaaaaaaaaaaaaaaaaaaaaaaaaaaaaaaaaaaaaaaaaaaaaaaaaaaaaaaaaaaaaaX@1"),
		GlobalRole: ptr.String(fleet.RoleObserver),
	}

	resp := s.Do("POST", "/api/latest/fleet/users/admin", &params, http.StatusUnprocessableEntity)
	assertBodyContains(s.T(), resp, "Could not create user. Password is over the 48 characters limit. If the password is under 48 characters, please check the auth_salt_key_size in your Fleet server config.")
}

func (s *integrationTestSuite) TestUserWithWrongRoleErrors() {
	t := s.T()

	params := fleet.UserPayload{
		Name:       ptr.String("user1"),
		Email:      ptr.String("email@asd.com"),
		Password:   ptr.String(test.GoodPassword),
		GlobalRole: ptr.String("wrongrole"),
	}
	resp := s.Do("POST", "/api/latest/fleet/users/admin", &params, http.StatusUnprocessableEntity)
	assertErrorCodeAndMessage(t, resp, fleet.ErrNoRoleNeeded, "invalid global role: wrongrole")
}

func (s *integrationTestSuite) TestUserCreationWrongTeamErrors() {
	t := s.T()

	teams := []fleet.UserTeam{
		{
			Team: fleet.Team{
				ID: 9999, // non-existent team
			},
			Role: fleet.RoleObserver,
		},
	}

	params := fleet.UserPayload{
		Name:     ptr.String("user2"),
		Email:    ptr.String("email2@asd.com"),
		Password: ptr.String(test.GoodPassword),
		Teams:    &teams,
	}
	resp := s.Do("POST", "/api/latest/fleet/users/admin", &params, http.StatusUnprocessableEntity)
	assertBodyContains(t, resp, `team with id 9999 does not exist`)
}

func (s *integrationTestSuite) TestQueryCreationLogsActivity() {
	t := s.T()

	admin1 := s.users["admin1@example.com"]
	admin1.GravatarURL = "http://iii.com"
	err := s.ds.SaveUser(context.Background(), &admin1)
	require.NoError(t, err)

	params := fleet.QueryPayload{
		Name:  ptr.String("user1"),
		Query: ptr.String("select * from time;"),
	}
	var createQueryResp createQueryResponse
	s.DoJSON("POST", "/api/latest/fleet/queries", &params, http.StatusOK, &createQueryResp)
	defer cleanupQuery(s, createQueryResp.Query.ID)

	activities := listActivitiesResponse{}
	s.DoJSON("GET", "/api/latest/fleet/activities", nil, http.StatusOK, &activities)

	assert.GreaterOrEqual(t, len(activities.Activities), 1)
	found := false
	for _, activity := range activities.Activities {
		if activity.Type == "created_saved_query" {
			found = true
			assert.Equal(t, "Test Name admin1@example.com", *activity.ActorFullName)
			require.NotNil(t, activity.ActorGravatar)
			assert.Equal(t, "http://iii.com", *activity.ActorGravatar)
		}
	}
	require.True(t, found)
}

func (s *integrationTestSuite) TestActivityUserEmailPersistsAfterDeletion() {
	t := s.T()

	// create a new user
	var createResp createUserResponse
	userRawPwd := test.GoodPassword
	params := fleet.UserPayload{
		Name:       ptr.String("Gonna B Deleted"),
		Email:      ptr.String("goingto@delete.com"),
		Password:   ptr.String(userRawPwd),
		GlobalRole: ptr.String(fleet.RoleObserver),
	}
	s.DoJSON("POST", "/api/latest/fleet/users/admin", params, http.StatusOK, &createResp)
	assert.NotZero(t, createResp.User.ID)
	assert.True(t, createResp.User.AdminForcedPasswordReset)
	u := *createResp.User

	var loginResp loginResponse
	s.DoJSON("POST", "/api/latest/fleet/login", params, http.StatusOK, &loginResp)
	require.Equal(t, loginResp.User.ID, u.ID)

	activities := listActivitiesResponse{}
	s.DoJSON("GET", "/api/latest/fleet/activities", nil, http.StatusOK, &activities)

	assert.GreaterOrEqual(t, len(activities.Activities), 1)
	found := false
	for _, activity := range activities.Activities {
		if activity.Type == "user_logged_in" && *activity.ActorFullName == u.Name {
			found = true
			assert.Equal(t, u.Email, *activity.ActorEmail)
		}
	}
	require.True(t, found)

	err := s.ds.DeleteUser(context.Background(), u.ID)
	require.NoError(t, err)

	activities = listActivitiesResponse{}
	s.DoJSON("GET", "/api/latest/fleet/activities", nil, http.StatusOK, &activities)

	assert.GreaterOrEqual(t, len(activities.Activities), 1)
	found = false
	for _, activity := range activities.Activities {
		if activity.Type == "user_logged_in" && *activity.ActorFullName == u.Name {
			found = true
			assert.Equal(t, u.Email, *activity.ActorEmail)
		}
	}
	require.True(t, found)

	// ensure that on exit, the admin token is used
	s.token = s.getTestAdminToken()
}

func (s *integrationTestSuite) TestPolicyDeletionLogsActivity() {
	t := s.T()

	admin1 := s.users["admin1@example.com"]
	admin1.GravatarURL = "http://iii.com"
	err := s.ds.SaveUser(context.Background(), &admin1)
	require.NoError(t, err)

	testPolicies := []fleet.PolicyPayload{{
		Name:  "policy1",
		Query: "select * from time;",
	}, {
		Name:  "policy2",
		Query: "select * from osquery_info;",
	}}

	var policyIDs []uint
	for _, policy := range testPolicies {
		var resp globalPolicyResponse
		s.DoJSON("POST", "/api/latest/fleet/policies", policy, http.StatusOK, &resp)
		policyIDs = append(policyIDs, resp.Policy.PolicyData.ID)
	}

	// critical is premium only.
	s.DoJSON("POST", "/api/latest/fleet/policies", fleet.PolicyPayload{
		Name:     "policy3",
		Query:    "select * from time;",
		Critical: true,
	}, http.StatusBadRequest, new(struct{}))

	prevActivities := listActivitiesResponse{}
	s.DoJSON("GET", "/api/latest/fleet/activities", nil, http.StatusOK, &prevActivities)
	require.GreaterOrEqual(t, len(prevActivities.Activities), 2)

	var deletePoliciesResp deleteGlobalPoliciesResponse
	s.DoJSON("POST", "/api/latest/fleet/policies/delete", deleteGlobalPoliciesRequest{policyIDs}, http.StatusOK, &deletePoliciesResp)
	require.Equal(t, len(policyIDs), len(deletePoliciesResp.Deleted))

	newActivities := listActivitiesResponse{}
	s.DoJSON("GET", "/api/latest/fleet/activities", nil, http.StatusOK, &newActivities)
	require.Equal(t, len(newActivities.Activities), (len(prevActivities.Activities) + 2))

	var prevDeletes []*fleet.Activity
	for _, a := range prevActivities.Activities {
		if a.Type == "deleted_policy" {
			prevDeletes = append(prevDeletes, a)
		}
	}
	var newDeletes []*fleet.Activity
	for _, a := range newActivities.Activities {
		if a.Type == "deleted_policy" {
			newDeletes = append(newDeletes, a)
		}
	}
	require.Equal(t, len(newDeletes), (len(prevDeletes) + 2))

	type policyDetails struct {
		PolicyID   uint   `json:"policy_id"`
		PolicyName string `json:"policy_name"`
	}
	for _, id := range policyIDs {
		found := false
		for _, d := range newDeletes {
			var details policyDetails
			err := json.Unmarshal([]byte(*d.Details), &details)
			require.NoError(t, err)
			require.NotNil(t, details.PolicyID)
			if id == details.PolicyID {
				found = true
			}

		}
		require.True(t, found)
	}
	for _, p := range testPolicies {
		found := false
		for _, d := range newDeletes {
			var details policyDetails
			err := json.Unmarshal([]byte(*d.Details), &details)
			require.NoError(t, err)
			require.NotNil(t, details.PolicyName)
			if p.Name == details.PolicyName {
				found = true
			}

		}
		require.True(t, found)
	}
}

func (s *integrationTestSuite) TestAppConfigAdditionalQueriesCanBeRemoved() {
	t := s.T()

	spec := []byte(`
  host_expiry_settings:
    host_expiry_enabled: true
    host_expiry_window: 0
  features:
    additional_queries:
      time: SELECT * FROM time
    enable_host_users: true
`)
	s.applyConfig(spec)

	spec = []byte(`
  features:
    enable_host_users: true
    additional_queries: null
`)
	s.applyConfig(spec)

	config := s.getConfig()
	assert.Nil(t, config.Features.AdditionalQueries)
	assert.True(t, config.HostExpirySettings.HostExpiryEnabled)
}

func (s *integrationTestSuite) TestAppConfigDetailQueriesOverrides() {
	t := s.T()

	spec := []byte(`
  features:
    additional_queries:
      time: SELECT * FROM time
    enable_host_users: true
    detail_query_overrides:
      users: null
      software_linux: "select * from blah;"
`)
	s.applyConfig(spec)

	config := s.getConfig()
	require.NotNil(t, config.Features.DetailQueryOverrides)
	require.Nil(t, config.Features.DetailQueryOverrides["users"])
	require.NotNil(t, config.Features.DetailQueryOverrides["software_linux"])
	require.Equal(t, "select * from blah;", *config.Features.DetailQueryOverrides["software_linux"])
}

func (s *integrationTestSuite) TestAppConfigDefaultValues() {
	config := s.getConfig()
	s.Run("Update interval", func() {
		require.Equal(s.T(), 1*time.Hour, config.UpdateInterval.OSQueryDetail)
	})

	s.Run("has logging", func() {
		require.NotNil(s.T(), config.Logging)
	})
}

func (s *integrationTestSuite) TestAppConfigDeprecatedFields() {
	t := s.T()

	spec := []byte(`
  host_settings:
    additional_queries:
      time: SELECT * FROM time
    enable_host_users: true
    enable_software_inventory: true
`)
	s.applyConfig(spec)
	config := s.getConfig()
	require.NotNil(t, config.Features.AdditionalQueries)
	require.True(t, config.Features.EnableHostUsers)
	require.True(t, config.Features.EnableSoftwareInventory)

	spec = []byte(`
  host_settings:
    additional_queries: null
    enable_host_users: false
    enable_software_inventory: false
`)
	s.applyConfig(spec)
	config = s.getConfig()
	require.Nil(t, config.Features.AdditionalQueries)
	require.False(t, config.Features.EnableHostUsers)
	require.False(t, config.Features.EnableSoftwareInventory)

	// Test raw API interactions
	appConfigSpec := map[string]map[string]bool{
		"host_settings":   {"enable_software_inventory": true},
		"server_settings": {"enable_analytics": false},
	}
	s.Do("PATCH", "/api/latest/fleet/config", appConfigSpec, http.StatusOK)
	config = s.getConfig()
	require.True(t, config.Features.EnableSoftwareInventory)

	// Skip our serialization mechanism, to make sure an old config stored in the DB is still valid
	var previousRawConfig string
	mysql.ExecAdhocSQL(t, s.ds, func(q sqlx.ExtContext) error {
		err := sqlx.GetContext(context.Background(), q, &previousRawConfig, "SELECT json_value FROM app_config_json")
		if err != nil {
			return err
		}
		insertAppConfigQuery := `INSERT INTO app_config_json(json_value) VALUES(?) ON DUPLICATE KEY UPDATE json_value = VALUES(json_value)`
		_, err = q.ExecContext(context.Background(), insertAppConfigQuery, `
    {
      "host_settings": {
        "enable_host_users": false,
        "enable_software_inventory": true,
        "additional_queries": { "foo": "bar" }
      }
    }`)
		return err
	})

	var resp appConfigResponse
	s.DoJSON("GET", "/api/latest/fleet/config", nil, http.StatusOK, &resp)
	require.False(t, resp.Features.EnableHostUsers)
	require.True(t, resp.Features.EnableSoftwareInventory)
	require.NotNil(t, resp.Features.AdditionalQueries)

	// restore the previous appconfig so that other tests are not impacted
	mysql.ExecAdhocSQL(t, s.ds, func(q sqlx.ExtContext) error {
		insertAppConfigQuery := `INSERT INTO app_config_json(json_value) VALUES(?) ON DUPLICATE KEY UPDATE json_value = VALUES(json_value)`
		_, err := q.ExecContext(context.Background(), insertAppConfigQuery, previousRawConfig)
		return err
	})
}

func (s *integrationTestSuite) TestUserRolesSpec() {
	t := s.T()

	_, err := s.ds.NewTeam(context.Background(), &fleet.Team{
		ID:          42,
		Name:        "team1",
		Description: "desc team1",
	})
	require.NoError(t, err)

	email := t.Name() + "@asd.com"
	u := &fleet.User{
		Password:    []byte("asd"),
		Name:        t.Name(),
		Email:       email,
		GravatarURL: "http://asd.com",
		GlobalRole:  ptr.String(fleet.RoleObserver),
	}
	user, err := s.ds.NewUser(context.Background(), u)
	require.NoError(t, err)
	assert.Len(t, user.Teams, 0)

	spec := []byte(fmt.Sprintf(`
  roles:
    %s:
      global_role: null
      teams:
      - role: maintainer
        team: team1
`,
		email))

	var userRoleSpec applyUserRoleSpecsRequest
	err = yaml.Unmarshal(spec, &userRoleSpec.Spec)
	require.NoError(t, err)

	s.Do("POST", "/api/latest/fleet/users/roles/spec", &userRoleSpec, http.StatusOK)

	user, err = s.ds.UserByEmail(context.Background(), email)
	require.NoError(t, err)
	require.Len(t, user.Teams, 1)
	assert.Equal(t, fleet.RoleMaintainer, user.Teams[0].Role)

	spec = []byte(fmt.Sprintf(`
  roles:
    %s:
      global_role: null
      teams:
      - role: maintainer
        team: non-existent
`,
		email))
	userRoleSpec = applyUserRoleSpecsRequest{}
	err = yaml.Unmarshal(spec, &userRoleSpec.Spec)
	require.NoError(t, err)
	s.Do("POST", "/api/latest/fleet/users/roles/spec", &userRoleSpec, http.StatusBadRequest)
}

func (s *integrationTestSuite) TestGlobalSchedule() {
	t := s.T()

	// list the existing global schedules (none yet)
	gs := fleet.GlobalSchedulePayload{}
	s.DoJSON("GET", "/api/latest/fleet/schedule", nil, http.StatusOK, &gs)
	require.Len(t, gs.GlobalSchedule, 0)

	// create a query that can be scheduled
	qr, err := s.ds.NewQuery(context.Background(), &fleet.Query{
		Name:           "TestQuery1",
		Description:    "Some description",
		Query:          "select * from osquery;",
		ObserverCanRun: true,
		Saved:          true,
		Logging:        fleet.LoggingSnapshot,
	})
	require.NoError(t, err)

	// schedule that query
	gsParams := fleet.ScheduledQueryPayload{QueryID: ptr.Uint(qr.ID), Interval: ptr.Uint(42)}
	r := globalScheduleQueryResponse{}
	s.DoJSON("POST", "/api/latest/fleet/schedule", gsParams, http.StatusOK, &r)

	// list the scheduled queries, get the one just created
	gs = fleet.GlobalSchedulePayload{}
	s.DoJSON("GET", "/api/latest/fleet/schedule", nil, http.StatusOK, &gs)
	require.Len(t, gs.GlobalSchedule, 1)
	assert.Equal(t, uint(42), gs.GlobalSchedule[0].Interval)
	assert.Contains(t, gs.GlobalSchedule[0].Name, "Copy of TestQuery1 (")
	id := gs.GlobalSchedule[0].ID

	// list page 2, should be empty
	s.DoJSON("GET", "/api/latest/fleet/schedule", nil, http.StatusOK, &gs, "page", "2", "per_page", "4")
	require.Len(t, gs.GlobalSchedule, 0)

	// update the scheduled query
	gs = fleet.GlobalSchedulePayload{}
	gsParams = fleet.ScheduledQueryPayload{Interval: ptr.Uint(55)}
	s.DoJSON("PATCH", fmt.Sprintf("/api/latest/fleet/schedule/%d", id), gsParams, http.StatusOK, &gs)

	// update a non-existing schedule
	gsParams = fleet.ScheduledQueryPayload{Interval: ptr.Uint(66)}
	s.DoJSON("PATCH", fmt.Sprintf("/api/latest/fleet/schedule/%d", id+1), gsParams, http.StatusNotFound, &gs)

	// read back that updated scheduled query
	gs = fleet.GlobalSchedulePayload{}
	s.DoJSON("GET", "/api/latest/fleet/schedule", nil, http.StatusOK, &gs)
	require.Len(t, gs.GlobalSchedule, 1)
	assert.Equal(t, id, gs.GlobalSchedule[0].ID)
	assert.Equal(t, uint(55), gs.GlobalSchedule[0].Interval)

	// delete the scheduled query
	r = globalScheduleQueryResponse{}
	s.DoJSON("DELETE", fmt.Sprintf("/api/latest/fleet/schedule/%d", id), nil, http.StatusOK, &r)

	// delete a non-existing schedule
	s.DoJSON("DELETE", fmt.Sprintf("/api/latest/fleet/schedule/%d", id+1), nil, http.StatusNotFound, &r)

	// list the scheduled queries, back to none
	gs = fleet.GlobalSchedulePayload{}
	s.DoJSON("GET", "/api/latest/fleet/schedule", nil, http.StatusOK, &gs)
	require.Len(t, gs.GlobalSchedule, 0)
}

func (s *integrationTestSuite) TestTranslator() {
	t := s.T()

	payload := translatorResponse{}
	params := translatorRequest{List: []fleet.TranslatePayload{
		{
			Type:    fleet.TranslatorTypeUserEmail,
			Payload: fleet.StringIdentifierToIDPayload{Identifier: "admin1@example.com"},
		},
	}}
	s.DoJSON("POST", "/api/latest/fleet/translate", &params, http.StatusOK, &payload)
	require.Len(t, payload.List, 1)

	assert.Equal(t, s.users[payload.List[0].Payload.Identifier].ID, payload.List[0].Payload.ID)

	// empty body
	s.DoJSON("POST", "/api/latest/fleet/translate", &translatorRequest{}, http.StatusBadRequest, &payload)

	s.DoJSON("POST", "/api/latest/fleet/translate", &translatorRequest{List: []fleet.TranslatePayload{{Type: "notavalidtype", Payload: fleet.StringIdentifierToIDPayload{}}}}, http.StatusBadRequest, &payload)
}

func (s *integrationTestSuite) TestVulnerableSoftware() {
	t := s.T()

	host, err := s.ds.NewHost(context.Background(), &fleet.Host{
		DetailUpdatedAt: time.Now(),
		LabelUpdatedAt:  time.Now(),
		PolicyUpdatedAt: time.Now(),
		SeenTime:        time.Now(),
		NodeKey:         ptr.String(t.Name() + "1"),
		UUID:            t.Name() + "1",
		Hostname:        t.Name() + "foo.local",
		PrimaryIP:       "192.168.1.1",
		PrimaryMac:      "30-65-EC-6F-C4-58",
		OSVersion:       "Mac OS X 10.14.6",
	})
	require.NoError(t, err)
	require.NotNil(t, host)

	software := []fleet.Software{
		{Name: "foo", Version: "0.0.1", Source: "chrome_extensions", ExtensionID: "abc", Browser: "edge"},
		{Name: "bar", Version: "0.0.3", Source: "apps", ExtensionID: "xyz", Browser: "chrome"},
		{Name: "baz", Version: "0.0.4", Source: "apps"},
	}
	_, err = s.ds.UpdateHostSoftware(context.Background(), host.ID, software)
	require.NoError(t, err)
	require.NoError(t, s.ds.LoadHostSoftware(context.Background(), host, false))

	soft1 := host.Software[0]
	if soft1.Name != "bar" {
		soft1 = host.Software[1]
	}

	cpes := []fleet.SoftwareCPE{{SoftwareID: soft1.ID, CPE: "somecpe"}}
	_, err = s.ds.UpsertSoftwareCPEs(context.Background(), cpes)
	require.NoError(t, err)

	// Reload software so that 'GeneratedCPEID is set.
	require.NoError(t, s.ds.LoadHostSoftware(context.Background(), host, false))
	soft1 = host.Software[0]
	if soft1.Name != "bar" {
		soft1 = host.Software[1]
	}

	inserted, err := s.ds.InsertSoftwareVulnerability(
		context.Background(), fleet.SoftwareVulnerability{
			SoftwareID: soft1.ID,
			CVE:        "cve-123-123-132",
		}, fleet.NVDSource,
	)
	require.NoError(t, err)
	require.True(t, inserted)

	resp := s.Do("GET", fmt.Sprintf("/api/latest/fleet/hosts/%d", host.ID), nil, http.StatusOK)
	bodyBytes, err := io.ReadAll(resp.Body)
	require.NoError(t, err)

	expectedJSONSoft2 := `"name": "bar",
        "version": "0.0.3",
        "source": "apps",
        "extension_id": "xyz",
        "browser": "chrome",
        "generated_cpe": "somecpe",
        "vulnerabilities": [
          {
            "cve": "cve-123-123-132",
            "details_link": "https://nvd.nist.gov/vuln/detail/cve-123-123-132"
          }
        ]`
	expectedJSONSoft1 := `"name": "foo",
        "version": "0.0.1",
        "source": "chrome_extensions",
        "extension_id": "abc",
        "browser": "edge",
        "generated_cpe": "",
        "vulnerabilities": null`
	// We are doing Contains instead of equals to test the output for software in particular
	// ignoring other things like timestamps and things that are outside the cope of this ticket
	assert.Contains(t, string(bodyBytes), expectedJSONSoft2)
	assert.Contains(t, string(bodyBytes), expectedJSONSoft1)

	// no software host counts have been calculated yet, so this returns nothing
	var lsResp listSoftwareResponse
	resp = s.Do("GET", "/api/latest/fleet/software", nil, http.StatusOK, "vulnerable", "true", "order_key", "generated_cpe", "order_direction", "desc")
	bodyBytes, err = io.ReadAll(resp.Body)
	require.NoError(t, err)
	assert.Contains(t, string(bodyBytes), `"counts_updated_at": null`)
	require.NoError(t, json.Unmarshal(bodyBytes, &lsResp))
	require.Len(t, lsResp.Software, 0)
	assert.Nil(t, lsResp.CountsUpdatedAt)

	var versionsResp listSoftwareVersionsResponse
	resp = s.Do("GET", "/api/latest/fleet/software/versions", nil, http.StatusOK, "vulnerable", "true", "order_key", "generated_cpe", "order_direction", "desc")
	bodyBytes, err = io.ReadAll(resp.Body)
	require.NoError(t, err)
	assert.Contains(t, string(bodyBytes), `"counts_updated_at": null`)
	require.NoError(t, json.Unmarshal(bodyBytes, &versionsResp))
	require.Len(t, versionsResp.Software, 0)
	require.Equal(t, 0, versionsResp.Count)
	assert.Nil(t, versionsResp.CountsUpdatedAt)

	// calculate hosts counts
	hostsCountTs := time.Now().UTC()
	require.NoError(t, s.ds.SyncHostsSoftware(context.Background(), hostsCountTs))

	countReq := countSoftwareRequest{}
	countResp := countSoftwareResponse{}
	s.DoJSON("GET", "/api/latest/fleet/software/count", countReq, http.StatusOK, &countResp)
	assert.Equal(t, 3, countResp.Count)

	// the software/count endpoint is different, it doesn't care about hosts counts
	countResp = countSoftwareResponse{}
	s.DoJSON("GET", "/api/latest/fleet/software/count", countReq, http.StatusOK, &countResp, "vulnerable", "true", "order_key", "generated_cpe", "order_direction", "desc")
	assert.Equal(t, 1, countResp.Count)

	// now the list software endpoint returns the software
	lsResp = listSoftwareResponse{}
	s.DoJSON("GET", "/api/latest/fleet/software", nil, http.StatusOK, &lsResp, "vulnerable", "true", "order_key", "generated_cpe", "order_direction", "desc")
	require.Len(t, lsResp.Software, 1)
	assert.Equal(t, soft1.ID, lsResp.Software[0].ID)
	assert.Equal(t, soft1.ExtensionID, lsResp.Software[0].ExtensionID)
	assert.Equal(t, soft1.Browser, lsResp.Software[0].Browser)
	assert.Len(t, lsResp.Software[0].Vulnerabilities, 1)
	require.NotNil(t, lsResp.CountsUpdatedAt)
	assert.WithinDuration(t, hostsCountTs, *lsResp.CountsUpdatedAt, time.Second)

	versionsResp = listSoftwareVersionsResponse{}
	s.DoJSON("GET", "/api/latest/fleet/software/versions", nil, http.StatusOK, &versionsResp, "vulnerable", "true", "order_key", "generated_cpe", "order_direction", "desc")
	require.Len(t, versionsResp.Software, 1)
	require.Equal(t, 1, versionsResp.Count)
	assert.Equal(t, soft1.ID, versionsResp.Software[0].ID)
	assert.Equal(t, soft1.ExtensionID, versionsResp.Software[0].ExtensionID)
	assert.Equal(t, soft1.Browser, versionsResp.Software[0].Browser)
	assert.Len(t, versionsResp.Software[0].Vulnerabilities, 1)
	require.NotNil(t, versionsResp.CountsUpdatedAt)
	assert.WithinDuration(t, hostsCountTs, *versionsResp.CountsUpdatedAt, time.Second)

	// the count endpoint still returns 1
	countResp = countSoftwareResponse{}
	s.DoJSON("GET", "/api/latest/fleet/software/count", countReq, http.StatusOK, &countResp, "vulnerable", "true", "order_key", "generated_cpe", "order_direction", "desc")
	assert.Equal(t, 1, countResp.Count)

	// default sort, not only vulnerable
	lsResp = listSoftwareResponse{}
	s.DoJSON("GET", "/api/latest/fleet/software", nil, http.StatusOK, &lsResp)
	require.True(t, len(lsResp.Software) >= len(software))
	require.NotNil(t, lsResp.CountsUpdatedAt)
	assert.WithinDuration(t, hostsCountTs, *lsResp.CountsUpdatedAt, time.Second)

	versionsResp = listSoftwareVersionsResponse{}
	s.DoJSON("GET", "/api/latest/fleet/software/versions", nil, http.StatusOK, &versionsResp)
	require.True(t, len(versionsResp.Software) >= len(software))
	require.True(t, versionsResp.Count >= len(software))
	require.NotNil(t, versionsResp.CountsUpdatedAt)
	assert.WithinDuration(t, hostsCountTs, *versionsResp.CountsUpdatedAt, time.Second)

	// request with a per_page limit (see #4058)
	lsResp = listSoftwareResponse{}
	s.DoJSON("GET", "/api/latest/fleet/software", nil, http.StatusOK, &lsResp, "page", "0", "per_page", "2", "order_key", "hosts_count", "order_direction", "desc")
	require.Len(t, lsResp.Software, 2)
	require.NotNil(t, lsResp.CountsUpdatedAt)
	assert.WithinDuration(t, hostsCountTs, *lsResp.CountsUpdatedAt, time.Second)

	versionsResp = listSoftwareVersionsResponse{}
	s.DoJSON("GET", "/api/latest/fleet/software/versions", nil, http.StatusOK, &versionsResp, "page", "0", "per_page", "2", "order_key", "hosts_count", "order_direction", "desc")
	require.Len(t, versionsResp.Software, 2)
	require.True(t, versionsResp.Count >= 2)
	require.NotNil(t, versionsResp.CountsUpdatedAt)
	assert.WithinDuration(t, hostsCountTs, *versionsResp.CountsUpdatedAt, time.Second)

	// request next page, with per_page limit
	lsResp = listSoftwareResponse{}
	s.DoJSON("GET", "/api/latest/fleet/software", nil, http.StatusOK, &lsResp, "per_page", "2", "page", "1", "order_key", "hosts_count", "order_direction", "desc")
	require.Len(t, lsResp.Software, 1)
	require.NotNil(t, lsResp.CountsUpdatedAt)
	assert.WithinDuration(t, hostsCountTs, *lsResp.CountsUpdatedAt, time.Second)

	versionsResp = listSoftwareVersionsResponse{}
	s.DoJSON("GET", "/api/latest/fleet/software/versions", nil, http.StatusOK, &versionsResp, "per_page", "2", "page", "1", "order_key", "hosts_count", "order_direction", "desc")
	require.Len(t, versionsResp.Software, 1)
	require.True(t, versionsResp.Count >= 2)
	require.NotNil(t, versionsResp.CountsUpdatedAt)
	assert.WithinDuration(t, hostsCountTs, *versionsResp.CountsUpdatedAt, time.Second)

	// request one past the last page
	lsResp = listSoftwareResponse{}
	s.DoJSON("GET", "/api/latest/fleet/software", nil, http.StatusOK, &lsResp, "per_page", "2", "page", "2", "order_key", "hosts_count", "order_direction", "desc")
	require.Len(t, lsResp.Software, 0)
	require.Nil(t, lsResp.CountsUpdatedAt)

	versionsResp = listSoftwareVersionsResponse{}
	s.DoJSON("GET", "/api/latest/fleet/software/versions", nil, http.StatusOK, &versionsResp, "per_page", "2", "page", "2", "order_key", "hosts_count", "order_direction", "desc")
	require.Len(t, versionsResp.Software, 0)
	require.True(t, versionsResp.Count >= 2)
	require.Nil(t, versionsResp.CountsUpdatedAt) // CONFIRM: legacy counts updated at is calculated by the server based on the software entries in the paginated response so how should we handle now?

	s.DoJSON("GET", "/api/latest/fleet/software", nil, http.StatusBadRequest, &lsResp, "per_page", "2", "page", "-10")
	s.DoJSON("GET", "/api/latest/fleet/software/versions", nil, http.StatusBadRequest, &lsResp, "per_page", "-2", "page", "2")
	s.DoJSON("GET", "/api/latest/fleet/software/count", nil, http.StatusBadRequest, &lsResp, "per_page", "-2", "page", "2")
}

func (s *integrationTestSuite) TestGlobalPolicies() {
	t := s.T()

	// create 3 hosts
	for i := 0; i < 3; i++ {
		_, err := s.ds.NewHost(context.Background(), &fleet.Host{
			DetailUpdatedAt: time.Now(),
			LabelUpdatedAt:  time.Now(),
			PolicyUpdatedAt: time.Now(),
			SeenTime:        time.Now().Add(-time.Duration(i) * time.Minute),
			OsqueryHostID:   ptr.String(fmt.Sprintf("%s%d", t.Name(), i)),
			NodeKey:         ptr.String(fmt.Sprintf("%s%d", t.Name(), i)),
			UUID:            fmt.Sprintf("%s%d", t.Name(), i),
			Hostname:        fmt.Sprintf("%sfoo.local%d", t.Name(), i),
		})
		require.NoError(t, err)
	}

	qr, err := s.ds.NewQuery(context.Background(), &fleet.Query{
		Name:           "TestQuery3",
		Description:    "Some description",
		Query:          "select * from osquery;",
		ObserverCanRun: true,
		Logging:        fleet.LoggingSnapshot,
	})
	require.NoError(t, err)

	// create a global policy
	gpParams := globalPolicyRequest{
		QueryID:    &qr.ID,
		Resolution: "some global resolution",
	}
	gpResp := globalPolicyResponse{}
	s.DoJSON("POST", "/api/latest/fleet/policies", gpParams, http.StatusOK, &gpResp)
	require.NotNil(t, gpResp.Policy)
	assert.Equal(t, qr.Name, gpResp.Policy.Name)
	assert.Equal(t, qr.Query, gpResp.Policy.Query)
	assert.Equal(t, qr.Description, gpResp.Policy.Description)
	require.NotNil(t, gpResp.Policy.Resolution)
	assert.Equal(t, "some global resolution", *gpResp.Policy.Resolution)

	// list global policies
	policiesResponse := listGlobalPoliciesResponse{}
	s.DoJSON("GET", "/api/latest/fleet/policies", nil, http.StatusOK, &policiesResponse)
	require.Len(t, policiesResponse.Policies, 1)
	assert.Equal(t, qr.Name, policiesResponse.Policies[0].Name)
	assert.Equal(t, qr.Query, policiesResponse.Policies[0].Query)
	assert.Equal(t, qr.Description, policiesResponse.Policies[0].Description)

	// Get an unexistent policy
	s.Do("GET", fmt.Sprintf("/api/latest/fleet/policies/%d", 9999), nil, http.StatusNotFound)

	singlePolicyResponse := getPolicyByIDResponse{}
	singlePolicyURL := fmt.Sprintf("/api/latest/fleet/policies/%d", policiesResponse.Policies[0].ID)
	s.DoJSON("GET", singlePolicyURL, nil, http.StatusOK, &singlePolicyResponse)
	assert.Equal(t, qr.Name, singlePolicyResponse.Policy.Name)
	assert.Equal(t, qr.Query, singlePolicyResponse.Policy.Query)
	assert.Equal(t, qr.Description, singlePolicyResponse.Policy.Description)

	listHostsURL := fmt.Sprintf("/api/latest/fleet/hosts?policy_id=%d", policiesResponse.Policies[0].ID)
	listHostsResp := listHostsResponse{}
	s.DoJSON("GET", listHostsURL, nil, http.StatusOK, &listHostsResp)
	require.Len(t, listHostsResp.Hosts, 3)

	h1 := listHostsResp.Hosts[0]
	h2 := listHostsResp.Hosts[1]

	listHostsURL = fmt.Sprintf("/api/latest/fleet/hosts?policy_id=%d&policy_response=passing", policiesResponse.Policies[0].ID)
	listHostsResp = listHostsResponse{}
	s.DoJSON("GET", listHostsURL, nil, http.StatusOK, &listHostsResp)
	require.Len(t, listHostsResp.Hosts, 0)

	require.NoError(t, s.ds.RecordPolicyQueryExecutions(context.Background(), h1.Host, map[uint]*bool{policiesResponse.Policies[0].ID: ptr.Bool(true)}, time.Now(), false))
	require.NoError(t, s.ds.RecordPolicyQueryExecutions(context.Background(), h2.Host, map[uint]*bool{policiesResponse.Policies[0].ID: nil}, time.Now(), false))

	listHostsURL = fmt.Sprintf("/api/latest/fleet/hosts?policy_id=%d&policy_response=passing", policiesResponse.Policies[0].ID)
	listHostsResp = listHostsResponse{}
	s.DoJSON("GET", listHostsURL, nil, http.StatusOK, &listHostsResp)
	require.Len(t, listHostsResp.Hosts, 1)

	// count global policies
	cGPRes := countGlobalPoliciesResponse{}
	s.DoJSON("GET", "/api/latest/fleet/policies/count", nil, http.StatusOK, &cGPRes)
	assert.Equal(t, 1, cGPRes.Count)

	// count global policies with matching search query
	cGPRes = countGlobalPoliciesResponse{}
	s.DoJSON("GET", "/api/latest/fleet/policies/count", nil, http.StatusOK, &cGPRes, "query", "estQue")
	assert.Equal(t, 1, cGPRes.Count)

	// count global policies with matching search query containing leading/trailing whitespace
	cGPRes = countGlobalPoliciesResponse{}
	s.DoJSON("GET", "/api/latest/fleet/policies/count", nil, http.StatusOK, &cGPRes, "query", " estQue    ")
	assert.Equal(t, 1, cGPRes.Count)

	// count global policies with non-matching search query
	cGPRes = countGlobalPoliciesResponse{}
	s.DoJSON("GET", "/api/latest/fleet/policies/count", nil, http.StatusOK, &cGPRes, "query", "Query4")
	assert.Equal(t, 0, cGPRes.Count)

	// delete the policy
	deletePolicyParams := deleteGlobalPoliciesRequest{IDs: []uint{policiesResponse.Policies[0].ID}}
	deletePolicyResp := deleteGlobalPoliciesResponse{}
	s.DoJSON("POST", "/api/latest/fleet/policies/delete", deletePolicyParams, http.StatusOK, &deletePolicyResp)

	policiesResponse = listGlobalPoliciesResponse{}
	s.DoJSON("GET", "/api/latest/fleet/policies", nil, http.StatusOK, &policiesResponse)
	require.Len(t, policiesResponse.Policies, 0)
}

func (s *integrationTestSuite) TestBulkDeleteHostsFromTeam() {
	t := s.T()

	hosts := s.createHosts(t)

	team1, err := s.ds.NewTeam(context.Background(), &fleet.Team{Name: t.Name() + "team1"})
	require.NoError(t, err)

	p, err := s.ds.NewPack(context.Background(), &fleet.Pack{
		Name: t.Name(),
		Hosts: []fleet.Target{
			{
				Type:     fleet.TargetHost,
				TargetID: hosts[0].ID,
			},
		},
	})
	require.NoError(t, err)

	require.NoError(t, s.ds.AddHostsToTeam(context.Background(), &team1.ID, []uint{hosts[0].ID}))

	req := deleteHostsRequest{
		Filters: &map[string]interface{}{"team_id": float64(team1.ID)},
	}
	resp := deleteHostsResponse{}
	s.DoJSON("POST", "/api/latest/fleet/hosts/delete", req, http.StatusOK, &resp)

	_, err = s.ds.Host(context.Background(), hosts[0].ID)
	require.Error(t, err)
	_, err = s.ds.Host(context.Background(), hosts[1].ID)
	require.NoError(t, err)
	_, err = s.ds.Host(context.Background(), hosts[2].ID)
	require.NoError(t, err)

	err = s.ds.DeleteHosts(context.Background(), []uint{hosts[1].ID, hosts[2].ID})
	require.NoError(t, err)

	newP, err := s.ds.Pack(context.Background(), p.ID)
	require.NoError(t, err)
	require.Empty(t, newP.Hosts)
	require.NoError(t, s.ds.DeletePack(context.Background(), newP.Name))
}

func (s *integrationTestSuite) TestBulkDeleteHostsInLabel() {
	t := s.T()

	hosts := s.createHosts(t)

	label := &fleet.Label{
		Name:  "foo",
		Query: "select * from foo;",
	}
	label, err := s.ds.NewLabel(context.Background(), label)
	require.NoError(t, err)

	require.NoError(t, s.ds.RecordLabelQueryExecutions(context.Background(), hosts[1], map[uint]*bool{label.ID: ptr.Bool(true)}, time.Now(), false))
	require.NoError(t, s.ds.RecordLabelQueryExecutions(context.Background(), hosts[2], map[uint]*bool{label.ID: ptr.Bool(true)}, time.Now(), false))

	req := deleteHostsRequest{
		Filters: &map[string]interface{}{"label_id": float64(label.ID)},
	}
	resp := deleteHostsResponse{}
	s.DoJSON("POST", "/api/latest/fleet/hosts/delete", req, http.StatusOK, &resp)

	_, err = s.ds.Host(context.Background(), hosts[0].ID)
	require.NoError(t, err)
	_, err = s.ds.Host(context.Background(), hosts[1].ID)
	require.Error(t, err)
	_, err = s.ds.Host(context.Background(), hosts[2].ID)
	require.Error(t, err)

	err = s.ds.DeleteHosts(context.Background(), []uint{hosts[0].ID})
	require.NoError(t, err)
}

func (s *integrationTestSuite) TestBulkDeleteHostByIDs() {
	t := s.T()

	hosts := s.createHosts(t)

	req := deleteHostsRequest{
		IDs: []uint{hosts[0].ID, hosts[1].ID},
	}
	resp := deleteHostsResponse{}
	s.DoJSON("POST", "/api/latest/fleet/hosts/delete", req, http.StatusOK, &resp)

	_, err := s.ds.Host(context.Background(), hosts[0].ID)
	require.Error(t, err)
	_, err = s.ds.Host(context.Background(), hosts[1].ID)
	require.Error(t, err)
	_, err = s.ds.Host(context.Background(), hosts[2].ID)
	require.NoError(t, err)

	err = s.ds.DeleteHosts(context.Background(), []uint{hosts[2].ID})
	require.NoError(t, err)
}

func (s *integrationTestSuite) TestBulkDeleteHostByIDsWithTimeout() {
	t := s.T()

	hosts := s.createHosts(t, "debian")

	req := deleteHostsRequest{
		IDs: []uint{hosts[0].ID},
	}
	resp := deleteHostsResponse{}
	originalTimeout := deleteHostsTimeout
	deleteHostsTimeout = 0
	deleteHostsSkipAuthorization = true
	defer func() {
		deleteHostsTimeout = originalTimeout
		deleteHostsSkipAuthorization = false
	}()
	s.DoJSON("POST", "/api/latest/fleet/hosts/delete", req, http.StatusAccepted, &resp)

	// Make sure the host was actually deleted.
	deleteDone := make(chan bool)
	go func() {
		for {
			_, err := s.ds.Host(context.Background(), hosts[0].ID)
			if err != nil {
				deleteDone <- true
				break
			}
		}
	}()
	select {
	case <-deleteDone:
		return
	case <-time.After(2 * time.Second):
		t.Log("http.StatusAccepted (202) means that delete should continue in the background, but we did not see the host deleted after 2 seconds.")
		t.Error("Timeout: delete did not occur.")
	}
}

func (s *integrationTestSuite) TestBulkDeleteHostsAll() {
	t := s.T()

	hosts := s.createHosts(t)

	// All hosts should be deleted when an empty filter is specified
	req := deleteHostsRequest{
		Filters: &map[string]interface{}{},
	}
	resp := deleteHostsResponse{}
	s.DoJSON("POST", "/api/latest/fleet/hosts/delete", req, http.StatusOK, &resp)

	_, err := s.ds.Host(context.Background(), hosts[0].ID)
	require.Error(t, err)
	_, err = s.ds.Host(context.Background(), hosts[1].ID)
	require.Error(t, err)
	_, err = s.ds.Host(context.Background(), hosts[2].ID)
	require.Error(t, err)
}

func (s *integrationTestSuite) createHosts(t *testing.T, platforms ...string) []*fleet.Host {
	var hosts []*fleet.Host
	if len(platforms) == 0 {
		platforms = []string{"debian", "rhel", "linux"}
	}
	for i, platform := range platforms {
		host, err := s.ds.NewHost(context.Background(), &fleet.Host{
			DetailUpdatedAt: time.Now(),
			LabelUpdatedAt:  time.Now(),
			PolicyUpdatedAt: time.Now(),
			SeenTime:        time.Now().Add(-time.Duration(i) * time.Minute),
			OsqueryHostID:   ptr.String(fmt.Sprintf("%s%d", t.Name(), i)),
			NodeKey:         ptr.String(fmt.Sprintf("%s%d", t.Name(), i)),
			UUID:            uuid.New().String(),
			Hostname:        fmt.Sprintf("%sfoo.local%d", t.Name(), i),
			Platform:        platform,
		})
		require.NoError(t, err)
		hosts = append(hosts, host)
	}
	return hosts
}

func (s *integrationTestSuite) TestBulkDeleteHostsErrors() {
	t := s.T()

	hosts := s.createHosts(t)

	req := deleteHostsRequest{
		IDs:     []uint{hosts[0].ID, hosts[1].ID},
		Filters: &map[string]interface{}{"label_id": float64(1)},
	}
	resp := deleteHostsResponse{}
	s.DoJSON("POST", "/api/latest/fleet/hosts/delete", req, http.StatusBadRequest, &resp)

	req = deleteHostsRequest{}
	// No ids or filter specified
	s.DoJSON("POST", "/api/latest/fleet/hosts/delete", req, http.StatusBadRequest, &resp)
}

func (s *integrationTestSuite) TestHostsCount() {
	t := s.T()

	hosts := s.createHosts(t, "darwin", "darwin", "darwin")

	// set disk space information for some hosts
	require.NoError(t, s.ds.SetOrUpdateHostDisksSpace(context.Background(), hosts[0].ID, 10.0, 2.0, 500.0))  // low disk
	require.NoError(t, s.ds.SetOrUpdateHostDisksSpace(context.Background(), hosts[1].ID, 40.0, 4.0, 1000.0)) // not low disk

	label := &fleet.Label{
		Name:  t.Name() + "foo",
		Query: "select * from foo;",
	}
	label, err := s.ds.NewLabel(context.Background(), label)
	require.NoError(t, err)

	require.NoError(t, s.ds.RecordLabelQueryExecutions(context.Background(), hosts[0], map[uint]*bool{label.ID: ptr.Bool(true)}, time.Now(), false))

	req := countHostsRequest{}
	resp := countHostsResponse{}
	s.DoJSON(
		"GET", "/api/latest/fleet/hosts/count", req, http.StatusOK, &resp,
		"additional_info_filters", "*",
	)
	assert.Equal(t, 3, resp.Count)

	req = countHostsRequest{}
	resp = countHostsResponse{}
	s.DoJSON(
		"GET", "/api/latest/fleet/hosts/count", req, http.StatusOK, &resp,
		"additional_info_filters", "*",
		"label_id", fmt.Sprint(label.ID),
	)
	assert.Equal(t, 1, resp.Count)

	// there are 3 hosts, whos names end with ...local0, ...local1, ...local2
	// query by host name

	req = countHostsRequest{}
	resp = countHostsResponse{}
	s.DoJSON(
		"GET", "/api/latest/fleet/hosts/count", req, http.StatusOK, &resp,
		"query", "local0",
	)
	assert.Equal(t, 1, resp.Count)

	req = countHostsRequest{}
	resp = countHostsResponse{}
	s.DoJSON(
		"GET", "/api/latest/fleet/hosts/count", req, http.StatusOK, &resp,
		"query", "local",
	)
	assert.Equal(t, 3, resp.Count)

	// query by host name with leading/trailing whitespace
	req = countHostsRequest{}
	resp = countHostsResponse{}
	s.DoJSON(
		"GET", "/api/latest/fleet/hosts/count", req, http.StatusOK, &resp,
		"query", " local0  ",
	)
	assert.Equal(t, 1, resp.Count)

	req = countHostsRequest{}
	resp = countHostsResponse{}
	s.DoJSON(
		"GET", "/api/latest/fleet/hosts/count", req, http.StatusOK, &resp,
		"query", " local  ",
	)
	assert.Equal(t, 3, resp.Count)

	// query by host name leading/trailing whitespace and label
	req = countHostsRequest{}
	resp = countHostsResponse{}
	s.DoJSON(
		"GET", "/api/latest/fleet/hosts/count", req, http.StatusOK, &resp,
		"label_id", fmt.Sprint(label.ID),
		"query", "   local0	",
	)
	assert.Equal(t, 1, resp.Count)

	req = countHostsRequest{}
	resp = countHostsResponse{}
	s.DoJSON(
		"GET", "/api/latest/fleet/hosts/count", req, http.StatusOK, &resp,
		"label_id", fmt.Sprint(label.ID),
		// only host 0 has the label
		"query", "   local1	",
	)
	assert.Equal(t, 0, resp.Count)

	// filter by low_disk_space criteria is ignored (premium-only filter)
	s.DoJSON("GET", "/api/latest/fleet/hosts/count", nil, http.StatusOK, &resp, "low_disk_space", "32")
	require.Equal(t, len(hosts), resp.Count)
	// but it is still validated for a correct value when provided (as that happens in a middleware before the handler)
	s.DoJSON("GET", "/api/latest/fleet/hosts/count", nil, http.StatusBadRequest, &resp, "low_disk_space", "123456")

	// filter by MDM criteria without any host having such information
	s.DoJSON("GET", "/api/latest/fleet/hosts/count", nil, http.StatusOK, &resp, "mdm_id", fmt.Sprint(999))
	require.Equal(t, 0, resp.Count)
	s.DoJSON("GET", "/api/latest/fleet/hosts/count", nil, http.StatusOK, &resp, "mdm_enrollment_status", "manual")
	require.Equal(t, 0, resp.Count)

	// set MDM information on a host
	require.NoError(t, s.ds.SetOrUpdateMDMData(context.Background(), hosts[1].ID, false, true, "https://simplemdm.com", false, fleet.WellKnownMDMSimpleMDM, ""))
	// also create server with MDM information, which is ignored.
	require.NoError(t, s.ds.SetOrUpdateMDMData(context.Background(), hosts[2].ID, true, true, "https://simplemdm.com", false, fleet.WellKnownMDMSimpleMDM, ""))
	var mdmID uint
	mysql.ExecAdhocSQL(t, s.ds, func(q sqlx.ExtContext) error {
		return sqlx.GetContext(context.Background(), q, &mdmID,
			`SELECT id FROM mobile_device_management_solutions WHERE name = ? AND server_url = ?`, fleet.WellKnownMDMSimpleMDM, "https://simplemdm.com")
	})

	// set MDM information for another host installed from DEP and pending enrollment to Fleet MDM
	pendingMDMHost, err := s.ds.NewHost(context.Background(), &fleet.Host{
		Platform:       "darwin",
		HardwareSerial: "532141num832",
		HardwareModel:  "MacBook Pro",
	})
	require.NoError(t, err)
	require.NoError(t, s.ds.SetOrUpdateMDMData(context.Background(), pendingMDMHost.ID, false, false, "https://fleetdm.com", true, fleet.WellKnownMDMFleet, ""))

	s.DoJSON("GET", "/api/latest/fleet/hosts/count", nil, http.StatusOK, &resp, "mdm_id", fmt.Sprint(mdmID))
	require.Equal(t, 1, resp.Count)
	s.DoJSON("GET", "/api/latest/fleet/hosts/count", nil, http.StatusOK, &resp, "mdm_enrollment_status", "manual")
	require.Equal(t, 1, resp.Count)
	s.DoJSON("GET", "/api/latest/fleet/hosts/count", nil, http.StatusOK, &resp, "mdm_enrollment_status", "automatic")
	require.Equal(t, 0, resp.Count)
	s.DoJSON("GET", "/api/latest/fleet/hosts/count", nil, http.StatusOK, &resp, "mdm_enrollment_status", "unenrolled")
	require.Equal(t, 0, resp.Count)
	s.DoJSON("GET", "/api/latest/fleet/hosts/count", nil, http.StatusOK, &resp, "mdm_enrollment_status", "manual", "mdm_id", fmt.Sprint(mdmID))
	require.Equal(t, 1, resp.Count)
	s.DoJSON("GET", "/api/latest/fleet/hosts/count", nil, http.StatusOK, &resp, "mdm_enrollment_status", "pending")
	require.Equal(t, 1, resp.Count)

	// get the host's MDM info
	var hostResp getHostResponse
	s.DoJSON("GET", fmt.Sprintf("/api/latest/fleet/hosts/%d", pendingMDMHost.ID), nil, http.StatusOK, &hostResp)
	require.Equal(t, pendingMDMHost.ID, hostResp.Host.ID)
	require.Equal(t, "Pending", *hostResp.Host.MDM.EnrollmentStatus)
	require.Equal(t, "https://fleetdm.com", *hostResp.Host.MDM.ServerURL)

	// no macos_settings is returned when MDM is not configured
	require.Nil(t, hostResp.Host.MDM.MacOSSettings)
}

func (s *integrationTestSuite) TestPacks() {
	t := s.T()

	var packResp getPackResponse
	// get non-existing pack
	s.Do("GET", "/api/latest/fleet/packs/999", nil, http.StatusNotFound)

	// create some packs
	packs := make([]fleet.Pack, 3)
	for i := range packs {
		req := &createPackRequest{
			PackPayload: fleet.PackPayload{
				Name: ptr.String(fmt.Sprintf("%s_%d", strings.ReplaceAll(t.Name(), "/", "_"), i)),
			},
		}

		var createResp createPackResponse
		s.DoJSON("POST", "/api/latest/fleet/packs", req, http.StatusOK, &createResp)
		packs[i] = createResp.Pack.Pack
	}

	// get existing pack
	s.DoJSON("GET", fmt.Sprintf("/api/latest/fleet/packs/%d", packs[0].ID), nil, http.StatusOK, &packResp)
	require.Equal(t, packs[0].ID, packResp.Pack.ID)

	// list packs
	var listResp listPacksResponse
	s.DoJSON("GET", "/api/latest/fleet/packs", nil, http.StatusOK, &listResp, "per_page", "2", "order_key", "name")
	require.Len(t, listResp.Packs, 2)
	assert.Equal(t, packs[0].ID, listResp.Packs[0].ID)
	assert.Equal(t, packs[1].ID, listResp.Packs[1].ID)

	// get page 1
	s.DoJSON("GET", "/api/latest/fleet/packs", nil, http.StatusOK, &listResp, "page", "1", "per_page", "2", "order_key", "name")
	require.Len(t, listResp.Packs, 1)
	assert.Equal(t, packs[2].ID, listResp.Packs[0].ID)

	// get page 2, empty
	s.DoJSON("GET", "/api/latest/fleet/packs", nil, http.StatusOK, &listResp, "page", "2", "per_page", "2", "order_key", "name")
	require.Len(t, listResp.Packs, 0)

	var delResp deletePackResponse
	// delete non-existing pack by name
	s.DoJSON("DELETE", fmt.Sprintf("/api/latest/fleet/packs/%s", "zzz"), nil, http.StatusNotFound, &delResp)

	// delete existing pack by name
	s.DoJSON("DELETE", fmt.Sprintf("/api/latest/fleet/packs/%s", url.PathEscape(packs[0].Name)), nil, http.StatusOK, &delResp)

	// delete non-existing pack by id
	var delIDResp deletePackByIDResponse
	s.DoJSON("DELETE", fmt.Sprintf("/api/latest/fleet/packs/id/%d", packs[2].ID+1), nil, http.StatusNotFound, &delIDResp)

	// delete existing pack by id
	s.DoJSON("DELETE", fmt.Sprintf("/api/latest/fleet/packs/id/%d", packs[1].ID), nil, http.StatusOK, &delIDResp)

	var modResp modifyPackResponse
	// modify non-existing pack
	req := &fleet.PackPayload{Name: ptr.String("updated_" + packs[2].Name)}
	s.DoJSON("PATCH", fmt.Sprintf("/api/latest/fleet/packs/%d", packs[2].ID+1), req, http.StatusNotFound, &modResp)

	// modify existing pack
	req = &fleet.PackPayload{Name: ptr.String("updated_" + packs[2].Name)}
	s.DoJSON("PATCH", fmt.Sprintf("/api/latest/fleet/packs/%d", packs[2].ID), req, http.StatusOK, &modResp)
	require.Equal(t, packs[2].ID, modResp.Pack.ID)
	require.Contains(t, modResp.Pack.Name, "updated_")

	// list packs, only packs[2] remains
	s.DoJSON("GET", "/api/latest/fleet/packs", nil, http.StatusOK, &listResp, "per_page", "2", "order_key", "name")
	require.Len(t, listResp.Packs, 1)
	assert.Equal(t, packs[2].ID, listResp.Packs[0].ID)
}

func (s *integrationTestSuite) TestListHosts() {
	t := s.T()

	hosts := s.createHosts(t, "darwin", "darwin", "darwin")

	// set disk space information for some hosts
	require.NoError(t, s.ds.SetOrUpdateHostDisksSpace(context.Background(), hosts[0].ID, 10.0, 2.0, 500.0))  // low disk
	require.NoError(t, s.ds.SetOrUpdateHostDisksSpace(context.Background(), hosts[1].ID, 40.0, 4.0, 1000.0)) // not low disk

	var resp listHostsResponse
	s.DoJSON("GET", "/api/latest/fleet/hosts", nil, http.StatusOK, &resp)
	require.Len(t, resp.Hosts, len(hosts))
	for _, h := range resp.Hosts {
		switch h.ID {
		case hosts[0].ID:
			assert.Equal(t, 10.0, h.GigsDiskSpaceAvailable)
			assert.Equal(t, 2.0, h.PercentDiskSpaceAvailable)
		case hosts[1].ID:
			assert.Equal(t, 40.0, h.GigsDiskSpaceAvailable)
			assert.Equal(t, 4.0, h.PercentDiskSpaceAvailable)
		}
		assert.Equal(t, h.SoftwareUpdatedAt, h.CreatedAt)
	}

	// setting the low_disk_space criteria is ignored (premium-only)
	resp = listHostsResponse{}
	s.DoJSON("GET", "/api/latest/fleet/hosts", nil, http.StatusOK, &resp, "low_disk_space", "32")
	require.Len(t, resp.Hosts, len(hosts))

	resp = listHostsResponse{}
	s.DoJSON("GET", "/api/latest/fleet/hosts", nil, http.StatusOK, &resp, "per_page", "1")
	require.Len(t, resp.Hosts, 1)
	assert.Nil(t, resp.Software)
	assert.Nil(t, resp.MDMSolution)
	assert.Nil(t, resp.MunkiIssue)

	resp = listHostsResponse{}
	s.DoJSON("GET", "/api/latest/fleet/hosts", nil, http.StatusOK, &resp, "order_key", "h.id", "after", fmt.Sprint(hosts[1].ID))
	require.Len(t, resp.Hosts, len(hosts)-2)

	time.Sleep(1 * time.Second)

	// create some software for various hosts
	host2 := hosts[2]
	software := []fleet.Software{
		{Name: "foo", Version: "0.0.1", Source: "chrome_extensions"},
	}
	_, err := s.ds.UpdateHostSoftware(context.Background(), host2.ID, software)
	require.NoError(t, err)
	require.NoError(t, s.ds.LoadHostSoftware(context.Background(), host2, false))

	host1 := hosts[1]
	software = []fleet.Software{
		{Name: "foo", Version: "0.0.2", Source: "chrome_extensions"},
		{Name: "bar", Version: "0.1.0", Source: "application"},
	}
	_, err = s.ds.UpdateHostSoftware(context.Background(), host1.ID, software)
	require.NoError(t, err)
	require.NoError(t, s.ds.LoadHostSoftware(context.Background(), host1, false))

	host0 := hosts[0]
	software = []fleet.Software{
		{Name: "foo", Version: "0.0.2", Source: "chrome_extensions"},
		{Name: "bar", Version: "0.2.0", Source: "not_application"},
	}
	_, err = s.ds.UpdateHostSoftware(context.Background(), host0.ID, software)
	require.NoError(t, err)
	require.NoError(t, s.ds.LoadHostSoftware(context.Background(), host0, false))

	err = s.ds.SyncHostsSoftware(context.Background(), time.Now())
	require.NoError(t, err)
	err = s.ds.ReconcileSoftwareTitles(context.Background())
	require.NoError(t, err)
	err = s.ds.SyncHostsSoftwareTitles(context.Background(), time.Now())
	require.NoError(t, err)

	var fooV1ID, fooV2ID, barAppTitleID, fooTitleID uint
	mysql.ExecAdhocSQL(t, s.ds, func(q sqlx.ExtContext) error {
		err := sqlx.GetContext(context.Background(), q, &fooV1ID,
			`SELECT id FROM software WHERE name = ? AND source = ? AND version = ?`, "foo", "chrome_extensions", "0.0.1")
		if err != nil {
			return err
		}
		err = sqlx.GetContext(context.Background(), q, &fooV2ID,
			`SELECT id FROM software WHERE name = ? AND source = ? AND version = ?`, "foo", "chrome_extensions", "0.0.2")
		if err != nil {
			return err
		}
		err = sqlx.GetContext(context.Background(), q, &barAppTitleID,
			`SELECT id FROM software_titles WHERE name = ? AND source = ?`, "bar", "application")
		if err != nil {
			return err
		}
		err = sqlx.GetContext(context.Background(), q, &fooTitleID,
			`SELECT id FROM software_titles WHERE name = ? AND source = ?`, "foo", "chrome_extensions")
		if err != nil {
			return err
		}
		return nil
	})

	// foo v0.0.1 is only installed on host2
	resp = listHostsResponse{}
	s.DoJSON("GET", "/api/latest/fleet/hosts", nil, http.StatusOK, &resp, "software_id", fmt.Sprint(fooV1ID))
	require.Len(t, resp.Hosts, 1)
	assert.Equal(t, host2.ID, resp.Hosts[0].ID)
	assert.Equal(t, "foo", resp.Software.Name)
	assert.Greater(t, resp.Hosts[0].SoftwareUpdatedAt, resp.Hosts[0].CreatedAt)
	assert.Nil(t, resp.SoftwareTitle)

	var countResp countHostsResponse
	s.DoJSON("GET", "/api/latest/fleet/hosts/count", nil, http.StatusOK, &countResp, "software_id", fmt.Sprint(fooV1ID))
	require.Equal(t, 1, countResp.Count)

	// foo v0.0.2 is installed on hosts 0 and 1
	resp = listHostsResponse{}
	s.DoJSON("GET", "/api/latest/fleet/hosts", nil, http.StatusOK, &resp, "software_version_id", fmt.Sprint(fooV2ID))
	require.Len(t, resp.Hosts, 2)
	require.ElementsMatch(t, []uint{host0.ID, host1.ID}, []uint{resp.Hosts[0].ID, resp.Hosts[1].ID})

	s.DoJSON("GET", "/api/latest/fleet/hosts/count", nil, http.StatusOK, &countResp, "software_version_id", fmt.Sprint(fooV2ID))
	require.Equal(t, 2, countResp.Count)

	// bar/application title is only on host1
	resp = listHostsResponse{}
	s.DoJSON("GET", "/api/latest/fleet/hosts", nil, http.StatusOK, &resp, "software_title_id", fmt.Sprint(barAppTitleID))
	require.Len(t, resp.Hosts, 1)
	require.ElementsMatch(t, []uint{host1.ID}, []uint{resp.Hosts[0].ID})
	assert.Equal(t, "bar", resp.SoftwareTitle.Name)
	assert.Equal(t, "application", resp.SoftwareTitle.Source)
	assert.Equal(t, uint(1), resp.SoftwareTitle.HostsCount)
	require.Len(t, resp.SoftwareTitle.Versions, 1)
	assert.Equal(t, "0.1.0", resp.SoftwareTitle.Versions[0].Version)
	assert.Nil(t, resp.Software)

	s.DoJSON("GET", "/api/latest/fleet/hosts/count", nil, http.StatusOK, &countResp, "software_title_id", fmt.Sprint(barAppTitleID))
	require.Equal(t, 1, countResp.Count)

	// foo title is on all 3 hosts
	resp = listHostsResponse{}
	s.DoJSON("GET", "/api/latest/fleet/hosts", nil, http.StatusOK, &resp, "software_title_id", fmt.Sprint(fooTitleID))
	require.Len(t, resp.Hosts, 3)
	require.ElementsMatch(t, []uint{host0.ID, host1.ID, host2.ID}, []uint{resp.Hosts[0].ID, resp.Hosts[1].ID, resp.Hosts[2].ID})

	s.DoJSON("GET", "/api/latest/fleet/hosts/count", nil, http.StatusOK, &countResp, "software_title_id", fmt.Sprint(fooTitleID))
	require.Equal(t, 3, countResp.Count)

	// verify invalid combinations of software filters
	s.DoJSON("GET", "/api/latest/fleet/hosts", nil, http.StatusBadRequest, &resp, "software_title_id", fmt.Sprint(fooTitleID), "software_id", fmt.Sprint(fooV1ID))
	s.DoJSON("GET", "/api/latest/fleet/hosts", nil, http.StatusBadRequest, &resp, "software_title_id", fmt.Sprint(fooTitleID), "software_version_id", fmt.Sprint(fooV1ID))
	s.DoJSON("GET", "/api/latest/fleet/hosts", nil, http.StatusBadRequest, &resp, "software_id", fmt.Sprint(fooV1ID), "software_version_id", fmt.Sprint(fooV1ID))
	s.DoJSON("GET", "/api/latest/fleet/hosts", nil, http.StatusBadRequest, &resp, "software_id", fmt.Sprint(fooV1ID), "software_version_id", fmt.Sprint(fooV1ID), "software_title_id", fmt.Sprint(fooTitleID))
	s.DoJSON("GET", "/api/latest/fleet/hosts/count", nil, http.StatusBadRequest, &countResp, "software_title_id", fmt.Sprint(fooTitleID), "software_id", fmt.Sprint(fooV1ID))
	s.DoJSON("GET", "/api/latest/fleet/hosts/count", nil, http.StatusBadRequest, &countResp, "software_title_id", fmt.Sprint(fooTitleID), "software_version_id", fmt.Sprint(fooV1ID))
	s.DoJSON("GET", "/api/latest/fleet/hosts/count", nil, http.StatusBadRequest, &countResp, "software_id", fmt.Sprint(fooV1ID), "software_version_id", fmt.Sprint(fooV1ID))
	s.DoJSON("GET", "/api/latest/fleet/hosts/count", nil, http.StatusBadRequest, &countResp, "software_id", fmt.Sprint(fooV1ID), "software_version_id", fmt.Sprint(fooV1ID), "software_title_id", fmt.Sprint(fooTitleID))

	user1 := test.NewUser(t, s.ds, "Alice", "alice@example.com", true)
	q := test.NewQuery(t, s.ds, nil, "query1", "select 1", 0, true)
	defer cleanupQuery(s, q.ID)
	globalPolicy0, err := s.ds.NewGlobalPolicy(
		context.Background(), &user1.ID, fleet.PolicyPayload{
			QueryID: &q.ID,
		})
	require.NoError(t, err)

	require.NoError(
		t,
		s.ds.RecordPolicyQueryExecutions(context.Background(), host2, map[uint]*bool{globalPolicy0.ID: ptr.Bool(false)}, time.Now(), false),
	)

	resp = listHostsResponse{}
	s.DoJSON("GET", "/api/latest/fleet/hosts", nil, http.StatusOK, &resp, "software_id", fmt.Sprint(fooV1ID))
	require.Len(t, resp.Hosts, 1)
	assert.Equal(t, 1, resp.Hosts[0].HostIssues.FailingPoliciesCount)
	assert.Equal(t, 1, resp.Hosts[0].HostIssues.TotalIssuesCount)

	resp = listHostsResponse{}
	s.DoJSON("GET", "/api/latest/fleet/hosts", nil, http.StatusOK, &resp, "software_version_id", fmt.Sprint(fooV1ID), "disable_failing_policies", "true")
	require.Len(t, resp.Hosts, 1)
	assert.Equal(t, 0, resp.Hosts[0].HostIssues.FailingPoliciesCount)
	assert.Equal(t, 0, resp.Hosts[0].HostIssues.TotalIssuesCount)

	// filter by MDM criteria without any host having such information
	resp = listHostsResponse{}
	s.DoJSON("GET", "/api/latest/fleet/hosts", nil, http.StatusOK, &resp, "mdm_id", fmt.Sprint(999))
	require.Len(t, resp.Hosts, 0)
	assert.Nil(t, resp.Software)
	assert.Nil(t, resp.MDMSolution)
	assert.Nil(t, resp.MunkiIssue)
	resp = listHostsResponse{}
	s.DoJSON("GET", "/api/latest/fleet/hosts", nil, http.StatusOK, &resp, "mdm_enrollment_status", "manual")
	require.Len(t, resp.Hosts, 0)
	assert.Nil(t, resp.Software)
	assert.Nil(t, resp.MDMSolution)
	assert.Nil(t, resp.MunkiIssue)
	// and same by munki issue id
	resp = listHostsResponse{}
	s.DoJSON("GET", "/api/latest/fleet/hosts", nil, http.StatusOK, &resp, "munki_issue_id", fmt.Sprint(999))
	require.Len(t, resp.Hosts, 0)
	assert.Nil(t, resp.Software)
	assert.Nil(t, resp.MDMSolution)
	assert.Nil(t, resp.MunkiIssue)

	// set MDM information on a host
	require.NoError(t, s.ds.SetOrUpdateMDMData(context.Background(), host2.ID, false, true, "https://simplemdm.com", false, fleet.WellKnownMDMSimpleMDM, ""))
	var mdmID uint
	mysql.ExecAdhocSQL(t, s.ds, func(q sqlx.ExtContext) error {
		return sqlx.GetContext(context.Background(), q, &mdmID,
			`SELECT id FROM mobile_device_management_solutions WHERE name = ? AND server_url = ?`, fleet.WellKnownMDMSimpleMDM, "https://simplemdm.com")
	})

	s.DoJSON("GET", "/api/latest/fleet/hosts", nil, http.StatusOK, &resp)

	// set MDM information for another host installed from DEP and pending enrollment to Fleet MDM
	pendingMDMHost, err := s.ds.NewHost(context.Background(), &fleet.Host{
		Platform:       "darwin",
		HardwareSerial: "532141num832",
		HardwareModel:  "MacBook Pro",
	})
	require.NoError(t, err)
	mysql.ExecAdhocSQL(t, s.ds, func(q sqlx.ExtContext) error {
		_, err := q.ExecContext(context.Background(), "INSERT INTO mobile_device_management_solutions (name, server_url) VALUES ('https://fleetdm.com', 'Fleet')")
		require.NoError(t, err)
		return err
	})
	require.NoError(t, s.ds.SetOrUpdateMDMData(context.Background(), pendingMDMHost.ID, false, false, "https://fleetdm.com", true, fleet.WellKnownMDMFleet, ""))

	// generate aggregated stats
	require.NoError(t, s.ds.GenerateAggregatedMunkiAndMDM(context.Background()))

	s.DoJSON("GET", "/api/latest/fleet/hosts", nil, http.StatusOK, &resp, "mdm_enrollment_status", "pending")
	require.Len(t, resp.Hosts, 1)
	require.Equal(t, "532141num832", resp.Hosts[0].HardwareSerial)
	assert.Nil(t, resp.Software)
	assert.Nil(t, resp.MunkiIssue)
	require.Nil(t, resp.MDMSolution) // MDM solution is included only if `mdm_id` query param is specified`

	resp = listHostsResponse{}
	s.DoJSON("GET", "/api/latest/fleet/hosts", nil, http.StatusOK, &resp, "mdm_enrollment_status", "manual")
	require.Len(t, resp.Hosts, 1)
	assert.Nil(t, resp.Software)
	assert.Nil(t, resp.MDMSolution)
	assert.Nil(t, resp.MunkiIssue)

	resp = listHostsResponse{}
	s.DoJSON("GET", "/api/latest/fleet/hosts", nil, http.StatusOK, &resp, "mdm_enrollment_status", "automatic")
	require.Len(t, resp.Hosts, 0)
	assert.Nil(t, resp.Software)
	assert.Nil(t, resp.MDMSolution)
	assert.Nil(t, resp.MunkiIssue)

	resp = listHostsResponse{}
	s.DoJSON("GET", "/api/latest/fleet/hosts", nil, http.StatusOK, &resp, "mdm_enrollment_status", "unenrolled")
	require.Len(t, resp.Hosts, 0)
	assert.Nil(t, resp.Software)
	assert.Nil(t, resp.MDMSolution)
	assert.Nil(t, resp.MunkiIssue)

	resp = listHostsResponse{}
	s.DoJSON("GET", "/api/latest/fleet/hosts", nil, http.StatusOK, &resp, "mdm_id", fmt.Sprint(mdmID))
	require.Len(t, resp.Hosts, 1)
	assert.Nil(t, resp.Software)
	assert.Nil(t, resp.MunkiIssue)
	require.NotNil(t, resp.MDMSolution)
	assert.Equal(t, mdmID, resp.MDMSolution.ID)
	assert.Equal(t, fleet.WellKnownMDMSimpleMDM, resp.MDMSolution.Name)
	assert.Equal(t, "https://simplemdm.com", resp.MDMSolution.ServerURL)

	resp = listHostsResponse{}
	s.DoJSON("GET", "/api/latest/fleet/hosts", nil, http.StatusOK, &resp, "mdm_id", fmt.Sprint(mdmID), "mdm_enrollment_status", "manual")
	require.Len(t, resp.Hosts, 1)
	assert.Nil(t, resp.Software)
	assert.Nil(t, resp.MunkiIssue)
	assert.NotNil(t, resp.MDMSolution)
	assert.Equal(t, mdmID, resp.MDMSolution.ID)

	resp = listHostsResponse{}
	s.DoJSON("GET", "/api/latest/fleet/hosts", nil, http.StatusBadRequest, &resp, "mdm_enrollment_status", "invalid-status")

	// Filter by inexistent software.
	resp = listHostsResponse{}
	s.DoJSON("GET", "/api/latest/fleet/hosts", nil, http.StatusNotFound, &resp, "software_id", fmt.Sprint(9999))
	resp = listHostsResponse{}
	s.DoJSON("GET", "/api/latest/fleet/hosts", nil, http.StatusNotFound, &resp, "software_version_id", fmt.Sprint(9999))
	resp = listHostsResponse{}
	s.DoJSON("GET", "/api/latest/fleet/hosts", nil, http.StatusNotFound, &resp, "software_title_id", fmt.Sprint(9999))

	// Filter by non-existent team.
	resp = listHostsResponse{}
	s.DoJSON("GET", "/api/latest/fleet/hosts", nil, http.StatusBadRequest, &resp, "team_id", fmt.Sprint(9999))

	// set munki information on a host
	require.NoError(t, s.ds.SetOrUpdateMunkiInfo(context.Background(), host2.ID, "1.2.3", []string{"err"}, []string{"warn"}))
	var errMunkiID uint
	mysql.ExecAdhocSQL(t, s.ds, func(q sqlx.ExtContext) error {
		return sqlx.GetContext(context.Background(), q, &errMunkiID,
			`SELECT id FROM munki_issues WHERE name = 'err' AND issue_type = 'error'`)
	})
	// generate aggregated stats
	require.NoError(t, s.ds.GenerateAggregatedMunkiAndMDM(context.Background()))

	resp = listHostsResponse{}
	s.DoJSON("GET", "/api/latest/fleet/hosts", nil, http.StatusOK, &resp, "munki_issue_id", fmt.Sprint(errMunkiID))
	require.Len(t, resp.Hosts, 1)
	assert.Nil(t, resp.Software)
	assert.Nil(t, resp.MDMSolution)
	require.NotNil(t, resp.MunkiIssue)
	assert.Equal(t, fleet.MunkiIssue{
		ID:        errMunkiID,
		Name:      "err",
		IssueType: "error",
	}, *resp.MunkiIssue)

	// filters can be combined, no problem
	resp = listHostsResponse{}
	s.DoJSON("GET", "/api/latest/fleet/hosts", nil, http.StatusOK, &resp, "munki_issue_id", fmt.Sprint(errMunkiID), "mdm_id", fmt.Sprint(mdmID))
	require.Len(t, resp.Hosts, 1)
	assert.Nil(t, resp.Software)
	assert.NotNil(t, resp.MDMSolution)
	assert.NotNil(t, resp.MunkiIssue)

	// set operating system information on a host
	testOS := fleet.OperatingSystem{Name: "fooOS", Version: "4.2", Arch: "64bit", KernelVersion: "13.37", Platform: "bar"}
	require.NoError(t, s.ds.UpdateHostOperatingSystem(context.Background(), host2.ID, testOS))
	var osID uint
	mysql.ExecAdhocSQL(t, s.ds, func(q sqlx.ExtContext) error {
		return sqlx.GetContext(context.Background(), q, &osID,
			`SELECT id FROM operating_systems WHERE name = ? AND version = ?`, "fooOS", "4.2")
	})
	require.Greater(t, osID, uint(0))

	// generate aggregated stats
	require.NoError(t, s.ds.UpdateOSVersions(context.Background()))

	resp = listHostsResponse{}
	s.DoJSON("GET", "/api/latest/fleet/hosts", nil, http.StatusOK, &resp, "os_name", testOS.Name, "os_version", testOS.Version)
	require.Len(t, resp.Hosts, 1)

	expected := resp.Hosts[0]
	resp = listHostsResponse{}
	s.DoJSON("GET", "/api/latest/fleet/hosts", nil, http.StatusOK, &resp, "os_id", fmt.Sprintf("%d", osID))
	require.Len(t, resp.Hosts, 1)
	require.Equal(t, expected, resp.Hosts[0])

	resp = listHostsResponse{}
	s.DoJSON("GET", "/api/latest/fleet/hosts", nil, http.StatusOK, &resp, "os_name", "unknownOS", "os_version", "4.2")
	require.Len(t, resp.Hosts, 0)

	resp = listHostsResponse{}
	s.DoJSON("GET", "/api/latest/fleet/hosts", nil, http.StatusOK, &resp, "os_id", fmt.Sprintf("%d", osID+1337))
	require.Len(t, resp.Hosts, 0)

	// populate software for hosts
	now := time.Now()

	inserted, err := s.ds.InsertSoftwareVulnerability(context.Background(), fleet.SoftwareVulnerability{
		SoftwareID: host2.Software[0].ID,
		CVE:        "cve-123-123-123",
	}, fleet.NVDSource)
	require.NoError(t, err)
	require.True(t, inserted)

	require.NoError(t, s.ds.InsertCVEMeta(context.Background(), []fleet.CVEMeta{{
		CVE:              "cve-123-123-123",
		CVSSScore:        ptr.Float64(5.4),
		EPSSProbability:  ptr.Float64(0.5),
		CISAKnownExploit: ptr.Bool(true),
		Published:        &now,
		Description:      "a long description of the cve",
	}}))

	resp = listHostsResponse{}
	s.DoJSON("GET", "/api/latest/fleet/hosts", nil, http.StatusOK, &resp, "populate_software", "true")
	require.Len(t, resp.Hosts, 4)
	for _, h := range resp.Hosts {
		if h.ID == hosts[2].ID {
			require.NotEmpty(t, h.Software)
			require.Len(t, h.Software, 1)
			require.NotEmpty(t, h.Software[0].Vulnerabilities)

			// all these should be nil because this isn't Premium
			require.Nil(t, h.Software[0].Vulnerabilities[0].CVSSScore)
			require.Nil(t, h.Software[0].Vulnerabilities[0].EPSSProbability)
			require.Nil(t, h.Software[0].Vulnerabilities[0].CISAKnownExploit)
			require.Nil(t, h.Software[0].Vulnerabilities[0].CVEPublished)
			require.Nil(t, h.Software[0].Vulnerabilities[0].Description)
			require.Nil(t, h.Software[0].Vulnerabilities[0].ResolvedInVersion)
		}
		assert.Nil(t, h.Policies)
	}

	resp = listHostsResponse{}
	s.DoJSON("GET", "/api/latest/fleet/hosts", nil, http.StatusOK, &resp, "populate_software", "false", "populate_policies", "false")
	require.Len(t, resp.Hosts, 4)
	for _, h := range resp.Hosts {
		require.Empty(t, h.Software)
		assert.Nil(t, h.Policies)
	}

	// Populate policies for hosts. One policy was created earlier.
	ctx := context.Background()
	globalPolicy1, err := s.ds.NewGlobalPolicy(
		ctx, &test.UserAdmin.ID, fleet.PolicyPayload{
			Name:  "foobar0",
			Query: "SELECT 0;",
		},
	)
	require.NoError(t, err)

	for _, host := range hosts {
		// All hosts pass the globalPolicy1
		err := s.ds.RecordPolicyQueryExecutions(
			context.Background(), host, map[uint]*bool{globalPolicy1.ID: ptr.Bool(true)}, time.Now(), false,
		)
		require.NoError(t, err)
	}

	resp = listHostsResponse{}
	s.DoJSON("GET", "/api/latest/fleet/hosts", nil, http.StatusOK, &resp, "populate_policies", "true")
	require.Len(t, resp.Hosts, len(hosts)+1) // +1 for the pending MDM host
	for _, h := range resp.Hosts {
		if h.ID == hosts[0].ID {
			policies := *h.Policies
			require.Len(t, policies, 2)
			assert.Equal(t, globalPolicy0.Name, policies[0].Name)
			assert.Equal(t, "", policies[0].Response)
			assert.Equal(t, globalPolicy1.Name, policies[1].Name)
			assert.Equal(t, "pass", policies[1].Response)
		} else if h.ID == hosts[2].ID {
			policies := *h.Policies
			require.Len(t, policies, 2)
			assert.Equal(t, globalPolicy0.Name, policies[0].Name)
			assert.Equal(t, "fail", policies[0].Response)
			assert.Equal(t, globalPolicy1.Name, policies[1].Name)
			assert.Equal(t, "pass", policies[1].Response)
		}
	}

	// there are 3 hosts, whos names end with ...local0, ...local1, ...local2
	resp = listHostsResponse{}
	s.DoJSON("GET", "/api/latest/fleet/hosts", nil, http.StatusOK, &resp, "query", "local0")
	require.Len(t, resp.Hosts, 1)
	require.Contains(t, resp.Hosts[0].Hostname, "local0")
	resp = listHostsResponse{}
	// now with leading/trailing whitespace
	s.DoJSON("GET", "/api/latest/fleet/hosts", nil, http.StatusOK, &resp, "query", " local0 ")
	require.Len(t, resp.Hosts, 1)
	require.Contains(t, resp.Hosts[0].Hostname, "local0")
}

func (s *integrationTestSuite) TestInvites() {
	t := s.T()

	team, err := s.ds.NewTeam(context.Background(), &fleet.Team{
		Name:        t.Name() + "team1",
		Description: "desc team1",
	})
	require.NoError(t, err)

	// list invites, none yet
	var listResp listInvitesResponse
	s.DoJSON("GET", "/api/latest/fleet/invites", nil, http.StatusOK, &listResp)
	require.Len(t, listResp.Invites, 0)

	// create valid invite
	createInviteReq := createInviteRequest{InvitePayload: fleet.InvitePayload{
		Email:      ptr.String("some email"),
		Name:       ptr.String("some name"),
		GlobalRole: null.StringFrom(fleet.RoleAdmin),
	}}
	createInviteResp := createInviteResponse{}
	s.DoJSON("POST", "/api/latest/fleet/invites", createInviteReq, http.StatusOK, &createInviteResp)
	require.NotNil(t, createInviteResp.Invite)
	require.NotZero(t, createInviteResp.Invite.ID)
	validInvite := *createInviteResp.Invite

	// create user from valid invite - the token was not returned via the
	// response's json, must get it from the db
	inv, err := s.ds.Invite(context.Background(), validInvite.ID)
	require.NoError(t, err)
	validInviteToken := inv.Token

	// verify the token with valid invite
	var verifyInvResp verifyInviteResponse
	s.DoJSON("GET", "/api/latest/fleet/invites/"+validInviteToken, nil, http.StatusOK, &verifyInvResp)
	require.Equal(t, validInvite.ID, verifyInvResp.Invite.ID)

	// verify the token with an invalid invite
	s.DoJSON("GET", "/api/latest/fleet/invites/invalid", nil, http.StatusNotFound, &verifyInvResp)

	// create invite without an email
	createInviteReq = createInviteRequest{InvitePayload: fleet.InvitePayload{
		Email:      nil,
		Name:       ptr.String("some other name"),
		GlobalRole: null.StringFrom(fleet.RoleObserver),
	}}
	createInviteResp = createInviteResponse{}
	s.DoJSON("POST", "/api/latest/fleet/invites", createInviteReq, http.StatusUnprocessableEntity, &createInviteResp)

	// create invite for an existing user
	existingEmail := "admin1@example.com"
	createInviteReq = createInviteRequest{InvitePayload: fleet.InvitePayload{
		Email:      ptr.String(existingEmail),
		Name:       ptr.String("some other name"),
		GlobalRole: null.StringFrom(fleet.RoleObserver),
	}}
	createInviteResp = createInviteResponse{}
	s.DoJSON("POST", "/api/latest/fleet/invites", createInviteReq, http.StatusUnprocessableEntity, &createInviteResp)

	// create invite for an existing user with email ALL CAPS
	createInviteReq = createInviteRequest{InvitePayload: fleet.InvitePayload{
		Email:      ptr.String(strings.ToUpper(existingEmail)),
		Name:       ptr.String("some other name"),
		GlobalRole: null.StringFrom(fleet.RoleObserver),
	}}
	createInviteResp = createInviteResponse{}
	s.DoJSON("POST", "/api/latest/fleet/invites", createInviteReq, http.StatusUnprocessableEntity, &createInviteResp)

	// list invites, we have one now
	listResp = listInvitesResponse{}
	s.DoJSON("GET", "/api/latest/fleet/invites", nil, http.StatusOK, &listResp)
	require.Len(t, listResp.Invites, 1)
	require.Equal(t, validInvite.ID, listResp.Invites[0].ID)

	// list invites filtered by search query with leading/trailing whitespace
	// matches name
	listResp = listInvitesResponse{}
	s.DoJSON("GET", "/api/latest/fleet/invites", nil, http.StatusOK, &listResp, "query", " some name                     ")
	require.Len(t, listResp.Invites, 1)
	require.Equal(t, validInvite.ID, listResp.Invites[0].ID)

	// list invites filtered by search query with leading/trailing whitespace
	// matches email
	listResp = listInvitesResponse{}
	s.DoJSON("GET", "/api/latest/fleet/invites", nil, http.StatusOK, &listResp, "query", " some email                     ")
	require.Len(t, listResp.Invites, 1)
	require.Equal(t, validInvite.ID, listResp.Invites[0].ID)

	// list invites filtered by search query with leading/trailing whitespace
	// matches nothing
	listResp = listInvitesResponse{}
	s.DoJSON("GET", "/api/latest/fleet/invites", nil, http.StatusOK, &listResp, "query", " no match                     ")
	require.Len(t, listResp.Invites, 0)

	// list invites, next page is empty
	listResp = listInvitesResponse{}
	s.DoJSON("GET", "/api/latest/fleet/invites", nil, http.StatusOK, &listResp, "page", "1", "per_page", "2")
	require.Len(t, listResp.Invites, 0)

	// update a non-existing invite
	updateInviteReq := updateInviteRequest{InvitePayload: fleet.InvitePayload{
		Teams: []fleet.UserTeam{
			{Team: fleet.Team{ID: team.ID}, Role: fleet.RoleObserver},
		},
	}}
	updateInviteResp := updateInviteResponse{}
	s.DoJSON("PATCH", fmt.Sprintf("/api/latest/fleet/invites/%d", validInvite.ID+1), updateInviteReq, http.StatusNotFound, &updateInviteResp)

	// update the valid invite created earlier, make it an observer of a team
	updateInviteResp = updateInviteResponse{}
	s.DoJSON("PATCH", fmt.Sprintf("/api/latest/fleet/invites/%d", validInvite.ID), updateInviteReq, http.StatusOK, &updateInviteResp)

	// update the valid invite: set an email that already exists for a user
	updateInviteReq = updateInviteRequest{
		InvitePayload: fleet.InvitePayload{
			Email: ptr.String(s.users["admin1@example.com"].Email),
			Teams: []fleet.UserTeam{
				{Team: fleet.Team{ID: team.ID}, Role: fleet.RoleObserver},
			},
		},
	}
	updateInviteResp = updateInviteResponse{}
	s.DoJSON("PATCH", fmt.Sprintf("/api/latest/fleet/invites/%d", validInvite.ID), updateInviteReq, http.StatusConflict, &updateInviteResp)

	// update the valid invite: set an email that already exists for another invite
	createInviteReq = createInviteRequest{InvitePayload: fleet.InvitePayload{
		Email:      ptr.String("some@other.email"),
		Name:       ptr.String("some name"),
		GlobalRole: null.StringFrom(fleet.RoleAdmin),
	}}
	createInviteResp = createInviteResponse{}
	s.DoJSON("POST", "/api/latest/fleet/invites", createInviteReq, http.StatusOK, &createInviteResp)
	updateInviteReq = updateInviteRequest{
		InvitePayload: fleet.InvitePayload{
			Email: createInviteReq.Email,
			Teams: []fleet.UserTeam{
				{Team: fleet.Team{ID: team.ID}, Role: fleet.RoleObserver},
			},
		},
	}
	s.DoJSON("PATCH", fmt.Sprintf("/api/latest/fleet/invites/%d", validInvite.ID), updateInviteReq, http.StatusConflict, &updateInviteResp)

	// update the valid invite to an email that is ok
	updateInviteReq = updateInviteRequest{
		InvitePayload: fleet.InvitePayload{
			Email: ptr.String("something@nonexistent.yet123"),
			Teams: []fleet.UserTeam{
				{Team: fleet.Team{ID: team.ID}, Role: fleet.RoleObserver},
			},
		},
	}
	s.DoJSON("PATCH", fmt.Sprintf("/api/latest/fleet/invites/%d", validInvite.ID), updateInviteReq, http.StatusOK, &updateInviteResp)

	verify, err := s.ds.Invite(context.Background(), validInvite.ID)
	require.NoError(t, err)
	require.Equal(t, "", verify.GlobalRole.String)
	require.Len(t, verify.Teams, 1)
	assert.Equal(t, team.ID, verify.Teams[0].ID)

	var createFromInviteResp createUserResponse
	s.DoJSON("POST", "/api/latest/fleet/users", fleet.UserPayload{
		Name:        ptr.String("Full Name"),
		Password:    ptr.String(test.GoodPassword),
		Email:       ptr.String("a@b.c"),
		InviteToken: ptr.String(validInviteToken),
	}, http.StatusOK, &createFromInviteResp)

	// keep the invite token from the other valid invite (before deleting it)
	inv, err = s.ds.Invite(context.Background(), createInviteResp.Invite.ID)
	require.NoError(t, err)
	deletedInviteToken := inv.Token

	// delete an existing invite
	var delResp deleteInviteResponse
	s.DoJSON("DELETE", fmt.Sprintf("/api/latest/fleet/invites/%d", createInviteResp.Invite.ID), nil, http.StatusOK, &delResp)

	// list invites, is now empty
	listResp = listInvitesResponse{}
	s.DoJSON("GET", "/api/latest/fleet/invites", nil, http.StatusOK, &listResp)
	require.Len(t, listResp.Invites, 0)

	// delete a now non-existing invite
	s.DoJSON("DELETE", fmt.Sprintf("/api/latest/fleet/invites/%d", validInvite.ID), nil, http.StatusNotFound, &delResp)

	// create user from never used but deleted invite
	s.DoJSON("POST", "/api/latest/fleet/users", fleet.UserPayload{
		Name:        ptr.String("Full Name"),
		Password:    ptr.String(test.GoodPassword),
		Email:       ptr.String("a@b.c"),
		InviteToken: ptr.String(deletedInviteToken),
	}, http.StatusNotFound, &createFromInviteResp)
}

func (s *integrationTestSuite) TestCreateUserFromInviteErrors() {
	t := s.T()

	// create a valid invite
	createInviteReq := createInviteRequest{InvitePayload: fleet.InvitePayload{
		Email:      ptr.String("a@b.c"),
		Name:       ptr.String("A"),
		GlobalRole: null.StringFrom(fleet.RoleObserver),
	}}
	createInviteResp := createInviteResponse{}
	s.DoJSON("POST", "/api/latest/fleet/invites", createInviteReq, http.StatusOK, &createInviteResp)

	// make sure to delete it on exit
	defer func() {
		var delResp deleteInviteResponse
		s.DoJSON("DELETE", fmt.Sprintf("/api/latest/fleet/invites/%d", createInviteResp.Invite.ID), nil, http.StatusOK, &delResp)
	}()

	// the token is not returned via the response's json, must get it from the db
	invite, err := s.ds.Invite(context.Background(), createInviteResp.Invite.ID)
	require.NoError(t, err)

	cases := []struct {
		desc string
		pld  fleet.UserPayload
		want int
	}{
		{
			"empty name",
			fleet.UserPayload{
				Name:        ptr.String(""),
				Password:    &test.GoodPassword,
				Email:       ptr.String("a@b.c"),
				InviteToken: ptr.String(invite.Token),
			},
			http.StatusUnprocessableEntity,
		},
		{
			"empty email",
			fleet.UserPayload{
				Name:        ptr.String("Name"),
				Password:    &test.GoodPassword,
				Email:       ptr.String(""),
				InviteToken: ptr.String(invite.Token),
			},
			http.StatusUnprocessableEntity,
		},
		{
			"empty password",
			fleet.UserPayload{
				Name:        ptr.String("Name"),
				Password:    ptr.String(""),
				Email:       ptr.String("a@b.c"),
				InviteToken: ptr.String(invite.Token),
			},
			http.StatusUnprocessableEntity,
		},
		{
			"empty token",
			fleet.UserPayload{
				Name:        ptr.String("Name"),
				Password:    &test.GoodPassword,
				Email:       ptr.String("a@b.c"),
				InviteToken: ptr.String(""),
			},
			http.StatusUnprocessableEntity,
		},
		{
			"invalid token",
			fleet.UserPayload{
				Name:        ptr.String("Name"),
				Password:    &test.GoodPassword,
				Email:       ptr.String("a@b.c"),
				InviteToken: ptr.String("invalid"),
			},
			http.StatusNotFound,
		},
		{
			"invalid password",
			fleet.UserPayload{
				Name:        ptr.String("Name"),
				Password:    ptr.String("password"), // no number or symbol
				Email:       ptr.String("a@b.c"),
				InviteToken: ptr.String(invite.Token),
			},
			http.StatusUnprocessableEntity,
		},
	}

	for _, c := range cases {
		t.Run(c.desc, func(t *testing.T) {
			var resp createUserResponse
			s.DoJSON("POST", "/api/latest/fleet/users", c.pld, c.want, &resp)
		})
	}
}

func (s *integrationTestSuite) TestGetHostSummary() {
	t := s.T()
	ctx := context.Background()

	hosts := s.createHosts(t)

	team1, err := s.ds.NewTeam(ctx, &fleet.Team{Name: t.Name() + "team1"})
	require.NoError(t, err)
	team2, err := s.ds.NewTeam(ctx, &fleet.Team{Name: t.Name() + "team2"})
	require.NoError(t, err)

	require.NoError(t, s.ds.AddHostsToTeam(ctx, &team1.ID, []uint{hosts[0].ID}))

	// set disk space information for hosts [0] and [1]
	require.NoError(t, s.ds.SetOrUpdateHostDisksSpace(ctx, hosts[0].ID, 1.0, 2.0, 500.0))
	require.NoError(t, s.ds.SetOrUpdateHostDisksSpace(ctx, hosts[1].ID, 3.0, 4.0, 1000.0))

	var getHostResp getHostResponse
	s.DoJSON("GET", fmt.Sprintf("/api/latest/fleet/hosts/%d", hosts[0].ID), nil, http.StatusOK, &getHostResp)
	assert.Equal(t, 1.0, getHostResp.Host.GigsDiskSpaceAvailable)
	assert.Equal(t, 2.0, getHostResp.Host.PercentDiskSpaceAvailable)

	var resp getHostSummaryResponse

	// no team filter
	s.DoJSON("GET", "/api/latest/fleet/host_summary", nil, http.StatusOK, &resp)
	require.Equal(t, resp.TotalsHostsCount, uint(len(hosts)))
	require.Nil(t, resp.LowDiskSpaceCount)
	require.Len(t, resp.Platforms, 3)
	gotPlatforms, wantPlatforms := make([]string, 3), []string{"linux", "debian", "rhel"}
	for i, p := range resp.Platforms {
		gotPlatforms[i] = p.Platform
		// each platform has a count of 1
		require.Equal(t, uint(1), p.HostsCount)
	}
	require.ElementsMatch(t, wantPlatforms, gotPlatforms)
	require.Nil(t, resp.TeamID)
	require.Equal(t, uint(3), resp.AllLinuxCount)
	assert.True(t, len(resp.BuiltinLabels) > 0)
	for _, lbl := range resp.BuiltinLabels {
		assert.Equal(t, fleet.LabelTypeBuiltIn, lbl.LabelType)
	}
	builtinsCount := len(resp.BuiltinLabels)

	// host summary builtin labels match list labels response
	var listResp listLabelsResponse
	s.DoJSON("GET", "/api/latest/fleet/labels", nil, http.StatusOK, &listResp)
	assert.True(t, len(listResp.Labels) > 0)
	for _, lbl := range listResp.Labels {
		assert.Equal(t, fleet.LabelTypeBuiltIn, lbl.LabelType)
	}
	assert.Equal(t, len(listResp.Labels), builtinsCount)

	// 'after' param is not supported for labels
	s.DoJSON("GET", "/api/latest/fleet/labels", nil, http.StatusBadRequest, &listResp, "order_key", "id", "after", "1")

	// team filter, no host
	s.DoJSON("GET", "/api/latest/fleet/host_summary", nil, http.StatusOK, &resp, "team_id", fmt.Sprint(team2.ID))
	require.Equal(t, resp.TotalsHostsCount, uint(0))
	require.Len(t, resp.Platforms, 0)
	require.Equal(t, uint(0), resp.AllLinuxCount)
	require.Equal(t, team2.ID, *resp.TeamID)

	// team filter, one host, low_disk_count is ignored as not premium
	s.DoJSON("GET", "/api/latest/fleet/host_summary", nil, http.StatusOK, &resp, "team_id", fmt.Sprint(team1.ID), "low_disk_space", "2")
	require.Equal(t, resp.TotalsHostsCount, uint(1))
	require.Nil(t, resp.LowDiskSpaceCount)
	require.Len(t, resp.Platforms, 1)
	require.Equal(t, "debian", resp.Platforms[0].Platform)
	require.Equal(t, uint(1), resp.Platforms[0].HostsCount)
	require.Equal(t, uint(1), resp.AllLinuxCount)
	require.Equal(t, team1.ID, *resp.TeamID)

	s.DoJSON("GET", "/api/latest/fleet/host_summary", nil, http.StatusOK, &resp, "team_id", fmt.Sprint(team1.ID), "platform", "linux")
	require.Equal(t, resp.TotalsHostsCount, uint(1))
	require.Equal(t, "debian", resp.Platforms[0].Platform)
	require.Equal(t, uint(1), resp.AllLinuxCount)

	s.DoJSON("GET", "/api/latest/fleet/host_summary", nil, http.StatusOK, &resp, "platform", "rhel")
	require.Equal(t, resp.TotalsHostsCount, uint(1))
	require.Equal(t, "rhel", resp.Platforms[0].Platform)
	require.Equal(t, uint(1), resp.AllLinuxCount)

	s.DoJSON("GET", "/api/latest/fleet/host_summary", nil, http.StatusOK, &resp, "platform", "linux")
	require.Equal(t, resp.TotalsHostsCount, uint(3))
	require.Equal(t, uint(3), resp.AllLinuxCount)
	require.Len(t, resp.Platforms, 3)
	for i, p := range resp.Platforms {
		gotPlatforms[i] = p.Platform
		// each platform has a count of 1
		require.Equal(t, uint(1), p.HostsCount)
	}
	require.ElementsMatch(t, wantPlatforms, gotPlatforms)

	s.DoJSON("GET", "/api/latest/fleet/host_summary", nil, http.StatusOK, &resp, "platform", "darwin")
	require.Equal(t, resp.TotalsHostsCount, uint(0))
	require.Equal(t, resp.AllLinuxCount, uint(0))
	require.Len(t, resp.Platforms, 0)

	// invalid low_disk_space value is still validated and results in error
	s.DoJSON("GET", "/api/latest/fleet/host_summary", nil, http.StatusBadRequest, &resp, "low_disk_space", "1234")
}

func (s *integrationTestSuite) TestGlobalPoliciesProprietary() {
	t := s.T()

	for i := 0; i < 3; i++ {
		_, err := s.ds.NewHost(context.Background(), &fleet.Host{
			DetailUpdatedAt: time.Now(),
			LabelUpdatedAt:  time.Now(),
			PolicyUpdatedAt: time.Now(),
			SeenTime:        time.Now().Add(-time.Duration(i) * time.Minute),
			OsqueryHostID:   ptr.String(fmt.Sprintf("%s%d", t.Name(), i)),
			NodeKey:         ptr.String(fmt.Sprintf("%s%d", t.Name(), i)),
			UUID:            fmt.Sprintf("%s%d", t.Name(), i),
			Hostname:        fmt.Sprintf("%sfoo.local%d", t.Name(), i),
			Platform:        "darwin",
		})
		require.NoError(t, err)
	}

	qr, err := s.ds.NewQuery(context.Background(), &fleet.Query{
		Name:           "TestQuery321",
		Description:    "Some description",
		Query:          "select * from osquery;",
		ObserverCanRun: true,
		Logging:        fleet.LoggingSnapshot,
	})
	require.NoError(t, err)
	// Cannot set both QueryID and Query.
	gpParams0 := globalPolicyRequest{
		QueryID: &qr.ID,
		Query:   "select * from osquery;",
	}
	gpResp0 := globalPolicyResponse{}
	s.DoJSON("POST", "/api/latest/fleet/policies", gpParams0, http.StatusBadRequest, &gpResp0)
	require.Nil(t, gpResp0.Policy)

	gpParams := globalPolicyRequest{
		Name:        "TestQuery3",
		Query:       "select * from osquery;",
		Description: "Some description",
		Resolution:  "some global resolution",
		Platform:    "darwin",
	}
	gpResp := globalPolicyResponse{}
	s.DoJSON("POST", "/api/latest/fleet/policies", gpParams, http.StatusOK, &gpResp)
	require.NotNil(t, gpResp.Policy)
	require.NotEmpty(t, gpResp.Policy.ID)
	assert.Equal(t, "TestQuery3", gpResp.Policy.Name)
	assert.Equal(t, "select * from osquery;", gpResp.Policy.Query)
	assert.Equal(t, "Some description", gpResp.Policy.Description)
	require.NotNil(t, gpResp.Policy.Resolution)
	assert.Equal(t, "some global resolution", *gpResp.Policy.Resolution)
	assert.NotNil(t, gpResp.Policy.AuthorID)
	assert.Equal(t, "Test Name admin1@example.com", gpResp.Policy.AuthorName)
	assert.Equal(t, "admin1@example.com", gpResp.Policy.AuthorEmail)
	assert.Equal(t, "darwin", gpResp.Policy.Platform)

	mgpParams := modifyGlobalPolicyRequest{
		ModifyPolicyPayload: fleet.ModifyPolicyPayload{
			Name:        ptr.String("TestQuery4"),
			Query:       ptr.String("select * from osquery_info;"),
			Description: ptr.String("Some description updated"),
			Resolution:  ptr.String("some global resolution updated"),
		},
	}
	mgpResp := modifyGlobalPolicyResponse{}
	s.DoJSON("PATCH", fmt.Sprintf("/api/latest/fleet/policies/%d", gpResp.Policy.ID), mgpParams, http.StatusOK, &mgpResp)
	require.NotNil(t, gpResp.Policy)
	assert.Equal(t, "TestQuery4", mgpResp.Policy.Name)
	assert.Equal(t, "select * from osquery_info;", mgpResp.Policy.Query)
	assert.Equal(t, "Some description updated", mgpResp.Policy.Description)
	require.NotNil(t, mgpResp.Policy.Resolution)
	assert.Equal(t, "some global resolution updated", *mgpResp.Policy.Resolution)
	assert.Equal(t, "darwin", mgpResp.Policy.Platform)
	assert.Equal(t, uint(0), mgpResp.Policy.FailingHostCount)
	assert.Equal(t, uint(0), mgpResp.Policy.PassingHostCount)

	ggpResp := getPolicyByIDResponse{}
	s.DoJSON("GET", fmt.Sprintf("/api/latest/fleet/policies/%d", gpResp.Policy.ID), getPolicyByIDRequest{}, http.StatusOK, &ggpResp)
	require.NotNil(t, ggpResp.Policy)
	assert.Equal(t, "TestQuery4", ggpResp.Policy.Name)
	assert.Equal(t, "select * from osquery_info;", ggpResp.Policy.Query)
	assert.Equal(t, "Some description updated", ggpResp.Policy.Description)
	require.NotNil(t, ggpResp.Policy.Resolution)
	assert.Equal(t, "some global resolution updated", *ggpResp.Policy.Resolution)
	assert.Equal(t, "darwin", mgpResp.Policy.Platform)
	assert.Equal(t, uint(0), mgpResp.Policy.FailingHostCount)
	assert.Equal(t, uint(0), mgpResp.Policy.PassingHostCount)

	policiesResponse := listGlobalPoliciesResponse{}
	s.DoJSON("GET", "/api/latest/fleet/policies", nil, http.StatusOK, &policiesResponse)
	require.Len(t, policiesResponse.Policies, 1)
	assert.Equal(t, "TestQuery4", policiesResponse.Policies[0].Name)
	assert.Equal(t, "select * from osquery_info;", policiesResponse.Policies[0].Query)
	assert.Equal(t, "Some description updated", policiesResponse.Policies[0].Description)
	require.NotNil(t, policiesResponse.Policies[0].Resolution)
	assert.Equal(t, "some global resolution updated", *policiesResponse.Policies[0].Resolution)
	assert.Equal(t, "darwin", policiesResponse.Policies[0].Platform)
	assert.Equal(t, uint(0), policiesResponse.Policies[0].FailingHostCount)
	assert.Equal(t, uint(0), policiesResponse.Policies[0].PassingHostCount)

	listHostsURL := fmt.Sprintf("/api/latest/fleet/hosts?policy_id=%d", policiesResponse.Policies[0].ID)
	listHostsResp := listHostsResponse{}
	s.DoJSON("GET", listHostsURL, nil, http.StatusOK, &listHostsResp)
	require.Len(t, listHostsResp.Hosts, 3)
	h1 := listHostsResp.Hosts[0]
	h2 := listHostsResp.Hosts[1]

	listHostsURL = fmt.Sprintf("/api/latest/fleet/hosts?policy_id=%d&policy_response=passing", policiesResponse.Policies[0].ID)
	listHostsResp = listHostsResponse{}
	s.DoJSON("GET", listHostsURL, nil, http.StatusOK, &listHostsResp)
	require.Len(t, listHostsResp.Hosts, 0)

	listHostsURL = fmt.Sprintf("/api/latest/fleet/hosts?policy_id=%d&policy_response=failing", policiesResponse.Policies[0].ID)
	listHostsResp = listHostsResponse{}
	s.DoJSON("GET", listHostsURL, nil, http.StatusOK, &listHostsResp)
	require.Len(t, listHostsResp.Hosts, 0)

	require.NoError(t, s.ds.RecordPolicyQueryExecutions(context.Background(), h1.Host, map[uint]*bool{policiesResponse.Policies[0].ID: ptr.Bool(true)}, time.Now(), false))
	require.NoError(t, s.ds.RecordPolicyQueryExecutions(context.Background(), h2.Host, map[uint]*bool{policiesResponse.Policies[0].ID: nil}, time.Now(), false))

	listHostsURL = fmt.Sprintf("/api/latest/fleet/hosts?policy_id=%d&policy_response=passing", policiesResponse.Policies[0].ID)
	listHostsResp = listHostsResponse{}
	s.DoJSON("GET", listHostsURL, nil, http.StatusOK, &listHostsResp)
	require.Len(t, listHostsResp.Hosts, 1)

	mgpParams = modifyGlobalPolicyRequest{
		ModifyPolicyPayload: fleet.ModifyPolicyPayload{
			Query: ptr.String("select * from users;"),
		},
	}
	mgpResp = modifyGlobalPolicyResponse{}
	s.DoJSON("PATCH", fmt.Sprintf("/api/latest/fleet/policies/%d", gpResp.Policy.ID), mgpParams, http.StatusOK, &mgpResp)
	require.NotNil(t, gpResp.Policy)
	assert.Equal(t, "TestQuery4", mgpResp.Policy.Name)
	assert.Equal(t, "select * from users;", mgpResp.Policy.Query)
	assert.Equal(t, "Some description updated", mgpResp.Policy.Description)
	require.NotNil(t, mgpResp.Policy.Resolution)
	assert.Equal(t, "some global resolution updated", *mgpResp.Policy.Resolution)
	assert.Equal(t, "darwin", mgpResp.Policy.Platform)
	assert.Equal(t, uint(0), mgpResp.Policy.FailingHostCount)
	assert.Equal(t, uint(0), mgpResp.Policy.PassingHostCount)

	listHostsURL = fmt.Sprintf("/api/latest/fleet/hosts?policy_id=%d&policy_response=passing", policiesResponse.Policies[0].ID)
	listHostsResp = listHostsResponse{}
	s.DoJSON("GET", listHostsURL, nil, http.StatusOK, &listHostsResp)
	require.Len(t, listHostsResp.Hosts, 0)

	listHostsURL = fmt.Sprintf("/api/latest/fleet/hosts?policy_id=%d&policy_response=failing", policiesResponse.Policies[0].ID)
	listHostsResp = listHostsResponse{}
	s.DoJSON("GET", listHostsURL, nil, http.StatusOK, &listHostsResp)
	require.Len(t, listHostsResp.Hosts, 0)

	policiesResponse = listGlobalPoliciesResponse{}
	s.DoJSON("GET", "/api/latest/fleet/policies", nil, http.StatusOK, &policiesResponse)
	require.Len(t, policiesResponse.Policies, 1)
	assert.Equal(t, "TestQuery4", policiesResponse.Policies[0].Name)
	assert.Equal(t, "select * from users;", policiesResponse.Policies[0].Query)
	assert.Equal(t, "Some description updated", policiesResponse.Policies[0].Description)
	require.NotNil(t, policiesResponse.Policies[0].Resolution)
	assert.Equal(t, "some global resolution updated", *policiesResponse.Policies[0].Resolution)
	assert.Equal(t, "darwin", policiesResponse.Policies[0].Platform)
	assert.Equal(t, uint(0), policiesResponse.Policies[0].FailingHostCount)
	assert.Equal(t, uint(0), policiesResponse.Policies[0].PassingHostCount)

	deletePolicyParams := deleteGlobalPoliciesRequest{IDs: []uint{policiesResponse.Policies[0].ID}}
	deletePolicyResp := deleteGlobalPoliciesResponse{}
	s.DoJSON("POST", "/api/latest/fleet/policies/delete", deletePolicyParams, http.StatusOK, &deletePolicyResp)

	policiesResponse = listGlobalPoliciesResponse{}
	s.DoJSON("GET", "/api/latest/fleet/policies", nil, http.StatusOK, &policiesResponse)
	require.Len(t, policiesResponse.Policies, 0)
}

func (s *integrationTestSuite) TestTeamPoliciesProprietary() {
	t := s.T()

	team1, err := s.ds.NewTeam(context.Background(), &fleet.Team{
		ID:          42,
		Name:        "team1-policies",
		Description: "desc team1",
	})
	require.NoError(t, err)
	hosts := make([]uint, 2)
	for i := 0; i < 2; i++ {
		h, err := s.ds.NewHost(context.Background(), &fleet.Host{
			DetailUpdatedAt: time.Now(),
			LabelUpdatedAt:  time.Now(),
			PolicyUpdatedAt: time.Now(),
			SeenTime:        time.Now().Add(-time.Duration(i) * time.Minute),
			OsqueryHostID:   ptr.String(fmt.Sprintf("%s%d", t.Name(), i)),
			NodeKey:         ptr.String(fmt.Sprintf("%s%d", t.Name(), i)),
			UUID:            fmt.Sprintf("%s%d", t.Name(), i),
			Hostname:        fmt.Sprintf("%sfoo.local%d", t.Name(), i),
			Platform:        "darwin",
		})
		require.NoError(t, err)
		hosts[i] = h.ID
	}
	err = s.ds.AddHostsToTeam(context.Background(), &team1.ID, hosts)
	require.NoError(t, err)

	tpName := "TestPolicy3"
	tpParams := teamPolicyRequest{
		Name:        tpName,
		Query:       "select * from osquery;",
		Description: "Some description",
		Resolution:  "some team resolution",
		Platform:    "darwin",
	}
	tpResp := teamPolicyResponse{}
	s.DoJSON("POST", fmt.Sprintf("/api/latest/fleet/teams/%d/policies", team1.ID), tpParams, http.StatusOK, &tpResp)
	require.NotNil(t, tpResp.Policy)
	require.NotEmpty(t, tpResp.Policy.ID)
	assert.Equal(t, tpName, tpResp.Policy.Name)
	assert.Equal(t, "select * from osquery;", tpResp.Policy.Query)
	assert.Equal(t, "Some description", tpResp.Policy.Description)
	require.NotNil(t, tpResp.Policy.Resolution)
	assert.Equal(t, "some team resolution", *tpResp.Policy.Resolution)
	assert.NotNil(t, tpResp.Policy.AuthorID)
	assert.Equal(t, "Test Name admin1@example.com", tpResp.Policy.AuthorName)
	assert.Equal(t, "admin1@example.com", tpResp.Policy.AuthorEmail)

	tpNameNew := "TestPolicy4"
	mtpParams := modifyTeamPolicyRequest{
		ModifyPolicyPayload: fleet.ModifyPolicyPayload{
			Name:        ptr.String(tpNameNew),
			Query:       ptr.String("select * from osquery_info;"),
			Description: ptr.String("Some description updated"),
			Resolution:  ptr.String("some team resolution updated"),
		},
	}
	mtpResp := modifyTeamPolicyResponse{}
	s.DoJSON("PATCH", fmt.Sprintf("/api/latest/fleet/teams/%d/policies/%d", team1.ID, tpResp.Policy.ID), mtpParams, http.StatusOK, &mtpResp)
	require.NotNil(t, mtpResp.Policy)
	assert.Equal(t, tpNameNew, mtpResp.Policy.Name)
	assert.Equal(t, "select * from osquery_info;", mtpResp.Policy.Query)
	assert.Equal(t, "Some description updated", mtpResp.Policy.Description)
	require.NotNil(t, mtpResp.Policy.Resolution)
	assert.Equal(t, "some team resolution updated", *mtpResp.Policy.Resolution)
	assert.Equal(t, "darwin", mtpResp.Policy.Platform)

	gtpResp := getPolicyByIDResponse{}
	s.DoJSON("GET", fmt.Sprintf("/api/latest/fleet/teams/%d/policies/%d", team1.ID, tpResp.Policy.ID), getPolicyByIDRequest{}, http.StatusOK, &gtpResp)
	require.NotNil(t, gtpResp.Policy)
	assert.Equal(t, tpNameNew, gtpResp.Policy.Name)
	assert.Equal(t, "select * from osquery_info;", gtpResp.Policy.Query)
	assert.Equal(t, "Some description updated", gtpResp.Policy.Description)
	require.NotNil(t, gtpResp.Policy.Resolution)
	assert.Equal(t, "some team resolution updated", *gtpResp.Policy.Resolution)
	assert.Equal(t, "darwin", gtpResp.Policy.Platform)

	policiesResponse := listTeamPoliciesResponse{}
	s.DoJSON("GET", fmt.Sprintf("/api/latest/fleet/teams/%d/policies", team1.ID), nil, http.StatusOK, &policiesResponse)
	require.Len(t, policiesResponse.Policies, 1)
	assert.Equal(t, tpNameNew, policiesResponse.Policies[0].Name)
	assert.Equal(t, "select * from osquery_info;", policiesResponse.Policies[0].Query)
	assert.Equal(t, "Some description updated", policiesResponse.Policies[0].Description)
	require.NotNil(t, policiesResponse.Policies[0].Resolution)
	assert.Equal(t, "some team resolution updated", *policiesResponse.Policies[0].Resolution)
	assert.Equal(t, "darwin", policiesResponse.Policies[0].Platform)
	require.Len(t, policiesResponse.InheritedPolicies, 0)

	// test team policy count endpoint
	tpCountResp := countTeamPoliciesResponse{}
	s.DoJSON("GET", fmt.Sprintf("/api/latest/fleet/teams/%d/policies/count", team1.ID), nil, http.StatusOK, &tpCountResp)
	assert.Equal(t, 1, tpCountResp.Count)

	tpCountResp = countTeamPoliciesResponse{}
	s.DoJSON("GET", fmt.Sprintf("/api/latest/fleet/teams/%d/policies/count", team1.ID), nil, http.StatusOK, &tpCountResp, "query", tpNameNew)
	assert.Equal(t, 1, tpCountResp.Count)

	tpCountResp = countTeamPoliciesResponse{}
	s.DoJSON("GET", fmt.Sprintf("/api/latest/fleet/teams/%d/policies/count", team1.ID), nil, http.StatusOK, &tpCountResp, "query", " "+tpNameNew+" ")
	assert.Equal(t, 1, tpCountResp.Count)

	tpCountResp = countTeamPoliciesResponse{}
	s.DoJSON("GET", fmt.Sprintf("/api/latest/fleet/teams/%d/policies/count", team1.ID), nil, http.StatusOK, &tpCountResp, "query", " nomatch")
	assert.Equal(t, 0, tpCountResp.Count)

	listHostsURL := fmt.Sprintf("/api/latest/fleet/hosts?policy_id=%d", policiesResponse.Policies[0].ID)
	listHostsResp := listHostsResponse{}
	s.DoJSON("GET", listHostsURL, nil, http.StatusOK, &listHostsResp)
	require.Len(t, listHostsResp.Hosts, 2)
	h1 := listHostsResp.Hosts[0]
	h2 := listHostsResp.Hosts[1]

	listHostsURL = fmt.Sprintf("/api/latest/fleet/hosts?team_id=%d&policy_id=%d&policy_response=passing", team1.ID, policiesResponse.Policies[0].ID)
	listHostsResp = listHostsResponse{}
	s.DoJSON("GET", listHostsURL, nil, http.StatusOK, &listHostsResp)
	require.Len(t, listHostsResp.Hosts, 0)

	require.NoError(t, s.ds.RecordPolicyQueryExecutions(context.Background(), h1.Host, map[uint]*bool{policiesResponse.Policies[0].ID: ptr.Bool(true)}, time.Now(), false))
	require.NoError(t, s.ds.RecordPolicyQueryExecutions(context.Background(), h2.Host, map[uint]*bool{policiesResponse.Policies[0].ID: nil}, time.Now(), false))

	listHostsURL = fmt.Sprintf("/api/latest/fleet/hosts?team_id=%d&policy_id=%d&policy_response=passing", team1.ID, policiesResponse.Policies[0].ID)
	listHostsResp = listHostsResponse{}
	s.DoJSON("GET", listHostsURL, nil, http.StatusOK, &listHostsResp)
	require.Len(t, listHostsResp.Hosts, 1)

	deletePolicyParams := deleteTeamPoliciesRequest{IDs: []uint{policiesResponse.Policies[0].ID}}
	deletePolicyResp := deleteTeamPoliciesResponse{}
	s.DoJSON("POST", fmt.Sprintf("/api/latest/fleet/teams/%d/policies/delete", team1.ID), deletePolicyParams, http.StatusOK, &deletePolicyResp)

	policiesResponse = listTeamPoliciesResponse{}
	s.DoJSON("GET", fmt.Sprintf("/api/latest/fleet/teams/%d/policies", team1.ID), nil, http.StatusOK, &policiesResponse)
	require.Len(t, policiesResponse.Policies, 0)
}

func (s *integrationTestSuite) TestTeamPoliciesProprietaryInvalid() {
	t := s.T()

	team1, err := s.ds.NewTeam(context.Background(), &fleet.Team{
		ID:          42,
		Name:        "team1-policies-2",
		Description: "desc team1",
	})
	require.NoError(t, err)

	tpParams := teamPolicyRequest{
		Name:        "TestQuery3-Team",
		Query:       "select * from osquery;",
		Description: "Some description",
		Resolution:  "some team resolution",
	}
	tpResp := teamPolicyResponse{}
	s.DoJSON("POST", fmt.Sprintf("/api/latest/fleet/teams/%d/policies", team1.ID), tpParams, http.StatusOK, &tpResp)
	require.NotNil(t, tpResp.Policy)
	teamPolicyID := tpResp.Policy.ID

	gpParams := globalPolicyRequest{
		Name:        "TestQuery3-Global",
		Query:       "select * from osquery;",
		Description: "Some description",
		Resolution:  "some global resolution",
	}
	gpResp := globalPolicyResponse{}
	s.DoJSON("POST", "/api/latest/fleet/policies", gpParams, http.StatusOK, &gpResp)
	require.NotNil(t, gpResp.Policy)
	require.NotEmpty(t, gpResp.Policy.ID)
	globalPolicyID := gpResp.Policy.ID

	for _, tc := range []struct {
		tname      string
		testUpdate bool
		queryID    *uint
		name       string
		query      string
		platforms  string
	}{
		{
			tname:      "set both QueryID and Query",
			testUpdate: false,
			queryID:    ptr.Uint(1),
			name:       "Some name",
			query:      "select * from osquery;",
		},
		{
			tname:      "empty query",
			testUpdate: true,
			name:       "Some name",
			query:      "",
		},
		{
			tname:      "empty name",
			testUpdate: true,
			name:       "",
			query:      "select 1;",
		},
		{
			tname:      "empty with space",
			testUpdate: true,
			name:       " ", // #3704
			query:      "select 1;",
		},
		{
			tname:      "Invalid query",
			testUpdate: true,
			name:       "Invalid query",
			query:      "",
		},
	} {
		t.Run(tc.tname, func(t *testing.T) {
			tpReq := teamPolicyRequest{
				QueryID:  tc.queryID,
				Name:     tc.name,
				Query:    tc.query,
				Platform: tc.platforms,
			}
			tpResp := teamPolicyResponse{}
			s.DoJSON("POST", fmt.Sprintf("/api/latest/fleet/teams/%d/policies", team1.ID), tpReq, http.StatusBadRequest, &tpResp)
			require.Nil(t, tpResp.Policy)

			testUpdate := tc.queryID == nil

			if testUpdate {
				tpReq := modifyTeamPolicyRequest{
					ModifyPolicyPayload: fleet.ModifyPolicyPayload{
						Name:  ptr.String(tc.name),
						Query: ptr.String(tc.query),
					},
				}
				tpResp := modifyTeamPolicyResponse{}
				s.DoJSON("PATCH", fmt.Sprintf("/api/latest/fleet/teams/%d/policies/%d", team1.ID, teamPolicyID), tpReq, http.StatusBadRequest, &tpResp)
				require.Nil(t, tpResp.Policy)
			}

			gpReq := globalPolicyRequest{
				QueryID:  tc.queryID,
				Name:     tc.name,
				Query:    tc.query,
				Platform: tc.platforms,
			}
			gpResp := globalPolicyResponse{}
			s.DoJSON("POST", "/api/latest/fleet/policies", gpReq, http.StatusBadRequest, &gpResp)
			require.Nil(t, tpResp.Policy)

			if testUpdate {
				gpReq := modifyGlobalPolicyRequest{
					ModifyPolicyPayload: fleet.ModifyPolicyPayload{
						Name:  ptr.String(tc.name),
						Query: ptr.String(tc.query),
					},
				}
				gpResp := modifyGlobalPolicyResponse{}
				s.DoJSON("PATCH", fmt.Sprintf("/api/latest/fleet/policies/%d", globalPolicyID), gpReq, http.StatusBadRequest, &gpResp)
				require.Nil(t, tpResp.Policy)
			}
		})
	}
}

func (s *integrationTestSuite) TestHostDetailsPolicies() {
	t := s.T()

	hosts := s.createHosts(t)
	host1 := hosts[0]
	team1, err := s.ds.NewTeam(context.Background(), &fleet.Team{
		ID:          42,
		Name:        "HostDetailsPolicies-Team",
		Description: "desc team1",
	})
	require.NoError(t, err)
	err = s.ds.AddHostsToTeam(context.Background(), &team1.ID, []uint{host1.ID})
	require.NoError(t, err)

	gpParams := globalPolicyRequest{
		Name:        "HostDetailsPolicies",
		Query:       "select * from osquery;",
		Description: "Some description",
		Resolution:  "some global resolution",
	}
	gpResp := globalPolicyResponse{}
	s.DoJSON("POST", "/api/latest/fleet/policies", gpParams, http.StatusOK, &gpResp)
	require.NotNil(t, gpResp.Policy)
	require.NotEmpty(t, gpResp.Policy.ID)

	tpParams := teamPolicyRequest{
		Name:        "HostDetailsPolicies-Team",
		Query:       "select * from osquery;",
		Description: "Some description",
		Resolution:  "some team resolution",
	}
	tpResp := teamPolicyResponse{}
	s.DoJSON("POST", fmt.Sprintf("/api/latest/fleet/teams/%d/policies", team1.ID), tpParams, http.StatusOK, &tpResp)
	require.NotNil(t, tpResp.Policy)
	require.NotEmpty(t, tpResp.Policy.ID)

	err = s.ds.RecordPolicyQueryExecutions(
		context.Background(),
		host1,
		map[uint]*bool{gpResp.Policy.ID: ptr.Bool(true)},
		time.Now(),
		false,
	)
	require.NoError(t, err)

	resp := s.Do("GET", fmt.Sprintf("/api/latest/fleet/hosts/%d", host1.ID), nil, http.StatusOK)
	b, err := io.ReadAll(resp.Body)
	require.NoError(t, err)
	var r struct {
		Host *HostDetailResponse `json:"host"`
		Err  error               `json:"error,omitempty"`
	}
	err = json.Unmarshal(b, &r)
	require.NoError(t, err)
	require.Nil(t, r.Err)
	hd := r.Host.HostDetail
	policies := *hd.Policies
	require.Len(t, policies, 2)
	// Policies that did not run are listed before passing policies
	require.True(t, reflect.DeepEqual(tpResp.Policy.PolicyData, policies[0].PolicyData))
	require.Equal(t, policies[0].Response, "") // policy didn't "run"

	require.True(t, reflect.DeepEqual(gpResp.Policy.PolicyData, policies[1].PolicyData))
	require.Equal(t, policies[1].Response, "pass")

	// Try to create a global policy with an existing name.
	s.DoJSON("POST", "/api/latest/fleet/policies", gpParams, http.StatusConflict, &gpResp)
	// Try to create a team policy with an existing name.
	s.DoJSON("POST", fmt.Sprintf("/api/latest/fleet/teams/%d/policies", team1.ID), tpParams, http.StatusConflict, &tpResp)
}

func (s *integrationTestSuite) TestListActivities() {
	t := s.T()

	ctx := context.Background()
	u := s.users["admin1@example.com"]

	prevActivities, _, err := s.ds.ListActivities(ctx, fleet.ListActivitiesOptions{})
	require.NoError(t, err)

	err = s.ds.NewActivity(ctx, &u, fleet.ActivityTypeAppliedSpecPack{})
	require.NoError(t, err)

	err = s.ds.NewActivity(ctx, &u, fleet.ActivityTypeDeletedPack{})
	require.NoError(t, err)

	err = s.ds.NewActivity(ctx, &u, fleet.ActivityTypeEditedPack{})
	require.NoError(t, err)

	lenPage := len(prevActivities) + 2

	var listResp listActivitiesResponse
	s.DoJSON("GET", "/api/latest/fleet/activities", nil, http.StatusOK, &listResp, "per_page", strconv.Itoa(lenPage), "order_key", "id")
	require.Len(t, listResp.Activities, lenPage)
	require.NotNil(t, listResp.Meta)
	assert.Equal(t, fleet.ActivityTypeAppliedSpecPack{}.ActivityName(), listResp.Activities[lenPage-2].Type)
	assert.Equal(t, fleet.ActivityTypeDeletedPack{}.ActivityName(), listResp.Activities[lenPage-1].Type)

	s.DoJSON("GET", "/api/latest/fleet/activities", nil, http.StatusOK, &listResp, "per_page", strconv.Itoa(lenPage), "order_key", "id", "page", "1")
	require.Len(t, listResp.Activities, 1)
	assert.Equal(t, fleet.ActivityTypeEditedPack{}.ActivityName(), listResp.Activities[0].Type)

	s.DoJSON("GET", "/api/latest/fleet/activities", nil, http.StatusOK, &listResp, "per_page", "1", "order_key", "id", "order_direction", "desc")
	require.Len(t, listResp.Activities, 1)
	assert.Equal(t, fleet.ActivityTypeEditedPack{}.ActivityName(), listResp.Activities[0].Type)

	listResp = listActivitiesResponse{}
	s.DoJSON("GET", "/api/latest/fleet/activities", nil, http.StatusOK, &listResp, "per_page", "1", "order_key", "a.id", "after", "0")
	require.Len(t, listResp.Activities, 1)
	require.Nil(t, listResp.Meta)
}

func (s *integrationTestSuite) TestListGetCarves() {
	t := s.T()

	ctx := context.Background()

	hosts := s.createHosts(t)
	c1, err := s.ds.NewCarve(ctx, &fleet.CarveMetadata{
		CreatedAt: time.Now(),
		HostId:    hosts[0].ID,
		Name:      t.Name() + "_1",
		SessionId: "ssn1",
	})
	require.NoError(t, err)
	c2, err := s.ds.NewCarve(ctx, &fleet.CarveMetadata{
		CreatedAt: time.Now(),
		HostId:    hosts[1].ID,
		Name:      t.Name() + "_2",
		SessionId: "ssn2",
	})
	require.NoError(t, err)
	c3, err := s.ds.NewCarve(ctx, &fleet.CarveMetadata{
		CreatedAt: time.Now(),
		HostId:    hosts[2].ID,
		Name:      t.Name() + "_3",
		SessionId: "ssn3",
	})
	require.NoError(t, err)

	// set c1 max block
	c1.MaxBlock = 3
	require.NoError(t, s.ds.UpdateCarve(ctx, c1))
	// make c2 expired, set max block
	c2.Expired = true
	c2.MaxBlock = 3
	require.NoError(t, s.ds.UpdateCarve(ctx, c2))

	var listResp listCarvesResponse
	s.DoJSON("GET", "/api/latest/fleet/carves", nil, http.StatusOK, &listResp, "per_page", "2", "order_key", "id")
	require.Len(t, listResp.Carves, 2)
	assert.Equal(t, c1.ID, listResp.Carves[0].ID)
	assert.Equal(t, c3.ID, listResp.Carves[1].ID)

	// with 'after' param
	s.DoJSON(
		"GET", "/api/latest/fleet/carves", nil, http.StatusOK, &listResp, "per_page", "2", "order_key", "id", "after",
		strconv.FormatInt(c1.ID, 10),
	)
	require.Len(t, listResp.Carves, 1)
	assert.Equal(t, c3.ID, listResp.Carves[0].ID)

	// include expired
	s.DoJSON("GET", "/api/latest/fleet/carves", nil, http.StatusOK, &listResp, "per_page", "2", "order_key", "id", "expired", "1")
	require.Len(t, listResp.Carves, 2)
	assert.Equal(t, c1.ID, listResp.Carves[0].ID)
	assert.Equal(t, c2.ID, listResp.Carves[1].ID)

	// empty page
	s.DoJSON("GET", "/api/latest/fleet/carves", nil, http.StatusOK, &listResp, "page", "3", "per_page", "2", "order_key", "id", "expired", "1")
	require.Len(t, listResp.Carves, 0)

	// get specific carve
	var getResp getCarveResponse
	s.DoJSON("GET", fmt.Sprintf("/api/latest/fleet/carves/%d", c2.ID), nil, http.StatusOK, &getResp)
	require.Equal(t, c2.ID, getResp.Carve.ID)
	require.True(t, getResp.Carve.Expired)

	// get non-existing carve
	s.DoJSON("GET", fmt.Sprintf("/api/latest/fleet/carves/%d", c3.ID+1), nil, http.StatusNotFound, &getResp)

	// get expired carve block
	var blkResp getCarveBlockResponse
	s.DoJSON("GET", fmt.Sprintf("/api/latest/fleet/carves/%d/block/%d", c2.ID, 1), nil, http.StatusInternalServerError, &blkResp)

	// get valid carve block, but block not inserted yet
	s.DoJSON("GET", fmt.Sprintf("/api/latest/fleet/carves/%d/block/%d", c1.ID, 1), nil, http.StatusNotFound, &blkResp)

	require.NoError(t, s.ds.NewBlock(ctx, c1, 1, []byte("block1")))
	require.NoError(t, s.ds.NewBlock(ctx, c1, 2, []byte("block2")))
	require.NoError(t, s.ds.NewBlock(ctx, c1, 3, []byte("block3")))

	// get valid carve block
	s.DoJSON("GET", fmt.Sprintf("/api/latest/fleet/carves/%d/block/%d", c1.ID, 1), nil, http.StatusOK, &blkResp)
	require.Equal(t, "block1", string(blkResp.Data))
}

func (s *integrationTestSuite) TestHostsAddToTeam() {
	t := s.T()

	ctx := context.Background()

	tm1, err := s.ds.NewTeam(ctx, &fleet.Team{
		Name: uuid.New().String(),
	})
	require.NoError(t, err)
	tm2, err := s.ds.NewTeam(ctx, &fleet.Team{
		Name: uuid.New().String(),
	})
	require.NoError(t, err)

	hosts := s.createHosts(t)
	var refetchResp refetchHostResponse
	// refetch existing
	s.DoJSON("POST", fmt.Sprintf("/api/latest/fleet/hosts/%d/refetch", hosts[0].ID), nil, http.StatusOK, &refetchResp)
	require.NoError(t, refetchResp.Err)

	// refetch unknown
	s.DoJSON("POST", fmt.Sprintf("/api/latest/fleet/hosts/%d/refetch", hosts[2].ID+1), nil, http.StatusNotFound, &refetchResp)

	// get by identifier unknown
	var getResp getHostResponse
	s.DoJSON("GET", "/api/latest/fleet/hosts/identifier/no-such-host", nil, http.StatusNotFound, &getResp)

	// get by identifier valid
	s.DoJSON("GET", fmt.Sprintf("/api/latest/fleet/hosts/identifier/%s", hosts[0].UUID), nil, http.StatusOK, &getResp)
	require.Equal(t, hosts[0].ID, getResp.Host.ID)
	require.Nil(t, getResp.Host.TeamID)

	// assign hosts to team 1
	var addResp addHostsToTeamResponse
	s.DoJSON("POST", "/api/latest/fleet/hosts/transfer", addHostsToTeamRequest{
		TeamID:  &tm1.ID,
		HostIDs: []uint{hosts[0].ID, hosts[1].ID},
	}, http.StatusOK, &addResp)
	s.lastActivityOfTypeMatches(
		fleet.ActivityTypeTransferredHostsToTeam{}.ActivityName(),
		fmt.Sprintf(`{"team_id": %d, "team_name": %q, "host_ids": [%d, %d], "host_display_names": [%q, %q]}`,
			tm1.ID, tm1.Name, hosts[0].ID, hosts[1].ID, hosts[0].DisplayName(), hosts[1].DisplayName()),
		0,
	)

	// check that hosts are now part of that team
	s.DoJSON("GET", fmt.Sprintf("/api/latest/fleet/hosts/%d", hosts[0].ID), nil, http.StatusOK, &getResp)
	require.NotNil(t, getResp.Host.TeamID)
	require.Equal(t, tm1.ID, *getResp.Host.TeamID)
	s.DoJSON("GET", fmt.Sprintf("/api/latest/fleet/hosts/%d", hosts[1].ID), nil, http.StatusOK, &getResp)
	require.NotNil(t, getResp.Host.TeamID)
	require.Equal(t, tm1.ID, *getResp.Host.TeamID)
	s.DoJSON("GET", fmt.Sprintf("/api/latest/fleet/hosts/%d", hosts[2].ID), nil, http.StatusOK, &getResp)
	require.Nil(t, getResp.Host.TeamID)

	// assign host to team 2 with filter
	var addfResp addHostsToTeamByFilterResponse
	req := addHostsToTeamByFilterRequest{
		TeamID:  &tm2.ID,
		Filters: &map[string]interface{}{"query": hosts[2].Hostname},
	}

	s.DoJSON("POST", "/api/latest/fleet/hosts/transfer/filter", req, http.StatusOK, &addfResp)
	s.lastActivityOfTypeMatches(
		fleet.ActivityTypeTransferredHostsToTeam{}.ActivityName(),
		fmt.Sprintf(`{"team_id": %d, "team_name": %q, "host_ids": [%d], "host_display_names": [%q]}`,
			tm2.ID, tm2.Name, hosts[2].ID, hosts[2].DisplayName()),
		0,
	)

	// check that host 2 is now part of team 2
	s.DoJSON("GET", fmt.Sprintf("/api/latest/fleet/hosts/%d", hosts[2].ID), nil, http.StatusOK, &getResp)
	require.NotNil(t, getResp.Host.TeamID)
	require.Equal(t, tm2.ID, *getResp.Host.TeamID)

	// delete host 0
	var delResp deleteHostResponse
	s.DoJSON("DELETE", fmt.Sprintf("/api/latest/fleet/hosts/%d", hosts[0].ID), nil, http.StatusOK, &delResp)
	// delete non-existing host
	s.DoJSON("DELETE", fmt.Sprintf("/api/latest/fleet/hosts/%d", hosts[2].ID+1), nil, http.StatusNotFound, &delResp)

	// assign host 1 to no team
	s.DoJSON("POST", "/api/latest/fleet/hosts/transfer", addHostsToTeamRequest{
		TeamID:  nil,
		HostIDs: []uint{hosts[1].ID},
	}, http.StatusOK, &addResp)
	s.lastActivityOfTypeMatches(
		fleet.ActivityTypeTransferredHostsToTeam{}.ActivityName(),
		fmt.Sprintf(`{"team_id": null, "team_name": null, "host_ids": [%d], "host_display_names": [%q]}`,
			hosts[1].ID, hosts[1].DisplayName()),
		0,
	)

	// list the hosts
	var listResp listHostsResponse
	s.DoJSON("GET", "/api/latest/fleet/hosts", nil, http.StatusOK, &listResp, "per_page", "3")
	require.Len(t, listResp.Hosts, 2)
	ids := []uint{listResp.Hosts[0].ID, listResp.Hosts[1].ID}
	require.ElementsMatch(t, ids, []uint{hosts[1].ID, hosts[2].ID})
}

func (s *integrationTestSuite) TestGetHostByIdentifier() {
	t := s.T()
	ctx := context.Background()

	hosts := make([]*fleet.Host, 6)
	for i := 0; i < len(hosts); i++ {
		h, err := s.ds.NewHost(ctx, &fleet.Host{
			Hostname:       fmt.Sprintf("test-host%d-name", i),
			OsqueryHostID:  ptr.String(fmt.Sprintf("osquery-%d", i)),
			NodeKey:        ptr.String(fmt.Sprintf("nodekey-%d", i)),
			UUID:           fmt.Sprintf("test-uuid-%d", i),
			Platform:       "darwin",
			HardwareSerial: fmt.Sprintf("serial-%d", i),
		})
		require.NoError(t, err)
		hosts[i] = h
	}

	var resp getHostResponse
	s.DoJSON("GET", "/api/v1/fleet/hosts/identifier/osquery-1", nil, http.StatusOK, &resp)
	require.Equal(t, hosts[1].ID, resp.Host.ID)

	s.DoJSON("GET", "/api/v1/fleet/hosts/identifier/serial-2", nil, http.StatusOK, &resp)
	require.Equal(t, hosts[2].ID, resp.Host.ID)

	s.DoJSON("GET", "/api/v1/fleet/hosts/identifier/nodekey-3", nil, http.StatusOK, &resp)
	require.Equal(t, hosts[3].ID, resp.Host.ID)

	s.DoJSON("GET", "/api/v1/fleet/hosts/identifier/test-uuid-4", nil, http.StatusOK, &resp)
	require.Equal(t, hosts[4].ID, resp.Host.ID)

	s.DoJSON("GET", "/api/v1/fleet/hosts/identifier/test-host5-name", nil, http.StatusOK, &resp)
	require.Equal(t, hosts[5].ID, resp.Host.ID)

	s.DoJSON("GET", "/api/v1/fleet/hosts/identifier/no-such-host", nil, http.StatusNotFound, &resp)
}

func (s *integrationTestSuite) TestScheduledQueries() {
	t := s.T()

	// create a pack
	var createPackResp createPackResponse
	reqPack := &createPackRequest{
		PackPayload: fleet.PackPayload{
			Name: ptr.String(strings.ReplaceAll(t.Name(), "/", "_")),
		},
	}
	s.DoJSON("POST", "/api/latest/fleet/packs", reqPack, http.StatusOK, &createPackResp)
	pack := createPackResp.Pack.Pack

	// try a non existent query
	s.Do("GET", fmt.Sprintf("/api/latest/fleet/queries/%d", 9999), nil, http.StatusNotFound)

	// list queries
	var listQryResp listQueriesResponse
	s.DoJSON("GET", "/api/latest/fleet/queries", nil, http.StatusOK, &listQryResp)
	assert.Len(t, listQryResp.Queries, 0)

	// create a query
	var createQueryResp createQueryResponse
	reqQuery := &fleet.QueryPayload{
		Name:  ptr.String(strings.ReplaceAll(t.Name(), "/", "_")),
		Query: ptr.String("select * from time;"),
	}
	s.DoJSON("POST", "/api/latest/fleet/queries", reqQuery, http.StatusOK, &createQueryResp)
	query := createQueryResp.Query

	// listing returns that query
	s.DoJSON("GET", "/api/latest/fleet/queries", nil, http.StatusOK, &listQryResp)
	require.Len(t, listQryResp.Queries, 1)
	assert.Equal(t, query.Name, listQryResp.Queries[0].Name)

	// listing with matching name returns that query
	s.DoJSON("GET", "/api/latest/fleet/queries", nil, http.StatusOK, &listQryResp, "query", query.Name)
	require.Len(t, listQryResp.Queries, 1)
	assert.Equal(t, query.Name, listQryResp.Queries[0].Name)

	// listing with matching name plus whitespace returns that query
	s.DoJSON("GET", "/api/latest/fleet/queries", nil, http.StatusOK, &listQryResp, "query", "  "+query.Name+" ")
	require.Len(t, listQryResp.Queries, 1)
	assert.Equal(t, query.Name, listQryResp.Queries[0].Name)

	// listing with non-matching name returns nothing
	s.DoJSON("GET", "/api/latest/fleet/queries", nil, http.StatusOK, &listQryResp, "query", "  nomatch")
	require.Len(t, listQryResp.Queries, 0)

	// Return that query by name
	s.DoJSON("GET", fmt.Sprintf("/api/latest/fleet/queries?query=%s", query.Name), nil, http.StatusOK, &listQryResp)
	require.Len(t, listQryResp.Queries, 1)
	assert.Equal(t, query.Name, listQryResp.Queries[0].Name)

	// next page returns nothing
	s.DoJSON("GET", "/api/latest/fleet/queries", nil, http.StatusOK, &listQryResp, "per_page", "2", "page", "1")
	require.Len(t, listQryResp.Queries, 0)

	// getting that query works
	var getQryResp getQueryResponse
	s.DoJSON("GET", fmt.Sprintf("/api/latest/fleet/queries/%d", query.ID), nil, http.StatusOK, &getQryResp)
	assert.Equal(t, query.ID, getQryResp.Query.ID)

	// list scheduled queries in pack, none yet
	var getInPackResp getScheduledQueriesInPackResponse
	s.DoJSON("GET", fmt.Sprintf("/api/latest/fleet/packs/%d/scheduled", pack.ID), nil, http.StatusOK, &getInPackResp)
	assert.Len(t, getInPackResp.Scheduled, 0)

	// list scheduled queries in non-existing pack
	s.DoJSON("GET", fmt.Sprintf("/api/latest/fleet/packs/%d/scheduled", pack.ID+1), nil, http.StatusOK, &getInPackResp)
	assert.Len(t, getInPackResp.Scheduled, 0)

	// create scheduled query
	var createResp scheduleQueryResponse
	reqSQ := &scheduleQueryRequest{
		PackID:   pack.ID,
		QueryID:  query.ID,
		Interval: 1,
	}
	s.DoJSON("POST", "/api/latest/fleet/packs/schedule", reqSQ, http.StatusOK, &createResp)
	sq1 := createResp.Scheduled.ScheduledQuery
	assert.NotZero(t, sq1.ID)
	assert.Equal(t, uint(1), sq1.Interval)

	// create scheduled query with invalid pack
	reqSQ = &scheduleQueryRequest{
		PackID:   pack.ID + 1,
		QueryID:  query.ID,
		Interval: 2,
	}
	s.DoJSON("POST", "/api/latest/fleet/packs/schedule", reqSQ, http.StatusUnprocessableEntity, &createResp)

	// create scheduled query with invalid query
	reqSQ = &scheduleQueryRequest{
		PackID:   pack.ID,
		QueryID:  query.ID + 1,
		Interval: 3,
	}
	s.DoJSON("POST", "/api/latest/fleet/packs/schedule", reqSQ, http.StatusNotFound, &createResp)

	// list scheduled queries in pack
	s.DoJSON("GET", fmt.Sprintf("/api/latest/fleet/packs/%d/scheduled", pack.ID), nil, http.StatusOK, &getInPackResp)
	require.Len(t, getInPackResp.Scheduled, 1)
	assert.Equal(t, sq1.ID, getInPackResp.Scheduled[0].ID)

	// list scheduled queries in pack, next page
	s.DoJSON("GET", fmt.Sprintf("/api/latest/fleet/packs/%d/scheduled", pack.ID), nil, http.StatusOK, &getInPackResp, "page", "1", "per_page", "2")
	require.Len(t, getInPackResp.Scheduled, 0)

	// get non-existing scheduled query
	var getResp getScheduledQueryResponse
	s.DoJSON("GET", fmt.Sprintf("/api/latest/fleet/schedule/%d", sq1.ID+1), nil, http.StatusNotFound, &getResp)

	// get existing scheduled query
	s.DoJSON("GET", fmt.Sprintf("/api/latest/fleet/schedule/%d", sq1.ID), nil, http.StatusOK, &getResp)
	assert.Equal(t, sq1.ID, getResp.Scheduled.ID)
	assert.Equal(t, sq1.Interval, getResp.Scheduled.Interval)

	// modify scheduled query
	var modResp modifyScheduledQueryResponse
	reqMod := fleet.ScheduledQueryPayload{
		Interval: ptr.Uint(4),
	}
	s.DoJSON("PATCH", fmt.Sprintf("/api/latest/fleet/packs/schedule/%d", sq1.ID), reqMod, http.StatusOK, &modResp)
	assert.Equal(t, sq1.ID, modResp.Scheduled.ID)
	assert.Equal(t, uint(4), modResp.Scheduled.Interval)

	// modify non-existing scheduled query
	reqMod = fleet.ScheduledQueryPayload{
		Interval: ptr.Uint(5),
	}
	s.DoJSON("PATCH", fmt.Sprintf("/api/latest/fleet/packs/schedule/%d", sq1.ID+1), reqMod, http.StatusNotFound, &modResp)

	// delete non-existing scheduled query
	var delResp deleteScheduledQueryResponse
	s.DoJSON("DELETE", fmt.Sprintf("/api/latest/fleet/packs/schedule/%d", sq1.ID+1), nil, http.StatusNotFound, &delResp)

	// delete existing scheduled query
	s.DoJSON("DELETE", fmt.Sprintf("/api/latest/fleet/packs/schedule/%d", sq1.ID), nil, http.StatusOK, &delResp)

	// get the now-deleted scheduled query
	s.DoJSON("GET", fmt.Sprintf("/api/latest/fleet/schedule/%d", sq1.ID), nil, http.StatusNotFound, &getResp)

	// modify the query
	var modQryResp modifyQueryResponse
	s.DoJSON("PATCH", fmt.Sprintf("/api/latest/fleet/queries/%d", query.ID), fleet.QueryPayload{Description: ptr.String("updated")}, http.StatusOK, &modQryResp)
	assert.Equal(t, "updated", modQryResp.Query.Description)

	// TODO(jahziel): check that the query results were deleted

	// TODO(jahziel): check that the query results were deleted after setting `discard_data`

	// modify a non-existing query
	s.DoJSON("PATCH", fmt.Sprintf("/api/latest/fleet/queries/%d", query.ID+1), fleet.QueryPayload{Description: ptr.String("updated")}, http.StatusNotFound, &modQryResp)

	// delete the query by name
	var delByNameResp deleteQueryResponse
	s.DoJSON("DELETE", fmt.Sprintf("/api/latest/fleet/queries/%s", query.Name), nil, http.StatusOK, &delByNameResp)

	// delete unknown query by name (i.e. the same, now deleted)
	s.DoJSON("DELETE", fmt.Sprintf("/api/latest/fleet/queries/%s", query.Name), nil, http.StatusNotFound, &delByNameResp)

	// create another query
	reqQuery = &fleet.QueryPayload{
		Name:  ptr.String(strings.ReplaceAll(t.Name(), "/", "_") + "_2"),
		Query: ptr.String("select 2"),
	}
	s.DoJSON("POST", "/api/latest/fleet/queries", reqQuery, http.StatusOK, &createQueryResp)
	query2 := createQueryResp.Query

	// delete it by id
	var delByIDResp deleteQueryByIDResponse
	s.DoJSON("DELETE", fmt.Sprintf("/api/latest/fleet/queries/id/%d", query2.ID), nil, http.StatusOK, &delByIDResp)

	// delete unknown query by id (same id just deleted)
	s.DoJSON("DELETE", fmt.Sprintf("/api/latest/fleet/queries/id/%d", query2.ID), nil, http.StatusNotFound, &delByIDResp)

	// create another query
	reqQuery = &fleet.QueryPayload{
		Name:  ptr.String(strings.ReplaceAll(t.Name(), "/", "_") + "_3"),
		Query: ptr.String("select 3"),
	}
	s.DoJSON("POST", "/api/latest/fleet/queries", reqQuery, http.StatusOK, &createQueryResp)
	query3 := createQueryResp.Query

	// batch-delete by id, 3 ids, only one exists
	var delBatchResp deleteQueriesResponse
	s.DoJSON("POST", "/api/latest/fleet/queries/delete", map[string]interface{}{
		"ids": []uint{query.ID, query2.ID, query3.ID},
	}, http.StatusOK, &delBatchResp)
	assert.Equal(t, uint(1), delBatchResp.Deleted)

	// batch-delete by id, none exist
	delBatchResp.Deleted = 0
	s.DoJSON("POST", "/api/latest/fleet/queries/delete", map[string]interface{}{
		"ids": []uint{query.ID, query2.ID, query3.ID},
	}, http.StatusNotFound, &delBatchResp)
	assert.Equal(t, uint(0), delBatchResp.Deleted)
}

func (s *integrationTestSuite) TestHostDeviceMapping() {
	t := s.T()
	ctx := context.Background()

	orbitHost := createOrbitEnrolledHost(t, "windows", "device_mapping", s.ds)
	hosts := s.createHosts(t)

	// get host device mappings of invalid host
	var listResp listHostDeviceMappingResponse
	s.DoJSON("GET", fmt.Sprintf("/api/latest/fleet/hosts/%d/device_mapping", hosts[2].ID+1), nil, http.StatusNotFound, &listResp)

	// existing host but none yet
	s.DoJSON("GET", fmt.Sprintf("/api/latest/fleet/hosts/%d/device_mapping", hosts[0].ID), nil, http.StatusOK, &listResp)
	require.Len(t, listResp.DeviceMapping, 0)

	// create a custom mapping of a non-existing host
	var putResp putHostDeviceMappingResponse
	s.DoJSON("PUT", fmt.Sprintf("/api/latest/fleet/hosts/%d/device_mapping", hosts[2].ID+1), nil, http.StatusNotFound, &putResp)

	// create some google mappings
	require.NoError(t, s.ds.ReplaceHostDeviceMapping(ctx, hosts[0].ID, []*fleet.HostDeviceMapping{
		{HostID: hosts[0].ID, Email: "a@b.c", Source: fleet.DeviceMappingGoogleChromeProfiles},
		{HostID: hosts[0].ID, Email: "b@b.c", Source: fleet.DeviceMappingGoogleChromeProfiles},
	}, fleet.DeviceMappingGoogleChromeProfiles))

	// create a custom mapping
	s.DoJSON("PUT", fmt.Sprintf("/api/latest/fleet/hosts/%d/device_mapping", hosts[0].ID), putHostDeviceMappingRequest{Email: "c@b.c"}, http.StatusOK, &putResp)
	require.Equal(t, hosts[0].ID, putResp.HostID)
	require.ElementsMatch(t, putResp.DeviceMapping, []*fleet.HostDeviceMapping{
		{Email: "a@b.c", Source: fleet.DeviceMappingGoogleChromeProfiles},
		{Email: "b@b.c", Source: fleet.DeviceMappingGoogleChromeProfiles},
		{Email: "c@b.c", Source: fleet.DeviceMappingCustomReplacement},
	})

	s.DoJSON("GET", fmt.Sprintf("/api/latest/fleet/hosts/%d/device_mapping", hosts[0].ID), nil, http.StatusOK, &listResp)
	require.Equal(t, hosts[0].ID, listResp.HostID)
	require.ElementsMatch(t, listResp.DeviceMapping, []*fleet.HostDeviceMapping{
		{Email: "a@b.c", Source: fleet.DeviceMappingGoogleChromeProfiles},
		{Email: "b@b.c", Source: fleet.DeviceMappingGoogleChromeProfiles},
		{Email: "c@b.c", Source: fleet.DeviceMappingCustomReplacement},
	})

	// other host still has none
	s.DoJSON("GET", fmt.Sprintf("/api/latest/fleet/hosts/%d/device_mapping", hosts[1].ID), nil, http.StatusOK, &listResp)
	require.Len(t, listResp.DeviceMapping, 0)

	var listHosts listHostsResponse
	// list hosts response includes device mappings
	s.DoJSON("GET", "/api/latest/fleet/hosts?device_mapping=true", nil, http.StatusOK, &listHosts)
	require.Len(t, listHosts.Hosts, len(hosts)+1)
	hostsByID := make(map[uint]fleet.HostResponse)
	for _, h := range listHosts.Hosts {
		hostsByID[h.ID] = h
	}
	var dm []*fleet.HostDeviceMapping

	// device mapping for host 1
	host1 := hosts[0]
	require.NotNil(t, *hostsByID[host1.ID].DeviceMapping)

	err := json.Unmarshal(*hostsByID[host1.ID].DeviceMapping, &dm)
	require.NoError(t, err)
	require.ElementsMatch(t, dm, []*fleet.HostDeviceMapping{
		{Email: "a@b.c", Source: fleet.DeviceMappingGoogleChromeProfiles},
		{Email: "b@b.c", Source: fleet.DeviceMappingGoogleChromeProfiles},
		{Email: "c@b.c", Source: fleet.DeviceMappingCustomReplacement},
	})

	// no device mapping for other hosts
	assert.Nil(t, hostsByID[hosts[1].ID].DeviceMapping)
	assert.Nil(t, hostsByID[hosts[2].ID].DeviceMapping)
	assert.Nil(t, hostsByID[orbitHost.ID].DeviceMapping)

	// update custom email for hosts[0]
	s.DoJSON("PUT", fmt.Sprintf("/api/latest/fleet/hosts/%d/device_mapping", hosts[0].ID), putHostDeviceMappingRequest{Email: "d@b.c"}, http.StatusOK, &putResp)
	require.Equal(t, hosts[0].ID, putResp.HostID)
	require.ElementsMatch(t, putResp.DeviceMapping, []*fleet.HostDeviceMapping{
		{Email: "a@b.c", Source: fleet.DeviceMappingGoogleChromeProfiles},
		{Email: "b@b.c", Source: fleet.DeviceMappingGoogleChromeProfiles},
		{Email: "d@b.c", Source: fleet.DeviceMappingCustomReplacement},
	})

	// create a custom_installer email for orbit host
	s.Do("PUT", "/api/fleet/orbit/device_mapping", orbitPutDeviceMappingRequest{
		OrbitNodeKey: *orbitHost.OrbitNodeKey,
		Email:        "e@b.c",
	}, http.StatusOK)

	// search host by email address finds the corresponding host
	s.DoJSON("GET", "/api/latest/fleet/hosts?device_mapping=true", nil, http.StatusOK, &listHosts, "query", "a@b.c")
	require.Len(t, listHosts.Hosts, 1)
	require.Equal(t, host1.ID, listHosts.Hosts[0].ID)
	require.NotNil(t, listHosts.Hosts[0].DeviceMapping)

	err = json.Unmarshal(*listHosts.Hosts[0].DeviceMapping, &dm)
	require.NoError(t, err)
	require.ElementsMatch(t, putResp.DeviceMapping, []*fleet.HostDeviceMapping{
		{Email: "a@b.c", Source: fleet.DeviceMappingGoogleChromeProfiles},
		{Email: "b@b.c", Source: fleet.DeviceMappingGoogleChromeProfiles},
		{Email: "d@b.c", Source: fleet.DeviceMappingCustomReplacement},
	})

	// search host by the custom email address finds the corresponding host
	s.DoJSON("GET", "/api/latest/fleet/hosts?device_mapping=true", nil, http.StatusOK, &listHosts, "query", "d@b.c")
	require.Len(t, listHosts.Hosts, 1)
	require.Equal(t, hosts[0].ID, listHosts.Hosts[0].ID)

	s.DoJSON("GET", "/api/latest/fleet/hosts?device_mapping=true", nil, http.StatusOK, &listHosts, "query", "e@b.c")
	require.Len(t, listHosts.Hosts, 1)
	require.Equal(t, orbitHost.ID, listHosts.Hosts[0].ID)

	// override the custom email for the orbit host
	s.DoJSON("PUT", fmt.Sprintf("/api/latest/fleet/hosts/%d/device_mapping", orbitHost.ID), putHostDeviceMappingRequest{Email: "f@b.c"}, http.StatusOK, &putResp)

	// update the custom_installer email for orbit host, will get ignored (because a custom_override exists)
	s.Do("PUT", "/api/fleet/orbit/device_mapping", orbitPutDeviceMappingRequest{
		OrbitNodeKey: *orbitHost.OrbitNodeKey,
		Email:        "g@b.c",
	}, http.StatusOK)

	// searching by the old custom installer email doesn't work anymore
	s.DoJSON("GET", "/api/latest/fleet/hosts?device_mapping=true", nil, http.StatusOK, &listHosts, "query", "e@b.c")
	require.Len(t, listHosts.Hosts, 0)

	// searching by the new custom email address finds it
	s.DoJSON("GET", "/api/latest/fleet/hosts?device_mapping=true", nil, http.StatusOK, &listHosts, "query", "f@b.c")
	require.Len(t, listHosts.Hosts, 1)
	require.Equal(t, orbitHost.ID, listHosts.Hosts[0].ID)

	// searching by a never-used email returns nothing
	s.DoJSON("GET", "/api/latest/fleet/hosts?device_mapping=true", nil, http.StatusOK, &listHosts, "query", "Z@b.c")
	require.Len(t, listHosts.Hosts, 0)
}

func (s *integrationTestSuite) TestListHostsDeviceMappingSize() {
	t := s.T()
	ctx := context.Background()
	hosts := s.createHosts(t)

	testSize := 50
	var mappings []*fleet.HostDeviceMapping
	for i := 0; i < testSize; i++ {
		testEmail, _ := server.GenerateRandomText(14)
		mappings = append(mappings, &fleet.HostDeviceMapping{HostID: hosts[0].ID, Email: testEmail, Source: "google_chrome_profiles"})
	}

	require.NoError(t, s.ds.ReplaceHostDeviceMapping(ctx, hosts[0].ID, mappings, "google_chrome_profiles"))

	var listHosts listHostsResponse
	s.DoJSON("GET", "/api/latest/fleet/hosts?device_mapping=true", nil, http.StatusOK, &listHosts)

	hostsByID := make(map[uint]fleet.HostResponse)
	for _, h := range listHosts.Hosts {
		hostsByID[h.ID] = h
	}
	require.NotNil(t, *hostsByID[hosts[0].ID].DeviceMapping)

	var dm []*fleet.HostDeviceMapping
	err := json.Unmarshal(*hostsByID[hosts[0].ID].DeviceMapping, &dm)
	require.NoError(t, err)
	require.Len(t, dm, testSize)
}

type macadminsDataResponse struct {
	Macadmins *struct {
		Munki       *fleet.HostMunkiInfo    `json:"munki"`
		MunkiIssues []*fleet.HostMunkiIssue `json:"munki_issues"`
		MDM         *struct {
			EnrollmentStatus string  `json:"enrollment_status"`
			ServerURL        string  `json:"server_url"`
			Name             *string `json:"name"`
			ID               *uint   `json:"id"`
		} `json:"mobile_device_management"`
	} `json:"macadmins"`
}

func (s *integrationTestSuite) TestGetMacadminsData() {
	t := s.T()

	ctx := context.Background()

	hostAll, err := s.ds.NewHost(ctx, &fleet.Host{
		DetailUpdatedAt: time.Now(),
		LabelUpdatedAt:  time.Now(),
		PolicyUpdatedAt: time.Now(),
		SeenTime:        time.Now(),
		NodeKey:         ptr.String(t.Name() + "1"),
		UUID:            t.Name() + "1",
		Hostname:        t.Name() + "foo.local",
		PrimaryIP:       "192.168.1.1",
		PrimaryMac:      "30-65-EC-6F-C4-58",
		OsqueryHostID:   ptr.String("1"),
		Platform:        "darwin",
	})
	require.NoError(t, err)
	require.NotNil(t, hostAll)

	hostNothing, err := s.ds.NewHost(ctx, &fleet.Host{
		DetailUpdatedAt: time.Now(),
		LabelUpdatedAt:  time.Now(),
		PolicyUpdatedAt: time.Now(),
		SeenTime:        time.Now(),
		NodeKey:         ptr.String(t.Name() + "2"),
		UUID:            t.Name() + "2",
		Hostname:        t.Name() + "foo.local2",
		PrimaryIP:       "192.168.1.2",
		PrimaryMac:      "30-65-EC-6F-C4-59",
		OsqueryHostID:   ptr.String("2"),
		Platform:        "darwin",
	})
	require.NoError(t, err)
	require.NotNil(t, hostNothing)

	hostOnlyMunki, err := s.ds.NewHost(ctx, &fleet.Host{
		DetailUpdatedAt: time.Now(),
		LabelUpdatedAt:  time.Now(),
		PolicyUpdatedAt: time.Now(),
		SeenTime:        time.Now(),
		NodeKey:         ptr.String(t.Name() + "3"),
		UUID:            t.Name() + "3",
		Hostname:        t.Name() + "foo.local3",
		PrimaryIP:       "192.168.1.3",
		PrimaryMac:      "30-65-EC-6F-C4-5F",
		OsqueryHostID:   ptr.String("3"),
		Platform:        "darwin",
	})
	require.NoError(t, err)
	require.NotNil(t, hostOnlyMunki)

	hostOnlyMDM, err := s.ds.NewHost(ctx, &fleet.Host{
		DetailUpdatedAt: time.Now(),
		LabelUpdatedAt:  time.Now(),
		PolicyUpdatedAt: time.Now(),
		SeenTime:        time.Now(),
		NodeKey:         ptr.String(t.Name() + "4"),
		UUID:            t.Name() + "4",
		Hostname:        t.Name() + "foo.local4",
		PrimaryIP:       "192.168.1.4",
		PrimaryMac:      "30-65-EC-6F-C4-5A",
		OsqueryHostID:   ptr.String("4"),
		Platform:        "darwin",
	})
	require.NoError(t, err)
	require.NotNil(t, hostOnlyMDM)

	hostMDMNoID, err := s.ds.NewHost(ctx, &fleet.Host{
		DetailUpdatedAt: time.Now(),
		LabelUpdatedAt:  time.Now(),
		PolicyUpdatedAt: time.Now(),
		SeenTime:        time.Now(),
		NodeKey:         ptr.String(t.Name() + "5"),
		UUID:            t.Name() + "5",
		Hostname:        t.Name() + "foo.local5",
		PrimaryIP:       "192.168.1.5",
		PrimaryMac:      "30-65-EC-6F-D5-5A",
		OsqueryHostID:   ptr.String("5"),
		Platform:        "darwin",
	})
	require.NoError(t, err)
	require.NotNil(t, hostMDMNoID)

	// insert a host_mdm row for hostMDMNoID without any mdm_id
	mysql.ExecAdhocSQL(t, s.ds, func(q sqlx.ExtContext) error {
		_, err := q.ExecContext(ctx,
			`INSERT INTO host_mdm (host_id, enrolled, server_url, installed_from_dep, is_server) VALUES (?, ?, ?, ?, ?)`,
			hostMDMNoID.ID, true, "https://simplemdm.com", true, false)
		return err
	})

	require.NoError(t, s.ds.SetOrUpdateMDMData(ctx, hostAll.ID, false, true, "url", false, "", ""))
	require.NoError(t, s.ds.SetOrUpdateMunkiInfo(ctx, hostAll.ID, "1.3.0", []string{"error1"}, []string{"warning1"}))

	macadminsData := macadminsDataResponse{}
	s.DoJSON("GET", fmt.Sprintf("/api/latest/fleet/hosts/%d/macadmins", hostAll.ID), nil, http.StatusOK, &macadminsData)
	require.NotNil(t, macadminsData.Macadmins)
	assert.Equal(t, "url", macadminsData.Macadmins.MDM.ServerURL)
	assert.Equal(t, "On (manual)", macadminsData.Macadmins.MDM.EnrollmentStatus)
	assert.Nil(t, macadminsData.Macadmins.MDM.Name)
	require.NotNil(t, macadminsData.Macadmins.MDM.ID)
	assert.NotZero(t, *macadminsData.Macadmins.MDM.ID)
	assert.Equal(t, "1.3.0", macadminsData.Macadmins.Munki.Version)

	require.Len(t, macadminsData.Macadmins.MunkiIssues, 2)
	sort.Slice(macadminsData.Macadmins.MunkiIssues, func(i, j int) bool {
		l, r := macadminsData.Macadmins.MunkiIssues[i], macadminsData.Macadmins.MunkiIssues[j]
		return l.Name < r.Name
	})
	assert.NotZero(t, macadminsData.Macadmins.MunkiIssues[0].MunkiIssueID)
	assert.False(t, macadminsData.Macadmins.MunkiIssues[0].HostIssueCreatedAt.IsZero())
	assert.Equal(t, "error1", macadminsData.Macadmins.MunkiIssues[0].Name)
	assert.Equal(t, "error", macadminsData.Macadmins.MunkiIssues[0].IssueType)
	assert.Equal(t, "warning1", macadminsData.Macadmins.MunkiIssues[1].Name)
	assert.NotZero(t, macadminsData.Macadmins.MunkiIssues[1].MunkiIssueID)
	assert.False(t, macadminsData.Macadmins.MunkiIssues[1].HostIssueCreatedAt.IsZero())
	assert.Equal(t, "warning", macadminsData.Macadmins.MunkiIssues[1].IssueType)

	require.NoError(t, s.ds.SetOrUpdateMDMData(ctx, hostAll.ID, false, true, "https://simplemdm.com", true, fleet.WellKnownMDMSimpleMDM, ""))
	require.NoError(t, s.ds.SetOrUpdateMunkiInfo(ctx, hostAll.ID, "1.5.0", []string{"error1"}, nil))

	macadminsData = macadminsDataResponse{}
	s.DoJSON("GET", fmt.Sprintf("/api/latest/fleet/hosts/%d/macadmins", hostAll.ID), nil, http.StatusOK, &macadminsData)
	require.NotNil(t, macadminsData.Macadmins)
	assert.Equal(t, "https://simplemdm.com", macadminsData.Macadmins.MDM.ServerURL)
	assert.Equal(t, "On (automatic)", macadminsData.Macadmins.MDM.EnrollmentStatus)
	require.NotNil(t, macadminsData.Macadmins.MDM.Name)
	assert.Equal(t, fleet.WellKnownMDMSimpleMDM, *macadminsData.Macadmins.MDM.Name)
	require.NotNil(t, macadminsData.Macadmins.MDM.ID)
	assert.NotZero(t, *macadminsData.Macadmins.MDM.ID)
	assert.Equal(t, "1.5.0", macadminsData.Macadmins.Munki.Version)
	require.Len(t, macadminsData.Macadmins.MunkiIssues, 1)
	assert.Equal(t, "error1", macadminsData.Macadmins.MunkiIssues[0].Name)

	require.NoError(t, s.ds.SetOrUpdateMDMData(ctx, hostAll.ID, false, false, "url2", false, "", ""))

	macadminsData = macadminsDataResponse{}
	s.DoJSON("GET", fmt.Sprintf("/api/latest/fleet/hosts/%d/macadmins", hostAll.ID), nil, http.StatusOK, &macadminsData)
	require.NotNil(t, macadminsData.Macadmins)
	assert.Equal(t, "Off", macadminsData.Macadmins.MDM.EnrollmentStatus)
	assert.Nil(t, macadminsData.Macadmins.MDM.Name)
	require.NotNil(t, macadminsData.Macadmins.MDM.ID)
	assert.NotZero(t, *macadminsData.Macadmins.MDM.ID)
	assert.Len(t, macadminsData.Macadmins.MunkiIssues, 1)

	// nothing returns null
	macadminsData = macadminsDataResponse{}
	s.DoJSON("GET", fmt.Sprintf("/api/latest/fleet/hosts/%d/macadmins", hostNothing.ID), nil, http.StatusOK, &macadminsData)
	require.Nil(t, macadminsData.Macadmins)

	// only munki info returns null on mdm
	require.NoError(t, s.ds.SetOrUpdateMunkiInfo(ctx, hostOnlyMunki.ID, "3.2.0", nil, []string{"warning1"}))
	macadminsData = macadminsDataResponse{}
	s.DoJSON("GET", fmt.Sprintf("/api/latest/fleet/hosts/%d/macadmins", hostOnlyMunki.ID), nil, http.StatusOK, &macadminsData)
	require.NotNil(t, macadminsData.Macadmins)
	require.Nil(t, macadminsData.Macadmins.MDM)
	require.NotNil(t, macadminsData.Macadmins.Munki)
	assert.Equal(t, "3.2.0", macadminsData.Macadmins.Munki.Version)
	require.Len(t, macadminsData.Macadmins.MunkiIssues, 1)
	assert.Equal(t, "warning1", macadminsData.Macadmins.MunkiIssues[0].Name)

	// only mdm returns null on munki info
	require.NoError(t, s.ds.SetOrUpdateMDMData(ctx, hostOnlyMDM.ID, false, true, "https://kandji.io", true, fleet.WellKnownMDMKandji, ""))
	macadminsData = macadminsDataResponse{}
	s.DoJSON("GET", fmt.Sprintf("/api/latest/fleet/hosts/%d/macadmins", hostOnlyMDM.ID), nil, http.StatusOK, &macadminsData)
	require.NotNil(t, macadminsData.Macadmins)
	require.NotNil(t, macadminsData.Macadmins.MDM)
	require.NotNil(t, macadminsData.Macadmins.MDM.Name)
	assert.Equal(t, fleet.WellKnownMDMKandji, *macadminsData.Macadmins.MDM.Name)
	require.NotNil(t, macadminsData.Macadmins.MDM.ID)
	assert.NotZero(t, *macadminsData.Macadmins.MDM.ID)
	require.Nil(t, macadminsData.Macadmins.Munki)
	require.Len(t, macadminsData.Macadmins.MunkiIssues, 0)
	assert.Equal(t, "https://kandji.io", macadminsData.Macadmins.MDM.ServerURL)
	assert.Equal(t, "On (automatic)", macadminsData.Macadmins.MDM.EnrollmentStatus)

	// host without mdm_id still works, returns nil id and unknown name
	macadminsData = macadminsDataResponse{}
	s.DoJSON("GET", fmt.Sprintf("/api/latest/fleet/hosts/%d/macadmins", hostMDMNoID.ID), nil, http.StatusOK, &macadminsData)
	require.NotNil(t, macadminsData.Macadmins)
	require.NotNil(t, macadminsData.Macadmins.MDM)
	assert.Nil(t, macadminsData.Macadmins.MDM.Name)
	assert.Nil(t, macadminsData.Macadmins.MDM.ID)
	require.Nil(t, macadminsData.Macadmins.Munki)
	assert.Equal(t, "On (automatic)", macadminsData.Macadmins.MDM.EnrollmentStatus)

	// generate aggregated data
	require.NoError(t, s.ds.GenerateAggregatedMunkiAndMDM(context.Background()))

	agg := getAggregatedMacadminsDataResponse{}
	s.DoJSON("GET", "/api/latest/fleet/macadmins", nil, http.StatusOK, &agg)
	require.NotNil(t, agg.Macadmins)
	assert.NotZero(t, agg.Macadmins.CountsUpdatedAt)
	assert.Len(t, agg.Macadmins.MunkiVersions, 2)
	assert.ElementsMatch(t, agg.Macadmins.MunkiVersions, []fleet.AggregatedMunkiVersion{
		{
			HostMunkiInfo: fleet.HostMunkiInfo{Version: "1.5.0"},
			HostsCount:    1,
		},
		{
			HostMunkiInfo: fleet.HostMunkiInfo{Version: "3.2.0"},
			HostsCount:    1,
		},
	})
	require.Len(t, agg.Macadmins.MunkiIssues, 2)
	// ignore ids
	agg.Macadmins.MunkiIssues[0].ID = 0
	agg.Macadmins.MunkiIssues[1].ID = 0
	assert.ElementsMatch(t, agg.Macadmins.MunkiIssues, []fleet.AggregatedMunkiIssue{
		{
			MunkiIssue: fleet.MunkiIssue{
				Name:      "error1",
				IssueType: "error",
			},
			HostsCount: 1,
		},
		{
			MunkiIssue: fleet.MunkiIssue{
				Name:      "warning1",
				IssueType: "warning",
			},
			HostsCount: 1,
		},
	})
	assert.Equal(t, agg.Macadmins.MDMStatus.EnrolledManualHostsCount, 0)
	assert.Equal(t, agg.Macadmins.MDMStatus.EnrolledAutomatedHostsCount, 2)
	assert.Equal(t, agg.Macadmins.MDMStatus.UnenrolledHostsCount, 1)
	assert.Equal(t, agg.Macadmins.MDMStatus.HostsCount, 3)
	require.Len(t, agg.Macadmins.MDMSolutions, 2)
	for _, sol := range agg.Macadmins.MDMSolutions {
		switch sol.ServerURL {
		case "url2":
			assert.Equal(t, fleet.UnknownMDMName, sol.Name)
			assert.Equal(t, 1, sol.HostsCount)
		case "https://kandji.io":
			assert.Equal(t, fleet.WellKnownMDMKandji, sol.Name)
			assert.Equal(t, 1, sol.HostsCount)
		default:
			require.Fail(t, "unknown MDM server URL: %s", sol.ServerURL)
		}
	}

	// Delete Munki from host -- no munki, but issues stick.
	require.NoError(t, s.ds.SetOrUpdateMunkiInfo(ctx, hostAll.ID, "", []string{"error1", "error3"}, []string{}))
	macadminsData = macadminsDataResponse{}
	s.DoJSON("GET", fmt.Sprintf("/api/latest/fleet/hosts/%d/macadmins", hostAll.ID), nil, http.StatusOK, &macadminsData)
	require.NotNil(t, macadminsData.Macadmins)
	assert.Equal(t, "Off", macadminsData.Macadmins.MDM.EnrollmentStatus)
	assert.Nil(t, macadminsData.Macadmins.MDM.Name)
	require.NotNil(t, macadminsData.Macadmins.MDM.ID)
	assert.NotZero(t, *macadminsData.Macadmins.MDM.ID)
	require.Nil(t, macadminsData.Macadmins.Munki)
	require.Len(t, macadminsData.Macadmins.MunkiIssues, 2)

	// Bring Munki back, with same issues.
	require.NoError(t, s.ds.SetOrUpdateMunkiInfo(ctx, hostAll.ID, "6.4", []string{"error1", "error3"}, []string{}))
	macadminsData = macadminsDataResponse{}
	s.DoJSON("GET", fmt.Sprintf("/api/latest/fleet/hosts/%d/macadmins", hostAll.ID), nil, http.StatusOK, &macadminsData)
	require.NotNil(t, macadminsData.Macadmins)
	assert.Equal(t, "Off", macadminsData.Macadmins.MDM.EnrollmentStatus)
	assert.Nil(t, macadminsData.Macadmins.MDM.Name)
	require.NotNil(t, macadminsData.Macadmins.MDM.ID)
	assert.NotZero(t, *macadminsData.Macadmins.MDM.ID)
	assert.NotNil(t, macadminsData.Macadmins.Munki)
	require.NotNil(t, macadminsData.Macadmins.Munki.Version, "6.4")
	require.Len(t, macadminsData.Macadmins.MunkiIssues, 2)

	// Delete Munki from host without MDM -- nothing is returned
	require.NoError(t, s.ds.SetOrUpdateMunkiInfo(ctx, hostOnlyMunki.ID, "", nil, []string{}))
	macadminsData = macadminsDataResponse{}
	s.DoJSON("GET", fmt.Sprintf("/api/latest/fleet/hosts/%d/macadmins", hostOnlyMunki.ID), nil, http.StatusOK, &macadminsData)
	require.Nil(t, macadminsData.Macadmins)

	// TODO: ideally we'd pull this out into its own function that specifically tests
	// the mdm summary endpoint. We can add additional tests for testing the platform
	// and team_id query params for this endpoint.
	mdmAgg := getHostMDMSummaryResponse{}
	s.DoJSON("GET", "/api/latest/fleet/hosts/summary/mdm", nil, http.StatusOK, &mdmAgg)
	assert.NotZero(t, mdmAgg.AggregatedMDMData.CountsUpdatedAt)

	team, err := s.ds.NewTeam(context.Background(), &fleet.Team{
		Name:        "team1" + t.Name(),
		Description: "desc team1",
	})
	require.NoError(t, err)

	agg = getAggregatedMacadminsDataResponse{}
	s.DoJSON("GET", "/api/latest/fleet/macadmins", nil, http.StatusOK, &agg, "team_id", fmt.Sprint(team.ID))
	require.NotNil(t, agg.Macadmins)
	require.Empty(t, agg.Macadmins.MunkiVersions)
	require.Empty(t, agg.Macadmins.MunkiIssues)
	require.Empty(t, agg.Macadmins.MDMStatus)
	require.Empty(t, agg.Macadmins.MDMSolutions)

	agg = getAggregatedMacadminsDataResponse{}
	s.DoJSON("GET", "/api/latest/fleet/macadmins", nil, http.StatusNotFound, &agg, "team_id", "9999999")

	// Hardcode response type because we are using a custom json marshaling so
	// using getHostMDMResponse fails with "JSON unmarshaling is not supported for HostMDM".
	type jsonMDM struct {
		EnrollmentStatus string `json:"enrollment_status"`
		ServerURL        string `json:"server_url"`
		Name             string `json:"name,omitempty"`
		ID               *uint  `json:"id,omitempty"`
	}
	type getHostMDMResponseTest struct {
		HostMDM *jsonMDM
		Err     error `json:"error,omitempty"`
	}
	ghr := getHostMDMResponseTest{}
	s.DoJSON("GET", fmt.Sprintf("/api/latest/fleet/hosts/%d/mdm", hostNothing.ID), nil, http.StatusOK, &ghr)
	require.Nil(t, ghr.HostMDM)

	ghr = getHostMDMResponseTest{}
	s.DoJSON("GET", fmt.Sprintf("/api/latest/fleet/hosts/%d/mdm", 999999), nil, http.StatusNotFound, &ghr)
	require.Nil(t, ghr.HostMDM)
}

func (s *integrationTestSuite) TestLabels() {
	t := s.T()

	// list labels, has the built-in ones
	builtinsMap := fleet.ReservedLabelNames()
	var listResp listLabelsResponse
	s.DoJSON("GET", "/api/latest/fleet/labels", nil, http.StatusOK, &listResp)
	assert.True(t, len(listResp.Labels) > 0)
	for _, lbl := range listResp.Labels {
		_, ok := builtinsMap[lbl.Name]
		assert.True(t, ok)
		assert.Equal(t, fleet.LabelTypeBuiltIn, lbl.LabelType)
	}
	builtInsCount := len(listResp.Labels)
	require.Equal(t, builtInsCount, len(builtinsMap))

	// labels summary has the built-in ones
	var summaryResp getLabelsSummaryResponse
	s.DoJSON("GET", "/api/latest/fleet/labels/summary", nil, http.StatusOK, &summaryResp)
	assert.Len(t, summaryResp.Labels, builtInsCount)
	for _, lbl := range summaryResp.Labels {
		_, ok := builtinsMap[lbl.Name]
		assert.True(t, ok)
		assert.Equal(t, fleet.LabelTypeBuiltIn, lbl.LabelType)
	}

	// create a label without name, an error
	var createResp createLabelResponse
	s.DoJSON("POST", "/api/latest/fleet/labels", &fleet.LabelPayload{Query: ptr.String("select 1")}, http.StatusUnprocessableEntity, &createResp)

	// create invalid label, conflicts with builtin name
	for n := range builtinsMap {
		s.DoJSON("POST", "/api/latest/fleet/labels", &fleet.LabelPayload{Name: ptr.String(n), Query: ptr.String("select 1")}, http.StatusUnprocessableEntity, &createResp)
	}

	// create a valid label
	s.DoJSON("POST", "/api/latest/fleet/labels", &fleet.LabelPayload{Name: ptr.String(t.Name()), Query: ptr.String("select 1")}, http.StatusOK, &createResp)
	assert.NotZero(t, createResp.Label.ID)
	assert.Equal(t, t.Name(), createResp.Label.Name)
	lbl1 := createResp.Label.Label

	// get the label
	var getResp getLabelResponse
	s.DoJSON("GET", fmt.Sprintf("/api/latest/fleet/labels/%d", lbl1.ID), nil, http.StatusOK, &getResp)
	assert.Equal(t, lbl1.ID, getResp.Label.ID)

	// get a non-existing label
	s.DoJSON("GET", fmt.Sprintf("/api/latest/fleet/labels/%d", lbl1.ID+1), nil, http.StatusNotFound, &getResp)

	// modify that label
	var modResp modifyLabelResponse
	s.DoJSON("PATCH", fmt.Sprintf("/api/latest/fleet/labels/%d", lbl1.ID), &fleet.ModifyLabelPayload{Name: ptr.String(t.Name() + "zzz")}, http.StatusOK, &modResp)
	assert.Equal(t, lbl1.ID, modResp.Label.ID)
	assert.NotEqual(t, lbl1.Name, modResp.Label.Name)

	// attempt to modify a label to a reserved name
	for n := range builtinsMap {
		s.DoJSON("PATCH", fmt.Sprintf("/api/latest/fleet/labels/%d", lbl1.ID), &fleet.ModifyLabelPayload{Name: ptr.String(n)}, http.StatusUnprocessableEntity, &modResp)
	}

	// modify a non-existing label
	s.DoJSON("PATCH", fmt.Sprintf("/api/latest/fleet/labels/%d", lbl1.ID+1), &fleet.ModifyLabelPayload{Name: ptr.String("zzz")}, http.StatusNotFound, &modResp)

	// list labels
	s.DoJSON("GET", "/api/latest/fleet/labels", nil, http.StatusOK, &listResp, "per_page", strconv.Itoa(builtInsCount+1))
	assert.Len(t, listResp.Labels, builtInsCount+1)

	// labels summary
	s.DoJSON("GET", "/api/latest/fleet/labels/summary", nil, http.StatusOK, &summaryResp)
	assert.Len(t, summaryResp.Labels, builtInsCount+1)

<<<<<<< HEAD
	// next page is empty (note that the "query" parameter is ignored for "list labels")
	s.DoJSON("GET", "/api/latest/fleet/labels", nil, http.StatusOK, &listResp, "per_page", strconv.Itoa(builtInsCount+1), "page", "1")
	if !assert.Len(t, listResp.Labels, 0) {
		for _, lbl := range listResp.Labels {
			t.Logf("label: %v", lbl)
		}
	}
=======
	// next page is empty
	s.DoJSON("GET", "/api/latest/fleet/labels", nil, http.StatusOK, &listResp, "per_page", strconv.Itoa(builtInsCount+1), "page", "1")
	assert.Len(t, listResp.Labels, 0)
>>>>>>> 9703711c

	// list labels with invalid query params
	s.DoJSON("GET", "/api/latest/fleet/labels", nil, http.StatusBadRequest, &listResp, "per_page", strconv.Itoa(builtInsCount+1), "order_key", "id", "after", "1")
	s.DoJSON("GET", "/api/latest/fleet/labels", nil, http.StatusBadRequest, &listResp, "per_page", strconv.Itoa(builtInsCount+1), "query", "no match query for this endpoint")

	// create another label
	s.DoJSON("POST", "/api/latest/fleet/labels", &fleet.LabelPayload{Name: ptr.String(strings.ReplaceAll(t.Name(), "/", "_")), Query: ptr.String("select 1")}, http.StatusOK, &createResp)
	assert.NotZero(t, createResp.Label.ID)
	lbl2 := createResp.Label.Label

	// create hosts and add them to that label
	hosts := s.createHosts(t, "darwin", "darwin", "darwin")
	for _, h := range hosts {
		err := s.ds.RecordLabelQueryExecutions(context.Background(), h, map[uint]*bool{lbl2.ID: ptr.Bool(true)}, time.Now(), false)
		require.NoError(t, err)
	}

	// list hosts in label
	var listHostsResp listHostsResponse
	s.DoJSON("GET", fmt.Sprintf("/api/latest/fleet/labels/%d/hosts", lbl2.ID), nil, http.StatusOK, &listHostsResp)
	assert.Len(t, listHostsResp.Hosts, len(hosts))

	s.DoJSON("GET", fmt.Sprintf("/api/latest/fleet/labels/%d/hosts", lbl2.ID), nil, http.StatusOK, &listHostsResp, "order_key", "id", "after", fmt.Sprintf("%d", hosts[0].ID))
	assert.Len(t, listHostsResp.Hosts, 2)
	assert.Equal(t, hosts[1].ID, listHostsResp.Hosts[0].ID)
	assert.Equal(t, hosts[2].ID, listHostsResp.Hosts[1].ID)

	// list hosts in label ordered by display_name
	s.DoJSON("GET", fmt.Sprintf("/api/latest/fleet/labels/%d/hosts", lbl2.ID), nil, http.StatusOK, &listHostsResp, "order_key", "display_name", "order_direction", "desc")
	assert.Len(t, listHostsResp.Hosts, len(hosts))
	// first in the list is the last one, as the names are ordered with the index
	// of creation, and vice-versa
	assert.Equal(t, hosts[len(hosts)-1].ID, listHostsResp.Hosts[0].ID)
	assert.Equal(t, hosts[0].ID, listHostsResp.Hosts[len(hosts)-1].ID)

	mysql.ExecAdhocSQL(t, s.ds, func(db sqlx.ExtContext) error {
		_, err := db.ExecContext(
			context.Background(),
			`INSERT INTO host_emails (host_id, email, source) VALUES (?, ?, ?)`,
			hosts[0].ID, "a@b.c", "src1")

		return err
	})

	// list hosts in label searching by email address
	s.DoJSON("GET", fmt.Sprintf("/api/latest/fleet/labels/%d/hosts", lbl2.ID), nil, http.StatusOK, &listHostsResp, "query", "a@b.c")
	assert.Len(t, listHostsResp.Hosts, 1)
	assert.Equal(t, hosts[0].ID, listHostsResp.Hosts[0].ID)

	// list hosts in label searching by email address with leading/trailing whitespace
	s.DoJSON("GET", fmt.Sprintf("/api/latest/fleet/labels/%d/hosts", lbl2.ID), nil, http.StatusOK, &listHostsResp, "query", "    a@b.c   ")
	assert.Len(t, listHostsResp.Hosts, 1)
	assert.Equal(t, hosts[0].ID, listHostsResp.Hosts[0].ID)

	// count hosts in label order by display_name
	var countResp countHostsResponse
	s.DoJSON("GET", "/api/latest/fleet/hosts/count", nil, http.StatusOK, &countResp, "label_id", fmt.Sprint(lbl2.ID), "order_key", "display_name", "order_direction", "desc")
	assert.Equal(t, len(hosts), countResp.Count)

	// lists hosts in label without hosts
	s.DoJSON("GET", fmt.Sprintf("/api/latest/fleet/labels/%d/hosts", lbl1.ID), nil, http.StatusOK, &listHostsResp)
	assert.Len(t, listHostsResp.Hosts, 0)

	// count hosts in label
	s.DoJSON("GET", "/api/latest/fleet/hosts/count", nil, http.StatusOK, &countResp, "label_id", fmt.Sprint(lbl1.ID))
	assert.Equal(t, 0, countResp.Count)

	// lists hosts in invalid label
	s.DoJSON("GET", fmt.Sprintf("/api/latest/fleet/labels/%d/hosts", lbl2.ID+1), nil, http.StatusOK, &listHostsResp)
	assert.Len(t, listHostsResp.Hosts, 0)

	// set MDM information on a host
	require.NoError(t, s.ds.SetOrUpdateMDMData(context.Background(), hosts[0].ID, false, true, "https://simplemdm.com", false, fleet.WellKnownMDMSimpleMDM, ""))
	var mdmID uint
	mysql.ExecAdhocSQL(t, s.ds, func(q sqlx.ExtContext) error {
		return sqlx.GetContext(context.Background(), q, &mdmID,
			`SELECT id FROM mobile_device_management_solutions WHERE name = ? AND server_url = ?`, fleet.WellKnownMDMSimpleMDM, "https://simplemdm.com")
	})
	// generate aggregated stats
	require.NoError(t, s.ds.GenerateAggregatedMunkiAndMDM(context.Background()))

	// list host in label by mdm_id
	s.DoJSON("GET", fmt.Sprintf("/api/latest/fleet/labels/%d/hosts", lbl2.ID), nil, http.StatusOK, &listHostsResp, "mdm_id", fmt.Sprint(mdmID))
	require.Len(t, listHostsResp.Hosts, 1)
	assert.Nil(t, listHostsResp.Software)
	assert.Nil(t, listHostsResp.MunkiIssue)
	require.NotNil(t, listHostsResp.MDMSolution)
	assert.Equal(t, mdmID, listHostsResp.MDMSolution.ID)
	assert.Equal(t, fleet.WellKnownMDMSimpleMDM, listHostsResp.MDMSolution.Name)
	assert.Equal(t, "https://simplemdm.com", listHostsResp.MDMSolution.ServerURL)

	// delete a label by id
	var delIDResp deleteLabelByIDResponse
	s.DoJSON("DELETE", fmt.Sprintf("/api/latest/fleet/labels/id/%d", lbl1.ID), nil, http.StatusOK, &delIDResp)

	// delete a non-existing label by id
	s.DoJSON("DELETE", fmt.Sprintf("/api/latest/fleet/labels/id/%d", lbl2.ID+1), nil, http.StatusNotFound, &delIDResp)

	// delete a label by name
	var delResp deleteLabelResponse
	s.DoJSON("DELETE", fmt.Sprintf("/api/latest/fleet/labels/%s", url.PathEscape(lbl2.Name)), nil, http.StatusOK, &delResp)

	// delete a non-existing label by name
	s.DoJSON("DELETE", fmt.Sprintf("/api/latest/fleet/labels/%s", url.PathEscape(lbl2.Name)), nil, http.StatusNotFound, &delResp)

	// list labels, only the built-ins remain
	s.DoJSON("GET", "/api/latest/fleet/labels", nil, http.StatusOK, &listResp, "per_page", strconv.Itoa(builtInsCount+1))
	assert.Len(t, listResp.Labels, builtInsCount)
	idsByName := make(map[string]uint, len(listResp.Labels))
	for _, lbl := range listResp.Labels {
		_, ok := builtinsMap[lbl.Name]
		assert.True(t, ok)
		assert.Equal(t, fleet.LabelTypeBuiltIn, lbl.LabelType)
		idsByName[lbl.Name] = lbl.ID
	}

	// labels summary, only the built-ins remains
	s.DoJSON("GET", "/api/latest/fleet/labels/summary", nil, http.StatusOK, &summaryResp)
	assert.Len(t, summaryResp.Labels, builtInsCount)
	for _, lbl := range summaryResp.Labels {
		_, ok := builtinsMap[lbl.Name]
		assert.True(t, ok)
		assert.Equal(t, fleet.LabelTypeBuiltIn, lbl.LabelType)
		assert.Equal(t, idsByName[lbl.Name], lbl.ID)
	}

	// host summary matches built-ins count
	var hostSummaryResp getHostSummaryResponse
	s.DoJSON("GET", "/api/latest/fleet/host_summary", nil, http.StatusOK, &hostSummaryResp)
	assert.Len(t, hostSummaryResp.BuiltinLabels, builtInsCount)
	for _, lbl := range hostSummaryResp.BuiltinLabels {
		_, ok := builtinsMap[lbl.Name]
		assert.True(t, ok)
		assert.Equal(t, fleet.LabelTypeBuiltIn, lbl.LabelType)
		assert.Equal(t, idsByName[lbl.Name], lbl.ID)
	}

	require.Len(t, idsByName, len(builtinsMap))
	for name := range builtinsMap {
		id, ok := idsByName[name]
		require.True(t, ok)

		// attempt to delete by name
		s.DoJSON("DELETE", fmt.Sprintf("/api/latest/fleet/labels/%s", url.PathEscape(name)), nil, http.StatusUnprocessableEntity, &delResp)

		// attempt to delete by id
		s.DoJSON("DELETE", fmt.Sprintf("/api/latest/fleet/labels/id/%d", id), nil, http.StatusUnprocessableEntity, &delIDResp)
	}
}

// Sanity test to make sure fleet/labels/<all>/hosts and fleet/hosts return the same thing.
func (s *integrationTestSuite) TestListHostsByLabel() {
	t := s.T()

	lblIDs, err := s.ds.LabelIDsByName(context.Background(), []string{"All Hosts"})
	require.NoError(t, err)
	require.Len(t, lblIDs, 1)
	labelID := lblIDs["All Hosts"]

	hosts := s.createHosts(t, "darwin")
	host := hosts[0]

	// Update label
	mysql.ExecAdhocSQL(
		t, s.ds, func(db sqlx.ExtContext) error {
			_, err := db.ExecContext(
				context.Background(),
				"INSERT IGNORE INTO label_membership (host_id, label_id) VALUES (?, (SELECT id FROM labels WHERE name = 'All Hosts' AND label_type = 1))",
				host.ID,
			)
			return err
		},
	)

	// set disk space information
	require.NoError(t, s.ds.SetOrUpdateHostDisksSpace(context.Background(), host.ID, 10.0, 2.0, 500.0)) // low disk

	// Update host fields
	host.Uptime = 30 * time.Second
	host.RefetchRequested = true
	host.OSVersion = "macOS 14.2"
	host.Build = "abc"
	host.PlatformLike = "darwin"
	host.CodeName = "sky"
	host.Memory = 1000
	host.CPUType = "arm64"
	host.CPUSubtype = "ARM64e"
	host.CPUBrand = "Apple M2 Pro"
	host.CPUPhysicalCores = 12
	host.CPULogicalCores = 14
	host.HardwareVendor = "Apple Inc."
	host.HardwareModel = "Mac14,10"
	host.HardwareVersion = "23"
	host.HardwareSerial = "ABC123"
	host.ComputerName = "MBP"
	host.PublicIP = "1.1.1.1"
	host.PrimaryIP = "10.10.10.10"
	host.PrimaryMac = "11:22:33"
	host.DistributedInterval = 10
	host.ConfigTLSRefresh = 9
	host.OsqueryVersion = "5.10"
	err = s.ds.UpdateHost(context.Background(), host)
	require.NoError(t, err)

	// Add team
	team, err := s.ds.NewTeam(
		context.Background(), &fleet.Team{
			Name: uuid.New().String(),
		},
	)
	require.NoError(t, err)
	require.NoError(t, s.ds.AddHostsToTeam(context.Background(), &team.ID, []uint{host.ID}))

	// Add pack
	_, err = s.ds.NewPack(
		context.Background(), &fleet.Pack{
			Name: t.Name(),
			Hosts: []fleet.Target{
				{
					Type:     fleet.TargetHost,
					TargetID: hosts[0].ID,
				},
			},
		},
	)
	require.NoError(t, err)

	// Add policy
	qr, err := s.ds.NewQuery(
		context.Background(), &fleet.Query{
			Name:           t.Name(),
			Description:    "Some description",
			Query:          "select * from osquery;",
			ObserverCanRun: true,
			Logging:        fleet.LoggingSnapshot,
		},
	)
	require.NoError(t, err)

	gpParams := globalPolicyRequest{
		QueryID:    &qr.ID,
		Resolution: "some global resolution",
	}
	gpResp := globalPolicyResponse{}
	s.DoJSON("POST", "/api/latest/fleet/policies", gpParams, http.StatusOK, &gpResp)
	require.NotNil(t, gpResp.Policy)
	require.NoError(
		t,
		s.ds.RecordPolicyQueryExecutions(context.Background(), host, map[uint]*bool{gpResp.Policy.ID: ptr.Bool(false)}, time.Now(), false),
	)

	// Add MDM info
	require.NoError(
		t,
		s.ds.SetOrUpdateMDMData(
			context.Background(), host.ID, false, true, "https://simplemdm.com", false, fleet.WellKnownMDMSimpleMDM, "",
		),
	)

	// Add device mapping
	require.NoError(
		t, s.ds.ReplaceHostDeviceMapping(
			context.Background(), host.ID, []*fleet.HostDeviceMapping{
				{HostID: hosts[0].ID, Email: "a@b.c", Source: fleet.DeviceMappingGoogleChromeProfiles},
				{HostID: hosts[0].ID, Email: "b@b.c", Source: fleet.DeviceMappingGoogleChromeProfiles},
			}, fleet.DeviceMappingGoogleChromeProfiles,
		),
	)

	// Now do the actual API calls that we will compare.
	var hostsResp, labelsResp listHostsResponse
	s.DoJSON("GET", "/api/latest/fleet/hosts", nil, http.StatusOK, &hostsResp, "device_mapping", "true")
	s.DoJSON("GET", fmt.Sprintf("/api/latest/fleet/labels/%d/hosts", labelID), nil, http.StatusOK, &labelsResp, "device_mapping", "true")

	// Converting to formatted JSON for easier diffs
	hostsJson, _ := json.MarshalIndent(hostsResp, "", "  ")
	labelsJson, _ := json.MarshalIndent(labelsResp, "", "  ")
	assert.Equal(t, string(hostsJson), string(labelsJson))
}

func (s *integrationTestSuite) TestLabelSpecs() {
	t := s.T()

	// list label specs, only those of the built-ins
	var listResp getLabelSpecsResponse
	s.DoJSON("GET", "/api/latest/fleet/spec/labels", nil, http.StatusOK, &listResp)
	assert.True(t, len(listResp.Specs) > 0)
	for _, spec := range listResp.Specs {
		assert.Equal(t, fleet.LabelTypeBuiltIn, spec.LabelType)
	}
	builtInsCount := len(listResp.Specs)

	name := strings.ReplaceAll(t.Name(), "/", "_")
	// apply an invalid label spec - dynamic membership with host specified
	var applyResp applyLabelSpecsResponse
	s.DoJSON("POST", "/api/latest/fleet/spec/labels", applyLabelSpecsRequest{
		Specs: []*fleet.LabelSpec{
			{
				Name:                name,
				Query:               "select 1",
				Platform:            "linux",
				LabelMembershipType: fleet.LabelMembershipTypeDynamic,
				Hosts:               []string{"abc"},
			},
		},
	}, http.StatusInternalServerError, &applyResp)

	// apply an invalid label spec - manual membership without a host specified
	s.DoJSON("POST", "/api/latest/fleet/spec/labels", applyLabelSpecsRequest{
		Specs: []*fleet.LabelSpec{
			{
				Name:                name,
				Query:               "select 1",
				Platform:            "linux",
				LabelMembershipType: fleet.LabelMembershipTypeManual,
			},
		},
	}, http.StatusInternalServerError, &applyResp)

	// apply an invalid label spec - builtin label type
	s.DoJSON("POST", "/api/latest/fleet/spec/labels", applyLabelSpecsRequest{
		Specs: []*fleet.LabelSpec{
			{
				Name:                name,
				Query:               "select 1",
				Platform:            "linux",
				LabelMembershipType: fleet.LabelMembershipTypeDynamic,
				LabelType:           fleet.LabelTypeBuiltIn,
			},
		},
	}, http.StatusUnprocessableEntity, &applyResp)

	// apply an invalid label spec - builtin label name
	for n := range fleet.ReservedLabelNames() {
		s.DoJSON("POST", "/api/latest/fleet/spec/labels", applyLabelSpecsRequest{
			Specs: []*fleet.LabelSpec{
				{
					Name:                n,
					Query:               "select 1",
					Platform:            "linux",
					LabelMembershipType: fleet.LabelMembershipTypeDynamic,
				},
			},
		}, http.StatusUnprocessableEntity, &applyResp)
	}

	// apply a valid label spec
	s.DoJSON("POST", "/api/latest/fleet/spec/labels", applyLabelSpecsRequest{
		Specs: []*fleet.LabelSpec{
			{
				Name:                name,
				Query:               "select 1",
				Platform:            "linux",
				LabelMembershipType: fleet.LabelMembershipTypeDynamic,
			},
		},
	}, http.StatusOK, &applyResp)

	// list label specs, has the newly created one
	s.DoJSON("GET", "/api/latest/fleet/spec/labels", nil, http.StatusOK, &listResp)
	assert.Len(t, listResp.Specs, builtInsCount+1)

	// get a specific label spec
	var getResp getLabelSpecResponse
	s.DoJSON("GET", fmt.Sprintf("/api/latest/fleet/spec/labels/%s", url.PathEscape(name)), nil, http.StatusOK, &getResp)
	assert.Equal(t, name, getResp.Spec.Name)
	assert.NotEqual(t, 0, getResp.Spec.ID)

	// get a non-existing label spec
	s.DoJSON("GET", "/api/latest/fleet/spec/labels/zzz", nil, http.StatusNotFound, &getResp)
}

func (s *integrationTestSuite) TestUsers() {
	// ensure that on exit, the admin token is used
	defer func() { s.token = s.getTestAdminToken() }()

	t := s.T()

	// existing users:
	// {ID: 1, Name: "Test Name admin1@example.com", Email: "admin1@example.com", ...}
	// {ID: 2, Name: "Test Name user1@example.com", Email: "user1@example.com", ...}
	// {ID: 3, Name: "Test Name user2@example.com", Email: "user2@example.com", ...}

	// list existing users
	var listResp listUsersResponse
	s.DoJSON("GET", "/api/latest/fleet/users", nil, http.StatusOK, &listResp)
	assert.Len(t, listResp.Users, len(s.users))

	// with non-matching query
	s.DoJSON("GET", "/api/latest/fleet/users", nil, http.StatusOK, &listResp, "query", "noone")
	assert.Len(t, listResp.Users, 0)

	// with matching query containing leading/trailing whitespaces
	s.DoJSON("GET", "/api/latest/fleet/users", nil, http.StatusOK, &listResp, "query", " user 	")
	assert.Len(t, listResp.Users, 2)
	assert.Equal(t, uint(2), listResp.Users[0].ID)
	assert.Equal(t, uint(3), listResp.Users[1].ID)

	// test available teams returned by `/me` endpoint for existing user
	var getMeResp getUserResponse
	ssn := createSession(t, 1, s.ds)
	resp := s.DoRawWithHeaders("GET", "/api/latest/fleet/me", []byte(""), http.StatusOK, map[string]string{
		"Authorization": fmt.Sprintf("Bearer %s", ssn.Key),
	})
	err := json.NewDecoder(resp.Body).Decode(&getMeResp)
	require.NoError(t, err)
	assert.Equal(t, uint(1), getMeResp.User.ID)
	assert.NotNil(t, getMeResp.User.GlobalRole)
	assert.Len(t, getMeResp.User.Teams, 0)
	assert.Len(t, getMeResp.AvailableTeams, 0)

	// create a new user
	var createResp createUserResponse
	userRawPwd := test.GoodPassword
	params := fleet.UserPayload{
		Name:       ptr.String("extra"),
		Email:      ptr.String("extra@asd.com"),
		Password:   ptr.String(userRawPwd),
		GlobalRole: ptr.String(fleet.RoleObserver),
	}
	s.DoJSON("POST", "/api/latest/fleet/users/admin", params, http.StatusOK, &createResp)
	assert.NotZero(t, createResp.User.ID)
	assert.True(t, createResp.User.AdminForcedPasswordReset)
	u := *createResp.User

	// login as that user and check that teams info is empty
	var loginResp loginResponse
	s.DoJSON("POST", "/api/latest/fleet/login", params, http.StatusOK, &loginResp)
	require.Equal(t, loginResp.User.ID, u.ID)
	assert.Len(t, loginResp.User.Teams, 0)
	assert.Len(t, loginResp.AvailableTeams, 0)

	// get that user from `/users` endpoint and check that teams info is empty
	var getResp getUserResponse
	s.DoJSON("GET", fmt.Sprintf("/api/latest/fleet/users/%d", u.ID), nil, http.StatusOK, &getResp)
	assert.Equal(t, u.ID, getResp.User.ID)
	assert.Len(t, getResp.User.Teams, 0)
	assert.Len(t, getResp.AvailableTeams, 0)

	// get non-existing user
	s.DoJSON("GET", fmt.Sprintf("/api/latest/fleet/users/%d", u.ID+1), nil, http.StatusNotFound, &getResp)

	// modify that user - simple name change
	var modResp modifyUserResponse
	params = fleet.UserPayload{
		Name: ptr.String("extraz"),
	}
	s.DoJSON("PATCH", fmt.Sprintf("/api/latest/fleet/users/%d", u.ID), params, http.StatusOK, &modResp)
	assert.Equal(t, u.ID, modResp.User.ID)
	assert.Equal(t, u.Name+"z", modResp.User.Name)

	// modify that user - set an existing email
	params = fleet.UserPayload{
		Email: &getMeResp.User.Email,
	}
	s.DoJSON("PATCH", fmt.Sprintf("/api/latest/fleet/users/%d", u.ID), params, http.StatusConflict, &modResp)

	// modify that user - set an email that has an invite for it
	createInviteReq := createInviteRequest{InvitePayload: fleet.InvitePayload{
		Email:      ptr.String("colliding@email.com"),
		Name:       ptr.String("some name"),
		GlobalRole: null.StringFrom(fleet.RoleAdmin),
	}}
	createInviteResp := createInviteResponse{}
	s.DoJSON("POST", "/api/latest/fleet/invites", createInviteReq, http.StatusOK, &createInviteResp)
	params = fleet.UserPayload{
		Email: ptr.String("colliding@email.com"),
	}
	s.DoJSON("PATCH", fmt.Sprintf("/api/latest/fleet/users/%d", u.ID), params, http.StatusConflict, &modResp)

	// modify that user - set a non existent email
	params = fleet.UserPayload{
		Email: ptr.String("someemail@qowieuowh.com"),
	}
	s.DoJSON("PATCH", fmt.Sprintf("/api/latest/fleet/users/%d", u.ID), params, http.StatusOK, &modResp)

	// modify user - email change, password does not match
	params = fleet.UserPayload{
		Email:    ptr.String("extra2@asd.com"),
		Password: ptr.String("wrongpass"),
	}
	s.DoJSON("PATCH", fmt.Sprintf("/api/latest/fleet/users/%d", u.ID), params, http.StatusForbidden, &modResp)

	// modify user - email change, password ok
	params = fleet.UserPayload{
		Email:    ptr.String("extra2@asd.com"),
		Password: ptr.String(test.GoodPassword),
	}
	s.DoJSON("PATCH", fmt.Sprintf("/api/latest/fleet/users/%d", u.ID), params, http.StatusOK, &modResp)
	assert.Equal(t, u.ID, modResp.User.ID)
	assert.NotEqual(t, u.ID, modResp.User.Email)

	// modify invalid user
	params = fleet.UserPayload{
		Name: ptr.String("nosuchuser"),
	}
	s.DoJSON("PATCH", fmt.Sprintf("/api/latest/fleet/users/%d", u.ID+1), params, http.StatusNotFound, &modResp)

	var perfPwdResetResp performRequiredPasswordResetResponse
	newRawPwd := test.GoodPassword2
	// Try a required password change without authentication
	s.DoJSON(
		"POST", "/api/latest/fleet/perform_required_password_reset", performRequiredPasswordResetRequest{
			Password: newRawPwd,
			ID:       u.ID,
		}, http.StatusForbidden, &perfPwdResetResp,
	)

	// perform a required password change as the user themselves
	s.token = s.getTestToken(u.Email, userRawPwd)
	s.DoJSON("POST", "/api/latest/fleet/perform_required_password_reset", performRequiredPasswordResetRequest{
		Password: newRawPwd,
		ID:       u.ID,
	}, http.StatusOK, &perfPwdResetResp)
	assert.False(t, perfPwdResetResp.User.AdminForcedPasswordReset)
	oldUserRawPwd := userRawPwd
	userRawPwd = newRawPwd

	// perform a required password change again, this time it fails as there is no request pending
	perfPwdResetResp = performRequiredPasswordResetResponse{}
	newRawPwd = "new_password2!"
	s.DoJSON("POST", "/api/latest/fleet/perform_required_password_reset", performRequiredPasswordResetRequest{
		Password: newRawPwd,
		ID:       u.ID,
	}, http.StatusForbidden, &perfPwdResetResp)
	s.token = s.getTestAdminToken()

	// login as that user to verify that the new password is active (userRawPwd was updated to the new pwd)
	loginResp = loginResponse{}
	s.DoJSON("POST", "/api/latest/fleet/login", loginRequest{Email: u.Email, Password: userRawPwd}, http.StatusOK, &loginResp)
	require.Equal(t, loginResp.User.ID, u.ID)

	// logout for that user
	s.token = loginResp.Token
	var logoutResp logoutResponse
	s.DoJSON("POST", "/api/latest/fleet/logout", nil, http.StatusOK, &logoutResp)

	// logout again, even though not logged in
	s.DoJSON("POST", "/api/latest/fleet/logout", nil, http.StatusUnauthorized, &logoutResp)

	s.token = s.getTestAdminToken()

	// login as that user with previous pwd fails
	loginResp = loginResponse{}
	s.DoJSON("POST", "/api/latest/fleet/login", loginRequest{Email: u.Email, Password: oldUserRawPwd}, http.StatusUnauthorized, &loginResp)

	// require a password reset
	var reqResetResp requirePasswordResetResponse
	s.DoJSON("POST", fmt.Sprintf("/api/latest/fleet/users/%d/require_password_reset", u.ID), map[string]bool{"require": true}, http.StatusOK, &reqResetResp)
	assert.Equal(t, u.ID, reqResetResp.User.ID)
	assert.True(t, reqResetResp.User.AdminForcedPasswordReset)

	// require a password reset to invalid user
	s.DoJSON("POST", fmt.Sprintf("/api/latest/fleet/users/%d/require_password_reset", u.ID+1), map[string]bool{"require": true}, http.StatusNotFound, &reqResetResp)

	// delete user
	var delResp deleteUserResponse
	s.DoJSON("DELETE", fmt.Sprintf("/api/latest/fleet/users/%d", u.ID), nil, http.StatusOK, &delResp)

	// delete invalid user
	s.DoJSON("DELETE", fmt.Sprintf("/api/latest/fleet/users/%d", u.ID), nil, http.StatusNotFound, &delResp)
}

func (s *integrationTestSuite) TestGlobalPoliciesAutomationConfig() {
	t := s.T()

	gpParams := globalPolicyRequest{
		Name:  "policy1",
		Query: "select 41;",
	}
	gpResp := globalPolicyResponse{}
	s.DoJSON("POST", "/api/latest/fleet/policies", gpParams, http.StatusOK, &gpResp)
	require.NotNil(t, gpResp.Policy)

	s.DoRaw("PATCH", "/api/latest/fleet/config", []byte(fmt.Sprintf(`{
		"webhook_settings": {
    		"failing_policies_webhook": {
     	 		"enable_failing_policies_webhook": true,
     	 		"destination_url": "http://some/url",
     			"policy_ids": [%d],
				"host_batch_size": 1000
    		},
    		"interval": "1h"
  		}
	}`, gpResp.Policy.ID)), http.StatusOK)

	config := s.getConfig()
	require.True(t, config.WebhookSettings.FailingPoliciesWebhook.Enable)
	require.Equal(t, "http://some/url", config.WebhookSettings.FailingPoliciesWebhook.DestinationURL)
	require.Equal(t, []uint{gpResp.Policy.ID}, config.WebhookSettings.FailingPoliciesWebhook.PolicyIDs)
	require.Equal(t, 1*time.Hour, config.WebhookSettings.Interval.Duration)
	require.Equal(t, 1000, config.WebhookSettings.FailingPoliciesWebhook.HostBatchSize)

	deletePolicyParams := deleteGlobalPoliciesRequest{IDs: []uint{gpResp.Policy.ID}}
	deletePolicyResp := deleteGlobalPoliciesResponse{}
	s.DoJSON("POST", "/api/latest/fleet/policies/delete", deletePolicyParams, http.StatusOK, &deletePolicyResp)

	config = s.getConfig()
	require.Empty(t, config.WebhookSettings.FailingPoliciesWebhook.PolicyIDs)
}

func (s *integrationTestSuite) TestHostStatusWebhookConfig() {
	t := s.T()

	// enable with valid config
	s.DoRaw("PATCH", "/api/latest/fleet/config", []byte(`{
		"webhook_settings": {
    		"host_status_webhook": {
     	 		"enable_host_status_webhook": true,
     	 		"destination_url": "http://some/url",
				  "host_percentage": 2,
					"days_count": 1
    		},
    		"interval": "1h"
  		}
	}`), http.StatusOK)

	config := s.getConfig()
	require.True(t, config.WebhookSettings.HostStatusWebhook.Enable)
	require.Equal(t, "http://some/url", config.WebhookSettings.HostStatusWebhook.DestinationURL)
	require.Equal(t, 2.0, config.WebhookSettings.HostStatusWebhook.HostPercentage)
	require.Equal(t, 1, config.WebhookSettings.HostStatusWebhook.DaysCount)

	// update without a destination url
	s.DoRaw("PATCH", "/api/latest/fleet/config", []byte(`{
		"webhook_settings": {
    		"host_status_webhook": {
     	 		"enable_host_status_webhook": true,
     	 		"destination_url": "",
				  "host_percentage": 2,
					"days_count": 1
    		},
    		"interval": "1h"
  		}
	}`), http.StatusUnprocessableEntity)

	// update without a negative days count
	s.DoRaw("PATCH", "/api/latest/fleet/config", []byte(`{
		"webhook_settings": {
    		"host_status_webhook": {
     	 		"enable_host_status_webhook": true,
					"destination_url": "http://other/url",
				  "host_percentage": 2,
					"days_count": -123
    		},
    		"interval": "1h"
  		}
	}`), http.StatusUnprocessableEntity)

	// update with 0%
	s.DoRaw("PATCH", "/api/latest/fleet/config", []byte(`{
		"webhook_settings": {
    		"host_status_webhook": {
     	 		"enable_host_status_webhook": true,
					"destination_url": "http://other/url",
				  "host_percentage": 0,
					"days_count": 12
    		},
    		"interval": "1h"
  		}
	}`), http.StatusUnprocessableEntity)

	// config left unmodified since last successful call
	config = s.getConfig()
	require.True(t, config.WebhookSettings.HostStatusWebhook.Enable)
	require.Equal(t, "http://some/url", config.WebhookSettings.HostStatusWebhook.DestinationURL)
	require.Equal(t, 2.0, config.WebhookSettings.HostStatusWebhook.HostPercentage)
	require.Equal(t, 1, config.WebhookSettings.HostStatusWebhook.DaysCount)

	// disabling ignores the invalid parameters
	s.DoRaw("PATCH", "/api/latest/fleet/config", []byte(`{
		"webhook_settings": {
    		"host_status_webhook": {
     	 		"enable_host_status_webhook": false,
     	 		"destination_url": "",
				  "host_percentage": 0
    		},
    		"interval": "1h"
  		}
	}`), http.StatusOK)

	config = s.getConfig()
	require.False(t, config.WebhookSettings.HostStatusWebhook.Enable)
}

func (s *integrationTestSuite) TestVulnerabilitiesWebhookConfig() {
	t := s.T()

	s.DoRaw("PATCH", "/api/latest/fleet/config", []byte(`{
		"integrations": {"jira": [], "zendesk": []},
		"webhook_settings": {
    		"vulnerabilities_webhook": {
     	 		"enable_vulnerabilities_webhook": true,
     	 		"destination_url": "http://some/url",
     	 		"host_batch_size": 1234
    		},
    		"interval": "1h"
  		}
	}`), http.StatusOK)

	config := s.getConfig()
	require.True(t, config.WebhookSettings.VulnerabilitiesWebhook.Enable)
	require.Equal(t, "http://some/url", config.WebhookSettings.VulnerabilitiesWebhook.DestinationURL)
	require.Equal(t, 1234, config.WebhookSettings.VulnerabilitiesWebhook.HostBatchSize)
	require.Equal(t, 1*time.Hour, config.WebhookSettings.Interval.Duration)
}

func (s *integrationTestSuite) TestExternalIntegrationsConfig() {
	t := s.T()

	// create a test http server to act as the Jira and Zendesk server
	srvURL := startExternalServiceWebServer(t)

	s.DoRaw("PATCH", "/api/v1/fleet/config", []byte(fmt.Sprintf(`{
		"integrations": {
			"jira": [{
				"url": %q,
				"username": "ok",
				"api_token": "bar",
				"project_key": "qux",
				"enable_software_vulnerabilities": true
			}]
		}
	}`, srvURL)), http.StatusOK)

	config := s.getConfig()
	require.Len(t, config.Integrations.Jira, 1)
	require.Equal(t, srvURL, config.Integrations.Jira[0].URL)
	require.Equal(t, "ok", config.Integrations.Jira[0].Username)
	require.Equal(t, fleet.MaskedPassword, config.Integrations.Jira[0].APIToken)
	require.Equal(t, "qux", config.Integrations.Jira[0].ProjectKey)
	require.True(t, config.Integrations.Jira[0].EnableSoftwareVulnerabilities)

	// add a second, disabled Jira integration
	s.DoRaw("PATCH", "/api/v1/fleet/config", []byte(fmt.Sprintf(`{
		"integrations": {
			"jira": [
				{
					"url": %q,
					"username": "ok",
					"api_token": "bar",
					"project_key": "qux",
					"enable_software_vulnerabilities": true
				},
				{
					"url": %[1]q,
					"username": "ok",
					"api_token": "bar",
					"project_key": "qux2",
					"enable_software_vulnerabilities": false
				}
			]
		}
	}`, srvURL)), http.StatusOK)

	config = s.getConfig()
	require.Len(t, config.Integrations.Jira, 2)

	// first integration
	require.Equal(t, srvURL, config.Integrations.Jira[0].URL)
	require.Equal(t, "ok", config.Integrations.Jira[0].Username)
	require.Equal(t, fleet.MaskedPassword, config.Integrations.Jira[0].APIToken)
	require.Equal(t, "qux", config.Integrations.Jira[0].ProjectKey)
	require.True(t, config.Integrations.Jira[0].EnableSoftwareVulnerabilities)

	// second integration
	require.Equal(t, srvURL, config.Integrations.Jira[1].URL)
	require.Equal(t, "ok", config.Integrations.Jira[1].Username)
	require.Equal(t, fleet.MaskedPassword, config.Integrations.Jira[1].APIToken)
	require.Equal(t, "qux2", config.Integrations.Jira[1].ProjectKey)
	require.False(t, config.Integrations.Jira[1].EnableSoftwareVulnerabilities)

	// make an unrelated appconfig change, should not remove the integrations
	var appCfgResp appConfigResponse
	s.DoJSON("PATCH", "/api/v1/fleet/config", json.RawMessage(`{
		"org_info": {
			"org_name": "test-integrations"
		}
	}`), http.StatusOK, &appCfgResp)
	require.Equal(t, "test-integrations", appCfgResp.OrgInfo.OrgName)
	require.Len(t, appCfgResp.Integrations.Jira, 2)

	// delete first Jira integration
	s.DoRaw("PATCH", "/api/v1/fleet/config", []byte(fmt.Sprintf(`{
		"integrations": {
			"jira": [
				{
					"url": %q,
					"username": "ok",
					"project_key": "qux2",
					"enable_software_vulnerabilities": false
				}
			]
		}
	}`, srvURL)), http.StatusOK)

	config = s.getConfig()
	require.Len(t, config.Integrations.Jira, 1)
	require.Equal(t, "qux2", config.Integrations.Jira[0].ProjectKey)

	// replace Jira integration
	s.DoRaw("PATCH", "/api/v1/fleet/config", []byte(fmt.Sprintf(`{
		"integrations": {
			"jira": [
				{
					"url": %q,
					"username": "ok",
					"api_token": "ok",
					"project_key": "qux",
					"enable_software_vulnerabilities": false
				}
			]
		}
	}`, srvURL)), http.StatusOK)

	config = s.getConfig()
	require.Len(t, config.Integrations.Jira, 1)
	require.Equal(t, "qux", config.Integrations.Jira[0].ProjectKey)
	require.False(t, config.Integrations.Jira[0].EnableSoftwareVulnerabilities)

	// try adding Jira integration without sending API token
	s.DoRaw("PATCH", "/api/v1/fleet/config", []byte(fmt.Sprintf(`{
		"integrations": {
			"jira": [
				{
					"url": %q,
					"username": "ok",
					"api_token": "ok",
					"project_key": "qux",
					"enable_software_vulnerabilities": true
				},
				{
					"url": %[1]q,
					"username": "ok",
					"project_key": "qux2",
					"enable_software_vulnerabilities": false
				}
			]
		}
	}`, srvURL)), http.StatusBadRequest)

	// try adding Jira integration with masked API token
	s.DoRaw("PATCH", "/api/v1/fleet/config", []byte(fmt.Sprintf(`{
		"integrations": {
			"jira": [
				{
					"url": %q,
					"username": "ok",
					"api_token": "ok",
					"project_key": "qux",
					"enable_software_vulnerabilities": true
				},
				{
					"url": %[1]q,
					"username": "ok",
					"api_token": %q,
					"project_key": "qux2",
					"enable_software_vulnerabilities": false
				}
			]
		}
	}`, srvURL, fleet.MaskedPassword)), http.StatusBadRequest)

	// edit Jira integration without sending API token
	s.DoRaw("PATCH", "/api/v1/fleet/config", []byte(fmt.Sprintf(`{
		"integrations": {
			"jira": [
				{
					"url": %q,
					"username": "ok",
					"project_key": "qux",
					"enable_software_vulnerabilities": true
				}
			]
		}
	}`, srvURL)), http.StatusOK)

	config = s.getConfig()
	require.Len(t, config.Integrations.Jira, 1)
	require.Equal(t, "qux", config.Integrations.Jira[0].ProjectKey)
	require.True(t, config.Integrations.Jira[0].EnableSoftwareVulnerabilities)

	// edit Jira integration with masked API token
	s.DoRaw("PATCH", "/api/v1/fleet/config", []byte(fmt.Sprintf(`{
		"integrations": {
			"jira": [
				{
					"url": %q,
					"username": "ok",
					"api_token": %q,
					"project_key": "qux",
					"enable_software_vulnerabilities": false
				}
			]
		}
	}`, srvURL, fleet.MaskedPassword)), http.StatusOK)

	config = s.getConfig()
	require.Len(t, config.Integrations.Jira, 1)
	require.Equal(t, "qux", config.Integrations.Jira[0].ProjectKey)
	require.False(t, config.Integrations.Jira[0].EnableSoftwareVulnerabilities)

	// edit Jira integration sending explicit "" as API token
	s.DoRaw("PATCH", "/api/v1/fleet/config", []byte(fmt.Sprintf(`{
		"integrations": {
			"jira": [
				{
					"url": %q,
					"username": "ok",
					"api_token": "",
					"project_key": "qux",
					"enable_software_vulnerabilities": true
				}
			]
		}
	}`, srvURL)), http.StatusOK)

	config = s.getConfig()
	require.Len(t, config.Integrations.Jira, 1)
	require.Equal(t, "qux", config.Integrations.Jira[0].ProjectKey)
	require.True(t, config.Integrations.Jira[0].EnableSoftwareVulnerabilities)

	// unknown fields fails as bad request
	s.DoRaw("PATCH", "/api/v1/fleet/config", []byte(fmt.Sprintf(`{
		"integrations": {
			"jira": [{
				"url": %q,
				"UNKNOWN_FIELD": "foo"
			}]
		}
	}`, srvURL)), http.StatusBadRequest)

	// unknown project key fails as bad request
	s.DoRaw("PATCH", "/api/v1/fleet/config", []byte(fmt.Sprintf(`{
		"integrations": {
			"jira": [
				{
					"url": %q,
					"username": "ok",
					"api_token": %q,
					"project_key": "qux3",
					"enable_software_vulnerabilities": true
				}
			]
		}
	}`, srvURL, fleet.MaskedPassword)), http.StatusBadRequest)

	// cannot have two integrations enabled at the same time
	s.DoRaw("PATCH", "/api/v1/fleet/config", []byte(fmt.Sprintf(`{
		"integrations": {
			"jira": [
				{
					"url": %q,
					"username": "ok",
					"api_token": "bar",
					"project_key": "qux",
					"enable_software_vulnerabilities": true
				},
				{
					"url": %[1]q,
					"username": "ok",
					"api_token": "bar2",
					"project_key": "qux2",
					"enable_software_vulnerabilities": true
				}
			]
		}
	}`, srvURL)), http.StatusUnprocessableEntity)

	// cannot have two jira integrations with the same project key
	s.DoRaw("PATCH", "/api/v1/fleet/config", []byte(fmt.Sprintf(`{
		"integrations": {
			"jira": [
				{
					"url": %q,
					"username": "ok",
					"api_token": "bar",
					"project_key": "qux",
					"enable_software_vulnerabilities": true
				},
				{
					"url": %[1]q,
					"username": "ok",
					"api_token": "bar2",
					"project_key": "qux",
					"enable_software_vulnerabilities": false
				}
			]
		}
	}`, srvURL)), http.StatusUnprocessableEntity)

	// even disabled integrations are tested for Jira connection and credentials,
	// so this fails because the 2nd one uses the "fail" username.
	s.DoRaw("PATCH", "/api/v1/fleet/config", []byte(fmt.Sprintf(`{
		"integrations": {
			"jira": [
				{
					"url": %q,
					"username": "ok",
					"api_token": "bar",
					"project_key": "qux",
					"enable_software_vulnerabilities": true
				},
				{
					"url": %[1]q,
					"username": "fail",
					"api_token": "bar2",
					"project_key": "qux2",
					"enable_software_vulnerabilities": false
				}
			]
		}
	}`, srvURL)), http.StatusBadRequest)

	// cannot enable webhook with a jira integration already enabled
	s.DoRaw("PATCH", "/api/v1/fleet/config", []byte(`{
		"webhook_settings": {
			"vulnerabilities_webhook": {
				"enable_vulnerabilities_webhook": true,
				"destination_url": "http://some/url",
				"host_batch_size": 1234
			},
			"interval": "1h"
		}
	}`), http.StatusUnprocessableEntity)

	// disable jira, now we can enable webhook
	s.DoRaw("PATCH", "/api/v1/fleet/config", []byte(fmt.Sprintf(`{
		"integrations": {
		"jira": [{
			"url": %q,
			"username": "ok",
			"api_token": "bar",
			"project_key": "qux",
			"enable_software_vulnerabilities": false
		}]
		},
		"webhook_settings": {
			"vulnerabilities_webhook": {
				"enable_vulnerabilities_webhook": true,
				"destination_url": "http://some/url",
				"host_batch_size": 1234
			},
			"interval": "1h"
		}
	}`, srvURL)), http.StatusOK)

	// cannot enable jira with webhook already enabled
	s.DoRaw("PATCH", "/api/v1/fleet/config", []byte(fmt.Sprintf(`{
		"integrations": {
			"jira": [{
				"url": %q,
				"username": "ok",
				"api_token": "bar",
				"project_key": "qux",
				"enable_software_vulnerabilities": true
			}]
		}
	}`, srvURL)), http.StatusUnprocessableEntity)

	// disable webhook, enable jira with wrong credentials
	s.DoRaw("PATCH", "/api/v1/fleet/config", []byte(fmt.Sprintf(`{
		"integrations": {
			"jira": [{
				"url": %q,
				"username": "fail",
				"api_token": "bar",
				"project_key": "qux",
				"enable_software_vulnerabilities": true
			}]
		},
		"webhook_settings": {
			"vulnerabilities_webhook": {
				"enable_vulnerabilities_webhook": false,
				"destination_url": "http://some/url",
				"host_batch_size": 1234
			},
			"interval": "1h"
		}
	}`, srvURL)), http.StatusBadRequest)

	// update jira config to correct credentials (need to disable webhook too as
	// last request failed)
	s.DoRaw("PATCH", "/api/v1/fleet/config", []byte(fmt.Sprintf(`{
		"integrations": {
			"jira": [{
				"url": %q,
				"username": "ok",
				"api_token": "bar",
				"project_key": "qux",
				"enable_software_vulnerabilities": true
			}]
		},
		"webhook_settings": {
			"vulnerabilities_webhook": {
				"enable_vulnerabilities_webhook": false,
				"destination_url": "http://some/url",
				"host_batch_size": 1234
			},
			"interval": "1h"
		}
	}`, srvURL)), http.StatusOK)

	// if no jira nor zendesk integrations are provided, does not remove integrations
	appCfgResp = appConfigResponse{}
	s.DoJSON("PATCH", "/api/v1/fleet/config", json.RawMessage(`{
		"integrations": {}
	}`), http.StatusOK, &appCfgResp)
	require.Len(t, appCfgResp.Integrations.Jira, 1)

	// if explicitly-empty arrays are provided, remove all integrations
	appCfgResp = appConfigResponse{}
	s.DoJSON("PATCH", "/api/v1/fleet/config", json.RawMessage(`{
		"integrations": {
			"jira": [],
			"zendesk": []
		}
	}`), http.StatusOK, &appCfgResp)
	require.Len(t, appCfgResp.Integrations.Jira, 0)

	// set environmental varible to use Zendesk test client
	t.Setenv("TEST_ZENDESK_CLIENT", "true")
	// create zendesk integration
	s.DoRaw("PATCH", "/api/v1/fleet/config", []byte(fmt.Sprintf(`{
		"integrations": {
			"zendesk": [{
				"url": %q,
				"email": "ok@example.com",
				"api_token": "ok",
				"group_id": 122,
				"enable_software_vulnerabilities": true
			}]
		}
	}`, srvURL)), http.StatusOK)

	config = s.getConfig()
	require.Len(t, config.Integrations.Jira, 0)
	require.Len(t, config.Integrations.Zendesk, 1)
	require.Equal(t, srvURL, config.Integrations.Zendesk[0].URL)
	require.Equal(t, "ok@example.com", config.Integrations.Zendesk[0].Email)
	require.Equal(t, fleet.MaskedPassword, config.Integrations.Zendesk[0].APIToken)
	require.Equal(t, int64(122), config.Integrations.Zendesk[0].GroupID)
	require.True(t, config.Integrations.Zendesk[0].EnableSoftwareVulnerabilities)

	// add a second, disabled Zendesk integration
	s.DoRaw("PATCH", "/api/v1/fleet/config", []byte(fmt.Sprintf(`{
		"integrations": {
			"zendesk": [
				{
					"url": %q,
					"email": "ok@example.com",
					"api_token": "ok",
					"group_id": 122,
					"enable_software_vulnerabilities": true
				},
				{
					"url": %[1]q,
					"email": "test123@example.com",
					"api_token": "ok",
					"group_id": 123,
					"enable_software_vulnerabilities": false
				}
			]
		}
	}`, srvURL)), http.StatusOK)

	config = s.getConfig()
	require.Len(t, config.Integrations.Jira, 0)
	require.Len(t, config.Integrations.Zendesk, 2)

	// first integration
	require.Equal(t, srvURL, config.Integrations.Zendesk[0].URL)
	require.Equal(t, "ok@example.com", config.Integrations.Zendesk[0].Email)
	require.Equal(t, fleet.MaskedPassword, config.Integrations.Zendesk[0].APIToken)
	require.Equal(t, int64(122), config.Integrations.Zendesk[0].GroupID)
	require.True(t, config.Integrations.Zendesk[0].EnableSoftwareVulnerabilities)

	// second integration
	require.Equal(t, srvURL, config.Integrations.Zendesk[1].URL)
	require.Equal(t, "test123@example.com", config.Integrations.Zendesk[1].Email)
	require.Equal(t, fleet.MaskedPassword, config.Integrations.Zendesk[1].APIToken)
	require.Equal(t, int64(123), config.Integrations.Zendesk[1].GroupID)
	require.False(t, config.Integrations.Zendesk[1].EnableSoftwareVulnerabilities)

	// make an unrelated appconfig change, should not remove the integrations
	appCfgResp = appConfigResponse{}
	s.DoJSON("PATCH", "/api/v1/fleet/config", json.RawMessage(`{
		"org_info": {
			"org_name": "test-integrations-zendesk"
		}
	}`), http.StatusOK, &appCfgResp)
	require.Equal(t, "test-integrations-zendesk", appCfgResp.OrgInfo.OrgName)
	require.Len(t, appCfgResp.Integrations.Zendesk, 2)

	// delete first Zendesk integration
	s.DoRaw("PATCH", "/api/v1/fleet/config", []byte(fmt.Sprintf(`{
		"integrations": {
			"zendesk": [
				{
					"url": %q,
					"email": "test123@example.com",
					"group_id": 123,
					"enable_software_vulnerabilities": false
				}
			]
		}
	}`, srvURL)), http.StatusOK)

	config = s.getConfig()
	require.Len(t, config.Integrations.Jira, 0)
	require.Len(t, config.Integrations.Zendesk, 1)
	require.Equal(t, int64(123), config.Integrations.Zendesk[0].GroupID)

	// replace Zendesk integration
	s.DoRaw("PATCH", "/api/v1/fleet/config", []byte(fmt.Sprintf(`{
		"integrations": {
			"zendesk": [
				{
					"url": %q,
					"email": "ok@example.com",
					"api_token": "ok",
					"group_id": 122,
					"enable_software_vulnerabilities": false
				}
			]
		}
	}`, srvURL)), http.StatusOK)

	config = s.getConfig()
	require.Len(t, config.Integrations.Jira, 0)
	require.Len(t, config.Integrations.Zendesk, 1)
	require.Equal(t, int64(122), config.Integrations.Zendesk[0].GroupID)
	require.False(t, config.Integrations.Zendesk[0].EnableSoftwareVulnerabilities)

	// try adding Zendesk integration without sending API token
	s.DoRaw("PATCH", "/api/v1/fleet/config", []byte(fmt.Sprintf(`{
		"integrations": {
			"zendesk": [
				{
					"url": %q,
					"email": "ok@example.com",
					"api_token": "ok",
					"group_id": 122,
					"enable_software_vulnerabilities": true
				},
				{
					"url": %[1]q,
					"email": "test123@example.com",
					"group_id": 123,
					"enable_software_vulnerabilities": false
				}
			]
		}
	}`, srvURL)), http.StatusBadRequest)

	// try adding Zendesk integration with masked API token
	s.DoRaw("PATCH", "/api/v1/fleet/config", []byte(fmt.Sprintf(`{
		"integrations": {
			"zendesk": [
				{
					"url": %q,
					"email": "ok@example.com",
					"api_token": "ok",
					"group_id": 122,
					"enable_software_vulnerabilities": true
				},
				{
					"url": %[1]q,
					"email": "test123@example.com",
					"api_token": %q,
					"group_id": 123,
					"enable_software_vulnerabilities": false
				}
			]
		}
	}`, srvURL, fleet.MaskedPassword)), http.StatusBadRequest)

	// edit Zendesk integration without sending API token
	s.DoRaw("PATCH", "/api/v1/fleet/config", []byte(fmt.Sprintf(`{
		"integrations": {
			"zendesk": [
				{
					"url": %q,
					"email": "ok@example.com",
					"group_id": 122,
					"enable_software_vulnerabilities": true
				}
			]
		}
	}`, srvURL)), http.StatusOK)

	config = s.getConfig()
	require.Len(t, config.Integrations.Jira, 0)
	require.Len(t, config.Integrations.Zendesk, 1)
	require.Equal(t, int64(122), config.Integrations.Zendesk[0].GroupID)
	require.True(t, config.Integrations.Zendesk[0].EnableSoftwareVulnerabilities)

	// edit Zendesk integration with masked API token
	s.DoRaw("PATCH", "/api/v1/fleet/config", []byte(fmt.Sprintf(`{
		"integrations": {
			"zendesk": [
				{
					"url": %q,
					"email": "ok@example.com",
					"api_token": %q,
					"group_id": 122,
					"enable_software_vulnerabilities": false
				}
			]
		}
	}`, srvURL, fleet.MaskedPassword)), http.StatusOK)

	config = s.getConfig()
	require.Len(t, config.Integrations.Jira, 0)
	require.Len(t, config.Integrations.Zendesk, 1)
	require.Equal(t, int64(122), config.Integrations.Zendesk[0].GroupID)
	require.False(t, config.Integrations.Zendesk[0].EnableSoftwareVulnerabilities)

	// edit Zendesk integration with explicit "" API token
	s.DoRaw("PATCH", "/api/v1/fleet/config", []byte(fmt.Sprintf(`{
		"integrations": {
			"zendesk": [
				{
					"url": %q,
					"email": "ok@example.com",
					"api_token": "",
					"group_id": 122,
					"enable_software_vulnerabilities": true
				}
			]
		}
	}`, srvURL)), http.StatusOK)

	config = s.getConfig()
	require.Len(t, config.Integrations.Jira, 0)
	require.Len(t, config.Integrations.Zendesk, 1)
	require.Equal(t, int64(122), config.Integrations.Zendesk[0].GroupID)
	require.True(t, config.Integrations.Zendesk[0].EnableSoftwareVulnerabilities)

	// unknown fields fails as bad request
	s.DoRaw("PATCH", "/api/v1/fleet/config", []byte(fmt.Sprintf(`{
		"integrations": {
			"zendesk": [{
				"url": %q,
				"UNKNOWN_FIELD": "foo"
			}]
		}
	}`, srvURL)), http.StatusBadRequest)

	// unknown group id fails as bad request
	s.DoRaw("PATCH", "/api/v1/fleet/config", []byte(fmt.Sprintf(`{
		"integrations": {
			"zendesk": [{
				"url": %q,
				"email": "ok@example.com",
				"api_token": "ok",
				"group_id": 999,
				"enable_software_vulnerabilities": true
			}]
		}
	}`, srvURL)), http.StatusBadRequest)

	// cannot have two zendesk integrations enabled at the same time
	s.DoRaw("PATCH", "/api/v1/fleet/config", []byte(fmt.Sprintf(`{
		"integrations": {
			"zendesk": [
				{
					"url": %q,
					"email": "ok@example.com",
					"api_token": "ok",
					"group_id": 122,
					"enable_software_vulnerabilities": true
				},
				{
					"url": %[1]q,
					"email": "not.ok@example.com",
					"api_token": "ok",
					"group_id": 123,
					"enable_software_vulnerabilities": true
				}
			]
		}
	}`, srvURL)), http.StatusUnprocessableEntity)

	// cannot have two zendesk integrations with the same group id
	s.DoRaw("PATCH", "/api/v1/fleet/config", []byte(fmt.Sprintf(`{
		"integrations": {
			"zendesk": [
				{
					"url": %q,
					"email": "ok@example.com",
					"api_token": "ok",
					"group_id": 122,
					"enable_software_vulnerabilities": true
				},
				{
					"url": %[1]q,
					"email": "not.ok@example.com",
					"api_token": "ok",
					"group_id": 122,
					"enable_software_vulnerabilities": false
				}
			]
		}
	}`, srvURL)), http.StatusUnprocessableEntity)

	// even disabled integrations are tested for Zendesk connection and credentials,
	// so this fails because the 2nd one uses the "fail" token.
	s.DoRaw("PATCH", "/api/v1/fleet/config", []byte(fmt.Sprintf(`{
		"integrations": {
			"zendesk": [
				{
					"url": %q,
					"email": "ok@example.com",
					"api_token": "ok",
					"group_id": 122,
					"enable_software_vulnerabilities": true
				},
				{
					"url": %[1]q,
					"email": "not.ok@example.com",
					"api_token": "fail",
					"group_id": 123,
					"enable_software_vulnerabilities": false
				}
			]
		}
	}`, srvURL)), http.StatusBadRequest)

	// cannot enable webhook with a zendesk integration already enabled
	s.DoRaw("PATCH", "/api/v1/fleet/config", []byte(`{
		"webhook_settings": {
			"vulnerabilities_webhook": {
				"enable_vulnerabilities_webhook": true,
				"destination_url": "http://some/url",
				"host_batch_size": 1234
			},
			"interval": "1h"
		}
	}`), http.StatusUnprocessableEntity)

	// disable zendesk, now we can enable webhook
	s.DoRaw("PATCH", "/api/v1/fleet/config", []byte(fmt.Sprintf(`{
		"integrations": {
			"zendesk": [{
				"url": %q,
				"email": "ok@example.com",
				"api_token": "ok",
				"group_id": 122,
				"enable_software_vulnerabilities": false
			}]
		},
		"webhook_settings": {
			"vulnerabilities_webhook": {
				"enable_vulnerabilities_webhook": true,
				"destination_url": "http://some/url",
				"host_batch_size": 1234
			},
			"interval": "1h"
		}
	}`, srvURL)), http.StatusOK)

	// cannot enable zendesk with webhook already enabled
	s.DoRaw("PATCH", "/api/v1/fleet/config", []byte(fmt.Sprintf(`{
		"integrations": {
			"zendesk": [{
				"url": %q,
				"email": "ok@example.com",
				"api_token": "ok",
				"group_id": 122,
				"enable_software_vulnerabilities": true
			}]
		}
	}`, srvURL)), http.StatusUnprocessableEntity)

	// disable webhook, enable zendesk with wrong credentials
	s.DoRaw("PATCH", "/api/v1/fleet/config", []byte(fmt.Sprintf(`{
		"integrations": {
			"zendesk": [{
				"url": %q,
				"email": "not.ok@example.com",
				"api_token": "fail",
				"group_id": 122,
				"enable_software_vulnerabilities": true
			}]
		},
		"webhook_settings": {
			"vulnerabilities_webhook": {
				"enable_vulnerabilities_webhook": false,
				"destination_url": "http://some/url",
				"host_batch_size": 1234
			},
			"interval": "1h"
		}
	}`, srvURL)), http.StatusBadRequest)

	// update zendesk config to correct credentials (need to disable webhook too as
	// last request failed)
	s.DoRaw("PATCH", "/api/v1/fleet/config", []byte(fmt.Sprintf(`{
		"integrations": {
			"zendesk": [{
				"url": %q,
				"email": "ok@example.com",
				"api_token": "ok",
				"group_id": 122,
				"enable_software_vulnerabilities": true
			}]
		},
		"webhook_settings": {
			"vulnerabilities_webhook": {
				"enable_vulnerabilities_webhook": false,
				"destination_url": "http://some/url",
				"host_batch_size": 1234
			},
			"interval": "1h"
		}
	}`, srvURL)), http.StatusOK)

	// can have jira enabled and zendesk disabled
	s.DoRaw("PATCH", "/api/v1/fleet/config", []byte(fmt.Sprintf(`{
		"integrations": {
			"jira": [{
				"url": %q,
				"username": "ok",
				"api_token": "bar",
				"project_key": "qux",
				"enable_software_vulnerabilities": true
			}],
			"zendesk": [{
				"url": %[1]q,
				"email": "ok@example.com",
				"api_token": "ok",
				"group_id": 122,
				"enable_software_vulnerabilities": false
			}]
		}
	}`, srvURL)), http.StatusOK)
	config = s.getConfig()
	require.Len(t, config.Integrations.Jira, 1)
	require.True(t, config.Integrations.Jira[0].EnableSoftwareVulnerabilities)
	require.Len(t, config.Integrations.Zendesk, 1)
	require.False(t, config.Integrations.Zendesk[0].EnableSoftwareVulnerabilities)

	// can have jira disabled and zendesk enabled
	s.DoRaw("PATCH", "/api/v1/fleet/config", []byte(fmt.Sprintf(`{
		"integrations": {
			"jira": [{
				"url": %q,
				"username": "ok",
				"api_token": "bar",
				"project_key": "qux",
				"enable_software_vulnerabilities": false
			}],
			"zendesk": [{
				"url": %[1]q,
				"email": "ok@example.com",
				"api_token": "ok",
				"group_id": 122,
				"enable_software_vulnerabilities": true
			}]
		}
	}`, srvURL)), http.StatusOK)
	config = s.getConfig()
	require.Len(t, config.Integrations.Jira, 1)
	require.False(t, config.Integrations.Jira[0].EnableSoftwareVulnerabilities)
	require.Len(t, config.Integrations.Zendesk, 1)
	require.True(t, config.Integrations.Zendesk[0].EnableSoftwareVulnerabilities)

	// cannot have both jira enabled and zendesk enabled
	s.DoRaw("PATCH", "/api/v1/fleet/config", []byte(fmt.Sprintf(`{
		"integrations": {
			"jira": [{
				"url": %q,
				"username": "ok",
				"api_token": "bar",
				"project_key": "qux",
				"enable_software_vulnerabilities": true
			}],
			"zendesk": [{
				"url": %[1]q,
				"email": "ok@example.com",
				"api_token": "ok",
				"group_id": 122,
				"enable_software_vulnerabilities": true
			}]
		}
	}`, srvURL)), http.StatusUnprocessableEntity)

	// if no jira nor zendesk integrations are provided, does not remove integrations
	appCfgResp = appConfigResponse{}
	s.DoJSON("PATCH", "/api/v1/fleet/config", json.RawMessage(`{
		"integrations": {}
	}`), http.StatusOK, &appCfgResp)
	require.Len(t, appCfgResp.Integrations.Jira, 1)
	require.Len(t, appCfgResp.Integrations.Zendesk, 1)

	// remove all integrations on exit, so that other tests can enable the
	// webhook as needed
	s.DoRaw("PATCH", "/api/v1/fleet/config", []byte(`{
		"integrations": {
		"jira": [],
		"zendesk": []
		}
	}`), http.StatusOK)
	config = s.getConfig()
	require.Len(t, config.Integrations.Jira, 0)
	require.Len(t, config.Integrations.Zendesk, 0)
}

func (s *integrationTestSuite) TestGoogleCalendarIntegrations() {
	t := s.T()
	email := "service-account@example.com"
	privateKey := "-----BEGIN PRIVATE KEY-----\nXXXXX\n-----END"
	domain := "example.com"
	s.DoRaw(
		"PATCH", "/api/v1/fleet/config", []byte(fmt.Sprintf(
			`{
		"integrations": {
			"google_calendar": [{
				"api_key_json": {
					"client_email": %q,
					"private_key": %q
				},
				"domain": %q
			}]
		}
	}`, email, privateKey, domain,
		)), http.StatusOK,
	)

	appConfig := s.getConfig()
	require.Len(t, appConfig.Integrations.GoogleCalendar, 1)
	assert.Equal(t, email, appConfig.Integrations.GoogleCalendar[0].ApiKey[fleet.GoogleCalendarEmail])
	assert.Equal(t, privateKey, appConfig.Integrations.GoogleCalendar[0].ApiKey[fleet.GoogleCalendarPrivateKey])
	assert.Equal(t, domain, appConfig.Integrations.GoogleCalendar[0].Domain)

	// Add 2nd config -- not allowed at this time
	s.DoRaw(
		"PATCH", "/api/v1/fleet/config", []byte(fmt.Sprintf(
			`{
		"integrations": {
			"google_calendar": [{
				"api_key_json": {
					"client_email": %q,
					"private_key": %q
				},
				"domain": %q
			},
			{
				"api_key_json": {
					"client_email": "bozo@example.com",
					"private_key": "abc"
				},
				"domain": "example.com"
			}]
		}
	}`, email, privateKey, domain,
		)), http.StatusUnprocessableEntity,
	)

	// Make an unrelated config change, should not remove the integrations
	var appCfgResp appConfigResponse
	s.DoJSON(
		"PATCH", "/api/v1/fleet/config", json.RawMessage(
			`{
		"org_info": {
			"org_name": "test-google-calendar-integrations"
		}
	}`,
		), http.StatusOK, &appCfgResp,
	)
	require.Equal(t, "test-google-calendar-integrations", appCfgResp.OrgInfo.OrgName)
	require.Len(t, appCfgResp.Integrations.GoogleCalendar, 1)

	// Update calendar config
	domain = "new.com"
	s.DoRaw(
		"PATCH", "/api/v1/fleet/config", []byte(fmt.Sprintf(
			`{
		"integrations": {
			"google_calendar": [{
				"api_key_json": {
					"client_email": %q,
					"private_key": %q
				},
				"domain": %q
			}]
		}
	}`, email, privateKey, domain,
		)), http.StatusOK,
	)
	appConfig = s.getConfig()
	require.Len(t, appConfig.Integrations.GoogleCalendar, 1)
	assert.Equal(t, email, appConfig.Integrations.GoogleCalendar[0].ApiKey[fleet.GoogleCalendarEmail])
	assert.Equal(t, privateKey, appConfig.Integrations.GoogleCalendar[0].ApiKey[fleet.GoogleCalendarPrivateKey])
	assert.Equal(t, domain, appConfig.Integrations.GoogleCalendar[0].Domain)

	// Clearing other integrations does not clear Google Calendar integration
	appCfgResp = appConfigResponse{}
	s.DoJSON(
		"PATCH", "/api/v1/fleet/config", json.RawMessage(
			`{
		"integrations": {
			"jira": [],
			"zendesk": []
		}
	}`,
		), http.StatusOK, &appCfgResp,
	)
	require.Len(t, appCfgResp.Integrations.GoogleCalendar, 1)

	// Clearing Google Calendar integration
	appCfgResp = appConfigResponse{}
	s.DoJSON(
		"PATCH", "/api/v1/fleet/config", json.RawMessage(
			`{
		"integrations": {
			"google_calendar": []
		}
	}`,
		), http.StatusOK, &appCfgResp,
	)
	assert.Empty(t, appCfgResp.Integrations.GoogleCalendar)

	// Try adding Google Calendar integration without sending private key -- not allowed
	s.DoRaw(
		"PATCH", "/api/v1/fleet/config", []byte(fmt.Sprintf(
			`{
		"integrations": {
			"google_calendar": [{
				"api_key_json": {
					"client_email": %q
				},
				"domain": %q
			}]
		}
	}`, email, domain,
		)), http.StatusUnprocessableEntity,
	)

	// Empty email -- not allowed
	s.DoRaw(
		"PATCH", "/api/v1/fleet/config", []byte(fmt.Sprintf(
			`{
		"integrations": {
			"google_calendar": [{
				"api_key_json": {
					"client_email": " ",
					"private_key": %q
				},
				"domain": %q
			}]
		}
	}`, privateKey, domain,
		)), http.StatusUnprocessableEntity,
	)

	// Empty domain -- not allowed
	s.DoRaw(
		"PATCH", "/api/v1/fleet/config", []byte(fmt.Sprintf(
			`{
		"integrations": {
			"google_calendar": [{
				"api_key_json": {
					"client_email": %q,
					"private_key": %q
				},
				"domain": ""
			}]
		}
	}`, email, privateKey,
		)), http.StatusUnprocessableEntity,
	)

	// Unknown fields fails as bad request
	s.DoRaw(
		"PATCH", "/api/v1/fleet/config", []byte(fmt.Sprintf(
			`{
		"integrations": {
			"google_calendar": [{
				"api_key_json": {
					"client_email": %q,
					"private_key": %q
				},
				"domain": %q,
				"foo": "bar"
			}]
		}
	}`, email, privateKey, domain,
		)), http.StatusBadRequest,
	)

	// Null api_key_json -- fails validation
	s.DoRaw(
		"PATCH", "/api/v1/fleet/config", []byte(fmt.Sprintf(
			`{
		"integrations": {
			"google_calendar": [{
				"api_key_json": null,
				"domain": %q
			}]
		}
	}`, domain,
		)), http.StatusUnprocessableEntity,
	)
}

func (s *integrationTestSuite) TestQueriesBadRequests() {
	t := s.T()

	reqQuery := &fleet.QueryPayload{
		Name:  ptr.String("existing query"),
		Query: ptr.String("select 42;"),
	}
	createQueryResp := createQueryResponse{}
	s.DoJSON("POST", "/api/latest/fleet/queries", reqQuery, http.StatusOK, &createQueryResp)
	require.NotNil(t, createQueryResp.Query)
	existingQueryID := createQueryResp.Query.ID
	defer cleanupQuery(s, existingQueryID)

	for _, tc := range []struct {
		tname    string
		name     string
		query    string
		platform string
		logging  string
	}{
		{
			tname: "empty name",
			name:  " ", // #3704
			query: "select 42;",
		},
		{
			tname: "empty query",
			name:  "Some name",
			query: "",
		},
		{
			tname: "Invalid query",
			name:  "Invalid query",
			query: "",
		},
		{
			tname:    "unsupported platform",
			name:     "bad query",
			query:    "select 1",
			platform: "oops",
		},
		{
			tname:    "unsupported platform",
			name:     "bad query",
			query:    "select 1",
			platform: "charles,darwin",
		},
		{
			tname:    "missing platform comma delimeter",
			name:     "bad query",
			query:    "select 1",
			platform: "linuxdarwin",
		},
		{
			tname:    "missing platform comma delimeter",
			name:     "bad query",
			query:    "select 1",
			platform: "windows darwin",
		},
		{
			tname:   "invalid logging value",
			name:    "bad query",
			query:   "select 1",
			logging: "foobar",
		},
	} {
		t.Run(tc.tname, func(t *testing.T) {
			reqQuery := &fleet.QueryPayload{
				Name:     ptr.String(tc.name),
				Query:    ptr.String(tc.query),
				Platform: ptr.String(tc.platform),
				Logging:  ptr.String(tc.logging),
			}
			createQueryResp := createQueryResponse{}
			s.DoJSON("POST", "/api/latest/fleet/queries", reqQuery, http.StatusBadRequest, &createQueryResp)
			require.Nil(t, createQueryResp.Query)

			payload := fleet.QueryPayload{
				Name:     ptr.String(tc.name),
				Query:    ptr.String(tc.query),
				Platform: ptr.String(tc.platform),
				Logging:  ptr.String(tc.logging),
			}
			mResp := modifyQueryResponse{}
			s.DoJSON("PATCH", fmt.Sprintf("/api/latest/fleet/queries/%d", existingQueryID), &payload, http.StatusBadRequest, &mResp)
			require.Nil(t, mResp.Query)
			// TODO – add checks for specific errors
		})
	}
}

func (s *integrationTestSuite) TestPacksBadRequests() {
	t := s.T()

	reqPacks := &fleet.PackPayload{
		Name: ptr.String("existing pack"),
	}
	createPackResp := createPackResponse{}
	s.DoJSON("POST", "/api/latest/fleet/packs", reqPacks, http.StatusOK, &createPackResp)
	existingPackID := createPackResp.Pack.ID

	for _, tc := range []struct {
		tname string
		name  string
	}{
		{
			tname: "empty name",
			name:  " ", // #3704
		},
	} {
		t.Run(tc.tname, func(t *testing.T) {
			reqQuery := &fleet.PackPayload{
				Name: ptr.String(tc.name),
			}
			createPackResp := createQueryResponse{}
			s.DoJSON("POST", "/api/latest/fleet/packs", reqQuery, http.StatusBadRequest, &createPackResp)

			payload := fleet.PackPayload{
				Name: ptr.String(tc.name),
			}
			mResp := modifyPackResponse{}
			s.DoJSON("PATCH", fmt.Sprintf("/api/latest/fleet/packs/%d", existingPackID), &payload, http.StatusBadRequest, &mResp)
		})
	}
}

func (s *integrationTestSuite) TestPremiumEndpointsWithoutLicense() {
	t := s.T()

	// list teams, none
	var listResp listTeamsResponse
	s.DoJSON("GET", "/api/latest/fleet/teams", nil, http.StatusPaymentRequired, &listResp)
	assert.Len(t, listResp.Teams, 0)

	// get team
	var getResp getTeamResponse
	s.DoJSON("GET", "/api/latest/fleet/teams/123", nil, http.StatusPaymentRequired, &getResp)
	assert.Nil(t, getResp.Team)

	// create team
	var tmResp teamResponse
	s.DoJSON("POST", "/api/latest/fleet/teams", &createTeamRequest{}, http.StatusPaymentRequired, &tmResp)
	assert.Nil(t, tmResp.Team)

	// modify team
	s.DoJSON("PATCH", "/api/latest/fleet/teams/123", fleet.TeamPayload{}, http.StatusPaymentRequired, &tmResp)
	assert.Nil(t, tmResp.Team)

	// delete team
	var delResp deleteTeamResponse
	s.DoJSON("DELETE", "/api/latest/fleet/teams/123", nil, http.StatusPaymentRequired, &delResp)

	// apply team specs
	var specResp applyTeamSpecsResponse
	teamSpecs := applyTeamSpecsRequest{Specs: []*fleet.TeamSpec{{Name: "newteam", Secrets: []fleet.EnrollSecret{{Secret: "ABC"}}}}}
	s.DoJSON("POST", "/api/latest/fleet/spec/teams", teamSpecs, http.StatusPaymentRequired, &specResp)

	// modify team agent options
	s.DoJSON("POST", "/api/latest/fleet/teams/123/agent_options", nil, http.StatusPaymentRequired, &tmResp)
	assert.Nil(t, tmResp.Team)

	// list team users
	var usersResp listUsersResponse
	s.DoJSON("GET", "/api/latest/fleet/teams/123/users", nil, http.StatusPaymentRequired, &usersResp, "page", "1")
	assert.Len(t, usersResp.Users, 0)

	// add team users
	s.DoJSON("PATCH", "/api/latest/fleet/teams/123/users", modifyTeamUsersRequest{Users: []fleet.TeamUser{{User: fleet.User{ID: 1}}}}, http.StatusPaymentRequired, &tmResp)
	assert.Nil(t, tmResp.Team)

	// delete team users
	s.DoJSON("DELETE", "/api/latest/fleet/teams/123/users", modifyTeamUsersRequest{Users: []fleet.TeamUser{{User: fleet.User{ID: 1}}}}, http.StatusPaymentRequired, &tmResp)
	assert.Nil(t, tmResp.Team)

	// get team enroll secrets
	var secResp teamEnrollSecretsResponse
	s.DoJSON("GET", "/api/latest/fleet/teams/123/secrets", nil, http.StatusPaymentRequired, &secResp)
	assert.Len(t, secResp.Secrets, 0)

	// modify team enroll secrets
	s.DoJSON("PATCH", "/api/latest/fleet/teams/123/secrets", modifyTeamEnrollSecretsRequest{Secrets: []fleet.EnrollSecret{{Secret: "DEF"}}}, http.StatusPaymentRequired, &secResp)
	assert.Len(t, secResp.Secrets, 0)

	// get apple BM configuration
	var appleBMResp getAppleBMResponse
	s.DoJSON("GET", "/api/latest/fleet/mdm/apple_bm", nil, http.StatusPaymentRequired, &appleBMResp)
	assert.Nil(t, appleBMResp.AppleBM)

	// batch-apply an empty set of MDM profiles succeeds even though MDM is not
	// enabled, because it wouldn't change anything (and it needs to support the
	// case where `fleetctl get config`'s output is used as input to `fleetctl
	// apply`).
	s.Do("POST", "/api/latest/fleet/mdm/apple/profiles/batch", nil, http.StatusNoContent)

	// batch-apply a non-empty set of MDM profiles fails
	res := s.Do("POST", "/api/latest/fleet/mdm/apple/profiles/batch",
		map[string]interface{}{"profiles": [][]byte{[]byte(`xyz`)}}, http.StatusUnprocessableEntity)
	errMsg := extractServerErrorText(res.Body)
	require.Contains(t, errMsg, "Fleet MDM is not configured")

	// update MDM disk encryption, the endpoint returns an error if MDM is not enabled
	res = s.Do("POST", "/api/latest/fleet/disk_encryption", fleet.MDMAppleSettingsPayload{}, fleet.ErrMDMNotConfigured.StatusCode())
	errMsg = extractServerErrorText(res.Body)
	require.Contains(t, errMsg, fleet.ErrMDMNotConfigured.Error())

	// device migrate mdm endpoint returns an error if not premium
	createHostAndDeviceToken(t, s.ds, "some-token")
	s.Do("POST", fmt.Sprintf("/api/v1/fleet/device/%s/migrate_mdm", "some-token"), nil, http.StatusPaymentRequired)

	// software titles
	// a normal request works fine
	var resp listSoftwareTitlesResponse
	s.DoJSON("GET", "/api/latest/fleet/software/titles", listSoftwareTitlesRequest{}, http.StatusOK, &resp)
	// TODO: there's a race condition that makes this number change from
	// 0-3, commenting for now since it's not really relevant for this
	// test (we only care about the response status)
	// require.NotEmpty(t, 0, resp.Count)
	// require.Nil(t, resp.SoftwareTitles)

	// a request with a team_id parameter returns a license error
	resp = listSoftwareTitlesResponse{}
	s.DoJSON(
		"GET", "/api/latest/fleet/software/titles",
		listSoftwareTitlesRequest{}, http.StatusPaymentRequired, &resp,
		"team_id", "1",
	)

	// lock/unlock/wipe a host
	s.Do("POST", "/api/v1/fleet/hosts/123/lock", nil, http.StatusPaymentRequired)
	s.Do("POST", "/api/v1/fleet/hosts/123/unlock", nil, http.StatusPaymentRequired)
	s.Do("POST", "/api/v1/fleet/hosts/123/wipe", nil, http.StatusPaymentRequired)

	// try to update the enable_release_device_manually setting, requires premium
	// (but /setup_experience catches the error of the MDM middleware check, so not
	// StatusPaymentRequired)
	res = s.Do("PATCH", "/api/v1/fleet/setup_experience", fleet.MDMAppleSetupPayload{EnableReleaseDeviceManually: ptr.Bool(true)}, http.StatusBadRequest)
	errMsg = extractServerErrorText(res.Body)
	require.Contains(t, errMsg, fleet.ErrMDMNotConfigured.Error())

	res = s.Do("PATCH", "/api/v1/fleet/config", json.RawMessage(`{
		"mdm": { "macos_setup": { "enable_release_device_manually": true } }
	}`), http.StatusUnprocessableEntity)
	errMsg = extractServerErrorText(res.Body)
	require.Contains(t, errMsg, "missing or invalid license")
}

func (s *integrationTestSuite) TestScriptsEndpointsWithoutLicense() {
	t := s.T()

	// this is just checking that the endpoints do not fail with "no license", the actual tests
	// for scripts endpoints are in the enterprise integrations tests.

	// run a script
	var runResp runScriptResponse
	s.DoJSON("POST", "/api/latest/fleet/scripts/run", fleet.HostScriptRequestPayload{HostID: 1, ScriptContents: "echo foo"}, http.StatusNotFound, &runResp)

	// run a script sync
	s.DoJSON("POST", "/api/latest/fleet/scripts/run/sync", fleet.HostScriptRequestPayload{HostID: 1, ScriptContents: "echo foo"}, http.StatusNotFound, &runResp)

	// get script result
	var scriptResultResp getScriptResultResponse
	s.DoJSON("GET", "/api/latest/fleet/scripts/results/test-id", nil, http.StatusNotFound, &scriptResultResp)

	// create a saved script
	body, headers := generateNewScriptMultipartRequest(t,
		"myscript.sh", []byte(`echo "hello"`), s.token, nil)
	s.DoRawWithHeaders("POST", "/api/latest/fleet/scripts", body.Bytes(), http.StatusOK, headers)

	// run a saved script by name without team id (should fail host not found)
	res := s.Do("POST", "/api/latest/fleet/scripts/run/sync", runScriptSyncRequest{ScriptName: "myscript.sh"}, http.StatusNotFound)
	errMsg := extractServerErrorText(res.Body)
	require.Contains(t, errMsg, "Host was not found in the datastore")

	// run a saved script by name with team id (should fail with license error)
	res = s.Do("POST", "/api/latest/fleet/scripts/run/sync", runScriptSyncRequest{ScriptName: "myscript.sh", TeamID: 1}, http.StatusPaymentRequired)
	errMsg = extractServerErrorText(res.Body)
	require.Contains(t, errMsg, "Requires Fleet Premium license")

	// delete a saved script
	var delScriptResp deleteScriptResponse
	s.DoJSON("DELETE", "/api/latest/fleet/scripts/123", nil, http.StatusNotFound, &delScriptResp)

	// list saved scripts
	var listScriptsResp listScriptsResponse
	s.DoJSON("GET", "/api/latest/fleet/scripts", nil, http.StatusOK, &listScriptsResp, "per_page", "10")

	// get a saved script
	var getScriptResp getScriptResponse
	s.DoJSON("GET", "/api/latest/fleet/scripts/123", nil, http.StatusNotFound, &getScriptResp)

	// get host script details
	var getHostScriptDetailsResp getHostScriptDetailsResponse
	s.DoJSON("GET", "/api/latest/fleet/hosts/123/scripts", nil, http.StatusNotFound, &getHostScriptDetailsResp)

	// batch set scripts
	s.Do("POST", "/api/v1/fleet/scripts/batch", batchSetScriptsRequest{Scripts: nil}, http.StatusNoContent)
}

// TestGlobalPoliciesBrowsing tests that team users can browse (read) global policies (see #3722).
func (s *integrationTestSuite) TestGlobalPoliciesBrowsing() {
	t := s.T()

	team, err := s.ds.NewTeam(context.Background(), &fleet.Team{
		ID:          42,
		Name:        "team_for_global_policies_browsing",
		Description: "desc team1",
	})
	require.NoError(t, err)

	gpParams0 := globalPolicyRequest{
		Name:  "global policy",
		Query: "select * from osquery;",
	}
	gpResp0 := globalPolicyResponse{}
	s.DoJSON("POST", "/api/latest/fleet/policies", gpParams0, http.StatusOK, &gpResp0)
	require.NotNil(t, gpResp0.Policy)

	email := "team.observer@example.com"
	teamObserver := &fleet.User{
		Name:       "team observer user",
		Email:      email,
		GlobalRole: nil,
		Teams: []fleet.UserTeam{
			{
				Team: *team,
				Role: fleet.RoleObserver,
			},
		},
	}
	password := test.GoodPassword
	require.NoError(t, teamObserver.SetPassword(password, 10, 10))
	_, err = s.ds.NewUser(context.Background(), teamObserver)
	require.NoError(t, err)

	oldToken := s.token
	s.token = s.getTestToken(email, password)
	t.Cleanup(func() {
		s.token = oldToken
	})

	policiesResponse := listGlobalPoliciesResponse{}
	s.DoJSON("GET", "/api/latest/fleet/policies", nil, http.StatusOK, &policiesResponse)
	require.Len(t, policiesResponse.Policies, 1)
	assert.Equal(t, "global policy", policiesResponse.Policies[0].Name)
	assert.Equal(t, "select * from osquery;", policiesResponse.Policies[0].Query)
}

func (s *integrationTestSuite) TestTeamPoliciesTeamNotExists() {
	t := s.T()

	teamPoliciesResponse := listTeamPoliciesResponse{}
	s.DoJSON("GET", fmt.Sprintf("/api/latest/fleet/teams/%d/policies", 9999999), nil, http.StatusNotFound, &teamPoliciesResponse)
	require.Len(t, teamPoliciesResponse.Policies, 0)
}

func (s *integrationTestSuite) TestSessionInfo() {
	t := s.T()

	ssn := createSession(t, 1, s.ds)

	var meResp getUserResponse
	resp := s.DoRawWithHeaders("GET", "/api/latest/fleet/me", nil, http.StatusOK, map[string]string{
		"Authorization": fmt.Sprintf("Bearer %s", ssn.Key),
	})
	require.NoError(t, json.NewDecoder(resp.Body).Decode(&meResp))
	assert.Equal(t, uint(1), meResp.User.ID)

	// get info about session
	var getResp getInfoAboutSessionResponse
	s.DoJSON("GET", fmt.Sprintf("/api/latest/fleet/sessions/%d", ssn.ID), nil, http.StatusOK, &getResp)
	assert.Equal(t, ssn.ID, getResp.SessionID)
	assert.Equal(t, uint(1), getResp.UserID)

	// get info about session
	s.DoJSON("GET", fmt.Sprintf("/api/latest/fleet/sessions/%d", ssn.ID+1), nil, http.StatusNotFound, &getResp)

	// delete session
	var delResp deleteSessionResponse
	s.DoJSON("DELETE", fmt.Sprintf("/api/latest/fleet/sessions/%d", ssn.ID), nil, http.StatusOK, &delResp)

	// delete session - non-existing
	s.DoJSON("DELETE", fmt.Sprintf("/api/latest/fleet/sessions/%d", ssn.ID), nil, http.StatusNotFound, &delResp)
}

func (s *integrationTestSuite) TestAppConfig() {
	t := s.T()
	ctx := context.Background()

	// get the app config
	var acResp appConfigResponse
	s.DoJSON("GET", "/api/latest/fleet/config", nil, http.StatusOK, &acResp)
	assert.Equal(t, "free", acResp.License.Tier)
	assert.Equal(t, "FleetTest", acResp.OrgInfo.OrgName) // set in SetupSuite
	assert.False(t, acResp.MDM.AppleBMTermsExpired)

	// set the apple BM terms expired flag, and the enabled and configured flags,
	// we'll check again at the end of this test to make sure they weren't
	// modified by any PATCH request (it cannot be set via this endpoint).
	appCfg, err := s.ds.AppConfig(ctx)
	require.NoError(t, err)
	appCfg.MDM.AppleBMTermsExpired = true
	appCfg.MDM.AppleBMEnabledAndConfigured = true
	appCfg.MDM.EnabledAndConfigured = true
	err = s.ds.SaveAppConfig(ctx, appCfg)
	require.NoError(t, err)

	acResp = appConfigResponse{}
	s.DoJSON("GET", "/api/latest/fleet/config", nil, http.StatusOK, &acResp)
	assert.True(t, acResp.MDM.AppleBMTermsExpired)
	assert.True(t, acResp.MDM.AppleBMEnabledAndConfigured)
	assert.True(t, acResp.MDM.EnabledAndConfigured)

	// no server settings set for the URL, so not possible to test the
	// certificate endpoint
	acResp = appConfigResponse{}
	s.DoJSON("PATCH", "/api/latest/fleet/config", json.RawMessage(`{
    "org_info": {
        "org_name": "test"
    }
  }`), http.StatusOK, &acResp)
	assert.Equal(t, "test", acResp.OrgInfo.OrgName)
	assert.True(t, acResp.MDM.AppleBMTermsExpired)

	// the global agent options were not modified by the last call, so the
	// corresponding activity should not have been created.
	var listActivities listActivitiesResponse
	s.DoJSON("GET", "/api/latest/fleet/activities", nil, http.StatusOK, &listActivities, "order_key", "id", "order_direction", "desc")
	if len(listActivities.Activities) > 1 {
		// if there is an activity, make sure it is not edited_agent_options
		require.NotEqual(t, fleet.ActivityTypeEditedAgentOptions{}.ActivityName(), listActivities.Activities[0].Type)
	}

	// and it did not update the appconfig
	s.DoJSON("GET", "/api/latest/fleet/config", nil, http.StatusOK, &acResp)
	require.Contains(t, string(*acResp.AgentOptions), `"logger_plugin": "tls"`) // default agent options has this setting

	// test a change that does clear the agent options (the field is provided but empty).
	s.DoJSON("PATCH", "/api/latest/fleet/config", json.RawMessage(`{
		"agent_options": {}
  }`), http.StatusOK, &acResp)
	s.DoJSON("GET", "/api/latest/fleet/config", nil, http.StatusOK, &acResp)
	require.Equal(t, string(*acResp.AgentOptions), "{}")
	assert.True(t, acResp.MDM.AppleBMTermsExpired)

	// test a change that does modify the agent options.
	s.DoJSON("PATCH", "/api/latest/fleet/config", json.RawMessage(`{
		"agent_options": { "config": {"views": {"foo": "bar"}} }
  }`), http.StatusOK, &acResp)
	s.DoJSON("GET", "/api/latest/fleet/activities", nil, http.StatusOK, &listActivities, "order_key", "id", "order_direction", "desc")
	require.True(t, len(listActivities.Activities) > 1)
	require.Equal(t, fleet.ActivityTypeEditedAgentOptions{}.ActivityName(), listActivities.Activities[0].Type)
	require.NotNil(t, listActivities.Activities[0].Details)
	assert.JSONEq(t, `{"global": true, "team_id": null, "team_name": null}`, string(*listActivities.Activities[0].Details))

	// try to set invalid agent options
	s.DoJSON("PATCH", "/api/latest/fleet/config", json.RawMessage(`{
		"agent_options": { "config": {"nope": true} }
  }`), http.StatusBadRequest, &acResp)
	// did not update the appconfig
	s.DoJSON("GET", "/api/latest/fleet/config", nil, http.StatusOK, &acResp)
	require.NotContains(t, string(*acResp.AgentOptions), `"nope"`)

	// try to set an invalid agent options logger_tls_endpoint (must start with "/")
	s.DoJSON("PATCH", "/api/latest/fleet/config", json.RawMessage(`{
		"agent_options": { "config": {"options": {"logger_tls_endpoint": "not-a-rooted-path"}} }
  }`), http.StatusBadRequest, &acResp)
	// did not update the appconfig
	s.DoJSON("GET", "/api/latest/fleet/config", nil, http.StatusOK, &acResp)
	require.NotContains(t, string(*acResp.AgentOptions), `"not-a-rooted-path"`)

	// try to set a valid agent options logger_tls_endpoint
	s.DoJSON("PATCH", "/api/latest/fleet/config", json.RawMessage(`{
		"agent_options": { "config": {"options": {"logger_tls_endpoint": "/rooted-path"}} }
  }`), http.StatusOK, &acResp)
	s.DoJSON("GET", "/api/latest/fleet/config", nil, http.StatusOK, &acResp)
	require.Contains(t, string(*acResp.AgentOptions), `"/rooted-path"`)

	// force-set invalid agent options
	s.DoJSON("PATCH", "/api/latest/fleet/config", json.RawMessage(`{
		"agent_options": { "config": {"nope": true} }
  }`), http.StatusOK, &acResp, "force", "true")
	require.Contains(t, string(*acResp.AgentOptions), `"nope"`)

	// dry-run valid agent options
	s.DoJSON("PATCH", "/api/latest/fleet/config", json.RawMessage(`{
		"agent_options": { "config": {"views":{"yep": "ok"}} }
  }`), http.StatusOK, &acResp, "dry_run", "true")
	require.NotContains(t, string(*acResp.AgentOptions), `"yep"`)
	require.Contains(t, string(*acResp.AgentOptions), `"nope"`)

	// dry-run invalid agent options
	s.DoJSON("PATCH", "/api/latest/fleet/config", json.RawMessage(`{
		"agent_options": { "config": {"invalid": true} }
  }`), http.StatusBadRequest, &acResp, "dry_run", "true")
	s.DoJSON("GET", "/api/latest/fleet/config", nil, http.StatusOK, &acResp)
	require.NotContains(t, string(*acResp.AgentOptions), `"invalid"`)

	// set valid agent options command-line flag
	s.DoJSON("PATCH", "/api/latest/fleet/config", json.RawMessage(`{
		"agent_options": { "command_line_flags": {"enable_tables":"table1"}}
  }`), http.StatusOK, &acResp)
	s.DoJSON("GET", "/api/latest/fleet/config", nil, http.StatusOK, &acResp)
	require.Contains(t, string(*acResp.AgentOptions), `"enable_tables": "table1"`)

	// set invalid agent options command-line flag
	s.DoJSON("PATCH", "/api/latest/fleet/config", json.RawMessage(`{
		"agent_options": { "command_line_flags": {"no_such_flag":true}}
  }`), http.StatusBadRequest, &acResp)
	s.DoJSON("GET", "/api/latest/fleet/config", nil, http.StatusOK, &acResp)
	require.Contains(t, string(*acResp.AgentOptions), `"enable_tables": "table1"`)
	require.NotContains(t, string(*acResp.AgentOptions), `"no_such_flag"`)

	// set invalid value for a valid agent options command-line flag
	s.DoJSON("PATCH", "/api/latest/fleet/config", json.RawMessage(`{
		"agent_options": { "command_line_flags": {"enable_tables":true}}
  }`), http.StatusBadRequest, &acResp)
	s.DoJSON("GET", "/api/latest/fleet/config", nil, http.StatusOK, &acResp)
	require.Contains(t, string(*acResp.AgentOptions), `"enable_tables": "table1"`)

	// force-set invalid value for a valid agent options command-line flag
	s.DoJSON("PATCH", "/api/latest/fleet/config", json.RawMessage(`{
		"agent_options": { "command_line_flags": {"enable_tables":true}}
  }`), http.StatusOK, &acResp, "force", "true")
	s.DoJSON("GET", "/api/latest/fleet/config", nil, http.StatusOK, &acResp)
	require.NotContains(t, string(*acResp.AgentOptions), `"enable_tables": "table1"`)
	require.Contains(t, string(*acResp.AgentOptions), `"enable_tables": true`)

	// dry-run valid appconfig that uses legacy settings (returns error)
	s.DoJSON("PATCH", "/api/latest/fleet/config", json.RawMessage(`{
		"host_settings": { "additional_queries": {"foo": "bar"} }
  }`), http.StatusBadRequest, &acResp, "dry_run", "true")
	s.DoJSON("GET", "/api/latest/fleet/config", nil, http.StatusOK, &acResp)
	require.Nil(t, acResp.Features.AdditionalQueries)

	// without dry-run, the valid appconfig that uses legacy settings is accepted
	s.DoJSON("PATCH", "/api/latest/fleet/config", json.RawMessage(`{
		"host_settings": { "additional_queries": {"foo": "bar"} }
  }`), http.StatusOK, &acResp, "dry_run", "false")
	s.DoJSON("GET", "/api/latest/fleet/config", nil, http.StatusOK, &acResp)
	require.NotNil(t, acResp.Features.AdditionalQueries)
	require.Contains(t, string(*acResp.Features.AdditionalQueries), `"foo": "bar"`)

	var verResp versionResponse
	s.DoJSON("GET", "/api/latest/fleet/version", nil, http.StatusOK, &verResp)
	assert.NotEmpty(t, verResp.Branch)

	// get enroll secrets, none yet
	var specResp getEnrollSecretSpecResponse
	s.DoJSON("GET", "/api/latest/fleet/spec/enroll_secret", nil, http.StatusOK, &specResp)
	assert.Empty(t, specResp.Spec.Secrets)

	// apply spec, one secret
	var applyResp applyEnrollSecretSpecResponse
	s.DoJSON("POST", "/api/latest/fleet/spec/enroll_secret", applyEnrollSecretSpecRequest{
		Spec: &fleet.EnrollSecretSpec{
			Secrets: []*fleet.EnrollSecret{{Secret: "XYZ"}},
		},
	}, http.StatusOK, &applyResp)

	// apply spec, too many secrets
	s.DoJSON("POST", "/api/latest/fleet/spec/enroll_secret", applyEnrollSecretSpecRequest{
		Spec: &fleet.EnrollSecretSpec{
			Secrets: createEnrollSecrets(t, fleet.MaxEnrollSecretsCount+1),
		},
	}, http.StatusUnprocessableEntity, &applyResp)

	// get enroll secrets, one
	s.DoJSON("GET", "/api/latest/fleet/spec/enroll_secret", nil, http.StatusOK, &specResp)
	require.Len(t, specResp.Spec.Secrets, 1)
	assert.Equal(t, "XYZ", specResp.Spec.Secrets[0].Secret)

	// remove secret just to prevent affecting other tests
	s.DoJSON("POST", "/api/latest/fleet/spec/enroll_secret", applyEnrollSecretSpecRequest{
		Spec: &fleet.EnrollSecretSpec{},
	}, http.StatusOK, &applyResp)

	s.DoJSON("GET", "/api/latest/fleet/spec/enroll_secret", nil, http.StatusOK, &specResp)
	require.Len(t, specResp.Spec.Secrets, 0)

	// try to update the apple bm terms flag via PATCH /config
	// request is ok but modified value is ignored
	s.DoJSON("PATCH", "/api/latest/fleet/config", json.RawMessage(`{
		"mdm": { "apple_bm_terms_expired": false }
  }`), http.StatusOK, &acResp)
	assert.True(t, acResp.MDM.AppleBMTermsExpired)

	// try to update the mdm configured flags via PATCH /config
	// request is ok but modified value is ignored
	s.DoJSON("PATCH", "/api/latest/fleet/config", json.RawMessage(`{
	  "mdm": { "enabled_and_configured": false, "apple_bm_enabled_and_configured": false }
  }`), http.StatusOK, &acResp)
	assert.True(t, acResp.MDM.EnabledAndConfigured)
	assert.True(t, acResp.MDM.AppleBMEnabledAndConfigured)

	// set the macos disk encryption field, fails due to license
	res := s.Do("PATCH", "/api/latest/fleet/config", json.RawMessage(`{
		"mdm": { "enable_disk_encryption": true }
  }`), http.StatusUnprocessableEntity)
	errMsg := extractServerErrorText(res.Body)
	assert.Contains(t, errMsg, "missing or invalid license")

	// legacy config
	res = s.Do("PATCH", "/api/latest/fleet/config", json.RawMessage(`{
		"mdm": { "macos_settings": { "enable_disk_encryption": true } }
  }`), http.StatusUnprocessableEntity)
	errMsg = extractServerErrorText(res.Body)
	assert.Contains(t, errMsg, "missing or invalid license")

	// try to set the apple bm default team, which is premium only
	s.DoJSON("PATCH", "/api/latest/fleet/config", json.RawMessage(`{
		"mdm": { "apple_bm_default_team": "xyz" }
  }`), http.StatusUnprocessableEntity, &acResp)

	// try to set the windows updates, which is premium only
	res = s.Do("PATCH", "/api/latest/fleet/config", json.RawMessage(`{
		"mdm": { "windows_updates": {"deadline_days": 1, "grace_period_days": 0} }
  }`), http.StatusUnprocessableEntity)
	errMsg = extractServerErrorText(res.Body)
	assert.Contains(t, errMsg, "missing or invalid license")

	// try to enable Windows MDM, impossible without the WSTEP certs
	// (only set in mdm integrations tests)
	res = s.Do("PATCH", "/api/latest/fleet/config", json.RawMessage(`{
		"mdm": { "windows_enabled_and_configured": true }
  }`), http.StatusUnprocessableEntity)
	errMsg = extractServerErrorText(res.Body)
	assert.Contains(t, errMsg, "Please configure Fleet with a certificate and key pair first.")

	// verify that the Apple BM terms expired flag was never modified
	acResp = appConfigResponse{}
	s.DoJSON("GET", "/api/latest/fleet/config", nil, http.StatusOK, &acResp)
	assert.True(t, acResp.MDM.AppleBMTermsExpired)

	// set the apple BM terms back to false
	appCfg, err = s.ds.AppConfig(ctx)
	require.NoError(t, err)
	appCfg.MDM.AppleBMTermsExpired = false
	appCfg.MDM.AppleBMEnabledAndConfigured = false
	appCfg.MDM.EnabledAndConfigured = false
	err = s.ds.SaveAppConfig(ctx, appCfg)
	require.NoError(t, err)

	// set the macos custom settings fields, fails due to MDM not configured
	res = s.Do("PATCH", "/api/latest/fleet/config", json.RawMessage(`{
			"mdm": { "macos_settings": { "custom_settings": ["foo", "bar"] } }
	  }`), http.StatusUnprocessableEntity)
	errMsg = extractServerErrorText(res.Body)
	assert.Contains(t, errMsg, "Couldn't update macos_settings because MDM features aren't turned on in Fleet.")

	// test setting the default app config we use for new installs (this check
	// ensures that the default config passes the validation)
	var defAppCfg fleet.AppConfig
	defAppCfg.ApplyDefaultsForNewInstalls()
	// must set org name and server settings
	defAppCfg.OrgInfo.OrgName = acResp.OrgInfo.OrgName
	defAppCfg.ServerSettings.ServerURL = acResp.ServerSettings.ServerURL
	s.DoRaw("PATCH", "/api/latest/fleet/config", jsonMustMarshal(t, defAppCfg), http.StatusOK)
}

// TODO(lucas): Add tests here.
func (s *integrationTestSuite) TestQuerySpecs() {
	t := s.T()

	// list specs, none yet
	var getSpecsResp getQuerySpecsResponse
	s.DoJSON("GET", "/api/latest/fleet/spec/queries", nil, http.StatusOK, &getSpecsResp)
	assert.Len(t, getSpecsResp.Specs, 0)

	// get unknown one
	var getSpecResp getQuerySpecResponse
	s.DoJSON("GET", "/api/latest/fleet/spec/queries/nonesuch", nil, http.StatusNotFound, &getSpecResp)

	// create some queries via apply specs
	q1 := strings.ReplaceAll(t.Name(), "/", "_")
	q2 := q1 + "_2"
	var applyResp applyQuerySpecsResponse
	s.DoJSON("POST", "/api/latest/fleet/spec/queries", applyQuerySpecsRequest{
		Specs: []*fleet.QuerySpec{
			{Name: q1, Query: "SELECT 1"},
			{Name: q2, Query: "SELECT 2"},
		},
	}, http.StatusOK, &applyResp)

	// get the queries back
	var listQryResp listQueriesResponse
	s.DoJSON("GET", "/api/latest/fleet/queries", nil, http.StatusOK, &listQryResp, "order_key", "name")
	require.Len(t, listQryResp.Queries, 2)
	assert.Equal(t, q1, listQryResp.Queries[0].Name)
	assert.Equal(t, q2, listQryResp.Queries[1].Name)
	q1ID, q2ID := listQryResp.Queries[0].ID, listQryResp.Queries[1].ID

	// list specs
	s.DoJSON("GET", "/api/latest/fleet/spec/queries", nil, http.StatusOK, &getSpecsResp)
	require.Len(t, getSpecsResp.Specs, 2)
	names := []string{getSpecsResp.Specs[0].Name, getSpecsResp.Specs[1].Name}
	assert.ElementsMatch(t, []string{q1, q2}, names)

	// get specific spec
	s.DoJSON("GET", fmt.Sprintf("/api/latest/fleet/spec/queries/%s", q1), nil, http.StatusOK, &getSpecResp)
	assert.Equal(t, getSpecResp.Spec.Query, "SELECT 1")

	// apply specs again - create q3 and update q2
	q3 := q1 + "_3"
	s.DoJSON("POST", "/api/latest/fleet/spec/queries", applyQuerySpecsRequest{
		Specs: []*fleet.QuerySpec{
			{Name: q2, Query: "SELECT -2"},
			{Name: q3, Query: "SELECT 3"},
		},
	}, http.StatusOK, &applyResp)

	// try to create a query with invalid platform, fail
	q4 := q1 + "_4"
	s.DoJSON("POST", "/api/latest/fleet/spec/queries", applyQuerySpecsRequest{
		Specs: []*fleet.QuerySpec{
			{Name: q4, Query: "SELECT 4", Platform: "not valid"},
		},
	}, http.StatusBadRequest, &applyResp)

	// try to edit a query with invalid platform, fail
	s.DoJSON("POST", "/api/latest/fleet/spec/queries", applyQuerySpecsRequest{
		Specs: []*fleet.QuerySpec{
			{Name: q3, Query: "SELECT 3", Platform: "charles darwin"},
		},
	}, http.StatusBadRequest, &applyResp)

	// list specs - has 3, not 4 (one was an update)
	s.DoJSON("GET", "/api/latest/fleet/spec/queries", nil, http.StatusOK, &getSpecsResp)
	require.Len(t, getSpecsResp.Specs, 3)
	names = []string{getSpecsResp.Specs[0].Name, getSpecsResp.Specs[1].Name, getSpecsResp.Specs[2].Name}
	assert.ElementsMatch(t, []string{q1, q2, q3}, names)

	// get the queries back again
	s.DoJSON("GET", "/api/latest/fleet/queries", nil, http.StatusOK, &listQryResp, "order_key", "name")
	require.Len(t, listQryResp.Queries, 3)
	assert.Equal(t, q1ID, listQryResp.Queries[0].ID)
	assert.Equal(t, q2ID, listQryResp.Queries[1].ID)
	assert.Equal(t, "SELECT -2", listQryResp.Queries[1].Query)
	q3ID := listQryResp.Queries[2].ID

	// delete all queries created
	var delBatchResp deleteQueriesResponse
	s.DoJSON("POST", "/api/latest/fleet/queries/delete", map[string]interface{}{
		"ids": []uint{q1ID, q2ID, q3ID},
	}, http.StatusOK, &delBatchResp)
	assert.Equal(t, uint(3), delBatchResp.Deleted)
}

func (s *integrationTestSuite) TestListSoftwareAndSoftwareDetails() {
	t := s.T()

	// create a few hosts specific to this test
	hosts := make([]*fleet.Host, 20)
	for i := range hosts {
		host, err := s.ds.NewHost(context.Background(), &fleet.Host{
			DetailUpdatedAt: time.Now(),
			LabelUpdatedAt:  time.Now(),
			PolicyUpdatedAt: time.Now(),
			SeenTime:        time.Now(),
			NodeKey:         ptr.String(t.Name() + strconv.Itoa(i)),
			OsqueryHostID:   ptr.String(t.Name() + strconv.Itoa(i)),
			UUID:            t.Name() + strconv.Itoa(i),
			Hostname:        t.Name() + "foo" + strconv.Itoa(i) + ".local",
			PrimaryIP:       "192.168.1." + strconv.Itoa(i),
			PrimaryMac:      fmt.Sprintf("30-65-EC-6F-C4-%02d", i),
		})
		require.NoError(t, err)
		require.NotNil(t, host)
		hosts[i] = host
	}

	// create a bunch of software
	sws := make([]fleet.Software, 20)
	for i := range sws {
		sw := fleet.Software{Name: "sw" + strconv.Itoa(i), Version: "0.0." + strconv.Itoa(i), Source: "apps"}
		if i%2 == 0 {
			sw.Source = "chrome_extensions"
			sw.Browser = "chrome"
		}
		sws[i] = sw
	}

	// mark them as installed on the hosts, with host at index 0 having all 20,
	// at index 1 having 19, index 2 = 18, etc. until index 19 = 1. So software
	// sws[0] is only used by 1 host, while sws[19] is used by all.
	for i, h := range hosts {
		_, err := s.ds.UpdateHostSoftware(context.Background(), h.ID, sws[i:])
		require.NoError(t, err)
		require.NoError(t, s.ds.LoadHostSoftware(context.Background(), h, false))

		if i == 0 {
			// this host has all software, refresh the list so we have the software.ID filled
			sws = make([]fleet.Software, 0, len(h.Software))
			for _, s := range h.Software {
				sws = append(sws, s.Software)
			}
		}
	}

	var cpes []fleet.SoftwareCPE
	for i, sw := range sws {
		cpes = append(cpes, fleet.SoftwareCPE{SoftwareID: sw.ID, CPE: "somecpe" + strconv.Itoa(i)})
	}

	_, err := s.ds.UpsertSoftwareCPEs(context.Background(), cpes)
	require.NoError(t, err)

	// Reload software to load GeneratedCPEID
	require.NoError(t, s.ds.LoadHostSoftware(context.Background(), hosts[0], false))

	// add CVEs for the first 10 software, which are the least used (lower hosts_count)
	testCvePrefix := "cve-123-123"
	for i, sw := range hosts[0].Software[:10] {
		inserted, err := s.ds.InsertSoftwareVulnerability(context.Background(), fleet.SoftwareVulnerability{
			SoftwareID: sw.ID,
			CVE:        fmt.Sprintf(testCvePrefix+"-%03d", i),
		}, fleet.NVDSource)
		require.NoError(t, err)
		require.True(t, inserted)
	}
	expectedVulnVersionsCount := 10

	// create a team and make the last 3 hosts part of it (meaning 3 that use
	// sws[19], 2 for sws[18], and 1 for sws[17])
	tm, err := s.ds.NewTeam(context.Background(), &fleet.Team{
		Name: t.Name(),
	})
	require.NoError(t, err)
	require.NoError(t, s.ds.AddHostsToTeam(context.Background(), &tm.ID, []uint{hosts[19].ID, hosts[18].ID, hosts[17].ID}))
	expectedTeamVersionsCount := 3

	assertSoftwareDetails := func(expectedSoftware []fleet.Software, team string) {
		// this is just a basic sanity check of the software details endpoints and doesn't test all of the
		// fields that may be present in the response (e.g., vulnerabilities)
		for _, sw := range expectedSoftware {
			var detailsResp getSoftwareResponse
			s.DoJSON("GET", fmt.Sprintf("/api/latest/fleet/software/%d", sw.ID), nil, http.StatusOK, &detailsResp, "team_id", team)
			assert.Equal(t, sw.ID, detailsResp.Software.ID)
			assert.Equal(t, sw.Name, detailsResp.Software.Name)
			assert.Equal(t, sw.Version, detailsResp.Software.Version)
			assert.Equal(t, sw.Source, detailsResp.Software.Source)
			assert.Equal(t, sw.Browser, detailsResp.Software.Browser)

			detailsResp = getSoftwareResponse{}
			s.DoJSON("GET", fmt.Sprintf("/api/latest/fleet/software/versions/%d", sw.ID), nil, http.StatusOK, &detailsResp, "team_id", team)
			assert.Equal(t, sw.ID, detailsResp.Software.ID)
			assert.Equal(t, sw.Name, detailsResp.Software.Name)
			assert.Equal(t, sw.Version, detailsResp.Software.Version)
			assert.Equal(t, sw.Source, detailsResp.Software.Source)
			assert.Equal(t, sw.Browser, detailsResp.Software.Browser)
		}
	}

	assertResp := func(resp listSoftwareResponse, want []fleet.Software, ts time.Time, team string, counts ...int) {
		require.Len(t, resp.Software, len(want))
		for i := range resp.Software {
			wantID, gotID := want[i].ID, resp.Software[i].ID
			assert.Equal(t, wantID, gotID)
			wantCount, gotCount := counts[i], resp.Software[i].HostsCount
			assert.Equal(t, wantCount, gotCount)
			wantName, gotName := want[i].Name, resp.Software[i].Name
			assert.Equal(t, wantName, gotName)
			wantVersion, gotVersion := want[i].Version, resp.Software[i].Version
			assert.Equal(t, wantVersion, gotVersion)
			wantSource, gotSource := want[i].Source, resp.Software[i].Source
			assert.Equal(t, wantSource, gotSource)
			wantBrowser, gotBrowser := want[i].Browser, resp.Software[i].Browser
			assert.Equal(t, wantBrowser, gotBrowser)
		}
		if ts.IsZero() {
			assert.Nil(t, resp.CountsUpdatedAt)
		} else {
			require.NotNil(t, resp.CountsUpdatedAt)
			assert.WithinDuration(t, ts, *resp.CountsUpdatedAt, time.Second)
		}
		assertSoftwareDetails(resp.Software, team)
	}

	assertVersionsResp := func(
		resp listSoftwareVersionsResponse, want []fleet.Software, ts time.Time, team string, swCount int, hostCounts ...int,
	) {
		require.Equal(t, swCount, resp.Count)
		require.Len(t, resp.Software, len(want))
		for i := range resp.Software {
			wantID, gotID := want[i].ID, resp.Software[i].ID
			assert.Equal(t, wantID, gotID)
			wantCount, gotCount := hostCounts[i], resp.Software[i].HostsCount
			assert.Equal(t, wantCount, gotCount)
			wantName, gotName := want[i].Name, resp.Software[i].Name
			assert.Equal(t, wantName, gotName)
			wantVersion, gotVersion := want[i].Version, resp.Software[i].Version
			assert.Equal(t, wantVersion, gotVersion)
			wantSource, gotSource := want[i].Source, resp.Software[i].Source
			assert.Equal(t, wantSource, gotSource)
			wantBrowser, gotBrowser := want[i].Browser, resp.Software[i].Browser
			assert.Equal(t, wantBrowser, gotBrowser)
		}
		if ts.IsZero() {
			assert.Nil(t, resp.CountsUpdatedAt)
		} else {
			require.NotNil(t, resp.CountsUpdatedAt)
			assert.WithinDuration(t, ts, *resp.CountsUpdatedAt, time.Second)
		}
		assertSoftwareDetails(resp.Software, team)
	}

	// no software host counts have been calculated yet, so this returns nothing
	var lsResp listSoftwareResponse
	s.DoJSON("GET", "/api/latest/fleet/software", nil, http.StatusOK, &lsResp, "order_key", "hosts_count", "order_direction", "desc")
	assertResp(lsResp, nil, time.Time{}, "")
	var versResp listSoftwareVersionsResponse
	s.DoJSON("GET", "/api/latest/fleet/software/versions", nil, http.StatusOK, &versResp, "order_key", "hosts_count", "order_direction", "desc")
	assertVersionsResp(versResp, nil, time.Time{}, "", 0)

	// same with a team filter
	teamStr := fmt.Sprintf("%d", tm.ID)
	lsResp = listSoftwareResponse{}
	s.DoJSON(
		"GET", "/api/latest/fleet/software", nil, http.StatusOK, &lsResp, "order_key", "hosts_count", "order_direction", "desc", "team_id",
		teamStr,
	)
	assertResp(lsResp, nil, time.Time{}, teamStr)
	versResp = listSoftwareVersionsResponse{}
	s.DoJSON(
		"GET", "/api/latest/fleet/software/versions", nil, http.StatusOK, &versResp, "order_key", "hosts_count", "order_direction", "desc",
		"team_id", teamStr,
	)
	assertVersionsResp(versResp, nil, time.Time{}, teamStr, 0)

	// calculate hosts counts
	hostsCountTs := time.Now().UTC()
	require.NoError(t, s.ds.SyncHostsSoftware(context.Background(), hostsCountTs))

	// now the list software endpoint returns the software, get the first page without vulns
	lsResp = listSoftwareResponse{}
	s.DoJSON("GET", "/api/latest/fleet/software", nil, http.StatusOK, &lsResp, "per_page", "5", "page", "0", "order_key", "hosts_count", "order_direction", "desc")
	assertResp(lsResp, []fleet.Software{sws[19], sws[18], sws[17], sws[16], sws[15]}, hostsCountTs, "", 20, 19, 18, 17, 16)
	versResp = listSoftwareVersionsResponse{}
	s.DoJSON("GET", "/api/latest/fleet/software/versions", nil, http.StatusOK, &versResp, "per_page", "5", "page", "0", "order_key", "hosts_count", "order_direction", "desc")
	assertVersionsResp(
		versResp, []fleet.Software{sws[19], sws[18], sws[17], sws[16], sws[15]}, hostsCountTs, "", len(sws), 20, 19, 18, 17, 16,
	)
	require.False(t, versResp.Meta.HasPreviousResults)
	require.True(t, versResp.Meta.HasNextResults)

	// second page (page=1)
	lsResp = listSoftwareResponse{}
	s.DoJSON("GET", "/api/latest/fleet/software", nil, http.StatusOK, &lsResp, "per_page", "5", "page", "1", "order_key", "hosts_count", "order_direction", "desc")
	assertResp(lsResp, []fleet.Software{sws[14], sws[13], sws[12], sws[11], sws[10]}, hostsCountTs, "", 15, 14, 13, 12, 11)
	versResp = listSoftwareVersionsResponse{}
	s.DoJSON("GET", "/api/latest/fleet/software/versions", nil, http.StatusOK, &versResp, "per_page", "5", "page", "1", "order_key", "hosts_count", "order_direction", "desc")
	assertVersionsResp(
		versResp, []fleet.Software{sws[14], sws[13], sws[12], sws[11], sws[10]}, hostsCountTs, "", len(sws), 15, 14, 13, 12, 11,
	)
	require.True(t, versResp.Meta.HasPreviousResults)
	require.True(t, versResp.Meta.HasNextResults)

	// third page (page=2)
	lsResp = listSoftwareResponse{}
	s.DoJSON("GET", "/api/latest/fleet/software", nil, http.StatusOK, &lsResp, "per_page", "5", "page", "2", "order_key", "hosts_count", "order_direction", "desc")
	assertResp(lsResp, []fleet.Software{sws[9], sws[8], sws[7], sws[6], sws[5]}, hostsCountTs, "", 10, 9, 8, 7, 6)
	versResp = listSoftwareVersionsResponse{}
	s.DoJSON("GET", "/api/latest/fleet/software/versions", nil, http.StatusOK, &versResp, "per_page", "5", "page", "2", "order_key", "hosts_count", "order_direction", "desc")
	assertVersionsResp(versResp, []fleet.Software{sws[9], sws[8], sws[7], sws[6], sws[5]}, hostsCountTs, "", len(sws), 10, 9, 8, 7, 6)
	require.True(t, versResp.Meta.HasPreviousResults)
	require.True(t, versResp.Meta.HasNextResults)

	// last page (page=3)
	lsResp = listSoftwareResponse{}
	s.DoJSON("GET", "/api/latest/fleet/software", nil, http.StatusOK, &lsResp, "per_page", "5", "page", "3", "order_key", "hosts_count", "order_direction", "desc")
	assertResp(lsResp, []fleet.Software{sws[4], sws[3], sws[2], sws[1], sws[0]}, hostsCountTs, "", 5, 4, 3, 2, 1)
	versResp = listSoftwareVersionsResponse{}
	s.DoJSON("GET", "/api/latest/fleet/software/versions", nil, http.StatusOK, &versResp, "per_page", "5", "page", "3", "order_key", "hosts_count", "order_direction", "desc")
	assertVersionsResp(versResp, []fleet.Software{sws[4], sws[3], sws[2], sws[1], sws[0]}, hostsCountTs, "", len(sws), 5, 4, 3, 2, 1)
	require.True(t, versResp.Meta.HasPreviousResults)
	require.False(t, versResp.Meta.HasNextResults)

	// past the end
	lsResp = listSoftwareResponse{}
	s.DoJSON("GET", "/api/latest/fleet/software", nil, http.StatusOK, &lsResp, "per_page", "5", "page", "4", "order_key", "hosts_count", "order_direction", "desc")
	assertResp(lsResp, nil, time.Time{}, "")
	versResp = listSoftwareVersionsResponse{}
	s.DoJSON("GET", "/api/latest/fleet/software/versions", nil, http.StatusOK, &versResp, "per_page", "5", "page", "4", "order_key", "hosts_count", "order_direction", "desc")
	assertVersionsResp(versResp, nil, time.Time{}, "", len(sws))

	// no explicit sort order, defaults to hosts_count DESC
	lsResp = listSoftwareResponse{}
	s.DoJSON("GET", "/api/latest/fleet/software", nil, http.StatusOK, &lsResp, "per_page", "2", "page", "0")
	assertResp(lsResp, []fleet.Software{sws[19], sws[18]}, hostsCountTs, "", 20, 19)
	versResp = listSoftwareVersionsResponse{}
	s.DoJSON("GET", "/api/latest/fleet/software/versions", nil, http.StatusOK, &versResp, "per_page", "2", "page", "0")
	assertVersionsResp(versResp, []fleet.Software{sws[19], sws[18]}, hostsCountTs, "", len(sws), 20, 19)

	// hosts_count ascending
	lsResp = listSoftwareResponse{}
	s.DoJSON("GET", "/api/latest/fleet/software", nil, http.StatusOK, &lsResp, "per_page", "3", "page", "0", "order_key", "hosts_count", "order_direction", "asc")
	assertResp(lsResp, []fleet.Software{sws[0], sws[1], sws[2]}, hostsCountTs, "", 1, 2, 3)
	versResp = listSoftwareVersionsResponse{}
	s.DoJSON("GET", "/api/latest/fleet/software/versions", nil, http.StatusOK, &versResp, "per_page", "3", "page", "0", "order_key", "hosts_count", "order_direction", "asc")
	assertVersionsResp(versResp, []fleet.Software{sws[0], sws[1], sws[2]}, hostsCountTs, "", len(sws), 1, 2, 3)

	// vulnerable software only
	lsResp = listSoftwareResponse{}
	s.DoJSON("GET", "/api/latest/fleet/software", nil, http.StatusOK, &lsResp, "vulnerable", "true", "per_page", "5", "page", "0", "order_key", "hosts_count", "order_direction", "desc")
	assertResp(lsResp, []fleet.Software{sws[9], sws[8], sws[7], sws[6], sws[5]}, hostsCountTs, "", 10, 9, 8, 7, 6)
	versResp = listSoftwareVersionsResponse{}
	s.DoJSON("GET", "/api/latest/fleet/software/versions", nil, http.StatusOK, &versResp, "vulnerable", "true", "per_page", "5", "page", "0", "order_key", "hosts_count", "order_direction", "desc")
	assertVersionsResp(
		versResp, []fleet.Software{sws[9], sws[8], sws[7], sws[6], sws[5]}, hostsCountTs, "", expectedVulnVersionsCount, 10, 9, 8, 7, 6,
	)

	// vulnerable software only, next page
	lsResp = listSoftwareResponse{}
	s.DoJSON("GET", "/api/latest/fleet/software", nil, http.StatusOK, &lsResp, "vulnerable", "true", "per_page", "5", "page", "1", "order_key", "hosts_count", "order_direction", "desc")
	assertResp(lsResp, []fleet.Software{sws[4], sws[3], sws[2], sws[1], sws[0]}, hostsCountTs, "", 5, 4, 3, 2, 1)
	versResp = listSoftwareVersionsResponse{}
	s.DoJSON("GET", "/api/latest/fleet/software/versions", nil, http.StatusOK, &versResp, "vulnerable", "true", "per_page", "5", "page", "1", "order_key", "hosts_count", "order_direction", "desc")
	assertVersionsResp(
		versResp, []fleet.Software{sws[4], sws[3], sws[2], sws[1], sws[0]}, hostsCountTs, "", expectedVulnVersionsCount, 5, 4, 3, 2, 1,
	)

	// vulnerable software only, past last page
	lsResp = listSoftwareResponse{}
	s.DoJSON("GET", "/api/latest/fleet/software", nil, http.StatusOK, &lsResp, "vulnerable", "true", "per_page", "5", "page", "2", "order_key", "hosts_count", "order_direction", "desc")
	assertResp(lsResp, nil, time.Time{}, "")
	versResp = listSoftwareVersionsResponse{}
	s.DoJSON("GET", "/api/latest/fleet/software/versions", nil, http.StatusOK, &versResp, "vulnerable", "true", "per_page", "5", "page", "2", "order_key", "hosts_count", "order_direction", "desc")
	assertVersionsResp(versResp, nil, time.Time{}, "", expectedVulnVersionsCount)

	// /software/versions  filtered by name, version, cve (`/software` is deprecated)
	// TODO(jacob) use `assertVersionsResp`
	versionsResp := listSoftwareVersionsResponse{}
	s.DoJSON("GET", "/api/latest/fleet/software/versions", nil, http.StatusOK, &versionsResp, "query", sws[0].Name)
	assertVersionsResp(versionsResp, []fleet.Software{sws[0]}, hostsCountTs, "", 1, 1)
	// with whitespace
	s.DoJSON("GET", "/api/latest/fleet/software/versions", nil, http.StatusOK, &versionsResp, "query", " "+sws[0].Name+"\n")
	assertVersionsResp(versionsResp, []fleet.Software{sws[0]}, hostsCountTs, "", 1, 1)

	s.DoJSON("GET", "/api/latest/fleet/software/versions", nil, http.StatusOK, &versionsResp, "query", sws[0].Version)
	assertVersionsResp(versionsResp, []fleet.Software{sws[0]}, hostsCountTs, "", 1, 1)
	// with whitespace
	s.DoJSON("GET", "/api/latest/fleet/software/versions", nil, http.StatusOK, &versionsResp, "query", "\n"+sws[0].Version+"  ")
	assertVersionsResp(versionsResp, []fleet.Software{sws[0]}, hostsCountTs, "", 1, 1)

	// All 10 CVEs added to the first 10 software have the same cvePrefix, so should return all
	// 10 vulnerable software versions
	s.DoJSON("GET", "/api/latest/fleet/software/versions", nil, http.StatusOK, &versionsResp, "query", testCvePrefix)
	require.Len(t, versionsResp.Software, 10)
	require.Equal(t, 10, versionsResp.Count)
	// TODO(jacob) use `assertVersionsResp`
	// assertVersionsResp(versionsResp, sws[:10], hostsCountTs, "", 10, 1)
	// with whitespace
	s.DoJSON("GET", "/api/latest/fleet/software/versions", nil, http.StatusOK, &versionsResp, "query", "  "+testCvePrefix+"\n")
	require.Len(t, versionsResp.Software, 10)
	require.Equal(t, 10, versionsResp.Count)
	// TODO(jacob) use `assertVersionsResp`
	// assertVersionsResp(versionsResp, sws[:10], hostsCountTs, "", 10, 1)

	// filter by the team, 2 by page
	lsResp = listSoftwareResponse{}
	s.DoJSON(
		"GET", "/api/latest/fleet/software", nil, http.StatusOK, &lsResp, "per_page", "2", "page", "0", "order_key", "hosts_count",
		"order_direction", "desc", "team_id", teamStr,
	)
	assertResp(lsResp, []fleet.Software{sws[19], sws[18]}, hostsCountTs, teamStr, 3, 2)
	versResp = listSoftwareVersionsResponse{}
	s.DoJSON(
		"GET", "/api/latest/fleet/software/versions", nil, http.StatusOK, &versResp, "per_page", "2", "page", "0", "order_key",
		"hosts_count", "order_direction", "desc", "team_id", teamStr,
	)
	assertVersionsResp(versResp, []fleet.Software{sws[19], sws[18]}, hostsCountTs, teamStr, expectedTeamVersionsCount, 3, 2)

	// filter by the team, 2 by page, next page
	lsResp = listSoftwareResponse{}
	s.DoJSON(
		"GET", "/api/latest/fleet/software", nil, http.StatusOK, &lsResp, "per_page", "2", "page", "1", "order_key", "hosts_count",
		"order_direction", "desc", "team_id", teamStr,
	)
	assertResp(lsResp, []fleet.Software{sws[17]}, hostsCountTs, teamStr, 1)
	versResp = listSoftwareVersionsResponse{}
	s.DoJSON(
		"GET", "/api/latest/fleet/software/versions", nil, http.StatusOK, &versResp, "per_page", "2", "page", "1", "order_key",
		"hosts_count", "order_direction", "desc", "team_id", teamStr,
	)
	assertVersionsResp(versResp, []fleet.Software{sws[17]}, hostsCountTs, teamStr, expectedTeamVersionsCount, 1)

	// Invalid software team -- admin gets a 404, team users get a 403
	detailsResp := getSoftwareResponse{}
	s.DoJSON(
		"GET", fmt.Sprintf("/api/latest/fleet/software/versions/%d", versResp.Software[0].ID), nil, http.StatusNotFound, &detailsResp,
		"team_id", "999999",
	)
}

func (s *integrationTestSuite) TestChangeUserEmail() {
	t := s.T()

	// create a new test user
	user := &fleet.User{
		Name:       t.Name(),
		Email:      "testchangeemail@example.com",
		GlobalRole: ptr.String(fleet.RoleObserver),
	}
	userRawPwd := "foobarbaz1234!"
	err := user.SetPassword(userRawPwd, 10, 10)
	require.Nil(t, err)
	user, err = s.ds.NewUser(context.Background(), user)
	require.Nil(t, err)

	// try to change email with an invalid token
	var changeResp changeEmailResponse
	s.DoJSON("GET", "/api/latest/fleet/email/change/invalidtoken", nil, http.StatusNotFound, &changeResp)

	// create a valid token for the test user
	err = s.ds.PendingEmailChange(context.Background(), user.ID, "testchangeemail2@example.com", "validtoken")
	require.Nil(t, err)

	// try to change email with a valid token, but request made from different user
	changeResp = changeEmailResponse{}
	s.DoJSON("GET", "/api/latest/fleet/email/change/validtoken", nil, http.StatusNotFound, &changeResp)

	// switch to the test user and make the change email request
	s.token = s.getTestToken(user.Email, userRawPwd)
	defer func() { s.token = s.getTestAdminToken() }()

	changeResp = changeEmailResponse{}
	s.DoJSON("GET", "/api/latest/fleet/email/change/validtoken", nil, http.StatusOK, &changeResp)
	require.Equal(t, "testchangeemail2@example.com", changeResp.NewEmail)

	// using the token consumes it, so making another request with the same token fails
	changeResp = changeEmailResponse{}
	s.DoJSON("GET", "/api/latest/fleet/email/change/validtoken", nil, http.StatusNotFound, &changeResp)
}

func (s *integrationTestSuite) TestSearchTargets() {
	t := s.T()
	ctx := context.Background()
	hosts := s.createHosts(t)

<<<<<<< HEAD
	allLbls, err := s.ds.ListLabels(ctx, fleet.TeamFilter{}, fleet.ListOptions{})
	require.NoError(t, err)
	lblMap, err := s.ds.LabelIDsByName(ctx, []string{"All Hosts"})
=======
	var builtinNames []string
	for name := range fleet.ReservedLabelNames() {
		builtinNames = append(builtinNames, name)
	}
	lblMap, err := s.ds.LabelIDsByName(context.Background(), builtinNames)
>>>>>>> 9703711c
	require.NoError(t, err)
	require.Len(t, lblMap, len(builtinNames))

	// no search criteria
	var searchResp searchTargetsResponse
	s.DoJSON("POST", "/api/latest/fleet/targets", searchTargetsRequest{}, http.StatusOK, &searchResp)
	require.Equal(t, uint(0), searchResp.TargetsCount)
	require.Len(t, searchResp.Targets.Hosts, len(hosts)) // the HostTargets.HostIDs are actually host IDs to *omit* from the search
<<<<<<< HEAD
	require.Len(t, searchResp.Targets.Labels, len(allLbls))
=======
	require.Len(t, searchResp.Targets.Labels, len(lblMap))
>>>>>>> 9703711c
	require.Len(t, searchResp.Targets.Teams, 0)

	var lblIDs []uint
	for _, labelID := range lblMap {
		lblIDs = append(lblIDs, labelID)
	}

	searchResp = searchTargetsResponse{}
	s.DoJSON("POST", "/api/latest/fleet/targets", searchTargetsRequest{Selected: fleet.HostTargets{LabelIDs: lblIDs}}, http.StatusOK, &searchResp)
	require.Equal(t, uint(0), searchResp.TargetsCount)
	require.Len(t, searchResp.Targets.Hosts, len(hosts))      // no omitted host id
	require.Len(t, searchResp.Targets.Labels, len(allLbls)-1) // "All hosts" label has been omitted
	require.Len(t, searchResp.Targets.Teams, 0)

	searchResp = searchTargetsResponse{}
	s.DoJSON("POST", "/api/latest/fleet/targets", searchTargetsRequest{Selected: fleet.HostTargets{HostIDs: []uint{hosts[1].ID}}}, http.StatusOK, &searchResp)
	require.Equal(t, uint(1), searchResp.TargetsCount)
<<<<<<< HEAD
	require.Len(t, searchResp.Targets.Hosts, len(hosts)-1)  // one omitted host id
	require.Len(t, searchResp.Targets.Labels, len(allLbls)) // labels have not been omitted
=======
	require.Len(t, searchResp.Targets.Hosts, len(hosts)-1) // one omitted host id
	require.Len(t, searchResp.Targets.Labels, len(lblMap)) // labels have not been omitted
>>>>>>> 9703711c
	require.Len(t, searchResp.Targets.Teams, 0)

	searchResp = searchTargetsResponse{}
	s.DoJSON("POST", "/api/latest/fleet/targets", searchTargetsRequest{MatchQuery: "foo.local1"}, http.StatusOK, &searchResp)
	require.Equal(t, uint(0), searchResp.TargetsCount)
	require.Len(t, searchResp.Targets.Hosts, 1)
	require.Len(t, searchResp.Targets.Labels, 1) // with a match query, only matching label names and "All Hosts" can be returned (here, only all hosts)
	require.Len(t, searchResp.Targets.Teams, 0)
	require.Contains(t, searchResp.Targets.Hosts[0].Hostname, "foo.local1")
}

func (s *integrationTestSuite) TestSearchHosts() {
	t := s.T()
	ctx := context.Background()

	hosts := s.createHosts(t)

	// set disk space information for hosts [0] and [1]
	require.NoError(t, s.ds.SetOrUpdateHostDisksSpace(ctx, hosts[0].ID, 1.0, 2.0, 500.0))
	require.NoError(t, s.ds.SetOrUpdateHostDisksSpace(ctx, hosts[1].ID, 3.0, 4.0, 1000.0))

	// no search criteria
	var searchResp searchHostsResponse
	s.DoJSON("POST", "/api/latest/fleet/hosts/search", searchHostsRequest{}, http.StatusOK, &searchResp)
	require.Len(t, searchResp.Hosts, len(hosts)) // no request params
	for _, h := range searchResp.Hosts {
		switch h.ID {
		case hosts[0].ID:
			assert.Equal(t, 1.0, h.GigsDiskSpaceAvailable)
			assert.Equal(t, 2.0, h.PercentDiskSpaceAvailable)
		case hosts[1].ID:
			assert.Equal(t, 3.0, h.GigsDiskSpaceAvailable)
			assert.Equal(t, 4.0, h.PercentDiskSpaceAvailable)
		}
		assert.Equal(t, h.SoftwareUpdatedAt, h.CreatedAt)
	}

	searchResp = searchHostsResponse{}
	s.DoJSON("POST", "/api/latest/fleet/hosts/search", searchHostsRequest{ExcludedHostIDs: []uint{}}, http.StatusOK, &searchResp)
	require.Len(t, searchResp.Hosts, len(hosts)) // no omitted host id

	searchResp = searchHostsResponse{}
	s.DoJSON("POST", "/api/latest/fleet/hosts/search", searchHostsRequest{ExcludedHostIDs: []uint{hosts[1].ID}}, http.StatusOK, &searchResp)
	require.Len(t, searchResp.Hosts, len(hosts)-1) // one omitted host id

	searchResp = searchHostsResponse{}
	s.DoJSON("POST", "/api/latest/fleet/hosts/search", searchHostsRequest{MatchQuery: "foo.local1"}, http.StatusOK, &searchResp)
	require.Len(t, searchResp.Hosts, 1)
	require.Contains(t, searchResp.Hosts[0].Hostname, "foo.local1")

	// Update software and check that the software_updated_at is updated for the host returned by the search.
	time.Sleep(1 * time.Second)
	software := []fleet.Software{
		{Name: "foo", Version: "0.0.1", Source: "chrome_extensions"},
	}
	_, err := s.ds.UpdateHostSoftware(context.Background(), hosts[0].ID, software)
	require.NoError(t, err)
	searchResp = searchHostsResponse{}
	s.DoJSON("POST", "/api/latest/fleet/hosts/search", searchHostsRequest{MatchQuery: "foo.local0"}, http.StatusOK, &searchResp)
	require.Len(t, searchResp.Hosts, 1)
	require.Greater(t, searchResp.Hosts[0].SoftwareUpdatedAt, searchResp.Hosts[0].CreatedAt)

	mysql.ExecAdhocSQL(t, s.ds, func(db sqlx.ExtContext) error {
		_, err := db.ExecContext(
			context.Background(),
			`INSERT INTO host_emails (host_id, email, source) VALUES (?, ?, ?)`,
			hosts[0].ID, "a@b.c", "src1")

		return err
	})

	s.DoJSON("POST", "/api/latest/fleet/hosts/search", searchHostsRequest{MatchQuery: "a@b.c"}, http.StatusOK, &searchResp)
	require.Len(t, searchResp.Hosts, 1)

	// search for non-existent email, shouldn't get anything back
	s.DoJSON("POST", "/api/latest/fleet/hosts/search", searchHostsRequest{MatchQuery: "not@found.com"}, http.StatusOK, &searchResp)
	require.Len(t, searchResp.Hosts, 0)
}

func (s *integrationTestSuite) TestCountTargets() {
	t := s.T()

	team, err := s.ds.NewTeam(context.Background(), &fleet.Team{Name: "TestTeam"})
	require.NoError(t, err)
	require.Equal(t, "TestTeam", team.Name)

	hosts := s.createHosts(t)

	lblMap, err := s.ds.LabelIDsByName(context.Background(), []string{"All Hosts"})
	require.NoError(t, err)
	require.Len(t, lblMap, 1)

	for i := range hosts {
		err = s.ds.RecordLabelQueryExecutions(context.Background(), hosts[i], map[uint]*bool{lblMap["All Hosts"]: ptr.Bool(true)}, time.Now(), false)
		require.NoError(t, err)
	}

	var hostIDs []uint
	for _, h := range hosts {
		hostIDs = append(hostIDs, h.ID)
	}

	err = s.ds.AddHostsToTeam(context.Background(), ptr.Uint(team.ID), []uint{hostIDs[0]})
	require.NoError(t, err)

	var countResp countTargetsResponse
	// sleep to reduce flake in last seen time so that online/offline counts can be tested
	time.Sleep(1 * time.Second)

	// none selected
	s.DoJSON("POST", "/api/latest/fleet/targets/count", countTargetsRequest{}, http.StatusOK, &countResp)
	require.Equal(t, uint(0), countResp.TargetsCount)
	require.Equal(t, uint(0), countResp.TargetsOnline)
	require.Equal(t, uint(0), countResp.TargetsOffline)

	var lblIDs []uint
	for _, labelID := range lblMap {
		lblIDs = append(lblIDs, labelID)
	}
	// all hosts label selected
	countResp = countTargetsResponse{}
	s.DoJSON("POST", "/api/latest/fleet/targets/count", countTargetsRequest{Selected: fleet.HostTargets{LabelIDs: lblIDs}}, http.StatusOK, &countResp)
	require.Equal(t, uint(3), countResp.TargetsCount)
	require.Equal(t, uint(1), countResp.TargetsOnline)
	require.Equal(t, uint(2), countResp.TargetsOffline)

	// team selected
	countResp = countTargetsResponse{}
	s.DoJSON("POST", "/api/latest/fleet/targets/count", countTargetsRequest{Selected: fleet.HostTargets{TeamIDs: []uint{team.ID}}}, http.StatusOK, &countResp)
	require.Equal(t, uint(1), countResp.TargetsCount)
	require.Equal(t, uint(1), countResp.TargetsOnline)
	require.Equal(t, uint(0), countResp.TargetsOffline)

	// 'No team' selected
	countResp = countTargetsResponse{}
	s.DoJSON(
		"POST", "/api/latest/fleet/targets/count", countTargetsRequest{Selected: fleet.HostTargets{TeamIDs: []uint{0}}},
		http.StatusOK, &countResp,
	)
	assert.Equal(t, uint(2), countResp.TargetsCount)
	assert.Equal(t, uint(0), countResp.TargetsOnline)
	assert.Equal(t, uint(2), countResp.TargetsOffline)

	// host id selected
	countResp = countTargetsResponse{}
	s.DoJSON("POST", "/api/latest/fleet/targets/count", countTargetsRequest{Selected: fleet.HostTargets{HostIDs: []uint{hosts[1].ID}}}, http.StatusOK, &countResp)
	require.Equal(t, uint(1), countResp.TargetsCount)
	require.Equal(t, uint(0), countResp.TargetsOnline)
	require.Equal(t, uint(1), countResp.TargetsOffline)
}

func (s *integrationTestSuite) TestStatus() {
	var statusResp statusResponse
	s.DoJSON("GET", "/api/latest/fleet/status/result_store", nil, http.StatusOK, &statusResp)
	s.DoJSON("GET", "/api/latest/fleet/status/live_query", nil, http.StatusOK, &statusResp)
}

func (s *integrationTestSuite) TestOsqueryConfig() {
	t := s.T()

	hosts := s.createHosts(t)
	req := getClientConfigRequest{NodeKey: *hosts[0].NodeKey}
	var resp getClientConfigResponse
	s.DoJSON("POST", "/api/osquery/config", req, http.StatusOK, &resp)

	// test with invalid node key
	var errRes map[string]interface{}
	req.NodeKey += "zzzz"
	s.DoJSON("POST", "/api/osquery/config", req, http.StatusUnauthorized, &errRes)
	assert.Contains(t, errRes["error"], "invalid node key")
}

func (s *integrationTestSuite) TestEnrollHost() {
	t := s.T()

	// set the enroll secret
	var applyResp applyEnrollSecretSpecResponse
	s.DoJSON("POST", "/api/latest/fleet/spec/enroll_secret", applyEnrollSecretSpecRequest{
		Spec: &fleet.EnrollSecretSpec{
			Secrets: []*fleet.EnrollSecret{{Secret: t.Name()}},
		},
	}, http.StatusOK, &applyResp)

	// invalid enroll secret fails
	j, err := json.Marshal(&enrollAgentRequest{
		EnrollSecret:   "nosuchsecret",
		HostIdentifier: "abcd",
	})
	require.NoError(t, err)
	s.DoRawNoAuth("POST", "/api/osquery/enroll", j, http.StatusUnauthorized)

	// valid enroll secret succeeds
	j, err = json.Marshal(&enrollAgentRequest{
		EnrollSecret:   t.Name(),
		HostIdentifier: t.Name(),
	})
	require.NoError(t, err)

	var resp enrollAgentResponse
	hres := s.DoRawNoAuth("POST", "/api/osquery/enroll", j, http.StatusOK)
	defer hres.Body.Close()
	require.NoError(t, json.NewDecoder(hres.Body).Decode(&resp))
	require.NotEmpty(t, resp.NodeKey)
}

func (s *integrationTestSuite) TestReenrollHostCleansPolicies() {
	t := s.T()
	ctx := context.Background()
	host := s.createHosts(t)[0]

	// set the enroll secret
	var applyResp applyEnrollSecretSpecResponse
	s.DoJSON("POST", "/api/latest/fleet/spec/enroll_secret", applyEnrollSecretSpecRequest{
		Spec: &fleet.EnrollSecretSpec{
			Secrets: []*fleet.EnrollSecret{{Secret: t.Name()}},
		},
	}, http.StatusOK, &applyResp)

	var getHostResp getHostResponse
	s.DoJSON("GET", fmt.Sprintf("/api/latest/fleet/hosts/%d", host.ID), nil, http.StatusOK, &getHostResp)
	require.Empty(t, getHostResp.Host.Policies)

	// create a policy and make the host fail it
	pol, err := s.ds.NewGlobalPolicy(ctx, nil, fleet.PolicyPayload{Name: t.Name(), Query: "SELECT 1", Platform: host.FleetPlatform()})
	require.NoError(t, err)
	err = s.ds.RecordPolicyQueryExecutions(ctx, &fleet.Host{ID: host.ID}, map[uint]*bool{pol.ID: ptr.Bool(false)}, time.Now(), false)
	require.NoError(t, err)

	// refetch the host details
	s.DoJSON("GET", fmt.Sprintf("/api/latest/fleet/hosts/%d", host.ID), nil, http.StatusOK, &getHostResp)
	require.Len(t, *getHostResp.Host.Policies, 1)

	// re-enroll the host, but using a different platform
	j, err := json.Marshal(&enrollAgentRequest{
		EnrollSecret:   t.Name(),
		HostIdentifier: *host.OsqueryHostID,
		HostDetails:    map[string](map[string]string){"os_version": map[string]string{"platform": "windows"}},
	})
	require.NoError(t, err)

	// prevent the enroll cooldown from being applied
	mysql.ExecAdhocSQL(t, s.ds, func(db sqlx.ExtContext) error {
		_, err := db.ExecContext(
			context.Background(),
			"UPDATE hosts SET last_enrolled_at = DATE_SUB(NOW(), INTERVAL '1' HOUR) WHERE id = ?",
			host.ID,
		)
		return err
	})
	var resp enrollAgentResponse
	hres := s.DoRawNoAuth("POST", "/api/osquery/enroll", j, http.StatusOK)
	defer hres.Body.Close()
	require.NoError(t, json.NewDecoder(hres.Body).Decode(&resp))
	require.NotEmpty(t, resp.NodeKey)

	// refetch the host details
	s.DoJSON("GET", fmt.Sprintf("/api/latest/fleet/hosts/%d", host.ID), nil, http.StatusOK, &getHostResp)

	// policies should be gone
	require.Empty(t, getHostResp.Host.Policies)
}

func (s *integrationTestSuite) TestCarve() {
	t := s.T()
	hosts := s.createHosts(t)

	// begin a carve with an invalid node key
	var errRes map[string]interface{}
	s.DoJSON("POST", "/api/osquery/carve/begin", carveBeginRequest{
		NodeKey:    *hosts[0].NodeKey + "zzz",
		BlockCount: 1,
		BlockSize:  1,
		CarveSize:  1,
		CarveId:    "c1",
	}, http.StatusUnauthorized, &errRes)
	assert.Contains(t, errRes["error"], "invalid node key")

	// invalid carve size
	s.DoJSON("POST", "/api/osquery/carve/begin", carveBeginRequest{
		NodeKey:    *hosts[0].NodeKey,
		BlockCount: 3,
		BlockSize:  3,
		CarveSize:  0,
		CarveId:    "c1",
	}, http.StatusInternalServerError, &errRes) // TODO: should be 4xx, see #4406
	assert.Contains(t, errRes["error"], "carve_size must be greater")

	// invalid block size too big
	s.DoJSON("POST", "/api/osquery/carve/begin", carveBeginRequest{
		NodeKey:    *hosts[0].NodeKey,
		BlockCount: 3,
		BlockSize:  maxBlockSize + 1,
		CarveSize:  maxCarveSize,
		CarveId:    "c1",
	}, http.StatusInternalServerError, &errRes) // TODO: should be 4xx, see #4406
	assert.Contains(t, errRes["error"], "block_size exceeds max")

	// invalid carve size too big
	s.DoJSON("POST", "/api/osquery/carve/begin", carveBeginRequest{
		NodeKey:    *hosts[0].NodeKey,
		BlockCount: 3,
		BlockSize:  maxBlockSize,
		CarveSize:  maxCarveSize + 1,
		CarveId:    "c1",
	}, http.StatusInternalServerError, &errRes) // TODO: should be 4xx, see #4406
	assert.Contains(t, errRes["error"], "carve_size exceeds max")

	// invalid carve size, does not match blocks
	s.DoJSON("POST", "/api/osquery/carve/begin", carveBeginRequest{
		NodeKey:    *hosts[0].NodeKey,
		BlockCount: 3,
		BlockSize:  3,
		CarveSize:  1,
		CarveId:    "c1",
	}, http.StatusInternalServerError, &errRes) // TODO: should be 4xx, see #4406
	assert.Contains(t, errRes["error"], "carve_size does not match")

	// valid carve begin
	var beginResp carveBeginResponse
	s.DoJSON("POST", "/api/osquery/carve/begin", carveBeginRequest{
		NodeKey:    *hosts[0].NodeKey,
		BlockCount: 3,
		BlockSize:  3,
		CarveSize:  8,
		CarveId:    "c1",
		RequestId:  "r1",
	}, http.StatusOK, &beginResp)
	require.NotEmpty(t, beginResp.SessionId)
	sid := beginResp.SessionId

	// sending a block with invalid session id
	var blockResp carveBlockResponse
	s.DoJSON("POST", "/api/osquery/carve/block", carveBlockRequest{
		BlockId:   1,
		SessionId: sid + "zz",
		RequestId: "??",
		Data:      []byte("p1."),
	}, http.StatusNotFound, &blockResp)

	// sending a block with valid session id but invalid request id
	s.DoJSON("POST", "/api/osquery/carve/block", carveBlockRequest{
		BlockId:   1,
		SessionId: sid,
		RequestId: "??",
		Data:      []byte("p1."),
	}, http.StatusInternalServerError, &blockResp) // TODO: should be 400, see #4406

	checkCarveError := func(id uint, err string) {
		var getResp getCarveResponse
		s.DoJSON("GET", fmt.Sprintf("/api/latest/fleet/carves/%d", id), nil, http.StatusOK, &getResp)
		require.Equal(t, err, *getResp.Carve.Error)
	}

	// sending a block with unexpected block id (expects 0, got 1)
	s.DoJSON("POST", "/api/osquery/carve/block", carveBlockRequest{
		BlockId:   1,
		SessionId: sid,
		RequestId: "r1",
		Data:      []byte("p1."),
	}, http.StatusBadRequest, &blockResp)
	checkCarveError(1, "block_id does not match expected block (0): 1")

	// sending a block with valid payload, block 0
	s.DoJSON("POST", "/api/osquery/carve/block", carveBlockRequest{
		BlockId:   0,
		SessionId: sid,
		RequestId: "r1",
		Data:      []byte("p1."),
	}, http.StatusOK, &blockResp)
	require.True(t, blockResp.Success)

	// sending next block
	blockResp = carveBlockResponse{}
	s.DoJSON("POST", "/api/osquery/carve/block", carveBlockRequest{
		BlockId:   1,
		SessionId: sid,
		RequestId: "r1",
		Data:      []byte("p2."),
	}, http.StatusOK, &blockResp)
	require.True(t, blockResp.Success)

	// sending already-sent block again
	blockResp = carveBlockResponse{}
	s.DoJSON("POST", "/api/osquery/carve/block", carveBlockRequest{
		BlockId:   1,
		SessionId: sid,
		RequestId: "r1",
		Data:      []byte("p2."),
	}, http.StatusBadRequest, &blockResp)
	checkCarveError(1, "block_id does not match expected block (2): 1")

	// sending final block with too many bytes
	blockResp = carveBlockResponse{}
	s.DoJSON("POST", "/api/osquery/carve/block", carveBlockRequest{
		BlockId:   2,
		SessionId: sid,
		RequestId: "r1",
		Data:      []byte("p3extra"),
	}, http.StatusBadRequest, &blockResp)
	checkCarveError(1, "exceeded declared block size 3: 7")

	// sending actual final block
	blockResp = carveBlockResponse{}
	s.DoJSON("POST", "/api/osquery/carve/block", carveBlockRequest{
		BlockId:   2,
		SessionId: sid,
		RequestId: "r1",
		Data:      []byte("p3"),
	}, http.StatusOK, &blockResp)
	require.True(t, blockResp.Success)

	// sending unexpected block
	blockResp = carveBlockResponse{}
	s.DoJSON("POST", "/api/osquery/carve/block", carveBlockRequest{
		BlockId:   3,
		SessionId: sid,
		RequestId: "r1",
		Data:      []byte("p4."),
	}, http.StatusBadRequest, &blockResp)
	checkCarveError(1, "block_id exceeds expected max (2): 3")
}

func (s *integrationTestSuite) TestLogLoginAttempts() {
	t := s.T()

	// create a new user
	var createResp createUserResponse
	params := fleet.UserPayload{
		Name:       ptr.String("foobar"),
		Email:      ptr.String("foobar@example.com"),
		Password:   ptr.String(test.GoodPassword),
		GlobalRole: ptr.String(fleet.RoleObserver),
	}
	s.DoJSON("POST", "/api/latest/fleet/users/admin", params, http.StatusOK, &createResp)
	require.NotZero(t, createResp.User.ID)
	u := *createResp.User

	// Register current number of activities.
	activitiesResp := listActivitiesResponse{}
	s.DoJSON("GET", "/api/latest/fleet/activities", nil, http.StatusOK, &activitiesResp)
	require.NoError(t, activitiesResp.Err)
	oldActivitiesCount := len(activitiesResp.Activities)

	// Login with invalid passwordm, should fail.
	res := s.DoRawNoAuth("POST", "/api/latest/fleet/login",
		jsonMustMarshal(t, loginRequest{Email: u.Email, Password: test.GoodPassword2}),
		http.StatusUnauthorized,
	)
	res.Body.Close()

	// A new activity item for the failed login attempt is created.
	activitiesResp = listActivitiesResponse{}
	s.DoJSON("GET", "/api/latest/fleet/activities", nil, http.StatusOK, &activitiesResp)
	require.NoError(t, activitiesResp.Err)
	require.Len(t, activitiesResp.Activities, oldActivitiesCount+1)
	sort.Slice(activitiesResp.Activities, func(i, j int) bool {
		return activitiesResp.Activities[i].ID < activitiesResp.Activities[j].ID
	})
	activity := activitiesResp.Activities[len(activitiesResp.Activities)-1]
	require.Equal(t, activity.Type, fleet.ActivityTypeUserFailedLogin{}.ActivityName())
	require.NotNil(t, activity.Details)
	actDetails := fleet.ActivityTypeUserFailedLogin{}
	err := json.Unmarshal(*activity.Details, &actDetails)
	require.NoError(t, err)
	require.Equal(t, actDetails.Email, "foobar@example.com")

	// login with good password, should succeed
	res = s.DoRawNoAuth("POST", "/api/latest/fleet/login",
		jsonMustMarshal(t, loginRequest{
			Email:    u.Email,
			Password: test.GoodPassword,
		}), http.StatusOK,
	)
	res.Body.Close()

	// A new activity item for the successful login is created.
	activitiesResp = listActivitiesResponse{}
	s.DoJSON("GET", "/api/latest/fleet/activities", nil, http.StatusOK, &activitiesResp)
	require.NoError(t, activitiesResp.Err)
	require.Len(t, activitiesResp.Activities, oldActivitiesCount+2)
	sort.Slice(activitiesResp.Activities, func(i, j int) bool {
		return activitiesResp.Activities[i].ID < activitiesResp.Activities[j].ID
	})
	activity = activitiesResp.Activities[len(activitiesResp.Activities)-1]
	require.Equal(t, activity.Type, fleet.ActivityTypeUserLoggedIn{}.ActivityName())
	require.NotNil(t, activity.Details)
	err = json.Unmarshal(*activity.Details, &fleet.ActivityTypeUserLoggedIn{})
	require.NoError(t, err)
}

func (s *integrationTestSuite) TestChangePassword() {
	t := s.T()

	endpoint := "/api/latest/fleet/change_password"
	// also the default password for the default logged in admin user
	startPwd := test.GoodPassword

	testCases := []struct {
		oldPw          string
		newPw          string
		expectedStatus int
	}{
		// valid changes – 12-48 characters, with at least 1 number (e.g. 0 - 9) and 1 symbol (e.g. &*#).
		{startPwd, "password123$", http.StatusOK},
		{"password123$", "Password$321", http.StatusOK},

		// invalid changes
		// empty old
		{"", "PassworD$321", http.StatusUnprocessableEntity},
		// empty new
		{"password123$", "", http.StatusUnprocessableEntity},
		// too short
		{"password123$", "Password$21", http.StatusUnprocessableEntity},
		// too long
		{"password123$", "Password$321Password$321Password$321Password$321Password$321", http.StatusUnprocessableEntity},
		// no numbers
		{"password123$", "Password$!@#", http.StatusUnprocessableEntity},
		// no symbols
		{"password123$", "Password4321", http.StatusUnprocessableEntity},
		// new pw is same as old
		{"password123$", "password123$", http.StatusUnprocessableEntity},
		// wrong old pw
		{"passgord123$", "Password$321", http.StatusUnprocessableEntity},
	}

	runTestCases := func(name string) {
		for _, tc := range testCases {
			t.Run(name, func(t *testing.T) {
				var changePwResp changePasswordResponse
				s.DoJSON("POST", endpoint, changePasswordRequest{OldPassword: tc.oldPw, NewPassword: tc.newPw}, tc.expectedStatus, &changePwResp)
			})
		}
	}

	runTestCases("test change passwords as admin")

	// create a new user
	testUserEmail := "changepwd@example.com"
	var createResp createUserResponse
	params := fleet.UserPayload{
		Name:                     ptr.String("Test Change Password"),
		Email:                    ptr.String(testUserEmail),
		Password:                 ptr.String(startPwd),
		GlobalRole:               ptr.String(fleet.RoleObserver),
		AdminForcedPasswordReset: ptr.Bool(false),
	}
	s.DoJSON("POST", "/api/latest/fleet/users/admin", params, http.StatusOK, &createResp)
	require.NotZero(t, createResp.User.ID)

	// schedule cleanup with admin user's token before changing it
	oldToken := s.token
	t.Cleanup(func() { s.token = oldToken })

	// login and run the change password tests as the user
	s.token = s.getTestToken(testUserEmail, startPwd)
	runTestCases("test change passwords as user")
}

func (s *integrationTestSuite) TestPasswordReset() {
	t := s.T()

	// create a new user
	var createResp createUserResponse
	userRawPwd := test.GoodPassword
	params := fleet.UserPayload{
		Name:       ptr.String("forgotpwd"),
		Email:      ptr.String("forgotpwd@example.com"),
		Password:   ptr.String(userRawPwd),
		GlobalRole: ptr.String(fleet.RoleObserver),
	}
	s.DoJSON("POST", "/api/latest/fleet/users/admin", params, http.StatusOK, &createResp)
	require.NotZero(t, createResp.User.ID)
	u := *createResp.User

	// request forgot password, invalid email
	res := s.DoRawNoAuth("POST", "/api/latest/fleet/forgot_password", jsonMustMarshal(t, forgotPasswordRequest{Email: "invalid@asd.com"}), http.StatusAccepted)
	res.Body.Close()

	// TODO: tested manually (adds too much time to the test), works but hitting the rate
	// limit returns 500 instead of 429, see #4406. We get the authz check missing error instead.
	//// trigger the rate limit with a batch of requests in a short burst
	//for i := 0; i < 20; i++ {
	//	s.DoJSON("POST", "/api/latest/fleet/forgot_password", forgotPasswordRequest{Email: "invalid@asd.com"}, http.StatusAccepted, &forgotResp)
	//}

	// request forgot password, valid email
	res = s.DoRawNoAuth("POST", "/api/latest/fleet/forgot_password", jsonMustMarshal(t, forgotPasswordRequest{Email: u.Email}), http.StatusAccepted)
	res.Body.Close()

	var token string
	mysql.ExecAdhocSQL(t, s.ds, func(db sqlx.ExtContext) error {
		return sqlx.GetContext(context.Background(), db, &token, "SELECT token FROM password_reset_requests WHERE user_id = ?", u.ID)
	})

	// proceed with reset password
	userNewPwd := test.GoodPassword2
	res = s.DoRawNoAuth("POST", "/api/latest/fleet/reset_password", jsonMustMarshal(t, resetPasswordRequest{PasswordResetToken: token, NewPassword: userNewPwd}), http.StatusOK)
	res.Body.Close()

	// attempt it again with already-used token
	userUnusedPwd := "unusedpassw0rd!"
	res = s.DoRawNoAuth("POST", "/api/latest/fleet/reset_password", jsonMustMarshal(t, resetPasswordRequest{PasswordResetToken: token, NewPassword: userUnusedPwd}), http.StatusUnauthorized)
	res.Body.Close()

	// login with the old password, should not succeed
	res = s.DoRawNoAuth("POST", "/api/latest/fleet/login", jsonMustMarshal(t, loginRequest{Email: u.Email, Password: userRawPwd}), http.StatusUnauthorized)
	res.Body.Close()

	// login with the new password, should succeed
	res = s.DoRawNoAuth("POST", "/api/latest/fleet/login", jsonMustMarshal(t, loginRequest{Email: u.Email, Password: userNewPwd}), http.StatusOK)
	res.Body.Close()
}

func (s *integrationTestSuite) TestModifyUser() {
	t := s.T()

	// create a new user
	var createResp createUserResponse
	userRawPwd := test.GoodPassword
	params := fleet.UserPayload{
		Name:                     ptr.String("moduser"),
		Email:                    ptr.String("moduser@example.com"),
		Password:                 ptr.String(userRawPwd),
		GlobalRole:               ptr.String(fleet.RoleObserver),
		AdminForcedPasswordReset: ptr.Bool(false),
	}
	s.DoJSON("POST", "/api/latest/fleet/users/admin", params, http.StatusOK, &createResp)
	require.NotZero(t, createResp.User.ID)
	u := *createResp.User

	s.token = s.getTestToken(u.Email, userRawPwd)
	require.NotEmpty(t, s.token)
	defer func() { s.token = s.getTestAdminToken() }()

	// as the user: modify email without providing current password
	var modResp modifyUserResponse
	s.DoJSON("PATCH", fmt.Sprintf("/api/latest/fleet/users/%d", u.ID), fleet.UserPayload{
		Email: ptr.String("moduser2@example.com"),
	}, http.StatusUnprocessableEntity, &modResp)

	// as the user: modify email with invalid password
	s.DoJSON("PATCH", fmt.Sprintf("/api/latest/fleet/users/%d", u.ID), fleet.UserPayload{
		Email:    ptr.String("moduser2@example.com"),
		Password: ptr.String("nosuchpwd"),
	}, http.StatusForbidden, &modResp)

	// as the user: modify email with current password
	newEmail := "moduser2@example.com"
	s.DoJSON("PATCH", fmt.Sprintf("/api/latest/fleet/users/%d", u.ID), fleet.UserPayload{
		Email:    ptr.String(newEmail),
		Password: ptr.String(userRawPwd),
	}, http.StatusOK, &modResp)
	require.Equal(t, u.ID, modResp.User.ID)
	require.Equal(t, u.Email, modResp.User.Email) // new email is pending confirmation, not changed immediately

	// as the user: set new password without providing current one
	newRawPwd := test.GoodPassword2
	s.DoJSON("PATCH", fmt.Sprintf("/api/latest/fleet/users/%d", u.ID), fleet.UserPayload{
		NewPassword: ptr.String(newRawPwd),
	}, http.StatusUnprocessableEntity, &modResp)

	// as the user: set new password with an invalid current password
	s.DoJSON("PATCH", fmt.Sprintf("/api/latest/fleet/users/%d", u.ID), fleet.UserPayload{
		NewPassword: ptr.String(newRawPwd),
		Password:    ptr.String("nosuchpwd"),
	}, http.StatusForbidden, &modResp)

	// as the user: set new password and change name, with a valid current password
	modResp = modifyUserResponse{}
	s.DoJSON("PATCH", fmt.Sprintf("/api/latest/fleet/users/%d", u.ID), fleet.UserPayload{
		NewPassword: ptr.String(newRawPwd),
		Password:    ptr.String(userRawPwd),
		Name:        ptr.String("moduser2"),
	}, http.StatusOK, &modResp)
	require.Equal(t, u.ID, modResp.User.ID)
	require.Equal(t, "moduser2", modResp.User.Name)

	s.token = s.getTestToken(testUsers["user2"].Email, testUsers["user2"].PlaintextPassword)

	// as a different user: set new password with different user's old password (ensure
	// any other user that is not admin cannot change another user's password)
	newRawPwd = userRawPwd + "3"
	s.DoJSON("PATCH", fmt.Sprintf("/api/latest/fleet/users/%d", u.ID), fleet.UserPayload{
		NewPassword: ptr.String(newRawPwd),
		Password:    ptr.String(testUsers["user2"].PlaintextPassword),
	}, http.StatusForbidden, &modResp)

	s.token = s.getTestAdminToken()

	// as an admin, set a new email, name and password without a current password
	newRawPwd = userRawPwd + "4"
	modResp = modifyUserResponse{}
	s.DoJSON("PATCH", fmt.Sprintf("/api/latest/fleet/users/%d", u.ID), fleet.UserPayload{
		NewPassword: ptr.String(newRawPwd),
		Email:       ptr.String("moduser3@example.com"),
		Name:        ptr.String("moduser3"),
	}, http.StatusOK, &modResp)
	require.Equal(t, u.ID, modResp.User.ID)
	require.Equal(t, "moduser3", modResp.User.Name)

	// as an admin, set new password that doesn't meet requirements
	invalidUserPwd := "abc"
	s.DoJSON("PATCH", fmt.Sprintf("/api/latest/fleet/users/%d", u.ID), fleet.UserPayload{
		NewPassword: ptr.String(invalidUserPwd),
	}, http.StatusUnprocessableEntity, &modResp)

	// login as the user, with the last password successfully set (to confirm it is the current one)
	var loginResp loginResponse
	resp := s.DoRawNoAuth("POST", "/api/latest/fleet/login", jsonMustMarshal(t, loginRequest{
		Email:    u.Email, // all email changes made are still pending, never confirmed
		Password: newRawPwd,
	}), http.StatusOK)
	require.NoError(t, json.NewDecoder(resp.Body).Decode(&loginResp))
	resp.Body.Close()
	require.Equal(t, u.ID, loginResp.User.ID)
}

func (s *integrationTestSuite) TestGetHostLastOpenedAt() {
	t := s.T()

	host, err := s.ds.NewHost(context.Background(), &fleet.Host{
		DetailUpdatedAt: time.Now(),
		LabelUpdatedAt:  time.Now(),
		PolicyUpdatedAt: time.Now(),
		SeenTime:        time.Now(),
		NodeKey:         ptr.String(t.Name() + "1"),
		UUID:            t.Name() + "1",
		Hostname:        t.Name() + "foo.local",
		PrimaryIP:       "192.168.1.1",
		PrimaryMac:      "30-65-EC-6F-C4-58",
	})
	require.NoError(t, err)
	require.NotNil(t, host)

	today := time.Now()
	yesterday := today.Add(-24 * time.Hour)
	software := []fleet.Software{
		{Name: "foo", Version: "0.0.1", Source: "chrome_extensions"},
		{Name: "bar", Version: "0.0.3", Source: "apps", LastOpenedAt: &today},
		{Name: "baz", Version: "0.0.4", Source: "apps", LastOpenedAt: &yesterday},
	}
	_, err = s.ds.UpdateHostSoftware(context.Background(), host.ID, software)
	require.NoError(t, err)

	var getHostResp getHostResponse
	s.DoJSON("GET", fmt.Sprintf("/api/latest/fleet/hosts/%d", host.ID), nil, http.StatusOK, &getHostResp)
	require.Equal(t, host.ID, getHostResp.Host.ID)
	require.Len(t, getHostResp.Host.Software, len(software))

	sort.Slice(getHostResp.Host.Software, func(l, r int) bool {
		lsw, rsw := getHostResp.Host.Software[l], getHostResp.Host.Software[r]
		return lsw.Name < rsw.Name
	})
	// bar, baz, foo, in this order
	wantTs := []time.Time{today, yesterday, {}}
	for i, want := range wantTs {
		sw := getHostResp.Host.Software[i]
		if want.IsZero() {
			require.Nil(t, sw.LastOpenedAt)
		} else {
			require.WithinDuration(t, want, *sw.LastOpenedAt, time.Second)
		}
	}

	// listing hosts does not return the last opened at timestamp, only the GET /hosts/{id} endpoint
	var listHostsResp listHostsResponse
	s.DoJSON("GET", "/api/latest/fleet/hosts", nil, http.StatusOK, &listHostsResp)

	var hostSeen bool
	for _, h := range listHostsResp.Hosts {
		if h.ID == host.ID {
			hostSeen = true
		}
		for _, sw := range h.Software {
			require.Nil(t, sw.LastOpenedAt)
		}
	}
	require.True(t, hostSeen)
}

func (s *integrationTestSuite) TestGetHostSoftwareUpdatedAt() {
	t := s.T()

	host, err := s.ds.NewHost(context.Background(), &fleet.Host{
		DetailUpdatedAt: time.Now(),
		LabelUpdatedAt:  time.Now(),
		PolicyUpdatedAt: time.Now(),
		SeenTime:        time.Now(),
		NodeKey:         ptr.String(t.Name() + "1"),
		UUID:            t.Name() + "1",
		Hostname:        t.Name() + "foo.local",
		PrimaryIP:       "192.168.1.1",
		PrimaryMac:      "30-65-EC-6F-C4-58",
	})
	require.NoError(t, err)
	require.NotNil(t, host)

	var getHostResp getHostResponse
	s.DoJSON("GET", fmt.Sprintf("/api/latest/fleet/hosts/%d", host.ID), nil, http.StatusOK, &getHostResp)
	require.Equal(t, host.ID, getHostResp.Host.ID)
	require.Empty(t, getHostResp.Host.Software)
	require.Equal(t, getHostResp.Host.SoftwareUpdatedAt, getHostResp.Host.CreatedAt)

	// Sleep for 1 second to have software_updated_at be bigger than created_at.
	time.Sleep(1 * time.Second)

	software := []fleet.Software{
		{Name: "foo", Version: "0.0.1", Source: "chrome_extensions"},
	}
	_, err = s.ds.UpdateHostSoftware(context.Background(), host.ID, software)
	require.NoError(t, err)

	getHostResp = getHostResponse{}
	s.DoJSON("GET", fmt.Sprintf("/api/latest/fleet/hosts/%d", host.ID), nil, http.StatusOK, &getHostResp)
	require.Equal(t, host.ID, getHostResp.Host.ID)
	require.Len(t, getHostResp.Host.Software, len(software))
	require.Greater(t, getHostResp.Host.SoftwareUpdatedAt, getHostResp.Host.CreatedAt)
}

func (s *integrationTestSuite) TestHostsReportDownload() {
	t := s.T()
	ctx := context.Background()

	// create 3 hosts (deb, rhel, linux)
	hosts := s.createHosts(t)
	err := s.ds.ApplyLabelSpecs(context.Background(), []*fleet.LabelSpec{
		{Name: t.Name(), LabelMembershipType: fleet.LabelMembershipTypeManual, Query: "select 1", Hosts: []string{hosts[2].Hostname}},
	})
	require.NoError(t, err)
	lids, err := s.ds.LabelIDsByName(context.Background(), []string{t.Name()})
	require.NoError(t, err)
	require.Len(t, lids, 1)
	customLabelID := lids[t.Name()]

	// create a policy and make host[1] fail that policy
	pol, err := s.ds.NewGlobalPolicy(ctx, nil, fleet.PolicyPayload{Name: t.Name(), Query: "SELECT 1"})
	require.NoError(t, err)
	err = s.ds.RecordPolicyQueryExecutions(ctx, hosts[1], map[uint]*bool{pol.ID: ptr.Bool(false)}, time.Now(), false)
	require.NoError(t, err)

	// create some device mappings for host[2]
	err = s.ds.ReplaceHostDeviceMapping(ctx, hosts[2].ID, []*fleet.HostDeviceMapping{
		{HostID: hosts[2].ID, Email: "a@b.c", Source: "google_chrome_profiles"},
		{HostID: hosts[2].ID, Email: "b@b.c", Source: "google_chrome_profiles"},
	}, "google_chrome_profiles")
	require.NoError(t, err)

	// set disk space information for hosts [0] and [1]
	require.NoError(t, s.ds.SetOrUpdateHostDisksSpace(ctx, hosts[0].ID, 1.0, 2.0, 500.0))
	require.NoError(t, s.ds.SetOrUpdateHostDisksSpace(ctx, hosts[1].ID, 3.0, 4.0, 1000.0))

	// create software for host [0]
	software := []fleet.Software{
		{Name: "foo", Version: "0.0.1", Source: "chrome_extensions"},
	}
	_, err = s.ds.UpdateHostSoftware(ctx, hosts[0].ID, software)
	require.NoError(t, err)
	require.NoError(t, s.ds.LoadHostSoftware(ctx, hosts[0], false))

	err = s.ds.ReconcileSoftwareTitles(ctx)
	require.NoError(t, err)

	var fooV1ID, fooTitleID uint
	mysql.ExecAdhocSQL(t, s.ds, func(q sqlx.ExtContext) error {
		err := sqlx.GetContext(context.Background(), q, &fooV1ID,
			`SELECT id FROM software WHERE name = ? AND source = ? AND version = ?`, "foo", "chrome_extensions", "0.0.1")
		if err != nil {
			return err
		}
		err = sqlx.GetContext(context.Background(), q, &fooTitleID,
			`SELECT id FROM software_titles WHERE name = ? AND source = ?`, "foo", "chrome_extensions")
		if err != nil {
			return err
		}
		return nil
	})

	res := s.DoRaw("GET", "/api/latest/fleet/hosts/report", nil, http.StatusUnsupportedMediaType, "format", "gzip")
	var errs validationErrResp
	require.NoError(t, json.NewDecoder(res.Body).Decode(&errs))
	res.Body.Close()
	require.Len(t, errs.Errors, 1)
	assert.Equal(t, "format", errs.Errors[0].Name)

	// valid format, no column specified so all columns returned
	res = s.DoRaw("GET", "/api/latest/fleet/hosts/report", nil, http.StatusOK, "format", "csv")
	rows, err := csv.NewReader(res.Body).ReadAll()
	res.Body.Close()
	require.NoError(t, err)
	require.Len(t, rows, len(hosts)+1) // all hosts + header row
	assert.Len(t, rows[0], 54)         // total number of cols

	const (
		idCol        = 3
		issuesCol    = 45
		gigsDiskCol  = 42
		pctDiskCol   = 43
		gigsTotalCol = 44
	)

	// find the row for hosts[1], it should have issues=1 (1 failing policy) and the expected disk space
	for _, row := range rows[1:] {
		if row[idCol] == fmt.Sprint(hosts[1].ID) {
			assert.Equal(t, "1", row[issuesCol], row)
			assert.Equal(t, "3", row[gigsDiskCol], row)
			assert.Equal(t, "4", row[pctDiskCol], row)
			assert.Equal(t, "1000", row[gigsTotalCol], row)
		} else {
			assert.Equal(t, "0", row[issuesCol], row)
		}
	}

	// valid format, some columns
	res = s.DoRaw(
		"GET", "/api/latest/fleet/hosts/report", nil, http.StatusOK, "format", "csv",
		"columns", "hostname,gigs_disk_space_available,percent_disk_space_available,gigs_total_disk_space",
	)
	rows, err = csv.NewReader(res.Body).ReadAll()
	res.Body.Close()
	require.NoError(t, err)
	require.Len(t, rows, len(hosts)+1)
	require.Contains(t, rows[0], "hostname") // first row contains headers
	require.Contains(t, res.Header, "Content-Disposition")
	require.Contains(t, res.Header, "Content-Type")
	require.Contains(t, res.Header, "X-Content-Type-Options")
	require.Contains(t, res.Header.Get("Content-Disposition"), "attachment;")
	require.Contains(t, res.Header.Get("Content-Type"), "text/csv")
	require.Contains(t, res.Header.Get("X-Content-Type-Options"), "nosniff")

	// pagination does not apply to this endpoint, it returns the complete list of hosts
	res = s.DoRaw("GET", "/api/latest/fleet/hosts/report", nil, http.StatusOK, "format", "csv", "page", "1", "per_page", "2", "columns", "hostname")
	rows, err = csv.NewReader(res.Body).ReadAll()
	res.Body.Close()
	require.NoError(t, err)
	require.Len(t, rows, len(hosts)+1)

	// search criteria are applied
	res = s.DoRaw("GET", "/api/latest/fleet/hosts/report", nil, http.StatusOK, "format", "csv", "query", "local0", "columns", "hostname")
	rows, err = csv.NewReader(res.Body).ReadAll()
	res.Body.Close()
	require.NoError(t, err)
	require.Len(t, rows, 2) // headers + matching host
	require.Contains(t, rows[1], hosts[0].Hostname)

	// search criteria including search query with leading/trailing whitespace are applied
	res = s.DoRaw("GET", "/api/latest/fleet/hosts/report", nil, http.StatusOK, "format", "csv", "query", "   local0 ", "columns", "hostname")
	rows, err = csv.NewReader(res.Body).ReadAll()
	res.Body.Close()
	require.NoError(t, err)
	require.Len(t, rows, 2) // headers + matching host
	require.Contains(t, rows[1], hosts[0].Hostname)

	// with device mapping results
	res = s.DoRaw("GET", "/api/latest/fleet/hosts/report", nil, http.StatusOK, "format", "csv", "columns", "id,hostname,device_mapping")
	rawCSV, err := io.ReadAll(res.Body)
	require.NoError(t, err)
	require.Contains(t, string(rawCSV), `"a@b.c,b@b.c"`) // inside quotes because it contains a comma
	rows, err = csv.NewReader(bytes.NewReader(rawCSV)).ReadAll()
	res.Body.Close()
	require.NoError(t, err)
	require.Len(t, rows, len(hosts)+1)
	for _, row := range rows[1:] {
		if row[0] == fmt.Sprint(hosts[2].ID) {
			require.Equal(t, "a@b.c,b@b.c", row[2], row)
		} else {
			require.Equal(t, "", row[2], row)
		}
	}

	// with a label id
	res = s.DoRaw("GET", "/api/latest/fleet/hosts/report", nil, http.StatusOK, "format", "csv", "columns", "hostname", "label_id", fmt.Sprintf("%d", customLabelID))
	rows, err = csv.NewReader(res.Body).ReadAll()
	res.Body.Close()
	require.NoError(t, err)
	require.Len(t, rows, 2) // headers + member host
	require.Contains(t, rows[1], hosts[2].Hostname)

	// with a label id and a search query with leading/trailing whitespace
	res = s.DoRaw("GET", "/api/latest/fleet/hosts/report", nil, http.StatusOK, "format", "csv", "columns", "hostname", "label_id", fmt.Sprintf("%d", customLabelID), "query", "  local2 ")
	rows, err = csv.NewReader(res.Body).ReadAll()
	res.Body.Close()
	require.NoError(t, err)
	require.Len(t, rows, 2) // headers + member host
	// hosts[2] is both matched by the trimmed query and in the provided label
	require.Contains(t, rows[1], hosts[2].Hostname)

	// with a software version id
	res = s.DoRaw("GET", "/api/latest/fleet/hosts/report", nil, http.StatusOK, "format", "csv", "columns", "hostname", "software_version_id", fmt.Sprint(fooV1ID))
	rows, err = csv.NewReader(res.Body).ReadAll()
	res.Body.Close()
	require.NoError(t, err)
	require.Len(t, rows, 2) // headers + member host
	require.Contains(t, rows[1], hosts[0].Hostname)

	// with a software title id
	res = s.DoRaw("GET", "/api/latest/fleet/hosts/report", nil, http.StatusOK, "format", "csv", "columns", "hostname", "software_title_id", fmt.Sprint(fooTitleID))
	rows, err = csv.NewReader(res.Body).ReadAll()
	res.Body.Close()
	require.NoError(t, err)
	require.Len(t, rows, 2) // headers + member host
	require.Contains(t, rows[1], hosts[0].Hostname)

	// valid format but an invalid column is provided
	res = s.DoRaw("GET", "/api/latest/fleet/hosts/report", nil, http.StatusBadRequest, "format", "csv", "columns", "memory,hostname,status,nosuchcolumn")
	require.NoError(t, json.NewDecoder(res.Body).Decode(&errs))
	res.Body.Close()
	require.Len(t, errs.Errors, 1)
	require.Contains(t, errs.Errors[0].Reason, "nosuchcolumn")

	// valid format, valid columns, order is respected, sorted
	res = s.DoRaw("GET", "/api/latest/fleet/hosts/report", nil, http.StatusOK, "format", "csv", "order_key", "hostname", "order_direction", "desc", "columns", "memory,hostname,status")
	rows, err = csv.NewReader(res.Body).ReadAll()
	res.Body.Close()
	require.NoError(t, err)
	require.Len(t, rows, len(hosts)+1)
	require.Equal(t, []string{"memory", "hostname", "status"}, rows[0]) // first row contains headers
	require.Len(t, rows[1], 3)
	// status is timing-dependent, ignore in the assertion
	require.Equal(t, []string{"0", "TestIntegrations/TestHostsReportDownloadfoo.local2"}, rows[1][:2])
	require.Len(t, rows[2], 3)
	require.Equal(t, []string{"0", "TestIntegrations/TestHostsReportDownloadfoo.local1"}, rows[2][:2])
	require.Len(t, rows[3], 3)
	require.Equal(t, []string{"0", "TestIntegrations/TestHostsReportDownloadfoo.local0"}, rows[3][:2])

	// invalid combinations of software filters
	s.DoRaw("GET", "/api/latest/fleet/hosts/report", nil, http.StatusBadRequest, "software_title_id", "123", "software_id", "456")
	s.DoRaw("GET", "/api/latest/fleet/hosts/report", nil, http.StatusBadRequest, "software_title_id", "123", "software_version_id", "456")
	s.DoRaw("GET", "/api/latest/fleet/hosts/report", nil, http.StatusBadRequest, "software_id", "123", "software_version_id", "456")
	s.DoRaw("GET", "/api/latest/fleet/hosts/report", nil, http.StatusBadRequest, "software_id", "123", "software_version_id", "456", "software_title_id", "789")
}

func (s *integrationTestSuite) TestSSODisabled() {
	t := s.T()

	var initiateResp initiateSSOResponse
	s.DoJSON("POST", "/api/v1/fleet/sso", struct{}{}, http.StatusBadRequest, &initiateResp)

	var callbackResp callbackSSOResponse
	// callback without SAML response
	s.DoJSON("POST", "/api/v1/fleet/sso/callback", nil, http.StatusBadRequest, &callbackResp)
	// callback with invalid SAML response
	s.DoJSON("POST", "/api/v1/fleet/sso/callback?SAMLResponse=zz", nil, http.StatusBadRequest, &callbackResp)
	// callback with valid SAML response (<samlp:AuthnRequest></samlp:AuthnRequest>)
	res := s.DoRaw("POST", "/api/v1/fleet/sso/callback?SAMLResponse=PHNhbWxwOkF1dGhuUmVxdWVzdD48L3NhbWxwOkF1dGhuUmVxdWVzdD4%3D", nil, http.StatusOK)
	defer res.Body.Close()
	body, err := io.ReadAll(res.Body)
	require.NoError(t, err)
	require.Contains(t, string(body), "/login?status=org_disabled") // html contains a script that redirects to this path
}

func (s *integrationTestSuite) TestSandboxEndpoints() {
	t := s.T()
	validEmail := testUsers["user1"].Email
	validPwd := testUsers["user1"].PlaintextPassword
	hdrs := map[string]string{"Content-Type": "application/x-www-form-urlencoded"}

	// demo login endpoint always fails
	formBody := make(url.Values)
	formBody.Set("email", validEmail)
	formBody.Set("password", validPwd)
	res := s.DoRawWithHeaders("POST", "/api/v1/fleet/demologin", []byte(formBody.Encode()), http.StatusInternalServerError, hdrs)
	require.NotEqual(t, http.StatusOK, res.StatusCode)

	// installers endpoint is not enabled
	url, installersBody := installerPOSTReq(enrollSecret, "pkg", s.token, false)
	s.DoRaw("POST", url, installersBody, http.StatusInternalServerError)
}

func (s *integrationTestSuite) TestGetHostBatteries() {
	t := s.T()

	host, err := s.ds.NewHost(context.Background(), &fleet.Host{
		DetailUpdatedAt: time.Now(),
		LabelUpdatedAt:  time.Now(),
		PolicyUpdatedAt: time.Now(),
		SeenTime:        time.Now(),
		NodeKey:         ptr.String(strings.ReplaceAll(t.Name(), "/", "_") + "1"),
		UUID:            t.Name() + "1",
		Hostname:        t.Name() + "foo.local",
		PrimaryIP:       "192.168.1.1",
		PrimaryMac:      "30-65-EC-6F-C4-58",
	})
	require.NoError(t, err)

	bats := []*fleet.HostBattery{
		{HostID: host.ID, SerialNumber: "a", CycleCount: 1, Health: "Good"},
		{HostID: host.ID, SerialNumber: "b", CycleCount: 1002, Health: "Poor"},
	}
	require.NoError(t, s.ds.ReplaceHostBatteries(context.Background(), host.ID, bats))

	var getHostResp getHostResponse
	s.DoJSON("GET", fmt.Sprintf("/api/latest/fleet/hosts/%d", host.ID), nil, http.StatusOK, &getHostResp)
	require.Equal(t, host.ID, getHostResp.Host.ID)
	// only cycle count and health are returned
	require.ElementsMatch(t, []*fleet.HostBattery{
		{CycleCount: 1, Health: "Normal"},
		{CycleCount: 1002, Health: "Replacement recommended"},
	}, *getHostResp.Host.Batteries)

	// same for get host by identifier
	s.DoJSON("GET", fmt.Sprintf("/api/latest/fleet/hosts/identifier/%s", *host.NodeKey), nil, http.StatusOK, &getHostResp)
	require.Equal(t, host.ID, getHostResp.Host.ID)
	// only cycle count and health are returned
	require.ElementsMatch(t, []*fleet.HostBattery{
		{CycleCount: 1, Health: "Normal"},
		{CycleCount: 1002, Health: "Replacement recommended"},
	}, *getHostResp.Host.Batteries)
}

func (s *integrationTestSuite) TestHostByIdentifierSoftwareUpdatedAt() {
	t := s.T()

	host, err := s.ds.NewHost(context.Background(), &fleet.Host{
		DetailUpdatedAt: time.Now(),
		LabelUpdatedAt:  time.Now(),
		PolicyUpdatedAt: time.Now(),
		SeenTime:        time.Now(),
		NodeKey:         ptr.String(strings.ReplaceAll(t.Name(), "/", "_") + "1"),
		UUID:            t.Name() + "1",
		Hostname:        t.Name() + "foo.local",
		PrimaryIP:       "192.168.1.1",
		PrimaryMac:      "30-65-EC-6F-C4-58",
	})
	require.NoError(t, err)

	var getHostResp getHostResponse
	s.DoJSON("GET", fmt.Sprintf("/api/latest/fleet/hosts/identifier/%s", *host.NodeKey), nil, http.StatusOK, &getHostResp)
	require.Equal(t, host.ID, getHostResp.Host.ID)
	require.Equal(t, getHostResp.Host.SoftwareUpdatedAt, getHostResp.Host.CreatedAt)

	time.Sleep(1 * time.Second)

	software := []fleet.Software{
		{Name: "foo", Version: "0.0.1", Source: "chrome_extensions"},
	}
	_, err = s.ds.UpdateHostSoftware(context.Background(), host.ID, software)
	require.NoError(t, err)

	getHostResp = getHostResponse{}
	s.DoJSON("GET", fmt.Sprintf("/api/latest/fleet/hosts/identifier/%s", *host.NodeKey), nil, http.StatusOK, &getHostResp)
	require.Greater(t, getHostResp.Host.SoftwareUpdatedAt, getHostResp.Host.CreatedAt)
}

func (s *integrationTestSuite) TestGetHostDiskEncryption() {
	t := s.T()

	// create Windows, mac and Linux hosts
	hostWin, err := s.ds.NewHost(context.Background(), &fleet.Host{
		DetailUpdatedAt: time.Now(),
		LabelUpdatedAt:  time.Now(),
		PolicyUpdatedAt: time.Now(),
		SeenTime:        time.Now(),
		NodeKey:         ptr.String(strings.ReplaceAll(t.Name(), "/", "_") + "1"),
		OsqueryHostID:   ptr.String(strings.ReplaceAll(t.Name(), "/", "_") + "1"),
		UUID:            t.Name() + "1",
		Hostname:        t.Name() + "foo.local",
		PrimaryIP:       "192.168.1.1",
		PrimaryMac:      "30-65-EC-6F-C4-58",
		Platform:        "windows",
	})
	require.NoError(t, err)

	hostMac, err := s.ds.NewHost(context.Background(), &fleet.Host{
		DetailUpdatedAt: time.Now(),
		LabelUpdatedAt:  time.Now(),
		PolicyUpdatedAt: time.Now(),
		SeenTime:        time.Now(),
		NodeKey:         ptr.String(strings.ReplaceAll(t.Name(), "/", "_") + "2"),
		OsqueryHostID:   ptr.String(strings.ReplaceAll(t.Name(), "/", "_") + "2"),
		UUID:            t.Name() + "2",
		Hostname:        t.Name() + "foo2.local",
		PrimaryIP:       "192.168.1.2",
		PrimaryMac:      "30-65-EC-6F-C4-59",
		Platform:        "darwin",
	})
	require.NoError(t, err)

	hostLin, err := s.ds.NewHost(context.Background(), &fleet.Host{
		DetailUpdatedAt: time.Now(),
		LabelUpdatedAt:  time.Now(),
		PolicyUpdatedAt: time.Now(),
		SeenTime:        time.Now(),
		NodeKey:         ptr.String(strings.ReplaceAll(t.Name(), "/", "_") + "3"),
		OsqueryHostID:   ptr.String(strings.ReplaceAll(t.Name(), "/", "_") + "3"),
		UUID:            t.Name() + "3",
		Hostname:        t.Name() + "foo3.local",
		PrimaryIP:       "192.168.1.3",
		PrimaryMac:      "30-65-EC-6F-C4-60",
		Platform:        "linux",
	})
	require.NoError(t, err)

	// before any disk encryption is received, all hosts report NULL (even if
	// some have disk space information, i.e. an entry exists in host_disks).
	require.NoError(t, s.ds.SetOrUpdateHostDisksSpace(context.Background(), hostWin.ID, 44.5, 55.6, 90.0))

	var getHostResp getHostResponse
	s.DoJSON("GET", fmt.Sprintf("/api/latest/fleet/hosts/%d", hostWin.ID), nil, http.StatusOK, &getHostResp)
	require.Equal(t, hostWin.ID, getHostResp.Host.ID)
	require.Nil(t, getHostResp.Host.DiskEncryptionEnabled)

	getHostResp = getHostResponse{}
	s.DoJSON("GET", fmt.Sprintf("/api/latest/fleet/hosts/%d", hostMac.ID), nil, http.StatusOK, &getHostResp)
	require.Equal(t, hostMac.ID, getHostResp.Host.ID)
	require.Nil(t, getHostResp.Host.DiskEncryptionEnabled)

	getHostResp = getHostResponse{}
	s.DoJSON("GET", fmt.Sprintf("/api/latest/fleet/hosts/%d", hostLin.ID), nil, http.StatusOK, &getHostResp)
	require.Equal(t, hostLin.ID, getHostResp.Host.ID)
	require.Nil(t, getHostResp.Host.DiskEncryptionEnabled)

	// set encrypted for all hosts
	require.NoError(t, s.ds.SetOrUpdateHostDisksEncryption(context.Background(), hostWin.ID, true))
	require.NoError(t, s.ds.SetOrUpdateHostDisksEncryption(context.Background(), hostMac.ID, true))
	require.NoError(t, s.ds.SetOrUpdateHostDisksEncryption(context.Background(), hostLin.ID, true))

	getHostResp = getHostResponse{}
	s.DoJSON("GET", fmt.Sprintf("/api/latest/fleet/hosts/%d", hostWin.ID), nil, http.StatusOK, &getHostResp)
	require.Equal(t, hostWin.ID, getHostResp.Host.ID)
	require.True(t, *getHostResp.Host.DiskEncryptionEnabled)

	getHostResp = getHostResponse{}
	s.DoJSON("GET", fmt.Sprintf("/api/latest/fleet/hosts/%d", hostMac.ID), nil, http.StatusOK, &getHostResp)
	require.Equal(t, hostMac.ID, getHostResp.Host.ID)
	require.True(t, *getHostResp.Host.DiskEncryptionEnabled)

	getHostResp = getHostResponse{}
	s.DoJSON("GET", fmt.Sprintf("/api/latest/fleet/hosts/%d", hostLin.ID), nil, http.StatusOK, &getHostResp)
	require.Equal(t, hostLin.ID, getHostResp.Host.ID)
	require.True(t, *getHostResp.Host.DiskEncryptionEnabled)

	// set unencrypted for all hosts
	require.NoError(t, s.ds.SetOrUpdateHostDisksEncryption(context.Background(), hostWin.ID, false))
	require.NoError(t, s.ds.SetOrUpdateHostDisksEncryption(context.Background(), hostMac.ID, false))
	require.NoError(t, s.ds.SetOrUpdateHostDisksEncryption(context.Background(), hostLin.ID, false))

	getHostResp = getHostResponse{}
	s.DoJSON("GET", fmt.Sprintf("/api/latest/fleet/hosts/%d", hostWin.ID), nil, http.StatusOK, &getHostResp)
	require.Equal(t, hostWin.ID, getHostResp.Host.ID)
	require.False(t, *getHostResp.Host.DiskEncryptionEnabled)

	getHostResp = getHostResponse{}
	s.DoJSON("GET", fmt.Sprintf("/api/latest/fleet/hosts/%d", hostMac.ID), nil, http.StatusOK, &getHostResp)
	require.Equal(t, hostMac.ID, getHostResp.Host.ID)
	require.False(t, *getHostResp.Host.DiskEncryptionEnabled)

	// Linux does not return false, it omits the field when false
	getHostResp = getHostResponse{}
	s.DoJSON("GET", fmt.Sprintf("/api/latest/fleet/hosts/%d", hostLin.ID), nil, http.StatusOK, &getHostResp)
	require.Equal(t, hostLin.ID, getHostResp.Host.ID)
	require.Nil(t, getHostResp.Host.DiskEncryptionEnabled)

	// the orbit endpoint to set the disk encryption key always fails in this
	// suite because MDM is not configured.
	orbitHost := createOrbitEnrolledHost(t, "windows", "diskenc", s.ds)
	res := s.Do("POST", "/api/fleet/orbit/disk_encryption_key", orbitPostDiskEncryptionKeyRequest{
		OrbitNodeKey:  *orbitHost.OrbitNodeKey,
		EncryptionKey: []byte("testkey"),
	}, http.StatusBadRequest)
	errMsg := extractServerErrorText(res.Body)
	require.Contains(t, errMsg, fleet.ErrMDMNotConfigured.Error())
}

func (s *integrationTestSuite) TestListVulnerabilities() {
	t := s.T()
	var resp listVulnerabilitiesResponse
	s.DoJSON("GET", "/api/latest/fleet/vulnerabilities", nil, http.StatusOK, &resp)

	// Invalid Order Key
	s.DoJSON("GET", "/api/latest/fleet/vulnerabilities", nil, http.StatusBadRequest, &resp, "order_key", "foo", "order_direction", "asc")

	// EE Order Key is an invalid order key
	s.DoJSON("GET", "/api/latest/fleet/vulnerabilities", nil, http.StatusBadRequest, &resp, "order_key", "cvss_score", "order_direction", "asc")

	// Exploit is an EE only filter
	s.DoJSON("GET", "/api/latest/fleet/vulnerabilities", nil, http.StatusPaymentRequired, &resp, "exploit", "true")

	s.DoJSON("GET", "/api/latest/fleet/vulnerabilities", nil, http.StatusOK, &resp)
	require.Len(s.T(), resp.Vulnerabilities, 0)

	host, err := s.ds.NewHost(context.Background(), &fleet.Host{
		DetailUpdatedAt: time.Now(),
		LabelUpdatedAt:  time.Now(),
		PolicyUpdatedAt: time.Now(),
		SeenTime:        time.Now(),
		NodeKey:         ptr.String(strings.ReplaceAll(t.Name(), "/", "_") + "1"),
		OsqueryHostID:   ptr.String(strings.ReplaceAll(t.Name(), "/", "_") + "1"),
		UUID:            t.Name() + "1",
		Hostname:        t.Name() + "foo1.local",
		PrimaryIP:       "192.168.1.2",
		PrimaryMac:      "30-65-EC-6F-C4-59",
		Platform:        "windows",
	})
	require.NoError(t, err)

	err = s.ds.UpdateHostOperatingSystem(context.Background(), host.ID, fleet.OperatingSystem{
		Name:     "Windows 11 Enterprise 22H2",
		Version:  "10.0.19042.1234",
		Platform: "windows",
	})
	require.NoError(t, err)
	allos, err := s.ds.ListOperatingSystems(context.Background())
	require.NoError(t, err)
	var os fleet.OperatingSystem
	for _, o := range allos {
		if o.ID > os.ID {
			os = o
		}
	}

	err = s.ds.UpdateOSVersions(context.Background())
	require.NoError(t, err)

	_, err = s.ds.InsertOSVulnerability(context.Background(), fleet.OSVulnerability{
		OSID:              os.ID,
		CVE:               "CVE-2021-1234",
		ResolvedInVersion: *ptr.StringPtr("10.0.19043.2013"),
	}, fleet.MSRCSource)
	require.NoError(t, err)

	res, err := s.ds.UpdateHostSoftware(context.Background(), host.ID, []fleet.Software{
		{Name: "Google Chrome", Version: "0.0.1", Source: "programs"},
	})
	require.NoError(t, err)
	sw := res.Inserted[0]

	_, err = s.ds.UpsertSoftwareCPEs(context.Background(), []fleet.SoftwareCPE{
		{
			SoftwareID: sw.ID,
			CPE:        "cpe:2.3:a:google:chrome:1.0.0:*:*:*:*:*:*:*:*",
		},
	})
	require.NoError(t, err)

	_, err = s.ds.InsertSoftwareVulnerability(context.Background(), fleet.SoftwareVulnerability{
		SoftwareID: sw.ID,
		CVE:        "CVE-2021-1235",
	}, fleet.NVDSource)
	require.NoError(t, err)

	err = s.ds.SyncHostsSoftware(context.Background(), time.Now())
	require.NoError(t, err)

	host2, err := s.ds.NewHost(context.Background(), &fleet.Host{
		DetailUpdatedAt: time.Now(),
		LabelUpdatedAt:  time.Now(),
		PolicyUpdatedAt: time.Now(),
		SeenTime:        time.Now(),
		NodeKey:         ptr.String(strings.ReplaceAll(t.Name(), "/", "_") + "2"),
		OsqueryHostID:   ptr.String(strings.ReplaceAll(t.Name(), "/", "_") + "2"),
		UUID:            t.Name() + "2",
		Hostname:        t.Name() + "foo2.local",
		PrimaryIP:       "192.168.1.2",
		PrimaryMac:      "30-65-EC-6F-C4-59",
		Platform:        "windows",
	})
	require.NoError(t, err)

	res2, err := s.ds.UpdateHostSoftware(context.Background(), host2.ID, []fleet.Software{
		{Name: "Firefox", Version: "0.0.1", Source: "programs"},
	})
	require.NoError(t, err)
	sw2 := res2.Inserted[0]

	// insert software vuln outside of host scope
	_, err = s.ds.InsertSoftwareVulnerability(context.Background(), fleet.SoftwareVulnerability{
		SoftwareID: sw2.ID,
		CVE:        "CVE-2021-1246",
	}, fleet.NVDSource)
	require.NoError(t, err)

	// insert CVEMeta
	mockTime := time.Date(2021, 1, 1, 0, 0, 0, 0, time.UTC)
	err = s.ds.InsertCVEMeta(context.Background(), []fleet.CVEMeta{
		{
			CVE:              "CVE-2021-1234",
			CVSSScore:        ptr.Float64(7.5),
			EPSSProbability:  ptr.Float64(0.5),
			CISAKnownExploit: ptr.Bool(true),
			Published:        ptr.Time(mockTime),
			Description:      "Test CVE 2021-1234",
		},
		{
			CVE:              "CVE-2021-1235",
			CVSSScore:        ptr.Float64(5.4),
			EPSSProbability:  ptr.Float64(0.6),
			CISAKnownExploit: ptr.Bool(false),
			Published:        ptr.Time(mockTime),
			Description:      "Test CVE 2021-1235",
		},
		{
			CVE:              "CVE-2021-1246",
			CVSSScore:        ptr.Float64(5.4),
			EPSSProbability:  ptr.Float64(0.6),
			CISAKnownExploit: ptr.Bool(false),
			Published:        ptr.Time(mockTime),
			Description:      "Test CVE 2021-1246",
		},
	})
	require.NoError(t, err)

	err = s.ds.UpdateVulnerabilityHostCounts(context.Background())
	require.NoError(t, err)

	// test list
	s.DoJSON("GET", "/api/latest/fleet/vulnerabilities", nil, http.StatusOK, &resp)
	require.Empty(t, resp.Err)
	require.Len(s.T(), resp.Vulnerabilities, 3)
	require.Equal(t, resp.Count, uint(3))
	require.False(t, resp.Meta.HasPreviousResults)
	require.False(t, resp.Meta.HasNextResults)

	expected := map[string]struct {
		fleet.CVEMeta
		HostCount   uint
		DetailsLink string
		Source      fleet.VulnerabilitySource
	}{
		"CVE-2021-1234": {
			HostCount:   1,
			DetailsLink: "https://msrc.microsoft.com/update-guide/en-US/vulnerability/CVE-2021-1234",
		},
		"CVE-2021-1235": {
			HostCount:   1,
			DetailsLink: "https://nvd.nist.gov/vuln/detail/CVE-2021-1235",
		},
		"CVE-2021-1246": {
			HostCount:   1,
			DetailsLink: "https://nvd.nist.gov/vuln/detail/CVE-2021-1246",
		},
	}

	for _, vuln := range resp.Vulnerabilities {
		expectedVuln, ok := expected[vuln.CVE.CVE]
		require.True(t, ok)
		require.Equal(t, expectedVuln.HostCount, vuln.HostsCount)
		require.Equal(t, expectedVuln.DetailsLink, vuln.DetailsLink)
		require.Empty(t, vuln.CVSSScore)
	}

	// test list with matching query containing leading/trailing whitespace
	// TODO(jacob) - this may be another parsing bug
	s.DoJSON("GET", "/api/latest/fleet/vulnerabilities", nil, http.StatusOK, &resp, "query", "  123	")
	require.Empty(t, resp.Err)
	require.Len(s.T(), resp.Vulnerabilities, 2)
	require.Equal(t, resp.Count, uint(2))
	require.False(t, resp.Meta.HasPreviousResults)
	require.False(t, resp.Meta.HasNextResults)

	expected = map[string]struct {
		fleet.CVEMeta
		HostCount   uint
		DetailsLink string
		Source      fleet.VulnerabilitySource
	}{
		"CVE-2021-1234": {
			HostCount:   1,
			DetailsLink: "https://msrc.microsoft.com/update-guide/en-US/vulnerability/CVE-2021-1234",
		},
		"CVE-2021-1235": {
			HostCount:   1,
			DetailsLink: "https://nvd.nist.gov/vuln/detail/CVE-2021-1235",
		},
		// ...1246 should not match the query
	}

	for _, vuln := range resp.Vulnerabilities {
		expectedVuln, ok := expected[vuln.CVE.CVE]
		require.True(t, ok)
		require.Equal(t, expectedVuln.HostCount, vuln.HostsCount)
		require.Equal(t, expectedVuln.DetailsLink, vuln.DetailsLink)
		require.Empty(t, vuln.CVSSScore)
	}

	// test list with non-matching query
	s.DoJSON("GET", "/api/latest/fleet/vulnerabilities", nil, http.StatusOK, &resp, "query", "CVB")
	require.Empty(t, resp.Err)
	require.Len(s.T(), resp.Vulnerabilities, 0)
	require.Equal(t, resp.Count, uint(0))
	require.False(t, resp.Meta.HasPreviousResults)
	require.False(t, resp.Meta.HasNextResults)

	// Test Team Filter
	s.DoJSON("GET", "/api/latest/fleet/vulnerabilities", nil, http.StatusOK, &resp, "team_id", "1")
	require.Len(s.T(), resp.Vulnerabilities, 0)

	team, err := s.ds.NewTeam(context.Background(), &fleet.Team{Name: "team1"})
	require.NoError(t, err)
	err = s.ds.AddHostsToTeam(context.Background(), &team.ID, []uint{host.ID})
	require.NoError(t, err)

	err = s.ds.UpdateVulnerabilityHostCounts(context.Background())
	require.NoError(t, err)

	s.DoJSON("GET", "/api/latest/fleet/vulnerabilities", nil, http.StatusOK, &resp, "team_id", fmt.Sprintf("%d", team.ID))
	require.Len(t, resp.Vulnerabilities, 2)
	require.Equal(t, uint(2), resp.Count)
	require.False(t, resp.Meta.HasPreviousResults)
	require.False(t, resp.Meta.HasNextResults)
	require.Empty(t, resp.Err)

	for _, vuln := range resp.Vulnerabilities {
		expectedVuln, ok := expected[vuln.CVE.CVE]
		require.True(t, ok)
		require.Equal(t, expectedVuln.HostCount, vuln.HostsCount)
		require.Equal(t, expectedVuln.DetailsLink, vuln.DetailsLink)
		require.Empty(t, vuln.CVSSScore)
	}

	var gResp getVulnerabilityResponse
	// invalid cve
	s.DoJSON("GET", "/api/latest/fleet/vulnerabilities/foobar", nil, http.StatusNotFound, &gResp)

	// Valid CVE but not in team scope
	s.DoJSON("GET", "/api/latest/fleet/vulnerabilities/CVE-2021-1246", nil, http.StatusNotFound, &gResp, "team_id", fmt.Sprintf("%d", team.ID))

	// Invalid TeamID
	s.DoJSON("GET", "/api/latest/fleet/vulnerabilities/CVE-2021-1234", nil, http.StatusForbidden, &gResp, "team_id", "100")

	// Valid Global Request
	s.DoJSON("GET", "/api/latest/fleet/vulnerabilities/CVE-2021-1234", nil, http.StatusOK, &gResp)
	require.Empty(t, gResp.Err)
	require.Equal(t, "CVE-2021-1234", gResp.Vulnerability.CVE.CVE)
	require.Equal(t, uint(1), gResp.Vulnerability.HostsCount)
	require.Equal(t, "https://msrc.microsoft.com/update-guide/en-US/vulnerability/CVE-2021-1234", gResp.Vulnerability.DetailsLink)
	require.Empty(t, gResp.Vulnerability.Description)
	require.Empty(t, gResp.Vulnerability.CVSSScore)
	require.Empty(t, gResp.Vulnerability.CISAKnownExploit)
	require.Empty(t, gResp.Vulnerability.EPSSProbability)
	require.Empty(t, gResp.Vulnerability.CVEPublished)
	require.Len(t, gResp.OSVersions, 1)
	require.Equal(t, "Windows 11 Enterprise 22H2 10.0.19042.1234", gResp.OSVersions[0].Name)
	require.Equal(t, "Windows 11 Enterprise 22H2", gResp.OSVersions[0].NameOnly)
	require.Equal(t, "windows", gResp.OSVersions[0].Platform)
	require.Equal(t, "10.0.19042.1234", gResp.OSVersions[0].Version)
	require.Equal(t, 1, gResp.OSVersions[0].HostsCount)
	require.Equal(t, "10.0.19043.2013", *gResp.OSVersions[0].ResolvedInVersion)

	s.DoJSON("GET", "/api/latest/fleet/vulnerabilities/CVE-2021-1235", nil, http.StatusOK, &gResp)
	require.Empty(t, gResp.Err)
	require.Equal(t, "CVE-2021-1235", gResp.Vulnerability.CVE.CVE)
	require.Equal(t, uint(1), gResp.Vulnerability.HostsCount)
	require.Equal(t, "https://nvd.nist.gov/vuln/detail/CVE-2021-1235", gResp.Vulnerability.DetailsLink)
	require.Empty(t, gResp.Vulnerability.Description)
	require.Empty(t, gResp.Vulnerability.CVSSScore)
	require.Empty(t, gResp.Vulnerability.CISAKnownExploit)
	require.Empty(t, gResp.Vulnerability.EPSSProbability)
	require.Empty(t, gResp.Vulnerability.CVEPublished)
	require.Len(t, gResp.Software, 1)
	require.Equal(t, "Google Chrome", gResp.Software[0].Name)
	require.Equal(t, "0.0.1", gResp.Software[0].Version)
	require.Equal(t, "programs", gResp.Software[0].Source)
	require.Equal(t, "cpe:2.3:a:google:chrome:1.0.0:*:*:*:*:*:*:*:*", gResp.Software[0].GenerateCPE)
	require.Equal(t, 1, gResp.Software[0].HostsCount)
}

func (s *integrationTestSuite) TestOSVersions() {
	t := s.T()

	testOSes := []fleet.OperatingSystem{
		{Name: "macOS", Version: "14.1.2", Arch: "64bit", KernelVersion: "13.37", Platform: "darwin"},                             // os_version_id=1
		{Name: "macOS", Version: "13.2.1", Arch: "64bit", KernelVersion: "18.12", Platform: "darwin"},                             // os_version_id=2
		{Name: "macOS", Version: "13.2.1", Arch: "64bit", KernelVersion: "18.12", Platform: "darwin"},                             // os_version_id=2
		{Name: "Windows 11 Pro 21H2", Version: "10.0.22000.1", Arch: "64bit", KernelVersion: "10.0.22000.1", Platform: "windows"}, // os_version_id=3
		{Name: "Windows 11 Pro 21H2", Version: "10.0.22000.1", Arch: "64bit", KernelVersion: "10.0.22000.1", Platform: "windows"}, // os_version_id=3
		{Name: "Windows 11 Pro 21H2", Version: "10.0.22000.1", Arch: "64bit", KernelVersion: "10.0.22000.1", Platform: "windows"}, // os_version_id=3
		{Name: "Windows 11 Pro 21H2", Version: "10.0.22000.2", Arch: "64bit", KernelVersion: "10.0.22000.2", Platform: "windows"}, // os_version_id=4
		{Name: "Windows 11 Pro 21H2", Version: "10.0.22000.2", Arch: "64bit", KernelVersion: "10.0.22000.2", Platform: "windows"}, // os_version_id=4
		{Name: "Windows 11 Pro 21H2", Version: "10.0.22000.2", Arch: "ARM64", KernelVersion: "10.0.22000.2", Platform: "windows"}, // os_version_id=4
		{Name: "Windows 11 Pro 21H2", Version: "10.0.22000.2", Arch: "ARM64", KernelVersion: "10.0.22000.2", Platform: "windows"}, // os_version_id=4
	}

	var platforms []string
	for _, os := range testOSes {
		platforms = append(platforms, os.Platform)
	}

	hosts := s.createHosts(t, platforms...)

	var resp listHostsResponse
	s.DoJSON("GET", "/api/latest/fleet/hosts", nil, http.StatusOK, &resp)
	require.Len(t, resp.Hosts, len(hosts))

	// set operating system information on a host
	for i, os := range testOSes {
		require.NoError(t, s.ds.UpdateHostOperatingSystem(context.Background(), hosts[i].ID, os))
	}

	// get OS versions
	osv, err := s.ds.ListOperatingSystems(context.Background())
	require.NoError(t, err)

	osvMap := make(map[string]fleet.OperatingSystem)
	for _, os := range osv {
		key := fmt.Sprintf("%s %s %s", os.Name, os.Version, os.Arch)
		osvMap[key] = os
	}

	resp = listHostsResponse{}
	s.DoJSON("GET", "/api/latest/fleet/hosts", nil, http.StatusOK, &resp, "os_name", testOSes[1].Name, "os_version", testOSes[1].Version)
	require.Len(t, resp.Hosts, 2)

	expected := hosts[1].Hostname
	resp = listHostsResponse{}
	s.DoJSON("GET", "/api/latest/fleet/hosts", nil, http.StatusOK, &resp, "os_version_id", fmt.Sprintf("%d", osvMap["macOS 13.2.1 64bit"].OSVersionID))
	require.Len(t, resp.Hosts, 2)
	require.Equal(t, expected, resp.Hosts[0].Hostname)

	countResp := countHostsResponse{}
	s.DoJSON("GET", "/api/latest/fleet/hosts/count", nil, http.StatusOK, &countResp, "os_version_id", fmt.Sprintf("%d", osvMap["macOS 13.2.1 64bit"].OSVersionID))
	require.Equal(t, 2, countResp.Count)

	// generate aggregated stats
	require.NoError(t, s.ds.UpdateOSVersions(context.Background()))

	// insert Vuln for Win x64
	_, err = s.ds.InsertOSVulnerability(context.Background(), fleet.OSVulnerability{
		OSID: osvMap["Windows 11 Pro 21H2 10.0.22000.2 64bit"].ID,
		CVE:  "CVE-2021-1234",
	}, fleet.MSRCSource)
	require.NoError(t, err)

	// insert duplicate Vuln for Win ARM64
	_, err = s.ds.InsertOSVulnerability(context.Background(), fleet.OSVulnerability{
		OSID: osvMap["Windows 11 Pro 21H2 10.0.22000.2 ARM64"].ID,
		CVE:  "CVE-2021-1234",
	}, fleet.MSRCSource)
	require.NoError(t, err)

	// insert different Vuln for Win ARM64
	_, err = s.ds.InsertOSVulnerability(context.Background(), fleet.OSVulnerability{
		OSID: osvMap["Windows 11 Pro 21H2 10.0.22000.2 ARM64"].ID,
		CVE:  "CVE-2021-5678",
	}, fleet.MSRCSource)
	require.NoError(t, err)

	var osVersionsResp osVersionsResponse
	s.DoJSON("GET", "/api/latest/fleet/os_versions", nil, http.StatusOK, &osVersionsResp)
	require.Len(t, osVersionsResp.OSVersions, 4) // different archs are grouped together

	// Default sort is by hosts count, descending
	expectedVersion := fleet.OSVersion{
		HostsCount:  4,
		Name:        "Windows 11 Pro 21H2 10.0.22000.2",
		NameOnly:    "Windows 11 Pro 21H2",
		Version:     "10.0.22000.2",
		Platform:    "windows",
		OSVersionID: osvMap["Windows 11 Pro 21H2 10.0.22000.2 ARM64"].OSVersionID,
		Vulnerabilities: fleet.Vulnerabilities{
			{
				CVE:         "CVE-2021-1234",
				DetailsLink: "https://msrc.microsoft.com/update-guide/en-US/vulnerability/CVE-2021-1234",
			},
			{
				CVE:         "CVE-2021-5678", // vulns are aggregated by OS name and version
				DetailsLink: "https://msrc.microsoft.com/update-guide/en-US/vulnerability/CVE-2021-5678",
			},
		},
	}

	// Default sort is by hosts count, descending
	require.Equal(t, expectedVersion, osVersionsResp.OSVersions[0])

	// get OS version by id
	var osVersionResp getOSVersionResponse
	s.DoJSON("GET", fmt.Sprintf("/api/latest/fleet/os_versions/%d", osvMap["Windows 11 Pro 21H2 10.0.22000.2 ARM64"].OSVersionID), nil, http.StatusOK, &osVersionResp)
	require.Equal(t, &expectedVersion, osVersionResp.OSVersion)

	// invalid id
	s.DoJSON("GET", "/api/latest/fleet/os_versions/999", nil, http.StatusOK, &osVersionResp)
	assert.Zero(t, osVersionResp.OSVersion.HostsCount)

	// name and version filters
	s.DoJSON("GET", "/api/latest/fleet/os_versions", nil, http.StatusOK, &osVersionsResp, "os_name", "Windows 11 Pro 21H2", "os_version", "10.0.22000.2")
	require.Len(t, osVersionsResp.OSVersions, 1)
	require.Equal(t, "Windows 11 Pro 21H2 10.0.22000.2", osVersionsResp.OSVersions[0].Name)
	require.Len(t, osVersionsResp.OSVersions[0].Vulnerabilities, 2)

	// name without version
	s.DoJSON("GET", "/api/latest/fleet/os_versions", nil, http.StatusBadRequest, &osVersionsResp, "os_name", "Windows 11 Pro 21H2")

	// version without name
	s.DoJSON("GET", "/api/latest/fleet/os_versions", nil, http.StatusBadRequest, &osVersionsResp, "os_version", "10.0.22000.1")

	// invalid order key
	s.DoJSON("GET", "/api/latest/fleet/os_versions", nil, http.StatusBadRequest, &osVersionsResp, "order_key", "nosuchkey")

	// ascending order by hosts count
	s.DoJSON("GET", "/api/latest/fleet/os_versions", nil, http.StatusOK, &osVersionsResp, "order_key", "hosts_count", "order_direction", "asc")
	require.Equal(t, 1, osVersionsResp.OSVersions[0].HostsCount)
	require.Equal(t, "macOS 14.1.2", osVersionsResp.OSVersions[0].Name)

	// test pagination
	s.DoJSON("GET", "/api/latest/fleet/os_versions", nil, http.StatusOK, &osVersionsResp, "page", "0", "per_page", "2")
	require.Len(t, osVersionsResp.OSVersions, 2)
	require.Equal(t, "Windows 11 Pro 21H2 10.0.22000.2", osVersionsResp.OSVersions[0].Name)
	require.Equal(t, "Windows 11 Pro 21H2 10.0.22000.1", osVersionsResp.OSVersions[1].Name)
	require.Equal(t, 4, osVersionsResp.Count)
	require.True(t, osVersionsResp.Meta.HasNextResults)
	require.False(t, osVersionsResp.Meta.HasPreviousResults)

	s.DoJSON("GET", "/api/latest/fleet/os_versions", nil, http.StatusOK, &osVersionsResp, "page", "1", "per_page", "2")
	require.Len(t, osVersionsResp.OSVersions, 2)
	require.Equal(t, "macOS 13.2.1", osVersionsResp.OSVersions[0].Name)
	require.Equal(t, "macOS 14.1.2", osVersionsResp.OSVersions[1].Name)
	require.Equal(t, 4, osVersionsResp.Count)
	require.False(t, osVersionsResp.Meta.HasNextResults)
	require.True(t, osVersionsResp.Meta.HasPreviousResults)
}

func (s *integrationTestSuite) TestPingEndpoints() {
	t := s.T()

	s.DoRaw("HEAD", "/api/fleet/orbit/ping", nil, http.StatusOK)
	// unauthenticated works too
	s.DoRawNoAuth("HEAD", "/api/fleet/orbit/ping", nil, http.StatusOK)

	s.DoRaw("HEAD", "/api/fleet/device/ping", nil, http.StatusOK)
	// unauthenticated works too
	s.DoRawNoAuth("HEAD", "/api/fleet/device/ping", nil, http.StatusOK)

	// device authenticated ping
	createHostAndDeviceToken(t, s.ds, "ping-token")
	s.DoRaw("HEAD", fmt.Sprintf("/api/v1/fleet/device/%s/ping", "ping-token"), nil, http.StatusOK)
	s.DoRawNoAuth("HEAD", fmt.Sprintf("/api/v1/fleet/device/%s/ping", "ping-token"), nil, http.StatusOK)
	s.DoRaw("HEAD", fmt.Sprintf("/api/v1/fleet/device/%s/ping", "bozo-token"), nil, http.StatusUnauthorized)
	s.DoRawNoAuth("HEAD", fmt.Sprintf("/api/v1/fleet/device/%s/ping", "bozo-token"), nil, http.StatusUnauthorized)
}

func (s *integrationTestSuite) TestMDMNotConfiguredEndpoints() {
	t := s.T()

	// create a host with device token to test device authenticated routes
	tkn := "D3V1C370K3N"
	createHostAndDeviceToken(t, s.ds, tkn)

	for _, route := range mdmConfigurationRequiredEndpoints() {
		which := fmt.Sprintf("%s %s", route.method, route.path)
		var expectedErr fleet.ErrWithStatusCode = fleet.ErrMDMNotConfigured
		if route.premiumOnly && route.deviceAuthenticated {
			// user-authenticated premium-only routes will never see the ErrMissingLicense error
			// if mdm is not configured, as the MDM middleware will intercept and fail the call.
			expectedErr = fleet.ErrMissingLicense
		}
		path := route.path
		if route.deviceAuthenticated {
			path = fmt.Sprintf(route.path, tkn)
		}
		res := s.Do(route.method, path, nil, expectedErr.StatusCode())
		errMsg := extractServerErrorText(res.Body)
		assert.Contains(t, errMsg, expectedErr.Error(), which)
	}

	fleetdmSrv := httptest.NewServer(http.HandlerFunc(func(w http.ResponseWriter, r *http.Request) {
		w.WriteHeader(http.StatusOK)
	}))
	t.Setenv("TEST_FLEETDM_API_URL", fleetdmSrv.URL)
	t.Cleanup(fleetdmSrv.Close)

	// Always accessible
	var reqCSRResp requestMDMAppleCSRResponse
	s.DoJSON("POST", "/api/latest/fleet/mdm/apple/request_csr", requestMDMAppleCSRRequest{EmailAddress: "a@b.c", Organization: "test"}, http.StatusOK, &reqCSRResp)
	s.Do("POST", "/api/latest/fleet/mdm/apple/dep/key_pair", nil, http.StatusOK)
}

func (s *integrationTestSuite) TestOrbitConfigNotifications() {
	t := s.T()
	ctx := context.Background()

	// set the enabled and configured flags,
	appCfg, err := s.ds.AppConfig(ctx)
	require.NoError(t, err)
	origEnabledAndConfigured := appCfg.MDM.EnabledAndConfigured
	appCfg.MDM.EnabledAndConfigured = true
	err = s.ds.SaveAppConfig(ctx, appCfg)
	require.NoError(t, err)
	defer func() {
		appCfg.MDM.EnabledAndConfigured = origEnabledAndConfigured
		err = s.ds.SaveAppConfig(ctx, appCfg)
		require.NoError(t, err)
	}()

	var resp orbitGetConfigResponse
	// missing orbit key
	s.DoJSON("POST", "/api/fleet/orbit/config", nil, http.StatusUnauthorized, &resp)

	hNoMDM := createOrbitEnrolledHost(t, "darwin", "nomdm", s.ds)
	resp = orbitGetConfigResponse{}
	s.DoJSON("POST", "/api/fleet/orbit/config", json.RawMessage(fmt.Sprintf(`{"orbit_node_key": %q}`, *hNoMDM.OrbitNodeKey)), http.StatusOK, &resp)
	require.False(t, resp.Notifications.RenewEnrollmentProfile)

	hSimpleMDM := createOrbitEnrolledHost(t, "darwin", "simplemdm", s.ds)
	err = s.ds.SetOrUpdateMDMData(context.Background(), hSimpleMDM.ID, false, true, "https://simplemdm.com", false, fleet.WellKnownMDMSimpleMDM, "")
	require.NoError(t, err)
	resp = orbitGetConfigResponse{}
	s.DoJSON("POST", "/api/fleet/orbit/config", json.RawMessage(fmt.Sprintf(`{"orbit_node_key": %q}`, *hSimpleMDM.OrbitNodeKey)), http.StatusOK, &resp)
	require.False(t, resp.Notifications.RenewEnrollmentProfile)

	// not yet assigned in ABM
	hFleetMDM := createOrbitEnrolledHost(t, "darwin", "fleetmdm", s.ds)
	err = s.ds.SetOrUpdateMDMData(context.Background(), hFleetMDM.ID, false, false, "https://fleetdm.com", true, fleet.WellKnownMDMFleet, "")
	require.NoError(t, err)

	resp = orbitGetConfigResponse{}
	s.DoJSON("POST", "/api/fleet/orbit/config", json.RawMessage(fmt.Sprintf(`{"orbit_node_key": %q}`, *hFleetMDM.OrbitNodeKey)), http.StatusOK, &resp)
	require.False(t, resp.Notifications.RenewEnrollmentProfile)

	// simulate ABM assignment
	err = s.ds.UpsertMDMAppleHostDEPAssignments(ctx, []fleet.Host{*hFleetMDM})
	require.NoError(t, err)
	err = s.ds.SetOrUpdateMDMData(context.Background(), hSimpleMDM.ID, false, true, "https://simplemdm.com", false, fleet.WellKnownMDMSimpleMDM, "")
	require.NoError(t, err)
	resp = orbitGetConfigResponse{}
	s.DoJSON("POST", "/api/fleet/orbit/config", json.RawMessage(fmt.Sprintf(`{"orbit_node_key": %q}`, *hFleetMDM.OrbitNodeKey)), http.StatusOK, &resp)
	require.True(t, resp.Notifications.RenewEnrollmentProfile)

	// if the fleet mdm host is fully enrolled (not pending anymore), then the notification is false
	err = s.ds.SetOrUpdateMDMData(context.Background(), hFleetMDM.ID, false, true, "https://fleetdm.com", true, fleet.WellKnownMDMFleet, "")
	require.NoError(t, err)
	resp = orbitGetConfigResponse{}
	s.DoJSON("POST", "/api/fleet/orbit/config", json.RawMessage(fmt.Sprintf(`{"orbit_node_key": %q}`, *hFleetMDM.OrbitNodeKey)), http.StatusOK, &resp)
	require.False(t, resp.Notifications.RenewEnrollmentProfile)

	// the scripts orbit endpoints are accessible without license
	s.Do("POST", "/api/fleet/orbit/scripts/request", json.RawMessage(fmt.Sprintf(`{"orbit_node_key": %q}`, *hFleetMDM.OrbitNodeKey)), http.StatusNotFound)
	s.Do("POST", "/api/fleet/orbit/scripts/result", json.RawMessage(fmt.Sprintf(`{"orbit_node_key": %q}`, *hFleetMDM.OrbitNodeKey)), http.StatusBadRequest)
}

func (s *integrationTestSuite) TestTryingToEnrollWithTheWrongSecret() {
	t := s.T()
	ctx := context.Background()

	h, err := s.ds.NewHost(ctx, &fleet.Host{
		HardwareSerial:   uuid.New().String(),
		Platform:         "darwin",
		LastEnrolledAt:   time.Now(),
		DetailUpdatedAt:  time.Now(),
		RefetchRequested: true,
	})
	require.NoError(t, err)

	var resp jsonError
	s.DoJSON("POST", "/api/fleet/orbit/enroll", EnrollOrbitRequest{
		EnrollSecret:   uuid.New().String(),
		HardwareUUID:   h.UUID,
		HardwareSerial: h.HardwareSerial,
	}, http.StatusUnauthorized, &resp)

	require.Equal(t, resp.Message, "Authentication failed")
}

func (s *integrationTestSuite) TestEnrollOrbitExistingHostNoSerialMatch() {
	t := s.T()
	ctx := context.Background()

	// create a host with minimal information and the serial, no uuid/osquery id
	// (as when created via DEP sync).
	dbZeroTime := time.Date(2000, 1, 1, 0, 0, 0, 0, time.UTC)
	h, err := s.ds.NewHost(ctx, &fleet.Host{
		HardwareSerial:   uuid.New().String(),
		Platform:         "darwin",
		LastEnrolledAt:   dbZeroTime,
		DetailUpdatedAt:  dbZeroTime,
		RefetchRequested: true,
	})
	require.NoError(t, err)

	// create an enroll secret
	secret := uuid.New().String()
	var applyResp applyEnrollSecretSpecResponse
	s.DoJSON("POST", "/api/latest/fleet/spec/enroll_secret", applyEnrollSecretSpecRequest{
		Spec: &fleet.EnrollSecretSpec{
			Secrets: []*fleet.EnrollSecret{{Secret: secret}},
		},
	}, http.StatusOK, &applyResp)

	// enroll the host from orbit, it will NOT match the existing host since MDM
	// is not configured (it will only look for a match by osquery_host_id with
	// the provided uuid).
	var resp EnrollOrbitResponse
	hostUUID := uuid.New().String()
	s.DoJSON("POST", "/api/fleet/orbit/enroll", EnrollOrbitRequest{
		EnrollSecret:   secret,
		HardwareUUID:   hostUUID, // will not match any existing host
		HardwareSerial: h.HardwareSerial,
	}, http.StatusOK, &resp)
	require.NotEmpty(t, resp.OrbitNodeKey)

	// fetch the host, it will NOT match the one created above
	orbitHost, err := s.ds.LoadHostByOrbitNodeKey(ctx, resp.OrbitNodeKey)
	require.NoError(t, err)
	require.NotEqual(t, h.ID, orbitHost.ID)

	// enroll the host from osquery, it should match the Orbit-enrolled host
	var osqueryResp enrollAgentResponse

	// NOTE(mna): using an osquery_host_id that is NOT the host's UUID would not work,
	// because we haven't enabled lookup by UUID due to not having an index and possible
	// side-effects of this on host ingestion performance. However, this should not happen
	// anyway in MDM-enabled environments as we will recommend using the UUID as osquery
	// host identifier.
	// See https://github.com/fleetdm/fleet/issues/9033#issuecomment-1411150758

	osqueryID := hostUUID

	s.DoJSON("POST", "/api/osquery/enroll", enrollAgentRequest{
		EnrollSecret:   secret,
		HostIdentifier: osqueryID,
		HostDetails: map[string]map[string]string{
			"system_info": {
				"uuid":            hostUUID,
				"hardware_serial": h.HardwareSerial,
			},
		},
	}, http.StatusOK, &osqueryResp)
	require.NotEmpty(t, osqueryResp.NodeKey)

	// load the host by osquery node key, should match the orbit host
	got, err := s.ds.LoadHostByNodeKey(ctx, osqueryResp.NodeKey)
	require.NoError(t, err)
	require.Equal(t, orbitHost.ID, got.ID)
}

// this test can be deleted once the "v1" version is removed.
func (s *integrationTestSuite) TestAPIVersion_v1_2022_04() {
	t := s.T()

	// create a query that can be scheduled
	qr, err := s.ds.NewQuery(context.Background(), &fleet.Query{
		Name:           "TestQuery2",
		Query:          "select * from osquery;",
		ObserverCanRun: true,
		Saved:          true,
		Logging:        fleet.LoggingSnapshot,
	})
	require.NoError(t, err)

	// try to schedule that query on the endpoint that is deprecated
	// in that version
	gsParams := fleet.ScheduledQueryPayload{QueryID: ptr.Uint(qr.ID), Interval: ptr.Uint(42)}
	res := s.DoRaw("POST", "/api/2022-04/fleet/global/schedule", jsonMustMarshal(t, gsParams), http.StatusNotFound)
	res.Body.Close()
	// use the correct version for that deprecated API
	createResp := globalScheduleQueryResponse{}
	s.DoJSON("POST", "/api/v1/fleet/global/schedule", gsParams, http.StatusOK, &createResp)
	require.NotZero(t, createResp.Scheduled.ID)

	// list the scheduled queries with the new endpoint, but the old version
	res = s.DoRaw("GET", "/api/v1/fleet/schedule", nil, http.StatusMethodNotAllowed)
	res.Body.Close()

	// list again, this time with the correct version
	gs := fleet.GlobalSchedulePayload{}
	s.DoJSON("GET", "/api/2022-04/fleet/schedule", nil, http.StatusOK, &gs)
	require.Len(t, gs.GlobalSchedule, 1)

	// delete using the old endpoint but on the wrong new version
	res = s.DoRaw("DELETE", fmt.Sprintf("/api/2022-04/fleet/global/schedule/%d", createResp.Scheduled.ID), nil, http.StatusNotFound)
	res.Body.Close()
	// properly delete with old endpoint and old version
	var delResp deleteGlobalScheduleResponse
	s.DoJSON("DELETE", fmt.Sprintf("/api/v1/fleet/global/schedule/%d", createResp.Scheduled.ID), nil, http.StatusOK, &delResp)
}

type validationErrResp struct {
	Message string `json:"message"`
	Errors  []struct {
		Name   string `json:"name"`
		Reason string `json:"reason"`
	} `json:"errors"`
}

func createOrbitEnrolledHost(t *testing.T, os, suffix string, ds fleet.Datastore) *fleet.Host {
	name := t.Name() + suffix
	h, err := ds.NewHost(context.Background(), &fleet.Host{
		DetailUpdatedAt: time.Now(),
		LabelUpdatedAt:  time.Now(),
		PolicyUpdatedAt: time.Now(),
		SeenTime:        time.Now().Add(-time.Minute),
		OsqueryHostID:   ptr.String(name),
		NodeKey:         ptr.String(name),
		UUID:            uuid.New().String(),
		Hostname:        fmt.Sprintf("%s.local", name),
		HardwareSerial:  uuid.New().String(),
		Platform:        os,
	})
	require.NoError(t, err)
	orbitKey := uuid.New().String()
	_, err = ds.EnrollOrbit(context.Background(), false, fleet.OrbitHostInfo{
		HardwareUUID:   *h.OsqueryHostID,
		HardwareSerial: h.HardwareSerial,
	}, orbitKey, nil)
	require.NoError(t, err)
	err = ds.SetOrUpdateHostOrbitInfo(
		context.Background(), h.ID, "1.22.0", sql.NullString{String: "42", Valid: true}, sql.NullBool{Bool: true, Valid: true},
	)
	require.NoError(t, err)
	h.OrbitNodeKey = &orbitKey
	return h
}

// creates a session and returns it, its key is to be passed as authorization header.
func createSession(t *testing.T, uid uint, ds fleet.Datastore) *fleet.Session {
	key := make([]byte, 64)
	_, err := rand.Read(key)
	require.NoError(t, err)

	sessionKey := base64.StdEncoding.EncodeToString(key)
	ssn, err := ds.NewSession(context.Background(), uid, sessionKey)
	require.NoError(t, err)

	return ssn
}

func cleanupQuery(s *integrationTestSuite, queryID uint) {
	var delResp deleteQueryByIDResponse
	s.DoJSON("DELETE", fmt.Sprintf("/api/latest/fleet/queries/id/%d", queryID), nil, http.StatusOK, &delResp)
}

func jsonMustMarshal(t testing.TB, v interface{}) []byte {
	b, err := json.Marshal(v)
	require.NoError(t, err)
	return b
}

// starts a test web server that mocks responses to requests to external
// services with a valid payload (if the request is valid) or a status code
// error. It returns the URL to use to make requests to that server.
//
// For Jira, the project keys "qux" and "qux2" are supported.
// For Zendesk, the group IDs "122" and "123" are supported.
//
// The basic auth's user (or password for Zendesk) "ok" means that auth is
// allowed, while "fail" means unauthorized and anything else results in status
// 502.
func startExternalServiceWebServer(t *testing.T) string {
	// create a test http server to act as the Jira and Zendesk server
	srv := httptest.NewServer(http.HandlerFunc(func(w http.ResponseWriter, r *http.Request) {
		if r.Method != "GET" {
			w.WriteHeader(501)
			return
		}

		switch r.URL.Path {
		case "/rest/api/2/project/qux":
			switch usr, _, _ := r.BasicAuth(); usr {
			case "ok":
				_, err := w.Write([]byte(jiraProjectResponsePayload))
				require.NoError(t, err)
			case "fail":
				w.WriteHeader(http.StatusUnauthorized)
			default:
				w.WriteHeader(502)
			}
		case "/rest/api/2/project/qux2":
			switch usr, _, _ := r.BasicAuth(); usr {
			case "ok":
				_, err := w.Write([]byte(jiraProjectResponsePayload))
				require.NoError(t, err)
			case "fail":
				w.WriteHeader(http.StatusUnauthorized)
			default:
				w.WriteHeader(502)
			}
		case "/api/v2/groups/122.json":
			switch _, pwd, _ := r.BasicAuth(); pwd {
			case "ok":
				_, err := w.Write([]byte(`{"group": {"id": 122,"name": "test122"}}`))
				require.NoError(t, err)
			case "fail":
				w.WriteHeader(http.StatusUnauthorized)
			default:
				w.WriteHeader(502)
			}
		case "/api/v2/groups/123.json":
			switch _, pwd, _ := r.BasicAuth(); pwd {
			case "ok":
				_, err := w.Write([]byte(`{"group": {"id": 123,"name": "test123"}}`))
				require.NoError(t, err)
			case "fail":
				w.WriteHeader(http.StatusUnauthorized)
			default:
				w.WriteHeader(502)
			}
		default:
			w.WriteHeader(502)
		}
	}))
	t.Cleanup(srv.Close)

	return srv.URL
}

const (
	// example response from the Jira docs
	jiraProjectResponsePayload = `{
  "self": "https://your-domain.atlassian.net/rest/api/2/project/EX",
  "id": "10000",
  "key": "EX",
  "description": "This project was created as an example for REST.",
  "lead": {
    "self": "https://your-domain.atlassian.net/rest/api/2/user?accountId=5b10a2844c20165700ede21g",
    "key": "",
    "accountId": "5b10a2844c20165700ede21g",
    "accountType": "atlassian",
    "name": "",
    "avatarUrls": {
      "48x48": "https://avatar-management--avatars.server-location.prod.public.atl-paas.net/initials/MK-5.png?size=48&s=48",
      "24x24": "https://avatar-management--avatars.server-location.prod.public.atl-paas.net/initials/MK-5.png?size=24&s=24",
      "16x16": "https://avatar-management--avatars.server-location.prod.public.atl-paas.net/initials/MK-5.png?size=16&s=16",
      "32x32": "https://avatar-management--avatars.server-location.prod.public.atl-paas.net/initials/MK-5.png?size=32&s=32"
    },
    "displayName": "Mia Krystof",
    "active": false
  },
  "components": [
    {
      "self": "https://your-domain.atlassian.net/rest/api/2/component/10000",
      "id": "10000",
      "name": "Component 1",
      "description": "This is a Jira component",
      "lead": {
        "self": "https://your-domain.atlassian.net/rest/api/2/user?accountId=5b10a2844c20165700ede21g",
        "key": "",
        "accountId": "5b10a2844c20165700ede21g",
        "accountType": "atlassian",
        "name": "",
        "avatarUrls": {
          "48x48": "https://avatar-management--avatars.server-location.prod.public.atl-paas.net/initials/MK-5.png?size=48&s=48",
          "24x24": "https://avatar-management--avatars.server-location.prod.public.atl-paas.net/initials/MK-5.png?size=24&s=24",
          "16x16": "https://avatar-management--avatars.server-location.prod.public.atl-paas.net/initials/MK-5.png?size=16&s=16",
          "32x32": "https://avatar-management--avatars.server-location.prod.public.atl-paas.net/initials/MK-5.png?size=32&s=32"
        },
        "displayName": "Mia Krystof",
        "active": false
      },
      "assigneeType": "PROJECT_LEAD",
      "assignee": {
        "self": "https://your-domain.atlassian.net/rest/api/2/user?accountId=5b10a2844c20165700ede21g",
        "key": "",
        "accountId": "5b10a2844c20165700ede21g",
        "accountType": "atlassian",
        "name": "",
        "avatarUrls": {
          "48x48": "https://avatar-management--avatars.server-location.prod.public.atl-paas.net/initials/MK-5.png?size=48&s=48",
          "24x24": "https://avatar-management--avatars.server-location.prod.public.atl-paas.net/initials/MK-5.png?size=24&s=24",
          "16x16": "https://avatar-management--avatars.server-location.prod.public.atl-paas.net/initials/MK-5.png?size=16&s=16",
          "32x32": "https://avatar-management--avatars.server-location.prod.public.atl-paas.net/initials/MK-5.png?size=32&s=32"
        },
        "displayName": "Mia Krystof",
        "active": false
      },
      "realAssigneeType": "PROJECT_LEAD",
      "realAssignee": {
        "self": "https://your-domain.atlassian.net/rest/api/2/user?accountId=5b10a2844c20165700ede21g",
        "key": "",
        "accountId": "5b10a2844c20165700ede21g",
        "accountType": "atlassian",
        "name": "",
        "avatarUrls": {
          "48x48": "https://avatar-management--avatars.server-location.prod.public.atl-paas.net/initials/MK-5.png?size=48&s=48",
          "24x24": "https://avatar-management--avatars.server-location.prod.public.atl-paas.net/initials/MK-5.png?size=24&s=24",
          "16x16": "https://avatar-management--avatars.server-location.prod.public.atl-paas.net/initials/MK-5.png?size=16&s=16",
          "32x32": "https://avatar-management--avatars.server-location.prod.public.atl-paas.net/initials/MK-5.png?size=32&s=32"
        },
        "displayName": "Mia Krystof",
        "active": false
      },
      "isAssigneeTypeValid": false,
      "project": "HSP",
      "projectId": 10000
    }
  ],
  "issueTypes": [
    {
      "self": "https://your-domain.atlassian.net/rest/api/2/issueType/3",
      "id": "3",
      "description": "A task that needs to be done.",
      "iconUrl": "https://your-domain.atlassian.net/secure/viewavatar?size=xsmall&avatarId=10299&avatarType=issuetype\",",
      "name": "Task",
      "subtask": false,
      "avatarId": 1,
      "hierarchyLevel": 0
    },
    {
      "self": "https://your-domain.atlassian.net/rest/api/2/issueType/1",
      "id": "1",
      "description": "A problem with the software.",
      "iconUrl": "https://your-domain.atlassian.net/secure/viewavatar?size=xsmall&avatarId=10316&avatarType=issuetype\",",
      "name": "Bug",
      "subtask": false,
      "avatarId": 10002,
      "entityId": "9d7dd6f7-e8b6-4247-954b-7b2c9b2a5ba2",
      "hierarchyLevel": 0,
      "scope": {
        "type": "PROJECT",
        "project": {
          "id": "10000",
          "key": "KEY",
          "name": "Next Gen Project"
        }
      }
    }
  ],
  "url": "https://www.example.com",
  "email": "from-jira@example.com",
  "assigneeType": "PROJECT_LEAD",
  "versions": [],
  "name": "Example",
  "roles": {
    "Developers": "https://your-domain.atlassian.net/rest/api/2/project/EX/role/10000"
  },
  "avatarUrls": {
    "48x48": "https://your-domain.atlassian.net/secure/projectavatar?size=large&pid=10000",
    "24x24": "https://your-domain.atlassian.net/secure/projectavatar?size=small&pid=10000",
    "16x16": "https://your-domain.atlassian.net/secure/projectavatar?size=xsmall&pid=10000",
    "32x32": "https://your-domain.atlassian.net/secure/projectavatar?size=medium&pid=10000"
  },
  "projectCategory": {
    "self": "https://your-domain.atlassian.net/rest/api/2/projectCategory/10000",
    "id": "10000",
    "name": "FIRST",
    "description": "First Project Category"
  },
  "simplified": false,
  "style": "classic",
  "properties": {
    "propertyKey": "propertyValue"
  },
  "insight": {
    "totalIssueCount": 100,
    "lastIssueUpdateTime": "2022-04-05T04:51:35.670+0000"
  }
}`
)

func (s *integrationTestSuite) TestDirectIngestScheduledQueryStats() {
	t := s.T()

	team1, err := s.ds.NewTeam(context.Background(), &fleet.Team{
		Name: "Foobar",
	})
	require.NoError(t, err)
	team2, err := s.ds.NewTeam(context.Background(), &fleet.Team{
		Name: "Zoo",
	})
	require.NoError(t, err)
	globalHost, err := s.ds.NewHost(context.Background(), &fleet.Host{
		DetailUpdatedAt: time.Now(),
		LabelUpdatedAt:  time.Now(),
		PolicyUpdatedAt: time.Now(),
		SeenTime:        time.Now().Add(-1 * time.Minute),
		OsqueryHostID:   ptr.String(uuid.New().String()),
		NodeKey:         ptr.String(uuid.New().String()),
		UUID:            uuid.New().String(),
		Hostname:        fmt.Sprintf("%sfoo.global", t.Name()),
		Platform:        "darwin",
	})
	require.NoError(t, err)
	team1Host, err := s.ds.NewHost(context.Background(), &fleet.Host{
		DetailUpdatedAt: time.Now(),
		LabelUpdatedAt:  time.Now(),
		PolicyUpdatedAt: time.Now(),
		SeenTime:        time.Now().Add(-1 * time.Minute),
		OsqueryHostID:   ptr.String(uuid.New().String()),
		NodeKey:         ptr.String(uuid.New().String()),
		UUID:            uuid.New().String(),
		Hostname:        fmt.Sprintf("%sfoo.team", t.Name()),
		Platform:        "darwin",
		TeamID:          &team1.ID,
	})
	require.NoError(t, err)
	scheduledGlobalQuery, err := s.ds.NewQuery(context.Background(), &fleet.Query{
		Name:               "scheduled-global-query",
		TeamID:             nil,
		Interval:           10,
		Platform:           "darwin",
		AutomationsEnabled: true,
		Logging:            fleet.LoggingSnapshot,
		Description:        "foobar",
		Query:              "SELECT * from time;",
		Saved:              true,
	})
	require.NoError(t, err)
	nonScheduledGlobalQuery, err := s.ds.NewQuery(context.Background(), &fleet.Query{
		Name:               "non-scheduled-global-query",
		TeamID:             nil,
		Interval:           0,
		Platform:           "darwin",
		AutomationsEnabled: false,
		Logging:            fleet.LoggingSnapshot,
		Description:        "foobar",
		Query:              "SELECT * from osquery_info;",
		Saved:              true,
	})
	require.NoError(t, err)
	scheduledTeam1Query1, err := s.ds.NewQuery(context.Background(), &fleet.Query{
		Name:               "scheduled-team1-query1",
		TeamID:             &team1.ID,
		Interval:           20,
		Platform:           "",
		AutomationsEnabled: true,
		Logging:            fleet.LoggingSnapshot,
		Description:        "foobar",
		Query:              "SELECT * from other;",
		Saved:              true,
	})
	require.NoError(t, err)
	scheduledTeam1Query2, err := s.ds.NewQuery(context.Background(), &fleet.Query{
		Name:               "scheduled-team1-query2",
		TeamID:             &team1.ID,
		Interval:           90,
		Platform:           "",
		AutomationsEnabled: true,
		Logging:            fleet.LoggingSnapshot,
		Description:        "foobar",
		Query:              "SELECT * from other;",
		Saved:              true,
	})
	require.NoError(t, err)
	// Create a non-scheduled query to test that we filter it out when providing
	// the queries in the osquery/config endpoint.
	_, err = s.ds.NewQuery(context.Background(), &fleet.Query{
		Name:               "non-scheduled-team1-query",
		TeamID:             &team1.ID,
		Interval:           0,
		Platform:           "",
		AutomationsEnabled: false,
		Logging:            "snapshot",
		Description:        "foobar",
		Query:              "SELECT * from foobar;",
		Saved:              true,
	})
	require.NoError(t, err)
	// Create a scheduled query but on another team to test that we filter it
	// out when providing the queries in the osquery/config endpoint.
	_, err = s.ds.NewQuery(context.Background(), &fleet.Query{
		Name:               "scheduled-team2-query",
		TeamID:             &team2.ID,
		Interval:           40,
		Platform:           "",
		AutomationsEnabled: true,
		Logging:            fleet.LoggingSnapshot,
		Description:        "foobar",
		Query:              "SELECT * from other;",
		Saved:              true,
	})
	require.NoError(t, err)
	// Create a legacy 2017 user pack with one query.
	userPack1TargetTeam1, err := s.ds.NewPack(context.Background(), &fleet.Pack{
		Name:    "2017 Pack",
		Type:    nil,
		Teams:   []fleet.Target{{TargetID: team1.ID, Type: fleet.TargetTeam}},
		TeamIDs: []uint{team1.ID},
	})
	require.NoError(t, err)
	scheduledQueryOnPack1, err := s.ds.NewScheduledQuery(context.Background(), &fleet.ScheduledQuery{
		Name:     "scheduled-query-pack1",
		PackID:   userPack1TargetTeam1.ID,
		QueryID:  nonScheduledGlobalQuery.ID,
		Interval: 60,
		Snapshot: ptr.Bool(true),
		Removed:  ptr.Bool(true),
	})
	require.NoError(t, err)

	// Simulate the osquery instance of the global host calling the osquery/config endpoint
	// and test the returned scheduled queries.
	req := getClientConfigRequest{NodeKey: *globalHost.NodeKey}
	var resp getClientConfigResponse
	s.DoJSON("POST", "/api/osquery/config", req, http.StatusOK, &resp)
	packs := resp.Config["packs"].(map[string]interface{})
	require.Len(t, packs, 1)
	globalQueries := packs["Global"].(map[string]interface{})["queries"].(map[string]interface{})
	require.Len(t, globalQueries, 1)
	require.Contains(t, globalQueries, scheduledGlobalQuery.Name)

	// Simulate the osquery instance of the team host calling the osquery/config endpoint
	// and test the returned scheduled queries.
	req = getClientConfigRequest{NodeKey: *team1Host.NodeKey}
	resp = getClientConfigResponse{}
	s.DoJSON("POST", "/api/osquery/config", req, http.StatusOK, &resp)
	packs = resp.Config["packs"].(map[string]interface{})
	require.Len(t, packs, 3)
	globalQueries = packs["Global"].(map[string]interface{})["queries"].(map[string]interface{})
	require.Len(t, globalQueries, 1)
	require.Contains(t, globalQueries, scheduledGlobalQuery.Name)
	team1Queries := packs[fmt.Sprintf("team-%d", team1.ID)].(map[string]interface{})["queries"].(map[string]interface{})
	require.Len(t, team1Queries, 2)
	require.Contains(t, team1Queries, scheduledTeam1Query1.Name)
	require.Contains(t, team1Queries, scheduledTeam1Query2.Name)
	userPack1Queries := packs[userPack1TargetTeam1.Name].(map[string]interface{})["queries"].(map[string]interface{})
	require.Len(t, userPack1Queries, 1)
	require.Contains(t, userPack1Queries, scheduledQueryOnPack1.Name)

	// Now let's simulate a osquery instance running in the team host returning the
	// stats in the distributed/write (osquery_schedule table)
	rows := []map[string]string{
		{
			"name":              "pack/Global/scheduled-global-query",
			"query":             "SELECT * FROM time;",
			"interval":          "10",
			"executions":        "2",
			"last_executed":     "1693476753",
			"denylisted":        "0",
			"output_size":       "576",
			"wall_time":         "1",
			"wall_time_ms":      "2",
			"last_wall_time_ms": "3",
			"user_time":         "4",
			"last_user_time":    "5",
			"system_time":       "6",
			"last_system_time":  "7",
			"average_memory":    "8",
			"last_memory":       "9",
			"delimiter":         "/",
		},
		{
			"name":              "pack/2017 Pack/scheduled-query-pack1",
			"query":             "SELECT * FROM osquery_info;",
			"interval":          "60",
			"executions":        "20",
			"last_executed":     "1693476842",
			"denylisted":        "0",
			"output_size":       "9620",
			"wall_time":         "9",
			"wall_time_ms":      "8",
			"last_wall_time_ms": "7",
			"user_time":         "6",
			"last_user_time":    "5",
			"system_time":       "4",
			"last_system_time":  "3",
			"average_memory":    "2",
			"last_memory":       "1",
			"delimiter":         "/",
		},
		{
			"name":              fmt.Sprintf("pack/team-%d/scheduled-team1-query1", team1.ID),
			"query":             "SELECT * FROM other;",
			"interval":          "20",
			"executions":        "1",
			"last_executed":     "1693476561",
			"denylisted":        "0",
			"output_size":       "10",
			"wall_time":         "11",
			"wall_time_ms":      "12",
			"last_wall_time_ms": "13",
			"user_time":         "14",
			"last_user_time":    "15",
			"system_time":       "16",
			"last_system_time":  "17",
			"average_memory":    "18",
			"last_memory":       "19",
			"delimiter":         "/",
		},
		{
			"name":              fmt.Sprintf("pack/team-%d/scheduled-team1-query2", team1.ID),
			"query":             "SELECT * FROM other;",
			"interval":          "90",
			"executions":        "5",
			"last_executed":     "1693476666",
			"denylisted":        "0",
			"output_size":       "20",
			"wall_time":         "21",
			"wall_time_ms":      "22",
			"last_wall_time_ms": "23",
			"user_time":         "24",
			"last_user_time":    "25",
			"system_time":       "26",
			"last_system_time":  "27",
			"average_memory":    "28",
			"last_memory":       "29",
			"delimiter":         "/",
		},
	}

	appConfig, err := s.ds.AppConfig(context.Background())
	require.NoError(t, err)
	detailQueries := osquery_utils.GetDetailQueries(context.Background(), config.FleetConfig{
		App: config.AppConfig{
			EnableScheduledQueryStats: true,
		},
	}, appConfig, &appConfig.Features)
	task := async.NewTask(s.ds, nil, clock.C, config.OsqueryConfig{})
	err = detailQueries["scheduled_query_stats"].DirectTaskIngestFunc(
		context.Background(),
		log.NewNopLogger(),
		team1Host,
		task,
		rows,
	)
	require.NoError(t, err)

	// Check that the received stats were stored in the DB as expected.
	var scheduledQueriesStats []fleet.ScheduledQueryStats
	mysql.ExecAdhocSQL(t, s.ds, func(q sqlx.ExtContext) error {
		return sqlx.SelectContext(context.Background(), q, &scheduledQueriesStats,
			`SELECT
				scheduled_query_id, q.name AS scheduled_query_name, average_memory, denylisted,
				executions, q.schedule_interval, last_executed,
				output_size, system_time, user_time, wall_time
			FROM scheduled_query_stats sqs
			JOIN queries q ON sqs.scheduled_query_id = q.id
			WHERE host_id = ?;`,
			team1Host.ID,
		)
	})
	require.Len(t, scheduledQueriesStats, 4)
	rowsMap := make(map[string]map[string]string)
	for _, row := range rows {
		parts := strings.Split(row["name"], "/")
		queryName := parts[len(parts)-1]
		// we need to map this because 2017 packs send the name of the schedule and not
		// the name of the query.
		if queryName == "scheduled-query-pack1" {
			queryName = "non-scheduled-global-query"
		}
		rowsMap[queryName] = row
	}
	for _, sqs := range scheduledQueriesStats {
		row := rowsMap[sqs.ScheduledQueryName]
		require.Equal(t, strconv.FormatInt(int64(sqs.AverageMemory), 10), row["average_memory"])
		require.Equal(t, strconv.FormatInt(int64(sqs.Executions), 10), row["executions"])
		interval := row["interval"]
		if sqs.ScheduledQueryName == "non-scheduled-global-query" {
			interval = "0" // this query has metrics because it runs on a pack.
		}
		require.Equal(t, strconv.FormatInt(int64(sqs.Interval), 10), interval)
		lastExecuted, err := strconv.ParseInt(row["last_executed"], 10, 64)
		require.NoError(t, err)
		require.WithinDuration(t, sqs.LastExecuted, time.Unix(lastExecuted, 0), 1*time.Second)
		require.Equal(t, strconv.FormatInt(int64(sqs.OutputSize), 10), row["output_size"])
		require.Equal(t, strconv.FormatInt(int64(sqs.SystemTime), 10), row["system_time"])
		require.Equal(t, strconv.FormatInt(int64(sqs.UserTime), 10), row["user_time"])
		assert.Equal(t, strconv.FormatInt(int64(sqs.WallTime), 10), row["wall_time_ms"])
	}

	// Now let's simulate a osquery instance running in the global host returning the
	// stats in the distributed/write (osquery_schedule table)
	rows = []map[string]string{
		{
			"name":              "pack/Global/scheduled-global-query",
			"query":             "SELECT * FROM time;",
			"interval":          "10",
			"executions":        "2",
			"last_executed":     "1693476753",
			"denylisted":        "0",
			"output_size":       "576",
			"wall_time":         "1",
			"wall_time_ms":      "2",
			"last_wall_time_ms": "3",
			"user_time":         "4",
			"last_user_time":    "5",
			"system_time":       "6",
			"last_system_time":  "7",
			"average_memory":    "8",
			"last_memory":       "9",
			"delimiter":         "/",
		},
	}

	err = detailQueries["scheduled_query_stats"].DirectTaskIngestFunc(
		context.Background(),
		log.NewNopLogger(),
		globalHost,
		task,
		rows,
	)
	require.NoError(t, err)

	// Check that the received stats were stored in the DB as expected.
	scheduledQueriesStats = []fleet.ScheduledQueryStats{}
	mysql.ExecAdhocSQL(t, s.ds, func(q sqlx.ExtContext) error {
		return sqlx.SelectContext(context.Background(), q, &scheduledQueriesStats,
			`SELECT
				scheduled_query_id, q.name AS scheduled_query_name, average_memory, denylisted,
				executions, q.schedule_interval, last_executed,
				output_size, system_time, user_time, wall_time
			FROM scheduled_query_stats sqs
			JOIN queries q ON sqs.scheduled_query_id = q.id
			WHERE host_id = ?;`,
			globalHost.ID,
		)
	})
	require.Len(t, scheduledQueriesStats, 1)
	row := rows[0]
	parts := strings.Split(row["name"], "/")
	queryName := parts[len(parts)-1]
	sqs := scheduledQueriesStats[0]
	require.Equal(t, scheduledQueriesStats[0].ScheduledQueryName, queryName)
	require.Equal(t, strconv.FormatInt(int64(sqs.AverageMemory), 10), row["average_memory"])
	require.Equal(t, strconv.FormatInt(int64(sqs.Executions), 10), row["executions"])
	require.Equal(t, strconv.FormatInt(int64(sqs.Interval), 10), row["interval"])
	lastExecuted, err := strconv.ParseInt(row["last_executed"], 10, 64)
	require.NoError(t, err)
	require.WithinDuration(t, sqs.LastExecuted, time.Unix(lastExecuted, 0), 1*time.Second)
	require.Equal(t, strconv.FormatInt(int64(sqs.OutputSize), 10), row["output_size"])
	require.Equal(t, strconv.FormatInt(int64(sqs.SystemTime), 10), row["system_time"])
	require.Equal(t, strconv.FormatInt(int64(sqs.UserTime), 10), row["user_time"])
	require.Equal(t, strconv.FormatInt(int64(sqs.WallTime), 10), row["wall_time_ms"])
}

// TestDirectIngestSoftwareWithLongFields tests that software with reported long fields
// are inserted properly and subsequent reports of the same software do not generate new
// entries in the `software` table. (It mainly tests the comparison between the currenly
// inserted software and the incoming software from a host.)
func (s *integrationTestSuite) TestDirectIngestSoftwareWithLongFields() {
	t := s.T()

	appConfig, err := s.ds.AppConfig(context.Background())
	require.NoError(t, err)
	appConfig.Features.EnableSoftwareInventory = true

	globalHost, err := s.ds.NewHost(context.Background(), &fleet.Host{
		DetailUpdatedAt: time.Now(),
		LabelUpdatedAt:  time.Now(),
		PolicyUpdatedAt: time.Now(),
		SeenTime:        time.Now().Add(-1 * time.Minute),
		OsqueryHostID:   ptr.String(uuid.New().String()),
		NodeKey:         ptr.String(uuid.New().String()),
		UUID:            uuid.New().String(),
		Hostname:        fmt.Sprintf("%sfoo.global", t.Name()),
		Platform:        "darwin",
	})
	require.NoError(t, err)

	// Simulate a osquery agent on Windows reporting a software row for Wireshark.
	rows := []map[string]string{
		{
			"name":           "Wireshark 4.0.8 64-bit",
			"version":        "4.0.8",
			"type":           "Program (Windows)",
			"source":         "programs",
			"vendor":         "The Wireshark developer community, https://www.wireshark.org",
			"installed_path": "C:\\Program Files\\Wireshark",
		},
	}
	detailQueries := osquery_utils.GetDetailQueries(context.Background(), config.FleetConfig{}, appConfig, &appConfig.Features)
	err = detailQueries["software_windows"].DirectIngestFunc(
		context.Background(),
		log.NewNopLogger(),
		globalHost,
		s.ds,
		rows,
	)
	require.NoError(t, err)

	// Check that the software was properly ingested.
	softwareQueryByName := "SELECT id, name, version, source, bundle_identifier, `release`, arch, vendor FROM software WHERE name = ?;"
	var wiresharkSoftware fleet.Software
	mysql.ExecAdhocSQL(t, s.ds, func(q sqlx.ExtContext) error {
		return sqlx.GetContext(context.Background(), q, &wiresharkSoftware, softwareQueryByName, "Wireshark 4.0.8 64-bit")
	})
	require.NotZero(t, wiresharkSoftware.ID)
	require.Equal(t, "Wireshark 4.0.8 64-bit", wiresharkSoftware.Name)
	require.Equal(t, "4.0.8", wiresharkSoftware.Version)
	require.Equal(t, "programs", wiresharkSoftware.Source)
	require.Empty(t, wiresharkSoftware.BundleIdentifier)
	require.Empty(t, wiresharkSoftware.Release)
	require.Empty(t, wiresharkSoftware.Arch)
	require.Equal(t, "The Wireshark developer community, https://www.wireshark.org", wiresharkSoftware.Vendor)
	hostSoftwareInstalledPathsQuery := `SELECT installed_path FROM host_software_installed_paths WHERE software_id = ?;`
	var wiresharkSoftwareInstalledPath string
	mysql.ExecAdhocSQL(t, s.ds, func(q sqlx.ExtContext) error {
		return sqlx.GetContext(context.Background(), q, &wiresharkSoftwareInstalledPath, hostSoftwareInstalledPathsQuery, wiresharkSoftware.ID)
	})
	require.Equal(t, "C:\\Program Files\\Wireshark", wiresharkSoftwareInstalledPath)

	// We now check that the same software is not created again as a new row when it is received again during software ingestion.
	err = detailQueries["software_windows"].DirectIngestFunc(
		context.Background(),
		log.NewNopLogger(),
		globalHost,
		s.ds,
		rows,
	)
	require.NoError(t, err)
	var wiresharkSoftware2 fleet.Software
	mysql.ExecAdhocSQL(t, s.ds, func(q sqlx.ExtContext) error {
		return sqlx.GetContext(context.Background(), q, &wiresharkSoftware2, softwareQueryByName, "Wireshark 4.0.8 64-bit")
	})
	require.NotZero(t, wiresharkSoftware2.ID)
	require.Equal(t, wiresharkSoftware.ID, wiresharkSoftware2.ID)

	// Simulate a osquery agent on Windows reporting a software row with a longer than 114 chars vendor field.
	rows = []map[string]string{
		{
			"name":           "Foobar" + strings.Repeat("A", fleet.SoftwareNameMaxLength),
			"version":        "4.0.8" + strings.Repeat("B", fleet.SoftwareVersionMaxLength),
			"type":           "Program (Windows)",
			"source":         "programs" + strings.Repeat("C", fleet.SoftwareSourceMaxLength),
			"vendor":         strings.Repeat("D", fleet.SoftwareVendorMaxLength+1),
			"installed_path": "C:\\Program Files\\Foobar",
			// Test UTF-8 encoded strings.
			"bundle_identifier": strings.Repeat("⌘", fleet.SoftwareBundleIdentifierMaxLength+1),
			"release":           strings.Repeat("F", fleet.SoftwareReleaseMaxLength-1) + "⌘⌘",
			"arch":              strings.Repeat("G", fleet.SoftwareArchMaxLength+1),
		},
	}

	err = detailQueries["software_windows"].DirectIngestFunc(
		context.Background(),
		log.NewNopLogger(),
		globalHost,
		s.ds,
		rows,
	)
	require.NoError(t, err)

	var foobarSoftware fleet.Software
	mysql.ExecAdhocSQL(t, s.ds, func(q sqlx.ExtContext) error {
		return sqlx.GetContext(context.Background(), q, &foobarSoftware, softwareQueryByName, "Foobar"+strings.Repeat("A", fleet.SoftwareNameMaxLength-6))
	})
	require.NotZero(t, foobarSoftware.ID)
	require.Equal(t, "Foobar"+strings.Repeat("A", fleet.SoftwareNameMaxLength-6), foobarSoftware.Name)
	require.Equal(t, "4.0.8"+strings.Repeat("B", fleet.SoftwareNameMaxLength-5), foobarSoftware.Version)
	require.Equal(t, "programs"+strings.Repeat("C", fleet.SoftwareSourceMaxLength-8), foobarSoftware.Source)
	// Vendor field is currenty trimmed with a different method (... appended at the end)
	require.Equal(t, strings.Repeat("D", fleet.SoftwareVendorMaxLength-3)+"...", foobarSoftware.Vendor)
	require.Equal(t, strings.Repeat("⌘", fleet.SoftwareBundleIdentifierMaxLength), foobarSoftware.BundleIdentifier)
	require.Equal(t, strings.Repeat("F", fleet.SoftwareReleaseMaxLength-1)+"⌘", foobarSoftware.Release)
	require.Equal(t, strings.Repeat("G", fleet.SoftwareArchMaxLength), foobarSoftware.Arch)

	// We now check that the same software with long (to be trimmed) fields is not created again as a new row.
	err = detailQueries["software_windows"].DirectIngestFunc(
		context.Background(),
		log.NewNopLogger(),
		globalHost,
		s.ds,
		rows,
	)
	require.NoError(t, err)

	var foobarSoftware2 fleet.Software
	mysql.ExecAdhocSQL(t, s.ds, func(q sqlx.ExtContext) error {
		return sqlx.GetContext(context.Background(), q, &foobarSoftware2, softwareQueryByName, "Foobar"+strings.Repeat("A", fleet.SoftwareNameMaxLength-6))
	})
	require.Equal(t, foobarSoftware.ID, foobarSoftware2.ID)
}

func (s *integrationTestSuite) TestDirectIngestSoftwareWithInvalidFields() {
	t := s.T()

	appConfig, err := s.ds.AppConfig(context.Background())
	require.NoError(t, err)
	appConfig.Features.EnableSoftwareInventory = true

	globalHost, err := s.ds.NewHost(context.Background(), &fleet.Host{
		DetailUpdatedAt: time.Now(),
		LabelUpdatedAt:  time.Now(),
		PolicyUpdatedAt: time.Now(),
		SeenTime:        time.Now().Add(-1 * time.Minute),
		OsqueryHostID:   ptr.String(uuid.New().String()),
		NodeKey:         ptr.String(uuid.New().String()),
		UUID:            uuid.New().String(),
		Hostname:        fmt.Sprintf("%sfoo.global", t.Name()),
		Platform:        "darwin",
	})
	require.NoError(t, err)

	// Ingesting software without name should not fail, but the software won't be inserted.
	rows := []map[string]string{
		{
			"version":        "4.0.8",
			"type":           "Program (Windows)",
			"source":         "programs",
			"vendor":         "The Wireshark developer community, https://www.wireshark.org",
			"installed_path": "C:\\Program Files\\Wireshark",
			"last_opened_at": "foobar",
		},
	}
	var w1 bytes.Buffer
	logger1 := log.NewJSONLogger(&w1)
	detailQueries := osquery_utils.GetDetailQueries(context.Background(), config.FleetConfig{}, appConfig, &appConfig.Features)
	err = detailQueries["software_windows"].DirectIngestFunc(
		context.Background(),
		logger1,
		globalHost,
		s.ds,
		rows,
	)
	require.NoError(t, err)
	logs1, err := io.ReadAll(&w1)
	require.NoError(t, err)
	require.Contains(t, string(logs1), "host reported software with empty name", fmt.Sprintf("%s", logs1))
	require.Contains(t, string(logs1), "debug")

	// Check that the software was not ingested.
	softwareQueryByVendor := "SELECT id, name, version, source, bundle_identifier, `release`, arch, vendor FROM software WHERE vendor = ?;"
	mysql.ExecAdhocSQL(t, s.ds, func(q sqlx.ExtContext) error {
		var wiresharkSoftware fleet.Software
		if sqlx.GetContext(context.Background(), q, &wiresharkSoftware, softwareQueryByVendor, "The Wireshark developer community, https://www.wireshark.org") != sql.ErrNoRows {
			return errors.New("expected no results")
		}
		return nil
	})

	// Ingesting software without source should not fail, but the software won't be inserted.
	rows = []map[string]string{
		{
			"name":           "Wireshark 4.0.8 64-bit",
			"version":        "4.0.8",
			"type":           "Program (Windows)",
			"vendor":         "The Wireshark developer community, https://www.wireshark.org",
			"installed_path": "C:\\Program Files\\Wireshark",
			"last_opened_at": "foobar",
		},
	}
	detailQueries = osquery_utils.GetDetailQueries(context.Background(), config.FleetConfig{}, appConfig, &appConfig.Features)
	var w2 bytes.Buffer
	logger2 := log.NewJSONLogger(&w2)
	err = detailQueries["software_windows"].DirectIngestFunc(
		context.Background(),
		logger2,
		globalHost,
		s.ds,
		rows,
	)
	require.NoError(t, err)
	logs2, err := io.ReadAll(&w2)
	require.NoError(t, err)
	require.Contains(t, string(logs2), "host reported software with empty source")
	require.Contains(t, string(logs2), "debug")

	// Check that the software was not ingested.
	softwareQueryByName := "SELECT id, name, version, source, bundle_identifier, `release`, arch, vendor FROM software WHERE name = ?;"
	mysql.ExecAdhocSQL(t, s.ds, func(q sqlx.ExtContext) error {
		var wiresharkSoftware fleet.Software
		if sqlx.GetContext(context.Background(), q, &wiresharkSoftware, softwareQueryByName, "Wireshark 4.0.8 64-bit") != sql.ErrNoRows {
			return errors.New("expected no results")
		}
		return nil
	})

	// Ingesting software with invalid last_opened_at should not fail (only log a debug error)
	rows = []map[string]string{
		{
			"name":           "Wireshark 4.0.8 64-bit",
			"version":        "4.0.8",
			"type":           "Program (Windows)",
			"source":         "programs",
			"vendor":         "The Wireshark developer community, https://www.wireshark.org",
			"installed_path": "C:\\Program Files\\Wireshark",
			"last_opened_at": "foobar",
		},
	}
	var w3 bytes.Buffer
	logger3 := log.NewJSONLogger(&w3)
	detailQueries = osquery_utils.GetDetailQueries(context.Background(), config.FleetConfig{}, appConfig, &appConfig.Features)
	err = detailQueries["software_windows"].DirectIngestFunc(
		context.Background(),
		logger3,
		globalHost,
		s.ds,
		rows,
	)
	require.NoError(t, err)
	logs3, err := io.ReadAll(&w3)
	require.NoError(t, err)
	require.Contains(t, string(logs3), "host reported software with invalid last opened timestamp")
	require.Contains(t, string(logs3), "debug")

	// Check that the software was properly ingested.
	var wiresharkSoftware fleet.Software
	mysql.ExecAdhocSQL(t, s.ds, func(q sqlx.ExtContext) error {
		return sqlx.GetContext(context.Background(), q, &wiresharkSoftware, softwareQueryByName, "Wireshark 4.0.8 64-bit")
	})
	require.NotZero(t, wiresharkSoftware.ID)
}

func (s *integrationTestSuite) TestOrbitConfigExtensions() {
	t := s.T()
	ctx := context.Background()

	appCfg, err := s.ds.AppConfig(ctx)
	require.NoError(t, err)
	defer func() {
		err = s.ds.SaveAppConfig(ctx, appCfg)
		require.NoError(t, err)
	}()

	// Orbit client gets no extensions if extensions are not configured.
	orbitLinuxClient := createOrbitEnrolledHost(t, "linux", "foobar1", s.ds)
	resp := orbitGetConfigResponse{}
	s.DoJSON("POST", "/api/fleet/orbit/config", json.RawMessage(fmt.Sprintf(`{"orbit_node_key": %q}`, *orbitLinuxClient.OrbitNodeKey)), http.StatusOK, &resp)
	require.Empty(t, resp.Extensions)

	// Attempt to add extensions (should succeed).
	s.DoRaw("PATCH", "/api/latest/fleet/config", []byte(`{
	"agent_options": {
		"config": {
			"options": {
				"pack_delimiter": "/",
				"logger_tls_period": 10,
				"distributed_plugin": "tls",
				"disable_distributed": false,
				"logger_tls_endpoint": "/api/osquery/log",
				"distributed_interval": 10,
				"distributed_tls_max_attempts": 3
			}
		},
		"extensions": {
			"hello_world_linux": {
				"channel": "stable",
				"platform": "linux"
			},
			"hello_mars_linux": {
				"channel": "stable",
				"platform": "linux"
			},
			"hello_world_macos": {
				"channel": "stable",
				"platform": "macos"
			}
		}
	}
}`), http.StatusOK)

	// Attempt to add labels to extensions (only available on premium).
	s.DoRaw("PATCH", "/api/latest/fleet/config", []byte(`{
  "agent_options": {
	"config": {
		"options": {
		"pack_delimiter": "/",
		"logger_tls_period": 10,
		"distributed_plugin": "tls",
		"disable_distributed": false,
		"logger_tls_endpoint": "/api/osquery/log",
		"distributed_interval": 10,
		"distributed_tls_max_attempts": 3
		}
	},
	"extensions": {
		"hello_world_linux": {
			"channel": "stable",
			"platform": "linux"
		},
		"hello_world_macos": {
			"labels": [
				"All hosts",
				"Some label"
			],
			"channel": "stable",
			"platform": "macos"
		},
		"hello_world_windows": {
			"channel": "stable",
			"platform": "windows"
		}
	}
  }
}`), http.StatusBadRequest)

	// Orbit client gets extensions configured for its platform.
	orbitDarwinClient := createOrbitEnrolledHost(t, "darwin", "foobar2", s.ds)
	resp = orbitGetConfigResponse{}
	s.DoJSON("POST", "/api/fleet/orbit/config", json.RawMessage(fmt.Sprintf(`{"orbit_node_key": %q}`, *orbitDarwinClient.OrbitNodeKey)), http.StatusOK, &resp)
	require.JSONEq(t, `{
    "hello_world_macos": {
      "platform": "macos",
      "channel": "stable"
    }
  }`, string(resp.Extensions))

	orbitWindowsClient := createOrbitEnrolledHost(t, "windows", "foobar3", s.ds)

	// Orbit client gets no extensions if none of the platforms target it.
	resp = orbitGetConfigResponse{}
	s.DoJSON("POST", "/api/fleet/orbit/config", json.RawMessage(fmt.Sprintf(`{"orbit_node_key": %q}`, *orbitWindowsClient.OrbitNodeKey)), http.StatusOK, &resp)
	require.Empty(t, resp.Extensions)

	// Orbit client gets the two extensions configured for its platform.
	resp = orbitGetConfigResponse{}
	s.DoJSON("POST", "/api/fleet/orbit/config", json.RawMessage(fmt.Sprintf(`{"orbit_node_key": %q}`, *orbitLinuxClient.OrbitNodeKey)), http.StatusOK, &resp)
	require.JSONEq(t, `{
	"hello_world_linux": {
		"channel": "stable",
		"platform": "linux"
	},
	"hello_mars_linux": {
		"channel": "stable",
		"platform": "linux"
	}
  }`, string(resp.Extensions))
}

func (s *integrationTestSuite) TestHostsReportWithPolicyResults() {
	t := s.T()
	ctx := context.Background()

	newHostFunc := func(name string) *fleet.Host {
		host, err := s.ds.NewHost(ctx, &fleet.Host{
			DetailUpdatedAt: time.Now(),
			LabelUpdatedAt:  time.Now(),
			PolicyUpdatedAt: time.Now(),
			SeenTime:        time.Now(),
			NodeKey:         ptr.String(name),
			UUID:            name,
			Hostname:        "foo.local." + name,
		})
		require.NoError(t, err)
		require.NotNil(t, host)
		return host
	}

	hostCount := 10
	hosts := make([]*fleet.Host, 0, hostCount)
	for i := 0; i < hostCount; i++ {
		hosts = append(hosts, newHostFunc(fmt.Sprintf("h%d", i)))
	}

	globalPolicy0, err := s.ds.NewGlobalPolicy(ctx, &test.UserAdmin.ID, fleet.PolicyPayload{
		Name:  "foobar0",
		Query: "SELECT 0;",
	})
	require.NoError(t, err)
	globalPolicy1, err := s.ds.NewGlobalPolicy(ctx, &test.UserAdmin.ID, fleet.PolicyPayload{
		Name:  "foobar1",
		Query: "SELECT 1;",
	})
	require.NoError(t, err)
	globalPolicy2, err := s.ds.NewGlobalPolicy(ctx, &test.UserAdmin.ID, fleet.PolicyPayload{
		Name:  "foobar2",
		Query: "SELECT 2;",
	})
	require.NoError(t, err)

	for i, host := range hosts {
		// All hosts pass the globalPolicy0
		err := s.ds.RecordPolicyQueryExecutions(context.Background(), host, map[uint]*bool{globalPolicy0.ID: ptr.Bool(true)}, time.Now(), false)
		require.NoError(t, err)

		if i%2 == 0 {
			// Half of the hosts pass the globalPolicy1 and fail the globalPolicy2
			err := s.ds.RecordPolicyQueryExecutions(context.Background(), host, map[uint]*bool{globalPolicy1.ID: ptr.Bool(true)}, time.Now(), false)
			require.NoError(t, err)
			err = s.ds.RecordPolicyQueryExecutions(context.Background(), host, map[uint]*bool{globalPolicy2.ID: ptr.Bool(false)}, time.Now(), false)
			require.NoError(t, err)
		} else {
			// Half of the hosts pass the globalPolicy2 and fail the globalPolicy1
			err := s.ds.RecordPolicyQueryExecutions(context.Background(), host, map[uint]*bool{globalPolicy1.ID: ptr.Bool(false)}, time.Now(), false)
			require.NoError(t, err)
			err = s.ds.RecordPolicyQueryExecutions(context.Background(), host, map[uint]*bool{globalPolicy2.ID: ptr.Bool(true)}, time.Now(), false)
			require.NoError(t, err)
		}
	}

	// The hosts/report endpoint uses svc.ds.ListHosts with page=0, per_page=0, thus we are
	// testing the non optimized for pagination queries for failing policies calculation.
	res := s.DoRaw("GET", "/api/latest/fleet/hosts/report", nil, http.StatusOK, "format", "csv")
	rows1, err := csv.NewReader(res.Body).ReadAll()
	res.Body.Close()
	require.NoError(t, err)
	require.Len(t, rows1, len(hosts)+1) // all hosts + header row
	assert.Len(t, rows1[0], 54)         // total number of cols

	var (
		idIdx     int
		issuesIdx int
	)
	for colIdx, column := range rows1[0] {
		switch column {
		case "issues":
			issuesIdx = colIdx
		case "id":
			idIdx = colIdx
		}
	}

	for i := 1; i < len(hosts)+1; i++ {
		row := rows1[i]
		require.Equal(t, row[issuesIdx], "1")
	}

	// Running with disable_failing_policies=true disable the counting of failed policies for a host.
	// Thus, all "issues" values should be 0.
	res = s.DoRaw("GET", "/api/latest/fleet/hosts/report", nil, http.StatusOK, "format", "csv", "disable_failing_policies", "true")
	rows2, err := csv.NewReader(res.Body).ReadAll()
	res.Body.Close()
	require.NoError(t, err)
	require.Len(t, rows2, len(hosts)+1) // all hosts + header row
	assert.Len(t, rows2[0], 54)         // total number of cols

	// Check that all hosts have 0 issues and that they match the previous call to `/hosts/report`.
	for i := 1; i < len(hosts)+1; i++ {
		row := rows2[i]
		require.Equal(t, row[issuesIdx], "0")
		row1 := rows1[i]
		require.Equal(t, row[idIdx], row1[idIdx])
	}

	for _, tc := range []struct {
		name      string
		args      []string
		checkRows func(t *testing.T, rows [][]string)
	}{
		{
			name: "get hosts that fail globalPolicy0",
			args: []string{"policy_id", fmt.Sprint(globalPolicy0.ID), "policy_response", "failing"},
			checkRows: func(t *testing.T, rows [][]string) {
				require.Len(t, rows, 1) // just header row, all hosts pass such policy.
			},
		},
		{
			name: "get hosts that pass globalPolicy0",
			args: []string{"policy_id", fmt.Sprint(globalPolicy0.ID), "policy_response", "passing"},
			checkRows: func(t *testing.T, rows [][]string) {
				require.Len(t, rows, len(hosts)+1) // all hosts + header row, all hosts pass such policy.
			},
		},
		{
			name: "get hosts that fail globalPolicy1",
			args: []string{"policy_id", fmt.Sprint(globalPolicy1.ID), "policy_response", "failing"},
			checkRows: func(t *testing.T, rows [][]string) {
				require.Len(t, rows, len(hosts)/2+1) // half of hosts + header row.
			},
		},
		{
			name: "get hosts that pass globalPolicy1",
			args: []string{"policy_id", fmt.Sprint(globalPolicy1.ID), "policy_response", "passing"},
			checkRows: func(t *testing.T, rows [][]string) {
				require.Len(t, rows, len(hosts)/2+1) // half of hosts + header row.
			},
		},
		{
			name: "get hosts that fail globalPolicy2",
			args: []string{"policy_id", fmt.Sprint(globalPolicy2.ID), "policy_response", "failing"},
			checkRows: func(t *testing.T, rows [][]string) {
				require.Len(t, rows, len(hosts)/2+1) // half of hosts + header row.
			},
		},
		{
			name: "get hosts that pass globalPolicy2",
			args: []string{"policy_id", fmt.Sprint(globalPolicy2.ID), "policy_response", "passing"},
			checkRows: func(t *testing.T, rows [][]string) {
				require.Len(t, rows, len(hosts)/2+1) // half of hosts + header row.
			},
		},
	} {
		t.Run(tc.name, func(t *testing.T) {
			res = s.DoRaw("GET", "/api/latest/fleet/hosts/report", nil, http.StatusOK, append(tc.args, "format", "csv")...)
			rows, err := csv.NewReader(res.Body).ReadAll()
			res.Body.Close()
			require.NoError(t, err)
			tc.checkRows(t, rows)
			// Test the same with "disable_failing_policies=true" which should not change the result.
			res = s.DoRaw("GET", "/api/latest/fleet/hosts/report", nil, http.StatusOK, append(tc.args, "format", "csv", "disable_failing_policies", "true")...)
			rows, err = csv.NewReader(res.Body).ReadAll()
			res.Body.Close()
			require.NoError(t, err)
			tc.checkRows(t, rows)
		})
	}
}

func (s *integrationTestSuite) TestQueryReports() {
	t := s.T()
	ctx := context.Background()

	team1, err := s.ds.NewTeam(ctx, &fleet.Team{
		ID:          42,
		Name:        "team1",
		Description: "desc team1",
	})
	require.NoError(t, err)

	host1Global, err := s.ds.NewHost(ctx, &fleet.Host{
		DetailUpdatedAt: time.Now(),
		LabelUpdatedAt:  time.Now(),
		PolicyUpdatedAt: time.Now(),
		SeenTime:        time.Now(),
		NodeKey:         ptr.String("1"),
		UUID:            "1",
		Hostname:        "foo.local1",
		OsqueryHostID:   ptr.String("1"),
		PrimaryIP:       "192.168.1.1",
		PrimaryMac:      "30-65-EC-6F-C4-58",
		Platform:        "ubuntu",
	})
	require.NoError(t, err)

	host2Global, err := s.ds.NewHost(ctx, &fleet.Host{
		DetailUpdatedAt: time.Now(),
		LabelUpdatedAt:  time.Now(),
		PolicyUpdatedAt: time.Now(),
		SeenTime:        time.Now(),
		NodeKey:         ptr.String("2"),
		UUID:            "2",
		Hostname:        "foo.local2",
		OsqueryHostID:   ptr.String("2"),
		PrimaryIP:       "192.168.1.1",
		PrimaryMac:      "30-65-EC-6F-C4-59",
		Platform:        "ubuntu",
	})
	require.NoError(t, err)

	host2Team1, err := s.ds.NewHost(ctx, &fleet.Host{
		DetailUpdatedAt: time.Now(),
		LabelUpdatedAt:  time.Now(),
		PolicyUpdatedAt: time.Now(),
		SeenTime:        time.Now(),
		NodeKey:         ptr.String("3"),
		UUID:            "3",
		ComputerName:    "Foo Local3",
		Hostname:        "foo.local3",
		OsqueryHostID:   ptr.String("3"),
		PrimaryIP:       "192.168.1.3",
		PrimaryMac:      "30-65-EC-6F-C4-60",
		Platform:        "darwin",
	})
	require.NoError(t, err)

	err = s.ds.AddHostsToTeam(ctx, &team1.ID, []uint{host2Team1.ID})
	require.NoError(t, err)

	osqueryInfoQuery, err := s.ds.NewQuery(ctx, &fleet.Query{
		Name:               "Osquery info",
		Description:        "osquery_info table",
		Query:              "select * from osquery_info;",
		Saved:              true,
		Interval:           30,
		AutomationsEnabled: true,
		DiscardData:        false,
		TeamID:             nil,
		Logging:            fleet.LoggingSnapshot,
	})
	require.NoError(t, err)

	usbDevicesQuery, err := s.ds.NewQuery(ctx, &fleet.Query{
		Name:               "USB devices",
		Description:        "usb_devices table",
		Query:              "select * from usb_devices;",
		Saved:              true,
		Interval:           60,
		AutomationsEnabled: true,
		DiscardData:        false,
		TeamID:             ptr.Uint(team1.ID),
		Logging:            fleet.LoggingSnapshot,
	})
	require.NoError(t, err)

	// Should return no results.
	var gqrr getQueryReportResponse
	s.DoJSON("GET", fmt.Sprintf("/api/latest/fleet/queries/%d/report", usbDevicesQuery.ID), getQueryReportRequest{}, http.StatusOK, &gqrr)
	require.NoError(t, gqrr.Err)
	require.Equal(t, usbDevicesQuery.ID, gqrr.QueryID)
	require.NotNil(t, gqrr.Results)
	require.Len(t, gqrr.Results, 0)

	var ghqrr getHostQueryReportResponse
	s.DoJSON("GET", fmt.Sprintf("/api/latest/fleet/hosts/%d/queries/%d", host1Global.ID, usbDevicesQuery.ID), getHostQueryReportRequest{}, http.StatusOK, &ghqrr)
	require.NoError(t, ghqrr.Err)
	require.Equal(t, usbDevicesQuery.ID, ghqrr.QueryID)
	require.Equal(t, host1Global.ID, ghqrr.HostID)
	require.Nil(t, ghqrr.LastFetched)
	require.False(t, ghqrr.ReportClipped)
	require.NotNil(t, ghqrr.Results)
	require.Len(t, ghqrr.Results, 0)

	slreq := submitLogsRequest{
		NodeKey: *host2Team1.NodeKey,
		LogType: "result",
		Data: json.RawMessage(`[{
  "snapshot": [
    {
      "class": "239",
      "model": "HD Pro Webcam C920",
      "model_id": "0892",
      "protocol": "",
      "removable": "1",
      "serial": "zoobar",
      "subclass": "2",
      "usb_address": "3",
      "usb_port": "1",
      "vendor": "",
      "vendor_id": "046d",
      "version": "0.19"
    },
    {
      "class": "0",
      "model": "Apple Internal Keyboard / Trackpad",
      "model_id": "027e",
      "protocol": "",
      "removable": "0",
      "serial": "foobar",
      "subclass": "0",
      "usb_address": "8",
      "usb_port": "5",
      "vendor": "Apple Inc.",
      "vendor_id": "05ac",
      "version": "9.33"
    }
  ],
  "action": "snapshot",
  "name": "pack/team-` + usbDevicesQuery.TeamIDStr() + `/` + usbDevicesQuery.Name + `",
  "hostIdentifier": "` + *host2Team1.OsqueryHostID + `",
  "calendarTime": "Fri Oct  6 17:32:08 2023 UTC",
  "unixTime": 1696613528,
  "epoch": 0,
  "counter": 0,
  "numerics": false,
  "decorations": {
    "host_uuid": "` + host2Team1.UUID + `",
    "hostname": "` + host2Team1.Hostname + `"
  }
},
{
  "snapshot": [
    {
      "build_distro": "10.14",
      "build_platform": "darwin",
      "config_hash": "eed0d8296e5f90b790a23814a9db7a127b13498d",
      "config_valid": "1",
      "extensions": "active",
      "instance_id": "7f02ff0f-f8a7-4ba9-a1d2-66836b154f4a",
      "pid": "95637",
      "platform_mask": "21",
      "start_time": "1696611201",
      "uuid": "` + host2Team1.UUID + `",
      "version": "5.9.1",
      "watcher": "95636"
    }
  ],
  "action": "snapshot",
  "name": "pack/Global/` + osqueryInfoQuery.Name + `",
  "hostIdentifier": "` + *host2Team1.OsqueryHostID + `",
  "calendarTime": "Fri Oct  6 18:08:18 2023 UTC",
  "unixTime": 1696615698,
  "epoch": 0,
  "counter": 0,
  "numerics": false,
  "decorations": {
    "host_uuid": "` + host2Team1.UUID + `",
    "hostname": "` + host2Team1.Hostname + `"
  }
}
]`),
	}
	slres := submitLogsResponse{}
	s.DoJSON("POST", "/api/osquery/log", slreq, http.StatusOK, &slres)
	require.NoError(t, slres.Err)

	slreq = submitLogsRequest{
		NodeKey: *host1Global.NodeKey,
		LogType: "result",
		Data: json.RawMessage(`[{
  "snapshot": [
    {
      "build_distro": "centos7",
      "build_platform": "linux",
      "config_hash": "eed0d8296e5f90b790a23814a9db7a127b13498d",
      "config_valid": "1",
      "extensions": "active",
      "instance_id": "e5799132-85ab-4cfa-89f3-03e0dd3c509a",
      "pid": "3574",
      "platform_mask": "9",
      "start_time": "1696502961",
      "uuid": "` + host1Global.UUID + `",
      "version": "5.9.2",
      "watcher": "3570"
    }
  ],
  "action": "snapshot",
  "name": "pack/Global/` + osqueryInfoQuery.Name + `",
  "hostIdentifier": "` + *host1Global.OsqueryHostID + `",
  "calendarTime": "Fri Oct  6 18:13:04 2023 UTC",
  "unixTime": 1696615984,
  "epoch": 0,
  "counter": 0,
  "numerics": false,
  "decorations": {
    "host_uuid": "187c4d56-8e45-1a9d-8513-ac17efd2f0fd",
    "hostname": "` + host1Global.Hostname + `"
  }
}]`),
	}
	slres = submitLogsResponse{}
	s.DoJSON("POST", "/api/osquery/log", slreq, http.StatusOK, &slres)
	require.NoError(t, slres.Err)

	emptyslreq := submitLogsRequest{
		NodeKey: *host2Global.NodeKey,
		LogType: "result",
		Data: json.RawMessage(`[{
			  "snapshot": [],
			  "action": "snapshot",
			  "name": "pack/Global/` + osqueryInfoQuery.Name + `",
			  "hostIdentifier": "` + *host1Global.OsqueryHostID + `",
			  "calendarTime": "Fri Oct  6 18:13:04 2023 UTC",
			  "unixTime": 1696615984,
			  "epoch": 0,
			  "counter": 0,
			  "numerics": false,
			  "decorations": {
				"host_uuid": "187c4d56-8e45-1a9d-8513-ac17efd2f0fd",
				"hostname": "` + host1Global.Hostname + `"
			  }
			}]`),
	}
	emptyslres := submitLogsResponse{}
	s.DoJSON("POST", "/api/osquery/log", emptyslreq, http.StatusOK, &emptyslres)
	require.NoError(t, emptyslres.Err)

	gqrr = getQueryReportResponse{}
	s.DoJSON("GET", fmt.Sprintf("/api/latest/fleet/queries/%d/report", usbDevicesQuery.ID), getQueryReportRequest{}, http.StatusOK, &gqrr)
	require.NoError(t, gqrr.Err)
	require.Equal(t, usbDevicesQuery.ID, gqrr.QueryID)
	require.Len(t, gqrr.Results, 2)
	sort.Slice(gqrr.Results, func(i, j int) bool {
		// Let's just pick a known column of the query to sort.
		return gqrr.Results[i].Columns["usb_port"] < gqrr.Results[j].Columns["usb_port"]
	})
	require.Equal(t, host2Team1.ID, gqrr.Results[0].HostID)
	require.Equal(t, host2Team1.DisplayName(), gqrr.Results[0].Hostname)
	require.NotZero(t, gqrr.Results[0].LastFetched)
	require.Equal(t, map[string]string{
		"class":       "239",
		"model":       "HD Pro Webcam C920",
		"model_id":    "0892",
		"protocol":    "",
		"removable":   "1",
		"serial":      "zoobar",
		"subclass":    "2",
		"usb_address": "3",
		"usb_port":    "1",
		"vendor":      "",
		"vendor_id":   "046d",
		"version":     "0.19",
	}, gqrr.Results[0].Columns)
	require.Equal(t, host2Team1.ID, gqrr.Results[1].HostID)
	require.Equal(t, host2Team1.DisplayName(), gqrr.Results[1].Hostname)
	require.NotZero(t, gqrr.Results[1].LastFetched)
	require.Equal(t, map[string]string{
		"class":       "0",
		"model":       "Apple Internal Keyboard / Trackpad",
		"model_id":    "027e",
		"protocol":    "",
		"removable":   "0",
		"serial":      "foobar",
		"subclass":    "0",
		"usb_address": "8",
		"usb_port":    "5",
		"vendor":      "Apple Inc.",
		"vendor_id":   "05ac",
		"version":     "9.33",
	}, gqrr.Results[1].Columns)

	ghqrr = getHostQueryReportResponse{}
	s.DoJSON("GET", fmt.Sprintf("/api/latest/fleet/hosts/%d/queries/%d", host2Team1.ID, usbDevicesQuery.ID), getHostQueryReportRequest{}, http.StatusOK, &ghqrr)
	require.NoError(t, ghqrr.Err)
	require.Equal(t, usbDevicesQuery.ID, ghqrr.QueryID)
	require.Equal(t, host2Team1.ID, ghqrr.HostID)
	require.NotNil(t, ghqrr.LastFetched)
	require.False(t, ghqrr.ReportClipped)
	require.Len(t, ghqrr.Results, 2)
	sort.Slice(gqrr.Results, func(i, j int) bool {
		// Let's just pick a known column of the query to sort.
		return gqrr.Results[i].Columns["usb_port"] < gqrr.Results[j].Columns["usb_port"]
	})
	require.Equal(t, map[string]string{
		"class":       "239",
		"model":       "HD Pro Webcam C920",
		"model_id":    "0892",
		"protocol":    "",
		"removable":   "1",
		"serial":      "zoobar",
		"subclass":    "2",
		"usb_address": "3",
		"usb_port":    "1",
		"vendor":      "",
		"vendor_id":   "046d",
		"version":     "0.19",
	}, ghqrr.Results[0].Columns)
	require.Equal(t, map[string]string{
		"class":       "0",
		"model":       "Apple Internal Keyboard / Trackpad",
		"model_id":    "027e",
		"protocol":    "",
		"removable":   "0",
		"serial":      "foobar",
		"subclass":    "0",
		"usb_address": "8",
		"usb_port":    "5",
		"vendor":      "Apple Inc.",
		"vendor_id":   "05ac",
		"version":     "9.33",
	}, ghqrr.Results[1].Columns)

	gqrr = getQueryReportResponse{}
	s.DoJSON("GET", fmt.Sprintf("/api/latest/fleet/queries/%d/report", osqueryInfoQuery.ID), getQueryReportRequest{}, http.StatusOK, &gqrr)
	require.NoError(t, gqrr.Err)
	require.Equal(t, osqueryInfoQuery.ID, gqrr.QueryID)
	require.Len(t, gqrr.Results, 2)
	sort.Slice(gqrr.Results, func(i, j int) bool {
		// Let's just pick a known column of the query to sort.
		return gqrr.Results[i].Columns["version"] > gqrr.Results[j].Columns["version"]
	})
	require.Equal(t, host1Global.ID, gqrr.Results[0].HostID)
	require.Equal(t, host1Global.DisplayName(), gqrr.Results[0].Hostname)
	require.NotZero(t, gqrr.Results[0].LastFetched)
	require.Equal(t, map[string]string{
		"build_distro":   "centos7",
		"build_platform": "linux",
		"config_hash":    "eed0d8296e5f90b790a23814a9db7a127b13498d",
		"config_valid":   "1",
		"extensions":     "active",
		"instance_id":    "e5799132-85ab-4cfa-89f3-03e0dd3c509a",
		"pid":            "3574",
		"platform_mask":  "9",
		"start_time":     "1696502961",
		"uuid":           host1Global.UUID,
		"version":        "5.9.2",
		"watcher":        "3570",
	}, gqrr.Results[0].Columns)
	require.Equal(t, host2Team1.ID, gqrr.Results[1].HostID)
	require.Equal(t, host2Team1.DisplayName(), gqrr.Results[1].Hostname)
	require.NotZero(t, gqrr.Results[1].LastFetched)
	require.Equal(t, map[string]string{
		"build_distro":   "10.14",
		"build_platform": "darwin",
		"config_hash":    "eed0d8296e5f90b790a23814a9db7a127b13498d",
		"config_valid":   "1",
		"extensions":     "active",
		"instance_id":    "7f02ff0f-f8a7-4ba9-a1d2-66836b154f4a",
		"pid":            "95637",
		"platform_mask":  "21",
		"start_time":     "1696611201",
		"uuid":           host2Team1.UUID,
		"version":        "5.9.1",
		"watcher":        "95636",
	}, gqrr.Results[1].Columns)

	ghqrr = getHostQueryReportResponse{}
	s.DoJSON("GET", fmt.Sprintf("/api/latest/fleet/hosts/%d/queries/%d", host1Global.ID, osqueryInfoQuery.ID), getHostQueryReportRequest{}, http.StatusOK, &ghqrr)
	require.NoError(t, ghqrr.Err)
	require.Equal(t, osqueryInfoQuery.ID, ghqrr.QueryID)
	require.Equal(t, host1Global.ID, ghqrr.HostID)
	require.NotNil(t, ghqrr.LastFetched)
	require.False(t, ghqrr.ReportClipped)
	require.Len(t, ghqrr.Results, 1)
	require.Equal(t, map[string]string{
		"build_distro":   "centos7",
		"build_platform": "linux",
		"config_hash":    "eed0d8296e5f90b790a23814a9db7a127b13498d",
		"config_valid":   "1",
		"extensions":     "active",
		"instance_id":    "e5799132-85ab-4cfa-89f3-03e0dd3c509a",
		"pid":            "3574",
		"platform_mask":  "9",
		"start_time":     "1696502961",
		"uuid":           host1Global.UUID,
		"version":        "5.9.2",
		"watcher":        "3570",
	}, ghqrr.Results[0].Columns)

	ghqrr = getHostQueryReportResponse{}
	s.DoJSON("GET", fmt.Sprintf("/api/latest/fleet/hosts/%d/queries/%d", host2Global.ID, osqueryInfoQuery.ID), getHostQueryReportRequest{}, http.StatusOK, &ghqrr)
	require.NoError(t, ghqrr.Err)
	require.Equal(t, osqueryInfoQuery.ID, ghqrr.QueryID)
	require.Equal(t, host2Global.ID, ghqrr.HostID)
	require.NotNil(t, ghqrr.LastFetched)
	require.False(t, ghqrr.ReportClipped)
	require.Len(t, ghqrr.Results, 0)

	// verify that certain modifications to queries don't cause result deletion
	modifyQueryResp := modifyQueryResponse{}
	updatedDesc := "Updated description"
	s.DoJSON("PATCH", fmt.Sprintf("/api/latest/fleet/queries/%d", osqueryInfoQuery.ID), modifyQueryRequest{ID: osqueryInfoQuery.ID, QueryPayload: fleet.QueryPayload{Description: &updatedDesc}}, http.StatusOK, &modifyQueryResp)
	require.Equal(t, updatedDesc, modifyQueryResp.Query.Description)
	s.DoJSON("GET", fmt.Sprintf("/api/latest/fleet/queries/%d/report", osqueryInfoQuery.ID), getQueryReportRequest{}, http.StatusOK, &gqrr)
	require.Len(t, gqrr.Results, 2)

	// now update the query and verify that results are deleted
	updatedQuery := "SELECT * FROM some_new_table;"
	s.DoJSON("PATCH", fmt.Sprintf("/api/latest/fleet/queries/%d", osqueryInfoQuery.ID), modifyQueryRequest{ID: osqueryInfoQuery.ID, QueryPayload: fleet.QueryPayload{Query: &updatedQuery}}, http.StatusOK, &modifyQueryResp)
	require.Equal(t, updatedQuery, modifyQueryResp.Query.Query)
	s.DoJSON("GET", fmt.Sprintf("/api/latest/fleet/queries/%d/report", osqueryInfoQuery.ID), getQueryReportRequest{}, http.StatusOK, &gqrr)
	require.Len(t, gqrr.Results, 0)

	// Re-add results to our query and check that they're actually there
	s.DoJSON("POST", "/api/osquery/log", slreq, http.StatusOK, &slres)
	require.NoError(t, slres.Err)
	s.DoJSON("GET", fmt.Sprintf("/api/latest/fleet/queries/%d/report", osqueryInfoQuery.ID), getQueryReportRequest{}, http.StatusOK, &gqrr)
	require.Len(t, gqrr.Results, 1)

	// now update the platform and verify that results are deleted
	s.DoJSON("PATCH", fmt.Sprintf("/api/latest/fleet/queries/%d", osqueryInfoQuery.ID), modifyQueryRequest{
		ID: osqueryInfoQuery.ID,
		QueryPayload: fleet.QueryPayload{
			Platform: ptr.String("linux"),
		},
	},
		http.StatusOK,
		&modifyQueryResp,
	)
	require.Equal(t, "linux", modifyQueryResp.Query.Platform)
	s.DoJSON("GET", fmt.Sprintf("/api/latest/fleet/queries/%d/report", osqueryInfoQuery.ID), getQueryReportRequest{}, http.StatusOK, &gqrr)
	require.Len(t, gqrr.Results, 0)

	// Re-add results to our query and check that they're actually there
	s.DoJSON("POST", "/api/osquery/log", slreq, http.StatusOK, &slres)
	require.NoError(t, slres.Err)
	s.DoJSON("GET", fmt.Sprintf("/api/latest/fleet/queries/%d/report", osqueryInfoQuery.ID), getQueryReportRequest{}, http.StatusOK, &gqrr)
	require.Len(t, gqrr.Results, 1)

	// now update the platform to the same value and verify that results are not deleted
	s.DoJSON("PATCH", fmt.Sprintf("/api/latest/fleet/queries/%d", osqueryInfoQuery.ID), modifyQueryRequest{
		ID: osqueryInfoQuery.ID,
		QueryPayload: fleet.QueryPayload{
			Platform: ptr.String("linux"),
		},
	},
		http.StatusOK,
		&modifyQueryResp,
	)
	require.Equal(t, "linux", modifyQueryResp.Query.Platform)
	s.DoJSON("GET", fmt.Sprintf("/api/latest/fleet/queries/%d/report", osqueryInfoQuery.ID), getQueryReportRequest{}, http.StatusOK, &gqrr)
	require.Len(t, gqrr.Results, 1)

	// now update the min_osquery_version and verify that results are deleted
	s.DoJSON("PATCH", fmt.Sprintf("/api/latest/fleet/queries/%d", osqueryInfoQuery.ID), modifyQueryRequest{
		ID: osqueryInfoQuery.ID,
		QueryPayload: fleet.QueryPayload{
			MinOsqueryVersion: ptr.String("5.9.1"),
		},
	},
		http.StatusOK,
		&modifyQueryResp,
	)
	require.Equal(t, "5.9.1", modifyQueryResp.Query.MinOsqueryVersion)
	s.DoJSON("GET", fmt.Sprintf("/api/latest/fleet/queries/%d/report", osqueryInfoQuery.ID), getQueryReportRequest{}, http.StatusOK, &gqrr)
	require.Len(t, gqrr.Results, 0)

	// Re-add results to our query and check that they're actually there
	s.DoJSON("POST", "/api/osquery/log", slreq, http.StatusOK, &slres)
	require.NoError(t, slres.Err)
	s.DoJSON("GET", fmt.Sprintf("/api/latest/fleet/queries/%d/report", osqueryInfoQuery.ID), getQueryReportRequest{}, http.StatusOK, &gqrr)
	require.Len(t, gqrr.Results, 1)

	// now update the min_osquery_version to another value and verify that results are deleted
	s.DoJSON("PATCH", fmt.Sprintf("/api/latest/fleet/queries/%d", osqueryInfoQuery.ID), modifyQueryRequest{
		ID: osqueryInfoQuery.ID,
		QueryPayload: fleet.QueryPayload{
			MinOsqueryVersion: ptr.String("5.11.0"),
		},
	},
		http.StatusOK,
		&modifyQueryResp,
	)
	require.Equal(t, "5.11.0", modifyQueryResp.Query.MinOsqueryVersion)
	s.DoJSON("GET", fmt.Sprintf("/api/latest/fleet/queries/%d/report", osqueryInfoQuery.ID), getQueryReportRequest{}, http.StatusOK, &gqrr)
	require.Len(t, gqrr.Results, 0)

	// Re-add results to our query and check that they're actually there
	s.DoJSON("POST", "/api/osquery/log", slreq, http.StatusOK, &slres)
	require.NoError(t, slres.Err)
	s.DoJSON("GET", fmt.Sprintf("/api/latest/fleet/queries/%d/report", osqueryInfoQuery.ID), getQueryReportRequest{}, http.StatusOK, &gqrr)
	require.Len(t, gqrr.Results, 1)

	// now update the min_osquery_version to the same value and verify that results are not deleted
	s.DoJSON("PATCH", fmt.Sprintf("/api/latest/fleet/queries/%d", osqueryInfoQuery.ID), modifyQueryRequest{
		ID: osqueryInfoQuery.ID,
		QueryPayload: fleet.QueryPayload{
			MinOsqueryVersion: ptr.String("5.11.0"),
		},
	},
		http.StatusOK,
		&modifyQueryResp,
	)
	require.Equal(t, "5.11.0", modifyQueryResp.Query.MinOsqueryVersion)
	s.DoJSON("GET", fmt.Sprintf("/api/latest/fleet/queries/%d/report", osqueryInfoQuery.ID), getQueryReportRequest{}, http.StatusOK, &gqrr)
	require.Len(t, gqrr.Results, 1)

	// now update the query via specs and change the min_osquery_version, results should be deleted.
	osqueryInfoQuerySpec := &fleet.QuerySpec{
		Name:               osqueryInfoQuery.Name,
		Description:        osqueryInfoQuery.Description,
		Query:              osqueryInfoQuery.Query,
		Interval:           osqueryInfoQuery.Interval,
		ObserverCanRun:     osqueryInfoQuery.ObserverCanRun,
		Platform:           osqueryInfoQuery.Platform,
		MinOsqueryVersion:  osqueryInfoQuery.MinOsqueryVersion,
		AutomationsEnabled: osqueryInfoQuery.AutomationsEnabled,
		Logging:            osqueryInfoQuery.Logging,
		DiscardData:        osqueryInfoQuery.DiscardData,
	}
	osqueryInfoQuerySpec.MinOsqueryVersion = "5.12.0"
	var applyResp applyQuerySpecsResponse
	s.DoJSON("POST", "/api/latest/fleet/spec/queries", applyQuerySpecsRequest{
		Specs: []*fleet.QuerySpec{osqueryInfoQuerySpec},
	}, http.StatusOK, &applyResp)
	s.DoJSON("GET", fmt.Sprintf("/api/latest/fleet/queries/%d/report", osqueryInfoQuery.ID), getQueryReportRequest{}, http.StatusOK, &gqrr)
	require.Len(t, gqrr.Results, 0)

	// Re-add results to our query and check that they're actually there
	s.DoJSON("POST", "/api/osquery/log", slreq, http.StatusOK, &slres)
	require.NoError(t, slres.Err)
	s.DoJSON("GET", fmt.Sprintf("/api/latest/fleet/queries/%d/report", osqueryInfoQuery.ID), getQueryReportRequest{}, http.StatusOK, &gqrr)
	require.Len(t, gqrr.Results, 1)

	// don't change platform or min_osquery_version and results should not be deleted
	s.DoJSON("POST", "/api/latest/fleet/spec/queries", applyQuerySpecsRequest{
		Specs: []*fleet.QuerySpec{osqueryInfoQuerySpec},
	}, http.StatusOK, &applyResp)
	s.DoJSON("GET", fmt.Sprintf("/api/latest/fleet/queries/%d/report", osqueryInfoQuery.ID), getQueryReportRequest{}, http.StatusOK, &gqrr)
	require.Len(t, gqrr.Results, 1)

	// now update the platform and results should be deleted.
	osqueryInfoQuerySpec.Platform = "darwin"
	s.DoJSON("POST", "/api/latest/fleet/spec/queries", applyQuerySpecsRequest{
		Specs: []*fleet.QuerySpec{osqueryInfoQuerySpec},
	}, http.StatusOK, &applyResp)
	s.DoJSON("GET", fmt.Sprintf("/api/latest/fleet/queries/%d/report", osqueryInfoQuery.ID), getQueryReportRequest{}, http.StatusOK, &gqrr)
	require.Len(t, gqrr.Results, 0)

	// Update logging type, which should cause results deletion
	s.DoJSON("PATCH", fmt.Sprintf("/api/latest/fleet/queries/%d", usbDevicesQuery.ID), modifyQueryRequest{ID: usbDevicesQuery.ID, QueryPayload: fleet.QueryPayload{Logging: &fleet.LoggingDifferential}}, http.StatusOK, &modifyQueryResp)
	require.Equal(t, fleet.LoggingDifferential, modifyQueryResp.Query.Logging)
	s.DoJSON("GET", fmt.Sprintf("/api/latest/fleet/queries/%d/report", usbDevicesQuery.ID), getQueryReportRequest{}, http.StatusOK, &gqrr)
	require.Len(t, gqrr.Results, 0)

	// Re-add results to our query and check that they're actually there
	s.DoJSON("POST", "/api/osquery/log", slreq, http.StatusOK, &slres)
	require.NoError(t, slres.Err)
	s.DoJSON("GET", fmt.Sprintf("/api/latest/fleet/queries/%d/report", osqueryInfoQuery.ID), getQueryReportRequest{}, http.StatusOK, &gqrr)
	require.Len(t, gqrr.Results, 1)

	discardData := true
	s.DoJSON("PATCH", fmt.Sprintf("/api/latest/fleet/queries/%d", osqueryInfoQuery.ID), modifyQueryRequest{ID: osqueryInfoQuery.ID, QueryPayload: fleet.QueryPayload{DiscardData: &discardData}}, http.StatusOK, &modifyQueryResp)
	require.True(t, modifyQueryResp.Query.DiscardData)
	s.DoJSON("GET", fmt.Sprintf("/api/latest/fleet/queries/%d/report", osqueryInfoQuery.ID), getQueryReportRequest{}, http.StatusOK, &gqrr)
	require.Len(t, gqrr.Results, 0)

	// check that now that discardData is set, we don't add new results
	s.DoJSON("POST", "/api/osquery/log", slreq, http.StatusOK, &slres)
	require.NoError(t, slres.Err)
	s.DoJSON("GET", fmt.Sprintf("/api/latest/fleet/queries/%d/report", osqueryInfoQuery.ID), getQueryReportRequest{}, http.StatusOK, &gqrr)
	require.Len(t, gqrr.Results, 0)

	// Verify that we can't have more than 1k results

	discardData = false
	s.DoJSON("PATCH", fmt.Sprintf("/api/latest/fleet/queries/%d", osqueryInfoQuery.ID), modifyQueryRequest{ID: osqueryInfoQuery.ID, QueryPayload: fleet.QueryPayload{DiscardData: &discardData}}, http.StatusOK, &modifyQueryResp)
	require.False(t, modifyQueryResp.Query.DiscardData)

	slreq = submitLogsRequest{
		NodeKey: *host1Global.NodeKey,
		LogType: "result",
		Data: json.RawMessage(`[{
  "snapshot": [` + results(1000, host1Global.UUID) + `
  ],
  "action": "snapshot",
  "name": "pack/Global/` + osqueryInfoQuery.Name + `",
  "hostIdentifier": "` + *host1Global.OsqueryHostID + `",
  "calendarTime": "Fri Oct  6 18:13:04 2023 UTC",
  "unixTime": 1696615984,
  "epoch": 0,
  "counter": 0,
  "numerics": false,
  "decorations": {
    "host_uuid": "187c4d56-8e45-1a9d-8513-ac17efd2f0fd",
    "hostname": "` + host1Global.Hostname + `"
  }
}]`),
	}
	slres = submitLogsResponse{}
	s.DoJSON("POST", "/api/osquery/log", slreq, http.StatusOK, &slres)
	require.NoError(t, slres.Err)

	s.DoJSON("POST", "/api/osquery/log", slreq, http.StatusOK, &slres)
	require.NoError(t, slres.Err)
	s.DoJSON("GET", fmt.Sprintf("/api/latest/fleet/queries/%d/report", osqueryInfoQuery.ID), getQueryReportRequest{}, http.StatusOK, &gqrr)
	require.Len(t, gqrr.Results, fleet.MaxQueryReportRows)

	ghqrr = getHostQueryReportResponse{}
	s.DoJSON("GET", fmt.Sprintf("/api/latest/fleet/hosts/%d/queries/%d", host1Global.ID, osqueryInfoQuery.ID), getHostQueryReportRequest{}, http.StatusOK, &ghqrr)
	require.NoError(t, ghqrr.Err)
	require.True(t, ghqrr.ReportClipped)
	require.Len(t, ghqrr.Results, fleet.MaxQueryReportRows)

	slreq.Data = json.RawMessage(`[{
  "snapshot": [` + results(1, host1Global.UUID) + `
  ],
  "action": "snapshot",
  "name": "pack/Global/` + osqueryInfoQuery.Name + `",
  "hostIdentifier": "` + *host1Global.OsqueryHostID + `",
  "calendarTime": "Fri Oct  6 18:13:04 2023 UTC",
  "unixTime": 1696615984,
  "epoch": 0,
  "counter": 0,
  "numerics": false,
  "decorations": {
    "host_uuid": "187c4d56-8e45-1a9d-8513-ac17efd2f0fd",
    "hostname": "` + host1Global.Hostname + `"
  }
}]`)

	s.DoJSON("POST", "/api/osquery/log", slreq, http.StatusOK, &slres)
	require.NoError(t, slres.Err)
	s.DoJSON("GET", fmt.Sprintf("/api/latest/fleet/queries/%d/report", osqueryInfoQuery.ID), getQueryReportRequest{}, http.StatusOK, &gqrr)
	require.Len(t, gqrr.Results, fleet.MaxQueryReportRows)

	// TODO: Set global discard flag and verify that all data is gone.
}

// Creates a set of results for use in tests for Query Results.
func results(num int, hostID string) string {
	b := strings.Builder{}
	for i := 0; i < num; i++ {
		b.WriteString(`    {
      "build_distro": "centos7",
      "build_platform": "linux",
      "config_hash": "eed0d8296e5f90b790a23814a9db7a127b13498d",
      "config_valid": "1",
      "extensions": "active",
      "instance_id": "e5799132-85ab-4cfa-89f3-03e0dd3c509a",
      "pid": "3574",
      "platform_mask": "9",
      "start_time": "1696502961",
      "uuid": "` + hostID + `",
      "version": "5.9.2",
      "watcher": "3570"
    }`)
		if i != num-1 {
			b.WriteString(",")
		}
	}

	return b.String()
}

func (s *integrationTestSuite) TestHostHealth() {
	t := s.T()

	team, err := s.ds.NewTeam(context.Background(), &fleet.Team{
		Name: "team1",
	})
	require.NoError(t, err)

	host, err := s.ds.NewHost(context.Background(), &fleet.Host{
		DetailUpdatedAt: time.Now(),
		OsqueryHostID:   ptr.String(t.Name() + "hostid1"),
		LabelUpdatedAt:  time.Now(),
		PolicyUpdatedAt: time.Now(),
		SeenTime:        time.Now(),
		NodeKey:         ptr.String(t.Name() + "nodekey1"),
		UUID:            t.Name() + "uuid1",
		Hostname:        t.Name() + "foo.local",
		PrimaryIP:       "192.168.1.1",
		PrimaryMac:      "30-65-EC-6F-C4-58",
		OSVersion:       "Mac OS X 10.14.6",
		Platform:        "darwin",
		CPUType:         "cpuType",
		TeamID:          ptr.Uint(team.ID),
	})
	require.NoError(t, err)
	require.NotNil(t, host)

	software := []fleet.Software{
		{Name: "foo", Version: "0.0.1", Source: "chrome_extensions"},
		{Name: "bar", Version: "0.0.3", Source: "apps"},
		{Name: "baz", Version: "0.0.4", Source: "apps"},
	}
	_, err = s.ds.UpdateHostSoftware(context.Background(), host.ID, software)
	require.NoError(t, err)
	require.NoError(t, s.ds.LoadHostSoftware(context.Background(), host, false))

	soft1 := host.Software[0]
	if soft1.Name != "bar" {
		soft1 = host.Software[1]
	}

	cpes := []fleet.SoftwareCPE{{SoftwareID: soft1.ID, CPE: "somecpe"}}
	_, err = s.ds.UpsertSoftwareCPEs(context.Background(), cpes)
	require.NoError(t, err)

	// Reload software so that 'GeneratedCPEID is set.
	require.NoError(t, s.ds.LoadHostSoftware(context.Background(), host, false))
	soft1 = host.Software[0]
	if soft1.Name != "bar" {
		soft1 = host.Software[1]
	}

	inserted, err := s.ds.InsertSoftwareVulnerability(
		context.Background(), fleet.SoftwareVulnerability{
			SoftwareID: soft1.ID,
			CVE:        "cve-123-123-132",
		}, fleet.NVDSource,
	)
	require.NoError(t, err)
	require.True(t, inserted)

	user1 := test.NewUser(t, s.ds, "Joe", "joe@example.com", true)

	q1 := test.NewQuery(t, s.ds, nil, "passing_query", "select 1", 0, true)
	defer cleanupQuery(s, q1.ID)
	passingPolicy, err := s.ds.NewTeamPolicy(context.Background(), team.ID, &user1.ID, fleet.PolicyPayload{
		QueryID: &q1.ID,
	})
	require.NoError(t, err)

	q2 := test.NewQuery(t, s.ds, nil, "failing_query", "select 0", 0, true)
	defer cleanupQuery(s, q2.ID)
	failingPolicy, err := s.ds.NewTeamPolicy(context.Background(), team.ID, &user1.ID, fleet.PolicyPayload{
		QueryID: &q2.ID,
	})
	require.NoError(t, err)

	require.NoError(t, s.ds.RecordPolicyQueryExecutions(context.Background(), host, map[uint]*bool{failingPolicy.ID: ptr.Bool(false)}, time.Now(), false))
	require.NoError(t, s.ds.RecordPolicyQueryExecutions(context.Background(), host, map[uint]*bool{passingPolicy.ID: ptr.Bool(true)}, time.Now(), false))

	require.NoError(t, s.ds.SetOrUpdateHostDisksEncryption(context.Background(), host.ID, true))

	// Get host health
	hh := getHostHealthResponse{}
	s.DoJSON("GET", fmt.Sprintf("/api/latest/fleet/hosts/%d/health", host.ID), nil, http.StatusOK, &hh)
	assert.Equal(t, host.ID, hh.HostID)
	assert.NotNil(t, hh.HostHealth)
	assert.Equal(t, host.OSVersion, hh.HostHealth.OsVersion)
	assert.Len(t, hh.HostHealth.VulnerableSoftware, 1)
	assert.Len(t, hh.HostHealth.FailingPolicies, 1)
	assert.True(t, *hh.HostHealth.DiskEncryptionEnabled)
	// Check that the TeamID didn't make it into the response
	assert.Nil(t, hh.HostHealth.TeamID)

	s.DoJSON("GET", fmt.Sprintf("/api/latest/fleet/hosts/%d/health", 0), nil, http.StatusNotFound, &hh)

	resp := getHostHealthResponse{}
	host1, err := s.ds.NewHost(context.Background(), &fleet.Host{
		DetailUpdatedAt: time.Now(),
		OsqueryHostID:   ptr.String(t.Name() + "hostid2"),
		LabelUpdatedAt:  time.Now(),
		PolicyUpdatedAt: time.Now(),
		SeenTime:        time.Now(),
		NodeKey:         ptr.String(t.Name() + "nodekey2"),
		UUID:            t.Name() + "uuid2",
		Hostname:        t.Name() + "foo2.local",
		PrimaryIP:       "192.168.2.2",
		PrimaryMac:      "32-62-E2-62-C2-52",
		OSVersion:       "Mac OS X 10.14.2",
		Platform:        "darwin",
		CPUType:         "cpuType",
	})
	require.NoError(t, err)
	require.NotNil(t, host1)

	s.DoJSON("GET", fmt.Sprintf("/api/latest/fleet/hosts/%d/health", host1.ID), nil, http.StatusOK, &resp)
	assert.Equal(t, host1.ID, resp.HostID)
	assert.NotNil(t, resp.HostHealth)
	assert.Equal(t, host1.OSVersion, resp.HostHealth.OsVersion)
	assert.Nil(t, resp.HostHealth.DiskEncryptionEnabled)
	assert.Empty(t, resp.HostHealth.VulnerableSoftware)
	assert.Empty(t, resp.HostHealth.FailingPolicies)
	assert.Nil(t, resp.HostHealth.TeamID)
}

func (s *integrationTestSuite) TestHostDeviceToken() {
	t := s.T()
	type response struct {
		Err string `json:"error"`
	}

	orbitHost := createOrbitEnrolledHost(t, "windows", "device_token", s.ds)

	// Write empty token
	body := setOrUpdateDeviceTokenRequest{
		OrbitNodeKey:    *orbitHost.OrbitNodeKey,
		DeviceAuthToken: "",
	}
	s.DoJSON("POST", "/api/fleet/orbit/device_token", body, http.StatusBadRequest, &response{})

	// Write bad node key
	body = setOrUpdateDeviceTokenRequest{
		OrbitNodeKey:    "",
		DeviceAuthToken: "token",
	}
	s.DoJSON("POST", "/api/fleet/orbit/device_token", body, http.StatusUnauthorized, &response{})

	// Write a good token.
	body = setOrUpdateDeviceTokenRequest{
		OrbitNodeKey:    *orbitHost.OrbitNodeKey,
		DeviceAuthToken: "token",
	}
	s.DoJSON("POST", "/api/fleet/orbit/device_token", body, http.StatusOK, &response{})

	// Try to write the token again for a different host.
	// First write a valid token.
	orbitHost2 := createOrbitEnrolledHost(t, "darwin", "device_token2", s.ds)
	body = setOrUpdateDeviceTokenRequest{
		OrbitNodeKey:    *orbitHost2.OrbitNodeKey,
		DeviceAuthToken: "token2",
	}
	s.DoJSON("POST", "/api/fleet/orbit/device_token", body, http.StatusOK, &response{})

	// Now write a duplicate token, which will result in a conflict with the first host.
	body = setOrUpdateDeviceTokenRequest{
		OrbitNodeKey:    *orbitHost2.OrbitNodeKey,
		DeviceAuthToken: "token",
	}
	s.DoJSON("POST", "/api/fleet/orbit/device_token", body, http.StatusConflict, &response{})
}

func (s *integrationTestSuite) TestHostPastActivities() {
	t := s.T()
	ctx := context.Background()
	user := s.users["admin1@example.com"]
	getDetails := func(a *fleet.Activity) fleet.ActivityTypeRanScript {
		var details fleet.ActivityTypeRanScript
		err := json.Unmarshal([]byte(*a.Details), &details)
		require.NoError(t, err)

		return details
	}

	host := createOrbitEnrolledHost(t, "linux", "", s.ds)
	err := s.ds.MarkHostsSeen(ctx, []uint{host.ID}, time.Now())
	require.NoError(t, err)

	// create a valid script execution request
	savedScript, err := s.ds.NewScript(ctx, &fleet.Script{
		TeamID:         nil,
		Name:           "saved.sh",
		ScriptContents: "echo 'hello world'",
	})
	require.NoError(t, err)

	var runResp runScriptResponse
	s.DoJSON("POST", "/api/latest/fleet/scripts/run", fleet.HostScriptRequestPayload{HostID: host.ID, ScriptID: &savedScript.ID}, http.StatusAccepted, &runResp)
	require.Equal(t, host.ID, runResp.HostID)
	require.NotEmpty(t, runResp.ExecutionID)

	execID1 := runResp.ExecutionID

	result, err := s.ds.GetHostScriptExecutionResult(ctx, runResp.ExecutionID)
	require.NoError(t, err)
	require.Equal(t, host.ID, result.HostID)
	require.Equal(t, "echo 'hello world'", result.ScriptContents)
	require.Nil(t, result.ExitCode)

	var orbitPostScriptResp orbitPostScriptResultResponse
	s.DoJSON("POST", "/api/fleet/orbit/scripts/result",
		json.RawMessage(fmt.Sprintf(`{"orbit_node_key": %q, "execution_id": %q, "exit_code": 0, "output": "ok"}`, *host.OrbitNodeKey, result.ExecutionID)),
		http.StatusOK, &orbitPostScriptResp)

	var listResp listActivitiesResponse
	s.DoJSON("GET", fmt.Sprintf("/api/latest/fleet/hosts/%d/activities", host.ID), nil, http.StatusOK, &listResp)

	require.Len(t, listResp.Activities, 1)
	require.Equal(t, user.Email, *listResp.Activities[0].ActorEmail)
	require.Equal(t, user.Name, *listResp.Activities[0].ActorFullName)
	require.Equal(t, user.GravatarURL, *listResp.Activities[0].ActorGravatar)
	require.Equal(t, "ran_script", *&listResp.Activities[0].Type)
	d := getDetails(listResp.Activities[0])
	require.Equal(t, execID1, d.ScriptExecutionID)
	require.Equal(t, savedScript.Name, d.ScriptName)
	require.Equal(t, host.DisplayName(), d.HostDisplayName)
	require.Equal(t, host.ID, d.HostID)
	require.Equal(t, true, d.Async)

	// sleep to have the created_at timestamps differ
	time.Sleep(time.Second)

	// Execute another script in order to test query params
	s.DoJSON("POST", "/api/latest/fleet/scripts/run", fleet.HostScriptRequestPayload{HostID: host.ID, ScriptContents: "echo 'foobar'"}, http.StatusAccepted, &runResp)
	require.Equal(t, host.ID, runResp.HostID)
	require.NotEmpty(t, runResp.ExecutionID)

	execID2 := runResp.ExecutionID

	result, err = s.ds.GetHostScriptExecutionResult(ctx, runResp.ExecutionID)
	require.NoError(t, err)
	require.Equal(t, host.ID, result.HostID)
	require.Equal(t, "echo 'foobar'", result.ScriptContents)
	require.Nil(t, result.ExitCode)

	s.DoJSON("POST", "/api/fleet/orbit/scripts/result",
		json.RawMessage(fmt.Sprintf(`{"orbit_node_key": %q, "execution_id": %q, "exit_code": 0, "output": "ok"}`, *host.OrbitNodeKey, result.ExecutionID)),
		http.StatusOK, &orbitPostScriptResp)

	s.DoJSON("GET", fmt.Sprintf("/api/latest/fleet/hosts/%d/activities", host.ID), nil, http.StatusOK, &listResp, "page", "0", "per_page", "1")

	require.Len(t, listResp.Activities, 1)
	d = getDetails(listResp.Activities[0])

	require.Equal(t, execID2, d.ScriptExecutionID)

	s.DoJSON("GET", fmt.Sprintf("/api/latest/fleet/hosts/%d/activities", host.ID), nil, http.StatusOK, &listResp, "page", "1", "per_page", "1")

	require.Len(t, listResp.Activities, 1)
	d = getDetails(listResp.Activities[0])
	require.Equal(t, execID1, d.ScriptExecutionID)
}

func (s *integrationTestSuite) TestListHostUpcomingActivities() {
	t := s.T()
	ctx := context.Background()

	// there is already a datastore-layer test that verifies that correct values
	// are returned for users, saved scripts, etc. so this is more focused on
	// verifying that the service layer passes the proper options and the
	// rendering of the response.

	host1, err := s.ds.NewHost(ctx, &fleet.Host{
		DetailUpdatedAt: time.Now(),
		LabelUpdatedAt:  time.Now(),
		PolicyUpdatedAt: time.Now(),
		SeenTime:        time.Now().Add(-1 * time.Minute),
		OsqueryHostID:   ptr.String(t.Name()),
		NodeKey:         ptr.String(t.Name()),
		UUID:            uuid.New().String(),
		Hostname:        fmt.Sprintf("%sfoo.local", t.Name()),
		Platform:        "darwin",
	})
	require.NoError(t, err)

	hsr, err := s.ds.NewHostScriptExecutionRequest(ctx, &fleet.HostScriptRequestPayload{HostID: host1.ID, ScriptContents: "A", SyncRequest: true})
	require.NoError(t, err)
	h1A := hsr.ExecutionID
	hsr, err = s.ds.NewHostScriptExecutionRequest(ctx, &fleet.HostScriptRequestPayload{HostID: host1.ID, ScriptContents: "B"})
	require.NoError(t, err)
	h1B := hsr.ExecutionID
	hsr, err = s.ds.NewHostScriptExecutionRequest(ctx, &fleet.HostScriptRequestPayload{HostID: host1.ID, ScriptContents: "C"})
	require.NoError(t, err)
	h1C := hsr.ExecutionID
	hsr, err = s.ds.NewHostScriptExecutionRequest(ctx, &fleet.HostScriptRequestPayload{HostID: host1.ID, ScriptContents: "D", SyncRequest: true})
	require.NoError(t, err)
	h1D := hsr.ExecutionID
	hsr, err = s.ds.NewHostScriptExecutionRequest(ctx, &fleet.HostScriptRequestPayload{HostID: host1.ID, ScriptContents: "E"})
	require.NoError(t, err)
	h1E := hsr.ExecutionID

	// modify the timestamp h1D to simulate an script that has
	// been pending for a long time
	mysql.ExecAdhocSQL(t, s.ds, func(tx sqlx.ExtContext) error {
		_, err := tx.ExecContext(ctx, "UPDATE host_script_results SET created_at = ? WHERE execution_id IN (?, ?)", time.Now().Add(-24*time.Hour), h1A, h1B)
		return err
	})

	cases := []struct {
		queries   []string // alternate query name and value
		wantExecs []string
		wantMeta  *fleet.PaginationMetadata
	}{
		{
			wantExecs: []string{h1B, h1C, h1D, h1E},
			wantMeta:  &fleet.PaginationMetadata{HasNextResults: false, HasPreviousResults: false},
		},
		{
			queries:   []string{"per_page", "2"},
			wantExecs: []string{h1B, h1C},
			wantMeta:  &fleet.PaginationMetadata{HasNextResults: true, HasPreviousResults: false},
		},
		{
			queries:   []string{"per_page", "2", "page", "1"},
			wantExecs: []string{h1D, h1E},
			wantMeta:  &fleet.PaginationMetadata{HasNextResults: false, HasPreviousResults: true},
		},
		{
			queries:   []string{"per_page", "2", "page", "2"},
			wantExecs: nil,
			wantMeta:  &fleet.PaginationMetadata{HasNextResults: false, HasPreviousResults: true},
		},
		{
			queries:   []string{"per_page", "3"},
			wantExecs: []string{h1B, h1C, h1D},
			wantMeta:  &fleet.PaginationMetadata{HasNextResults: true, HasPreviousResults: false},
		},
		{
			queries:   []string{"per_page", "3", "page", "1"},
			wantExecs: []string{h1E},
			wantMeta:  &fleet.PaginationMetadata{HasNextResults: false, HasPreviousResults: true},
		},
		{
			queries:   []string{"per_page", "3", "page", "2"},
			wantExecs: nil,
			wantMeta:  &fleet.PaginationMetadata{HasNextResults: false, HasPreviousResults: true},
		},
	}
	for _, c := range cases {
		t.Run(fmt.Sprintf("%#v", c.queries), func(t *testing.T) {
			var listResp listHostUpcomingActivitiesResponse
			queryArgs := c.queries
			s.DoJSON("GET", fmt.Sprintf("/api/latest/fleet/hosts/%d/activities/upcoming", host1.ID), nil, http.StatusOK, &listResp, queryArgs...)

			require.Equal(t, uint(5), listResp.Count)
			require.Equal(t, len(c.wantExecs), len(listResp.Activities))
			require.Equal(t, c.wantMeta, listResp.Meta)

			var gotExecs []string
			if len(listResp.Activities) > 0 {
				gotExecs = make([]string, len(listResp.Activities))
				for i, a := range listResp.Activities {
					require.Zero(t, a.ID)
					require.NotEmpty(t, a.UUID)
					require.Equal(t, fleet.ActivityTypeRanScript{}.ActivityName(), a.Type)

					var details map[string]any
					require.NotNil(t, a.Details)
					require.NoError(t, json.Unmarshal(*a.Details, &details))
					gotExecs[i] = details["script_execution_id"].(string)
				}
			}
			require.Equal(t, c.wantExecs, gotExecs)
		})
	}

	// Test with a host that has no upcoming activities
	host2, err := s.ds.NewHost(ctx, &fleet.Host{
		DetailUpdatedAt: time.Now(),
		LabelUpdatedAt:  time.Now(),
		PolicyUpdatedAt: time.Now(),
		SeenTime:        time.Now().Add(-1 * time.Minute),
		OsqueryHostID:   ptr.String(t.Name() + "2"),
		NodeKey:         ptr.String(t.Name() + "2"),
		UUID:            uuid.New().String(),
		Hostname:        fmt.Sprintf("%sfoo2.local", t.Name()),
		Platform:        "darwin",
	})
	require.NoError(t, err)

	var listResp listHostUpcomingActivitiesResponse
	s.DoJSON("GET", fmt.Sprintf("/api/latest/fleet/hosts/%d/activities/upcoming", host2.ID), nil, http.StatusOK, &listResp)
	require.Equal(t, uint(0), listResp.Count)
	require.Empty(t, listResp.Activities)
	require.Equal(t, &fleet.PaginationMetadata{HasNextResults: false, HasPreviousResults: false}, listResp.Meta)
}<|MERGE_RESOLUTION|>--- conflicted
+++ resolved
@@ -3797,19 +3797,9 @@
 	s.DoJSON("GET", "/api/latest/fleet/labels/summary", nil, http.StatusOK, &summaryResp)
 	assert.Len(t, summaryResp.Labels, builtInsCount+1)
 
-<<<<<<< HEAD
-	// next page is empty (note that the "query" parameter is ignored for "list labels")
-	s.DoJSON("GET", "/api/latest/fleet/labels", nil, http.StatusOK, &listResp, "per_page", strconv.Itoa(builtInsCount+1), "page", "1")
-	if !assert.Len(t, listResp.Labels, 0) {
-		for _, lbl := range listResp.Labels {
-			t.Logf("label: %v", lbl)
-		}
-	}
-=======
 	// next page is empty
 	s.DoJSON("GET", "/api/latest/fleet/labels", nil, http.StatusOK, &listResp, "per_page", strconv.Itoa(builtInsCount+1), "page", "1")
 	assert.Len(t, listResp.Labels, 0)
->>>>>>> 9703711c
 
 	// list labels with invalid query params
 	s.DoJSON("GET", "/api/latest/fleet/labels", nil, http.StatusBadRequest, &listResp, "per_page", strconv.Itoa(builtInsCount+1), "order_key", "id", "after", "1")
@@ -6752,20 +6742,13 @@
 
 func (s *integrationTestSuite) TestSearchTargets() {
 	t := s.T()
-	ctx := context.Background()
 	hosts := s.createHosts(t)
 
-<<<<<<< HEAD
-	allLbls, err := s.ds.ListLabels(ctx, fleet.TeamFilter{}, fleet.ListOptions{})
-	require.NoError(t, err)
-	lblMap, err := s.ds.LabelIDsByName(ctx, []string{"All Hosts"})
-=======
 	var builtinNames []string
 	for name := range fleet.ReservedLabelNames() {
 		builtinNames = append(builtinNames, name)
 	}
 	lblMap, err := s.ds.LabelIDsByName(context.Background(), builtinNames)
->>>>>>> 9703711c
 	require.NoError(t, err)
 	require.Len(t, lblMap, len(builtinNames))
 
@@ -6774,11 +6757,7 @@
 	s.DoJSON("POST", "/api/latest/fleet/targets", searchTargetsRequest{}, http.StatusOK, &searchResp)
 	require.Equal(t, uint(0), searchResp.TargetsCount)
 	require.Len(t, searchResp.Targets.Hosts, len(hosts)) // the HostTargets.HostIDs are actually host IDs to *omit* from the search
-<<<<<<< HEAD
-	require.Len(t, searchResp.Targets.Labels, len(allLbls))
-=======
 	require.Len(t, searchResp.Targets.Labels, len(lblMap))
->>>>>>> 9703711c
 	require.Len(t, searchResp.Targets.Teams, 0)
 
 	var lblIDs []uint
@@ -6789,20 +6768,15 @@
 	searchResp = searchTargetsResponse{}
 	s.DoJSON("POST", "/api/latest/fleet/targets", searchTargetsRequest{Selected: fleet.HostTargets{LabelIDs: lblIDs}}, http.StatusOK, &searchResp)
 	require.Equal(t, uint(0), searchResp.TargetsCount)
-	require.Len(t, searchResp.Targets.Hosts, len(hosts))      // no omitted host id
-	require.Len(t, searchResp.Targets.Labels, len(allLbls)-1) // "All hosts" label has been omitted
+	require.Len(t, searchResp.Targets.Hosts, len(hosts)) // no omitted host id
+	require.Len(t, searchResp.Targets.Labels, 0)         // All built-in labels have been omitted (pre-selected)
 	require.Len(t, searchResp.Targets.Teams, 0)
 
 	searchResp = searchTargetsResponse{}
 	s.DoJSON("POST", "/api/latest/fleet/targets", searchTargetsRequest{Selected: fleet.HostTargets{HostIDs: []uint{hosts[1].ID}}}, http.StatusOK, &searchResp)
 	require.Equal(t, uint(1), searchResp.TargetsCount)
-<<<<<<< HEAD
-	require.Len(t, searchResp.Targets.Hosts, len(hosts)-1)  // one omitted host id
-	require.Len(t, searchResp.Targets.Labels, len(allLbls)) // labels have not been omitted
-=======
 	require.Len(t, searchResp.Targets.Hosts, len(hosts)-1) // one omitted host id
 	require.Len(t, searchResp.Targets.Labels, len(lblMap)) // labels have not been omitted
->>>>>>> 9703711c
 	require.Len(t, searchResp.Targets.Teams, 0)
 
 	searchResp = searchTargetsResponse{}
