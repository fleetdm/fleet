--- conflicted
+++ resolved
@@ -470,11 +470,7 @@
 		{Name: "baz", Version: "0.0.4", Source: "apps"},
 	}
 	require.NoError(t, s.ds.UpdateHostSoftware(context.Background(), host.ID, software))
-<<<<<<< HEAD
-	require.NoError(t, s.ds.LoadHostSoftware(context.Background(), host, fleet.SoftwareListOptions{}))
-=======
-	require.NoError(t, s.ds.LoadHostSoftware(context.Background(), host, false))
->>>>>>> e0d73182
+	require.NoError(t, s.ds.LoadHostSoftware(context.Background(), host, fleet.SoftwareListOptions{}, false))
 
 	soft1 := host.Software[0]
 	if soft1.Name != "bar" {
@@ -933,11 +929,7 @@
 		{Name: "foo", Version: "0.0.1", Source: "chrome_extensions"},
 	}
 	require.NoError(t, s.ds.UpdateHostSoftware(context.Background(), host.ID, software))
-<<<<<<< HEAD
-	require.NoError(t, s.ds.LoadHostSoftware(context.Background(), host, fleet.SoftwareListOptions{}))
-=======
-	require.NoError(t, s.ds.LoadHostSoftware(context.Background(), host, false))
->>>>>>> e0d73182
+	require.NoError(t, s.ds.LoadHostSoftware(context.Background(), host, fleet.SoftwareListOptions{}, false))
 
 	s.DoJSON("GET", "/api/latest/fleet/hosts", nil, http.StatusOK, &resp, "software_id", fmt.Sprint(host.Software[0].ID))
 	require.Len(t, resp.Hosts, 1)
@@ -4079,11 +4071,7 @@
 	// sws[0] is only used by 1 host, while sws[19] is used by all.
 	for i, h := range hosts {
 		require.NoError(t, s.ds.UpdateHostSoftware(context.Background(), h.ID, sws[i:]))
-<<<<<<< HEAD
-		require.NoError(t, s.ds.LoadHostSoftware(context.Background(), h, fleet.SoftwareListOptions{}))
-=======
-		require.NoError(t, s.ds.LoadHostSoftware(context.Background(), h, false))
->>>>>>> e0d73182
+		require.NoError(t, s.ds.LoadHostSoftware(context.Background(), h, fleet.SoftwareListOptions{}, false))
 
 		if i == 0 {
 			// this host has all software, refresh the list so we have the software.ID filled
