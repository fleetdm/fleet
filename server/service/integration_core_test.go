--- conflicted
+++ resolved
@@ -1882,7 +1882,6 @@
 	s.DoJSON("GET", "/api/v1/fleet/spec/labels/zzz", nil, http.StatusNotFound, &getResp)
 }
 
-<<<<<<< HEAD
 func (s *integrationTestSuite) TestUsers() {
 	t := s.T()
 
@@ -1957,7 +1956,8 @@
 
 	// delete invalid user
 	s.DoJSON("DELETE", fmt.Sprintf("/api/v1/fleet/users/%d", u.ID), nil, http.StatusNotFound, &delResp)
-=======
+}
+
 func (s *integrationTestSuite) TestGlobalPoliciesAutomationConfig() {
 	t := s.T()
 
@@ -1993,5 +1993,4 @@
 
 	config = s.getConfig()
 	require.Empty(t, config.WebhookSettings.FailingPoliciesWebhook.PolicyIDs)
->>>>>>> 8740682a
 }