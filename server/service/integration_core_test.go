package service

import (
	"bytes"
	"context"
	"crypto/rand"
	"database/sql"
	"encoding/base64"
	"encoding/csv"
	"encoding/json"
	"errors"
	"fmt"
	"io"
	"net/http"
	"net/http/httptest"
	"net/url"
	"reflect"
	"sort"
	"strconv"
	"strings"
	"testing"
	"time"

	"github.com/WatchBeam/clock"
	"github.com/fleetdm/fleet/v4/pkg/fleethttp"
	"github.com/fleetdm/fleet/v4/server"
	"github.com/fleetdm/fleet/v4/server/config"
	"github.com/fleetdm/fleet/v4/server/datastore/mysql"
	"github.com/fleetdm/fleet/v4/server/fleet"
	"github.com/fleetdm/fleet/v4/server/live_query/live_query_mock"
	"github.com/fleetdm/fleet/v4/server/ptr"
	"github.com/fleetdm/fleet/v4/server/service/async"
	"github.com/fleetdm/fleet/v4/server/service/osquery_utils"
	"github.com/fleetdm/fleet/v4/server/test"
	"github.com/ghodss/yaml"
	"github.com/go-kit/kit/log"
	"github.com/google/uuid"
	"github.com/jmoiron/sqlx"
	"github.com/stretchr/testify/assert"
	"github.com/stretchr/testify/require"
	"github.com/stretchr/testify/suite"
	"gopkg.in/guregu/null.v3"
)

type integrationTestSuite struct {
	suite.Suite

	withServer
}

func (s *integrationTestSuite) SetupSuite() {
	s.withServer.lq = live_query_mock.New(s.T())
	s.withServer.SetupSuite("integrationTestSuite")
}

func (s *integrationTestSuite) TearDownTest() {
	s.withServer.commonTearDownTest(s.T())
}

func TestIntegrations(t *testing.T) {
	testingSuite := new(integrationTestSuite)
	testingSuite.s = &testingSuite.Suite
	suite.Run(t, testingSuite)
}

type slowReader struct{}

func (s *slowReader) Read(p []byte) (n int, err error) {
	time.Sleep(3 * time.Second)
	return 0, nil
}

func (s *integrationTestSuite) TestSlowOsqueryHost() {
	t := s.T()
	_, server := RunServerForTestsWithDS(
		t,
		s.ds,
		&TestServerOpts{
			SkipCreateTestUsers: true,
			//nolint:gosec // G112: server is just run for testing this explicit config.
			HTTPServerConfig: &http.Server{ReadTimeout: 2 * time.Second},
		},
	)
	defer func() {
		server.Close()
	}()

	req, err := http.NewRequest("POST", server.URL+"/api/v1/osquery/distributed/write", &slowReader{})
	require.NoError(t, err)

	client := fleethttp.NewClient()

	resp, err := client.Do(req)
	require.NoError(t, err)

	assert.Equal(t, http.StatusRequestTimeout, resp.StatusCode)
}

func (s *integrationTestSuite) TestDistributedReadWithChangedQueries() {
	t := s.T()

	spec := []byte(`
  features:
    enable_software_inventory: true
    enable_host_users: true
    detail_query_overrides:
      users: null
      software_macos: "SELECT * FROM foo;"
      unknown_query: "SELECT * FROM bar;"
`)
	s.applyConfig(spec)

	host, err := s.ds.NewHost(context.Background(), &fleet.Host{
		DetailUpdatedAt: time.Now(),
		LabelUpdatedAt:  time.Now(),
		PolicyUpdatedAt: time.Now(),
		SeenTime:        time.Now().Add(-1 * time.Minute),
		OsqueryHostID:   ptr.String(t.Name()),
		NodeKey:         ptr.String(t.Name()),
		UUID:            uuid.New().String(),
		Hostname:        fmt.Sprintf("%sfoo.local", t.Name()),
		Platform:        "darwin",
	})
	require.NoError(t, err)

	s.lq.On("QueriesForHost", host.ID).Return(map[string]string{fmt.Sprintf("%d", host.ID): "SELECT 1 FROM osquery;"}, nil)

	// Ensure we can read distributed queries for the host.
	err = s.ds.UpdateHostRefetchRequested(context.Background(), host.ID, true)
	require.NoError(t, err)

	// Get distributed queries for the host.
	req := getDistributedQueriesRequest{NodeKey: *host.NodeKey}
	var dqResp getDistributedQueriesResponse
	s.DoJSON("POST", "/api/osquery/distributed/read", req, http.StatusOK, &dqResp)
	require.NotContains(t, dqResp.Queries, "fleet_detail_query_users")
	require.Contains(t, dqResp.Queries, "fleet_detail_query_software_macos")
	require.Equal(t, "SELECT * FROM foo;", dqResp.Queries["fleet_detail_query_software_macos"])

	err = s.ds.UpdateHostRefetchRequested(context.Background(), host.ID, true)
	require.NoError(t, err)

	spec = []byte(`
  features:
    enable_software_inventory: true
    enable_host_users: true
    detail_query_overrides:
`)
	s.applyConfig(spec)

	// Get distributed queries for the host.
	req = getDistributedQueriesRequest{NodeKey: *host.NodeKey}
	s.DoJSON("POST", "/api/osquery/distributed/read", req, http.StatusOK, &dqResp)
	require.Contains(t, dqResp.Queries, "fleet_detail_query_users")
	require.Contains(t, dqResp.Queries, "fleet_detail_query_software_macos")
	require.Contains(t, dqResp.Queries["fleet_detail_query_software_macos"], "FROM apps")
	require.Contains(t, dqResp.Queries["fleet_detail_query_users"], "FROM users")
}

func (s *integrationTestSuite) TestDoubleUserCreationErrors() {
	t := s.T()

	params := fleet.UserPayload{
		Name:       ptr.String("user1"),
		Email:      ptr.String("email@asd.com"),
		Password:   &test.GoodPassword,
		GlobalRole: ptr.String(fleet.RoleObserver),
	}

	s.Do("POST", "/api/latest/fleet/users/admin", &params, http.StatusOK)
	respSecond := s.Do("POST", "/api/latest/fleet/users/admin", &params, http.StatusConflict)

	assertBodyContains(t, respSecond, `Error 1062`)
}

func (s *integrationTestSuite) TestUserWithoutRoleErrors() {
	t := s.T()

	params := fleet.UserPayload{
		Name:     ptr.String("user1"),
		Email:    ptr.String("email@asd.com"),
		Password: ptr.String(test.GoodPassword),
	}

	resp := s.Do("POST", "/api/latest/fleet/users/admin", &params, http.StatusUnprocessableEntity)
	assertErrorCodeAndMessage(t, resp, fleet.ErrNoRoleNeeded, "either global role or team role needs to be defined")
}

func (s *integrationTestSuite) TestUserEmailValidation() {
	params := fleet.UserPayload{
		Name:       ptr.String("user_invalid_email"),
		Email:      ptr.String("invalid"),
		Password:   &test.GoodPassword,
		GlobalRole: ptr.String(fleet.RoleObserver),
	}

	s.Do("POST", "/api/latest/fleet/users/admin", &params, http.StatusUnprocessableEntity)

	params.Email = ptr.String("user_valid_mail@example.com")
	s.Do("POST", "/api/latest/fleet/users/admin", &params, http.StatusOK)
}

func (s *integrationTestSuite) TestUserWithWrongRoleErrors() {
	t := s.T()

	params := fleet.UserPayload{
		Name:       ptr.String("user1"),
		Email:      ptr.String("email@asd.com"),
		Password:   ptr.String(test.GoodPassword),
		GlobalRole: ptr.String("wrongrole"),
	}
	resp := s.Do("POST", "/api/latest/fleet/users/admin", &params, http.StatusUnprocessableEntity)
	assertErrorCodeAndMessage(t, resp, fleet.ErrNoRoleNeeded, "invalid global role: wrongrole")
}

func (s *integrationTestSuite) TestUserCreationWrongTeamErrors() {
	t := s.T()

	teams := []fleet.UserTeam{
		{
			Team: fleet.Team{
				ID: 9999,
			},
			Role: fleet.RoleObserver,
		},
	}

	params := fleet.UserPayload{
		Name:     ptr.String("user2"),
		Email:    ptr.String("email2@asd.com"),
		Password: ptr.String(test.GoodPassword),
		Teams:    &teams,
	}
	resp := s.Do("POST", "/api/latest/fleet/users/admin", &params, http.StatusUnprocessableEntity)
	assertBodyContains(t, resp, `Error 1452`)
}

func (s *integrationTestSuite) TestQueryCreationLogsActivity() {
	t := s.T()

	admin1 := s.users["admin1@example.com"]
	admin1.GravatarURL = "http://iii.com"
	err := s.ds.SaveUser(context.Background(), &admin1)
	require.NoError(t, err)

	params := fleet.QueryPayload{
		Name:  ptr.String("user1"),
		Query: ptr.String("select * from time;"),
	}
	var createQueryResp createQueryResponse
	s.DoJSON("POST", "/api/latest/fleet/queries", &params, http.StatusOK, &createQueryResp)
	defer cleanupQuery(s, createQueryResp.Query.ID)

	activities := listActivitiesResponse{}
	s.DoJSON("GET", "/api/latest/fleet/activities", nil, http.StatusOK, &activities)

	assert.GreaterOrEqual(t, len(activities.Activities), 1)
	found := false
	for _, activity := range activities.Activities {
		if activity.Type == "created_saved_query" {
			found = true
			assert.Equal(t, "Test Name admin1@example.com", *activity.ActorFullName)
			require.NotNil(t, activity.ActorGravatar)
			assert.Equal(t, "http://iii.com", *activity.ActorGravatar)
		}
	}
	require.True(t, found)
}

func (s *integrationTestSuite) TestPolicyDeletionLogsActivity() {
	t := s.T()

	admin1 := s.users["admin1@example.com"]
	admin1.GravatarURL = "http://iii.com"
	err := s.ds.SaveUser(context.Background(), &admin1)
	require.NoError(t, err)

	testPolicies := []fleet.PolicyPayload{{
		Name:  "policy1",
		Query: "select * from time;",
	}, {
		Name:  "policy2",
		Query: "select * from osquery_info;",
	}}

	var policyIDs []uint
	for _, policy := range testPolicies {
		var resp globalPolicyResponse
		s.DoJSON("POST", "/api/latest/fleet/policies", policy, http.StatusOK, &resp)
		policyIDs = append(policyIDs, resp.Policy.PolicyData.ID)
	}

	// critical is premium only.
	s.DoJSON("POST", "/api/latest/fleet/policies", fleet.PolicyPayload{
		Name:     "policy3",
		Query:    "select * from time;",
		Critical: true,
	}, http.StatusBadRequest, new(struct{}))

	prevActivities := listActivitiesResponse{}
	s.DoJSON("GET", "/api/latest/fleet/activities", nil, http.StatusOK, &prevActivities)
	require.GreaterOrEqual(t, len(prevActivities.Activities), 2)

	var deletePoliciesResp deleteGlobalPoliciesResponse
	s.DoJSON("POST", "/api/latest/fleet/policies/delete", deleteGlobalPoliciesRequest{policyIDs}, http.StatusOK, &deletePoliciesResp)
	require.Equal(t, len(policyIDs), len(deletePoliciesResp.Deleted))

	newActivities := listActivitiesResponse{}
	s.DoJSON("GET", "/api/latest/fleet/activities", nil, http.StatusOK, &newActivities)
	require.Equal(t, len(newActivities.Activities), (len(prevActivities.Activities) + 2))

	var prevDeletes []*fleet.Activity
	for _, a := range prevActivities.Activities {
		if a.Type == "deleted_policy" {
			prevDeletes = append(prevDeletes, a)
		}
	}
	var newDeletes []*fleet.Activity
	for _, a := range newActivities.Activities {
		if a.Type == "deleted_policy" {
			newDeletes = append(newDeletes, a)
		}
	}
	require.Equal(t, len(newDeletes), (len(prevDeletes) + 2))

	type policyDetails struct {
		PolicyID   uint   `json:"policy_id"`
		PolicyName string `json:"policy_name"`
	}
	for _, id := range policyIDs {
		found := false
		for _, d := range newDeletes {
			var details policyDetails
			err := json.Unmarshal([]byte(*d.Details), &details)
			require.NoError(t, err)
			require.NotNil(t, details.PolicyID)
			if id == details.PolicyID {
				found = true
			}

		}
		require.True(t, found)
	}
	for _, p := range testPolicies {
		found := false
		for _, d := range newDeletes {
			var details policyDetails
			err := json.Unmarshal([]byte(*d.Details), &details)
			require.NoError(t, err)
			require.NotNil(t, details.PolicyName)
			if p.Name == details.PolicyName {
				found = true
			}

		}
		require.True(t, found)
	}
}

func (s *integrationTestSuite) TestAppConfigAdditionalQueriesCanBeRemoved() {
	t := s.T()

	spec := []byte(`
  host_expiry_settings:
    host_expiry_enabled: true
    host_expiry_window: 0
  features:
    additional_queries:
      time: SELECT * FROM time
    enable_host_users: true
`)
	s.applyConfig(spec)

	spec = []byte(`
  features:
    enable_host_users: true
    additional_queries: null
`)
	s.applyConfig(spec)

	config := s.getConfig()
	assert.Nil(t, config.Features.AdditionalQueries)
	assert.True(t, config.HostExpirySettings.HostExpiryEnabled)
}

func (s *integrationTestSuite) TestAppConfigDetailQueriesOverrides() {
	t := s.T()

	spec := []byte(`
  features:
    additional_queries:
      time: SELECT * FROM time
    enable_host_users: true
    detail_query_overrides:
      users: null
      software_linux: "select * from blah;"
`)
	s.applyConfig(spec)

	config := s.getConfig()
	require.NotNil(t, config.Features.DetailQueryOverrides)
	require.Nil(t, config.Features.DetailQueryOverrides["users"])
	require.NotNil(t, config.Features.DetailQueryOverrides["software_linux"])
	require.Equal(t, "select * from blah;", *config.Features.DetailQueryOverrides["software_linux"])
}

func (s *integrationTestSuite) TestAppConfigDefaultValues() {
	config := s.getConfig()
	s.Run("Update interval", func() {
		require.Equal(s.T(), 1*time.Hour, config.UpdateInterval.OSQueryDetail)
	})

	s.Run("has logging", func() {
		require.NotNil(s.T(), config.Logging)
	})
}

func (s *integrationTestSuite) TestAppConfigDeprecatedFields() {
	t := s.T()

	spec := []byte(`
  host_settings:
    additional_queries:
      time: SELECT * FROM time
    enable_host_users: true
    enable_software_inventory: true
`)
	s.applyConfig(spec)
	config := s.getConfig()
	require.NotNil(t, config.Features.AdditionalQueries)
	require.True(t, config.Features.EnableHostUsers)
	require.True(t, config.Features.EnableSoftwareInventory)

	spec = []byte(`
  host_settings:
    additional_queries: null
    enable_host_users: false
    enable_software_inventory: false
`)
	s.applyConfig(spec)
	config = s.getConfig()
	require.Nil(t, config.Features.AdditionalQueries)
	require.False(t, config.Features.EnableHostUsers)
	require.False(t, config.Features.EnableSoftwareInventory)

	// Test raw API interactions
	appConfigSpec := map[string]map[string]bool{
		"host_settings":   {"enable_software_inventory": true},
		"server_settings": {"enable_analytics": false},
	}
	s.Do("PATCH", "/api/latest/fleet/config", appConfigSpec, http.StatusOK)
	config = s.getConfig()
	require.True(t, config.Features.EnableSoftwareInventory)

	// Skip our serialization mechanism, to make sure an old config stored in the DB is still valid
	var previousRawConfig string
	mysql.ExecAdhocSQL(t, s.ds, func(q sqlx.ExtContext) error {
		err := sqlx.GetContext(context.Background(), q, &previousRawConfig, "SELECT json_value FROM app_config_json")
		if err != nil {
			return err
		}
		insertAppConfigQuery := `INSERT INTO app_config_json(json_value) VALUES(?) ON DUPLICATE KEY UPDATE json_value = VALUES(json_value)`
		_, err = q.ExecContext(context.Background(), insertAppConfigQuery, `
    {
      "host_settings": {
        "enable_host_users": false,
        "enable_software_inventory": true,
        "additional_queries": { "foo": "bar" }
      }
    }`)
		return err
	})

	var resp appConfigResponse
	s.DoJSON("GET", "/api/latest/fleet/config", nil, http.StatusOK, &resp)
	require.False(t, resp.Features.EnableHostUsers)
	require.True(t, resp.Features.EnableSoftwareInventory)
	require.NotNil(t, resp.Features.AdditionalQueries)

	// restore the previous appconfig so that other tests are not impacted
	mysql.ExecAdhocSQL(t, s.ds, func(q sqlx.ExtContext) error {
		insertAppConfigQuery := `INSERT INTO app_config_json(json_value) VALUES(?) ON DUPLICATE KEY UPDATE json_value = VALUES(json_value)`
		_, err := q.ExecContext(context.Background(), insertAppConfigQuery, previousRawConfig)
		return err
	})
}

func (s *integrationTestSuite) TestUserRolesSpec() {
	t := s.T()

	_, err := s.ds.NewTeam(context.Background(), &fleet.Team{
		ID:          42,
		Name:        "team1",
		Description: "desc team1",
	})
	require.NoError(t, err)

	email := t.Name() + "@asd.com"
	u := &fleet.User{
		Password:    []byte("asd"),
		Name:        t.Name(),
		Email:       email,
		GravatarURL: "http://asd.com",
		GlobalRole:  ptr.String(fleet.RoleObserver),
	}
	user, err := s.ds.NewUser(context.Background(), u)
	require.NoError(t, err)
	assert.Len(t, user.Teams, 0)

	spec := []byte(fmt.Sprintf(`
  roles:
    %s:
      global_role: null
      teams:
      - role: maintainer
        team: team1
`,
		email))

	var userRoleSpec applyUserRoleSpecsRequest
	err = yaml.Unmarshal(spec, &userRoleSpec.Spec)
	require.NoError(t, err)

	s.Do("POST", "/api/latest/fleet/users/roles/spec", &userRoleSpec, http.StatusOK)

	user, err = s.ds.UserByEmail(context.Background(), email)
	require.NoError(t, err)
	require.Len(t, user.Teams, 1)
	assert.Equal(t, fleet.RoleMaintainer, user.Teams[0].Role)

	spec = []byte(fmt.Sprintf(`
  roles:
    %s:
      global_role: null
      teams:
      - role: maintainer
        team: non-existent
`,
		email))
	userRoleSpec = applyUserRoleSpecsRequest{}
	err = yaml.Unmarshal(spec, &userRoleSpec.Spec)
	require.NoError(t, err)
	s.Do("POST", "/api/latest/fleet/users/roles/spec", &userRoleSpec, http.StatusBadRequest)
}

func (s *integrationTestSuite) TestGlobalSchedule() {
	t := s.T()

	// list the existing global schedules (none yet)
	gs := fleet.GlobalSchedulePayload{}
	s.DoJSON("GET", "/api/latest/fleet/schedule", nil, http.StatusOK, &gs)
	require.Len(t, gs.GlobalSchedule, 0)

	// create a query that can be scheduled
	qr, err := s.ds.NewQuery(context.Background(), &fleet.Query{
		Name:           "TestQuery1",
		Description:    "Some description",
		Query:          "select * from osquery;",
		ObserverCanRun: true,
		Saved:          true,
	})
	require.NoError(t, err)

	// schedule that query
	gsParams := fleet.ScheduledQueryPayload{QueryID: ptr.Uint(qr.ID), Interval: ptr.Uint(42)}
	r := globalScheduleQueryResponse{}
	s.DoJSON("POST", "/api/latest/fleet/schedule", gsParams, http.StatusOK, &r)

	// list the scheduled queries, get the one just created
	gs = fleet.GlobalSchedulePayload{}
	s.DoJSON("GET", "/api/latest/fleet/schedule", nil, http.StatusOK, &gs)
	require.Len(t, gs.GlobalSchedule, 1)
	assert.Equal(t, uint(42), gs.GlobalSchedule[0].Interval)
	assert.Contains(t, gs.GlobalSchedule[0].Name, "Copy of TestQuery1 (")
	id := gs.GlobalSchedule[0].ID

	// list page 2, should be empty
	s.DoJSON("GET", "/api/latest/fleet/schedule", nil, http.StatusOK, &gs, "page", "2", "per_page", "4")
	require.Len(t, gs.GlobalSchedule, 0)

	// update the scheduled query
	gs = fleet.GlobalSchedulePayload{}
	gsParams = fleet.ScheduledQueryPayload{Interval: ptr.Uint(55)}
	s.DoJSON("PATCH", fmt.Sprintf("/api/latest/fleet/schedule/%d", id), gsParams, http.StatusOK, &gs)

	// update a non-existing schedule
	gsParams = fleet.ScheduledQueryPayload{Interval: ptr.Uint(66)}
	s.DoJSON("PATCH", fmt.Sprintf("/api/latest/fleet/schedule/%d", id+1), gsParams, http.StatusNotFound, &gs)

	// read back that updated scheduled query
	gs = fleet.GlobalSchedulePayload{}
	s.DoJSON("GET", "/api/latest/fleet/schedule", nil, http.StatusOK, &gs)
	require.Len(t, gs.GlobalSchedule, 1)
	assert.Equal(t, id, gs.GlobalSchedule[0].ID)
	assert.Equal(t, uint(55), gs.GlobalSchedule[0].Interval)

	// delete the scheduled query
	r = globalScheduleQueryResponse{}
	s.DoJSON("DELETE", fmt.Sprintf("/api/latest/fleet/schedule/%d", id), nil, http.StatusOK, &r)

	// delete a non-existing schedule
	s.DoJSON("DELETE", fmt.Sprintf("/api/latest/fleet/schedule/%d", id+1), nil, http.StatusNotFound, &r)

	// list the scheduled queries, back to none
	gs = fleet.GlobalSchedulePayload{}
	s.DoJSON("GET", "/api/latest/fleet/schedule", nil, http.StatusOK, &gs)
	require.Len(t, gs.GlobalSchedule, 0)
}

func (s *integrationTestSuite) TestTranslator() {
	t := s.T()

	payload := translatorResponse{}
	params := translatorRequest{List: []fleet.TranslatePayload{
		{
			Type:    fleet.TranslatorTypeUserEmail,
			Payload: fleet.StringIdentifierToIDPayload{Identifier: "admin1@example.com"},
		},
	}}
	s.DoJSON("POST", "/api/latest/fleet/translate", &params, http.StatusOK, &payload)
	require.Len(t, payload.List, 1)

	assert.Equal(t, s.users[payload.List[0].Payload.Identifier].ID, payload.List[0].Payload.ID)
}

func (s *integrationTestSuite) TestVulnerableSoftware() {
	t := s.T()

	host, err := s.ds.NewHost(context.Background(), &fleet.Host{
		DetailUpdatedAt: time.Now(),
		LabelUpdatedAt:  time.Now(),
		PolicyUpdatedAt: time.Now(),
		SeenTime:        time.Now(),
		NodeKey:         ptr.String(t.Name() + "1"),
		UUID:            t.Name() + "1",
		Hostname:        t.Name() + "foo.local",
		PrimaryIP:       "192.168.1.1",
		PrimaryMac:      "30-65-EC-6F-C4-58",
	})
	require.NoError(t, err)
	require.NotNil(t, host)

	software := []fleet.Software{
		{Name: "foo", Version: "0.0.1", Source: "chrome_extensions"},
		{Name: "bar", Version: "0.0.3", Source: "apps"},
		{Name: "baz", Version: "0.0.4", Source: "apps"},
	}
	_, err = s.ds.UpdateHostSoftware(context.Background(), host.ID, software)
	require.NoError(t, err)
	require.NoError(t, s.ds.LoadHostSoftware(context.Background(), host, false))

	soft1 := host.Software[0]
	if soft1.Name != "bar" {
		soft1 = host.Software[1]
	}

	cpes := []fleet.SoftwareCPE{{SoftwareID: soft1.ID, CPE: "somecpe"}}
	_, err = s.ds.UpsertSoftwareCPEs(context.Background(), cpes)
	require.NoError(t, err)

	// Reload software so that 'GeneratedCPEID is set.
	require.NoError(t, s.ds.LoadHostSoftware(context.Background(), host, false))
	soft1 = host.Software[0]
	if soft1.Name != "bar" {
		soft1 = host.Software[1]
	}

	inserted, err := s.ds.InsertSoftwareVulnerability(
		context.Background(), fleet.SoftwareVulnerability{
			SoftwareID: soft1.ID,
			CVE:        "cve-123-123-132",
		}, fleet.NVDSource,
	)
	require.NoError(t, err)
	require.True(t, inserted)

	resp := s.Do("GET", fmt.Sprintf("/api/latest/fleet/hosts/%d", host.ID), nil, http.StatusOK)
	bodyBytes, err := io.ReadAll(resp.Body)
	require.NoError(t, err)

	expectedJSONSoft2 := `"name": "bar",
        "version": "0.0.3",
        "source": "apps",
        "generated_cpe": "somecpe",
        "vulnerabilities": [
          {
            "cve": "cve-123-123-132",
            "details_link": "https://nvd.nist.gov/vuln/detail/cve-123-123-132"
          }
        ]`
	expectedJSONSoft1 := `"name": "foo",
        "version": "0.0.1",
        "source": "chrome_extensions",
        "generated_cpe": "",
        "vulnerabilities": null`
	// We are doing Contains instead of equals to test the output for software in particular
	// ignoring other things like timestamps and things that are outside the cope of this ticket
	assert.Contains(t, string(bodyBytes), expectedJSONSoft2)
	assert.Contains(t, string(bodyBytes), expectedJSONSoft1)

	// no software host counts have been calculated yet, so this returns nothing
	var lsResp listSoftwareResponse
	resp = s.Do("GET", "/api/latest/fleet/software", nil, http.StatusOK, "vulnerable", "true", "order_key", "generated_cpe", "order_direction", "desc")
	bodyBytes, err = io.ReadAll(resp.Body)
	require.NoError(t, err)
	assert.Contains(t, string(bodyBytes), `"counts_updated_at": null`)

	require.NoError(t, json.Unmarshal(bodyBytes, &lsResp))
	require.Len(t, lsResp.Software, 0)
	assert.Nil(t, lsResp.CountsUpdatedAt)

	// calculate hosts counts
	hostsCountTs := time.Now().UTC()
	require.NoError(t, s.ds.SyncHostsSoftware(context.Background(), hostsCountTs))

	countReq := countSoftwareRequest{}
	countResp := countSoftwareResponse{}
	s.DoJSON("GET", "/api/latest/fleet/software/count", countReq, http.StatusOK, &countResp)
	assert.Equal(t, 3, countResp.Count)

	// the software/count endpoint is different, it doesn't care about hosts counts
	countResp = countSoftwareResponse{}
	s.DoJSON("GET", "/api/latest/fleet/software/count", countReq, http.StatusOK, &countResp, "vulnerable", "true", "order_key", "generated_cpe", "order_direction", "desc")
	assert.Equal(t, 1, countResp.Count)

	// now the list software endpoint returns the software
	lsResp = listSoftwareResponse{}
	s.DoJSON("GET", "/api/latest/fleet/software", nil, http.StatusOK, &lsResp, "vulnerable", "true", "order_key", "generated_cpe", "order_direction", "desc")
	require.Len(t, lsResp.Software, 1)
	assert.Equal(t, soft1.ID, lsResp.Software[0].ID)
	assert.Len(t, lsResp.Software[0].Vulnerabilities, 1)
	require.NotNil(t, lsResp.CountsUpdatedAt)
	assert.WithinDuration(t, hostsCountTs, *lsResp.CountsUpdatedAt, time.Second)

	// the count endpoint still returns 1
	countResp = countSoftwareResponse{}
	s.DoJSON("GET", "/api/latest/fleet/software/count", countReq, http.StatusOK, &countResp, "vulnerable", "true", "order_key", "generated_cpe", "order_direction", "desc")
	assert.Equal(t, 1, countResp.Count)

	// default sort, not only vulnerable
	lsResp = listSoftwareResponse{}
	s.DoJSON("GET", "/api/latest/fleet/software", nil, http.StatusOK, &lsResp)
	require.True(t, len(lsResp.Software) >= len(software))
	require.NotNil(t, lsResp.CountsUpdatedAt)
	assert.WithinDuration(t, hostsCountTs, *lsResp.CountsUpdatedAt, time.Second)

	// request with a per_page limit (see #4058)
	lsResp = listSoftwareResponse{}
	s.DoJSON("GET", "/api/latest/fleet/software", nil, http.StatusOK, &lsResp, "page", "0", "per_page", "2", "order_key", "hosts_count", "order_direction", "desc")
	require.Len(t, lsResp.Software, 2)
	require.NotNil(t, lsResp.CountsUpdatedAt)
	assert.WithinDuration(t, hostsCountTs, *lsResp.CountsUpdatedAt, time.Second)

	// request next page, with per_page limit
	lsResp = listSoftwareResponse{}
	s.DoJSON("GET", "/api/latest/fleet/software", nil, http.StatusOK, &lsResp, "per_page", "2", "page", "1", "order_key", "hosts_count", "order_direction", "desc")
	require.Len(t, lsResp.Software, 1)
	require.NotNil(t, lsResp.CountsUpdatedAt)
	assert.WithinDuration(t, hostsCountTs, *lsResp.CountsUpdatedAt, time.Second)

	// request one past the last page
	lsResp = listSoftwareResponse{}
	s.DoJSON("GET", "/api/latest/fleet/software", nil, http.StatusOK, &lsResp, "per_page", "2", "page", "2", "order_key", "hosts_count", "order_direction", "desc")
	require.Len(t, lsResp.Software, 0)
	require.Nil(t, lsResp.CountsUpdatedAt)
}

func (s *integrationTestSuite) TestGlobalPolicies() {
	t := s.T()

	for i := 0; i < 3; i++ {
		_, err := s.ds.NewHost(context.Background(), &fleet.Host{
			DetailUpdatedAt: time.Now(),
			LabelUpdatedAt:  time.Now(),
			PolicyUpdatedAt: time.Now(),
			SeenTime:        time.Now().Add(-time.Duration(i) * time.Minute),
			OsqueryHostID:   ptr.String(fmt.Sprintf("%s%d", t.Name(), i)),
			NodeKey:         ptr.String(fmt.Sprintf("%s%d", t.Name(), i)),
			UUID:            fmt.Sprintf("%s%d", t.Name(), i),
			Hostname:        fmt.Sprintf("%sfoo.local%d", t.Name(), i),
		})
		require.NoError(t, err)
	}

	qr, err := s.ds.NewQuery(context.Background(), &fleet.Query{
		Name:           "TestQuery3",
		Description:    "Some description",
		Query:          "select * from osquery;",
		ObserverCanRun: true,
	})
	require.NoError(t, err)

	gpParams := globalPolicyRequest{
		QueryID:    &qr.ID,
		Resolution: "some global resolution",
	}
	gpResp := globalPolicyResponse{}
	s.DoJSON("POST", "/api/latest/fleet/policies", gpParams, http.StatusOK, &gpResp)
	require.NotNil(t, gpResp.Policy)
	assert.Equal(t, qr.Name, gpResp.Policy.Name)
	assert.Equal(t, qr.Query, gpResp.Policy.Query)
	assert.Equal(t, qr.Description, gpResp.Policy.Description)
	require.NotNil(t, gpResp.Policy.Resolution)
	assert.Equal(t, "some global resolution", *gpResp.Policy.Resolution)

	policiesResponse := listGlobalPoliciesResponse{}
	s.DoJSON("GET", "/api/latest/fleet/policies", nil, http.StatusOK, &policiesResponse)
	require.Len(t, policiesResponse.Policies, 1)
	assert.Equal(t, qr.Name, policiesResponse.Policies[0].Name)
	assert.Equal(t, qr.Query, policiesResponse.Policies[0].Query)
	assert.Equal(t, qr.Description, policiesResponse.Policies[0].Description)

	// Get an unexistent policy
	s.Do("GET", fmt.Sprintf("/api/latest/fleet/policies/%d", 9999), nil, http.StatusNotFound)

	singlePolicyResponse := getPolicyByIDResponse{}
	singlePolicyURL := fmt.Sprintf("/api/latest/fleet/policies/%d", policiesResponse.Policies[0].ID)
	s.DoJSON("GET", singlePolicyURL, nil, http.StatusOK, &singlePolicyResponse)
	assert.Equal(t, qr.Name, singlePolicyResponse.Policy.Name)
	assert.Equal(t, qr.Query, singlePolicyResponse.Policy.Query)
	assert.Equal(t, qr.Description, singlePolicyResponse.Policy.Description)

	listHostsURL := fmt.Sprintf("/api/latest/fleet/hosts?policy_id=%d", policiesResponse.Policies[0].ID)
	listHostsResp := listHostsResponse{}
	s.DoJSON("GET", listHostsURL, nil, http.StatusOK, &listHostsResp)
	require.Len(t, listHostsResp.Hosts, 3)

	h1 := listHostsResp.Hosts[0]
	h2 := listHostsResp.Hosts[1]

	listHostsURL = fmt.Sprintf("/api/latest/fleet/hosts?policy_id=%d&policy_response=passing", policiesResponse.Policies[0].ID)
	listHostsResp = listHostsResponse{}
	s.DoJSON("GET", listHostsURL, nil, http.StatusOK, &listHostsResp)
	require.Len(t, listHostsResp.Hosts, 0)

	require.NoError(t, s.ds.RecordPolicyQueryExecutions(context.Background(), h1.Host, map[uint]*bool{policiesResponse.Policies[0].ID: ptr.Bool(true)}, time.Now(), false))
	require.NoError(t, s.ds.RecordPolicyQueryExecutions(context.Background(), h2.Host, map[uint]*bool{policiesResponse.Policies[0].ID: nil}, time.Now(), false))

	listHostsURL = fmt.Sprintf("/api/latest/fleet/hosts?policy_id=%d&policy_response=passing", policiesResponse.Policies[0].ID)
	listHostsResp = listHostsResponse{}
	s.DoJSON("GET", listHostsURL, nil, http.StatusOK, &listHostsResp)
	require.Len(t, listHostsResp.Hosts, 1)

	deletePolicyParams := deleteGlobalPoliciesRequest{IDs: []uint{policiesResponse.Policies[0].ID}}
	deletePolicyResp := deleteGlobalPoliciesResponse{}
	s.DoJSON("POST", "/api/latest/fleet/policies/delete", deletePolicyParams, http.StatusOK, &deletePolicyResp)

	policiesResponse = listGlobalPoliciesResponse{}
	s.DoJSON("GET", "/api/latest/fleet/policies", nil, http.StatusOK, &policiesResponse)
	require.Len(t, policiesResponse.Policies, 0)
}

func (s *integrationTestSuite) TestBulkDeleteHostsFromTeam() {
	t := s.T()

	hosts := s.createHosts(t)

	team1, err := s.ds.NewTeam(context.Background(), &fleet.Team{Name: t.Name() + "team1"})
	require.NoError(t, err)

	p, err := s.ds.NewPack(context.Background(), &fleet.Pack{
		Name: t.Name(),
		Hosts: []fleet.Target{
			{
				Type:     fleet.TargetHost,
				TargetID: hosts[0].ID,
			},
		},
	})
	require.NoError(t, err)

	require.NoError(t, s.ds.AddHostsToTeam(context.Background(), &team1.ID, []uint{hosts[0].ID}))

	req := deleteHostsRequest{
		Filters: struct {
			MatchQuery string           `json:"query"`
			Status     fleet.HostStatus `json:"status"`
			LabelID    *uint            `json:"label_id"`
			TeamID     *uint            `json:"team_id"`
		}{TeamID: ptr.Uint(team1.ID)},
	}
	resp := deleteHostsResponse{}
	s.DoJSON("POST", "/api/latest/fleet/hosts/delete", req, http.StatusOK, &resp)

	_, err = s.ds.Host(context.Background(), hosts[0].ID)
	require.Error(t, err)
	_, err = s.ds.Host(context.Background(), hosts[1].ID)
	require.NoError(t, err)
	_, err = s.ds.Host(context.Background(), hosts[2].ID)
	require.NoError(t, err)

	err = s.ds.DeleteHosts(context.Background(), []uint{hosts[1].ID, hosts[2].ID})
	require.NoError(t, err)

	newP, err := s.ds.Pack(context.Background(), p.ID)
	require.NoError(t, err)
	require.Empty(t, newP.Hosts)
	require.NoError(t, s.ds.DeletePack(context.Background(), newP.Name))
}

func (s *integrationTestSuite) TestBulkDeleteHostsInLabel() {
	t := s.T()

	hosts := s.createHosts(t)

	label := &fleet.Label{
		Name:  "foo",
		Query: "select * from foo;",
	}
	label, err := s.ds.NewLabel(context.Background(), label)
	require.NoError(t, err)

	require.NoError(t, s.ds.RecordLabelQueryExecutions(context.Background(), hosts[1], map[uint]*bool{label.ID: ptr.Bool(true)}, time.Now(), false))
	require.NoError(t, s.ds.RecordLabelQueryExecutions(context.Background(), hosts[2], map[uint]*bool{label.ID: ptr.Bool(true)}, time.Now(), false))

	req := deleteHostsRequest{
		Filters: struct {
			MatchQuery string           `json:"query"`
			Status     fleet.HostStatus `json:"status"`
			LabelID    *uint            `json:"label_id"`
			TeamID     *uint            `json:"team_id"`
		}{LabelID: ptr.Uint(label.ID)},
	}
	resp := deleteHostsResponse{}
	s.DoJSON("POST", "/api/latest/fleet/hosts/delete", req, http.StatusOK, &resp)

	_, err = s.ds.Host(context.Background(), hosts[0].ID)
	require.NoError(t, err)
	_, err = s.ds.Host(context.Background(), hosts[1].ID)
	require.Error(t, err)
	_, err = s.ds.Host(context.Background(), hosts[2].ID)
	require.Error(t, err)

	err = s.ds.DeleteHosts(context.Background(), []uint{hosts[0].ID})
	require.NoError(t, err)
}

func (s *integrationTestSuite) TestBulkDeleteHostByIDs() {
	t := s.T()

	hosts := s.createHosts(t)

	req := deleteHostsRequest{
		IDs: []uint{hosts[0].ID, hosts[1].ID},
	}
	resp := deleteHostsResponse{}
	s.DoJSON("POST", "/api/latest/fleet/hosts/delete", req, http.StatusOK, &resp)

	_, err := s.ds.Host(context.Background(), hosts[0].ID)
	require.Error(t, err)
	_, err = s.ds.Host(context.Background(), hosts[1].ID)
	require.Error(t, err)
	_, err = s.ds.Host(context.Background(), hosts[2].ID)
	require.NoError(t, err)

	err = s.ds.DeleteHosts(context.Background(), []uint{hosts[2].ID})
	require.NoError(t, err)
}

func (s *integrationTestSuite) createHosts(t *testing.T, platforms ...string) []*fleet.Host {
	var hosts []*fleet.Host
	if len(platforms) == 0 {
		platforms = []string{"debian", "rhel", "linux"}
	}
	for i, platform := range platforms {
		host, err := s.ds.NewHost(context.Background(), &fleet.Host{
			DetailUpdatedAt: time.Now(),
			LabelUpdatedAt:  time.Now(),
			PolicyUpdatedAt: time.Now(),
			SeenTime:        time.Now().Add(-time.Duration(i) * time.Minute),
			OsqueryHostID:   ptr.String(fmt.Sprintf("%s%d", t.Name(), i)),
			NodeKey:         ptr.String(fmt.Sprintf("%s%d", t.Name(), i)),
			UUID:            uuid.New().String(),
			Hostname:        fmt.Sprintf("%sfoo.local%d", t.Name(), i),
			Platform:        platform,
		})
		require.NoError(t, err)
		hosts = append(hosts, host)
	}
	return hosts
}

func (s *integrationTestSuite) TestBulkDeleteHostsErrors() {
	t := s.T()

	hosts := s.createHosts(t)

	req := deleteHostsRequest{
		IDs: []uint{hosts[0].ID, hosts[1].ID},
		Filters: struct {
			MatchQuery string           `json:"query"`
			Status     fleet.HostStatus `json:"status"`
			LabelID    *uint            `json:"label_id"`
			TeamID     *uint            `json:"team_id"`
		}{LabelID: ptr.Uint(1)},
	}
	resp := deleteHostsResponse{}
	s.DoJSON("POST", "/api/latest/fleet/hosts/delete", req, http.StatusBadRequest, &resp)
}

func (s *integrationTestSuite) TestHostsCount() {
	t := s.T()

	hosts := s.createHosts(t, "darwin", "darwin", "darwin")

	// set disk space information for some hosts
	require.NoError(t, s.ds.SetOrUpdateHostDisksSpace(context.Background(), hosts[0].ID, 10.0, 2.0)) // low disk
	require.NoError(t, s.ds.SetOrUpdateHostDisksSpace(context.Background(), hosts[1].ID, 40.0, 4.0)) // not low disk

	label := &fleet.Label{
		Name:  t.Name() + "foo",
		Query: "select * from foo;",
	}
	label, err := s.ds.NewLabel(context.Background(), label)
	require.NoError(t, err)

	require.NoError(t, s.ds.RecordLabelQueryExecutions(context.Background(), hosts[0], map[uint]*bool{label.ID: ptr.Bool(true)}, time.Now(), false))

	req := countHostsRequest{}
	resp := countHostsResponse{}
	s.DoJSON(
		"GET", "/api/latest/fleet/hosts/count", req, http.StatusOK, &resp,
		"additional_info_filters", "*",
	)
	assert.Equal(t, 3, resp.Count)

	req = countHostsRequest{}
	resp = countHostsResponse{}
	s.DoJSON(
		"GET", "/api/latest/fleet/hosts/count", req, http.StatusOK, &resp,
		"additional_info_filters", "*",
		"label_id", fmt.Sprint(label.ID),
	)
	assert.Equal(t, 1, resp.Count)

	// filter by low_disk_space criteria is ignored (premium-only filter)
	s.DoJSON("GET", "/api/latest/fleet/hosts/count", nil, http.StatusOK, &resp, "low_disk_space", "32")
	require.Equal(t, len(hosts), resp.Count)
	// but it is still validated for a correct value when provided (as that happens in a middleware before the handler)
	s.DoJSON("GET", "/api/latest/fleet/hosts/count", nil, http.StatusInternalServerError, &resp, "low_disk_space", "123456") // TODO: status code to be fixed with #4406

	// filter by MDM criteria without any host having such information
	s.DoJSON("GET", "/api/latest/fleet/hosts/count", nil, http.StatusOK, &resp, "mdm_id", fmt.Sprint(999))
	require.Equal(t, 0, resp.Count)
	s.DoJSON("GET", "/api/latest/fleet/hosts/count", nil, http.StatusOK, &resp, "mdm_enrollment_status", "manual")
	require.Equal(t, 0, resp.Count)

	// set MDM information on a host
	require.NoError(t, s.ds.SetOrUpdateMDMData(context.Background(), hosts[1].ID, false, true, "https://simplemdm.com", false, fleet.WellKnownMDMSimpleMDM))
	// also create server with MDM information, which is ignored.
	require.NoError(t, s.ds.SetOrUpdateMDMData(context.Background(), hosts[2].ID, true, true, "https://simplemdm.com", false, fleet.WellKnownMDMSimpleMDM))
	var mdmID uint
	mysql.ExecAdhocSQL(t, s.ds, func(q sqlx.ExtContext) error {
		return sqlx.GetContext(context.Background(), q, &mdmID,
			`SELECT id FROM mobile_device_management_solutions WHERE name = ? AND server_url = ?`, fleet.WellKnownMDMSimpleMDM, "https://simplemdm.com")
	})

	// set MDM information for another host installed from DEP and pending enrollment to Fleet MDM
	pendingMDMHost, err := s.ds.NewHost(context.Background(), &fleet.Host{
		Platform:       "darwin",
		HardwareSerial: "532141num832",
		HardwareModel:  "MacBook Pro",
	})
	require.NoError(t, err)
	require.NoError(t, s.ds.SetOrUpdateMDMData(context.Background(), pendingMDMHost.ID, false, false, "https://fleetdm.com", true, fleet.WellKnownMDMFleet))

	s.DoJSON("GET", "/api/latest/fleet/hosts/count", nil, http.StatusOK, &resp, "mdm_id", fmt.Sprint(mdmID))
	require.Equal(t, 1, resp.Count)
	s.DoJSON("GET", "/api/latest/fleet/hosts/count", nil, http.StatusOK, &resp, "mdm_enrollment_status", "manual")
	require.Equal(t, 1, resp.Count)
	s.DoJSON("GET", "/api/latest/fleet/hosts/count", nil, http.StatusOK, &resp, "mdm_enrollment_status", "automatic")
	require.Equal(t, 0, resp.Count)
	s.DoJSON("GET", "/api/latest/fleet/hosts/count", nil, http.StatusOK, &resp, "mdm_enrollment_status", "unenrolled")
	require.Equal(t, 0, resp.Count)
	s.DoJSON("GET", "/api/latest/fleet/hosts/count", nil, http.StatusOK, &resp, "mdm_enrollment_status", "manual", "mdm_id", fmt.Sprint(mdmID))
	require.Equal(t, 1, resp.Count)
	s.DoJSON("GET", "/api/latest/fleet/hosts/count", nil, http.StatusOK, &resp, "mdm_enrollment_status", "pending")
	require.Equal(t, 1, resp.Count)

	// get the host's MDM info
	var hostResp getHostResponse
	s.DoJSON("GET", fmt.Sprintf("/api/latest/fleet/hosts/%d", pendingMDMHost.ID), nil, http.StatusOK, &hostResp)
	require.Equal(t, pendingMDMHost.ID, hostResp.Host.ID)
	require.Equal(t, "Pending", *hostResp.Host.MDM.EnrollmentStatus)
	require.Equal(t, "https://fleetdm.com", *hostResp.Host.MDM.ServerURL)

	// no macos_settings is returned when MDM is not configured
	require.Nil(t, hostResp.Host.MDM.MacOSSettings)
}

func (s *integrationTestSuite) TestPacks() {
	t := s.T()

	var packResp getPackResponse
	// get non-existing pack
	s.Do("GET", "/api/latest/fleet/packs/999", nil, http.StatusNotFound)

	// create some packs
	packs := make([]fleet.Pack, 3)
	for i := range packs {
		req := &createPackRequest{
			PackPayload: fleet.PackPayload{
				Name: ptr.String(fmt.Sprintf("%s_%d", strings.ReplaceAll(t.Name(), "/", "_"), i)),
			},
		}

		var createResp createPackResponse
		s.DoJSON("POST", "/api/latest/fleet/packs", req, http.StatusOK, &createResp)
		packs[i] = createResp.Pack.Pack
	}

	// get existing pack
	s.DoJSON("GET", fmt.Sprintf("/api/latest/fleet/packs/%d", packs[0].ID), nil, http.StatusOK, &packResp)
	require.Equal(t, packs[0].ID, packResp.Pack.ID)

	// list packs
	var listResp listPacksResponse
	s.DoJSON("GET", "/api/latest/fleet/packs", nil, http.StatusOK, &listResp, "per_page", "2", "order_key", "name")
	require.Len(t, listResp.Packs, 2)
	assert.Equal(t, packs[0].ID, listResp.Packs[0].ID)
	assert.Equal(t, packs[1].ID, listResp.Packs[1].ID)

	// get page 1
	s.DoJSON("GET", "/api/latest/fleet/packs", nil, http.StatusOK, &listResp, "page", "1", "per_page", "2", "order_key", "name")
	require.Len(t, listResp.Packs, 1)
	assert.Equal(t, packs[2].ID, listResp.Packs[0].ID)

	// get page 2, empty
	s.DoJSON("GET", "/api/latest/fleet/packs", nil, http.StatusOK, &listResp, "page", "2", "per_page", "2", "order_key", "name")
	require.Len(t, listResp.Packs, 0)

	var delResp deletePackResponse
	// delete non-existing pack by name
	s.DoJSON("DELETE", fmt.Sprintf("/api/latest/fleet/packs/%s", "zzz"), nil, http.StatusNotFound, &delResp)

	// delete existing pack by name
	s.DoJSON("DELETE", fmt.Sprintf("/api/latest/fleet/packs/%s", url.PathEscape(packs[0].Name)), nil, http.StatusOK, &delResp)

	// delete non-existing pack by id
	var delIDResp deletePackByIDResponse
	s.DoJSON("DELETE", fmt.Sprintf("/api/latest/fleet/packs/id/%d", packs[2].ID+1), nil, http.StatusNotFound, &delIDResp)

	// delete existing pack by id
	s.DoJSON("DELETE", fmt.Sprintf("/api/latest/fleet/packs/id/%d", packs[1].ID), nil, http.StatusOK, &delIDResp)

	var modResp modifyPackResponse
	// modify non-existing pack
	req := &fleet.PackPayload{Name: ptr.String("updated_" + packs[2].Name)}
	s.DoJSON("PATCH", fmt.Sprintf("/api/latest/fleet/packs/%d", packs[2].ID+1), req, http.StatusNotFound, &modResp)

	// modify existing pack
	req = &fleet.PackPayload{Name: ptr.String("updated_" + packs[2].Name)}
	s.DoJSON("PATCH", fmt.Sprintf("/api/latest/fleet/packs/%d", packs[2].ID), req, http.StatusOK, &modResp)
	require.Equal(t, packs[2].ID, modResp.Pack.ID)
	require.Contains(t, modResp.Pack.Name, "updated_")

	// list packs, only packs[2] remains
	s.DoJSON("GET", "/api/latest/fleet/packs", nil, http.StatusOK, &listResp, "per_page", "2", "order_key", "name")
	require.Len(t, listResp.Packs, 1)
	assert.Equal(t, packs[2].ID, listResp.Packs[0].ID)
}

func (s *integrationTestSuite) TestListHosts() {
	t := s.T()

	hosts := s.createHosts(t, "darwin", "darwin", "darwin")

	// set disk space information for some hosts
	require.NoError(t, s.ds.SetOrUpdateHostDisksSpace(context.Background(), hosts[0].ID, 10.0, 2.0)) // low disk
	require.NoError(t, s.ds.SetOrUpdateHostDisksSpace(context.Background(), hosts[1].ID, 40.0, 4.0)) // not low disk

	var resp listHostsResponse
	s.DoJSON("GET", "/api/latest/fleet/hosts", nil, http.StatusOK, &resp)
	require.Len(t, resp.Hosts, len(hosts))
	for _, h := range resp.Hosts {
		switch h.ID {
		case hosts[0].ID:
			assert.Equal(t, 10.0, h.GigsDiskSpaceAvailable)
			assert.Equal(t, 2.0, h.PercentDiskSpaceAvailable)
		case hosts[1].ID:
			assert.Equal(t, 40.0, h.GigsDiskSpaceAvailable)
			assert.Equal(t, 4.0, h.PercentDiskSpaceAvailable)
		}
		assert.Equal(t, h.SoftwareUpdatedAt, h.CreatedAt)
	}

	// setting the low_disk_space criteria is ignored (premium-only)
	resp = listHostsResponse{}
	s.DoJSON("GET", "/api/latest/fleet/hosts", nil, http.StatusOK, &resp, "low_disk_space", "32")
	require.Len(t, resp.Hosts, len(hosts))

	resp = listHostsResponse{}
	s.DoJSON("GET", "/api/latest/fleet/hosts", nil, http.StatusOK, &resp, "per_page", "1")
	require.Len(t, resp.Hosts, 1)
	assert.Nil(t, resp.Software)
	assert.Nil(t, resp.MDMSolution)
	assert.Nil(t, resp.MunkiIssue)

	resp = listHostsResponse{}
	s.DoJSON("GET", "/api/latest/fleet/hosts", nil, http.StatusOK, &resp, "order_key", "h.id", "after", fmt.Sprint(hosts[1].ID))
	require.Len(t, resp.Hosts, len(hosts)-2)

	time.Sleep(1 * time.Second)
	host := hosts[2]
	software := []fleet.Software{
		{Name: "foo", Version: "0.0.1", Source: "chrome_extensions"},
	}
	_, err := s.ds.UpdateHostSoftware(context.Background(), host.ID, software)
	require.NoError(t, err)
	require.NoError(t, s.ds.LoadHostSoftware(context.Background(), host, false))

	resp = listHostsResponse{}
	s.DoJSON("GET", "/api/latest/fleet/hosts", nil, http.StatusOK, &resp, "software_id", fmt.Sprint(host.Software[0].ID))
	require.Len(t, resp.Hosts, 1)
	assert.Equal(t, host.ID, resp.Hosts[0].ID)
	assert.Equal(t, "foo", resp.Software.Name)
	assert.Greater(t, resp.Hosts[0].SoftwareUpdatedAt, resp.Hosts[0].CreatedAt)

	user1 := test.NewUser(t, s.ds, "Alice", "alice@example.com", true)
	q := test.NewQuery(t, s.ds, nil, "query1", "select 1", 0, true)
	defer cleanupQuery(s, q.ID)
	p, err := s.ds.NewGlobalPolicy(context.Background(), &user1.ID, fleet.PolicyPayload{
		QueryID: &q.ID,
	})
	require.NoError(t, err)

	require.NoError(t, s.ds.RecordPolicyQueryExecutions(context.Background(), host, map[uint]*bool{p.ID: ptr.Bool(false)}, time.Now(), false))

	resp = listHostsResponse{}
	s.DoJSON("GET", "/api/latest/fleet/hosts", nil, http.StatusOK, &resp, "software_id", fmt.Sprint(host.Software[0].ID))
	require.Len(t, resp.Hosts, 1)
	assert.Equal(t, 1, resp.Hosts[0].HostIssues.FailingPoliciesCount)
	assert.Equal(t, 1, resp.Hosts[0].HostIssues.TotalIssuesCount)

	resp = listHostsResponse{}
	s.DoJSON("GET", "/api/latest/fleet/hosts", nil, http.StatusOK, &resp, "software_id", fmt.Sprint(host.Software[0].ID), "disable_failing_policies", "true")
	require.Len(t, resp.Hosts, 1)
	assert.Equal(t, 0, resp.Hosts[0].HostIssues.FailingPoliciesCount)
	assert.Equal(t, 0, resp.Hosts[0].HostIssues.TotalIssuesCount)

	// filter by MDM criteria without any host having such information
	resp = listHostsResponse{}
	s.DoJSON("GET", "/api/latest/fleet/hosts", nil, http.StatusOK, &resp, "mdm_id", fmt.Sprint(999))
	require.Len(t, resp.Hosts, 0)
	assert.Nil(t, resp.Software)
	assert.Nil(t, resp.MDMSolution)
	assert.Nil(t, resp.MunkiIssue)
	resp = listHostsResponse{}
	s.DoJSON("GET", "/api/latest/fleet/hosts", nil, http.StatusOK, &resp, "mdm_enrollment_status", "manual")
	require.Len(t, resp.Hosts, 0)
	assert.Nil(t, resp.Software)
	assert.Nil(t, resp.MDMSolution)
	assert.Nil(t, resp.MunkiIssue)
	// and same by munki issue id
	resp = listHostsResponse{}
	s.DoJSON("GET", "/api/latest/fleet/hosts", nil, http.StatusOK, &resp, "munki_issue_id", fmt.Sprint(999))
	require.Len(t, resp.Hosts, 0)
	assert.Nil(t, resp.Software)
	assert.Nil(t, resp.MDMSolution)
	assert.Nil(t, resp.MunkiIssue)

	// set MDM information on a host
	require.NoError(t, s.ds.SetOrUpdateMDMData(context.Background(), host.ID, false, true, "https://simplemdm.com", false, fleet.WellKnownMDMSimpleMDM))
	var mdmID uint
	mysql.ExecAdhocSQL(t, s.ds, func(q sqlx.ExtContext) error {
		return sqlx.GetContext(context.Background(), q, &mdmID,
			`SELECT id FROM mobile_device_management_solutions WHERE name = ? AND server_url = ?`, fleet.WellKnownMDMSimpleMDM, "https://simplemdm.com")
	})

	s.DoJSON("GET", "/api/latest/fleet/hosts", nil, http.StatusOK, &resp)

	// set MDM information for another host installed from DEP and pending enrollment to Fleet MDM
	pendingMDMHost, err := s.ds.NewHost(context.Background(), &fleet.Host{
		Platform:       "darwin",
		HardwareSerial: "532141num832",
		HardwareModel:  "MacBook Pro",
	})
	require.NoError(t, err)
	mysql.ExecAdhocSQL(t, s.ds, func(q sqlx.ExtContext) error {
		_, err := q.ExecContext(context.Background(), "INSERT INTO mobile_device_management_solutions (name, server_url) VALUES ('https://fleetdm.com', 'Fleet')")
		require.NoError(t, err)
		return err
	})
	require.NoError(t, s.ds.SetOrUpdateMDMData(context.Background(), pendingMDMHost.ID, false, false, "https://fleetdm.com", true, fleet.WellKnownMDMFleet))

	// generate aggregated stats
	require.NoError(t, s.ds.GenerateAggregatedMunkiAndMDM(context.Background()))

	s.DoJSON("GET", "/api/latest/fleet/hosts", nil, http.StatusOK, &resp, "mdm_enrollment_status", "pending")
	require.Len(t, resp.Hosts, 1)
	require.Equal(t, "532141num832", resp.Hosts[0].HardwareSerial)
	assert.Nil(t, resp.Software)
	assert.Nil(t, resp.MunkiIssue)
	require.Nil(t, resp.MDMSolution) // MDM solution is included only if `mdm_id` query param is specified`

	resp = listHostsResponse{}
	s.DoJSON("GET", "/api/latest/fleet/hosts", nil, http.StatusOK, &resp, "mdm_enrollment_status", "manual")
	require.Len(t, resp.Hosts, 1)
	assert.Nil(t, resp.Software)
	assert.Nil(t, resp.MDMSolution)
	assert.Nil(t, resp.MunkiIssue)

	resp = listHostsResponse{}
	s.DoJSON("GET", "/api/latest/fleet/hosts", nil, http.StatusOK, &resp, "mdm_enrollment_status", "automatic")
	require.Len(t, resp.Hosts, 0)
	assert.Nil(t, resp.Software)
	assert.Nil(t, resp.MDMSolution)
	assert.Nil(t, resp.MunkiIssue)

	resp = listHostsResponse{}
	s.DoJSON("GET", "/api/latest/fleet/hosts", nil, http.StatusOK, &resp, "mdm_enrollment_status", "unenrolled")
	require.Len(t, resp.Hosts, 0)
	assert.Nil(t, resp.Software)
	assert.Nil(t, resp.MDMSolution)
	assert.Nil(t, resp.MunkiIssue)

	resp = listHostsResponse{}
	s.DoJSON("GET", "/api/latest/fleet/hosts", nil, http.StatusOK, &resp, "mdm_id", fmt.Sprint(mdmID))
	require.Len(t, resp.Hosts, 1)
	assert.Nil(t, resp.Software)
	assert.Nil(t, resp.MunkiIssue)
	require.NotNil(t, resp.MDMSolution)
	assert.Equal(t, mdmID, resp.MDMSolution.ID)
	assert.Equal(t, fleet.WellKnownMDMSimpleMDM, resp.MDMSolution.Name)
	assert.Equal(t, "https://simplemdm.com", resp.MDMSolution.ServerURL)

	resp = listHostsResponse{}
	s.DoJSON("GET", "/api/latest/fleet/hosts", nil, http.StatusOK, &resp, "mdm_id", fmt.Sprint(mdmID), "mdm_enrollment_status", "manual")
	require.Len(t, resp.Hosts, 1)
	assert.Nil(t, resp.Software)
	assert.Nil(t, resp.MunkiIssue)
	assert.NotNil(t, resp.MDMSolution)
	assert.Equal(t, mdmID, resp.MDMSolution.ID)

	resp = listHostsResponse{}
	s.DoJSON("GET", "/api/latest/fleet/hosts", nil, http.StatusBadRequest, &resp, "mdm_enrollment_status", "invalid-status")

	// Filter by inexistent software.
	resp = listHostsResponse{}
	s.DoJSON("GET", "/api/latest/fleet/hosts", nil, http.StatusNotFound, &resp, "software_id", fmt.Sprint(9999))

	// set munki information on a host
	require.NoError(t, s.ds.SetOrUpdateMunkiInfo(context.Background(), host.ID, "1.2.3", []string{"err"}, []string{"warn"}))
	var errMunkiID uint
	mysql.ExecAdhocSQL(t, s.ds, func(q sqlx.ExtContext) error {
		return sqlx.GetContext(context.Background(), q, &errMunkiID,
			`SELECT id FROM munki_issues WHERE name = 'err' AND issue_type = 'error'`)
	})
	// generate aggregated stats
	require.NoError(t, s.ds.GenerateAggregatedMunkiAndMDM(context.Background()))

	resp = listHostsResponse{}
	s.DoJSON("GET", "/api/latest/fleet/hosts", nil, http.StatusOK, &resp, "munki_issue_id", fmt.Sprint(errMunkiID))
	require.Len(t, resp.Hosts, 1)
	assert.Nil(t, resp.Software)
	assert.Nil(t, resp.MDMSolution)
	require.NotNil(t, resp.MunkiIssue)
	assert.Equal(t, fleet.MunkiIssue{
		ID:        errMunkiID,
		Name:      "err",
		IssueType: "error",
	}, *resp.MunkiIssue)

	// filters can be combined, no problem
	resp = listHostsResponse{}
	s.DoJSON("GET", "/api/latest/fleet/hosts", nil, http.StatusOK, &resp, "munki_issue_id", fmt.Sprint(errMunkiID), "mdm_id", fmt.Sprint(mdmID))
	require.Len(t, resp.Hosts, 1)
	assert.Nil(t, resp.Software)
	assert.NotNil(t, resp.MDMSolution)
	assert.NotNil(t, resp.MunkiIssue)

	// set operating system information on a host
	testOS := fleet.OperatingSystem{Name: "fooOS", Version: "4.2", Arch: "64bit", KernelVersion: "13.37", Platform: "bar"}
	require.NoError(t, s.ds.UpdateHostOperatingSystem(context.Background(), host.ID, testOS))
	var osID uint
	mysql.ExecAdhocSQL(t, s.ds, func(q sqlx.ExtContext) error {
		return sqlx.GetContext(context.Background(), q, &osID,
			`SELECT id FROM operating_systems WHERE name = ? AND version = ?`, "fooOS", "4.2")
	})
	require.Greater(t, osID, uint(0))

	// generate aggregated stats
	require.NoError(t, s.ds.UpdateOSVersions(context.Background()))

	resp = listHostsResponse{}
	s.DoJSON("GET", "/api/latest/fleet/hosts", nil, http.StatusOK, &resp, "os_name", testOS.Name, "os_version", testOS.Version)
	require.Len(t, resp.Hosts, 1)

	expected := resp.Hosts[0]
	resp = listHostsResponse{}
	s.DoJSON("GET", "/api/latest/fleet/hosts", nil, http.StatusOK, &resp, "os_id", fmt.Sprintf("%d", osID))
	require.Len(t, resp.Hosts, 1)
	require.Equal(t, expected, resp.Hosts[0])

	resp = listHostsResponse{}
	s.DoJSON("GET", "/api/latest/fleet/hosts", nil, http.StatusOK, &resp, "os_name", "unknownOS", "os_version", "4.2")
	require.Len(t, resp.Hosts, 0)

	resp = listHostsResponse{}
	s.DoJSON("GET", "/api/latest/fleet/hosts", nil, http.StatusOK, &resp, "os_id", fmt.Sprintf("%d", osID+1337))
	require.Len(t, resp.Hosts, 0)
}

func (s *integrationTestSuite) TestInvites() {
	t := s.T()

	team, err := s.ds.NewTeam(context.Background(), &fleet.Team{
		Name:        t.Name() + "team1",
		Description: "desc team1",
	})
	require.NoError(t, err)

	// list invites, none yet
	var listResp listInvitesResponse
	s.DoJSON("GET", "/api/latest/fleet/invites", nil, http.StatusOK, &listResp)
	require.Len(t, listResp.Invites, 0)

	// create valid invite
	createInviteReq := createInviteRequest{InvitePayload: fleet.InvitePayload{
		Email:      ptr.String("some email"),
		Name:       ptr.String("some name"),
		GlobalRole: null.StringFrom(fleet.RoleAdmin),
	}}
	createInviteResp := createInviteResponse{}
	s.DoJSON("POST", "/api/latest/fleet/invites", createInviteReq, http.StatusOK, &createInviteResp)
	require.NotNil(t, createInviteResp.Invite)
	require.NotZero(t, createInviteResp.Invite.ID)
	validInvite := *createInviteResp.Invite

	// create user from valid invite - the token was not returned via the
	// response's json, must get it from the db
	inv, err := s.ds.Invite(context.Background(), validInvite.ID)
	require.NoError(t, err)
	validInviteToken := inv.Token

	// verify the token with valid invite
	var verifyInvResp verifyInviteResponse
	s.DoJSON("GET", "/api/latest/fleet/invites/"+validInviteToken, nil, http.StatusOK, &verifyInvResp)
	require.Equal(t, validInvite.ID, verifyInvResp.Invite.ID)

	// verify the token with an invalid invite
	s.DoJSON("GET", "/api/latest/fleet/invites/invalid", nil, http.StatusNotFound, &verifyInvResp)

	// create invite without an email
	createInviteReq = createInviteRequest{InvitePayload: fleet.InvitePayload{
		Email:      nil,
		Name:       ptr.String("some other name"),
		GlobalRole: null.StringFrom(fleet.RoleObserver),
	}}
	createInviteResp = createInviteResponse{}
	s.DoJSON("POST", "/api/latest/fleet/invites", createInviteReq, http.StatusUnprocessableEntity, &createInviteResp)

	// create invite for an existing user
	existingEmail := "admin1@example.com"
	createInviteReq = createInviteRequest{InvitePayload: fleet.InvitePayload{
		Email:      ptr.String(existingEmail),
		Name:       ptr.String("some other name"),
		GlobalRole: null.StringFrom(fleet.RoleObserver),
	}}
	createInviteResp = createInviteResponse{}
	s.DoJSON("POST", "/api/latest/fleet/invites", createInviteReq, http.StatusUnprocessableEntity, &createInviteResp)

	// create invite for an existing user with email ALL CAPS
	createInviteReq = createInviteRequest{InvitePayload: fleet.InvitePayload{
		Email:      ptr.String(strings.ToUpper(existingEmail)),
		Name:       ptr.String("some other name"),
		GlobalRole: null.StringFrom(fleet.RoleObserver),
	}}
	createInviteResp = createInviteResponse{}
	s.DoJSON("POST", "/api/latest/fleet/invites", createInviteReq, http.StatusUnprocessableEntity, &createInviteResp)

	// list invites, we have one now
	listResp = listInvitesResponse{}
	s.DoJSON("GET", "/api/latest/fleet/invites", nil, http.StatusOK, &listResp)
	require.Len(t, listResp.Invites, 1)
	require.Equal(t, validInvite.ID, listResp.Invites[0].ID)

	// list invites, next page is empty
	listResp = listInvitesResponse{}
	s.DoJSON("GET", "/api/latest/fleet/invites", nil, http.StatusOK, &listResp, "page", "1", "per_page", "2")
	require.Len(t, listResp.Invites, 0)

	// update a non-existing invite
	updateInviteReq := updateInviteRequest{InvitePayload: fleet.InvitePayload{
		Teams: []fleet.UserTeam{
			{Team: fleet.Team{ID: team.ID}, Role: fleet.RoleObserver},
		},
	}}
	updateInviteResp := updateInviteResponse{}
	s.DoJSON("PATCH", fmt.Sprintf("/api/latest/fleet/invites/%d", validInvite.ID+1), updateInviteReq, http.StatusNotFound, &updateInviteResp)

	// update the valid invite created earlier, make it an observer of a team
	updateInviteResp = updateInviteResponse{}
	s.DoJSON("PATCH", fmt.Sprintf("/api/latest/fleet/invites/%d", validInvite.ID), updateInviteReq, http.StatusOK, &updateInviteResp)

	// update the valid invite: set an email that already exists for a user
	updateInviteReq = updateInviteRequest{
		InvitePayload: fleet.InvitePayload{
			Email: ptr.String(s.users["admin1@example.com"].Email),
			Teams: []fleet.UserTeam{
				{Team: fleet.Team{ID: team.ID}, Role: fleet.RoleObserver},
			},
		},
	}
	updateInviteResp = updateInviteResponse{}
	s.DoJSON("PATCH", fmt.Sprintf("/api/latest/fleet/invites/%d", validInvite.ID), updateInviteReq, http.StatusConflict, &updateInviteResp)

	// update the valid invite: set an email that already exists for another invite
	createInviteReq = createInviteRequest{InvitePayload: fleet.InvitePayload{
		Email:      ptr.String("some@other.email"),
		Name:       ptr.String("some name"),
		GlobalRole: null.StringFrom(fleet.RoleAdmin),
	}}
	createInviteResp = createInviteResponse{}
	s.DoJSON("POST", "/api/latest/fleet/invites", createInviteReq, http.StatusOK, &createInviteResp)
	updateInviteReq = updateInviteRequest{
		InvitePayload: fleet.InvitePayload{
			Email: createInviteReq.Email,
			Teams: []fleet.UserTeam{
				{Team: fleet.Team{ID: team.ID}, Role: fleet.RoleObserver},
			},
		},
	}
	s.DoJSON("PATCH", fmt.Sprintf("/api/latest/fleet/invites/%d", validInvite.ID), updateInviteReq, http.StatusConflict, &updateInviteResp)

	// update the valid invite to an email that is ok
	updateInviteReq = updateInviteRequest{
		InvitePayload: fleet.InvitePayload{
			Email: ptr.String("something@nonexistent.yet123"),
			Teams: []fleet.UserTeam{
				{Team: fleet.Team{ID: team.ID}, Role: fleet.RoleObserver},
			},
		},
	}
	s.DoJSON("PATCH", fmt.Sprintf("/api/latest/fleet/invites/%d", validInvite.ID), updateInviteReq, http.StatusOK, &updateInviteResp)

	verify, err := s.ds.Invite(context.Background(), validInvite.ID)
	require.NoError(t, err)
	require.Equal(t, "", verify.GlobalRole.String)
	require.Len(t, verify.Teams, 1)
	assert.Equal(t, team.ID, verify.Teams[0].ID)

	var createFromInviteResp createUserResponse
	s.DoJSON("POST", "/api/latest/fleet/users", fleet.UserPayload{
		Name:        ptr.String("Full Name"),
		Password:    ptr.String(test.GoodPassword),
		Email:       ptr.String("a@b.c"),
		InviteToken: ptr.String(validInviteToken),
	}, http.StatusOK, &createFromInviteResp)

	// keep the invite token from the other valid invite (before deleting it)
	inv, err = s.ds.Invite(context.Background(), createInviteResp.Invite.ID)
	require.NoError(t, err)
	deletedInviteToken := inv.Token

	// delete an existing invite
	var delResp deleteInviteResponse
	s.DoJSON("DELETE", fmt.Sprintf("/api/latest/fleet/invites/%d", createInviteResp.Invite.ID), nil, http.StatusOK, &delResp)

	// list invites, is now empty
	listResp = listInvitesResponse{}
	s.DoJSON("GET", "/api/latest/fleet/invites", nil, http.StatusOK, &listResp)
	require.Len(t, listResp.Invites, 0)

	// delete a now non-existing invite
	s.DoJSON("DELETE", fmt.Sprintf("/api/latest/fleet/invites/%d", validInvite.ID), nil, http.StatusNotFound, &delResp)

	// create user from never used but deleted invite
	s.DoJSON("POST", "/api/latest/fleet/users", fleet.UserPayload{
		Name:        ptr.String("Full Name"),
		Password:    ptr.String(test.GoodPassword),
		Email:       ptr.String("a@b.c"),
		InviteToken: ptr.String(deletedInviteToken),
	}, http.StatusNotFound, &createFromInviteResp)
}

func (s *integrationTestSuite) TestCreateUserFromInviteErrors() {
	t := s.T()

	// create a valid invite
	createInviteReq := createInviteRequest{InvitePayload: fleet.InvitePayload{
		Email:      ptr.String("a@b.c"),
		Name:       ptr.String("A"),
		GlobalRole: null.StringFrom(fleet.RoleObserver),
	}}
	createInviteResp := createInviteResponse{}
	s.DoJSON("POST", "/api/latest/fleet/invites", createInviteReq, http.StatusOK, &createInviteResp)

	// make sure to delete it on exit
	defer func() {
		var delResp deleteInviteResponse
		s.DoJSON("DELETE", fmt.Sprintf("/api/latest/fleet/invites/%d", createInviteResp.Invite.ID), nil, http.StatusOK, &delResp)
	}()

	// the token is not returned via the response's json, must get it from the db
	invite, err := s.ds.Invite(context.Background(), createInviteResp.Invite.ID)
	require.NoError(t, err)

	cases := []struct {
		desc string
		pld  fleet.UserPayload
		want int
	}{
		{
			"empty name",
			fleet.UserPayload{
				Name:        ptr.String(""),
				Password:    &test.GoodPassword,
				Email:       ptr.String("a@b.c"),
				InviteToken: ptr.String(invite.Token),
			},
			http.StatusUnprocessableEntity,
		},
		{
			"empty email",
			fleet.UserPayload{
				Name:        ptr.String("Name"),
				Password:    &test.GoodPassword,
				Email:       ptr.String(""),
				InviteToken: ptr.String(invite.Token),
			},
			http.StatusUnprocessableEntity,
		},
		{
			"empty password",
			fleet.UserPayload{
				Name:        ptr.String("Name"),
				Password:    ptr.String(""),
				Email:       ptr.String("a@b.c"),
				InviteToken: ptr.String(invite.Token),
			},
			http.StatusUnprocessableEntity,
		},
		{
			"empty token",
			fleet.UserPayload{
				Name:        ptr.String("Name"),
				Password:    &test.GoodPassword,
				Email:       ptr.String("a@b.c"),
				InviteToken: ptr.String(""),
			},
			http.StatusUnprocessableEntity,
		},
		{
			"invalid token",
			fleet.UserPayload{
				Name:        ptr.String("Name"),
				Password:    &test.GoodPassword,
				Email:       ptr.String("a@b.c"),
				InviteToken: ptr.String("invalid"),
			},
			http.StatusNotFound,
		},
		{
			"invalid password",
			fleet.UserPayload{
				Name:        ptr.String("Name"),
				Password:    ptr.String("password"), // no number or symbol
				Email:       ptr.String("a@b.c"),
				InviteToken: ptr.String(invite.Token),
			},
			http.StatusUnprocessableEntity,
		},
	}

	for _, c := range cases {
		t.Run(c.desc, func(t *testing.T) {
			var resp createUserResponse
			s.DoJSON("POST", "/api/latest/fleet/users", c.pld, c.want, &resp)
		})
	}
}

func (s *integrationTestSuite) TestGetHostSummary() {
	t := s.T()
	ctx := context.Background()

	hosts := s.createHosts(t)

	team1, err := s.ds.NewTeam(ctx, &fleet.Team{Name: t.Name() + "team1"})
	require.NoError(t, err)
	team2, err := s.ds.NewTeam(ctx, &fleet.Team{Name: t.Name() + "team2"})
	require.NoError(t, err)

	require.NoError(t, s.ds.AddHostsToTeam(ctx, &team1.ID, []uint{hosts[0].ID}))

	// set disk space information for hosts [0] and [1]
	require.NoError(t, s.ds.SetOrUpdateHostDisksSpace(ctx, hosts[0].ID, 1.0, 2.0))
	require.NoError(t, s.ds.SetOrUpdateHostDisksSpace(ctx, hosts[1].ID, 3.0, 4.0))

	var getHostResp getHostResponse
	s.DoJSON("GET", fmt.Sprintf("/api/latest/fleet/hosts/%d", hosts[0].ID), nil, http.StatusOK, &getHostResp)
	assert.Equal(t, 1.0, getHostResp.Host.GigsDiskSpaceAvailable)
	assert.Equal(t, 2.0, getHostResp.Host.PercentDiskSpaceAvailable)

	var resp getHostSummaryResponse

	// no team filter
	s.DoJSON("GET", "/api/latest/fleet/host_summary", nil, http.StatusOK, &resp)
	require.Equal(t, resp.TotalsHostsCount, uint(len(hosts)))
	require.Nil(t, resp.LowDiskSpaceCount)
	require.Len(t, resp.Platforms, 3)
	gotPlatforms, wantPlatforms := make([]string, 3), []string{"linux", "debian", "rhel"}
	for i, p := range resp.Platforms {
		gotPlatforms[i] = p.Platform
		// each platform has a count of 1
		require.Equal(t, uint(1), p.HostsCount)
	}
	require.ElementsMatch(t, wantPlatforms, gotPlatforms)
	require.Nil(t, resp.TeamID)
	require.Equal(t, uint(3), resp.AllLinuxCount)
	assert.True(t, len(resp.BuiltinLabels) > 0)
	for _, lbl := range resp.BuiltinLabels {
		assert.Equal(t, fleet.LabelTypeBuiltIn, lbl.LabelType)
	}
	builtinsCount := len(resp.BuiltinLabels)

	// host summary builtin labels match list labels response
	var listResp listLabelsResponse
	s.DoJSON("GET", "/api/latest/fleet/labels", nil, http.StatusOK, &listResp)
	assert.True(t, len(listResp.Labels) > 0)
	for _, lbl := range listResp.Labels {
		assert.Equal(t, fleet.LabelTypeBuiltIn, lbl.LabelType)
	}
	assert.Equal(t, len(listResp.Labels), builtinsCount)

	// team filter, no host
	s.DoJSON("GET", "/api/latest/fleet/host_summary", nil, http.StatusOK, &resp, "team_id", fmt.Sprint(team2.ID))
	require.Equal(t, resp.TotalsHostsCount, uint(0))
	require.Len(t, resp.Platforms, 0)
	require.Equal(t, uint(0), resp.AllLinuxCount)
	require.Equal(t, team2.ID, *resp.TeamID)

	// team filter, one host, low_disk_count is ignored as not premium
	s.DoJSON("GET", "/api/latest/fleet/host_summary", nil, http.StatusOK, &resp, "team_id", fmt.Sprint(team1.ID), "low_disk_space", "2")
	require.Equal(t, resp.TotalsHostsCount, uint(1))
	require.Nil(t, resp.LowDiskSpaceCount)
	require.Len(t, resp.Platforms, 1)
	require.Equal(t, "debian", resp.Platforms[0].Platform)
	require.Equal(t, uint(1), resp.Platforms[0].HostsCount)
	require.Equal(t, uint(1), resp.AllLinuxCount)
	require.Equal(t, team1.ID, *resp.TeamID)

	s.DoJSON("GET", "/api/latest/fleet/host_summary", nil, http.StatusOK, &resp, "team_id", fmt.Sprint(team1.ID), "platform", "linux")
	require.Equal(t, resp.TotalsHostsCount, uint(1))
	require.Equal(t, "debian", resp.Platforms[0].Platform)
	require.Equal(t, uint(1), resp.AllLinuxCount)

	s.DoJSON("GET", "/api/latest/fleet/host_summary", nil, http.StatusOK, &resp, "platform", "rhel")
	require.Equal(t, resp.TotalsHostsCount, uint(1))
	require.Equal(t, "rhel", resp.Platforms[0].Platform)
	require.Equal(t, uint(1), resp.AllLinuxCount)

	s.DoJSON("GET", "/api/latest/fleet/host_summary", nil, http.StatusOK, &resp, "platform", "linux")
	require.Equal(t, resp.TotalsHostsCount, uint(3))
	require.Equal(t, uint(3), resp.AllLinuxCount)
	require.Len(t, resp.Platforms, 3)
	for i, p := range resp.Platforms {
		gotPlatforms[i] = p.Platform
		// each platform has a count of 1
		require.Equal(t, uint(1), p.HostsCount)
	}
	require.ElementsMatch(t, wantPlatforms, gotPlatforms)

	s.DoJSON("GET", "/api/latest/fleet/host_summary", nil, http.StatusOK, &resp, "platform", "darwin")
	require.Equal(t, resp.TotalsHostsCount, uint(0))
	require.Equal(t, resp.AllLinuxCount, uint(0))
	require.Len(t, resp.Platforms, 0)

	// invalid low_disk_space value is still validated and results in error
	s.DoJSON("GET", "/api/latest/fleet/host_summary", nil, http.StatusInternalServerError, &resp, "low_disk_space", "1234") // TODO: should be 400, see #4406
}

func (s *integrationTestSuite) TestGlobalPoliciesProprietary() {
	t := s.T()

	for i := 0; i < 3; i++ {
		_, err := s.ds.NewHost(context.Background(), &fleet.Host{
			DetailUpdatedAt: time.Now(),
			LabelUpdatedAt:  time.Now(),
			PolicyUpdatedAt: time.Now(),
			SeenTime:        time.Now().Add(-time.Duration(i) * time.Minute),
			OsqueryHostID:   ptr.String(fmt.Sprintf("%s%d", t.Name(), i)),
			NodeKey:         ptr.String(fmt.Sprintf("%s%d", t.Name(), i)),
			UUID:            fmt.Sprintf("%s%d", t.Name(), i),
			Hostname:        fmt.Sprintf("%sfoo.local%d", t.Name(), i),
			Platform:        "darwin",
		})
		require.NoError(t, err)
	}

	qr, err := s.ds.NewQuery(context.Background(), &fleet.Query{
		Name:           "TestQuery321",
		Description:    "Some description",
		Query:          "select * from osquery;",
		ObserverCanRun: true,
	})
	require.NoError(t, err)
	// Cannot set both QueryID and Query.
	gpParams0 := globalPolicyRequest{
		QueryID: &qr.ID,
		Query:   "select * from osquery;",
	}
	gpResp0 := globalPolicyResponse{}
	s.DoJSON("POST", "/api/latest/fleet/policies", gpParams0, http.StatusBadRequest, &gpResp0)
	require.Nil(t, gpResp0.Policy)

	gpParams := globalPolicyRequest{
		Name:        "TestQuery3",
		Query:       "select * from osquery;",
		Description: "Some description",
		Resolution:  "some global resolution",
		Platform:    "darwin",
	}
	gpResp := globalPolicyResponse{}
	s.DoJSON("POST", "/api/latest/fleet/policies", gpParams, http.StatusOK, &gpResp)
	require.NotNil(t, gpResp.Policy)
	require.NotEmpty(t, gpResp.Policy.ID)
	assert.Equal(t, "TestQuery3", gpResp.Policy.Name)
	assert.Equal(t, "select * from osquery;", gpResp.Policy.Query)
	assert.Equal(t, "Some description", gpResp.Policy.Description)
	require.NotNil(t, gpResp.Policy.Resolution)
	assert.Equal(t, "some global resolution", *gpResp.Policy.Resolution)
	assert.NotNil(t, gpResp.Policy.AuthorID)
	assert.Equal(t, "Test Name admin1@example.com", gpResp.Policy.AuthorName)
	assert.Equal(t, "admin1@example.com", gpResp.Policy.AuthorEmail)
	assert.Equal(t, "darwin", gpResp.Policy.Platform)

	mgpParams := modifyGlobalPolicyRequest{
		ModifyPolicyPayload: fleet.ModifyPolicyPayload{
			Name:        ptr.String("TestQuery4"),
			Query:       ptr.String("select * from osquery_info;"),
			Description: ptr.String("Some description updated"),
			Resolution:  ptr.String("some global resolution updated"),
		},
	}
	mgpResp := modifyGlobalPolicyResponse{}
	s.DoJSON("PATCH", fmt.Sprintf("/api/latest/fleet/policies/%d", gpResp.Policy.ID), mgpParams, http.StatusOK, &mgpResp)
	require.NotNil(t, gpResp.Policy)
	assert.Equal(t, "TestQuery4", mgpResp.Policy.Name)
	assert.Equal(t, "select * from osquery_info;", mgpResp.Policy.Query)
	assert.Equal(t, "Some description updated", mgpResp.Policy.Description)
	require.NotNil(t, mgpResp.Policy.Resolution)
	assert.Equal(t, "some global resolution updated", *mgpResp.Policy.Resolution)
	assert.Equal(t, "darwin", mgpResp.Policy.Platform)

	ggpResp := getPolicyByIDResponse{}
	s.DoJSON("GET", fmt.Sprintf("/api/latest/fleet/policies/%d", gpResp.Policy.ID), getPolicyByIDRequest{}, http.StatusOK, &ggpResp)
	require.NotNil(t, ggpResp.Policy)
	assert.Equal(t, "TestQuery4", ggpResp.Policy.Name)
	assert.Equal(t, "select * from osquery_info;", ggpResp.Policy.Query)
	assert.Equal(t, "Some description updated", ggpResp.Policy.Description)
	require.NotNil(t, ggpResp.Policy.Resolution)
	assert.Equal(t, "some global resolution updated", *ggpResp.Policy.Resolution)
	assert.Equal(t, "darwin", mgpResp.Policy.Platform)

	policiesResponse := listGlobalPoliciesResponse{}
	s.DoJSON("GET", "/api/latest/fleet/policies", nil, http.StatusOK, &policiesResponse)
	require.Len(t, policiesResponse.Policies, 1)
	assert.Equal(t, "TestQuery4", policiesResponse.Policies[0].Name)
	assert.Equal(t, "select * from osquery_info;", policiesResponse.Policies[0].Query)
	assert.Equal(t, "Some description updated", policiesResponse.Policies[0].Description)
	require.NotNil(t, policiesResponse.Policies[0].Resolution)
	assert.Equal(t, "some global resolution updated", *policiesResponse.Policies[0].Resolution)
	assert.Equal(t, "darwin", policiesResponse.Policies[0].Platform)

	listHostsURL := fmt.Sprintf("/api/latest/fleet/hosts?policy_id=%d", policiesResponse.Policies[0].ID)
	listHostsResp := listHostsResponse{}
	s.DoJSON("GET", listHostsURL, nil, http.StatusOK, &listHostsResp)
	require.Len(t, listHostsResp.Hosts, 3)
	h1 := listHostsResp.Hosts[0]
	h2 := listHostsResp.Hosts[1]

	listHostsURL = fmt.Sprintf("/api/latest/fleet/hosts?policy_id=%d&policy_response=passing", policiesResponse.Policies[0].ID)
	listHostsResp = listHostsResponse{}
	s.DoJSON("GET", listHostsURL, nil, http.StatusOK, &listHostsResp)
	require.Len(t, listHostsResp.Hosts, 0)

	require.NoError(t, s.ds.RecordPolicyQueryExecutions(context.Background(), h1.Host, map[uint]*bool{policiesResponse.Policies[0].ID: ptr.Bool(true)}, time.Now(), false))
	require.NoError(t, s.ds.RecordPolicyQueryExecutions(context.Background(), h2.Host, map[uint]*bool{policiesResponse.Policies[0].ID: nil}, time.Now(), false))

	listHostsURL = fmt.Sprintf("/api/latest/fleet/hosts?policy_id=%d&policy_response=passing", policiesResponse.Policies[0].ID)
	listHostsResp = listHostsResponse{}
	s.DoJSON("GET", listHostsURL, nil, http.StatusOK, &listHostsResp)
	require.Len(t, listHostsResp.Hosts, 1)

	deletePolicyParams := deleteGlobalPoliciesRequest{IDs: []uint{policiesResponse.Policies[0].ID}}
	deletePolicyResp := deleteGlobalPoliciesResponse{}
	s.DoJSON("POST", "/api/latest/fleet/policies/delete", deletePolicyParams, http.StatusOK, &deletePolicyResp)

	policiesResponse = listGlobalPoliciesResponse{}
	s.DoJSON("GET", "/api/latest/fleet/policies", nil, http.StatusOK, &policiesResponse)
	require.Len(t, policiesResponse.Policies, 0)
}

func (s *integrationTestSuite) TestTeamPoliciesProprietary() {
	t := s.T()

	team1, err := s.ds.NewTeam(context.Background(), &fleet.Team{
		ID:          42,
		Name:        "team1-policies",
		Description: "desc team1",
	})
	require.NoError(t, err)
	hosts := make([]uint, 2)
	for i := 0; i < 2; i++ {
		h, err := s.ds.NewHost(context.Background(), &fleet.Host{
			DetailUpdatedAt: time.Now(),
			LabelUpdatedAt:  time.Now(),
			PolicyUpdatedAt: time.Now(),
			SeenTime:        time.Now().Add(-time.Duration(i) * time.Minute),
			OsqueryHostID:   ptr.String(fmt.Sprintf("%s%d", t.Name(), i)),
			NodeKey:         ptr.String(fmt.Sprintf("%s%d", t.Name(), i)),
			UUID:            fmt.Sprintf("%s%d", t.Name(), i),
			Hostname:        fmt.Sprintf("%sfoo.local%d", t.Name(), i),
			Platform:        "darwin",
		})
		require.NoError(t, err)
		hosts[i] = h.ID
	}
	err = s.ds.AddHostsToTeam(context.Background(), &team1.ID, hosts)
	require.NoError(t, err)

	tpParams := teamPolicyRequest{
		Name:        "TestQuery3",
		Query:       "select * from osquery;",
		Description: "Some description",
		Resolution:  "some team resolution",
		Platform:    "darwin",
	}
	tpResp := teamPolicyResponse{}
	s.DoJSON("POST", fmt.Sprintf("/api/latest/fleet/teams/%d/policies", team1.ID), tpParams, http.StatusOK, &tpResp)
	require.NotNil(t, tpResp.Policy)
	require.NotEmpty(t, tpResp.Policy.ID)
	assert.Equal(t, "TestQuery3", tpResp.Policy.Name)
	assert.Equal(t, "select * from osquery;", tpResp.Policy.Query)
	assert.Equal(t, "Some description", tpResp.Policy.Description)
	require.NotNil(t, tpResp.Policy.Resolution)
	assert.Equal(t, "some team resolution", *tpResp.Policy.Resolution)
	assert.NotNil(t, tpResp.Policy.AuthorID)
	assert.Equal(t, "Test Name admin1@example.com", tpResp.Policy.AuthorName)
	assert.Equal(t, "admin1@example.com", tpResp.Policy.AuthorEmail)

	mtpParams := modifyTeamPolicyRequest{
		ModifyPolicyPayload: fleet.ModifyPolicyPayload{
			Name:        ptr.String("TestQuery4"),
			Query:       ptr.String("select * from osquery_info;"),
			Description: ptr.String("Some description updated"),
			Resolution:  ptr.String("some team resolution updated"),
		},
	}
	mtpResp := modifyTeamPolicyResponse{}
	s.DoJSON("PATCH", fmt.Sprintf("/api/latest/fleet/teams/%d/policies/%d", team1.ID, tpResp.Policy.ID), mtpParams, http.StatusOK, &mtpResp)
	require.NotNil(t, mtpResp.Policy)
	assert.Equal(t, "TestQuery4", mtpResp.Policy.Name)
	assert.Equal(t, "select * from osquery_info;", mtpResp.Policy.Query)
	assert.Equal(t, "Some description updated", mtpResp.Policy.Description)
	require.NotNil(t, mtpResp.Policy.Resolution)
	assert.Equal(t, "some team resolution updated", *mtpResp.Policy.Resolution)
	assert.Equal(t, "darwin", mtpResp.Policy.Platform)

	gtpResp := getPolicyByIDResponse{}
	s.DoJSON("GET", fmt.Sprintf("/api/latest/fleet/teams/%d/policies/%d", team1.ID, tpResp.Policy.ID), getPolicyByIDRequest{}, http.StatusOK, &gtpResp)
	require.NotNil(t, gtpResp.Policy)
	assert.Equal(t, "TestQuery4", gtpResp.Policy.Name)
	assert.Equal(t, "select * from osquery_info;", gtpResp.Policy.Query)
	assert.Equal(t, "Some description updated", gtpResp.Policy.Description)
	require.NotNil(t, gtpResp.Policy.Resolution)
	assert.Equal(t, "some team resolution updated", *gtpResp.Policy.Resolution)
	assert.Equal(t, "darwin", gtpResp.Policy.Platform)

	policiesResponse := listTeamPoliciesResponse{}
	s.DoJSON("GET", fmt.Sprintf("/api/latest/fleet/teams/%d/policies", team1.ID), nil, http.StatusOK, &policiesResponse)
	require.Len(t, policiesResponse.Policies, 1)
	assert.Equal(t, "TestQuery4", policiesResponse.Policies[0].Name)
	assert.Equal(t, "select * from osquery_info;", policiesResponse.Policies[0].Query)
	assert.Equal(t, "Some description updated", policiesResponse.Policies[0].Description)
	require.NotNil(t, policiesResponse.Policies[0].Resolution)
	assert.Equal(t, "some team resolution updated", *policiesResponse.Policies[0].Resolution)
	assert.Equal(t, "darwin", policiesResponse.Policies[0].Platform)
	require.Len(t, policiesResponse.InheritedPolicies, 0)

	listHostsURL := fmt.Sprintf("/api/latest/fleet/hosts?policy_id=%d", policiesResponse.Policies[0].ID)
	listHostsResp := listHostsResponse{}
	s.DoJSON("GET", listHostsURL, nil, http.StatusOK, &listHostsResp)
	require.Len(t, listHostsResp.Hosts, 2)
	h1 := listHostsResp.Hosts[0]
	h2 := listHostsResp.Hosts[1]

	listHostsURL = fmt.Sprintf("/api/latest/fleet/hosts?team_id=%d&policy_id=%d&policy_response=passing", team1.ID, policiesResponse.Policies[0].ID)
	listHostsResp = listHostsResponse{}
	s.DoJSON("GET", listHostsURL, nil, http.StatusOK, &listHostsResp)
	require.Len(t, listHostsResp.Hosts, 0)

	require.NoError(t, s.ds.RecordPolicyQueryExecutions(context.Background(), h1.Host, map[uint]*bool{policiesResponse.Policies[0].ID: ptr.Bool(true)}, time.Now(), false))
	require.NoError(t, s.ds.RecordPolicyQueryExecutions(context.Background(), h2.Host, map[uint]*bool{policiesResponse.Policies[0].ID: nil}, time.Now(), false))

	listHostsURL = fmt.Sprintf("/api/latest/fleet/hosts?team_id=%d&policy_id=%d&policy_response=passing", team1.ID, policiesResponse.Policies[0].ID)
	listHostsResp = listHostsResponse{}
	s.DoJSON("GET", listHostsURL, nil, http.StatusOK, &listHostsResp)
	require.Len(t, listHostsResp.Hosts, 1)

	deletePolicyParams := deleteTeamPoliciesRequest{IDs: []uint{policiesResponse.Policies[0].ID}}
	deletePolicyResp := deleteTeamPoliciesResponse{}
	s.DoJSON("POST", fmt.Sprintf("/api/latest/fleet/teams/%d/policies/delete", team1.ID), deletePolicyParams, http.StatusOK, &deletePolicyResp)

	policiesResponse = listTeamPoliciesResponse{}
	s.DoJSON("GET", fmt.Sprintf("/api/latest/fleet/teams/%d/policies", team1.ID), nil, http.StatusOK, &policiesResponse)
	require.Len(t, policiesResponse.Policies, 0)
}

func (s *integrationTestSuite) TestTeamPoliciesProprietaryInvalid() {
	t := s.T()

	team1, err := s.ds.NewTeam(context.Background(), &fleet.Team{
		ID:          42,
		Name:        "team1-policies-2",
		Description: "desc team1",
	})
	require.NoError(t, err)

	tpParams := teamPolicyRequest{
		Name:        "TestQuery3-Team",
		Query:       "select * from osquery;",
		Description: "Some description",
		Resolution:  "some team resolution",
	}
	tpResp := teamPolicyResponse{}
	s.DoJSON("POST", fmt.Sprintf("/api/latest/fleet/teams/%d/policies", team1.ID), tpParams, http.StatusOK, &tpResp)
	require.NotNil(t, tpResp.Policy)
	teamPolicyID := tpResp.Policy.ID

	gpParams := globalPolicyRequest{
		Name:        "TestQuery3-Global",
		Query:       "select * from osquery;",
		Description: "Some description",
		Resolution:  "some global resolution",
	}
	gpResp := globalPolicyResponse{}
	s.DoJSON("POST", "/api/latest/fleet/policies", gpParams, http.StatusOK, &gpResp)
	require.NotNil(t, gpResp.Policy)
	require.NotEmpty(t, gpResp.Policy.ID)
	globalPolicyID := gpResp.Policy.ID

	for _, tc := range []struct {
		tname      string
		testUpdate bool
		queryID    *uint
		name       string
		query      string
		platforms  string
	}{
		{
			tname:      "set both QueryID and Query",
			testUpdate: false,
			queryID:    ptr.Uint(1),
			name:       "Some name",
			query:      "select * from osquery;",
		},
		{
			tname:      "empty query",
			testUpdate: true,
			name:       "Some name",
			query:      "",
		},
		{
			tname:      "empty name",
			testUpdate: true,
			name:       "",
			query:      "select 1;",
		},
		{
			tname:      "empty with space",
			testUpdate: true,
			name:       " ", // #3704
			query:      "select 1;",
		},
		{
			tname:      "Invalid query",
			testUpdate: true,
			name:       "Invalid query",
			query:      "",
		},
	} {
		t.Run(tc.tname, func(t *testing.T) {
			tpReq := teamPolicyRequest{
				QueryID:  tc.queryID,
				Name:     tc.name,
				Query:    tc.query,
				Platform: tc.platforms,
			}
			tpResp := teamPolicyResponse{}
			s.DoJSON("POST", fmt.Sprintf("/api/latest/fleet/teams/%d/policies", team1.ID), tpReq, http.StatusBadRequest, &tpResp)
			require.Nil(t, tpResp.Policy)

			testUpdate := tc.queryID == nil

			if testUpdate {
				tpReq := modifyTeamPolicyRequest{
					ModifyPolicyPayload: fleet.ModifyPolicyPayload{
						Name:  ptr.String(tc.name),
						Query: ptr.String(tc.query),
					},
				}
				tpResp := modifyTeamPolicyResponse{}
				s.DoJSON("PATCH", fmt.Sprintf("/api/latest/fleet/teams/%d/policies/%d", team1.ID, teamPolicyID), tpReq, http.StatusBadRequest, &tpResp)
				require.Nil(t, tpResp.Policy)
			}

			gpReq := globalPolicyRequest{
				QueryID:  tc.queryID,
				Name:     tc.name,
				Query:    tc.query,
				Platform: tc.platforms,
			}
			gpResp := globalPolicyResponse{}
			s.DoJSON("POST", "/api/latest/fleet/policies", gpReq, http.StatusBadRequest, &gpResp)
			require.Nil(t, tpResp.Policy)

			if testUpdate {
				gpReq := modifyGlobalPolicyRequest{
					ModifyPolicyPayload: fleet.ModifyPolicyPayload{
						Name:  ptr.String(tc.name),
						Query: ptr.String(tc.query),
					},
				}
				gpResp := modifyGlobalPolicyResponse{}
				s.DoJSON("PATCH", fmt.Sprintf("/api/latest/fleet/policies/%d", globalPolicyID), gpReq, http.StatusBadRequest, &gpResp)
				require.Nil(t, tpResp.Policy)
			}
		})
	}
}

func (s *integrationTestSuite) TestHostDetailsPolicies() {
	t := s.T()

	hosts := s.createHosts(t)
	host1 := hosts[0]
	team1, err := s.ds.NewTeam(context.Background(), &fleet.Team{
		ID:          42,
		Name:        "HostDetailsPolicies-Team",
		Description: "desc team1",
	})
	require.NoError(t, err)
	err = s.ds.AddHostsToTeam(context.Background(), &team1.ID, []uint{host1.ID})
	require.NoError(t, err)

	gpParams := globalPolicyRequest{
		Name:        "HostDetailsPolicies",
		Query:       "select * from osquery;",
		Description: "Some description",
		Resolution:  "some global resolution",
	}
	gpResp := globalPolicyResponse{}
	s.DoJSON("POST", "/api/latest/fleet/policies", gpParams, http.StatusOK, &gpResp)
	require.NotNil(t, gpResp.Policy)
	require.NotEmpty(t, gpResp.Policy.ID)

	tpParams := teamPolicyRequest{
		Name:        "HostDetailsPolicies-Team",
		Query:       "select * from osquery;",
		Description: "Some description",
		Resolution:  "some team resolution",
	}
	tpResp := teamPolicyResponse{}
	s.DoJSON("POST", fmt.Sprintf("/api/latest/fleet/teams/%d/policies", team1.ID), tpParams, http.StatusOK, &tpResp)
	require.NotNil(t, tpResp.Policy)
	require.NotEmpty(t, tpResp.Policy.ID)

	err = s.ds.RecordPolicyQueryExecutions(
		context.Background(),
		host1,
		map[uint]*bool{gpResp.Policy.ID: ptr.Bool(true)},
		time.Now(),
		false,
	)
	require.NoError(t, err)

	resp := s.Do("GET", fmt.Sprintf("/api/latest/fleet/hosts/%d", host1.ID), nil, http.StatusOK)
	b, err := io.ReadAll(resp.Body)
	require.NoError(t, err)
	var r struct {
		Host *HostDetailResponse `json:"host"`
		Err  error               `json:"error,omitempty"`
	}
	err = json.Unmarshal(b, &r)
	require.NoError(t, err)
	require.Nil(t, r.Err)
	hd := r.Host.HostDetail
	policies := *hd.Policies
	require.Len(t, policies, 2)
	require.True(t, reflect.DeepEqual(gpResp.Policy.PolicyData, policies[0].PolicyData))
	require.Equal(t, policies[0].Response, "pass")

	require.True(t, reflect.DeepEqual(tpResp.Policy.PolicyData, policies[1].PolicyData))
	require.Equal(t, policies[1].Response, "") // policy didn't "run"

	// Try to create a global policy with an existing name.
	s.DoJSON("POST", "/api/latest/fleet/policies", gpParams, http.StatusConflict, &gpResp)
	// Try to create a team policy with an existing name.
	s.DoJSON("POST", fmt.Sprintf("/api/latest/fleet/teams/%d/policies", team1.ID), tpParams, http.StatusConflict, &tpResp)
}

func (s *integrationTestSuite) TestListActivities() {
	t := s.T()

	ctx := context.Background()
	u := s.users["admin1@example.com"]

	prevActivities, _, err := s.ds.ListActivities(ctx, fleet.ListActivitiesOptions{})
	require.NoError(t, err)

	err = s.ds.NewActivity(ctx, &u, fleet.ActivityTypeAppliedSpecPack{})
	require.NoError(t, err)

	err = s.ds.NewActivity(ctx, &u, fleet.ActivityTypeDeletedPack{})
	require.NoError(t, err)

	err = s.ds.NewActivity(ctx, &u, fleet.ActivityTypeEditedPack{})
	require.NoError(t, err)

	lenPage := len(prevActivities) + 2

	var listResp listActivitiesResponse
	s.DoJSON("GET", "/api/latest/fleet/activities", nil, http.StatusOK, &listResp, "per_page", strconv.Itoa(lenPage), "order_key", "id")
	require.Len(t, listResp.Activities, lenPage)
	require.NotNil(t, listResp.Meta)
	assert.Equal(t, fleet.ActivityTypeAppliedSpecPack{}.ActivityName(), listResp.Activities[lenPage-2].Type)
	assert.Equal(t, fleet.ActivityTypeDeletedPack{}.ActivityName(), listResp.Activities[lenPage-1].Type)

	s.DoJSON("GET", "/api/latest/fleet/activities", nil, http.StatusOK, &listResp, "per_page", strconv.Itoa(lenPage), "order_key", "id", "page", "1")
	require.Len(t, listResp.Activities, 1)
	assert.Equal(t, fleet.ActivityTypeEditedPack{}.ActivityName(), listResp.Activities[0].Type)

	s.DoJSON("GET", "/api/latest/fleet/activities", nil, http.StatusOK, &listResp, "per_page", "1", "order_key", "id", "order_direction", "desc")
	require.Len(t, listResp.Activities, 1)
	assert.Equal(t, fleet.ActivityTypeEditedPack{}.ActivityName(), listResp.Activities[0].Type)

	listResp = listActivitiesResponse{}
	s.DoJSON("GET", "/api/latest/fleet/activities", nil, http.StatusOK, &listResp, "per_page", "1", "order_key", "a.id", "after", "0")
	require.Len(t, listResp.Activities, 1)
	require.Nil(t, listResp.Meta)
}

func (s *integrationTestSuite) TestListGetCarves() {
	t := s.T()

	ctx := context.Background()

	hosts := s.createHosts(t)
	c1, err := s.ds.NewCarve(ctx, &fleet.CarveMetadata{
		CreatedAt: time.Now(),
		HostId:    hosts[0].ID,
		Name:      t.Name() + "_1",
		SessionId: "ssn1",
	})
	require.NoError(t, err)
	c2, err := s.ds.NewCarve(ctx, &fleet.CarveMetadata{
		CreatedAt: time.Now(),
		HostId:    hosts[1].ID,
		Name:      t.Name() + "_2",
		SessionId: "ssn2",
	})
	require.NoError(t, err)
	c3, err := s.ds.NewCarve(ctx, &fleet.CarveMetadata{
		CreatedAt: time.Now(),
		HostId:    hosts[2].ID,
		Name:      t.Name() + "_3",
		SessionId: "ssn3",
	})
	require.NoError(t, err)

	// set c1 max block
	c1.MaxBlock = 3
	require.NoError(t, s.ds.UpdateCarve(ctx, c1))
	// make c2 expired, set max block
	c2.Expired = true
	c2.MaxBlock = 3
	require.NoError(t, s.ds.UpdateCarve(ctx, c2))

	var listResp listCarvesResponse
	s.DoJSON("GET", "/api/latest/fleet/carves", nil, http.StatusOK, &listResp, "per_page", "2", "order_key", "id")
	require.Len(t, listResp.Carves, 2)
	assert.Equal(t, c1.ID, listResp.Carves[0].ID)
	assert.Equal(t, c3.ID, listResp.Carves[1].ID)

	// include expired
	s.DoJSON("GET", "/api/latest/fleet/carves", nil, http.StatusOK, &listResp, "per_page", "2", "order_key", "id", "expired", "1")
	require.Len(t, listResp.Carves, 2)
	assert.Equal(t, c1.ID, listResp.Carves[0].ID)
	assert.Equal(t, c2.ID, listResp.Carves[1].ID)

	// empty page
	s.DoJSON("GET", "/api/latest/fleet/carves", nil, http.StatusOK, &listResp, "page", "3", "per_page", "2", "order_key", "id", "expired", "1")
	require.Len(t, listResp.Carves, 0)

	// get specific carve
	var getResp getCarveResponse
	s.DoJSON("GET", fmt.Sprintf("/api/latest/fleet/carves/%d", c2.ID), nil, http.StatusOK, &getResp)
	require.Equal(t, c2.ID, getResp.Carve.ID)
	require.True(t, getResp.Carve.Expired)

	// get non-existing carve
	s.DoJSON("GET", fmt.Sprintf("/api/latest/fleet/carves/%d", c3.ID+1), nil, http.StatusNotFound, &getResp)

	// get expired carve block
	var blkResp getCarveBlockResponse
	s.DoJSON("GET", fmt.Sprintf("/api/latest/fleet/carves/%d/block/%d", c2.ID, 1), nil, http.StatusInternalServerError, &blkResp)

	// get valid carve block, but block not inserted yet
	s.DoJSON("GET", fmt.Sprintf("/api/latest/fleet/carves/%d/block/%d", c1.ID, 1), nil, http.StatusNotFound, &blkResp)

	require.NoError(t, s.ds.NewBlock(ctx, c1, 1, []byte("block1")))
	require.NoError(t, s.ds.NewBlock(ctx, c1, 2, []byte("block2")))
	require.NoError(t, s.ds.NewBlock(ctx, c1, 3, []byte("block3")))

	// get valid carve block
	s.DoJSON("GET", fmt.Sprintf("/api/latest/fleet/carves/%d/block/%d", c1.ID, 1), nil, http.StatusOK, &blkResp)
	require.Equal(t, "block1", string(blkResp.Data))
}

func (s *integrationTestSuite) TestHostsAddToTeam() {
	t := s.T()

	ctx := context.Background()

	tm1, err := s.ds.NewTeam(ctx, &fleet.Team{
		Name: uuid.New().String(),
	})
	require.NoError(t, err)
	tm2, err := s.ds.NewTeam(ctx, &fleet.Team{
		Name: uuid.New().String(),
	})
	require.NoError(t, err)

	hosts := s.createHosts(t)
	var refetchResp refetchHostResponse
	// refetch existing
	s.DoJSON("POST", fmt.Sprintf("/api/latest/fleet/hosts/%d/refetch", hosts[0].ID), nil, http.StatusOK, &refetchResp)
	require.NoError(t, refetchResp.Err)

	// refetch unknown
	s.DoJSON("POST", fmt.Sprintf("/api/latest/fleet/hosts/%d/refetch", hosts[2].ID+1), nil, http.StatusNotFound, &refetchResp)

	// get by identifier unknown
	var getResp getHostResponse
	s.DoJSON("GET", "/api/latest/fleet/hosts/identifier/no-such-host", nil, http.StatusNotFound, &getResp)

	// get by identifier valid
	s.DoJSON("GET", fmt.Sprintf("/api/latest/fleet/hosts/identifier/%s", hosts[0].UUID), nil, http.StatusOK, &getResp)
	require.Equal(t, hosts[0].ID, getResp.Host.ID)
	require.Nil(t, getResp.Host.TeamID)

	// assign hosts to team 1
	var addResp addHostsToTeamResponse
	s.DoJSON("POST", "/api/latest/fleet/hosts/transfer", addHostsToTeamRequest{
		TeamID:  &tm1.ID,
		HostIDs: []uint{hosts[0].ID, hosts[1].ID},
	}, http.StatusOK, &addResp)
	s.lastActivityOfTypeMatches(
		fleet.ActivityTypeTransferredHostsToTeam{}.ActivityName(),
		fmt.Sprintf(`{"team_id": %d, "team_name": %q, "host_ids": [%d, %d], "host_display_names": [%q, %q]}`,
			tm1.ID, tm1.Name, hosts[0].ID, hosts[1].ID, hosts[0].DisplayName(), hosts[1].DisplayName()),
		0,
	)

	// check that hosts are now part of that team
	s.DoJSON("GET", fmt.Sprintf("/api/latest/fleet/hosts/%d", hosts[0].ID), nil, http.StatusOK, &getResp)
	require.NotNil(t, getResp.Host.TeamID)
	require.Equal(t, tm1.ID, *getResp.Host.TeamID)
	s.DoJSON("GET", fmt.Sprintf("/api/latest/fleet/hosts/%d", hosts[1].ID), nil, http.StatusOK, &getResp)
	require.NotNil(t, getResp.Host.TeamID)
	require.Equal(t, tm1.ID, *getResp.Host.TeamID)
	s.DoJSON("GET", fmt.Sprintf("/api/latest/fleet/hosts/%d", hosts[2].ID), nil, http.StatusOK, &getResp)
	require.Nil(t, getResp.Host.TeamID)

	// assign host to team 2 with filter
	var addfResp addHostsToTeamByFilterResponse
	req := addHostsToTeamByFilterRequest{TeamID: &tm2.ID}
	req.Filters.MatchQuery = hosts[2].Hostname
	s.DoJSON("POST", "/api/latest/fleet/hosts/transfer/filter", req, http.StatusOK, &addfResp)
	s.lastActivityOfTypeMatches(
		fleet.ActivityTypeTransferredHostsToTeam{}.ActivityName(),
		fmt.Sprintf(`{"team_id": %d, "team_name": %q, "host_ids": [%d], "host_display_names": [%q]}`,
			tm2.ID, tm2.Name, hosts[2].ID, hosts[2].DisplayName()),
		0,
	)

	// check that host 2 is now part of team 2
	s.DoJSON("GET", fmt.Sprintf("/api/latest/fleet/hosts/%d", hosts[2].ID), nil, http.StatusOK, &getResp)
	require.NotNil(t, getResp.Host.TeamID)
	require.Equal(t, tm2.ID, *getResp.Host.TeamID)

	// delete host 0
	var delResp deleteHostResponse
	s.DoJSON("DELETE", fmt.Sprintf("/api/latest/fleet/hosts/%d", hosts[0].ID), nil, http.StatusOK, &delResp)
	// delete non-existing host
	s.DoJSON("DELETE", fmt.Sprintf("/api/latest/fleet/hosts/%d", hosts[2].ID+1), nil, http.StatusNotFound, &delResp)

	// assign host 1 to no team
	s.DoJSON("POST", "/api/latest/fleet/hosts/transfer", addHostsToTeamRequest{
		TeamID:  nil,
		HostIDs: []uint{hosts[1].ID},
	}, http.StatusOK, &addResp)
	s.lastActivityOfTypeMatches(
		fleet.ActivityTypeTransferredHostsToTeam{}.ActivityName(),
		fmt.Sprintf(`{"team_id": null, "team_name": null, "host_ids": [%d], "host_display_names": [%q]}`,
			hosts[1].ID, hosts[1].DisplayName()),
		0,
	)

	// list the hosts
	var listResp listHostsResponse
	s.DoJSON("GET", "/api/latest/fleet/hosts", nil, http.StatusOK, &listResp, "per_page", "3")
	require.Len(t, listResp.Hosts, 2)
	ids := []uint{listResp.Hosts[0].ID, listResp.Hosts[1].ID}
	require.ElementsMatch(t, ids, []uint{hosts[1].ID, hosts[2].ID})
}

func (s *integrationTestSuite) TestScheduledQueries() {
	t := s.T()

	// create a pack
	var createPackResp createPackResponse
	reqPack := &createPackRequest{
		PackPayload: fleet.PackPayload{
			Name: ptr.String(strings.ReplaceAll(t.Name(), "/", "_")),
		},
	}
	s.DoJSON("POST", "/api/latest/fleet/packs", reqPack, http.StatusOK, &createPackResp)
	pack := createPackResp.Pack.Pack

	// try a non existent query
	s.Do("GET", fmt.Sprintf("/api/latest/fleet/queries/%d", 9999), nil, http.StatusNotFound)

	// list queries
	var listQryResp listQueriesResponse
	s.DoJSON("GET", "/api/latest/fleet/queries", nil, http.StatusOK, &listQryResp)
	assert.Len(t, listQryResp.Queries, 0)

	// create a query
	var createQueryResp createQueryResponse
	reqQuery := &fleet.QueryPayload{
		Name:  ptr.String(strings.ReplaceAll(t.Name(), "/", "_")),
		Query: ptr.String("select * from time;"),
	}
	s.DoJSON("POST", "/api/latest/fleet/queries", reqQuery, http.StatusOK, &createQueryResp)
	query := createQueryResp.Query

	// listing returns that query
	s.DoJSON("GET", "/api/latest/fleet/queries", nil, http.StatusOK, &listQryResp)
	require.Len(t, listQryResp.Queries, 1)
	assert.Equal(t, query.Name, listQryResp.Queries[0].Name)

	// next page returns nothing
	s.DoJSON("GET", "/api/latest/fleet/queries", nil, http.StatusOK, &listQryResp, "per_page", "2", "page", "1")
	require.Len(t, listQryResp.Queries, 0)

	// getting that query works
	var getQryResp getQueryResponse
	s.DoJSON("GET", fmt.Sprintf("/api/latest/fleet/queries/%d", query.ID), nil, http.StatusOK, &getQryResp)
	assert.Equal(t, query.ID, getQryResp.Query.ID)

	// list scheduled queries in pack, none yet
	var getInPackResp getScheduledQueriesInPackResponse
	s.DoJSON("GET", fmt.Sprintf("/api/latest/fleet/packs/%d/scheduled", pack.ID), nil, http.StatusOK, &getInPackResp)
	assert.Len(t, getInPackResp.Scheduled, 0)

	// list scheduled queries in non-existing pack
	s.DoJSON("GET", fmt.Sprintf("/api/latest/fleet/packs/%d/scheduled", pack.ID+1), nil, http.StatusOK, &getInPackResp)
	assert.Len(t, getInPackResp.Scheduled, 0)

	// create scheduled query
	var createResp scheduleQueryResponse
	reqSQ := &scheduleQueryRequest{
		PackID:   pack.ID,
		QueryID:  query.ID,
		Interval: 1,
	}
	s.DoJSON("POST", "/api/latest/fleet/packs/schedule", reqSQ, http.StatusOK, &createResp)
	sq1 := createResp.Scheduled.ScheduledQuery
	assert.NotZero(t, sq1.ID)
	assert.Equal(t, uint(1), sq1.Interval)

	// create scheduled query with invalid pack
	reqSQ = &scheduleQueryRequest{
		PackID:   pack.ID + 1,
		QueryID:  query.ID,
		Interval: 2,
	}
	s.DoJSON("POST", "/api/latest/fleet/packs/schedule", reqSQ, http.StatusUnprocessableEntity, &createResp)

	// create scheduled query with invalid query
	reqSQ = &scheduleQueryRequest{
		PackID:   pack.ID,
		QueryID:  query.ID + 1,
		Interval: 3,
	}
	s.DoJSON("POST", "/api/latest/fleet/packs/schedule", reqSQ, http.StatusNotFound, &createResp)

	// list scheduled queries in pack
	s.DoJSON("GET", fmt.Sprintf("/api/latest/fleet/packs/%d/scheduled", pack.ID), nil, http.StatusOK, &getInPackResp)
	require.Len(t, getInPackResp.Scheduled, 1)
	assert.Equal(t, sq1.ID, getInPackResp.Scheduled[0].ID)

	// list scheduled queries in pack, next page
	s.DoJSON("GET", fmt.Sprintf("/api/latest/fleet/packs/%d/scheduled", pack.ID), nil, http.StatusOK, &getInPackResp, "page", "1", "per_page", "2")
	require.Len(t, getInPackResp.Scheduled, 0)

	// get non-existing scheduled query
	var getResp getScheduledQueryResponse
	s.DoJSON("GET", fmt.Sprintf("/api/latest/fleet/schedule/%d", sq1.ID+1), nil, http.StatusNotFound, &getResp)

	// get existing scheduled query
	s.DoJSON("GET", fmt.Sprintf("/api/latest/fleet/schedule/%d", sq1.ID), nil, http.StatusOK, &getResp)
	assert.Equal(t, sq1.ID, getResp.Scheduled.ID)
	assert.Equal(t, sq1.Interval, getResp.Scheduled.Interval)

	// modify scheduled query
	var modResp modifyScheduledQueryResponse
	reqMod := fleet.ScheduledQueryPayload{
		Interval: ptr.Uint(4),
	}
	s.DoJSON("PATCH", fmt.Sprintf("/api/latest/fleet/packs/schedule/%d", sq1.ID), reqMod, http.StatusOK, &modResp)
	assert.Equal(t, sq1.ID, modResp.Scheduled.ID)
	assert.Equal(t, uint(4), modResp.Scheduled.Interval)

	// modify non-existing scheduled query
	reqMod = fleet.ScheduledQueryPayload{
		Interval: ptr.Uint(5),
	}
	s.DoJSON("PATCH", fmt.Sprintf("/api/latest/fleet/packs/schedule/%d", sq1.ID+1), reqMod, http.StatusNotFound, &modResp)

	// delete non-existing scheduled query
	var delResp deleteScheduledQueryResponse
	s.DoJSON("DELETE", fmt.Sprintf("/api/latest/fleet/packs/schedule/%d", sq1.ID+1), nil, http.StatusNotFound, &delResp)

	// delete existing scheduled query
	s.DoJSON("DELETE", fmt.Sprintf("/api/latest/fleet/packs/schedule/%d", sq1.ID), nil, http.StatusOK, &delResp)

	// get the now-deleted scheduled query
	s.DoJSON("GET", fmt.Sprintf("/api/latest/fleet/schedule/%d", sq1.ID), nil, http.StatusNotFound, &getResp)

	// modify the query
	var modQryResp modifyQueryResponse
	s.DoJSON("PATCH", fmt.Sprintf("/api/latest/fleet/queries/%d", query.ID), fleet.QueryPayload{Description: ptr.String("updated")}, http.StatusOK, &modQryResp)
	assert.Equal(t, "updated", modQryResp.Query.Description)

	// modify a non-existing query
	s.DoJSON("PATCH", fmt.Sprintf("/api/latest/fleet/queries/%d", query.ID+1), fleet.QueryPayload{Description: ptr.String("updated")}, http.StatusNotFound, &modQryResp)

	// delete the query by name
	var delByNameResp deleteQueryResponse
	s.DoJSON("DELETE", fmt.Sprintf("/api/latest/fleet/queries/%s", query.Name), nil, http.StatusOK, &delByNameResp)

	// delete unknown query by name (i.e. the same, now deleted)
	s.DoJSON("DELETE", fmt.Sprintf("/api/latest/fleet/queries/%s", query.Name), nil, http.StatusNotFound, &delByNameResp)

	// create another query
	reqQuery = &fleet.QueryPayload{
		Name:  ptr.String(strings.ReplaceAll(t.Name(), "/", "_") + "_2"),
		Query: ptr.String("select 2"),
	}
	s.DoJSON("POST", "/api/latest/fleet/queries", reqQuery, http.StatusOK, &createQueryResp)
	query2 := createQueryResp.Query

	// delete it by id
	var delByIDResp deleteQueryByIDResponse
	s.DoJSON("DELETE", fmt.Sprintf("/api/latest/fleet/queries/id/%d", query2.ID), nil, http.StatusOK, &delByIDResp)

	// delete unknown query by id (same id just deleted)
	s.DoJSON("DELETE", fmt.Sprintf("/api/latest/fleet/queries/id/%d", query2.ID), nil, http.StatusNotFound, &delByIDResp)

	// create another query
	reqQuery = &fleet.QueryPayload{
		Name:  ptr.String(strings.ReplaceAll(t.Name(), "/", "_") + "_3"),
		Query: ptr.String("select 3"),
	}
	s.DoJSON("POST", "/api/latest/fleet/queries", reqQuery, http.StatusOK, &createQueryResp)
	query3 := createQueryResp.Query

	// batch-delete by id, 3 ids, only one exists
	var delBatchResp deleteQueriesResponse
	s.DoJSON("POST", "/api/latest/fleet/queries/delete", map[string]interface{}{
		"ids": []uint{query.ID, query2.ID, query3.ID},
	}, http.StatusOK, &delBatchResp)
	assert.Equal(t, uint(1), delBatchResp.Deleted)

	// batch-delete by id, none exist
	delBatchResp.Deleted = 0
	s.DoJSON("POST", "/api/latest/fleet/queries/delete", map[string]interface{}{
		"ids": []uint{query.ID, query2.ID, query3.ID},
	}, http.StatusNotFound, &delBatchResp)
	assert.Equal(t, uint(0), delBatchResp.Deleted)
}

func (s *integrationTestSuite) TestHostDeviceMapping() {
	t := s.T()
	ctx := context.Background()

	hosts := s.createHosts(t)

	// get host device mappings of invalid host
	var listResp listHostDeviceMappingResponse
	s.DoJSON("GET", fmt.Sprintf("/api/latest/fleet/hosts/%d/device_mapping", hosts[2].ID+1), nil, http.StatusNotFound, &listResp)

	// existing host but none yet
	s.DoJSON("GET", fmt.Sprintf("/api/latest/fleet/hosts/%d/device_mapping", hosts[0].ID), nil, http.StatusOK, &listResp)
	require.Len(t, listResp.DeviceMapping, 0)

	// create some mappings
	require.NoError(t, s.ds.ReplaceHostDeviceMapping(ctx, hosts[0].ID, []*fleet.HostDeviceMapping{
		{HostID: hosts[0].ID, Email: "a@b.c", Source: "google_chrome_profiles"},
		{HostID: hosts[0].ID, Email: "b@b.c", Source: "google_chrome_profiles"},
	}))

	s.DoJSON("GET", fmt.Sprintf("/api/latest/fleet/hosts/%d/device_mapping", hosts[0].ID), nil, http.StatusOK, &listResp)
	require.Len(t, listResp.DeviceMapping, 2)
	require.Equal(t, "a@b.c", listResp.DeviceMapping[0].Email)
	require.Equal(t, "google_chrome_profiles", listResp.DeviceMapping[0].Source)
	require.Zero(t, listResp.DeviceMapping[0].HostID)
	require.Equal(t, "b@b.c", listResp.DeviceMapping[1].Email)
	require.Equal(t, "google_chrome_profiles", listResp.DeviceMapping[1].Source)
	require.Zero(t, listResp.DeviceMapping[1].HostID)
	require.Equal(t, hosts[0].ID, listResp.HostID)

	// other host still has none
	s.DoJSON("GET", fmt.Sprintf("/api/latest/fleet/hosts/%d/device_mapping", hosts[1].ID), nil, http.StatusOK, &listResp)
	require.Len(t, listResp.DeviceMapping, 0)

	var listHosts listHostsResponse
	// list hosts response includes device mappings
	s.DoJSON("GET", "/api/latest/fleet/hosts?device_mapping=true", nil, http.StatusOK, &listHosts)
	require.Len(t, listHosts.Hosts, 3)
	hostsByID := make(map[uint]fleet.HostResponse)
	for _, h := range listHosts.Hosts {
		hostsByID[h.ID] = h
	}
	var dm []*fleet.HostDeviceMapping

	// device mapping for host 1
	host1 := hosts[0]
	require.NotNil(t, *hostsByID[host1.ID].DeviceMapping)

	err := json.Unmarshal(*hostsByID[host1.ID].DeviceMapping, &dm)
	require.NoError(t, err)
	assert.Len(t, dm, 2)

	var emails []string
	for _, e := range dm {
		emails = append(emails, e.Email)
	}
	assert.Contains(t, emails, "a@b.c")
	assert.Contains(t, emails, "b@b.c")
	assert.Equal(t, "google_chrome_profiles", dm[0].Source)
	assert.Equal(t, "google_chrome_profiles", dm[1].Source)

	// no device mapping for other hosts
	assert.Nil(t, hostsByID[hosts[1].ID].DeviceMapping)
	assert.Nil(t, hostsByID[hosts[2].ID].DeviceMapping)

	// search host by email address finds the corresponding host
	s.DoJSON("GET", "/api/latest/fleet/hosts?device_mapping=true", nil, http.StatusOK, &listHosts, "query", "a@b.c")
	require.Len(t, listHosts.Hosts, 1)
	require.Equal(t, host1.ID, listHosts.Hosts[0].ID)
	require.NotNil(t, listHosts.Hosts[0].DeviceMapping)

	err = json.Unmarshal(*listHosts.Hosts[0].DeviceMapping, &dm)
	require.NoError(t, err)
	assert.Len(t, dm, 2)

	for _, e := range dm {
		emails = append(emails, e.Email)
	}
	assert.Contains(t, emails, "a@b.c")
	assert.Contains(t, emails, "b@b.c")
	assert.Equal(t, "google_chrome_profiles", dm[0].Source)
	assert.Equal(t, "google_chrome_profiles", dm[1].Source)

	s.DoJSON("GET", "/api/latest/fleet/hosts?device_mapping=true", nil, http.StatusOK, &listHosts, "query", "c@b.c")
	require.Len(t, listHosts.Hosts, 0)
}

func (s *integrationTestSuite) TestListHostsDeviceMappingSize() {
	t := s.T()
	ctx := context.Background()
	hosts := s.createHosts(t)

	testSize := 50
	var mappings []*fleet.HostDeviceMapping
	for i := 0; i < testSize; i++ {
		testEmail, _ := server.GenerateRandomText(14)
		mappings = append(mappings, &fleet.HostDeviceMapping{HostID: hosts[0].ID, Email: testEmail, Source: "google_chrome_profiles"})
	}

	require.NoError(t, s.ds.ReplaceHostDeviceMapping(ctx, hosts[0].ID, mappings))

	var listHosts listHostsResponse
	s.DoJSON("GET", "/api/latest/fleet/hosts?device_mapping=true", nil, http.StatusOK, &listHosts)

	hostsByID := make(map[uint]fleet.HostResponse)
	for _, h := range listHosts.Hosts {
		hostsByID[h.ID] = h
	}
	require.NotNil(t, *hostsByID[hosts[0].ID].DeviceMapping)

	var dm []*fleet.HostDeviceMapping
	err := json.Unmarshal(*hostsByID[hosts[0].ID].DeviceMapping, &dm)
	require.NoError(t, err)
	require.Len(t, dm, testSize)
}

type macadminsDataResponse struct {
	Macadmins *struct {
		Munki       *fleet.HostMunkiInfo    `json:"munki"`
		MunkiIssues []*fleet.HostMunkiIssue `json:"munki_issues"`
		MDM         *struct {
			EnrollmentStatus string  `json:"enrollment_status"`
			ServerURL        string  `json:"server_url"`
			Name             *string `json:"name"`
			ID               *uint   `json:"id"`
		} `json:"mobile_device_management"`
	} `json:"macadmins"`
}

func (s *integrationTestSuite) TestGetMacadminsData() {
	t := s.T()

	ctx := context.Background()

	hostAll, err := s.ds.NewHost(ctx, &fleet.Host{
		DetailUpdatedAt: time.Now(),
		LabelUpdatedAt:  time.Now(),
		PolicyUpdatedAt: time.Now(),
		SeenTime:        time.Now(),
		NodeKey:         ptr.String(t.Name() + "1"),
		UUID:            t.Name() + "1",
		Hostname:        t.Name() + "foo.local",
		PrimaryIP:       "192.168.1.1",
		PrimaryMac:      "30-65-EC-6F-C4-58",
		OsqueryHostID:   ptr.String("1"),
		Platform:        "darwin",
	})
	require.NoError(t, err)
	require.NotNil(t, hostAll)

	hostNothing, err := s.ds.NewHost(ctx, &fleet.Host{
		DetailUpdatedAt: time.Now(),
		LabelUpdatedAt:  time.Now(),
		PolicyUpdatedAt: time.Now(),
		SeenTime:        time.Now(),
		NodeKey:         ptr.String(t.Name() + "2"),
		UUID:            t.Name() + "2",
		Hostname:        t.Name() + "foo.local2",
		PrimaryIP:       "192.168.1.2",
		PrimaryMac:      "30-65-EC-6F-C4-59",
		OsqueryHostID:   ptr.String("2"),
		Platform:        "darwin",
	})
	require.NoError(t, err)
	require.NotNil(t, hostNothing)

	hostOnlyMunki, err := s.ds.NewHost(ctx, &fleet.Host{
		DetailUpdatedAt: time.Now(),
		LabelUpdatedAt:  time.Now(),
		PolicyUpdatedAt: time.Now(),
		SeenTime:        time.Now(),
		NodeKey:         ptr.String(t.Name() + "3"),
		UUID:            t.Name() + "3",
		Hostname:        t.Name() + "foo.local3",
		PrimaryIP:       "192.168.1.3",
		PrimaryMac:      "30-65-EC-6F-C4-5F",
		OsqueryHostID:   ptr.String("3"),
		Platform:        "darwin",
	})
	require.NoError(t, err)
	require.NotNil(t, hostOnlyMunki)

	hostOnlyMDM, err := s.ds.NewHost(ctx, &fleet.Host{
		DetailUpdatedAt: time.Now(),
		LabelUpdatedAt:  time.Now(),
		PolicyUpdatedAt: time.Now(),
		SeenTime:        time.Now(),
		NodeKey:         ptr.String(t.Name() + "4"),
		UUID:            t.Name() + "4",
		Hostname:        t.Name() + "foo.local4",
		PrimaryIP:       "192.168.1.4",
		PrimaryMac:      "30-65-EC-6F-C4-5A",
		OsqueryHostID:   ptr.String("4"),
		Platform:        "darwin",
	})
	require.NoError(t, err)
	require.NotNil(t, hostOnlyMDM)

	hostMDMNoID, err := s.ds.NewHost(ctx, &fleet.Host{
		DetailUpdatedAt: time.Now(),
		LabelUpdatedAt:  time.Now(),
		PolicyUpdatedAt: time.Now(),
		SeenTime:        time.Now(),
		NodeKey:         ptr.String(t.Name() + "5"),
		UUID:            t.Name() + "5",
		Hostname:        t.Name() + "foo.local5",
		PrimaryIP:       "192.168.1.5",
		PrimaryMac:      "30-65-EC-6F-D5-5A",
		OsqueryHostID:   ptr.String("5"),
		Platform:        "darwin",
	})
	require.NoError(t, err)
	require.NotNil(t, hostMDMNoID)

	// insert a host_mdm row for hostMDMNoID without any mdm_id
	mysql.ExecAdhocSQL(t, s.ds, func(q sqlx.ExtContext) error {
		_, err := q.ExecContext(ctx,
			`INSERT INTO host_mdm (host_id, enrolled, server_url, installed_from_dep, is_server) VALUES (?, ?, ?, ?, ?)`,
			hostMDMNoID.ID, true, "https://simplemdm.com", true, false)
		return err
	})

	require.NoError(t, s.ds.SetOrUpdateMDMData(ctx, hostAll.ID, false, true, "url", false, ""))
	require.NoError(t, s.ds.SetOrUpdateMunkiInfo(ctx, hostAll.ID, "1.3.0", []string{"error1"}, []string{"warning1"}))

	macadminsData := macadminsDataResponse{}
	s.DoJSON("GET", fmt.Sprintf("/api/latest/fleet/hosts/%d/macadmins", hostAll.ID), nil, http.StatusOK, &macadminsData)
	require.NotNil(t, macadminsData.Macadmins)
	assert.Equal(t, "url", macadminsData.Macadmins.MDM.ServerURL)
	assert.Equal(t, "On (manual)", macadminsData.Macadmins.MDM.EnrollmentStatus)
	assert.Nil(t, macadminsData.Macadmins.MDM.Name)
	require.NotNil(t, macadminsData.Macadmins.MDM.ID)
	assert.NotZero(t, *macadminsData.Macadmins.MDM.ID)
	assert.Equal(t, "1.3.0", macadminsData.Macadmins.Munki.Version)

	require.Len(t, macadminsData.Macadmins.MunkiIssues, 2)
	sort.Slice(macadminsData.Macadmins.MunkiIssues, func(i, j int) bool {
		l, r := macadminsData.Macadmins.MunkiIssues[i], macadminsData.Macadmins.MunkiIssues[j]
		return l.Name < r.Name
	})
	assert.NotZero(t, macadminsData.Macadmins.MunkiIssues[0].MunkiIssueID)
	assert.False(t, macadminsData.Macadmins.MunkiIssues[0].HostIssueCreatedAt.IsZero())
	assert.Equal(t, "error1", macadminsData.Macadmins.MunkiIssues[0].Name)
	assert.Equal(t, "error", macadminsData.Macadmins.MunkiIssues[0].IssueType)
	assert.Equal(t, "warning1", macadminsData.Macadmins.MunkiIssues[1].Name)
	assert.NotZero(t, macadminsData.Macadmins.MunkiIssues[1].MunkiIssueID)
	assert.False(t, macadminsData.Macadmins.MunkiIssues[1].HostIssueCreatedAt.IsZero())
	assert.Equal(t, "warning", macadminsData.Macadmins.MunkiIssues[1].IssueType)

	require.NoError(t, s.ds.SetOrUpdateMDMData(ctx, hostAll.ID, false, true, "https://simplemdm.com", true, fleet.WellKnownMDMSimpleMDM))
	require.NoError(t, s.ds.SetOrUpdateMunkiInfo(ctx, hostAll.ID, "1.5.0", []string{"error1"}, nil))

	macadminsData = macadminsDataResponse{}
	s.DoJSON("GET", fmt.Sprintf("/api/latest/fleet/hosts/%d/macadmins", hostAll.ID), nil, http.StatusOK, &macadminsData)
	require.NotNil(t, macadminsData.Macadmins)
	assert.Equal(t, "https://simplemdm.com", macadminsData.Macadmins.MDM.ServerURL)
	assert.Equal(t, "On (automatic)", macadminsData.Macadmins.MDM.EnrollmentStatus)
	require.NotNil(t, macadminsData.Macadmins.MDM.Name)
	assert.Equal(t, fleet.WellKnownMDMSimpleMDM, *macadminsData.Macadmins.MDM.Name)
	require.NotNil(t, macadminsData.Macadmins.MDM.ID)
	assert.NotZero(t, *macadminsData.Macadmins.MDM.ID)
	assert.Equal(t, "1.5.0", macadminsData.Macadmins.Munki.Version)
	require.Len(t, macadminsData.Macadmins.MunkiIssues, 1)
	assert.Equal(t, "error1", macadminsData.Macadmins.MunkiIssues[0].Name)

	require.NoError(t, s.ds.SetOrUpdateMDMData(ctx, hostAll.ID, false, false, "url2", false, ""))

	macadminsData = macadminsDataResponse{}
	s.DoJSON("GET", fmt.Sprintf("/api/latest/fleet/hosts/%d/macadmins", hostAll.ID), nil, http.StatusOK, &macadminsData)
	require.NotNil(t, macadminsData.Macadmins)
	assert.Equal(t, "Off", macadminsData.Macadmins.MDM.EnrollmentStatus)
	assert.Nil(t, macadminsData.Macadmins.MDM.Name)
	require.NotNil(t, macadminsData.Macadmins.MDM.ID)
	assert.NotZero(t, *macadminsData.Macadmins.MDM.ID)
	assert.Len(t, macadminsData.Macadmins.MunkiIssues, 1)

	// nothing returns null
	macadminsData = macadminsDataResponse{}
	s.DoJSON("GET", fmt.Sprintf("/api/latest/fleet/hosts/%d/macadmins", hostNothing.ID), nil, http.StatusOK, &macadminsData)
	require.Nil(t, macadminsData.Macadmins)

	// only munki info returns null on mdm
	require.NoError(t, s.ds.SetOrUpdateMunkiInfo(ctx, hostOnlyMunki.ID, "3.2.0", nil, []string{"warning1"}))
	macadminsData = macadminsDataResponse{}
	s.DoJSON("GET", fmt.Sprintf("/api/latest/fleet/hosts/%d/macadmins", hostOnlyMunki.ID), nil, http.StatusOK, &macadminsData)
	require.NotNil(t, macadminsData.Macadmins)
	require.Nil(t, macadminsData.Macadmins.MDM)
	require.NotNil(t, macadminsData.Macadmins.Munki)
	assert.Equal(t, "3.2.0", macadminsData.Macadmins.Munki.Version)
	require.Len(t, macadminsData.Macadmins.MunkiIssues, 1)
	assert.Equal(t, "warning1", macadminsData.Macadmins.MunkiIssues[0].Name)

	// only mdm returns null on munki info
	require.NoError(t, s.ds.SetOrUpdateMDMData(ctx, hostOnlyMDM.ID, false, true, "https://kandji.io", true, fleet.WellKnownMDMKandji))
	macadminsData = macadminsDataResponse{}
	s.DoJSON("GET", fmt.Sprintf("/api/latest/fleet/hosts/%d/macadmins", hostOnlyMDM.ID), nil, http.StatusOK, &macadminsData)
	require.NotNil(t, macadminsData.Macadmins)
	require.NotNil(t, macadminsData.Macadmins.MDM)
	require.NotNil(t, macadminsData.Macadmins.MDM.Name)
	assert.Equal(t, fleet.WellKnownMDMKandji, *macadminsData.Macadmins.MDM.Name)
	require.NotNil(t, macadminsData.Macadmins.MDM.ID)
	assert.NotZero(t, *macadminsData.Macadmins.MDM.ID)
	require.Nil(t, macadminsData.Macadmins.Munki)
	require.Len(t, macadminsData.Macadmins.MunkiIssues, 0)
	assert.Equal(t, "https://kandji.io", macadminsData.Macadmins.MDM.ServerURL)
	assert.Equal(t, "On (automatic)", macadminsData.Macadmins.MDM.EnrollmentStatus)

	// host without mdm_id still works, returns nil id and unknown name
	macadminsData = macadminsDataResponse{}
	s.DoJSON("GET", fmt.Sprintf("/api/latest/fleet/hosts/%d/macadmins", hostMDMNoID.ID), nil, http.StatusOK, &macadminsData)
	require.NotNil(t, macadminsData.Macadmins)
	require.NotNil(t, macadminsData.Macadmins.MDM)
	assert.Nil(t, macadminsData.Macadmins.MDM.Name)
	assert.Nil(t, macadminsData.Macadmins.MDM.ID)
	require.Nil(t, macadminsData.Macadmins.Munki)
	assert.Equal(t, "On (automatic)", macadminsData.Macadmins.MDM.EnrollmentStatus)

	// generate aggregated data
	require.NoError(t, s.ds.GenerateAggregatedMunkiAndMDM(context.Background()))

	agg := getAggregatedMacadminsDataResponse{}
	s.DoJSON("GET", "/api/latest/fleet/macadmins", nil, http.StatusOK, &agg)
	require.NotNil(t, agg.Macadmins)
	assert.NotZero(t, agg.Macadmins.CountsUpdatedAt)
	assert.Len(t, agg.Macadmins.MunkiVersions, 2)
	assert.ElementsMatch(t, agg.Macadmins.MunkiVersions, []fleet.AggregatedMunkiVersion{
		{
			HostMunkiInfo: fleet.HostMunkiInfo{Version: "1.5.0"},
			HostsCount:    1,
		},
		{
			HostMunkiInfo: fleet.HostMunkiInfo{Version: "3.2.0"},
			HostsCount:    1,
		},
	})
	require.Len(t, agg.Macadmins.MunkiIssues, 2)
	// ignore ids
	agg.Macadmins.MunkiIssues[0].ID = 0
	agg.Macadmins.MunkiIssues[1].ID = 0
	assert.ElementsMatch(t, agg.Macadmins.MunkiIssues, []fleet.AggregatedMunkiIssue{
		{
			MunkiIssue: fleet.MunkiIssue{
				Name:      "error1",
				IssueType: "error",
			},
			HostsCount: 1,
		},
		{
			MunkiIssue: fleet.MunkiIssue{
				Name:      "warning1",
				IssueType: "warning",
			},
			HostsCount: 1,
		},
	})
	assert.Equal(t, agg.Macadmins.MDMStatus.EnrolledManualHostsCount, 0)
	assert.Equal(t, agg.Macadmins.MDMStatus.EnrolledAutomatedHostsCount, 2)
	assert.Equal(t, agg.Macadmins.MDMStatus.UnenrolledHostsCount, 1)
	assert.Equal(t, agg.Macadmins.MDMStatus.HostsCount, 3)
	require.Len(t, agg.Macadmins.MDMSolutions, 2)
	for _, sol := range agg.Macadmins.MDMSolutions {
		switch sol.ServerURL {
		case "url2":
			assert.Equal(t, fleet.UnknownMDMName, sol.Name)
			assert.Equal(t, 1, sol.HostsCount)
		case "https://kandji.io":
			assert.Equal(t, fleet.WellKnownMDMKandji, sol.Name)
			assert.Equal(t, 1, sol.HostsCount)
		default:
			require.Fail(t, "unknown MDM server URL: %s", sol.ServerURL)
		}
	}

	// TODO: ideally we'd pull this out into its own function that specifically tests
	// the mdm summary endpoint. We can add additional tests for testing the platform
	// and team_id query params for this endpoint.
	mdmAgg := getHostMDMSummaryResponse{}
	s.DoJSON("GET", "/api/latest/fleet/hosts/summary/mdm", nil, http.StatusOK, &mdmAgg)
	assert.NotZero(t, mdmAgg.AggregatedMDMData.CountsUpdatedAt)

	team, err := s.ds.NewTeam(context.Background(), &fleet.Team{
		Name:        "team1" + t.Name(),
		Description: "desc team1",
	})
	require.NoError(t, err)

	agg = getAggregatedMacadminsDataResponse{}
	s.DoJSON("GET", "/api/latest/fleet/macadmins", nil, http.StatusOK, &agg, "team_id", fmt.Sprint(team.ID))
	require.NotNil(t, agg.Macadmins)
	require.Empty(t, agg.Macadmins.MunkiVersions)
	require.Empty(t, agg.Macadmins.MunkiIssues)
	require.Empty(t, agg.Macadmins.MDMStatus)
	require.Empty(t, agg.Macadmins.MDMSolutions)

	agg = getAggregatedMacadminsDataResponse{}
	s.DoJSON("GET", "/api/latest/fleet/macadmins", nil, http.StatusNotFound, &agg, "team_id", "9999999")

	// Hardcode response type because we are using a custom json marshaling so
	// using getHostMDMResponse fails with "JSON unmarshaling is not supported for HostMDM".
	type jsonMDM struct {
		EnrollmentStatus string `json:"enrollment_status"`
		ServerURL        string `json:"server_url"`
		Name             string `json:"name,omitempty"`
		ID               *uint  `json:"id,omitempty"`
	}
	type getHostMDMResponseTest struct {
		HostMDM *jsonMDM
		Err     error `json:"error,omitempty"`
	}
	ghr := getHostMDMResponseTest{}
	s.DoJSON("GET", fmt.Sprintf("/api/latest/fleet/hosts/%d/mdm", hostNothing.ID), nil, http.StatusOK, &ghr)
	require.Nil(t, ghr.HostMDM)

	ghr = getHostMDMResponseTest{}
	s.DoJSON("GET", fmt.Sprintf("/api/latest/fleet/hosts/%d/mdm", 999999), nil, http.StatusNotFound, &ghr)
	require.Nil(t, ghr.HostMDM)
}

func (s *integrationTestSuite) TestLabels() {
	t := s.T()

	// list labels, has the built-in ones
	var listResp listLabelsResponse
	s.DoJSON("GET", "/api/latest/fleet/labels", nil, http.StatusOK, &listResp)
	assert.True(t, len(listResp.Labels) > 0)
	for _, lbl := range listResp.Labels {
		assert.Equal(t, fleet.LabelTypeBuiltIn, lbl.LabelType)
	}
	builtInsCount := len(listResp.Labels)

	// labels summary has the built-in ones
	var summaryResp getLabelsSummaryResponse
	s.DoJSON("GET", "/api/latest/fleet/labels/summary", nil, http.StatusOK, &summaryResp)
	assert.Len(t, summaryResp.Labels, builtInsCount)
	for _, lbl := range summaryResp.Labels {
		assert.Equal(t, fleet.LabelTypeBuiltIn, lbl.LabelType)
	}

	// create a label without name, an error
	var createResp createLabelResponse
	s.DoJSON("POST", "/api/latest/fleet/labels", &fleet.LabelPayload{Query: ptr.String("select 1")}, http.StatusUnprocessableEntity, &createResp)

	// create a valid label
	s.DoJSON("POST", "/api/latest/fleet/labels", &fleet.LabelPayload{Name: ptr.String(t.Name()), Query: ptr.String("select 1")}, http.StatusOK, &createResp)
	assert.NotZero(t, createResp.Label.ID)
	assert.Equal(t, t.Name(), createResp.Label.Name)
	lbl1 := createResp.Label.Label

	// get the label
	var getResp getLabelResponse
	s.DoJSON("GET", fmt.Sprintf("/api/latest/fleet/labels/%d", lbl1.ID), nil, http.StatusOK, &getResp)
	assert.Equal(t, lbl1.ID, getResp.Label.ID)

	// get a non-existing label
	s.DoJSON("GET", fmt.Sprintf("/api/latest/fleet/labels/%d", lbl1.ID+1), nil, http.StatusNotFound, &getResp)

	// modify that label
	var modResp modifyLabelResponse
	s.DoJSON("PATCH", fmt.Sprintf("/api/latest/fleet/labels/%d", lbl1.ID), &fleet.ModifyLabelPayload{Name: ptr.String(t.Name() + "zzz")}, http.StatusOK, &modResp)
	assert.Equal(t, lbl1.ID, modResp.Label.ID)
	assert.NotEqual(t, lbl1.Name, modResp.Label.Name)

	// modify a non-existing label
	s.DoJSON("PATCH", fmt.Sprintf("/api/latest/fleet/labels/%d", lbl1.ID+1), &fleet.ModifyLabelPayload{Name: ptr.String("zzz")}, http.StatusNotFound, &modResp)

	// list labels
	s.DoJSON("GET", "/api/latest/fleet/labels", nil, http.StatusOK, &listResp, "per_page", strconv.Itoa(builtInsCount+1))
	assert.Len(t, listResp.Labels, builtInsCount+1)

	// labels summary
	s.DoJSON("GET", "/api/latest/fleet/labels/summary", nil, http.StatusOK, &summaryResp)
	assert.Len(t, summaryResp.Labels, builtInsCount+1)

	// next page is empty
	s.DoJSON("GET", "/api/latest/fleet/labels", nil, http.StatusOK, &listResp, "per_page", "2", "page", "1", "query", t.Name())
	assert.Len(t, listResp.Labels, 0)

	// create another label
	s.DoJSON("POST", "/api/latest/fleet/labels", &fleet.LabelPayload{Name: ptr.String(strings.ReplaceAll(t.Name(), "/", "_")), Query: ptr.String("select 1")}, http.StatusOK, &createResp)
	assert.NotZero(t, createResp.Label.ID)
	lbl2 := createResp.Label.Label

	// create hosts and add them to that label
	hosts := s.createHosts(t, "darwin", "darwin", "darwin")
	for _, h := range hosts {
		err := s.ds.RecordLabelQueryExecutions(context.Background(), h, map[uint]*bool{lbl2.ID: ptr.Bool(true)}, time.Now(), false)
		require.NoError(t, err)
	}

	// list hosts in label
	var listHostsResp listHostsResponse
	s.DoJSON("GET", fmt.Sprintf("/api/latest/fleet/labels/%d/hosts", lbl2.ID), nil, http.StatusOK, &listHostsResp)
	assert.Len(t, listHostsResp.Hosts, len(hosts))

	// list hosts in label searching by display_name
	s.DoJSON("GET", fmt.Sprintf("/api/latest/fleet/labels/%d/hosts", lbl2.ID), nil, http.StatusOK, &listHostsResp, "order_key", "display_name", "order_direction", "desc")
	assert.Len(t, listHostsResp.Hosts, len(hosts))
	// first in the list is the last one, as the names are ordered with the index
	// of creation, and vice-versa
	assert.Equal(t, hosts[len(hosts)-1].ID, listHostsResp.Hosts[0].ID)
	assert.Equal(t, hosts[0].ID, listHostsResp.Hosts[len(hosts)-1].ID)

	// count hosts in label order by display_name
	var countResp countHostsResponse
	s.DoJSON("GET", "/api/latest/fleet/hosts/count", nil, http.StatusOK, &countResp, "label_id", fmt.Sprint(lbl2.ID), "order_key", "display_name", "order_direction", "desc")
	assert.Equal(t, len(hosts), countResp.Count)

	// lists hosts in label without hosts
	s.DoJSON("GET", fmt.Sprintf("/api/latest/fleet/labels/%d/hosts", lbl1.ID), nil, http.StatusOK, &listHostsResp)
	assert.Len(t, listHostsResp.Hosts, 0)

	// count hosts in label
	s.DoJSON("GET", "/api/latest/fleet/hosts/count", nil, http.StatusOK, &countResp, "label_id", fmt.Sprint(lbl1.ID))
	assert.Equal(t, 0, countResp.Count)

	// lists hosts in invalid label
	s.DoJSON("GET", fmt.Sprintf("/api/latest/fleet/labels/%d/hosts", lbl2.ID+1), nil, http.StatusOK, &listHostsResp)
	assert.Len(t, listHostsResp.Hosts, 0)

	// set MDM information on a host
	require.NoError(t, s.ds.SetOrUpdateMDMData(context.Background(), hosts[0].ID, false, true, "https://simplemdm.com", false, fleet.WellKnownMDMSimpleMDM))
	var mdmID uint
	mysql.ExecAdhocSQL(t, s.ds, func(q sqlx.ExtContext) error {
		return sqlx.GetContext(context.Background(), q, &mdmID,
			`SELECT id FROM mobile_device_management_solutions WHERE name = ? AND server_url = ?`, fleet.WellKnownMDMSimpleMDM, "https://simplemdm.com")
	})
	// generate aggregated stats
	require.NoError(t, s.ds.GenerateAggregatedMunkiAndMDM(context.Background()))

	// list host in label by mdm_id
	s.DoJSON("GET", fmt.Sprintf("/api/latest/fleet/labels/%d/hosts", lbl2.ID), nil, http.StatusOK, &listHostsResp, "mdm_id", fmt.Sprint(mdmID))
	require.Len(t, listHostsResp.Hosts, 1)
	assert.Nil(t, listHostsResp.Software)
	assert.Nil(t, listHostsResp.MunkiIssue)
	require.NotNil(t, listHostsResp.MDMSolution)
	assert.Equal(t, mdmID, listHostsResp.MDMSolution.ID)
	assert.Equal(t, fleet.WellKnownMDMSimpleMDM, listHostsResp.MDMSolution.Name)
	assert.Equal(t, "https://simplemdm.com", listHostsResp.MDMSolution.ServerURL)

	// delete a label by id
	var delIDResp deleteLabelByIDResponse
	s.DoJSON("DELETE", fmt.Sprintf("/api/latest/fleet/labels/id/%d", lbl1.ID), nil, http.StatusOK, &delIDResp)

	// delete a non-existing label by id
	s.DoJSON("DELETE", fmt.Sprintf("/api/latest/fleet/labels/id/%d", lbl2.ID+1), nil, http.StatusNotFound, &delIDResp)

	// delete a label by name
	var delResp deleteLabelResponse
	s.DoJSON("DELETE", fmt.Sprintf("/api/latest/fleet/labels/%s", url.PathEscape(lbl2.Name)), nil, http.StatusOK, &delResp)

	// delete a non-existing label by name
	s.DoJSON("DELETE", fmt.Sprintf("/api/latest/fleet/labels/%s", url.PathEscape(lbl2.Name)), nil, http.StatusNotFound, &delResp)

	// list labels, only the built-ins remain
	s.DoJSON("GET", "/api/latest/fleet/labels", nil, http.StatusOK, &listResp, "per_page", strconv.Itoa(builtInsCount+1))
	assert.Len(t, listResp.Labels, builtInsCount)
	for _, lbl := range listResp.Labels {
		assert.Equal(t, fleet.LabelTypeBuiltIn, lbl.LabelType)
	}

	// labels summary, only the built-ins remains
	s.DoJSON("GET", "/api/latest/fleet/labels/summary", nil, http.StatusOK, &summaryResp)
	assert.Len(t, summaryResp.Labels, builtInsCount)
	for _, lbl := range summaryResp.Labels {
		assert.Equal(t, fleet.LabelTypeBuiltIn, lbl.LabelType)
	}

	// host summary matches built-ins count
	var hostSummaryResp getHostSummaryResponse
	s.DoJSON("GET", "/api/latest/fleet/host_summary", nil, http.StatusOK, &hostSummaryResp)
	assert.Len(t, hostSummaryResp.BuiltinLabels, builtInsCount)
	for _, lbl := range hostSummaryResp.BuiltinLabels {
		assert.Equal(t, fleet.LabelTypeBuiltIn, lbl.LabelType)
	}
}

func (s *integrationTestSuite) TestLabelSpecs() {
	t := s.T()

	// list label specs, only those of the built-ins
	var listResp getLabelSpecsResponse
	s.DoJSON("GET", "/api/latest/fleet/spec/labels", nil, http.StatusOK, &listResp)
	assert.True(t, len(listResp.Specs) > 0)
	for _, spec := range listResp.Specs {
		assert.Equal(t, fleet.LabelTypeBuiltIn, spec.LabelType)
	}
	builtInsCount := len(listResp.Specs)

	name := strings.ReplaceAll(t.Name(), "/", "_")
	// apply an invalid label spec - dynamic membership with host specified
	var applyResp applyLabelSpecsResponse
	s.DoJSON("POST", "/api/latest/fleet/spec/labels", applyLabelSpecsRequest{
		Specs: []*fleet.LabelSpec{
			{
				Name:                name,
				Query:               "select 1",
				Platform:            "linux",
				LabelMembershipType: fleet.LabelMembershipTypeDynamic,
				Hosts:               []string{"abc"},
			},
		},
	}, http.StatusInternalServerError, &applyResp)

	// apply an invalid label spec - manual membership without a host specified
	s.DoJSON("POST", "/api/latest/fleet/spec/labels", applyLabelSpecsRequest{
		Specs: []*fleet.LabelSpec{
			{
				Name:                name,
				Query:               "select 1",
				Platform:            "linux",
				LabelMembershipType: fleet.LabelMembershipTypeManual,
			},
		},
	}, http.StatusInternalServerError, &applyResp)

	// apply a valid label spec
	s.DoJSON("POST", "/api/latest/fleet/spec/labels", applyLabelSpecsRequest{
		Specs: []*fleet.LabelSpec{
			{
				Name:                name,
				Query:               "select 1",
				Platform:            "linux",
				LabelMembershipType: fleet.LabelMembershipTypeDynamic,
			},
		},
	}, http.StatusOK, &applyResp)

	// list label specs, has the newly created one
	s.DoJSON("GET", "/api/latest/fleet/spec/labels", nil, http.StatusOK, &listResp)
	assert.Len(t, listResp.Specs, builtInsCount+1)

	// get a specific label spec
	var getResp getLabelSpecResponse
	s.DoJSON("GET", fmt.Sprintf("/api/latest/fleet/spec/labels/%s", url.PathEscape(name)), nil, http.StatusOK, &getResp)
	assert.Equal(t, name, getResp.Spec.Name)
	assert.NotEqual(t, 0, getResp.Spec.ID)

	// get a non-existing label spec
	s.DoJSON("GET", "/api/latest/fleet/spec/labels/zzz", nil, http.StatusNotFound, &getResp)
}

func (s *integrationTestSuite) TestUsers() {
	// ensure that on exit, the admin token is used
	defer func() { s.token = s.getTestAdminToken() }()

	t := s.T()

	// list existing users
	var listResp listUsersResponse
	s.DoJSON("GET", "/api/latest/fleet/users", nil, http.StatusOK, &listResp)
	assert.Len(t, listResp.Users, len(s.users))

	// test available teams returned by `/me` endpoint for existing user
	var getMeResp getUserResponse
	ssn := createSession(t, 1, s.ds)
	resp := s.DoRawWithHeaders("GET", "/api/latest/fleet/me", []byte(""), http.StatusOK, map[string]string{
		"Authorization": fmt.Sprintf("Bearer %s", ssn.Key),
	})
	err := json.NewDecoder(resp.Body).Decode(&getMeResp)
	require.NoError(t, err)
	assert.Equal(t, uint(1), getMeResp.User.ID)
	assert.NotNil(t, getMeResp.User.GlobalRole)
	assert.Len(t, getMeResp.User.Teams, 0)
	assert.Len(t, getMeResp.AvailableTeams, 0)

	// create a new user
	var createResp createUserResponse
	userRawPwd := test.GoodPassword
	params := fleet.UserPayload{
		Name:       ptr.String("extra"),
		Email:      ptr.String("extra@asd.com"),
		Password:   ptr.String(userRawPwd),
		GlobalRole: ptr.String(fleet.RoleObserver),
	}
	s.DoJSON("POST", "/api/latest/fleet/users/admin", params, http.StatusOK, &createResp)
	assert.NotZero(t, createResp.User.ID)
	assert.True(t, createResp.User.AdminForcedPasswordReset)
	u := *createResp.User

	// login as that user and check that teams info is empty
	var loginResp loginResponse
	s.DoJSON("POST", "/api/latest/fleet/login", params, http.StatusOK, &loginResp)
	require.Equal(t, loginResp.User.ID, u.ID)
	assert.Len(t, loginResp.User.Teams, 0)
	assert.Len(t, loginResp.AvailableTeams, 0)

	// get that user from `/users` endpoint and check that teams info is empty
	var getResp getUserResponse
	s.DoJSON("GET", fmt.Sprintf("/api/latest/fleet/users/%d", u.ID), nil, http.StatusOK, &getResp)
	assert.Equal(t, u.ID, getResp.User.ID)
	assert.Len(t, getResp.User.Teams, 0)
	assert.Len(t, getResp.AvailableTeams, 0)

	// get non-existing user
	s.DoJSON("GET", fmt.Sprintf("/api/latest/fleet/users/%d", u.ID+1), nil, http.StatusNotFound, &getResp)

	// modify that user - simple name change
	var modResp modifyUserResponse
	params = fleet.UserPayload{
		Name: ptr.String("extraz"),
	}
	s.DoJSON("PATCH", fmt.Sprintf("/api/latest/fleet/users/%d", u.ID), params, http.StatusOK, &modResp)
	assert.Equal(t, u.ID, modResp.User.ID)
	assert.Equal(t, u.Name+"z", modResp.User.Name)

	// modify that user - set an existing email
	params = fleet.UserPayload{
		Email: &getMeResp.User.Email,
	}
	s.DoJSON("PATCH", fmt.Sprintf("/api/latest/fleet/users/%d", u.ID), params, http.StatusConflict, &modResp)

	// modify that user - set an email that has an invite for it
	createInviteReq := createInviteRequest{InvitePayload: fleet.InvitePayload{
		Email:      ptr.String("colliding@email.com"),
		Name:       ptr.String("some name"),
		GlobalRole: null.StringFrom(fleet.RoleAdmin),
	}}
	createInviteResp := createInviteResponse{}
	s.DoJSON("POST", "/api/latest/fleet/invites", createInviteReq, http.StatusOK, &createInviteResp)
	params = fleet.UserPayload{
		Email: ptr.String("colliding@email.com"),
	}
	s.DoJSON("PATCH", fmt.Sprintf("/api/latest/fleet/users/%d", u.ID), params, http.StatusConflict, &modResp)

	// modify that user - set a non existent email
	params = fleet.UserPayload{
		Email: ptr.String("someemail@qowieuowh.com"),
	}
	s.DoJSON("PATCH", fmt.Sprintf("/api/latest/fleet/users/%d", u.ID), params, http.StatusOK, &modResp)

	// modify user - email change, password does not match
	params = fleet.UserPayload{
		Email:    ptr.String("extra2@asd.com"),
		Password: ptr.String("wrongpass"),
	}
	s.DoJSON("PATCH", fmt.Sprintf("/api/latest/fleet/users/%d", u.ID), params, http.StatusForbidden, &modResp)

	// modify user - email change, password ok
	params = fleet.UserPayload{
		Email:    ptr.String("extra2@asd.com"),
		Password: ptr.String(test.GoodPassword),
	}
	s.DoJSON("PATCH", fmt.Sprintf("/api/latest/fleet/users/%d", u.ID), params, http.StatusOK, &modResp)
	assert.Equal(t, u.ID, modResp.User.ID)
	assert.NotEqual(t, u.ID, modResp.User.Email)

	// modify invalid user
	params = fleet.UserPayload{
		Name: ptr.String("nosuchuser"),
	}
	s.DoJSON("PATCH", fmt.Sprintf("/api/latest/fleet/users/%d", u.ID+1), params, http.StatusNotFound, &modResp)

	// perform a required password change as the user themselves
	s.token = s.getTestToken(u.Email, userRawPwd)
	var perfPwdResetResp performRequiredPasswordResetResponse
	newRawPwd := test.GoodPassword2
	s.DoJSON("POST", "/api/latest/fleet/perform_required_password_reset", performRequiredPasswordResetRequest{
		Password: newRawPwd,
		ID:       u.ID,
	}, http.StatusOK, &perfPwdResetResp)
	assert.False(t, perfPwdResetResp.User.AdminForcedPasswordReset)
	oldUserRawPwd := userRawPwd
	userRawPwd = newRawPwd

	// perform a required password change again, this time it fails as there is no request pending
	perfPwdResetResp = performRequiredPasswordResetResponse{}
	newRawPwd = "new_password2!"
	s.DoJSON("POST", "/api/latest/fleet/perform_required_password_reset", performRequiredPasswordResetRequest{
		Password: newRawPwd,
		ID:       u.ID,
	}, http.StatusForbidden, &perfPwdResetResp)
	s.token = s.getTestAdminToken()

	// login as that user to verify that the new password is active (userRawPwd was updated to the new pwd)
	loginResp = loginResponse{}
	s.DoJSON("POST", "/api/latest/fleet/login", loginRequest{Email: u.Email, Password: userRawPwd}, http.StatusOK, &loginResp)
	require.Equal(t, loginResp.User.ID, u.ID)

	// logout for that user
	s.token = loginResp.Token
	var logoutResp logoutResponse
	s.DoJSON("POST", "/api/latest/fleet/logout", nil, http.StatusOK, &logoutResp)

	// logout again, even though not logged in
	s.DoJSON("POST", "/api/latest/fleet/logout", nil, http.StatusUnauthorized, &logoutResp)

	s.token = s.getTestAdminToken()

	// login as that user with previous pwd fails
	loginResp = loginResponse{}
	s.DoJSON("POST", "/api/latest/fleet/login", loginRequest{Email: u.Email, Password: oldUserRawPwd}, http.StatusUnauthorized, &loginResp)

	// require a password reset
	var reqResetResp requirePasswordResetResponse
	s.DoJSON("POST", fmt.Sprintf("/api/latest/fleet/users/%d/require_password_reset", u.ID), map[string]bool{"require": true}, http.StatusOK, &reqResetResp)
	assert.Equal(t, u.ID, reqResetResp.User.ID)
	assert.True(t, reqResetResp.User.AdminForcedPasswordReset)

	// require a password reset to invalid user
	s.DoJSON("POST", fmt.Sprintf("/api/latest/fleet/users/%d/require_password_reset", u.ID+1), map[string]bool{"require": true}, http.StatusNotFound, &reqResetResp)

	// delete user
	var delResp deleteUserResponse
	s.DoJSON("DELETE", fmt.Sprintf("/api/latest/fleet/users/%d", u.ID), nil, http.StatusOK, &delResp)

	// delete invalid user
	s.DoJSON("DELETE", fmt.Sprintf("/api/latest/fleet/users/%d", u.ID), nil, http.StatusNotFound, &delResp)
}

func (s *integrationTestSuite) TestGlobalPoliciesAutomationConfig() {
	t := s.T()

	gpParams := globalPolicyRequest{
		Name:  "policy1",
		Query: "select 41;",
	}
	gpResp := globalPolicyResponse{}
	s.DoJSON("POST", "/api/latest/fleet/policies", gpParams, http.StatusOK, &gpResp)
	require.NotNil(t, gpResp.Policy)

	s.DoRaw("PATCH", "/api/latest/fleet/config", []byte(fmt.Sprintf(`{
		"webhook_settings": {
    		"failing_policies_webhook": {
     	 		"enable_failing_policies_webhook": true,
     	 		"destination_url": "http://some/url",
     			"policy_ids": [%d],
				"host_batch_size": 1000
    		},
    		"interval": "1h"
  		}
	}`, gpResp.Policy.ID)), http.StatusOK)

	config := s.getConfig()
	require.True(t, config.WebhookSettings.FailingPoliciesWebhook.Enable)
	require.Equal(t, "http://some/url", config.WebhookSettings.FailingPoliciesWebhook.DestinationURL)
	require.Equal(t, []uint{gpResp.Policy.ID}, config.WebhookSettings.FailingPoliciesWebhook.PolicyIDs)
	require.Equal(t, 1*time.Hour, config.WebhookSettings.Interval.Duration)
	require.Equal(t, 1000, config.WebhookSettings.FailingPoliciesWebhook.HostBatchSize)

	deletePolicyParams := deleteGlobalPoliciesRequest{IDs: []uint{gpResp.Policy.ID}}
	deletePolicyResp := deleteGlobalPoliciesResponse{}
	s.DoJSON("POST", "/api/latest/fleet/policies/delete", deletePolicyParams, http.StatusOK, &deletePolicyResp)

	config = s.getConfig()
	require.Empty(t, config.WebhookSettings.FailingPoliciesWebhook.PolicyIDs)
}

func (s *integrationTestSuite) TestHostStatusWebhookConfig() {
	t := s.T()

	// enable with valid config
	s.DoRaw("PATCH", "/api/latest/fleet/config", []byte(`{
		"webhook_settings": {
    		"host_status_webhook": {
     	 		"enable_host_status_webhook": true,
     	 		"destination_url": "http://some/url",
				  "host_percentage": 2,
					"days_count": 1
    		},
    		"interval": "1h"
  		}
	}`), http.StatusOK)

	config := s.getConfig()
	require.True(t, config.WebhookSettings.HostStatusWebhook.Enable)
	require.Equal(t, "http://some/url", config.WebhookSettings.HostStatusWebhook.DestinationURL)
	require.Equal(t, 2.0, config.WebhookSettings.HostStatusWebhook.HostPercentage)
	require.Equal(t, 1, config.WebhookSettings.HostStatusWebhook.DaysCount)

	// update without a destination url
	s.DoRaw("PATCH", "/api/latest/fleet/config", []byte(`{
		"webhook_settings": {
    		"host_status_webhook": {
     	 		"enable_host_status_webhook": true,
     	 		"destination_url": "",
				  "host_percentage": 2,
					"days_count": 1
    		},
    		"interval": "1h"
  		}
	}`), http.StatusUnprocessableEntity)

	// update without a negative days count
	s.DoRaw("PATCH", "/api/latest/fleet/config", []byte(`{
		"webhook_settings": {
    		"host_status_webhook": {
     	 		"enable_host_status_webhook": true,
					"destination_url": "http://other/url",
				  "host_percentage": 2,
					"days_count": -123
    		},
    		"interval": "1h"
  		}
	}`), http.StatusUnprocessableEntity)

	// update with 0%
	s.DoRaw("PATCH", "/api/latest/fleet/config", []byte(`{
		"webhook_settings": {
    		"host_status_webhook": {
     	 		"enable_host_status_webhook": true,
					"destination_url": "http://other/url",
				  "host_percentage": 0,
					"days_count": 12
    		},
    		"interval": "1h"
  		}
	}`), http.StatusUnprocessableEntity)

	// config left unmodified since last successful call
	config = s.getConfig()
	require.True(t, config.WebhookSettings.HostStatusWebhook.Enable)
	require.Equal(t, "http://some/url", config.WebhookSettings.HostStatusWebhook.DestinationURL)
	require.Equal(t, 2.0, config.WebhookSettings.HostStatusWebhook.HostPercentage)
	require.Equal(t, 1, config.WebhookSettings.HostStatusWebhook.DaysCount)

	// disabling ignores the invalid parameters
	s.DoRaw("PATCH", "/api/latest/fleet/config", []byte(`{
		"webhook_settings": {
    		"host_status_webhook": {
     	 		"enable_host_status_webhook": false,
     	 		"destination_url": "",
				  "host_percentage": 0
    		},
    		"interval": "1h"
  		}
	}`), http.StatusOK)

	config = s.getConfig()
	require.False(t, config.WebhookSettings.HostStatusWebhook.Enable)
}

func (s *integrationTestSuite) TestVulnerabilitiesWebhookConfig() {
	t := s.T()

	s.DoRaw("PATCH", "/api/latest/fleet/config", []byte(`{
		"integrations": {"jira": [], "zendesk": []},
		"webhook_settings": {
    		"vulnerabilities_webhook": {
     	 		"enable_vulnerabilities_webhook": true,
     	 		"destination_url": "http://some/url",
     	 		"host_batch_size": 1234
    		},
    		"interval": "1h"
  		}
	}`), http.StatusOK)

	config := s.getConfig()
	require.True(t, config.WebhookSettings.VulnerabilitiesWebhook.Enable)
	require.Equal(t, "http://some/url", config.WebhookSettings.VulnerabilitiesWebhook.DestinationURL)
	require.Equal(t, 1234, config.WebhookSettings.VulnerabilitiesWebhook.HostBatchSize)
	require.Equal(t, 1*time.Hour, config.WebhookSettings.Interval.Duration)
}

func (s *integrationTestSuite) TestExternalIntegrationsConfig() {
	t := s.T()

	// create a test http server to act as the Jira and Zendesk server
	srvURL := startExternalServiceWebServer(t)

	s.DoRaw("PATCH", "/api/v1/fleet/config", []byte(fmt.Sprintf(`{
		"integrations": {
			"jira": [{
				"url": %q,
				"username": "ok",
				"api_token": "bar",
				"project_key": "qux",
				"enable_software_vulnerabilities": true
			}]
		}
	}`, srvURL)), http.StatusOK)

	config := s.getConfig()
	require.Len(t, config.Integrations.Jira, 1)
	require.Equal(t, srvURL, config.Integrations.Jira[0].URL)
	require.Equal(t, "ok", config.Integrations.Jira[0].Username)
	require.Equal(t, fleet.MaskedPassword, config.Integrations.Jira[0].APIToken)
	require.Equal(t, "qux", config.Integrations.Jira[0].ProjectKey)
	require.True(t, config.Integrations.Jira[0].EnableSoftwareVulnerabilities)

	// add a second, disabled Jira integration
	s.DoRaw("PATCH", "/api/v1/fleet/config", []byte(fmt.Sprintf(`{
		"integrations": {
			"jira": [
				{
					"url": %q,
					"username": "ok",
					"api_token": "bar",
					"project_key": "qux",
					"enable_software_vulnerabilities": true
				},
				{
					"url": %[1]q,
					"username": "ok",
					"api_token": "bar",
					"project_key": "qux2",
					"enable_software_vulnerabilities": false
				}
			]
		}
	}`, srvURL)), http.StatusOK)

	config = s.getConfig()
	require.Len(t, config.Integrations.Jira, 2)

	// first integration
	require.Equal(t, srvURL, config.Integrations.Jira[0].URL)
	require.Equal(t, "ok", config.Integrations.Jira[0].Username)
	require.Equal(t, fleet.MaskedPassword, config.Integrations.Jira[0].APIToken)
	require.Equal(t, "qux", config.Integrations.Jira[0].ProjectKey)
	require.True(t, config.Integrations.Jira[0].EnableSoftwareVulnerabilities)

	// second integration
	require.Equal(t, srvURL, config.Integrations.Jira[1].URL)
	require.Equal(t, "ok", config.Integrations.Jira[1].Username)
	require.Equal(t, fleet.MaskedPassword, config.Integrations.Jira[1].APIToken)
	require.Equal(t, "qux2", config.Integrations.Jira[1].ProjectKey)
	require.False(t, config.Integrations.Jira[1].EnableSoftwareVulnerabilities)

	// make an unrelated appconfig change, should not remove the integrations
	var appCfgResp appConfigResponse
	s.DoJSON("PATCH", "/api/v1/fleet/config", json.RawMessage(`{
		"org_info": {
			"org_name": "test-integrations"
		}
	}`), http.StatusOK, &appCfgResp)
	require.Equal(t, "test-integrations", appCfgResp.OrgInfo.OrgName)
	require.Len(t, appCfgResp.Integrations.Jira, 2)

	// delete first Jira integration
	s.DoRaw("PATCH", "/api/v1/fleet/config", []byte(fmt.Sprintf(`{
		"integrations": {
			"jira": [
				{
					"url": %q,
					"username": "ok",
					"project_key": "qux2",
					"enable_software_vulnerabilities": false
				}
			]
		}
	}`, srvURL)), http.StatusOK)

	config = s.getConfig()
	require.Len(t, config.Integrations.Jira, 1)
	require.Equal(t, "qux2", config.Integrations.Jira[0].ProjectKey)

	// replace Jira integration
	s.DoRaw("PATCH", "/api/v1/fleet/config", []byte(fmt.Sprintf(`{
		"integrations": {
			"jira": [
				{
					"url": %q,
					"username": "ok",
					"api_token": "ok",
					"project_key": "qux",
					"enable_software_vulnerabilities": false
				}
			]
		}
	}`, srvURL)), http.StatusOK)

	config = s.getConfig()
	require.Len(t, config.Integrations.Jira, 1)
	require.Equal(t, "qux", config.Integrations.Jira[0].ProjectKey)
	require.False(t, config.Integrations.Jira[0].EnableSoftwareVulnerabilities)

	// try adding Jira integration without sending API token
	s.DoRaw("PATCH", "/api/v1/fleet/config", []byte(fmt.Sprintf(`{
		"integrations": {
			"jira": [
				{
					"url": %q,
					"username": "ok",
					"api_token": "ok",
					"project_key": "qux",
					"enable_software_vulnerabilities": true
				},
				{
					"url": %[1]q,
					"username": "ok",
					"project_key": "qux2",
					"enable_software_vulnerabilities": false
				}
			]
		}
	}`, srvURL)), http.StatusBadRequest)

	// try adding Jira integration with masked API token
	s.DoRaw("PATCH", "/api/v1/fleet/config", []byte(fmt.Sprintf(`{
		"integrations": {
			"jira": [
				{
					"url": %q,
					"username": "ok",
					"api_token": "ok",
					"project_key": "qux",
					"enable_software_vulnerabilities": true
				},
				{
					"url": %[1]q,
					"username": "ok",
					"api_token": %q,
					"project_key": "qux2",
					"enable_software_vulnerabilities": false
				}
			]
		}
	}`, srvURL, fleet.MaskedPassword)), http.StatusBadRequest)

	// edit Jira integration without sending API token
	s.DoRaw("PATCH", "/api/v1/fleet/config", []byte(fmt.Sprintf(`{
		"integrations": {
			"jira": [
				{
					"url": %q,
					"username": "ok",
					"project_key": "qux",
					"enable_software_vulnerabilities": true
				}
			]
		}
	}`, srvURL)), http.StatusOK)

	config = s.getConfig()
	require.Len(t, config.Integrations.Jira, 1)
	require.Equal(t, "qux", config.Integrations.Jira[0].ProjectKey)
	require.True(t, config.Integrations.Jira[0].EnableSoftwareVulnerabilities)

	// edit Jira integration with masked API token
	s.DoRaw("PATCH", "/api/v1/fleet/config", []byte(fmt.Sprintf(`{
		"integrations": {
			"jira": [
				{
					"url": %q,
					"username": "ok",
					"api_token": %q,
					"project_key": "qux",
					"enable_software_vulnerabilities": false
				}
			]
		}
	}`, srvURL, fleet.MaskedPassword)), http.StatusOK)

	config = s.getConfig()
	require.Len(t, config.Integrations.Jira, 1)
	require.Equal(t, "qux", config.Integrations.Jira[0].ProjectKey)
	require.False(t, config.Integrations.Jira[0].EnableSoftwareVulnerabilities)

	// edit Jira integration sending explicit "" as API token
	s.DoRaw("PATCH", "/api/v1/fleet/config", []byte(fmt.Sprintf(`{
		"integrations": {
			"jira": [
				{
					"url": %q,
					"username": "ok",
					"api_token": "",
					"project_key": "qux",
					"enable_software_vulnerabilities": true
				}
			]
		}
	}`, srvURL)), http.StatusOK)

	config = s.getConfig()
	require.Len(t, config.Integrations.Jira, 1)
	require.Equal(t, "qux", config.Integrations.Jira[0].ProjectKey)
	require.True(t, config.Integrations.Jira[0].EnableSoftwareVulnerabilities)

	// unknown fields fails as bad request
	s.DoRaw("PATCH", "/api/v1/fleet/config", []byte(fmt.Sprintf(`{
		"integrations": {
			"jira": [{
				"url": %q,
				"UNKNOWN_FIELD": "foo"
			}]
		}
	}`, srvURL)), http.StatusBadRequest)

	// unknown project key fails as bad request
	s.DoRaw("PATCH", "/api/v1/fleet/config", []byte(fmt.Sprintf(`{
		"integrations": {
			"jira": [
				{
					"url": %q,
					"username": "ok",
					"api_token": %q,
					"project_key": "qux3",
					"enable_software_vulnerabilities": true
				}
			]
		}
	}`, srvURL, fleet.MaskedPassword)), http.StatusBadRequest)

	// cannot have two integrations enabled at the same time
	s.DoRaw("PATCH", "/api/v1/fleet/config", []byte(fmt.Sprintf(`{
		"integrations": {
			"jira": [
				{
					"url": %q,
					"username": "ok",
					"api_token": "bar",
					"project_key": "qux",
					"enable_software_vulnerabilities": true
				},
				{
					"url": %[1]q,
					"username": "ok",
					"api_token": "bar2",
					"project_key": "qux2",
					"enable_software_vulnerabilities": true
				}
			]
		}
	}`, srvURL)), http.StatusUnprocessableEntity)

	// cannot have two jira integrations with the same project key
	s.DoRaw("PATCH", "/api/v1/fleet/config", []byte(fmt.Sprintf(`{
		"integrations": {
			"jira": [
				{
					"url": %q,
					"username": "ok",
					"api_token": "bar",
					"project_key": "qux",
					"enable_software_vulnerabilities": true
				},
				{
					"url": %[1]q,
					"username": "ok",
					"api_token": "bar2",
					"project_key": "qux",
					"enable_software_vulnerabilities": false
				}
			]
		}
	}`, srvURL)), http.StatusUnprocessableEntity)

	// even disabled integrations are tested for Jira connection and credentials,
	// so this fails because the 2nd one uses the "fail" username.
	s.DoRaw("PATCH", "/api/v1/fleet/config", []byte(fmt.Sprintf(`{
		"integrations": {
			"jira": [
				{
					"url": %q,
					"username": "ok",
					"api_token": "bar",
					"project_key": "qux",
					"enable_software_vulnerabilities": true
				},
				{
					"url": %[1]q,
					"username": "fail",
					"api_token": "bar2",
					"project_key": "qux2",
					"enable_software_vulnerabilities": false
				}
			]
		}
	}`, srvURL)), http.StatusBadRequest)

	// cannot enable webhook with a jira integration already enabled
	s.DoRaw("PATCH", "/api/v1/fleet/config", []byte(`{
		"webhook_settings": {
			"vulnerabilities_webhook": {
				"enable_vulnerabilities_webhook": true,
				"destination_url": "http://some/url",
				"host_batch_size": 1234
			},
			"interval": "1h"
		}
	}`), http.StatusUnprocessableEntity)

	// disable jira, now we can enable webhook
	s.DoRaw("PATCH", "/api/v1/fleet/config", []byte(fmt.Sprintf(`{
		"integrations": {
		"jira": [{
			"url": %q,
			"username": "ok",
			"api_token": "bar",
			"project_key": "qux",
			"enable_software_vulnerabilities": false
		}]
		},
		"webhook_settings": {
			"vulnerabilities_webhook": {
				"enable_vulnerabilities_webhook": true,
				"destination_url": "http://some/url",
				"host_batch_size": 1234
			},
			"interval": "1h"
		}
	}`, srvURL)), http.StatusOK)

	// cannot enable jira with webhook already enabled
	s.DoRaw("PATCH", "/api/v1/fleet/config", []byte(fmt.Sprintf(`{
		"integrations": {
			"jira": [{
				"url": %q,
				"username": "ok",
				"api_token": "bar",
				"project_key": "qux",
				"enable_software_vulnerabilities": true
			}]
		}
	}`, srvURL)), http.StatusUnprocessableEntity)

	// disable webhook, enable jira with wrong credentials
	s.DoRaw("PATCH", "/api/v1/fleet/config", []byte(fmt.Sprintf(`{
		"integrations": {
			"jira": [{
				"url": %q,
				"username": "fail",
				"api_token": "bar",
				"project_key": "qux",
				"enable_software_vulnerabilities": true
			}]
		},
		"webhook_settings": {
			"vulnerabilities_webhook": {
				"enable_vulnerabilities_webhook": false,
				"destination_url": "http://some/url",
				"host_batch_size": 1234
			},
			"interval": "1h"
		}
	}`, srvURL)), http.StatusBadRequest)

	// update jira config to correct credentials (need to disable webhook too as
	// last request failed)
	s.DoRaw("PATCH", "/api/v1/fleet/config", []byte(fmt.Sprintf(`{
		"integrations": {
			"jira": [{
				"url": %q,
				"username": "ok",
				"api_token": "bar",
				"project_key": "qux",
				"enable_software_vulnerabilities": true
			}]
		},
		"webhook_settings": {
			"vulnerabilities_webhook": {
				"enable_vulnerabilities_webhook": false,
				"destination_url": "http://some/url",
				"host_batch_size": 1234
			},
			"interval": "1h"
		}
	}`, srvURL)), http.StatusOK)

	// if no jira nor zendesk integrations are provided, does not remove integrations
	appCfgResp = appConfigResponse{}
	s.DoJSON("PATCH", "/api/v1/fleet/config", json.RawMessage(`{
		"integrations": {}
	}`), http.StatusOK, &appCfgResp)
	require.Len(t, appCfgResp.Integrations.Jira, 1)

	// if explicitly-empty arrays are provided, remove all integrations
	appCfgResp = appConfigResponse{}
	s.DoJSON("PATCH", "/api/v1/fleet/config", json.RawMessage(`{
		"integrations": {
			"jira": [],
			"zendesk": []
		}
	}`), http.StatusOK, &appCfgResp)
	require.Len(t, appCfgResp.Integrations.Jira, 0)

	// set environmental varible to use Zendesk test client
	t.Setenv("TEST_ZENDESK_CLIENT", "true")
	// create zendesk integration
	s.DoRaw("PATCH", "/api/v1/fleet/config", []byte(fmt.Sprintf(`{
		"integrations": {
			"zendesk": [{
				"url": %q,
				"email": "ok@example.com",
				"api_token": "ok",
				"group_id": 122,
				"enable_software_vulnerabilities": true
			}]
		}
	}`, srvURL)), http.StatusOK)

	config = s.getConfig()
	require.Len(t, config.Integrations.Jira, 0)
	require.Len(t, config.Integrations.Zendesk, 1)
	require.Equal(t, srvURL, config.Integrations.Zendesk[0].URL)
	require.Equal(t, "ok@example.com", config.Integrations.Zendesk[0].Email)
	require.Equal(t, fleet.MaskedPassword, config.Integrations.Zendesk[0].APIToken)
	require.Equal(t, int64(122), config.Integrations.Zendesk[0].GroupID)
	require.True(t, config.Integrations.Zendesk[0].EnableSoftwareVulnerabilities)

	// add a second, disabled Zendesk integration
	s.DoRaw("PATCH", "/api/v1/fleet/config", []byte(fmt.Sprintf(`{
		"integrations": {
			"zendesk": [
				{
					"url": %q,
					"email": "ok@example.com",
					"api_token": "ok",
					"group_id": 122,
					"enable_software_vulnerabilities": true
				},
				{
					"url": %[1]q,
					"email": "test123@example.com",
					"api_token": "ok",
					"group_id": 123,
					"enable_software_vulnerabilities": false
				}
			]
		}
	}`, srvURL)), http.StatusOK)

	config = s.getConfig()
	require.Len(t, config.Integrations.Jira, 0)
	require.Len(t, config.Integrations.Zendesk, 2)

	// first integration
	require.Equal(t, srvURL, config.Integrations.Zendesk[0].URL)
	require.Equal(t, "ok@example.com", config.Integrations.Zendesk[0].Email)
	require.Equal(t, fleet.MaskedPassword, config.Integrations.Zendesk[0].APIToken)
	require.Equal(t, int64(122), config.Integrations.Zendesk[0].GroupID)
	require.True(t, config.Integrations.Zendesk[0].EnableSoftwareVulnerabilities)

	// second integration
	require.Equal(t, srvURL, config.Integrations.Zendesk[1].URL)
	require.Equal(t, "test123@example.com", config.Integrations.Zendesk[1].Email)
	require.Equal(t, fleet.MaskedPassword, config.Integrations.Zendesk[1].APIToken)
	require.Equal(t, int64(123), config.Integrations.Zendesk[1].GroupID)
	require.False(t, config.Integrations.Zendesk[1].EnableSoftwareVulnerabilities)

	// make an unrelated appconfig change, should not remove the integrations
	appCfgResp = appConfigResponse{}
	s.DoJSON("PATCH", "/api/v1/fleet/config", json.RawMessage(`{
		"org_info": {
			"org_name": "test-integrations-zendesk"
		}
	}`), http.StatusOK, &appCfgResp)
	require.Equal(t, "test-integrations-zendesk", appCfgResp.OrgInfo.OrgName)
	require.Len(t, appCfgResp.Integrations.Zendesk, 2)

	// delete first Zendesk integration
	s.DoRaw("PATCH", "/api/v1/fleet/config", []byte(fmt.Sprintf(`{
		"integrations": {
			"zendesk": [
				{
					"url": %q,
					"email": "test123@example.com",
					"group_id": 123,
					"enable_software_vulnerabilities": false
				}
			]
		}
	}`, srvURL)), http.StatusOK)

	config = s.getConfig()
	require.Len(t, config.Integrations.Jira, 0)
	require.Len(t, config.Integrations.Zendesk, 1)
	require.Equal(t, int64(123), config.Integrations.Zendesk[0].GroupID)

	// replace Zendesk integration
	s.DoRaw("PATCH", "/api/v1/fleet/config", []byte(fmt.Sprintf(`{
		"integrations": {
			"zendesk": [
				{
					"url": %q,
					"email": "ok@example.com",
					"api_token": "ok",
					"group_id": 122,
					"enable_software_vulnerabilities": false
				}
			]
		}
	}`, srvURL)), http.StatusOK)

	config = s.getConfig()
	require.Len(t, config.Integrations.Jira, 0)
	require.Len(t, config.Integrations.Zendesk, 1)
	require.Equal(t, int64(122), config.Integrations.Zendesk[0].GroupID)
	require.False(t, config.Integrations.Zendesk[0].EnableSoftwareVulnerabilities)

	// try adding Zendesk integration without sending API token
	s.DoRaw("PATCH", "/api/v1/fleet/config", []byte(fmt.Sprintf(`{
		"integrations": {
			"zendesk": [
				{
					"url": %q,
					"email": "ok@example.com",
					"api_token": "ok",
					"group_id": 122,
					"enable_software_vulnerabilities": true
				},
				{
					"url": %[1]q,
					"email": "test123@example.com",
					"group_id": 123,
					"enable_software_vulnerabilities": false
				}
			]
		}
	}`, srvURL)), http.StatusBadRequest)

	// try adding Zendesk integration with masked API token
	s.DoRaw("PATCH", "/api/v1/fleet/config", []byte(fmt.Sprintf(`{
		"integrations": {
			"zendesk": [
				{
					"url": %q,
					"email": "ok@example.com",
					"api_token": "ok",
					"group_id": 122,
					"enable_software_vulnerabilities": true
				},
				{
					"url": %[1]q,
					"email": "test123@example.com",
					"api_token": %q,
					"group_id": 123,
					"enable_software_vulnerabilities": false
				}
			]
		}
	}`, srvURL, fleet.MaskedPassword)), http.StatusBadRequest)

	// edit Zendesk integration without sending API token
	s.DoRaw("PATCH", "/api/v1/fleet/config", []byte(fmt.Sprintf(`{
		"integrations": {
			"zendesk": [
				{
					"url": %q,
					"email": "ok@example.com",
					"group_id": 122,
					"enable_software_vulnerabilities": true
				}
			]
		}
	}`, srvURL)), http.StatusOK)

	config = s.getConfig()
	require.Len(t, config.Integrations.Jira, 0)
	require.Len(t, config.Integrations.Zendesk, 1)
	require.Equal(t, int64(122), config.Integrations.Zendesk[0].GroupID)
	require.True(t, config.Integrations.Zendesk[0].EnableSoftwareVulnerabilities)

	// edit Zendesk integration with masked API token
	s.DoRaw("PATCH", "/api/v1/fleet/config", []byte(fmt.Sprintf(`{
		"integrations": {
			"zendesk": [
				{
					"url": %q,
					"email": "ok@example.com",
					"api_token": %q,
					"group_id": 122,
					"enable_software_vulnerabilities": false
				}
			]
		}
	}`, srvURL, fleet.MaskedPassword)), http.StatusOK)

	config = s.getConfig()
	require.Len(t, config.Integrations.Jira, 0)
	require.Len(t, config.Integrations.Zendesk, 1)
	require.Equal(t, int64(122), config.Integrations.Zendesk[0].GroupID)
	require.False(t, config.Integrations.Zendesk[0].EnableSoftwareVulnerabilities)

	// edit Zendesk integration with explicit "" API token
	s.DoRaw("PATCH", "/api/v1/fleet/config", []byte(fmt.Sprintf(`{
		"integrations": {
			"zendesk": [
				{
					"url": %q,
					"email": "ok@example.com",
					"api_token": "",
					"group_id": 122,
					"enable_software_vulnerabilities": true
				}
			]
		}
	}`, srvURL)), http.StatusOK)

	config = s.getConfig()
	require.Len(t, config.Integrations.Jira, 0)
	require.Len(t, config.Integrations.Zendesk, 1)
	require.Equal(t, int64(122), config.Integrations.Zendesk[0].GroupID)
	require.True(t, config.Integrations.Zendesk[0].EnableSoftwareVulnerabilities)

	// unknown fields fails as bad request
	s.DoRaw("PATCH", "/api/v1/fleet/config", []byte(fmt.Sprintf(`{
		"integrations": {
			"zendesk": [{
				"url": %q,
				"UNKNOWN_FIELD": "foo"
			}]
		}
	}`, srvURL)), http.StatusBadRequest)

	// unknown group id fails as bad request
	s.DoRaw("PATCH", "/api/v1/fleet/config", []byte(fmt.Sprintf(`{
		"integrations": {
			"zendesk": [{
				"url": %q,
				"email": "ok@example.com",
				"api_token": "ok",
				"group_id": 999,
				"enable_software_vulnerabilities": true
			}]
		}
	}`, srvURL)), http.StatusBadRequest)

	// cannot have two zendesk integrations enabled at the same time
	s.DoRaw("PATCH", "/api/v1/fleet/config", []byte(fmt.Sprintf(`{
		"integrations": {
			"zendesk": [
				{
					"url": %q,
					"email": "ok@example.com",
					"api_token": "ok",
					"group_id": 122,
					"enable_software_vulnerabilities": true
				},
				{
					"url": %[1]q,
					"email": "not.ok@example.com",
					"api_token": "ok",
					"group_id": 123,
					"enable_software_vulnerabilities": true
				}
			]
		}
	}`, srvURL)), http.StatusUnprocessableEntity)

	// cannot have two zendesk integrations with the same group id
	s.DoRaw("PATCH", "/api/v1/fleet/config", []byte(fmt.Sprintf(`{
		"integrations": {
			"zendesk": [
				{
					"url": %q,
					"email": "ok@example.com",
					"api_token": "ok",
					"group_id": 122,
					"enable_software_vulnerabilities": true
				},
				{
					"url": %[1]q,
					"email": "not.ok@example.com",
					"api_token": "ok",
					"group_id": 122,
					"enable_software_vulnerabilities": false
				}
			]
		}
	}`, srvURL)), http.StatusUnprocessableEntity)

	// even disabled integrations are tested for Zendesk connection and credentials,
	// so this fails because the 2nd one uses the "fail" token.
	s.DoRaw("PATCH", "/api/v1/fleet/config", []byte(fmt.Sprintf(`{
		"integrations": {
			"zendesk": [
				{
					"url": %q,
					"email": "ok@example.com",
					"api_token": "ok",
					"group_id": 122,
					"enable_software_vulnerabilities": true
				},
				{
					"url": %[1]q,
					"email": "not.ok@example.com",
					"api_token": "fail",
					"group_id": 123,
					"enable_software_vulnerabilities": false
				}
			]
		}
	}`, srvURL)), http.StatusBadRequest)

	// cannot enable webhook with a zendesk integration already enabled
	s.DoRaw("PATCH", "/api/v1/fleet/config", []byte(`{
		"webhook_settings": {
			"vulnerabilities_webhook": {
				"enable_vulnerabilities_webhook": true,
				"destination_url": "http://some/url",
				"host_batch_size": 1234
			},
			"interval": "1h"
		}
	}`), http.StatusUnprocessableEntity)

	// disable zendesk, now we can enable webhook
	s.DoRaw("PATCH", "/api/v1/fleet/config", []byte(fmt.Sprintf(`{
		"integrations": {
			"zendesk": [{
				"url": %q,
				"email": "ok@example.com",
				"api_token": "ok",
				"group_id": 122,
				"enable_software_vulnerabilities": false
			}]
		},
		"webhook_settings": {
			"vulnerabilities_webhook": {
				"enable_vulnerabilities_webhook": true,
				"destination_url": "http://some/url",
				"host_batch_size": 1234
			},
			"interval": "1h"
		}
	}`, srvURL)), http.StatusOK)

	// cannot enable zendesk with webhook already enabled
	s.DoRaw("PATCH", "/api/v1/fleet/config", []byte(fmt.Sprintf(`{
		"integrations": {
			"zendesk": [{
				"url": %q,
				"email": "ok@example.com",
				"api_token": "ok",
				"group_id": 122,
				"enable_software_vulnerabilities": true
			}]
		}
	}`, srvURL)), http.StatusUnprocessableEntity)

	// disable webhook, enable zendesk with wrong credentials
	s.DoRaw("PATCH", "/api/v1/fleet/config", []byte(fmt.Sprintf(`{
		"integrations": {
			"zendesk": [{
				"url": %q,
				"email": "not.ok@example.com",
				"api_token": "fail",
				"group_id": 122,
				"enable_software_vulnerabilities": true
			}]
		},
		"webhook_settings": {
			"vulnerabilities_webhook": {
				"enable_vulnerabilities_webhook": false,
				"destination_url": "http://some/url",
				"host_batch_size": 1234
			},
			"interval": "1h"
		}
	}`, srvURL)), http.StatusBadRequest)

	// update zendesk config to correct credentials (need to disable webhook too as
	// last request failed)
	s.DoRaw("PATCH", "/api/v1/fleet/config", []byte(fmt.Sprintf(`{
		"integrations": {
			"zendesk": [{
				"url": %q,
				"email": "ok@example.com",
				"api_token": "ok",
				"group_id": 122,
				"enable_software_vulnerabilities": true
			}]
		},
		"webhook_settings": {
			"vulnerabilities_webhook": {
				"enable_vulnerabilities_webhook": false,
				"destination_url": "http://some/url",
				"host_batch_size": 1234
			},
			"interval": "1h"
		}
	}`, srvURL)), http.StatusOK)

	// can have jira enabled and zendesk disabled
	s.DoRaw("PATCH", "/api/v1/fleet/config", []byte(fmt.Sprintf(`{
		"integrations": {
			"jira": [{
				"url": %q,
				"username": "ok",
				"api_token": "bar",
				"project_key": "qux",
				"enable_software_vulnerabilities": true
			}],
			"zendesk": [{
				"url": %[1]q,
				"email": "ok@example.com",
				"api_token": "ok",
				"group_id": 122,
				"enable_software_vulnerabilities": false
			}]
		}
	}`, srvURL)), http.StatusOK)
	config = s.getConfig()
	require.Len(t, config.Integrations.Jira, 1)
	require.True(t, config.Integrations.Jira[0].EnableSoftwareVulnerabilities)
	require.Len(t, config.Integrations.Zendesk, 1)
	require.False(t, config.Integrations.Zendesk[0].EnableSoftwareVulnerabilities)

	// can have jira disabled and zendesk enabled
	s.DoRaw("PATCH", "/api/v1/fleet/config", []byte(fmt.Sprintf(`{
		"integrations": {
			"jira": [{
				"url": %q,
				"username": "ok",
				"api_token": "bar",
				"project_key": "qux",
				"enable_software_vulnerabilities": false
			}],
			"zendesk": [{
				"url": %[1]q,
				"email": "ok@example.com",
				"api_token": "ok",
				"group_id": 122,
				"enable_software_vulnerabilities": true
			}]
		}
	}`, srvURL)), http.StatusOK)
	config = s.getConfig()
	require.Len(t, config.Integrations.Jira, 1)
	require.False(t, config.Integrations.Jira[0].EnableSoftwareVulnerabilities)
	require.Len(t, config.Integrations.Zendesk, 1)
	require.True(t, config.Integrations.Zendesk[0].EnableSoftwareVulnerabilities)

	// cannot have both jira enabled and zendesk enabled
	s.DoRaw("PATCH", "/api/v1/fleet/config", []byte(fmt.Sprintf(`{
		"integrations": {
			"jira": [{
				"url": %q,
				"username": "ok",
				"api_token": "bar",
				"project_key": "qux",
				"enable_software_vulnerabilities": true
			}],
			"zendesk": [{
				"url": %[1]q,
				"email": "ok@example.com",
				"api_token": "ok",
				"group_id": 122,
				"enable_software_vulnerabilities": true
			}]
		}
	}`, srvURL)), http.StatusUnprocessableEntity)

	// if no jira nor zendesk integrations are provided, does not remove integrations
	appCfgResp = appConfigResponse{}
	s.DoJSON("PATCH", "/api/v1/fleet/config", json.RawMessage(`{
		"integrations": {}
	}`), http.StatusOK, &appCfgResp)
	require.Len(t, appCfgResp.Integrations.Jira, 1)
	require.Len(t, appCfgResp.Integrations.Zendesk, 1)

	// remove all integrations on exit, so that other tests can enable the
	// webhook as needed
	s.DoRaw("PATCH", "/api/v1/fleet/config", []byte(`{
		"integrations": {
		"jira": [],
		"zendesk": []
		}
	}`), http.StatusOK)
	config = s.getConfig()
	require.Len(t, config.Integrations.Jira, 0)
	require.Len(t, config.Integrations.Zendesk, 0)
}

func (s *integrationTestSuite) TestQueriesBadRequests() {
	t := s.T()

	reqQuery := &fleet.QueryPayload{
		Name:  ptr.String("existing query"),
		Query: ptr.String("select 42;"),
	}
	createQueryResp := createQueryResponse{}
	s.DoJSON("POST", "/api/latest/fleet/queries", reqQuery, http.StatusOK, &createQueryResp)
	require.NotNil(t, createQueryResp.Query)
	existingQueryID := createQueryResp.Query.ID
	defer cleanupQuery(s, existingQueryID)

	for _, tc := range []struct {
		tname    string
		name     string
		query    string
		platform string
	}{
		{
			tname: "empty name",
			name:  " ", // #3704
			query: "select 42;",
		},
		{
			tname: "empty query",
			name:  "Some name",
			query: "",
		},
		{
			tname: "Invalid query",
			name:  "Invalid query",
			query: "",
		},
		{
			tname:    "unsupported platform",
			name:     "bad query",
			query:    "select 1",
			platform: "oops",
		},
		{
			tname:    "unsupported platform",
			name:     "bad query",
			query:    "select 1",
			platform: "charles,darwin",
		},
		{
			tname:    "missing platform comma delimeter",
			name:     "bad query",
			query:    "select 1",
			platform: "linuxdarwin",
		},
		{
			tname:    "missing platform comma delimeter",
			name:     "bad query",
			query:    "select 1",
			platform: "windows darwin",
		},
	} {
		t.Run(tc.tname, func(t *testing.T) {
			reqQuery := &fleet.QueryPayload{
				Name:     ptr.String(tc.name),
				Query:    ptr.String(tc.query),
				Platform: ptr.String(tc.platform),
			}
			createQueryResp := createQueryResponse{}
			s.DoJSON("POST", "/api/latest/fleet/queries", reqQuery, http.StatusBadRequest, &createQueryResp)
			require.Nil(t, createQueryResp.Query)

			payload := fleet.QueryPayload{
				Name:     ptr.String(tc.name),
				Query:    ptr.String(tc.query),
				Platform: ptr.String(tc.platform),
			}
			mResp := modifyQueryResponse{}
			s.DoJSON("PATCH", fmt.Sprintf("/api/latest/fleet/queries/%d", existingQueryID), &payload, http.StatusBadRequest, &mResp)
			require.Nil(t, mResp.Query)
			// TODO – add checks for specific errors
		})
	}
}

func (s *integrationTestSuite) TestPacksBadRequests() {
	t := s.T()

	reqPacks := &fleet.PackPayload{
		Name: ptr.String("existing pack"),
	}
	createPackResp := createPackResponse{}
	s.DoJSON("POST", "/api/latest/fleet/packs", reqPacks, http.StatusOK, &createPackResp)
	existingPackID := createPackResp.Pack.ID

	for _, tc := range []struct {
		tname string
		name  string
	}{
		{
			tname: "empty name",
			name:  " ", // #3704
		},
	} {
		t.Run(tc.tname, func(t *testing.T) {
			reqQuery := &fleet.PackPayload{
				Name: ptr.String(tc.name),
			}
			createPackResp := createQueryResponse{}
			s.DoJSON("POST", "/api/latest/fleet/packs", reqQuery, http.StatusBadRequest, &createPackResp)

			payload := fleet.PackPayload{
				Name: ptr.String(tc.name),
			}
			mResp := modifyPackResponse{}
			s.DoJSON("PATCH", fmt.Sprintf("/api/latest/fleet/packs/%d", existingPackID), &payload, http.StatusBadRequest, &mResp)
		})
	}
}

func (s *integrationTestSuite) TestPremiumEndpointsWithoutLicense() {
	t := s.T()

	// list teams, none
	var listResp listTeamsResponse
	s.DoJSON("GET", "/api/latest/fleet/teams", nil, http.StatusPaymentRequired, &listResp)
	assert.Len(t, listResp.Teams, 0)

	// get team
	var getResp getTeamResponse
	s.DoJSON("GET", "/api/latest/fleet/teams/123", nil, http.StatusPaymentRequired, &getResp)
	assert.Nil(t, getResp.Team)

	// create team
	var tmResp teamResponse
	s.DoJSON("POST", "/api/latest/fleet/teams", &createTeamRequest{}, http.StatusPaymentRequired, &tmResp)
	assert.Nil(t, tmResp.Team)

	// modify team
	s.DoJSON("PATCH", "/api/latest/fleet/teams/123", fleet.TeamPayload{}, http.StatusPaymentRequired, &tmResp)
	assert.Nil(t, tmResp.Team)

	// delete team
	var delResp deleteTeamResponse
	s.DoJSON("DELETE", "/api/latest/fleet/teams/123", nil, http.StatusPaymentRequired, &delResp)

	// apply team specs
	var specResp applyTeamSpecsResponse
	teamSpecs := applyTeamSpecsRequest{Specs: []*fleet.TeamSpec{{Name: "newteam", Secrets: []fleet.EnrollSecret{{Secret: "ABC"}}}}}
	s.DoJSON("POST", "/api/latest/fleet/spec/teams", teamSpecs, http.StatusPaymentRequired, &specResp)

	// modify team agent options
	s.DoJSON("POST", "/api/latest/fleet/teams/123/agent_options", nil, http.StatusPaymentRequired, &tmResp)
	assert.Nil(t, tmResp.Team)

	// list team users
	var usersResp listUsersResponse
	s.DoJSON("GET", "/api/latest/fleet/teams/123/users", nil, http.StatusPaymentRequired, &usersResp, "page", "1")
	assert.Len(t, usersResp.Users, 0)

	// add team users
	s.DoJSON("PATCH", "/api/latest/fleet/teams/123/users", modifyTeamUsersRequest{Users: []fleet.TeamUser{{User: fleet.User{ID: 1}}}}, http.StatusPaymentRequired, &tmResp)
	assert.Nil(t, tmResp.Team)

	// delete team users
	s.DoJSON("DELETE", "/api/latest/fleet/teams/123/users", modifyTeamUsersRequest{Users: []fleet.TeamUser{{User: fleet.User{ID: 1}}}}, http.StatusPaymentRequired, &tmResp)
	assert.Nil(t, tmResp.Team)

	// get team enroll secrets
	var secResp teamEnrollSecretsResponse
	s.DoJSON("GET", "/api/latest/fleet/teams/123/secrets", nil, http.StatusPaymentRequired, &secResp)
	assert.Len(t, secResp.Secrets, 0)

	// modify team enroll secrets
	s.DoJSON("PATCH", "/api/latest/fleet/teams/123/secrets", modifyTeamEnrollSecretsRequest{Secrets: []fleet.EnrollSecret{{Secret: "DEF"}}}, http.StatusPaymentRequired, &secResp)
	assert.Len(t, secResp.Secrets, 0)

	// get apple BM configuration
	var appleBMResp getAppleBMResponse
	s.DoJSON("GET", "/api/latest/fleet/mdm/apple_bm", nil, http.StatusPaymentRequired, &appleBMResp)
	assert.Nil(t, appleBMResp.AppleBM)

	// batch-apply an empty set of MDM profiles succeeds even though MDM is not
	// enabled, because it wouldn't change anything (and it needs to support the
	// case where `fleetctl get config`'s output is used as input to `fleetctl
	// apply`).
	s.Do("POST", "/api/latest/fleet/mdm/apple/profiles/batch", nil, http.StatusNoContent)

	// batch-apply a non-empty set of MDM profiles fails
	res := s.Do("POST", "/api/latest/fleet/mdm/apple/profiles/batch",
		map[string]interface{}{"profiles": [][]byte{[]byte(`xyz`)}}, http.StatusUnprocessableEntity)
	errMsg := extractServerErrorText(res.Body)
	require.Contains(t, errMsg, "Fleet MDM is not configured")

	// update MDM settings, the endpoint returns an error if MDM is not enabled
	res = s.Do("PATCH", "/api/latest/fleet/mdm/apple/settings", fleet.MDMAppleSettingsPayload{}, fleet.ErrMDMNotConfigured.StatusCode())
	errMsg = extractServerErrorText(res.Body)
	require.Contains(t, errMsg, fleet.ErrMDMNotConfigured.Error())

	// device migrate mdm endpoint returns an error if not premium
	createHostAndDeviceToken(t, s.ds, "some-token")
	s.Do("POST", fmt.Sprintf("/api/v1/fleet/device/%s/migrate_mdm", "some-token"), nil, http.StatusPaymentRequired)

	// run a script
	var runResp runScriptResponse
	s.DoJSON("POST", "/api/latest/fleet/scripts/run", fleet.HostScriptRequestPayload{HostID: 1}, http.StatusPaymentRequired, &runResp)

	// run a script sync
	s.DoJSON("POST", "/api/latest/fleet/scripts/run/sync", fleet.HostScriptRequestPayload{HostID: 1}, http.StatusPaymentRequired, &runResp)

	// get script result
	var scriptResultResp getScriptResultResponse
	s.DoJSON("GET", "/api/latest/fleet/scripts/results/test-id", nil, http.StatusPaymentRequired, &scriptResultResp)
}

// TestGlobalPoliciesBrowsing tests that team users can browse (read) global policies (see #3722).
func (s *integrationTestSuite) TestGlobalPoliciesBrowsing() {
	t := s.T()

	team, err := s.ds.NewTeam(context.Background(), &fleet.Team{
		ID:          42,
		Name:        "team_for_global_policies_browsing",
		Description: "desc team1",
	})
	require.NoError(t, err)

	gpParams0 := globalPolicyRequest{
		Name:  "global policy",
		Query: "select * from osquery;",
	}
	gpResp0 := globalPolicyResponse{}
	s.DoJSON("POST", "/api/latest/fleet/policies", gpParams0, http.StatusOK, &gpResp0)
	require.NotNil(t, gpResp0.Policy)

	email := "team.observer@example.com"
	teamObserver := &fleet.User{
		Name:       "team observer user",
		Email:      email,
		GlobalRole: nil,
		Teams: []fleet.UserTeam{
			{
				Team: *team,
				Role: fleet.RoleObserver,
			},
		},
	}
	password := test.GoodPassword
	require.NoError(t, teamObserver.SetPassword(password, 10, 10))
	_, err = s.ds.NewUser(context.Background(), teamObserver)
	require.NoError(t, err)

	oldToken := s.token
	s.token = s.getTestToken(email, password)
	t.Cleanup(func() {
		s.token = oldToken
	})

	policiesResponse := listGlobalPoliciesResponse{}
	s.DoJSON("GET", "/api/latest/fleet/policies", nil, http.StatusOK, &policiesResponse)
	require.Len(t, policiesResponse.Policies, 1)
	assert.Equal(t, "global policy", policiesResponse.Policies[0].Name)
	assert.Equal(t, "select * from osquery;", policiesResponse.Policies[0].Query)
}

func (s *integrationTestSuite) TestTeamPoliciesTeamNotExists() {
	t := s.T()

	teamPoliciesResponse := listTeamPoliciesResponse{}
	s.DoJSON("GET", fmt.Sprintf("/api/latest/fleet/teams/%d/policies", 9999999), nil, http.StatusNotFound, &teamPoliciesResponse)
	require.Len(t, teamPoliciesResponse.Policies, 0)
}

func (s *integrationTestSuite) TestSessionInfo() {
	t := s.T()

	ssn := createSession(t, 1, s.ds)

	var meResp getUserResponse
	resp := s.DoRawWithHeaders("GET", "/api/latest/fleet/me", nil, http.StatusOK, map[string]string{
		"Authorization": fmt.Sprintf("Bearer %s", ssn.Key),
	})
	require.NoError(t, json.NewDecoder(resp.Body).Decode(&meResp))
	assert.Equal(t, uint(1), meResp.User.ID)

	// get info about session
	var getResp getInfoAboutSessionResponse
	s.DoJSON("GET", fmt.Sprintf("/api/latest/fleet/sessions/%d", ssn.ID), nil, http.StatusOK, &getResp)
	assert.Equal(t, ssn.ID, getResp.SessionID)
	assert.Equal(t, uint(1), getResp.UserID)

	// get info about session - non-existing: appears to deliberately return 500 due to forbidden,
	// which takes precedence vs the not found returned by the datastore (it still shouldn't be a
	// 500 though).
	s.DoJSON("GET", fmt.Sprintf("/api/latest/fleet/sessions/%d", ssn.ID+1), nil, http.StatusInternalServerError, &getResp)

	// delete session
	var delResp deleteSessionResponse
	s.DoJSON("DELETE", fmt.Sprintf("/api/latest/fleet/sessions/%d", ssn.ID), nil, http.StatusOK, &delResp)

	// delete session - non-existing: again, 500 due to forbidden instead of 404.
	s.DoJSON("DELETE", fmt.Sprintf("/api/latest/fleet/sessions/%d", ssn.ID), nil, http.StatusInternalServerError, &delResp)
}

func (s *integrationTestSuite) TestAppConfig() {
	t := s.T()
	ctx := context.Background()

	// get the app config
	var acResp appConfigResponse
	s.DoJSON("GET", "/api/latest/fleet/config", nil, http.StatusOK, &acResp)
	assert.Equal(t, "free", acResp.License.Tier)
	assert.Equal(t, "FleetTest", acResp.OrgInfo.OrgName) // set in SetupSuite
	assert.False(t, acResp.MDM.AppleBMTermsExpired)
	assert.False(t, acResp.MDMEnabled)

	// set the apple BM terms expired flag, and the enabled and configured flags,
	// we'll check again at the end of this test to make sure they weren't
	// modified by any PATCH request (it cannot be set via this endpoint).
	appCfg, err := s.ds.AppConfig(ctx)
	require.NoError(t, err)
	appCfg.MDM.AppleBMTermsExpired = true
	appCfg.MDM.AppleBMEnabledAndConfigured = true
	appCfg.MDM.EnabledAndConfigured = true
	err = s.ds.SaveAppConfig(ctx, appCfg)
	require.NoError(t, err)

	acResp = appConfigResponse{}
	s.DoJSON("GET", "/api/latest/fleet/config", nil, http.StatusOK, &acResp)
	assert.True(t, acResp.MDM.AppleBMTermsExpired)
	assert.True(t, acResp.MDM.AppleBMEnabledAndConfigured)
	assert.True(t, acResp.MDM.EnabledAndConfigured)

	// no server settings set for the URL, so not possible to test the
	// certificate endpoint
	acResp = appConfigResponse{}
	s.DoJSON("PATCH", "/api/latest/fleet/config", json.RawMessage(`{
    "org_info": {
        "org_name": "test"
    }
  }`), http.StatusOK, &acResp)
	assert.Equal(t, "test", acResp.OrgInfo.OrgName)
	assert.True(t, acResp.MDM.AppleBMTermsExpired)
	assert.False(t, acResp.MDMEnabled)

	// the global agent options were not modified by the last call, so the
	// corresponding activity should not have been created.
	var listActivities listActivitiesResponse
	s.DoJSON("GET", "/api/latest/fleet/activities", nil, http.StatusOK, &listActivities, "order_key", "id", "order_direction", "desc")
	if len(listActivities.Activities) > 1 {
		// if there is an activity, make sure it is not edited_agent_options
		require.NotEqual(t, fleet.ActivityTypeEditedAgentOptions{}.ActivityName(), listActivities.Activities[0].Type)
	}

	// and it did not update the appconfig
	s.DoJSON("GET", "/api/latest/fleet/config", nil, http.StatusOK, &acResp)
	require.Contains(t, string(*acResp.AgentOptions), `"logger_plugin": "tls"`) // default agent options has this setting

	// test a change that does clear the agent options (the field is provided but empty).
	s.DoJSON("PATCH", "/api/latest/fleet/config", json.RawMessage(`{
		"agent_options": {}
  }`), http.StatusOK, &acResp)
	s.DoJSON("GET", "/api/latest/fleet/config", nil, http.StatusOK, &acResp)
	require.Equal(t, string(*acResp.AgentOptions), "{}")
	assert.True(t, acResp.MDM.AppleBMTermsExpired)

	// test a change that does modify the agent options.
	s.DoJSON("PATCH", "/api/latest/fleet/config", json.RawMessage(`{
		"agent_options": { "config": {"views": {"foo": "bar"}} }
  }`), http.StatusOK, &acResp)
	s.DoJSON("GET", "/api/latest/fleet/activities", nil, http.StatusOK, &listActivities, "order_key", "id", "order_direction", "desc")
	require.True(t, len(listActivities.Activities) > 1)
	require.Equal(t, fleet.ActivityTypeEditedAgentOptions{}.ActivityName(), listActivities.Activities[0].Type)
	require.NotNil(t, listActivities.Activities[0].Details)
	assert.JSONEq(t, `{"global": true, "team_id": null, "team_name": null}`, string(*listActivities.Activities[0].Details))

	// try to set invalid agent options
	s.DoJSON("PATCH", "/api/latest/fleet/config", json.RawMessage(`{
		"agent_options": { "config": {"nope": true} }
  }`), http.StatusBadRequest, &acResp)
	// did not update the appconfig
	s.DoJSON("GET", "/api/latest/fleet/config", nil, http.StatusOK, &acResp)
	require.NotContains(t, string(*acResp.AgentOptions), `"nope"`)

	// try to set an invalid agent options logger_tls_endpoint (must start with "/")
	s.DoJSON("PATCH", "/api/latest/fleet/config", json.RawMessage(`{
		"agent_options": { "config": {"options": {"logger_tls_endpoint": "not-a-rooted-path"}} }
  }`), http.StatusBadRequest, &acResp)
	// did not update the appconfig
	s.DoJSON("GET", "/api/latest/fleet/config", nil, http.StatusOK, &acResp)
	require.NotContains(t, string(*acResp.AgentOptions), `"not-a-rooted-path"`)

	// try to set a valid agent options logger_tls_endpoint
	s.DoJSON("PATCH", "/api/latest/fleet/config", json.RawMessage(`{
		"agent_options": { "config": {"options": {"logger_tls_endpoint": "/rooted-path"}} }
  }`), http.StatusOK, &acResp)
	s.DoJSON("GET", "/api/latest/fleet/config", nil, http.StatusOK, &acResp)
	require.Contains(t, string(*acResp.AgentOptions), `"/rooted-path"`)

	// force-set invalid agent options
	s.DoJSON("PATCH", "/api/latest/fleet/config", json.RawMessage(`{
		"agent_options": { "config": {"nope": true} }
  }`), http.StatusOK, &acResp, "force", "true")
	require.Contains(t, string(*acResp.AgentOptions), `"nope"`)

	// dry-run valid agent options
	s.DoJSON("PATCH", "/api/latest/fleet/config", json.RawMessage(`{
		"agent_options": { "config": {"views":{"yep": "ok"}} }
  }`), http.StatusOK, &acResp, "dry_run", "true")
	require.NotContains(t, string(*acResp.AgentOptions), `"yep"`)
	require.Contains(t, string(*acResp.AgentOptions), `"nope"`)

	// dry-run invalid agent options
	s.DoJSON("PATCH", "/api/latest/fleet/config", json.RawMessage(`{
		"agent_options": { "config": {"invalid": true} }
  }`), http.StatusBadRequest, &acResp, "dry_run", "true")
	s.DoJSON("GET", "/api/latest/fleet/config", nil, http.StatusOK, &acResp)
	require.NotContains(t, string(*acResp.AgentOptions), `"invalid"`)

	// set valid agent options command-line flag
	s.DoJSON("PATCH", "/api/latest/fleet/config", json.RawMessage(`{
		"agent_options": { "command_line_flags": {"enable_tables":"table1"}}
  }`), http.StatusOK, &acResp)
	s.DoJSON("GET", "/api/latest/fleet/config", nil, http.StatusOK, &acResp)
	require.Contains(t, string(*acResp.AgentOptions), `"enable_tables": "table1"`)

	// set invalid agent options command-line flag
	s.DoJSON("PATCH", "/api/latest/fleet/config", json.RawMessage(`{
		"agent_options": { "command_line_flags": {"no_such_flag":true}}
  }`), http.StatusBadRequest, &acResp)
	s.DoJSON("GET", "/api/latest/fleet/config", nil, http.StatusOK, &acResp)
	require.Contains(t, string(*acResp.AgentOptions), `"enable_tables": "table1"`)
	require.NotContains(t, string(*acResp.AgentOptions), `"no_such_flag"`)

	// set invalid value for a valid agent options command-line flag
	s.DoJSON("PATCH", "/api/latest/fleet/config", json.RawMessage(`{
		"agent_options": { "command_line_flags": {"enable_tables":true}}
  }`), http.StatusBadRequest, &acResp)
	s.DoJSON("GET", "/api/latest/fleet/config", nil, http.StatusOK, &acResp)
	require.Contains(t, string(*acResp.AgentOptions), `"enable_tables": "table1"`)

	// force-set invalid value for a valid agent options command-line flag
	s.DoJSON("PATCH", "/api/latest/fleet/config", json.RawMessage(`{
		"agent_options": { "command_line_flags": {"enable_tables":true}}
  }`), http.StatusOK, &acResp, "force", "true")
	s.DoJSON("GET", "/api/latest/fleet/config", nil, http.StatusOK, &acResp)
	require.NotContains(t, string(*acResp.AgentOptions), `"enable_tables": "table1"`)
	require.Contains(t, string(*acResp.AgentOptions), `"enable_tables": true`)

	// dry-run valid appconfig that uses legacy settings (returns error)
	s.DoJSON("PATCH", "/api/latest/fleet/config", json.RawMessage(`{
		"host_settings": { "additional_queries": {"foo": "bar"} }
  }`), http.StatusBadRequest, &acResp, "dry_run", "true")
	s.DoJSON("GET", "/api/latest/fleet/config", nil, http.StatusOK, &acResp)
	require.Nil(t, acResp.Features.AdditionalQueries)

	// without dry-run, the valid appconfig that uses legacy settings is accepted
	s.DoJSON("PATCH", "/api/latest/fleet/config", json.RawMessage(`{
		"host_settings": { "additional_queries": {"foo": "bar"} }
  }`), http.StatusOK, &acResp, "dry_run", "false")
	s.DoJSON("GET", "/api/latest/fleet/config", nil, http.StatusOK, &acResp)
	require.NotNil(t, acResp.Features.AdditionalQueries)
	require.Contains(t, string(*acResp.Features.AdditionalQueries), `"foo": "bar"`)

	var verResp versionResponse
	s.DoJSON("GET", "/api/latest/fleet/version", nil, http.StatusOK, &verResp)
	assert.NotEmpty(t, verResp.Branch)

	// get enroll secrets, none yet
	var specResp getEnrollSecretSpecResponse
	s.DoJSON("GET", "/api/latest/fleet/spec/enroll_secret", nil, http.StatusOK, &specResp)
	assert.Empty(t, specResp.Spec.Secrets)

	// apply spec, one secret
	var applyResp applyEnrollSecretSpecResponse
	s.DoJSON("POST", "/api/latest/fleet/spec/enroll_secret", applyEnrollSecretSpecRequest{
		Spec: &fleet.EnrollSecretSpec{
			Secrets: []*fleet.EnrollSecret{{Secret: "XYZ"}},
		},
	}, http.StatusOK, &applyResp)

	// apply spec, too many secrets
	s.DoJSON("POST", "/api/latest/fleet/spec/enroll_secret", applyEnrollSecretSpecRequest{
		Spec: &fleet.EnrollSecretSpec{
			Secrets: createEnrollSecrets(t, fleet.MaxEnrollSecretsCount+1),
		},
	}, http.StatusUnprocessableEntity, &applyResp)

	// get enroll secrets, one
	s.DoJSON("GET", "/api/latest/fleet/spec/enroll_secret", nil, http.StatusOK, &specResp)
	require.Len(t, specResp.Spec.Secrets, 1)
	assert.Equal(t, "XYZ", specResp.Spec.Secrets[0].Secret)

	// remove secret just to prevent affecting other tests
	s.DoJSON("POST", "/api/latest/fleet/spec/enroll_secret", applyEnrollSecretSpecRequest{
		Spec: &fleet.EnrollSecretSpec{},
	}, http.StatusOK, &applyResp)

	s.DoJSON("GET", "/api/latest/fleet/spec/enroll_secret", nil, http.StatusOK, &specResp)
	require.Len(t, specResp.Spec.Secrets, 0)

	// try to update the apple bm terms flag via PATCH /config
	// request is ok but modified value is ignored
	s.DoJSON("PATCH", "/api/latest/fleet/config", json.RawMessage(`{
		"mdm": { "apple_bm_terms_expired": false }
  }`), http.StatusOK, &acResp)
	assert.True(t, acResp.MDM.AppleBMTermsExpired)

	// try to update the mdm configured flags via PATCH /config
	// request is ok but modified value is ignored
	s.DoJSON("PATCH", "/api/latest/fleet/config", json.RawMessage(`{
	  "mdm": { "enabled_and_configured": false, "apple_bm_enabled_and_configured": false }
  }`), http.StatusOK, &acResp)
	assert.True(t, acResp.MDM.EnabledAndConfigured)
	assert.True(t, acResp.MDM.AppleBMEnabledAndConfigured)

	// set the macos disk encryption field, fails due to license
	res := s.Do("PATCH", "/api/latest/fleet/config", json.RawMessage(`{
		"mdm": { "macos_settings": { "enable_disk_encryption": true } }
  }`), http.StatusUnprocessableEntity)
	errMsg := extractServerErrorText(res.Body)
	assert.Contains(t, errMsg, "missing or invalid license")

	// try to set the apple bm default team, which is premium only
	s.DoJSON("PATCH", "/api/latest/fleet/config", json.RawMessage(`{
		"mdm": { "apple_bm_default_team": "xyz" }
  }`), http.StatusUnprocessableEntity, &acResp)

	// try to enable Windows MDM, impossible without the feature flag
	// (only set in mdm integrations tests)
	res = s.Do("PATCH", "/api/latest/fleet/config", json.RawMessage(`{
		"mdm": { "windows_enabled_and_configured": true }
  }`), http.StatusUnprocessableEntity)
	errMsg = extractServerErrorText(res.Body)
	assert.Contains(t, errMsg, "cannot enable Windows MDM without the feature flag explicitly enabled")

	// verify that the Apple BM terms expired flag was never modified
	acResp = appConfigResponse{}
	s.DoJSON("GET", "/api/latest/fleet/config", nil, http.StatusOK, &acResp)
	assert.True(t, acResp.MDM.AppleBMTermsExpired)

	// set the apple BM terms back to false
	appCfg, err = s.ds.AppConfig(ctx)
	require.NoError(t, err)
	appCfg.MDM.AppleBMTermsExpired = false
	appCfg.MDM.AppleBMEnabledAndConfigured = false
	appCfg.MDM.EnabledAndConfigured = false
	err = s.ds.SaveAppConfig(ctx, appCfg)
	require.NoError(t, err)

	// set the macos custom settings fields, fails due to MDM not configured
	res = s.Do("PATCH", "/api/latest/fleet/config", json.RawMessage(`{
			"mdm": { "macos_settings": { "custom_settings": ["foo", "bar"] } }
	  }`), http.StatusUnprocessableEntity)
	errMsg = extractServerErrorText(res.Body)
	assert.Contains(t, errMsg, "Couldn't update macos_settings because MDM features aren't turned on in Fleet.")

	// test setting the default app config we use for new installs (this check
	// ensures that the default config passes the validation)
	var defAppCfg fleet.AppConfig
	defAppCfg.ApplyDefaultsForNewInstalls()
	// must set org name and server settings
	defAppCfg.OrgInfo.OrgName = acResp.OrgInfo.OrgName
	defAppCfg.ServerSettings.ServerURL = acResp.ServerSettings.ServerURL
	s.DoRaw("PATCH", "/api/latest/fleet/config", jsonMustMarshal(t, defAppCfg), http.StatusOK)
}

// TODO(lucas): Add tests here.
func (s *integrationTestSuite) TestQuerySpecs() {
	t := s.T()

	// list specs, none yet
	var getSpecsResp getQuerySpecsResponse
	s.DoJSON("GET", "/api/latest/fleet/spec/queries", nil, http.StatusOK, &getSpecsResp)
	assert.Len(t, getSpecsResp.Specs, 0)

	// get unknown one
	var getSpecResp getQuerySpecResponse
	s.DoJSON("GET", "/api/latest/fleet/spec/queries/nonesuch", nil, http.StatusNotFound, &getSpecResp)

	// create some queries via apply specs
	q1 := strings.ReplaceAll(t.Name(), "/", "_")
	q2 := q1 + "_2"
	var applyResp applyQuerySpecsResponse
	s.DoJSON("POST", "/api/latest/fleet/spec/queries", applyQuerySpecsRequest{
		Specs: []*fleet.QuerySpec{
			{Name: q1, Query: "SELECT 1"},
			{Name: q2, Query: "SELECT 2"},
		},
	}, http.StatusOK, &applyResp)

	// get the queries back
	var listQryResp listQueriesResponse
	s.DoJSON("GET", "/api/latest/fleet/queries", nil, http.StatusOK, &listQryResp, "order_key", "name")
	require.Len(t, listQryResp.Queries, 2)
	assert.Equal(t, q1, listQryResp.Queries[0].Name)
	assert.Equal(t, q2, listQryResp.Queries[1].Name)
	q1ID, q2ID := listQryResp.Queries[0].ID, listQryResp.Queries[1].ID

	// list specs
	s.DoJSON("GET", "/api/latest/fleet/spec/queries", nil, http.StatusOK, &getSpecsResp)
	require.Len(t, getSpecsResp.Specs, 2)
	names := []string{getSpecsResp.Specs[0].Name, getSpecsResp.Specs[1].Name}
	assert.ElementsMatch(t, []string{q1, q2}, names)

	// get specific spec
	s.DoJSON("GET", fmt.Sprintf("/api/latest/fleet/spec/queries/%s", q1), nil, http.StatusOK, &getSpecResp)
	assert.Equal(t, getSpecResp.Spec.Query, "SELECT 1")

	// apply specs again - create q3 and update q2
	q3 := q1 + "_3"
	s.DoJSON("POST", "/api/latest/fleet/spec/queries", applyQuerySpecsRequest{
		Specs: []*fleet.QuerySpec{
			{Name: q2, Query: "SELECT -2"},
			{Name: q3, Query: "SELECT 3"},
		},
	}, http.StatusOK, &applyResp)

	// try to create a query with invalid platform, fail
	q4 := q1 + "_4"
	s.DoJSON("POST", "/api/latest/fleet/spec/queries", applyQuerySpecsRequest{
		Specs: []*fleet.QuerySpec{
			{Name: q4, Query: "SELECT 4", Platform: "not valid"},
		},
	}, http.StatusBadRequest, &applyResp)

	// try to edit a query with invalid platform, fail
	s.DoJSON("POST", "/api/latest/fleet/spec/queries", applyQuerySpecsRequest{
		Specs: []*fleet.QuerySpec{
			{Name: q3, Query: "SELECT 3", Platform: "charles darwin"},
		},
	}, http.StatusBadRequest, &applyResp)

	// list specs - has 3, not 4 (one was an update)
	s.DoJSON("GET", "/api/latest/fleet/spec/queries", nil, http.StatusOK, &getSpecsResp)
	require.Len(t, getSpecsResp.Specs, 3)
	names = []string{getSpecsResp.Specs[0].Name, getSpecsResp.Specs[1].Name, getSpecsResp.Specs[2].Name}
	assert.ElementsMatch(t, []string{q1, q2, q3}, names)

	// get the queries back again
	s.DoJSON("GET", "/api/latest/fleet/queries", nil, http.StatusOK, &listQryResp, "order_key", "name")
	require.Len(t, listQryResp.Queries, 3)
	assert.Equal(t, q1ID, listQryResp.Queries[0].ID)
	assert.Equal(t, q2ID, listQryResp.Queries[1].ID)
	assert.Equal(t, "SELECT -2", listQryResp.Queries[1].Query)
	q3ID := listQryResp.Queries[2].ID

	// delete all queries created
	var delBatchResp deleteQueriesResponse
	s.DoJSON("POST", "/api/latest/fleet/queries/delete", map[string]interface{}{
		"ids": []uint{q1ID, q2ID, q3ID},
	}, http.StatusOK, &delBatchResp)
	assert.Equal(t, uint(3), delBatchResp.Deleted)
}

func (s *integrationTestSuite) TestPaginateListSoftware() {
	t := s.T()

	// create a few hosts specific to this test
	hosts := make([]*fleet.Host, 20)
	for i := range hosts {
		host, err := s.ds.NewHost(context.Background(), &fleet.Host{
			DetailUpdatedAt: time.Now(),
			LabelUpdatedAt:  time.Now(),
			PolicyUpdatedAt: time.Now(),
			SeenTime:        time.Now(),
			NodeKey:         ptr.String(t.Name() + strconv.Itoa(i)),
			OsqueryHostID:   ptr.String(t.Name() + strconv.Itoa(i)),
			UUID:            t.Name() + strconv.Itoa(i),
			Hostname:        t.Name() + "foo" + strconv.Itoa(i) + ".local",
			PrimaryIP:       "192.168.1." + strconv.Itoa(i),
			PrimaryMac:      fmt.Sprintf("30-65-EC-6F-C4-%02d", i),
		})
		require.NoError(t, err)
		require.NotNil(t, host)
		hosts[i] = host
	}

	// create a bunch of software
	sws := make([]fleet.Software, 20)
	for i := range sws {
		sw := fleet.Software{Name: "sw" + strconv.Itoa(i), Version: "0.0." + strconv.Itoa(i), Source: "apps"}
		sws[i] = sw
	}

	// mark them as installed on the hosts, with host at index 0 having all 20,
	// at index 1 having 19, index 2 = 18, etc. until index 19 = 1. So software
	// sws[0] is only used by 1 host, while sws[19] is used by all.
	for i, h := range hosts {
		_, err := s.ds.UpdateHostSoftware(context.Background(), h.ID, sws[i:])
		require.NoError(t, err)
		require.NoError(t, s.ds.LoadHostSoftware(context.Background(), h, false))

		if i == 0 {
			// this host has all software, refresh the list so we have the software.ID filled
			sws = make([]fleet.Software, 0, len(h.Software))
			for _, s := range h.Software {
				sws = append(sws, s.Software)
			}
		}
	}

	var cpes []fleet.SoftwareCPE
	for i, sw := range sws {
		cpes = append(cpes, fleet.SoftwareCPE{SoftwareID: sw.ID, CPE: "somecpe" + strconv.Itoa(i)})
	}

	_, err := s.ds.UpsertSoftwareCPEs(context.Background(), cpes)
	require.NoError(t, err)

	// Reload software to load GeneratedCPEID
	require.NoError(t, s.ds.LoadHostSoftware(context.Background(), hosts[0], false))

	// add CVEs for the first 10 software, which are the least used (lower hosts_count)
	for i, sw := range hosts[0].Software[:10] {
		inserted, err := s.ds.InsertSoftwareVulnerability(context.Background(), fleet.SoftwareVulnerability{
			SoftwareID: sw.ID,
			CVE:        fmt.Sprintf("cve-123-123-%03d", i),
		}, fleet.NVDSource)
		require.NoError(t, err)
		require.True(t, inserted)
	}

	// create a team and make the last 3 hosts part of it (meaning 3 that use
	// sws[19], 2 for sws[18], and 1 for sws[17])
	tm, err := s.ds.NewTeam(context.Background(), &fleet.Team{
		Name: t.Name(),
	})
	require.NoError(t, err)
	require.NoError(t, s.ds.AddHostsToTeam(context.Background(), &tm.ID, []uint{hosts[19].ID, hosts[18].ID, hosts[17].ID}))

	assertResp := func(resp listSoftwareResponse, want []fleet.Software, ts time.Time, counts ...int) {
		require.Len(t, resp.Software, len(want))
		for i := range resp.Software {
			wantID, gotID := want[i].ID, resp.Software[i].ID
			assert.Equal(t, wantID, gotID)
			wantCount, gotCount := counts[i], resp.Software[i].HostsCount
			assert.Equal(t, wantCount, gotCount)
		}
		if ts.IsZero() {
			assert.Nil(t, resp.CountsUpdatedAt)
		} else {
			require.NotNil(t, resp.CountsUpdatedAt)
			assert.WithinDuration(t, ts, *resp.CountsUpdatedAt, time.Second)
		}
	}

	// no software host counts have been calculated yet, so this returns nothing
	var lsResp listSoftwareResponse
	s.DoJSON("GET", "/api/latest/fleet/software", nil, http.StatusOK, &lsResp, "order_key", "hosts_count", "order_direction", "desc")
	assertResp(lsResp, nil, time.Time{})

	// same with a team filter
	lsResp = listSoftwareResponse{}
	s.DoJSON("GET", "/api/latest/fleet/software", nil, http.StatusOK, &lsResp, "order_key", "hosts_count", "order_direction", "desc", "team_id", fmt.Sprintf("%d", tm.ID))
	assertResp(lsResp, nil, time.Time{})

	// calculate hosts counts
	hostsCountTs := time.Now().UTC()
	require.NoError(t, s.ds.SyncHostsSoftware(context.Background(), hostsCountTs))

	// now the list software endpoint returns the software, get the first page without vulns
	lsResp = listSoftwareResponse{}
	s.DoJSON("GET", "/api/latest/fleet/software", nil, http.StatusOK, &lsResp, "per_page", "5", "page", "0", "order_key", "hosts_count", "order_direction", "desc")
	assertResp(lsResp, []fleet.Software{sws[19], sws[18], sws[17], sws[16], sws[15]}, hostsCountTs, 20, 19, 18, 17, 16)

	// second page (page=1)
	lsResp = listSoftwareResponse{}
	s.DoJSON("GET", "/api/latest/fleet/software", nil, http.StatusOK, &lsResp, "per_page", "5", "page", "1", "order_key", "hosts_count", "order_direction", "desc")
	assertResp(lsResp, []fleet.Software{sws[14], sws[13], sws[12], sws[11], sws[10]}, hostsCountTs, 15, 14, 13, 12, 11)

	// third page (page=2)
	lsResp = listSoftwareResponse{}
	s.DoJSON("GET", "/api/latest/fleet/software", nil, http.StatusOK, &lsResp, "per_page", "5", "page", "2", "order_key", "hosts_count", "order_direction", "desc")
	assertResp(lsResp, []fleet.Software{sws[9], sws[8], sws[7], sws[6], sws[5]}, hostsCountTs, 10, 9, 8, 7, 6)

	// last page (page=3)
	lsResp = listSoftwareResponse{}
	s.DoJSON("GET", "/api/latest/fleet/software", nil, http.StatusOK, &lsResp, "per_page", "5", "page", "3", "order_key", "hosts_count", "order_direction", "desc")
	assertResp(lsResp, []fleet.Software{sws[4], sws[3], sws[2], sws[1], sws[0]}, hostsCountTs, 5, 4, 3, 2, 1)

	// past the end
	lsResp = listSoftwareResponse{}
	s.DoJSON("GET", "/api/latest/fleet/software", nil, http.StatusOK, &lsResp, "per_page", "5", "page", "4", "order_key", "hosts_count", "order_direction", "desc")
	assertResp(lsResp, nil, time.Time{})

	// no explicit sort order, defaults to hosts_count DESC
	lsResp = listSoftwareResponse{}
	s.DoJSON("GET", "/api/latest/fleet/software", nil, http.StatusOK, &lsResp, "per_page", "2", "page", "0")
	assertResp(lsResp, []fleet.Software{sws[19], sws[18]}, hostsCountTs, 20, 19)

	// hosts_count ascending
	lsResp = listSoftwareResponse{}
	s.DoJSON("GET", "/api/latest/fleet/software", nil, http.StatusOK, &lsResp, "per_page", "3", "page", "0", "order_key", "hosts_count", "order_direction", "asc")
	assertResp(lsResp, []fleet.Software{sws[0], sws[1], sws[2]}, hostsCountTs, 1, 2, 3)

	// vulnerable software only
	lsResp = listSoftwareResponse{}
	s.DoJSON("GET", "/api/latest/fleet/software", nil, http.StatusOK, &lsResp, "vulnerable", "true", "per_page", "5", "page", "0", "order_key", "hosts_count", "order_direction", "desc")
	assertResp(lsResp, []fleet.Software{sws[9], sws[8], sws[7], sws[6], sws[5]}, hostsCountTs, 10, 9, 8, 7, 6)

	// vulnerable software only, next page
	lsResp = listSoftwareResponse{}
	s.DoJSON("GET", "/api/latest/fleet/software", nil, http.StatusOK, &lsResp, "vulnerable", "true", "per_page", "5", "page", "1", "order_key", "hosts_count", "order_direction", "desc")
	assertResp(lsResp, []fleet.Software{sws[4], sws[3], sws[2], sws[1], sws[0]}, hostsCountTs, 5, 4, 3, 2, 1)

	// vulnerable software only, past last page
	lsResp = listSoftwareResponse{}
	s.DoJSON("GET", "/api/latest/fleet/software", nil, http.StatusOK, &lsResp, "vulnerable", "true", "per_page", "5", "page", "2", "order_key", "hosts_count", "order_direction", "desc")
	assertResp(lsResp, nil, time.Time{})

	// filter by the team, 2 by page
	lsResp = listSoftwareResponse{}
	s.DoJSON("GET", "/api/latest/fleet/software", nil, http.StatusOK, &lsResp, "per_page", "2", "page", "0", "order_key", "hosts_count", "order_direction", "desc", "team_id", fmt.Sprintf("%d", tm.ID))
	assertResp(lsResp, []fleet.Software{sws[19], sws[18]}, hostsCountTs, 3, 2)

	// filter by the team, 2 by page, next page
	lsResp = listSoftwareResponse{}
	s.DoJSON("GET", "/api/latest/fleet/software", nil, http.StatusOK, &lsResp, "per_page", "2", "page", "1", "order_key", "hosts_count", "order_direction", "desc", "team_id", fmt.Sprintf("%d", tm.ID))
	assertResp(lsResp, []fleet.Software{sws[17]}, hostsCountTs, 1)
}

func (s *integrationTestSuite) TestChangeUserEmail() {
	t := s.T()

	// create a new test user
	user := &fleet.User{
		Name:       t.Name(),
		Email:      "testchangeemail@example.com",
		GlobalRole: ptr.String(fleet.RoleObserver),
	}
	userRawPwd := "foobarbaz1234!"
	err := user.SetPassword(userRawPwd, 10, 10)
	require.Nil(t, err)
	user, err = s.ds.NewUser(context.Background(), user)
	require.Nil(t, err)

	// try to change email with an invalid token
	var changeResp changeEmailResponse
	s.DoJSON("GET", "/api/latest/fleet/email/change/invalidtoken", nil, http.StatusNotFound, &changeResp)

	// create a valid token for the test user
	err = s.ds.PendingEmailChange(context.Background(), user.ID, "testchangeemail2@example.com", "validtoken")
	require.Nil(t, err)

	// try to change email with a valid token, but request made from different user
	changeResp = changeEmailResponse{}
	s.DoJSON("GET", "/api/latest/fleet/email/change/validtoken", nil, http.StatusNotFound, &changeResp)

	// switch to the test user and make the change email request
	s.token = s.getTestToken(user.Email, userRawPwd)
	defer func() { s.token = s.getTestAdminToken() }()

	changeResp = changeEmailResponse{}
	s.DoJSON("GET", "/api/latest/fleet/email/change/validtoken", nil, http.StatusOK, &changeResp)
	require.Equal(t, "testchangeemail2@example.com", changeResp.NewEmail)

	// using the token consumes it, so making another request with the same token fails
	changeResp = changeEmailResponse{}
	s.DoJSON("GET", "/api/latest/fleet/email/change/validtoken", nil, http.StatusNotFound, &changeResp)
}

func (s *integrationTestSuite) TestSearchTargets() {
	t := s.T()

	hosts := s.createHosts(t)

	lblIDs, err := s.ds.LabelIDsByName(context.Background(), []string{"All Hosts"})
	require.NoError(t, err)
	require.Len(t, lblIDs, 1)

	// no search criteria
	var searchResp searchTargetsResponse
	s.DoJSON("POST", "/api/latest/fleet/targets", searchTargetsRequest{}, http.StatusOK, &searchResp)
	require.Equal(t, uint(0), searchResp.TargetsCount)
	require.Len(t, searchResp.Targets.Hosts, len(hosts)) // the HostTargets.HostIDs are actually host IDs to *omit* from the search
	require.Len(t, searchResp.Targets.Labels, 1)
	require.Len(t, searchResp.Targets.Teams, 0)

	searchResp = searchTargetsResponse{}
	s.DoJSON("POST", "/api/latest/fleet/targets", searchTargetsRequest{Selected: fleet.HostTargets{LabelIDs: lblIDs}}, http.StatusOK, &searchResp)
	require.Equal(t, uint(0), searchResp.TargetsCount)
	require.Len(t, searchResp.Targets.Hosts, len(hosts)) // no omitted host id
	require.Len(t, searchResp.Targets.Labels, 0)         // labels have been omitted
	require.Len(t, searchResp.Targets.Teams, 0)

	searchResp = searchTargetsResponse{}
	s.DoJSON("POST", "/api/latest/fleet/targets", searchTargetsRequest{Selected: fleet.HostTargets{HostIDs: []uint{hosts[1].ID}}}, http.StatusOK, &searchResp)
	require.Equal(t, uint(1), searchResp.TargetsCount)
	require.Len(t, searchResp.Targets.Hosts, len(hosts)-1) // one omitted host id
	require.Len(t, searchResp.Targets.Labels, 1)           // labels have not been omitted
	require.Len(t, searchResp.Targets.Teams, 0)

	searchResp = searchTargetsResponse{}
	s.DoJSON("POST", "/api/latest/fleet/targets", searchTargetsRequest{MatchQuery: "foo.local1"}, http.StatusOK, &searchResp)
	require.Equal(t, uint(0), searchResp.TargetsCount)
	require.Len(t, searchResp.Targets.Hosts, 1)
	require.Len(t, searchResp.Targets.Labels, 1)
	require.Len(t, searchResp.Targets.Teams, 0)
	require.Contains(t, searchResp.Targets.Hosts[0].Hostname, "foo.local1")
}

func (s *integrationTestSuite) TestSearchHosts() {
	t := s.T()
	ctx := context.Background()

	hosts := s.createHosts(t)

	// set disk space information for hosts [0] and [1]
	require.NoError(t, s.ds.SetOrUpdateHostDisksSpace(ctx, hosts[0].ID, 1.0, 2.0))
	require.NoError(t, s.ds.SetOrUpdateHostDisksSpace(ctx, hosts[1].ID, 3.0, 4.0))

	// no search criteria
	var searchResp searchHostsResponse
	s.DoJSON("POST", "/api/latest/fleet/hosts/search", searchHostsRequest{}, http.StatusOK, &searchResp)
	require.Len(t, searchResp.Hosts, len(hosts)) // no request params
	for _, h := range searchResp.Hosts {
		switch h.ID {
		case hosts[0].ID:
			assert.Equal(t, 1.0, h.GigsDiskSpaceAvailable)
			assert.Equal(t, 2.0, h.PercentDiskSpaceAvailable)
		case hosts[1].ID:
			assert.Equal(t, 3.0, h.GigsDiskSpaceAvailable)
			assert.Equal(t, 4.0, h.PercentDiskSpaceAvailable)
		}
		assert.Equal(t, h.SoftwareUpdatedAt, h.CreatedAt)
	}

	searchResp = searchHostsResponse{}
	s.DoJSON("POST", "/api/latest/fleet/hosts/search", searchHostsRequest{ExcludedHostIDs: []uint{}}, http.StatusOK, &searchResp)
	require.Len(t, searchResp.Hosts, len(hosts)) // no omitted host id

	searchResp = searchHostsResponse{}
	s.DoJSON("POST", "/api/latest/fleet/hosts/search", searchHostsRequest{ExcludedHostIDs: []uint{hosts[1].ID}}, http.StatusOK, &searchResp)
	require.Len(t, searchResp.Hosts, len(hosts)-1) // one omitted host id

	searchResp = searchHostsResponse{}
	s.DoJSON("POST", "/api/latest/fleet/hosts/search", searchHostsRequest{MatchQuery: "foo.local1"}, http.StatusOK, &searchResp)
	require.Len(t, searchResp.Hosts, 1)
	require.Contains(t, searchResp.Hosts[0].Hostname, "foo.local1")

	// Update software and check that the software_updated_at is updated for the host returned by the search.
	time.Sleep(1 * time.Second)
	software := []fleet.Software{
		{Name: "foo", Version: "0.0.1", Source: "chrome_extensions"},
	}
	_, err := s.ds.UpdateHostSoftware(context.Background(), hosts[0].ID, software)
	require.NoError(t, err)
	searchResp = searchHostsResponse{}
	s.DoJSON("POST", "/api/latest/fleet/hosts/search", searchHostsRequest{MatchQuery: "foo.local0"}, http.StatusOK, &searchResp)
	require.Len(t, searchResp.Hosts, 1)
	require.Greater(t, searchResp.Hosts[0].SoftwareUpdatedAt, searchResp.Hosts[0].CreatedAt)
}

func (s *integrationTestSuite) TestCountTargets() {
	t := s.T()

	team, err := s.ds.NewTeam(context.Background(), &fleet.Team{Name: "TestTeam"})
	require.NoError(t, err)
	require.Equal(t, "TestTeam", team.Name)

	hosts := s.createHosts(t)

	lblIDs, err := s.ds.LabelIDsByName(context.Background(), []string{"All Hosts"})
	require.NoError(t, err)
	require.Len(t, lblIDs, 1)

	for i := range hosts {
		err = s.ds.RecordLabelQueryExecutions(context.Background(), hosts[i], map[uint]*bool{lblIDs[0]: ptr.Bool(true)}, time.Now(), false)
		require.NoError(t, err)
	}

	var hostIDs []uint
	for _, h := range hosts {
		hostIDs = append(hostIDs, h.ID)
	}

	err = s.ds.AddHostsToTeam(context.Background(), ptr.Uint(team.ID), []uint{hostIDs[0]})
	require.NoError(t, err)

	var countResp countTargetsResponse
	// sleep to reduce flake in last seen time so that online/offline counts can be tested
	time.Sleep(1 * time.Second)

	// none selected
	s.DoJSON("POST", "/api/latest/fleet/targets/count", countTargetsRequest{}, http.StatusOK, &countResp)
	require.Equal(t, uint(0), countResp.TargetsCount)
	require.Equal(t, uint(0), countResp.TargetsOnline)
	require.Equal(t, uint(0), countResp.TargetsOffline)

	// all hosts label selected
	countResp = countTargetsResponse{}
	s.DoJSON("POST", "/api/latest/fleet/targets/count", countTargetsRequest{Selected: fleet.HostTargets{LabelIDs: lblIDs}}, http.StatusOK, &countResp)
	require.Equal(t, uint(3), countResp.TargetsCount)
	require.Equal(t, uint(1), countResp.TargetsOnline)
	require.Equal(t, uint(2), countResp.TargetsOffline)

	// team selected
	countResp = countTargetsResponse{}
	s.DoJSON("POST", "/api/latest/fleet/targets/count", countTargetsRequest{Selected: fleet.HostTargets{TeamIDs: []uint{team.ID}}}, http.StatusOK, &countResp)
	require.Equal(t, uint(1), countResp.TargetsCount)
	require.Equal(t, uint(1), countResp.TargetsOnline)
	require.Equal(t, uint(0), countResp.TargetsOffline)

	// host id selected
	countResp = countTargetsResponse{}
	s.DoJSON("POST", "/api/latest/fleet/targets/count", countTargetsRequest{Selected: fleet.HostTargets{HostIDs: []uint{hosts[1].ID}}}, http.StatusOK, &countResp)
	require.Equal(t, uint(1), countResp.TargetsCount)
	require.Equal(t, uint(0), countResp.TargetsOnline)
	require.Equal(t, uint(1), countResp.TargetsOffline)
}

func (s *integrationTestSuite) TestStatus() {
	var statusResp statusResponse
	s.DoJSON("GET", "/api/latest/fleet/status/result_store", nil, http.StatusOK, &statusResp)
	s.DoJSON("GET", "/api/latest/fleet/status/live_query", nil, http.StatusOK, &statusResp)
}

func (s *integrationTestSuite) TestOsqueryConfig() {
	t := s.T()

	hosts := s.createHosts(t)
	req := getClientConfigRequest{NodeKey: *hosts[0].NodeKey}
	var resp getClientConfigResponse
	s.DoJSON("POST", "/api/osquery/config", req, http.StatusOK, &resp)

	// test with invalid node key
	var errRes map[string]interface{}
	req.NodeKey += "zzzz"
	s.DoJSON("POST", "/api/osquery/config", req, http.StatusUnauthorized, &errRes)
	assert.Contains(t, errRes["error"], "invalid node key")
}

func (s *integrationTestSuite) TestEnrollHost() {
	t := s.T()

	// set the enroll secret
	var applyResp applyEnrollSecretSpecResponse
	s.DoJSON("POST", "/api/latest/fleet/spec/enroll_secret", applyEnrollSecretSpecRequest{
		Spec: &fleet.EnrollSecretSpec{
			Secrets: []*fleet.EnrollSecret{{Secret: t.Name()}},
		},
	}, http.StatusOK, &applyResp)

	// invalid enroll secret fails
	j, err := json.Marshal(&enrollAgentRequest{
		EnrollSecret:   "nosuchsecret",
		HostIdentifier: "abcd",
	})
	require.NoError(t, err)
	s.DoRawNoAuth("POST", "/api/osquery/enroll", j, http.StatusUnauthorized)

	// valid enroll secret succeeds
	j, err = json.Marshal(&enrollAgentRequest{
		EnrollSecret:   t.Name(),
		HostIdentifier: t.Name(),
	})
	require.NoError(t, err)

	var resp enrollAgentResponse
	hres := s.DoRawNoAuth("POST", "/api/osquery/enroll", j, http.StatusOK)
	defer hres.Body.Close()
	require.NoError(t, json.NewDecoder(hres.Body).Decode(&resp))
	require.NotEmpty(t, resp.NodeKey)
}

func (s *integrationTestSuite) TestReenrollHostCleansPolicies() {
	t := s.T()
	ctx := context.Background()
	host := s.createHosts(t)[0]

	// set the enroll secret
	var applyResp applyEnrollSecretSpecResponse
	s.DoJSON("POST", "/api/latest/fleet/spec/enroll_secret", applyEnrollSecretSpecRequest{
		Spec: &fleet.EnrollSecretSpec{
			Secrets: []*fleet.EnrollSecret{{Secret: t.Name()}},
		},
	}, http.StatusOK, &applyResp)

	var getHostResp getHostResponse
	s.DoJSON("GET", fmt.Sprintf("/api/latest/fleet/hosts/%d", host.ID), nil, http.StatusOK, &getHostResp)
	require.Empty(t, getHostResp.Host.Policies)

	// create a policy and make the host fail it
	pol, err := s.ds.NewGlobalPolicy(ctx, nil, fleet.PolicyPayload{Name: t.Name(), Query: "SELECT 1", Platform: host.FleetPlatform()})
	require.NoError(t, err)
	err = s.ds.RecordPolicyQueryExecutions(ctx, &fleet.Host{ID: host.ID}, map[uint]*bool{pol.ID: ptr.Bool(false)}, time.Now(), false)
	require.NoError(t, err)

	// refetch the host details
	s.DoJSON("GET", fmt.Sprintf("/api/latest/fleet/hosts/%d", host.ID), nil, http.StatusOK, &getHostResp)
	require.Len(t, *getHostResp.Host.Policies, 1)

	// re-enroll the host, but using a different platform
	j, err := json.Marshal(&enrollAgentRequest{
		EnrollSecret:   t.Name(),
		HostIdentifier: *host.OsqueryHostID,
		HostDetails:    map[string](map[string]string){"os_version": map[string]string{"platform": "windows"}},
	})
	require.NoError(t, err)

	// prevent the enroll cooldown from being applied
	mysql.ExecAdhocSQL(t, s.ds, func(db sqlx.ExtContext) error {
		_, err := db.ExecContext(
			context.Background(),
			"UPDATE hosts SET last_enrolled_at = DATE_SUB(NOW(), INTERVAL '1' HOUR) WHERE id = ?",
			host.ID,
		)
		return err
	})
	var resp enrollAgentResponse
	hres := s.DoRawNoAuth("POST", "/api/osquery/enroll", j, http.StatusOK)
	defer hres.Body.Close()
	require.NoError(t, json.NewDecoder(hres.Body).Decode(&resp))
	require.NotEmpty(t, resp.NodeKey)

	// refetch the host details
	s.DoJSON("GET", fmt.Sprintf("/api/latest/fleet/hosts/%d", host.ID), nil, http.StatusOK, &getHostResp)

	// policies should be gone
	require.Empty(t, getHostResp.Host.Policies)
}

func (s *integrationTestSuite) TestCarve() {
	t := s.T()
	hosts := s.createHosts(t)

	// begin a carve with an invalid node key
	var errRes map[string]interface{}
	s.DoJSON("POST", "/api/osquery/carve/begin", carveBeginRequest{
		NodeKey:    *hosts[0].NodeKey + "zzz",
		BlockCount: 1,
		BlockSize:  1,
		CarveSize:  1,
		CarveId:    "c1",
	}, http.StatusUnauthorized, &errRes)
	assert.Contains(t, errRes["error"], "invalid node key")

	// invalid carve size
	s.DoJSON("POST", "/api/osquery/carve/begin", carveBeginRequest{
		NodeKey:    *hosts[0].NodeKey,
		BlockCount: 3,
		BlockSize:  3,
		CarveSize:  0,
		CarveId:    "c1",
	}, http.StatusInternalServerError, &errRes) // TODO: should be 4xx, see #4406
	assert.Contains(t, errRes["error"], "carve_size must be greater")

	// invalid block size too big
	s.DoJSON("POST", "/api/osquery/carve/begin", carveBeginRequest{
		NodeKey:    *hosts[0].NodeKey,
		BlockCount: 3,
		BlockSize:  maxBlockSize + 1,
		CarveSize:  maxCarveSize,
		CarveId:    "c1",
	}, http.StatusInternalServerError, &errRes) // TODO: should be 4xx, see #4406
	assert.Contains(t, errRes["error"], "block_size exceeds max")

	// invalid carve size too big
	s.DoJSON("POST", "/api/osquery/carve/begin", carveBeginRequest{
		NodeKey:    *hosts[0].NodeKey,
		BlockCount: 3,
		BlockSize:  maxBlockSize,
		CarveSize:  maxCarveSize + 1,
		CarveId:    "c1",
	}, http.StatusInternalServerError, &errRes) // TODO: should be 4xx, see #4406
	assert.Contains(t, errRes["error"], "carve_size exceeds max")

	// invalid carve size, does not match blocks
	s.DoJSON("POST", "/api/osquery/carve/begin", carveBeginRequest{
		NodeKey:    *hosts[0].NodeKey,
		BlockCount: 3,
		BlockSize:  3,
		CarveSize:  1,
		CarveId:    "c1",
	}, http.StatusInternalServerError, &errRes) // TODO: should be 4xx, see #4406
	assert.Contains(t, errRes["error"], "carve_size does not match")

	// valid carve begin
	var beginResp carveBeginResponse
	s.DoJSON("POST", "/api/osquery/carve/begin", carveBeginRequest{
		NodeKey:    *hosts[0].NodeKey,
		BlockCount: 3,
		BlockSize:  3,
		CarveSize:  8,
		CarveId:    "c1",
		RequestId:  "r1",
	}, http.StatusOK, &beginResp)
	require.NotEmpty(t, beginResp.SessionId)
	sid := beginResp.SessionId

	// sending a block with invalid session id
	var blockResp carveBlockResponse
	s.DoJSON("POST", "/api/osquery/carve/block", carveBlockRequest{
		BlockId:   1,
		SessionId: sid + "zz",
		RequestId: "??",
		Data:      []byte("p1."),
	}, http.StatusNotFound, &blockResp)

	// sending a block with valid session id but invalid request id
	s.DoJSON("POST", "/api/osquery/carve/block", carveBlockRequest{
		BlockId:   1,
		SessionId: sid,
		RequestId: "??",
		Data:      []byte("p1."),
	}, http.StatusInternalServerError, &blockResp) // TODO: should be 400, see #4406

	checkCarveError := func(id uint, err string) {
		var getResp getCarveResponse
		s.DoJSON("GET", fmt.Sprintf("/api/latest/fleet/carves/%d", id), nil, http.StatusOK, &getResp)
		require.Equal(t, err, *getResp.Carve.Error)
	}

	// sending a block with unexpected block id (expects 0, got 1)
	s.DoJSON("POST", "/api/osquery/carve/block", carveBlockRequest{
		BlockId:   1,
		SessionId: sid,
		RequestId: "r1",
		Data:      []byte("p1."),
	}, http.StatusInternalServerError, &blockResp) // TODO: should be 400, see #4406
	checkCarveError(1, "block_id does not match expected block (0): 1")

	// sending a block with valid payload, block 0
	s.DoJSON("POST", "/api/osquery/carve/block", carveBlockRequest{
		BlockId:   0,
		SessionId: sid,
		RequestId: "r1",
		Data:      []byte("p1."),
	}, http.StatusOK, &blockResp)
	require.True(t, blockResp.Success)

	// sending next block
	blockResp = carveBlockResponse{}
	s.DoJSON("POST", "/api/osquery/carve/block", carveBlockRequest{
		BlockId:   1,
		SessionId: sid,
		RequestId: "r1",
		Data:      []byte("p2."),
	}, http.StatusOK, &blockResp)
	require.True(t, blockResp.Success)

	// sending already-sent block again
	blockResp = carveBlockResponse{}
	s.DoJSON("POST", "/api/osquery/carve/block", carveBlockRequest{
		BlockId:   1,
		SessionId: sid,
		RequestId: "r1",
		Data:      []byte("p2."),
	}, http.StatusInternalServerError, &blockResp) // TODO: should be 400, see #4406
	checkCarveError(1, "block_id does not match expected block (2): 1")

	// sending final block with too many bytes
	blockResp = carveBlockResponse{}
	s.DoJSON("POST", "/api/osquery/carve/block", carveBlockRequest{
		BlockId:   2,
		SessionId: sid,
		RequestId: "r1",
		Data:      []byte("p3extra"),
	}, http.StatusInternalServerError, &blockResp) // TODO: should be 400, see #4406
	checkCarveError(1, "exceeded declared block size 3: 7")

	// sending actual final block
	blockResp = carveBlockResponse{}
	s.DoJSON("POST", "/api/osquery/carve/block", carveBlockRequest{
		BlockId:   2,
		SessionId: sid,
		RequestId: "r1",
		Data:      []byte("p3"),
	}, http.StatusOK, &blockResp)
	require.True(t, blockResp.Success)

	// sending unexpected block
	blockResp = carveBlockResponse{}
	s.DoJSON("POST", "/api/osquery/carve/block", carveBlockRequest{
		BlockId:   3,
		SessionId: sid,
		RequestId: "r1",
		Data:      []byte("p4."),
	}, http.StatusInternalServerError, &blockResp) // TODO: should be 400, see #4406
	checkCarveError(1, "block_id exceeds expected max (2): 3")
}

func (s *integrationTestSuite) TestLogLoginAttempts() {
	t := s.T()

	// create a new user
	var createResp createUserResponse
	params := fleet.UserPayload{
		Name:       ptr.String("foobar"),
		Email:      ptr.String("foobar@example.com"),
		Password:   ptr.String(test.GoodPassword),
		GlobalRole: ptr.String(fleet.RoleObserver),
	}
	s.DoJSON("POST", "/api/latest/fleet/users/admin", params, http.StatusOK, &createResp)
	require.NotZero(t, createResp.User.ID)
	u := *createResp.User

	// Register current number of activities.
	activitiesResp := listActivitiesResponse{}
	s.DoJSON("GET", "/api/latest/fleet/activities", nil, http.StatusOK, &activitiesResp)
	require.NoError(t, activitiesResp.Err)
	oldActivitiesCount := len(activitiesResp.Activities)

	// Login with invalid passwordm, should fail.
	res := s.DoRawNoAuth("POST", "/api/latest/fleet/login",
		jsonMustMarshal(t, loginRequest{Email: u.Email, Password: test.GoodPassword2}),
		http.StatusUnauthorized,
	)
	res.Body.Close()

	// A new activity item for the failed login attempt is created.
	activitiesResp = listActivitiesResponse{}
	s.DoJSON("GET", "/api/latest/fleet/activities", nil, http.StatusOK, &activitiesResp)
	require.NoError(t, activitiesResp.Err)
	require.Len(t, activitiesResp.Activities, oldActivitiesCount+1)
	sort.Slice(activitiesResp.Activities, func(i, j int) bool {
		return activitiesResp.Activities[i].ID < activitiesResp.Activities[j].ID
	})
	activity := activitiesResp.Activities[len(activitiesResp.Activities)-1]
	require.Equal(t, activity.Type, fleet.ActivityTypeUserFailedLogin{}.ActivityName())
	require.NotNil(t, activity.Details)
	actDetails := fleet.ActivityTypeUserFailedLogin{}
	err := json.Unmarshal(*activity.Details, &actDetails)
	require.NoError(t, err)
	require.Equal(t, actDetails.Email, "foobar@example.com")

	// login with good password, should succeed
	res = s.DoRawNoAuth("POST", "/api/latest/fleet/login",
		jsonMustMarshal(t, loginRequest{
			Email:    u.Email,
			Password: test.GoodPassword,
		}), http.StatusOK,
	)
	res.Body.Close()

	// A new activity item for the successful login is created.
	activitiesResp = listActivitiesResponse{}
	s.DoJSON("GET", "/api/latest/fleet/activities", nil, http.StatusOK, &activitiesResp)
	require.NoError(t, activitiesResp.Err)
	require.Len(t, activitiesResp.Activities, oldActivitiesCount+2)
	sort.Slice(activitiesResp.Activities, func(i, j int) bool {
		return activitiesResp.Activities[i].ID < activitiesResp.Activities[j].ID
	})
	activity = activitiesResp.Activities[len(activitiesResp.Activities)-1]
	require.Equal(t, activity.Type, fleet.ActivityTypeUserLoggedIn{}.ActivityName())
	require.NotNil(t, activity.Details)
	err = json.Unmarshal(*activity.Details, &fleet.ActivityTypeUserLoggedIn{})
	require.NoError(t, err)
}

func (s *integrationTestSuite) TestPasswordReset() {
	t := s.T()

	// create a new user
	var createResp createUserResponse
	userRawPwd := test.GoodPassword
	params := fleet.UserPayload{
		Name:       ptr.String("forgotpwd"),
		Email:      ptr.String("forgotpwd@example.com"),
		Password:   ptr.String(userRawPwd),
		GlobalRole: ptr.String(fleet.RoleObserver),
	}
	s.DoJSON("POST", "/api/latest/fleet/users/admin", params, http.StatusOK, &createResp)
	require.NotZero(t, createResp.User.ID)
	u := *createResp.User

	// request forgot password, invalid email
	res := s.DoRawNoAuth("POST", "/api/latest/fleet/forgot_password", jsonMustMarshal(t, forgotPasswordRequest{Email: "invalid@asd.com"}), http.StatusAccepted)
	res.Body.Close()

	// TODO: tested manually (adds too much time to the test), works but hitting the rate
	// limit returns 500 instead of 429, see #4406. We get the authz check missing error instead.
	//// trigger the rate limit with a batch of requests in a short burst
	//for i := 0; i < 20; i++ {
	//	s.DoJSON("POST", "/api/latest/fleet/forgot_password", forgotPasswordRequest{Email: "invalid@asd.com"}, http.StatusAccepted, &forgotResp)
	//}

	// request forgot password, valid email
	res = s.DoRawNoAuth("POST", "/api/latest/fleet/forgot_password", jsonMustMarshal(t, forgotPasswordRequest{Email: u.Email}), http.StatusAccepted)
	res.Body.Close()

	var token string
	mysql.ExecAdhocSQL(t, s.ds, func(db sqlx.ExtContext) error {
		return sqlx.GetContext(context.Background(), db, &token, "SELECT token FROM password_reset_requests WHERE user_id = ?", u.ID)
	})

	// proceed with reset password
	userNewPwd := test.GoodPassword2
	res = s.DoRawNoAuth("POST", "/api/latest/fleet/reset_password", jsonMustMarshal(t, resetPasswordRequest{PasswordResetToken: token, NewPassword: userNewPwd}), http.StatusOK)
	res.Body.Close()

	// attempt it again with already-used token
	userUnusedPwd := "unusedpassw0rd!"
	res = s.DoRawNoAuth("POST", "/api/latest/fleet/reset_password", jsonMustMarshal(t, resetPasswordRequest{PasswordResetToken: token, NewPassword: userUnusedPwd}), http.StatusUnauthorized)
	res.Body.Close()

	// login with the old password, should not succeed
	res = s.DoRawNoAuth("POST", "/api/latest/fleet/login", jsonMustMarshal(t, loginRequest{Email: u.Email, Password: userRawPwd}), http.StatusUnauthorized)
	res.Body.Close()

	// login with the new password, should succeed
	res = s.DoRawNoAuth("POST", "/api/latest/fleet/login", jsonMustMarshal(t, loginRequest{Email: u.Email, Password: userNewPwd}), http.StatusOK)
	res.Body.Close()
}

func (s *integrationTestSuite) TestModifyUser() {
	t := s.T()

	// create a new user
	var createResp createUserResponse
	userRawPwd := test.GoodPassword
	params := fleet.UserPayload{
		Name:                     ptr.String("moduser"),
		Email:                    ptr.String("moduser@example.com"),
		Password:                 ptr.String(userRawPwd),
		GlobalRole:               ptr.String(fleet.RoleObserver),
		AdminForcedPasswordReset: ptr.Bool(false),
	}
	s.DoJSON("POST", "/api/latest/fleet/users/admin", params, http.StatusOK, &createResp)
	require.NotZero(t, createResp.User.ID)
	u := *createResp.User

	s.token = s.getTestToken(u.Email, userRawPwd)
	require.NotEmpty(t, s.token)
	defer func() { s.token = s.getTestAdminToken() }()

	// as the user: modify email without providing current password
	var modResp modifyUserResponse
	s.DoJSON("PATCH", fmt.Sprintf("/api/latest/fleet/users/%d", u.ID), fleet.UserPayload{
		Email: ptr.String("moduser2@example.com"),
	}, http.StatusUnprocessableEntity, &modResp)

	// as the user: modify email with invalid password
	s.DoJSON("PATCH", fmt.Sprintf("/api/latest/fleet/users/%d", u.ID), fleet.UserPayload{
		Email:    ptr.String("moduser2@example.com"),
		Password: ptr.String("nosuchpwd"),
	}, http.StatusForbidden, &modResp)

	// as the user: modify email with current password
	newEmail := "moduser2@example.com"
	s.DoJSON("PATCH", fmt.Sprintf("/api/latest/fleet/users/%d", u.ID), fleet.UserPayload{
		Email:    ptr.String(newEmail),
		Password: ptr.String(userRawPwd),
	}, http.StatusOK, &modResp)
	require.Equal(t, u.ID, modResp.User.ID)
	require.Equal(t, u.Email, modResp.User.Email) // new email is pending confirmation, not changed immediately

	// as the user: set new password without providing current one
	newRawPwd := test.GoodPassword2
	s.DoJSON("PATCH", fmt.Sprintf("/api/latest/fleet/users/%d", u.ID), fleet.UserPayload{
		NewPassword: ptr.String(newRawPwd),
	}, http.StatusUnprocessableEntity, &modResp)

	// as the user: set new password with an invalid current password
	s.DoJSON("PATCH", fmt.Sprintf("/api/latest/fleet/users/%d", u.ID), fleet.UserPayload{
		NewPassword: ptr.String(newRawPwd),
		Password:    ptr.String("nosuchpwd"),
	}, http.StatusForbidden, &modResp)

	// as the user: set new password and change name, with a valid current password
	modResp = modifyUserResponse{}
	s.DoJSON("PATCH", fmt.Sprintf("/api/latest/fleet/users/%d", u.ID), fleet.UserPayload{
		NewPassword: ptr.String(newRawPwd),
		Password:    ptr.String(userRawPwd),
		Name:        ptr.String("moduser2"),
	}, http.StatusOK, &modResp)
	require.Equal(t, u.ID, modResp.User.ID)
	require.Equal(t, "moduser2", modResp.User.Name)

	s.token = s.getTestToken(testUsers["user2"].Email, testUsers["user2"].PlaintextPassword)

	// as a different user: set new password with different user's old password (ensure
	// any other user that is not admin cannot change another user's password)
	newRawPwd = userRawPwd + "3"
	s.DoJSON("PATCH", fmt.Sprintf("/api/latest/fleet/users/%d", u.ID), fleet.UserPayload{
		NewPassword: ptr.String(newRawPwd),
		Password:    ptr.String(testUsers["user2"].PlaintextPassword),
	}, http.StatusForbidden, &modResp)

	s.token = s.getTestAdminToken()

	// as an admin, set a new email, name and password without a current password
	newRawPwd = userRawPwd + "4"
	modResp = modifyUserResponse{}
	s.DoJSON("PATCH", fmt.Sprintf("/api/latest/fleet/users/%d", u.ID), fleet.UserPayload{
		NewPassword: ptr.String(newRawPwd),
		Email:       ptr.String("moduser3@example.com"),
		Name:        ptr.String("moduser3"),
	}, http.StatusOK, &modResp)
	require.Equal(t, u.ID, modResp.User.ID)
	require.Equal(t, "moduser3", modResp.User.Name)

	// as an admin, set new password that doesn't meet requirements
	invalidUserPwd := "abc"
	s.DoJSON("PATCH", fmt.Sprintf("/api/latest/fleet/users/%d", u.ID), fleet.UserPayload{
		NewPassword: ptr.String(invalidUserPwd),
	}, http.StatusUnprocessableEntity, &modResp)

	// login as the user, with the last password successfully set (to confirm it is the current one)
	var loginResp loginResponse
	resp := s.DoRawNoAuth("POST", "/api/latest/fleet/login", jsonMustMarshal(t, loginRequest{
		Email:    u.Email, // all email changes made are still pending, never confirmed
		Password: newRawPwd,
	}), http.StatusOK)
	require.NoError(t, json.NewDecoder(resp.Body).Decode(&loginResp))
	resp.Body.Close()
	require.Equal(t, u.ID, loginResp.User.ID)
}

func (s *integrationTestSuite) TestGetHostLastOpenedAt() {
	t := s.T()

	host, err := s.ds.NewHost(context.Background(), &fleet.Host{
		DetailUpdatedAt: time.Now(),
		LabelUpdatedAt:  time.Now(),
		PolicyUpdatedAt: time.Now(),
		SeenTime:        time.Now(),
		NodeKey:         ptr.String(t.Name() + "1"),
		UUID:            t.Name() + "1",
		Hostname:        t.Name() + "foo.local",
		PrimaryIP:       "192.168.1.1",
		PrimaryMac:      "30-65-EC-6F-C4-58",
	})
	require.NoError(t, err)
	require.NotNil(t, host)

	today := time.Now()
	yesterday := today.Add(-24 * time.Hour)
	software := []fleet.Software{
		{Name: "foo", Version: "0.0.1", Source: "chrome_extensions"},
		{Name: "bar", Version: "0.0.3", Source: "apps", LastOpenedAt: &today},
		{Name: "baz", Version: "0.0.4", Source: "apps", LastOpenedAt: &yesterday},
	}
	_, err = s.ds.UpdateHostSoftware(context.Background(), host.ID, software)
	require.NoError(t, err)

	var getHostResp getHostResponse
	s.DoJSON("GET", fmt.Sprintf("/api/latest/fleet/hosts/%d", host.ID), nil, http.StatusOK, &getHostResp)
	require.Equal(t, host.ID, getHostResp.Host.ID)
	require.Len(t, getHostResp.Host.Software, len(software))

	sort.Slice(getHostResp.Host.Software, func(l, r int) bool {
		lsw, rsw := getHostResp.Host.Software[l], getHostResp.Host.Software[r]
		return lsw.Name < rsw.Name
	})
	// bar, baz, foo, in this order
	wantTs := []time.Time{today, yesterday, {}}
	for i, want := range wantTs {
		sw := getHostResp.Host.Software[i]
		if want.IsZero() {
			require.Nil(t, sw.LastOpenedAt)
		} else {
			require.WithinDuration(t, want, *sw.LastOpenedAt, time.Second)
		}
	}

	// listing hosts does not return the last opened at timestamp, only the GET /hosts/{id} endpoint
	var listHostsResp listHostsResponse
	s.DoJSON("GET", "/api/latest/fleet/hosts", nil, http.StatusOK, &listHostsResp)

	var hostSeen bool
	for _, h := range listHostsResp.Hosts {
		if h.ID == host.ID {
			hostSeen = true
		}
		for _, sw := range h.Software {
			require.Nil(t, sw.LastOpenedAt)
		}
	}
	require.True(t, hostSeen)
}

func (s *integrationTestSuite) TestGetHostSoftwareUpdatedAt() {
	t := s.T()

	host, err := s.ds.NewHost(context.Background(), &fleet.Host{
		DetailUpdatedAt: time.Now(),
		LabelUpdatedAt:  time.Now(),
		PolicyUpdatedAt: time.Now(),
		SeenTime:        time.Now(),
		NodeKey:         ptr.String(t.Name() + "1"),
		UUID:            t.Name() + "1",
		Hostname:        t.Name() + "foo.local",
		PrimaryIP:       "192.168.1.1",
		PrimaryMac:      "30-65-EC-6F-C4-58",
	})
	require.NoError(t, err)
	require.NotNil(t, host)

	var getHostResp getHostResponse
	s.DoJSON("GET", fmt.Sprintf("/api/latest/fleet/hosts/%d", host.ID), nil, http.StatusOK, &getHostResp)
	require.Equal(t, host.ID, getHostResp.Host.ID)
	require.Empty(t, getHostResp.Host.Software)
	require.Equal(t, getHostResp.Host.SoftwareUpdatedAt, getHostResp.Host.CreatedAt)

	// Sleep for 1 second to have software_updated_at be bigger than created_at.
	time.Sleep(1 * time.Second)

	software := []fleet.Software{
		{Name: "foo", Version: "0.0.1", Source: "chrome_extensions"},
	}
	_, err = s.ds.UpdateHostSoftware(context.Background(), host.ID, software)
	require.NoError(t, err)

	getHostResp = getHostResponse{}
	s.DoJSON("GET", fmt.Sprintf("/api/latest/fleet/hosts/%d", host.ID), nil, http.StatusOK, &getHostResp)
	require.Equal(t, host.ID, getHostResp.Host.ID)
	require.Len(t, getHostResp.Host.Software, len(software))
	require.Greater(t, getHostResp.Host.SoftwareUpdatedAt, getHostResp.Host.CreatedAt)
}

func (s *integrationTestSuite) TestHostsReportDownload() {
	t := s.T()
	ctx := context.Background()

	hosts := s.createHosts(t)
	err := s.ds.ApplyLabelSpecs(context.Background(), []*fleet.LabelSpec{
		{Name: t.Name(), LabelMembershipType: fleet.LabelMembershipTypeManual, Query: "select 1", Hosts: []string{hosts[2].Hostname}},
	})
	require.NoError(t, err)
	lids, err := s.ds.LabelIDsByName(context.Background(), []string{t.Name()})
	require.NoError(t, err)
	require.Len(t, lids, 1)
	customLabelID := lids[0]

	// create a policy and make host[1] fail that policy
	pol, err := s.ds.NewGlobalPolicy(ctx, nil, fleet.PolicyPayload{Name: t.Name(), Query: "SELECT 1"})
	require.NoError(t, err)
	err = s.ds.RecordPolicyQueryExecutions(ctx, hosts[1], map[uint]*bool{pol.ID: ptr.Bool(false)}, time.Now(), false)
	require.NoError(t, err)

	// create some device mappings for host[2]
	err = s.ds.ReplaceHostDeviceMapping(ctx, hosts[2].ID, []*fleet.HostDeviceMapping{
		{HostID: hosts[2].ID, Email: "a@b.c", Source: "google_chrome_profiles"},
		{HostID: hosts[2].ID, Email: "b@b.c", Source: "google_chrome_profiles"},
	})
	require.NoError(t, err)

	// set disk space information for hosts [0] and [1]
	require.NoError(t, s.ds.SetOrUpdateHostDisksSpace(ctx, hosts[0].ID, 1.0, 2.0))
	require.NoError(t, s.ds.SetOrUpdateHostDisksSpace(ctx, hosts[1].ID, 3.0, 4.0))

	res := s.DoRaw("GET", "/api/latest/fleet/hosts/report", nil, http.StatusUnsupportedMediaType, "format", "gzip")
	var errs validationErrResp
	require.NoError(t, json.NewDecoder(res.Body).Decode(&errs))
	res.Body.Close()
	require.Len(t, errs.Errors, 1)
	assert.Equal(t, "format", errs.Errors[0].Name)

	// valid format, no column specified so all columns returned
	res = s.DoRaw("GET", "/api/latest/fleet/hosts/report", nil, http.StatusOK, "format", "csv")
	rows, err := csv.NewReader(res.Body).ReadAll()
	res.Body.Close()
	require.NoError(t, err)
	require.Len(t, rows, len(hosts)+1) // all hosts + header row
	require.Len(t, rows[0], 48)        // total number of cols

	const (
		idCol       = 3
		issuesCol   = 41
		gigsDiskCol = 39
		pctDiskCol  = 40
	)

	// find the row for hosts[1], it should have issues=1 (1 failing policy) and the expected disk space
	for _, row := range rows[1:] {
		if row[idCol] == fmt.Sprint(hosts[1].ID) {
			require.Equal(t, "1", row[issuesCol], row)
			require.Equal(t, "3", row[gigsDiskCol], row)
			require.Equal(t, "4", row[pctDiskCol], row)
		} else {
			require.Equal(t, "0", row[issuesCol], row)
		}
	}

	// valid format, some columns
	res = s.DoRaw("GET", "/api/latest/fleet/hosts/report", nil, http.StatusOK, "format", "csv", "columns", "hostname", "gigs_disk_space_available", "percent_disk_space_available")
	rows, err = csv.NewReader(res.Body).ReadAll()
	res.Body.Close()
	require.NoError(t, err)
	require.Len(t, rows, len(hosts)+1)
	require.Contains(t, rows[0], "hostname") // first row contains headers
	require.Contains(t, res.Header, "Content-Disposition")
	require.Contains(t, res.Header, "Content-Type")
	require.Contains(t, res.Header, "X-Content-Type-Options")
	require.Contains(t, res.Header.Get("Content-Disposition"), "attachment;")
	require.Contains(t, res.Header.Get("Content-Type"), "text/csv")
	require.Contains(t, res.Header.Get("X-Content-Type-Options"), "nosniff")

	// pagination does not apply to this endpoint, it returns the complete list of hosts
	res = s.DoRaw("GET", "/api/latest/fleet/hosts/report", nil, http.StatusOK, "format", "csv", "page", "1", "per_page", "2", "columns", "hostname")
	rows, err = csv.NewReader(res.Body).ReadAll()
	res.Body.Close()
	require.NoError(t, err)
	require.Len(t, rows, len(hosts)+1)

	// search criteria are applied
	res = s.DoRaw("GET", "/api/latest/fleet/hosts/report", nil, http.StatusOK, "format", "csv", "query", "local0", "columns", "hostname")
	rows, err = csv.NewReader(res.Body).ReadAll()
	res.Body.Close()
	require.NoError(t, err)
	require.Len(t, rows, 2) // headers + matching host
	require.Contains(t, rows[1], hosts[0].Hostname)

	// with device mapping results
	res = s.DoRaw("GET", "/api/latest/fleet/hosts/report", nil, http.StatusOK, "format", "csv", "columns", "id,hostname,device_mapping")
	rawCSV, err := io.ReadAll(res.Body)
	require.NoError(t, err)
	require.Contains(t, string(rawCSV), `"a@b.c,b@b.c"`) // inside quotes because it contains a comma
	rows, err = csv.NewReader(bytes.NewReader(rawCSV)).ReadAll()
	res.Body.Close()
	require.NoError(t, err)
	require.Len(t, rows, len(hosts)+1)
	for _, row := range rows[1:] {
		if row[0] == fmt.Sprint(hosts[2].ID) {
			require.Equal(t, "a@b.c,b@b.c", row[2], row)
		} else {
			require.Equal(t, "", row[2], row)
		}
	}

	// with a label id
	res = s.DoRaw("GET", "/api/latest/fleet/hosts/report", nil, http.StatusOK, "format", "csv", "columns", "hostname", "label_id", fmt.Sprintf("%d", customLabelID))
	rows, err = csv.NewReader(res.Body).ReadAll()
	res.Body.Close()
	require.NoError(t, err)
	require.Len(t, rows, 2) // headers + member host
	require.Contains(t, rows[1], hosts[2].Hostname)

	// valid format but an invalid column is provided
	res = s.DoRaw("GET", "/api/latest/fleet/hosts/report", nil, http.StatusBadRequest, "format", "csv", "columns", "memory,hostname,status,nosuchcolumn")
	require.NoError(t, json.NewDecoder(res.Body).Decode(&errs))
	res.Body.Close()
	require.Len(t, errs.Errors, 1)
	require.Contains(t, errs.Errors[0].Reason, "nosuchcolumn")

	// valid format, valid columns, order is respected, sorted
	res = s.DoRaw("GET", "/api/latest/fleet/hosts/report", nil, http.StatusOK, "format", "csv", "order_key", "hostname", "order_direction", "desc", "columns", "memory,hostname,status")
	rows, err = csv.NewReader(res.Body).ReadAll()
	res.Body.Close()
	require.NoError(t, err)
	require.Len(t, rows, len(hosts)+1)
	require.Equal(t, []string{"memory", "hostname", "status"}, rows[0]) // first row contains headers
	require.Len(t, rows[1], 3)
	// status is timing-dependent, ignore in the assertion
	require.Equal(t, []string{"0", "TestIntegrations/TestHostsReportDownloadfoo.local2"}, rows[1][:2])
	require.Len(t, rows[2], 3)
	require.Equal(t, []string{"0", "TestIntegrations/TestHostsReportDownloadfoo.local1"}, rows[2][:2])
	require.Len(t, rows[3], 3)
	require.Equal(t, []string{"0", "TestIntegrations/TestHostsReportDownloadfoo.local0"}, rows[3][:2])
}

func (s *integrationTestSuite) TestSSODisabled() {
	t := s.T()

	var initiateResp initiateSSOResponse
	s.DoJSON("POST", "/api/v1/fleet/sso", struct{}{}, http.StatusBadRequest, &initiateResp)

	var callbackResp callbackSSOResponse
	// callback without SAML response
	s.DoJSON("POST", "/api/v1/fleet/sso/callback", nil, http.StatusBadRequest, &callbackResp)
	// callback with invalid SAML response
	s.DoJSON("POST", "/api/v1/fleet/sso/callback?SAMLResponse=zz", nil, http.StatusBadRequest, &callbackResp)
	// callback with valid SAML response (<samlp:AuthnRequest></samlp:AuthnRequest>)
	res := s.DoRaw("POST", "/api/v1/fleet/sso/callback?SAMLResponse=PHNhbWxwOkF1dGhuUmVxdWVzdD48L3NhbWxwOkF1dGhuUmVxdWVzdD4%3D", nil, http.StatusOK)
	defer res.Body.Close()
	body, err := io.ReadAll(res.Body)
	require.NoError(t, err)
	require.Contains(t, string(body), "/login?status=org_disabled") // html contains a script that redirects to this path
}

func (s *integrationTestSuite) TestSandboxEndpoints() {
	t := s.T()
	validEmail := testUsers["user1"].Email
	validPwd := testUsers["user1"].PlaintextPassword
	hdrs := map[string]string{"Content-Type": "application/x-www-form-urlencoded"}

	// demo login endpoint always fails
	formBody := make(url.Values)
	formBody.Set("email", validEmail)
	formBody.Set("password", validPwd)
	res := s.DoRawWithHeaders("POST", "/api/v1/fleet/demologin", []byte(formBody.Encode()), http.StatusInternalServerError, hdrs)
	require.NotEqual(t, http.StatusOK, res.StatusCode)

	// installers endpoint is not enabled
	url, installersBody := installerPOSTReq(enrollSecret, "pkg", s.token, false)
	s.DoRaw("POST", url, installersBody, http.StatusInternalServerError)
}

func (s *integrationTestSuite) TestGetHostBatteries() {
	t := s.T()

	host, err := s.ds.NewHost(context.Background(), &fleet.Host{
		DetailUpdatedAt: time.Now(),
		LabelUpdatedAt:  time.Now(),
		PolicyUpdatedAt: time.Now(),
		SeenTime:        time.Now(),
		NodeKey:         ptr.String(strings.ReplaceAll(t.Name(), "/", "_") + "1"),
		UUID:            t.Name() + "1",
		Hostname:        t.Name() + "foo.local",
		PrimaryIP:       "192.168.1.1",
		PrimaryMac:      "30-65-EC-6F-C4-58",
	})
	require.NoError(t, err)

	bats := []*fleet.HostBattery{
		{HostID: host.ID, SerialNumber: "a", CycleCount: 1, Health: "Good"},
		{HostID: host.ID, SerialNumber: "b", CycleCount: 1002, Health: "Poor"},
	}
	require.NoError(t, s.ds.ReplaceHostBatteries(context.Background(), host.ID, bats))

	var getHostResp getHostResponse
	s.DoJSON("GET", fmt.Sprintf("/api/latest/fleet/hosts/%d", host.ID), nil, http.StatusOK, &getHostResp)
	require.Equal(t, host.ID, getHostResp.Host.ID)
	// only cycle count and health are returned
	require.ElementsMatch(t, []*fleet.HostBattery{
		{CycleCount: 1, Health: "Normal"},
		{CycleCount: 1002, Health: "Replacement recommended"},
	}, *getHostResp.Host.Batteries)

	// same for get host by identifier
	s.DoJSON("GET", fmt.Sprintf("/api/latest/fleet/hosts/identifier/%s", *host.NodeKey), nil, http.StatusOK, &getHostResp)
	require.Equal(t, host.ID, getHostResp.Host.ID)
	// only cycle count and health are returned
	require.ElementsMatch(t, []*fleet.HostBattery{
		{CycleCount: 1, Health: "Normal"},
		{CycleCount: 1002, Health: "Replacement recommended"},
	}, *getHostResp.Host.Batteries)
}

func (s *integrationTestSuite) TestHostByIdentifierSoftwareUpdatedAt() {
	t := s.T()

	host, err := s.ds.NewHost(context.Background(), &fleet.Host{
		DetailUpdatedAt: time.Now(),
		LabelUpdatedAt:  time.Now(),
		PolicyUpdatedAt: time.Now(),
		SeenTime:        time.Now(),
		NodeKey:         ptr.String(strings.ReplaceAll(t.Name(), "/", "_") + "1"),
		UUID:            t.Name() + "1",
		Hostname:        t.Name() + "foo.local",
		PrimaryIP:       "192.168.1.1",
		PrimaryMac:      "30-65-EC-6F-C4-58",
	})
	require.NoError(t, err)

	var getHostResp getHostResponse
	s.DoJSON("GET", fmt.Sprintf("/api/latest/fleet/hosts/identifier/%s", *host.NodeKey), nil, http.StatusOK, &getHostResp)
	require.Equal(t, host.ID, getHostResp.Host.ID)
	require.Equal(t, getHostResp.Host.SoftwareUpdatedAt, getHostResp.Host.CreatedAt)

	time.Sleep(1 * time.Second)

	software := []fleet.Software{
		{Name: "foo", Version: "0.0.1", Source: "chrome_extensions"},
	}
	_, err = s.ds.UpdateHostSoftware(context.Background(), host.ID, software)
	require.NoError(t, err)

	getHostResp = getHostResponse{}
	s.DoJSON("GET", fmt.Sprintf("/api/latest/fleet/hosts/identifier/%s", *host.NodeKey), nil, http.StatusOK, &getHostResp)
	require.Greater(t, getHostResp.Host.SoftwareUpdatedAt, getHostResp.Host.CreatedAt)
}

func (s *integrationTestSuite) TestGetHostDiskEncryption() {
	t := s.T()

	// create Windows, mac and Linux hosts
	hostWin, err := s.ds.NewHost(context.Background(), &fleet.Host{
		DetailUpdatedAt: time.Now(),
		LabelUpdatedAt:  time.Now(),
		PolicyUpdatedAt: time.Now(),
		SeenTime:        time.Now(),
		NodeKey:         ptr.String(strings.ReplaceAll(t.Name(), "/", "_") + "1"),
		OsqueryHostID:   ptr.String(strings.ReplaceAll(t.Name(), "/", "_") + "1"),
		UUID:            t.Name() + "1",
		Hostname:        t.Name() + "foo.local",
		PrimaryIP:       "192.168.1.1",
		PrimaryMac:      "30-65-EC-6F-C4-58",
		Platform:        "windows",
	})
	require.NoError(t, err)

	hostMac, err := s.ds.NewHost(context.Background(), &fleet.Host{
		DetailUpdatedAt: time.Now(),
		LabelUpdatedAt:  time.Now(),
		PolicyUpdatedAt: time.Now(),
		SeenTime:        time.Now(),
		NodeKey:         ptr.String(strings.ReplaceAll(t.Name(), "/", "_") + "2"),
		OsqueryHostID:   ptr.String(strings.ReplaceAll(t.Name(), "/", "_") + "2"),
		UUID:            t.Name() + "2",
		Hostname:        t.Name() + "foo2.local",
		PrimaryIP:       "192.168.1.2",
		PrimaryMac:      "30-65-EC-6F-C4-59",
		Platform:        "darwin",
	})
	require.NoError(t, err)

	hostLin, err := s.ds.NewHost(context.Background(), &fleet.Host{
		DetailUpdatedAt: time.Now(),
		LabelUpdatedAt:  time.Now(),
		PolicyUpdatedAt: time.Now(),
		SeenTime:        time.Now(),
		NodeKey:         ptr.String(strings.ReplaceAll(t.Name(), "/", "_") + "3"),
		OsqueryHostID:   ptr.String(strings.ReplaceAll(t.Name(), "/", "_") + "3"),
		UUID:            t.Name() + "3",
		Hostname:        t.Name() + "foo3.local",
		PrimaryIP:       "192.168.1.3",
		PrimaryMac:      "30-65-EC-6F-C4-60",
		Platform:        "linux",
	})
	require.NoError(t, err)

	// before any disk encryption is received, all hosts report NULL (even if
	// some have disk space information, i.e. an entry exists in host_disks).
	require.NoError(t, s.ds.SetOrUpdateHostDisksSpace(context.Background(), hostWin.ID, 44.5, 55.6))

	var getHostResp getHostResponse
	s.DoJSON("GET", fmt.Sprintf("/api/latest/fleet/hosts/%d", hostWin.ID), nil, http.StatusOK, &getHostResp)
	require.Equal(t, hostWin.ID, getHostResp.Host.ID)
	require.Nil(t, getHostResp.Host.DiskEncryptionEnabled)

	getHostResp = getHostResponse{}
	s.DoJSON("GET", fmt.Sprintf("/api/latest/fleet/hosts/%d", hostMac.ID), nil, http.StatusOK, &getHostResp)
	require.Equal(t, hostMac.ID, getHostResp.Host.ID)
	require.Nil(t, getHostResp.Host.DiskEncryptionEnabled)

	getHostResp = getHostResponse{}
	s.DoJSON("GET", fmt.Sprintf("/api/latest/fleet/hosts/%d", hostLin.ID), nil, http.StatusOK, &getHostResp)
	require.Equal(t, hostLin.ID, getHostResp.Host.ID)
	require.Nil(t, getHostResp.Host.DiskEncryptionEnabled)

	// set encrypted for all hosts
	require.NoError(t, s.ds.SetOrUpdateHostDisksEncryption(context.Background(), hostWin.ID, true))
	require.NoError(t, s.ds.SetOrUpdateHostDisksEncryption(context.Background(), hostMac.ID, true))
	require.NoError(t, s.ds.SetOrUpdateHostDisksEncryption(context.Background(), hostLin.ID, true))

	getHostResp = getHostResponse{}
	s.DoJSON("GET", fmt.Sprintf("/api/latest/fleet/hosts/%d", hostWin.ID), nil, http.StatusOK, &getHostResp)
	require.Equal(t, hostWin.ID, getHostResp.Host.ID)
	require.True(t, *getHostResp.Host.DiskEncryptionEnabled)

	getHostResp = getHostResponse{}
	s.DoJSON("GET", fmt.Sprintf("/api/latest/fleet/hosts/%d", hostMac.ID), nil, http.StatusOK, &getHostResp)
	require.Equal(t, hostMac.ID, getHostResp.Host.ID)
	require.True(t, *getHostResp.Host.DiskEncryptionEnabled)

	getHostResp = getHostResponse{}
	s.DoJSON("GET", fmt.Sprintf("/api/latest/fleet/hosts/%d", hostLin.ID), nil, http.StatusOK, &getHostResp)
	require.Equal(t, hostLin.ID, getHostResp.Host.ID)
	require.True(t, *getHostResp.Host.DiskEncryptionEnabled)

	// set unencrypted for all hosts
	require.NoError(t, s.ds.SetOrUpdateHostDisksEncryption(context.Background(), hostWin.ID, false))
	require.NoError(t, s.ds.SetOrUpdateHostDisksEncryption(context.Background(), hostMac.ID, false))
	require.NoError(t, s.ds.SetOrUpdateHostDisksEncryption(context.Background(), hostLin.ID, false))

	getHostResp = getHostResponse{}
	s.DoJSON("GET", fmt.Sprintf("/api/latest/fleet/hosts/%d", hostWin.ID), nil, http.StatusOK, &getHostResp)
	require.Equal(t, hostWin.ID, getHostResp.Host.ID)
	require.False(t, *getHostResp.Host.DiskEncryptionEnabled)

	getHostResp = getHostResponse{}
	s.DoJSON("GET", fmt.Sprintf("/api/latest/fleet/hosts/%d", hostMac.ID), nil, http.StatusOK, &getHostResp)
	require.Equal(t, hostMac.ID, getHostResp.Host.ID)
	require.False(t, *getHostResp.Host.DiskEncryptionEnabled)

	// Linux does not return false, it omits the field when false
	getHostResp = getHostResponse{}
	s.DoJSON("GET", fmt.Sprintf("/api/latest/fleet/hosts/%d", hostLin.ID), nil, http.StatusOK, &getHostResp)
	require.Equal(t, hostLin.ID, getHostResp.Host.ID)
	require.Nil(t, getHostResp.Host.DiskEncryptionEnabled)
}

func (s *integrationTestSuite) TestOSVersions() {
	t := s.T()

	testOS := fleet.OperatingSystem{Name: "barOS", Version: "4.2", Arch: "64bit", KernelVersion: "13.37", Platform: "foo"}

	hosts := s.createHosts(t)

	var resp listHostsResponse
	s.DoJSON("GET", "/api/latest/fleet/hosts", nil, http.StatusOK, &resp)
	require.Len(t, resp.Hosts, len(hosts))

	// set operating system information on a host
	require.NoError(t, s.ds.UpdateHostOperatingSystem(context.Background(), hosts[0].ID, testOS))
	var osID uint
	mysql.ExecAdhocSQL(t, s.ds, func(q sqlx.ExtContext) error {
		return sqlx.GetContext(context.Background(), q, &osID,
			`SELECT id FROM operating_systems WHERE name = ? AND version = ? AND arch = ? AND kernel_version = ? AND platform = ?`,
			testOS.Name, testOS.Version, testOS.Arch, testOS.KernelVersion, testOS.Platform)
	})
	require.Greater(t, osID, uint(0))

	resp = listHostsResponse{}
	s.DoJSON("GET", "/api/latest/fleet/hosts", nil, http.StatusOK, &resp, "os_name", testOS.Name, "os_version", testOS.Version)
	require.Len(t, resp.Hosts, 1)

	expected := resp.Hosts[0]
	resp = listHostsResponse{}
	s.DoJSON("GET", "/api/latest/fleet/hosts", nil, http.StatusOK, &resp, "os_id", fmt.Sprintf("%d", osID))
	require.Len(t, resp.Hosts, 1)
	require.Equal(t, expected, resp.Hosts[0])

	// generate aggregated stats
	require.NoError(t, s.ds.UpdateOSVersions(context.Background()))

	var osVersionsResp osVersionsResponse
	s.DoJSON("GET", "/api/latest/fleet/os_versions", nil, http.StatusOK, &osVersionsResp)
	require.Len(t, osVersionsResp.OSVersions, 1)
	require.Equal(t, fleet.OSVersion{HostsCount: 1, Name: fmt.Sprintf("%s %s", testOS.Name, testOS.Version), NameOnly: testOS.Name, Version: testOS.Version, Platform: testOS.Platform}, osVersionsResp.OSVersions[0])
}

func (s *integrationTestSuite) TestPingEndpoints() {
	s.DoRaw("HEAD", "/api/fleet/orbit/ping", nil, http.StatusOK)
	// unauthenticated works too
	s.DoRawNoAuth("HEAD", "/api/fleet/orbit/ping", nil, http.StatusOK)

	s.DoRaw("HEAD", "/api/fleet/device/ping", nil, http.StatusOK)
	// unauthenticated works too
	s.DoRawNoAuth("HEAD", "/api/fleet/device/ping", nil, http.StatusOK)
}

func (s *integrationTestSuite) TestAppleMDMNotConfigured() {
	t := s.T()

	// create a host with device token to test device authenticated routes
	tkn := "D3V1C370K3N"
	createHostAndDeviceToken(t, s.ds, tkn)

	for _, route := range mdmAppleConfigurationRequiredEndpoints() {
		which := fmt.Sprintf("%s %s", route.method, route.path)
		var expectedErr fleet.ErrWithStatusCode = fleet.ErrMDMNotConfigured
		if route.premiumOnly && route.deviceAuthenticated {
			// user-authenticated premium-only routes will never see the ErrMissingLicense error
			// if mdm is not configured, as the MDM middleware will intercept and fail the call.
			expectedErr = fleet.ErrMissingLicense
		}
		path := route.path
		if route.deviceAuthenticated {
			path = fmt.Sprintf(route.path, tkn)
		}
		res := s.Do(route.method, path, nil, expectedErr.StatusCode())
		errMsg := extractServerErrorText(res.Body)
		assert.Contains(t, errMsg, expectedErr.Error(), which)
	}

	fleetdmSrv := httptest.NewServer(http.HandlerFunc(func(w http.ResponseWriter, r *http.Request) {
		w.WriteHeader(http.StatusOK)
	}))
	t.Setenv("TEST_FLEETDM_API_URL", fleetdmSrv.URL)
	t.Cleanup(fleetdmSrv.Close)

	// Always accessible
	var reqCSRResp requestMDMAppleCSRResponse
	s.DoJSON("POST", "/api/latest/fleet/mdm/apple/request_csr", requestMDMAppleCSRRequest{EmailAddress: "a@b.c", Organization: "test"}, http.StatusOK, &reqCSRResp)
	s.Do("POST", "/api/latest/fleet/mdm/apple/dep/key_pair", nil, http.StatusOK)
}

func (s *integrationTestSuite) TestOrbitConfigNotifications() {
	t := s.T()
	ctx := context.Background()

	// set the enabled and configured flags,
	appCfg, err := s.ds.AppConfig(ctx)
	require.NoError(t, err)
	origEnabledAndConfigured := appCfg.MDM.EnabledAndConfigured
	appCfg.MDM.EnabledAndConfigured = true
	err = s.ds.SaveAppConfig(ctx, appCfg)
	require.NoError(t, err)
	defer func() {
		appCfg.MDM.EnabledAndConfigured = origEnabledAndConfigured
		err = s.ds.SaveAppConfig(ctx, appCfg)
		require.NoError(t, err)
	}()

	var resp orbitGetConfigResponse
	// missing orbit key
	s.DoJSON("POST", "/api/fleet/orbit/config", nil, http.StatusUnauthorized, &resp)

	hNoMDM := createOrbitEnrolledHost(t, "darwin", "nomdm", s.ds)
	resp = orbitGetConfigResponse{}
	s.DoJSON("POST", "/api/fleet/orbit/config", json.RawMessage(fmt.Sprintf(`{"orbit_node_key": %q}`, *hNoMDM.OrbitNodeKey)), http.StatusOK, &resp)
	require.False(t, resp.Notifications.RenewEnrollmentProfile)

	hSimpleMDM := createOrbitEnrolledHost(t, "darwin", "simplemdm", s.ds)
	err = s.ds.SetOrUpdateMDMData(context.Background(), hSimpleMDM.ID, false, true, "https://simplemdm.com", false, fleet.WellKnownMDMSimpleMDM)
	require.NoError(t, err)
	resp = orbitGetConfigResponse{}
	s.DoJSON("POST", "/api/fleet/orbit/config", json.RawMessage(fmt.Sprintf(`{"orbit_node_key": %q}`, *hSimpleMDM.OrbitNodeKey)), http.StatusOK, &resp)
	require.False(t, resp.Notifications.RenewEnrollmentProfile)

	// not yet assigned in ABM
	hFleetMDM := createOrbitEnrolledHost(t, "darwin", "fleetmdm", s.ds)
	err = s.ds.SetOrUpdateMDMData(context.Background(), hFleetMDM.ID, false, false, "https://fleetdm.com", true, fleet.WellKnownMDMFleet)
	require.NoError(t, err)

	resp = orbitGetConfigResponse{}
	s.DoJSON("POST", "/api/fleet/orbit/config", json.RawMessage(fmt.Sprintf(`{"orbit_node_key": %q}`, *hFleetMDM.OrbitNodeKey)), http.StatusOK, &resp)
	require.False(t, resp.Notifications.RenewEnrollmentProfile)

	// simulate ABM assignment
	mysql.ExecAdhocSQL(t, s.ds, func(q sqlx.ExtContext) error {
		insertAppConfigQuery := `INSERT INTO host_dep_assignments (host_id) VALUES (?)`
		_, err = q.ExecContext(context.Background(), insertAppConfigQuery, hFleetMDM.ID)
		return err
	})
	err = s.ds.SetOrUpdateMDMData(context.Background(), hSimpleMDM.ID, false, true, "https://simplemdm.com", false, fleet.WellKnownMDMSimpleMDM)
	require.NoError(t, err)
	resp = orbitGetConfigResponse{}
	s.DoJSON("POST", "/api/fleet/orbit/config", json.RawMessage(fmt.Sprintf(`{"orbit_node_key": %q}`, *hFleetMDM.OrbitNodeKey)), http.StatusOK, &resp)
	require.True(t, resp.Notifications.RenewEnrollmentProfile)

	// if the fleet mdm host is fully enrolled (not pending anymore), then the notification is false
	err = s.ds.SetOrUpdateMDMData(context.Background(), hFleetMDM.ID, false, true, "https://fleetdm.com", true, fleet.WellKnownMDMFleet)
	require.NoError(t, err)
	resp = orbitGetConfigResponse{}
	s.DoJSON("POST", "/api/fleet/orbit/config", json.RawMessage(fmt.Sprintf(`{"orbit_node_key": %q}`, *hFleetMDM.OrbitNodeKey)), http.StatusOK, &resp)
	require.False(t, resp.Notifications.RenewEnrollmentProfile)

	// the scripts orbit endpoints are premium-only
	s.Do("POST", "/api/fleet/orbit/scripts/request", json.RawMessage(fmt.Sprintf(`{"orbit_node_key": %q}`, *hFleetMDM.OrbitNodeKey)), http.StatusPaymentRequired)
	s.Do("POST", "/api/fleet/orbit/scripts/result", json.RawMessage(fmt.Sprintf(`{"orbit_node_key": %q}`, *hFleetMDM.OrbitNodeKey)), http.StatusPaymentRequired)
}

func (s *integrationTestSuite) TestTryingToEnrollWithTheWrongSecret() {
	t := s.T()
	ctx := context.Background()

	h, err := s.ds.NewHost(ctx, &fleet.Host{
		HardwareSerial:   uuid.New().String(),
		Platform:         "darwin",
		LastEnrolledAt:   time.Now(),
		DetailUpdatedAt:  time.Now(),
		RefetchRequested: true,
	})
	require.NoError(t, err)

	var resp jsonError
	s.DoJSON("POST", "/api/fleet/orbit/enroll", EnrollOrbitRequest{
		EnrollSecret:   uuid.New().String(),
		HardwareUUID:   h.UUID,
		HardwareSerial: h.HardwareSerial,
	}, http.StatusUnauthorized, &resp)

	require.Equal(t, resp.Message, "Authentication failed")
}

func (s *integrationTestSuite) TestEnrollOrbitExistingHostNoSerialMatch() {
	t := s.T()
	ctx := context.Background()

	// create a host with minimal information and the serial, no uuid/osquery id
	// (as when created via DEP sync).
	dbZeroTime := time.Date(2000, 1, 1, 0, 0, 0, 0, time.UTC)
	h, err := s.ds.NewHost(ctx, &fleet.Host{
		HardwareSerial:   uuid.New().String(),
		Platform:         "darwin",
		LastEnrolledAt:   dbZeroTime,
		DetailUpdatedAt:  dbZeroTime,
		RefetchRequested: true,
	})
	require.NoError(t, err)

	// create an enroll secret
	secret := uuid.New().String()
	var applyResp applyEnrollSecretSpecResponse
	s.DoJSON("POST", "/api/latest/fleet/spec/enroll_secret", applyEnrollSecretSpecRequest{
		Spec: &fleet.EnrollSecretSpec{
			Secrets: []*fleet.EnrollSecret{{Secret: secret}},
		},
	}, http.StatusOK, &applyResp)

	// enroll the host from orbit, it will NOT match the existing host since MDM
	// is not configured (it will only look for a match by osquery_host_id with
	// the provided uuid).
	var resp EnrollOrbitResponse
	hostUUID := uuid.New().String()
	s.DoJSON("POST", "/api/fleet/orbit/enroll", EnrollOrbitRequest{
		EnrollSecret:   secret,
		HardwareUUID:   hostUUID, // will not match any existing host
		HardwareSerial: h.HardwareSerial,
	}, http.StatusOK, &resp)
	require.NotEmpty(t, resp.OrbitNodeKey)

	// fetch the host, it will NOT match the one created above
	orbitHost, err := s.ds.LoadHostByOrbitNodeKey(ctx, resp.OrbitNodeKey)
	require.NoError(t, err)
	require.NotEqual(t, h.ID, orbitHost.ID)

	// enroll the host from osquery, it should match the Orbit-enrolled host
	var osqueryResp enrollAgentResponse

	// NOTE(mna): using an osquery_host_id that is NOT the host's UUID would not work,
	// because we haven't enabled lookup by UUID due to not having an index and possible
	// side-effects of this on host ingestion performance. However, this should not happen
	// anyway in MDM-enabled environments as we will recommend using the UUID as osquery
	// host identifier.
	// See https://github.com/fleetdm/fleet/issues/9033#issuecomment-1411150758

	osqueryID := hostUUID

	s.DoJSON("POST", "/api/osquery/enroll", enrollAgentRequest{
		EnrollSecret:   secret,
		HostIdentifier: osqueryID,
		HostDetails: map[string]map[string]string{
			"system_info": {
				"uuid":            hostUUID,
				"hardware_serial": h.HardwareSerial,
			},
		},
	}, http.StatusOK, &osqueryResp)
	require.NotEmpty(t, osqueryResp.NodeKey)

	// load the host by osquery node key, should match the orbit host
	got, err := s.ds.LoadHostByNodeKey(ctx, osqueryResp.NodeKey)
	require.NoError(t, err)
	require.Equal(t, orbitHost.ID, got.ID)
}

// this test can be deleted once the "v1" version is removed.
func (s *integrationTestSuite) TestAPIVersion_v1_2022_04() {
	t := s.T()

	// create a query that can be scheduled
	qr, err := s.ds.NewQuery(context.Background(), &fleet.Query{
		Name:           "TestQuery2",
		Query:          "select * from osquery;",
		ObserverCanRun: true,
		Saved:          true,
	})
	require.NoError(t, err)

	// try to schedule that query on the endpoint that is deprecated
	// in that version
	gsParams := fleet.ScheduledQueryPayload{QueryID: ptr.Uint(qr.ID), Interval: ptr.Uint(42)}
	res := s.DoRaw("POST", "/api/2022-04/fleet/global/schedule", jsonMustMarshal(t, gsParams), http.StatusNotFound)
	res.Body.Close()
	// use the correct version for that deprecated API
	createResp := globalScheduleQueryResponse{}
	s.DoJSON("POST", "/api/v1/fleet/global/schedule", gsParams, http.StatusOK, &createResp)
	require.NotZero(t, createResp.Scheduled.ID)

	// list the scheduled queries with the new endpoint, but the old version
	res = s.DoRaw("GET", "/api/v1/fleet/schedule", nil, http.StatusMethodNotAllowed)
	res.Body.Close()

	// list again, this time with the correct version
	gs := fleet.GlobalSchedulePayload{}
	s.DoJSON("GET", "/api/2022-04/fleet/schedule", nil, http.StatusOK, &gs)
	require.Len(t, gs.GlobalSchedule, 1)

	// delete using the old endpoint but on the wrong new version
	res = s.DoRaw("DELETE", fmt.Sprintf("/api/2022-04/fleet/global/schedule/%d", createResp.Scheduled.ID), nil, http.StatusNotFound)
	res.Body.Close()
	// properly delete with old endpoint and old version
	var delResp deleteGlobalScheduleResponse
	s.DoJSON("DELETE", fmt.Sprintf("/api/v1/fleet/global/schedule/%d", createResp.Scheduled.ID), nil, http.StatusOK, &delResp)
}

type validationErrResp struct {
	Message string `json:"message"`
	Errors  []struct {
		Name   string `json:"name"`
		Reason string `json:"reason"`
	} `json:"errors"`
}

func createOrbitEnrolledHost(t *testing.T, os, suffix string, ds fleet.Datastore) *fleet.Host {
	name := t.Name() + suffix
	h, err := ds.NewHost(context.Background(), &fleet.Host{
		DetailUpdatedAt: time.Now(),
		LabelUpdatedAt:  time.Now(),
		PolicyUpdatedAt: time.Now(),
		SeenTime:        time.Now().Add(-time.Minute),
		OsqueryHostID:   ptr.String(name),
		NodeKey:         ptr.String(name),
		UUID:            uuid.New().String(),
		Hostname:        fmt.Sprintf("%s.local", name),
		HardwareSerial:  uuid.New().String(),
		Platform:        os,
	})
	require.NoError(t, err)
	orbitKey := uuid.New().String()
	_, err = ds.EnrollOrbit(context.Background(), false, fleet.OrbitHostInfo{
		HardwareUUID:   *h.OsqueryHostID,
		HardwareSerial: h.HardwareSerial,
	}, orbitKey, nil)
	require.NoError(t, err)
	h.OrbitNodeKey = &orbitKey
	return h
}

// creates a session and returns it, its key is to be passed as authorization header.
func createSession(t *testing.T, uid uint, ds fleet.Datastore) *fleet.Session {
	key := make([]byte, 64)
	_, err := rand.Read(key)
	require.NoError(t, err)

	sessionKey := base64.StdEncoding.EncodeToString(key)
	ssn, err := ds.NewSession(context.Background(), uid, sessionKey)
	require.NoError(t, err)

	return ssn
}

func cleanupQuery(s *integrationTestSuite, queryID uint) {
	var delResp deleteQueryByIDResponse
	s.DoJSON("DELETE", fmt.Sprintf("/api/latest/fleet/queries/id/%d", queryID), nil, http.StatusOK, &delResp)
}

func jsonMustMarshal(t testing.TB, v interface{}) []byte {
	b, err := json.Marshal(v)
	require.NoError(t, err)
	return b
}

// starts a test web server that mocks responses to requests to external
// services with a valid payload (if the request is valid) or a status code
// error. It returns the URL to use to make requests to that server.
//
// For Jira, the project keys "qux" and "qux2" are supported.
// For Zendesk, the group IDs "122" and "123" are supported.
//
// The basic auth's user (or password for Zendesk) "ok" means that auth is
// allowed, while "fail" means unauthorized and anything else results in status
// 502.
func startExternalServiceWebServer(t *testing.T) string {
	// create a test http server to act as the Jira and Zendesk server
	srv := httptest.NewServer(http.HandlerFunc(func(w http.ResponseWriter, r *http.Request) {
		if r.Method != "GET" {
			w.WriteHeader(501)
			return
		}

		switch r.URL.Path {
		case "/rest/api/2/project/qux":
			switch usr, _, _ := r.BasicAuth(); usr {
			case "ok":
				_, err := w.Write([]byte(jiraProjectResponsePayload))
				require.NoError(t, err)
			case "fail":
				w.WriteHeader(http.StatusUnauthorized)
			default:
				w.WriteHeader(502)
			}
		case "/rest/api/2/project/qux2":
			switch usr, _, _ := r.BasicAuth(); usr {
			case "ok":
				_, err := w.Write([]byte(jiraProjectResponsePayload))
				require.NoError(t, err)
			case "fail":
				w.WriteHeader(http.StatusUnauthorized)
			default:
				w.WriteHeader(502)
			}
		case "/api/v2/groups/122.json":
			switch _, pwd, _ := r.BasicAuth(); pwd {
			case "ok":
				_, err := w.Write([]byte(`{"group": {"id": 122,"name": "test122"}}`))
				require.NoError(t, err)
			case "fail":
				w.WriteHeader(http.StatusUnauthorized)
			default:
				w.WriteHeader(502)
			}
		case "/api/v2/groups/123.json":
			switch _, pwd, _ := r.BasicAuth(); pwd {
			case "ok":
				_, err := w.Write([]byte(`{"group": {"id": 123,"name": "test123"}}`))
				require.NoError(t, err)
			case "fail":
				w.WriteHeader(http.StatusUnauthorized)
			default:
				w.WriteHeader(502)
			}
		default:
			w.WriteHeader(502)
		}
	}))
	t.Cleanup(srv.Close)

	return srv.URL
}

const (
	// example response from the Jira docs
	jiraProjectResponsePayload = `{
  "self": "https://your-domain.atlassian.net/rest/api/2/project/EX",
  "id": "10000",
  "key": "EX",
  "description": "This project was created as an example for REST.",
  "lead": {
    "self": "https://your-domain.atlassian.net/rest/api/2/user?accountId=5b10a2844c20165700ede21g",
    "key": "",
    "accountId": "5b10a2844c20165700ede21g",
    "accountType": "atlassian",
    "name": "",
    "avatarUrls": {
      "48x48": "https://avatar-management--avatars.server-location.prod.public.atl-paas.net/initials/MK-5.png?size=48&s=48",
      "24x24": "https://avatar-management--avatars.server-location.prod.public.atl-paas.net/initials/MK-5.png?size=24&s=24",
      "16x16": "https://avatar-management--avatars.server-location.prod.public.atl-paas.net/initials/MK-5.png?size=16&s=16",
      "32x32": "https://avatar-management--avatars.server-location.prod.public.atl-paas.net/initials/MK-5.png?size=32&s=32"
    },
    "displayName": "Mia Krystof",
    "active": false
  },
  "components": [
    {
      "self": "https://your-domain.atlassian.net/rest/api/2/component/10000",
      "id": "10000",
      "name": "Component 1",
      "description": "This is a Jira component",
      "lead": {
        "self": "https://your-domain.atlassian.net/rest/api/2/user?accountId=5b10a2844c20165700ede21g",
        "key": "",
        "accountId": "5b10a2844c20165700ede21g",
        "accountType": "atlassian",
        "name": "",
        "avatarUrls": {
          "48x48": "https://avatar-management--avatars.server-location.prod.public.atl-paas.net/initials/MK-5.png?size=48&s=48",
          "24x24": "https://avatar-management--avatars.server-location.prod.public.atl-paas.net/initials/MK-5.png?size=24&s=24",
          "16x16": "https://avatar-management--avatars.server-location.prod.public.atl-paas.net/initials/MK-5.png?size=16&s=16",
          "32x32": "https://avatar-management--avatars.server-location.prod.public.atl-paas.net/initials/MK-5.png?size=32&s=32"
        },
        "displayName": "Mia Krystof",
        "active": false
      },
      "assigneeType": "PROJECT_LEAD",
      "assignee": {
        "self": "https://your-domain.atlassian.net/rest/api/2/user?accountId=5b10a2844c20165700ede21g",
        "key": "",
        "accountId": "5b10a2844c20165700ede21g",
        "accountType": "atlassian",
        "name": "",
        "avatarUrls": {
          "48x48": "https://avatar-management--avatars.server-location.prod.public.atl-paas.net/initials/MK-5.png?size=48&s=48",
          "24x24": "https://avatar-management--avatars.server-location.prod.public.atl-paas.net/initials/MK-5.png?size=24&s=24",
          "16x16": "https://avatar-management--avatars.server-location.prod.public.atl-paas.net/initials/MK-5.png?size=16&s=16",
          "32x32": "https://avatar-management--avatars.server-location.prod.public.atl-paas.net/initials/MK-5.png?size=32&s=32"
        },
        "displayName": "Mia Krystof",
        "active": false
      },
      "realAssigneeType": "PROJECT_LEAD",
      "realAssignee": {
        "self": "https://your-domain.atlassian.net/rest/api/2/user?accountId=5b10a2844c20165700ede21g",
        "key": "",
        "accountId": "5b10a2844c20165700ede21g",
        "accountType": "atlassian",
        "name": "",
        "avatarUrls": {
          "48x48": "https://avatar-management--avatars.server-location.prod.public.atl-paas.net/initials/MK-5.png?size=48&s=48",
          "24x24": "https://avatar-management--avatars.server-location.prod.public.atl-paas.net/initials/MK-5.png?size=24&s=24",
          "16x16": "https://avatar-management--avatars.server-location.prod.public.atl-paas.net/initials/MK-5.png?size=16&s=16",
          "32x32": "https://avatar-management--avatars.server-location.prod.public.atl-paas.net/initials/MK-5.png?size=32&s=32"
        },
        "displayName": "Mia Krystof",
        "active": false
      },
      "isAssigneeTypeValid": false,
      "project": "HSP",
      "projectId": 10000
    }
  ],
  "issueTypes": [
    {
      "self": "https://your-domain.atlassian.net/rest/api/2/issueType/3",
      "id": "3",
      "description": "A task that needs to be done.",
      "iconUrl": "https://your-domain.atlassian.net/secure/viewavatar?size=xsmall&avatarId=10299&avatarType=issuetype\",",
      "name": "Task",
      "subtask": false,
      "avatarId": 1,
      "hierarchyLevel": 0
    },
    {
      "self": "https://your-domain.atlassian.net/rest/api/2/issueType/1",
      "id": "1",
      "description": "A problem with the software.",
      "iconUrl": "https://your-domain.atlassian.net/secure/viewavatar?size=xsmall&avatarId=10316&avatarType=issuetype\",",
      "name": "Bug",
      "subtask": false,
      "avatarId": 10002,
      "entityId": "9d7dd6f7-e8b6-4247-954b-7b2c9b2a5ba2",
      "hierarchyLevel": 0,
      "scope": {
        "type": "PROJECT",
        "project": {
          "id": "10000",
          "key": "KEY",
          "name": "Next Gen Project"
        }
      }
    }
  ],
  "url": "https://www.example.com",
  "email": "from-jira@example.com",
  "assigneeType": "PROJECT_LEAD",
  "versions": [],
  "name": "Example",
  "roles": {
    "Developers": "https://your-domain.atlassian.net/rest/api/2/project/EX/role/10000"
  },
  "avatarUrls": {
    "48x48": "https://your-domain.atlassian.net/secure/projectavatar?size=large&pid=10000",
    "24x24": "https://your-domain.atlassian.net/secure/projectavatar?size=small&pid=10000",
    "16x16": "https://your-domain.atlassian.net/secure/projectavatar?size=xsmall&pid=10000",
    "32x32": "https://your-domain.atlassian.net/secure/projectavatar?size=medium&pid=10000"
  },
  "projectCategory": {
    "self": "https://your-domain.atlassian.net/rest/api/2/projectCategory/10000",
    "id": "10000",
    "name": "FIRST",
    "description": "First Project Category"
  },
  "simplified": false,
  "style": "classic",
  "properties": {
    "propertyKey": "propertyValue"
  },
  "insight": {
    "totalIssueCount": 100,
    "lastIssueUpdateTime": "2022-04-05T04:51:35.670+0000"
  }
}`
)

func (s *integrationTestSuite) TestDirectIngestScheduledQueryStats() {
	t := s.T()

	team1, err := s.ds.NewTeam(context.Background(), &fleet.Team{
		Name: "Foobar",
	})
	require.NoError(t, err)
	team2, err := s.ds.NewTeam(context.Background(), &fleet.Team{
		Name: "Zoo",
	})
	require.NoError(t, err)
	globalHost, err := s.ds.NewHost(context.Background(), &fleet.Host{
		DetailUpdatedAt: time.Now(),
		LabelUpdatedAt:  time.Now(),
		PolicyUpdatedAt: time.Now(),
		SeenTime:        time.Now().Add(-1 * time.Minute),
		OsqueryHostID:   ptr.String(uuid.New().String()),
		NodeKey:         ptr.String(uuid.New().String()),
		UUID:            uuid.New().String(),
		Hostname:        fmt.Sprintf("%sfoo.global", t.Name()),
		Platform:        "darwin",
	})
	require.NoError(t, err)
	team1Host, err := s.ds.NewHost(context.Background(), &fleet.Host{
		DetailUpdatedAt: time.Now(),
		LabelUpdatedAt:  time.Now(),
		PolicyUpdatedAt: time.Now(),
		SeenTime:        time.Now().Add(-1 * time.Minute),
		OsqueryHostID:   ptr.String(uuid.New().String()),
		NodeKey:         ptr.String(uuid.New().String()),
		UUID:            uuid.New().String(),
		Hostname:        fmt.Sprintf("%sfoo.team", t.Name()),
		Platform:        "darwin",
		TeamID:          &team1.ID,
	})
	require.NoError(t, err)
	scheduledGlobalQuery, err := s.ds.NewQuery(context.Background(), &fleet.Query{
		Name:               "scheduled-global-query",
		TeamID:             nil,
		Interval:           10,
		Platform:           "darwin",
		AutomationsEnabled: true,
		Logging:            "snapshot",
		Description:        "foobar",
		Query:              "SELECT * from time;",
		Saved:              true,
	})
	require.NoError(t, err)
	nonScheduledGlobalQuery, err := s.ds.NewQuery(context.Background(), &fleet.Query{
		Name:               "non-scheduled-global-query",
		TeamID:             nil,
		Interval:           0,
		Platform:           "darwin",
		AutomationsEnabled: false,
		Logging:            "snapshot",
		Description:        "foobar",
		Query:              "SELECT * from osquery_info;",
		Saved:              true,
	})
	require.NoError(t, err)
	scheduledTeam1Query1, err := s.ds.NewQuery(context.Background(), &fleet.Query{
		Name:               "scheduled-team1-query1",
		TeamID:             &team1.ID,
		Interval:           20,
		Platform:           "",
		AutomationsEnabled: true,
		Logging:            "snapshot",
		Description:        "foobar",
		Query:              "SELECT * from other;",
		Saved:              true,
	})
	require.NoError(t, err)
	scheduledTeam1Query2, err := s.ds.NewQuery(context.Background(), &fleet.Query{
		Name:               "scheduled-team1-query2",
		TeamID:             &team1.ID,
		Interval:           90,
		Platform:           "",
		AutomationsEnabled: true,
		Logging:            "snapshot",
		Description:        "foobar",
		Query:              "SELECT * from other;",
		Saved:              true,
	})
	require.NoError(t, err)
	// Create a non-scheduled query to test that we filter it out when providing
	// the queries in the osquery/config endpoint.
	_, err = s.ds.NewQuery(context.Background(), &fleet.Query{
		Name:               "non-scheduled-team1-query",
		TeamID:             &team1.ID,
		Interval:           0,
		Platform:           "",
		AutomationsEnabled: false,
		Logging:            "snapshot",
		Description:        "foobar",
		Query:              "SELECT * from foobar;",
		Saved:              true,
	})
	require.NoError(t, err)
	// Create a scheduled query but on another team to test that we filter it
	// out when providing the queries in the osquery/config endpoint.
	_, err = s.ds.NewQuery(context.Background(), &fleet.Query{
		Name:               "scheduled-team2-query",
		TeamID:             &team2.ID,
		Interval:           40,
		Platform:           "",
		AutomationsEnabled: true,
		Logging:            "snapshot",
		Description:        "foobar",
		Query:              "SELECT * from other;",
		Saved:              true,
	})
	require.NoError(t, err)
	// Create a legacy 2017 user pack with one query.
	userPack1TargetTeam1, err := s.ds.NewPack(context.Background(), &fleet.Pack{
		Name:    "2017 Pack",
		Type:    nil,
		Teams:   []fleet.Target{{TargetID: team1.ID, Type: fleet.TargetTeam}},
		TeamIDs: []uint{team1.ID},
	})
	require.NoError(t, err)
	scheduledQueryOnPack1, err := s.ds.NewScheduledQuery(context.Background(), &fleet.ScheduledQuery{
		Name:     "scheduled-query-pack1",
		PackID:   userPack1TargetTeam1.ID,
		QueryID:  nonScheduledGlobalQuery.ID,
		Interval: 60,
		Snapshot: ptr.Bool(true),
		Removed:  ptr.Bool(true),
	})
	require.NoError(t, err)

	// Simulate the osquery instance of the global host calling the osquery/config endpoint
	// and test the returned scheduled queries.
	req := getClientConfigRequest{NodeKey: *globalHost.NodeKey}
	var resp getClientConfigResponse
	s.DoJSON("POST", "/api/osquery/config", req, http.StatusOK, &resp)
	packs := resp.Config["packs"].(map[string]interface{})
	require.Len(t, packs, 1)
	globalQueries := packs["Global"].(map[string]interface{})["queries"].(map[string]interface{})
	require.Len(t, globalQueries, 1)
	require.Contains(t, globalQueries, scheduledGlobalQuery.Name)

	// Simulate the osquery instance of the team host calling the osquery/config endpoint
	// and test the returned scheduled queries.
	req = getClientConfigRequest{NodeKey: *team1Host.NodeKey}
	resp = getClientConfigResponse{}
	s.DoJSON("POST", "/api/osquery/config", req, http.StatusOK, &resp)
	packs = resp.Config["packs"].(map[string]interface{})
	require.Len(t, packs, 3)
	globalQueries = packs["Global"].(map[string]interface{})["queries"].(map[string]interface{})
	require.Len(t, globalQueries, 1)
	require.Contains(t, globalQueries, scheduledGlobalQuery.Name)
	team1Queries := packs[fmt.Sprintf("team-%d", team1.ID)].(map[string]interface{})["queries"].(map[string]interface{})
	require.Len(t, team1Queries, 2)
	require.Contains(t, team1Queries, scheduledTeam1Query1.Name)
	require.Contains(t, team1Queries, scheduledTeam1Query2.Name)
	userPack1Queries := packs[userPack1TargetTeam1.Name].(map[string]interface{})["queries"].(map[string]interface{})
	require.Len(t, userPack1Queries, 1)
	require.Contains(t, userPack1Queries, scheduledQueryOnPack1.Name)

	// Now let's simulate a osquery instance running in the team host returning the
	// stats in the distributed/write (osquery_schedule table)
	rows := []map[string]string{
		{
			"name":              "pack/Global/scheduled-global-query",
			"query":             "SELECT * FROM time;",
			"interval":          "10",
			"executions":        "2",
			"last_executed":     "1693476753",
			"denylisted":        "0",
			"output_size":       "576",
			"wall_time":         "1",
			"wall_time_ms":      "2",
			"last_wall_time_ms": "3",
			"user_time":         "4",
			"last_user_time":    "5",
			"system_time":       "6",
			"last_system_time":  "7",
			"average_memory":    "8",
			"last_memory":       "9",
			"delimiter":         "/",
		},
		{
			"name":              "pack/2017 Pack/scheduled-query-pack1",
			"query":             "SELECT * FROM osquery_info;",
			"interval":          "60",
			"executions":        "20",
			"last_executed":     "1693476842",
			"denylisted":        "0",
			"output_size":       "9620",
			"wall_time":         "9",
			"wall_time_ms":      "8",
			"last_wall_time_ms": "7",
			"user_time":         "6",
			"last_user_time":    "5",
			"system_time":       "4",
			"last_system_time":  "3",
			"average_memory":    "2",
			"last_memory":       "1",
			"delimiter":         "/",
		},
		{
			"name":              fmt.Sprintf("pack/team-%d/scheduled-team1-query1", team1.ID),
			"query":             "SELECT * FROM other;",
			"interval":          "20",
			"executions":        "1",
			"last_executed":     "1693476561",
			"denylisted":        "0",
			"output_size":       "10",
			"wall_time":         "11",
			"wall_time_ms":      "12",
			"last_wall_time_ms": "13",
			"user_time":         "14",
			"last_user_time":    "15",
			"system_time":       "16",
			"last_system_time":  "17",
			"average_memory":    "18",
			"last_memory":       "19",
			"delimiter":         "/",
		},
		{
			"name":              fmt.Sprintf("pack/team-%d/scheduled-team1-query2", team1.ID),
			"query":             "SELECT * FROM other;",
			"interval":          "90",
			"executions":        "5",
			"last_executed":     "1693476666",
			"denylisted":        "0",
			"output_size":       "20",
			"wall_time":         "21",
			"wall_time_ms":      "22",
			"last_wall_time_ms": "23",
			"user_time":         "24",
			"last_user_time":    "25",
			"system_time":       "26",
			"last_system_time":  "27",
			"average_memory":    "28",
			"last_memory":       "29",
			"delimiter":         "/",
		},
	}

	appConfig, err := s.ds.AppConfig(context.Background())
	require.NoError(t, err)
	detailQueries := osquery_utils.GetDetailQueries(context.Background(), config.FleetConfig{
		App: config.AppConfig{
			EnableScheduledQueryStats: true,
		},
	}, appConfig, &appConfig.Features)
	task := async.NewTask(s.ds, nil, clock.C, config.OsqueryConfig{})
	err = detailQueries["scheduled_query_stats"].DirectTaskIngestFunc(
		context.Background(),
		log.NewNopLogger(),
		team1Host,
		task,
		rows,
	)
	require.NoError(t, err)

	// Check that the received stats were stored in the DB as expected.
	var scheduledQueriesStats []fleet.ScheduledQueryStats
	mysql.ExecAdhocSQL(t, s.ds, func(q sqlx.ExtContext) error {
		return sqlx.SelectContext(context.Background(), q, &scheduledQueriesStats,
			`SELECT
				scheduled_query_id, q.name AS scheduled_query_name, average_memory, denylisted,
				executions, q.schedule_interval, last_executed,
				output_size, system_time, user_time, wall_time
			FROM scheduled_query_stats sqs
			JOIN queries q ON sqs.scheduled_query_id = q.id
			WHERE host_id = ?;`,
			team1Host.ID,
		)
	})
	require.Len(t, scheduledQueriesStats, 4)
	rowsMap := make(map[string]map[string]string)
	for _, row := range rows {
		parts := strings.Split(row["name"], "/")
		queryName := parts[len(parts)-1]
		// we need to map this because 2017 packs send the name of the schedule and not
		// the name of the query.
		if queryName == "scheduled-query-pack1" {
			queryName = "non-scheduled-global-query"
		}
		rowsMap[queryName] = row
	}
	for _, sqs := range scheduledQueriesStats {
		row := rowsMap[sqs.ScheduledQueryName]
		require.Equal(t, strconv.FormatInt(int64(sqs.AverageMemory), 10), row["average_memory"])
		require.Equal(t, strconv.FormatInt(int64(sqs.Executions), 10), row["executions"])
		interval := row["interval"]
		if sqs.ScheduledQueryName == "non-scheduled-global-query" {
			interval = "0" // this query has metrics because it runs on a pack.
		}
		require.Equal(t, strconv.FormatInt(int64(sqs.Interval), 10), interval)
		lastExecuted, err := strconv.ParseInt(row["last_executed"], 10, 64)
		require.NoError(t, err)
		require.WithinDuration(t, sqs.LastExecuted, time.Unix(lastExecuted, 0), 1*time.Second)
		require.Equal(t, strconv.FormatInt(int64(sqs.OutputSize), 10), row["output_size"])
		require.Equal(t, strconv.FormatInt(int64(sqs.SystemTime), 10), row["system_time"])
		require.Equal(t, strconv.FormatInt(int64(sqs.UserTime), 10), row["user_time"])
		require.Equal(t, strconv.FormatInt(int64(sqs.WallTime), 10), row["wall_time"])
	}

	// Now let's simulate a osquery instance running in the global host returning the
	// stats in the distributed/write (osquery_schedule table)
	rows = []map[string]string{
		{
			"name":              "pack/Global/scheduled-global-query",
			"query":             "SELECT * FROM time;",
			"interval":          "10",
			"executions":        "2",
			"last_executed":     "1693476753",
			"denylisted":        "0",
			"output_size":       "576",
			"wall_time":         "1",
			"wall_time_ms":      "2",
			"last_wall_time_ms": "3",
			"user_time":         "4",
			"last_user_time":    "5",
			"system_time":       "6",
			"last_system_time":  "7",
			"average_memory":    "8",
			"last_memory":       "9",
			"delimiter":         "/",
		},
	}

	err = detailQueries["scheduled_query_stats"].DirectTaskIngestFunc(
		context.Background(),
		log.NewNopLogger(),
		globalHost,
		task,
		rows,
	)
	require.NoError(t, err)

	// Check that the received stats were stored in the DB as expected.
	scheduledQueriesStats = []fleet.ScheduledQueryStats{}
	mysql.ExecAdhocSQL(t, s.ds, func(q sqlx.ExtContext) error {
		return sqlx.SelectContext(context.Background(), q, &scheduledQueriesStats,
			`SELECT
				scheduled_query_id, q.name AS scheduled_query_name, average_memory, denylisted,
				executions, q.schedule_interval, last_executed,
				output_size, system_time, user_time, wall_time
			FROM scheduled_query_stats sqs
			JOIN queries q ON sqs.scheduled_query_id = q.id
			WHERE host_id = ?;`,
			globalHost.ID,
		)
	})
	require.Len(t, scheduledQueriesStats, 1)
	row := rows[0]
	parts := strings.Split(row["name"], "/")
	queryName := parts[len(parts)-1]
	sqs := scheduledQueriesStats[0]
	require.Equal(t, scheduledQueriesStats[0].ScheduledQueryName, queryName)
	require.Equal(t, strconv.FormatInt(int64(sqs.AverageMemory), 10), row["average_memory"])
	require.Equal(t, strconv.FormatInt(int64(sqs.Executions), 10), row["executions"])
	require.Equal(t, strconv.FormatInt(int64(sqs.Interval), 10), row["interval"])
	lastExecuted, err := strconv.ParseInt(row["last_executed"], 10, 64)
	require.NoError(t, err)
	require.WithinDuration(t, sqs.LastExecuted, time.Unix(lastExecuted, 0), 1*time.Second)
	require.Equal(t, strconv.FormatInt(int64(sqs.OutputSize), 10), row["output_size"])
	require.Equal(t, strconv.FormatInt(int64(sqs.SystemTime), 10), row["system_time"])
	require.Equal(t, strconv.FormatInt(int64(sqs.UserTime), 10), row["user_time"])
	require.Equal(t, strconv.FormatInt(int64(sqs.WallTime), 10), row["wall_time"])
}

// TestDirectIngestSoftwareWithLongFields tests that software with reported long fields
// are inserted properly and subsequent reports of the same software do not generate new
// entries in the `software` table. (It mainly tests the comparison between the currenly
// inserted software and the incoming software from a host.)
func (s *integrationTestSuite) TestDirectIngestSoftwareWithLongFields() {
	t := s.T()

	appConfig, err := s.ds.AppConfig(context.Background())
	require.NoError(t, err)
	appConfig.Features.EnableSoftwareInventory = true

	globalHost, err := s.ds.NewHost(context.Background(), &fleet.Host{
		DetailUpdatedAt: time.Now(),
		LabelUpdatedAt:  time.Now(),
		PolicyUpdatedAt: time.Now(),
		SeenTime:        time.Now().Add(-1 * time.Minute),
		OsqueryHostID:   ptr.String(uuid.New().String()),
		NodeKey:         ptr.String(uuid.New().String()),
		UUID:            uuid.New().String(),
		Hostname:        fmt.Sprintf("%sfoo.global", t.Name()),
		Platform:        "darwin",
	})
	require.NoError(t, err)

	// Simulate a osquery agent on Windows reporting a software row for Wireshark.
	rows := []map[string]string{
		{
			"name":           "Wireshark 4.0.8 64-bit",
			"version":        "4.0.8",
			"type":           "Program (Windows)",
			"source":         "programs",
			"vendor":         "The Wireshark developer community, https://www.wireshark.org",
			"installed_path": "C:\\Program Files\\Wireshark",
		},
	}
	detailQueries := osquery_utils.GetDetailQueries(context.Background(), config.FleetConfig{}, appConfig, &appConfig.Features)
	err = detailQueries["software_windows"].DirectIngestFunc(
		context.Background(),
		log.NewNopLogger(),
		globalHost,
		s.ds,
		rows,
	)
	require.NoError(t, err)

	// Check that the software was properly ingested.
	softwareQueryByName := "SELECT id, name, version, source, bundle_identifier, `release`, arch, vendor FROM software WHERE name = ?;"
	var wiresharkSoftware fleet.Software
	mysql.ExecAdhocSQL(t, s.ds, func(q sqlx.ExtContext) error {
		return sqlx.GetContext(context.Background(), q, &wiresharkSoftware, softwareQueryByName, "Wireshark 4.0.8 64-bit")
	})
	require.NotZero(t, wiresharkSoftware.ID)
	require.Equal(t, "Wireshark 4.0.8 64-bit", wiresharkSoftware.Name)
	require.Equal(t, "4.0.8", wiresharkSoftware.Version)
	require.Equal(t, "programs", wiresharkSoftware.Source)
	require.Empty(t, wiresharkSoftware.BundleIdentifier)
	require.Empty(t, wiresharkSoftware.Release)
	require.Empty(t, wiresharkSoftware.Arch)
	require.Equal(t, "The Wireshark developer community, https://www.wireshark.org", wiresharkSoftware.Vendor)
	hostSoftwareInstalledPathsQuery := `SELECT installed_path FROM host_software_installed_paths WHERE software_id = ?;`
	var wiresharkSoftwareInstalledPath string
	mysql.ExecAdhocSQL(t, s.ds, func(q sqlx.ExtContext) error {
		return sqlx.GetContext(context.Background(), q, &wiresharkSoftwareInstalledPath, hostSoftwareInstalledPathsQuery, wiresharkSoftware.ID)
	})
	require.Equal(t, "C:\\Program Files\\Wireshark", wiresharkSoftwareInstalledPath)

	// We now check that the same software is not created again as a new row when it is received again during software ingestion.
	err = detailQueries["software_windows"].DirectIngestFunc(
		context.Background(),
		log.NewNopLogger(),
		globalHost,
		s.ds,
		rows,
	)
	require.NoError(t, err)
	var wiresharkSoftware2 fleet.Software
	mysql.ExecAdhocSQL(t, s.ds, func(q sqlx.ExtContext) error {
		return sqlx.GetContext(context.Background(), q, &wiresharkSoftware2, softwareQueryByName, "Wireshark 4.0.8 64-bit")
	})
	require.NotZero(t, wiresharkSoftware2.ID)
	require.Equal(t, wiresharkSoftware.ID, wiresharkSoftware2.ID)

	// Simulate a osquery agent on Windows reporting a software row with a longer than 114 chars vendor field.
	rows = []map[string]string{
		{
			"name":           "Foobar" + strings.Repeat("A", fleet.SoftwareNameMaxLength),
			"version":        "4.0.8" + strings.Repeat("B", fleet.SoftwareVersionMaxLength),
			"type":           "Program (Windows)",
			"source":         "programs" + strings.Repeat("C", fleet.SoftwareSourceMaxLength),
			"vendor":         strings.Repeat("D", fleet.SoftwareVendorMaxLength+1),
			"installed_path": "C:\\Program Files\\Foobar",
			// Test UTF-8 encoded strings.
			"bundle_identifier": strings.Repeat("⌘", fleet.SoftwareBundleIdentifierMaxLength+1),
			"release":           strings.Repeat("F", fleet.SoftwareReleaseMaxLength-1) + "⌘⌘",
			"arch":              strings.Repeat("G", fleet.SoftwareArchMaxLength+1),
		},
	}

	err = detailQueries["software_windows"].DirectIngestFunc(
		context.Background(),
		log.NewNopLogger(),
		globalHost,
		s.ds,
		rows,
	)
	require.NoError(t, err)

	var foobarSoftware fleet.Software
	mysql.ExecAdhocSQL(t, s.ds, func(q sqlx.ExtContext) error {
		return sqlx.GetContext(context.Background(), q, &foobarSoftware, softwareQueryByName, "Foobar"+strings.Repeat("A", fleet.SoftwareNameMaxLength-6))
	})
	require.NotZero(t, foobarSoftware.ID)
	require.Equal(t, "Foobar"+strings.Repeat("A", fleet.SoftwareNameMaxLength-6), foobarSoftware.Name)
	require.Equal(t, "4.0.8"+strings.Repeat("B", fleet.SoftwareNameMaxLength-5), foobarSoftware.Version)
	require.Equal(t, "programs"+strings.Repeat("C", fleet.SoftwareSourceMaxLength-8), foobarSoftware.Source)
	// Vendor field is currenty trimmed with a different method (... appended at the end)
	require.Equal(t, strings.Repeat("D", fleet.SoftwareVendorMaxLength-3)+"...", foobarSoftware.Vendor)
	require.Equal(t, strings.Repeat("⌘", fleet.SoftwareBundleIdentifierMaxLength), foobarSoftware.BundleIdentifier)
	require.Equal(t, strings.Repeat("F", fleet.SoftwareReleaseMaxLength-1)+"⌘", foobarSoftware.Release)
	require.Equal(t, strings.Repeat("G", fleet.SoftwareArchMaxLength), foobarSoftware.Arch)

	// We now check that the same software with long (to be trimmed) fields is not created again as a new row.
	err = detailQueries["software_windows"].DirectIngestFunc(
		context.Background(),
		log.NewNopLogger(),
		globalHost,
		s.ds,
		rows,
	)
	require.NoError(t, err)

	var foobarSoftware2 fleet.Software
	mysql.ExecAdhocSQL(t, s.ds, func(q sqlx.ExtContext) error {
		return sqlx.GetContext(context.Background(), q, &foobarSoftware2, softwareQueryByName, "Foobar"+strings.Repeat("A", fleet.SoftwareNameMaxLength-6))
	})
	require.Equal(t, foobarSoftware.ID, foobarSoftware2.ID)
}

func (s *integrationTestSuite) TestDirectIngestSoftwareWithInvalidFields() {
	t := s.T()

	appConfig, err := s.ds.AppConfig(context.Background())
	require.NoError(t, err)
	appConfig.Features.EnableSoftwareInventory = true

	globalHost, err := s.ds.NewHost(context.Background(), &fleet.Host{
		DetailUpdatedAt: time.Now(),
		LabelUpdatedAt:  time.Now(),
		PolicyUpdatedAt: time.Now(),
		SeenTime:        time.Now().Add(-1 * time.Minute),
		OsqueryHostID:   ptr.String(uuid.New().String()),
		NodeKey:         ptr.String(uuid.New().String()),
		UUID:            uuid.New().String(),
		Hostname:        fmt.Sprintf("%sfoo.global", t.Name()),
		Platform:        "darwin",
	})
	require.NoError(t, err)

	// Ingesting software without name should not fail, but the software won't be inserted.
	rows := []map[string]string{
		{
			"version":        "4.0.8",
			"type":           "Program (Windows)",
			"source":         "programs",
			"vendor":         "The Wireshark developer community, https://www.wireshark.org",
			"installed_path": "C:\\Program Files\\Wireshark",
			"last_opened_at": "foobar",
		},
	}
	var w1 bytes.Buffer
	logger1 := log.NewJSONLogger(&w1)
	detailQueries := osquery_utils.GetDetailQueries(context.Background(), config.FleetConfig{}, appConfig, &appConfig.Features)
	err = detailQueries["software_windows"].DirectIngestFunc(
		context.Background(),
		logger1,
		globalHost,
		s.ds,
		rows,
	)
	require.NoError(t, err)
	logs1, err := io.ReadAll(&w1)
	require.NoError(t, err)
	require.Contains(t, string(logs1), "host reported software with empty name", fmt.Sprintf("%s", logs1))
	require.Contains(t, string(logs1), "debug")

	// Check that the software was not ingested.
	softwareQueryByVendor := "SELECT id, name, version, source, bundle_identifier, `release`, arch, vendor FROM software WHERE vendor = ?;"
	mysql.ExecAdhocSQL(t, s.ds, func(q sqlx.ExtContext) error {
		var wiresharkSoftware fleet.Software
		if sqlx.GetContext(context.Background(), q, &wiresharkSoftware, softwareQueryByVendor, "The Wireshark developer community, https://www.wireshark.org") != sql.ErrNoRows {
			return errors.New("expected no results")
		}
		return nil
	})

	// Ingesting software without source should not fail, but the software won't be inserted.
	rows = []map[string]string{
		{
			"name":           "Wireshark 4.0.8 64-bit",
			"version":        "4.0.8",
			"type":           "Program (Windows)",
			"vendor":         "The Wireshark developer community, https://www.wireshark.org",
			"installed_path": "C:\\Program Files\\Wireshark",
			"last_opened_at": "foobar",
		},
	}
	detailQueries = osquery_utils.GetDetailQueries(context.Background(), config.FleetConfig{}, appConfig, &appConfig.Features)
	var w2 bytes.Buffer
	logger2 := log.NewJSONLogger(&w2)
	err = detailQueries["software_windows"].DirectIngestFunc(
		context.Background(),
		logger2,
		globalHost,
		s.ds,
		rows,
	)
	require.NoError(t, err)
	logs2, err := io.ReadAll(&w2)
	require.NoError(t, err)
	require.Contains(t, string(logs2), "host reported software with empty source")
	require.Contains(t, string(logs2), "debug")

	// Check that the software was not ingested.
	softwareQueryByName := "SELECT id, name, version, source, bundle_identifier, `release`, arch, vendor FROM software WHERE name = ?;"
	mysql.ExecAdhocSQL(t, s.ds, func(q sqlx.ExtContext) error {
		var wiresharkSoftware fleet.Software
		if sqlx.GetContext(context.Background(), q, &wiresharkSoftware, softwareQueryByName, "Wireshark 4.0.8 64-bit") != sql.ErrNoRows {
			return errors.New("expected no results")
		}
		return nil
	})

	// Ingesting software with invalid last_opened_at should not fail (only log a debug error)
	rows = []map[string]string{
		{
			"name":           "Wireshark 4.0.8 64-bit",
			"version":        "4.0.8",
			"type":           "Program (Windows)",
			"source":         "programs",
			"vendor":         "The Wireshark developer community, https://www.wireshark.org",
			"installed_path": "C:\\Program Files\\Wireshark",
			"last_opened_at": "foobar",
		},
	}
	var w3 bytes.Buffer
	logger3 := log.NewJSONLogger(&w3)
	detailQueries = osquery_utils.GetDetailQueries(context.Background(), config.FleetConfig{}, appConfig, &appConfig.Features)
	err = detailQueries["software_windows"].DirectIngestFunc(
		context.Background(),
		logger3,
		globalHost,
		s.ds,
		rows,
	)
	require.NoError(t, err)
	logs3, err := io.ReadAll(&w3)
	require.NoError(t, err)
	require.Contains(t, string(logs3), "host reported software with invalid last opened timestamp")
	require.Contains(t, string(logs3), "debug")

	// Check that the software was properly ingested.
	var wiresharkSoftware fleet.Software
	mysql.ExecAdhocSQL(t, s.ds, func(q sqlx.ExtContext) error {
		return sqlx.GetContext(context.Background(), q, &wiresharkSoftware, softwareQueryByName, "Wireshark 4.0.8 64-bit")
	})
	require.NotZero(t, wiresharkSoftware.ID)
}

<<<<<<< HEAD
func (s *integrationTestSuite) TestOrbitConfigExtensions() {
	t := s.T()
	ctx := context.Background()

	appCfg, err := s.ds.AppConfig(ctx)
	require.NoError(t, err)
	defer func() {
		err = s.ds.SaveAppConfig(ctx, appCfg)
		require.NoError(t, err)
	}()

	// Orbit client gets no extensions if extensions are not configured.
	orbitLinuxClient := createOrbitEnrolledHost(t, "linux", "foobar1", s.ds)
	resp := orbitGetConfigResponse{}
	s.DoJSON("POST", "/api/fleet/orbit/config", json.RawMessage(fmt.Sprintf(`{"orbit_node_key": %q}`, *orbitLinuxClient.OrbitNodeKey)), http.StatusOK, &resp)
	require.Empty(t, resp.Extensions)

	// Attempt to add extensions (should succeed).
	s.DoRaw("PATCH", "/api/latest/fleet/config", []byte(`{
	"agent_options": {
		"config": {
			"options": {
				"pack_delimiter": "/",
				"logger_tls_period": 10,
				"distributed_plugin": "tls",
				"disable_distributed": false,
				"logger_tls_endpoint": "/api/osquery/log",
				"distributed_interval": 10,
				"distributed_tls_max_attempts": 3
			}
		},
		"extensions": {
			"hello_world_linux": {
				"channel": "stable",
				"platform": "linux"
			},
			"hello_mars_linux": {
				"channel": "stable",
				"platform": "linux"
			},
			"hello_world_macos": {
				"channel": "stable",
				"platform": "macos"
			}
		}
	}
}`), http.StatusOK)

	// Attempt to add labels to extensions (only available on premium).
	s.DoRaw("PATCH", "/api/latest/fleet/config", []byte(`{
  "agent_options": {
	"config": {
		"options": {
		"pack_delimiter": "/",
		"logger_tls_period": 10,
		"distributed_plugin": "tls",
		"disable_distributed": false,
		"logger_tls_endpoint": "/api/osquery/log",
		"distributed_interval": 10,
		"distributed_tls_max_attempts": 3
		}
	},
	"extensions": {
		"hello_world_linux": {
			"channel": "stable",
			"platform": "linux"
		},
		"hello_world_macos": {
			"labels": [
				"All hosts",
				"Some label"
			],
			"channel": "stable",
			"platform": "macos"
		},
		"hello_world_windows": {
			"channel": "stable",
			"platform": "windows"
		}
	}
  }
}`), http.StatusBadRequest)

	// Orbit client gets extensions configured for its platform.
	orbitDarwinClient := createOrbitEnrolledHost(t, "darwin", "foobar2", s.ds)
	resp = orbitGetConfigResponse{}
	s.DoJSON("POST", "/api/fleet/orbit/config", json.RawMessage(fmt.Sprintf(`{"orbit_node_key": %q}`, *orbitDarwinClient.OrbitNodeKey)), http.StatusOK, &resp)
	require.JSONEq(t, `{
    "hello_world_macos": {
      "platform": "macos",
      "channel": "stable"
    }
  }`, string(resp.Extensions))

	orbitWindowsClient := createOrbitEnrolledHost(t, "windows", "foobar3", s.ds)

	// Orbit client gets no extensions if none of the platforms target it.
	resp = orbitGetConfigResponse{}
	s.DoJSON("POST", "/api/fleet/orbit/config", json.RawMessage(fmt.Sprintf(`{"orbit_node_key": %q}`, *orbitWindowsClient.OrbitNodeKey)), http.StatusOK, &resp)
	require.Empty(t, resp.Extensions)

	// Orbit client gets the two extensions configured for its platform.
	resp = orbitGetConfigResponse{}
	s.DoJSON("POST", "/api/fleet/orbit/config", json.RawMessage(fmt.Sprintf(`{"orbit_node_key": %q}`, *orbitLinuxClient.OrbitNodeKey)), http.StatusOK, &resp)
	require.JSONEq(t, `{
	"hello_world_linux": {
		"channel": "stable",
		"platform": "linux"
	},
	"hello_mars_linux": {
		"channel": "stable",
		"platform": "linux"
	}
  }`, string(resp.Extensions))
=======
func (s *integrationTestSuite) TestHostsReportWithPolicyResults() {
	t := s.T()
	ctx := context.Background()

	newHostFunc := func(name string) *fleet.Host {
		host, err := s.ds.NewHost(ctx, &fleet.Host{
			DetailUpdatedAt: time.Now(),
			LabelUpdatedAt:  time.Now(),
			PolicyUpdatedAt: time.Now(),
			SeenTime:        time.Now(),
			NodeKey:         ptr.String(name),
			UUID:            name,
			Hostname:        "foo.local." + name,
		})
		require.NoError(t, err)
		require.NotNil(t, host)
		return host
	}

	hostCount := 10
	hosts := make([]*fleet.Host, 0, hostCount)
	for i := 0; i < hostCount; i++ {
		hosts = append(hosts, newHostFunc(fmt.Sprintf("h%d", i)))
	}

	globalPolicy0, err := s.ds.NewGlobalPolicy(ctx, &test.UserAdmin.ID, fleet.PolicyPayload{
		Name:  "foobar0",
		Query: "SELECT 0;",
	})
	require.NoError(t, err)
	globalPolicy1, err := s.ds.NewGlobalPolicy(ctx, &test.UserAdmin.ID, fleet.PolicyPayload{
		Name:  "foobar1",
		Query: "SELECT 1;",
	})
	require.NoError(t, err)
	globalPolicy2, err := s.ds.NewGlobalPolicy(ctx, &test.UserAdmin.ID, fleet.PolicyPayload{
		Name:  "foobar2",
		Query: "SELECT 2;",
	})
	require.NoError(t, err)

	for i, host := range hosts {
		// All hosts pass the globalPolicy0
		err := s.ds.RecordPolicyQueryExecutions(context.Background(), host, map[uint]*bool{globalPolicy0.ID: ptr.Bool(true)}, time.Now(), false)
		require.NoError(t, err)

		if i%2 == 0 {
			// Half of the hosts pass the globalPolicy1 and fail the globalPolicy2
			err := s.ds.RecordPolicyQueryExecutions(context.Background(), host, map[uint]*bool{globalPolicy1.ID: ptr.Bool(true)}, time.Now(), false)
			require.NoError(t, err)
			err = s.ds.RecordPolicyQueryExecutions(context.Background(), host, map[uint]*bool{globalPolicy2.ID: ptr.Bool(false)}, time.Now(), false)
			require.NoError(t, err)
		} else {
			// Half of the hosts pass the globalPolicy2 and fail the globalPolicy1
			err := s.ds.RecordPolicyQueryExecutions(context.Background(), host, map[uint]*bool{globalPolicy1.ID: ptr.Bool(false)}, time.Now(), false)
			require.NoError(t, err)
			err = s.ds.RecordPolicyQueryExecutions(context.Background(), host, map[uint]*bool{globalPolicy2.ID: ptr.Bool(true)}, time.Now(), false)
			require.NoError(t, err)
		}
	}

	// The hosts/report endpoint uses svc.ds.ListHosts with page=0, per_page=0, thus we are
	// testing the non optimized for pagination queries for failing policies calculation.
	res := s.DoRaw("GET", "/api/latest/fleet/hosts/report", nil, http.StatusOK, "format", "csv")
	rows1, err := csv.NewReader(res.Body).ReadAll()
	res.Body.Close()
	require.NoError(t, err)
	require.Len(t, rows1, len(hosts)+1) // all hosts + header row
	require.Len(t, rows1[0], 48)        // total number of cols

	var (
		idIdx     int
		issuesIdx int
	)
	for colIdx, column := range rows1[0] {
		switch column {
		case "issues":
			issuesIdx = colIdx
		case "id":
			idIdx = colIdx
		}
	}

	for i := 1; i < len(hosts)+1; i++ {
		row := rows1[i]
		require.Equal(t, row[issuesIdx], "1")
	}

	// Running with disable_failing_policies=true disable the counting of failed policies for a host.
	// Thus, all "issues" values should be 0.
	res = s.DoRaw("GET", "/api/latest/fleet/hosts/report", nil, http.StatusOK, "format", "csv", "disable_failing_policies", "true")
	rows2, err := csv.NewReader(res.Body).ReadAll()
	res.Body.Close()
	require.NoError(t, err)
	require.Len(t, rows2, len(hosts)+1) // all hosts + header row
	require.Len(t, rows2[0], 48)        // total number of cols

	// Check that all hosts have 0 issues and that they match the previous call to `/hosts/report`.
	for i := 1; i < len(hosts)+1; i++ {
		row := rows2[i]
		require.Equal(t, row[issuesIdx], "0")
		row1 := rows1[i]
		require.Equal(t, row[idIdx], row1[idIdx])
	}

	for _, tc := range []struct {
		name      string
		args      []string
		checkRows func(t *testing.T, rows [][]string)
	}{
		{
			name: "get hosts that fail globalPolicy0",
			args: []string{"policy_id", fmt.Sprint(globalPolicy0.ID), "policy_response", "failure"},
			checkRows: func(t *testing.T, rows [][]string) {
				require.Len(t, rows, 1) // just header row, all hosts pass such policy.
			},
		},
		{
			name: "get hosts that pass globalPolicy0",
			args: []string{"policy_id", fmt.Sprint(globalPolicy0.ID), "policy_response", "passing"},
			checkRows: func(t *testing.T, rows [][]string) {
				require.Len(t, rows, len(hosts)+1) // all hosts + header row, all hosts pass such policy.
			},
		},
		{
			name: "get hosts that fail globalPolicy1",
			args: []string{"policy_id", fmt.Sprint(globalPolicy1.ID), "policy_response", "failing"},
			checkRows: func(t *testing.T, rows [][]string) {
				require.Len(t, rows, len(hosts)/2+1) // half of hosts + header row.
			},
		},
		{
			name: "get hosts that pass globalPolicy1",
			args: []string{"policy_id", fmt.Sprint(globalPolicy1.ID), "policy_response", "passing"},
			checkRows: func(t *testing.T, rows [][]string) {
				require.Len(t, rows, len(hosts)/2+1) // half of hosts + header row.
			},
		},
		{
			name: "get hosts that fail globalPolicy2",
			args: []string{"policy_id", fmt.Sprint(globalPolicy2.ID), "policy_response", "failing"},
			checkRows: func(t *testing.T, rows [][]string) {
				require.Len(t, rows, len(hosts)/2+1) // half of hosts + header row.
			},
		},
		{
			name: "get hosts that pass globalPolicy2",
			args: []string{"policy_id", fmt.Sprint(globalPolicy2.ID), "policy_response", "passing"},
			checkRows: func(t *testing.T, rows [][]string) {
				require.Len(t, rows, len(hosts)/2+1) // half of hosts + header row.
			},
		},
	} {
		t.Run(tc.name, func(t *testing.T) {
			res = s.DoRaw("GET", "/api/latest/fleet/hosts/report", nil, http.StatusOK, append(tc.args, "format", "csv")...)
			rows, err := csv.NewReader(res.Body).ReadAll()
			res.Body.Close()
			require.NoError(t, err)
			tc.checkRows(t, rows)
			// Test the same with "disable_failing_policies=true" which should not change the result.
			res = s.DoRaw("GET", "/api/latest/fleet/hosts/report", nil, http.StatusOK, append(tc.args, "format", "csv", "disable_failing_policies", "true")...)
			rows, err = csv.NewReader(res.Body).ReadAll()
			res.Body.Close()
			require.NoError(t, err)
			tc.checkRows(t, rows)
		})
	}
>>>>>>> eb834956
}<|MERGE_RESOLUTION|>--- conflicted
+++ resolved
@@ -7610,7 +7610,6 @@
 	require.NotZero(t, wiresharkSoftware.ID)
 }
 
-<<<<<<< HEAD
 func (s *integrationTestSuite) TestOrbitConfigExtensions() {
 	t := s.T()
 	ctx := context.Background()
@@ -7725,7 +7724,8 @@
 		"platform": "linux"
 	}
   }`, string(resp.Extensions))
-=======
+}
+
 func (s *integrationTestSuite) TestHostsReportWithPolicyResults() {
 	t := s.T()
 	ctx := context.Background()
@@ -7893,5 +7893,4 @@
 			tc.checkRows(t, rows)
 		})
 	}
->>>>>>> eb834956
 }