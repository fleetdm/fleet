--- conflicted
+++ resolved
@@ -1551,7 +1551,6 @@
 	s.DoJSON("GET", fmt.Sprintf("/api/v1/fleet/schedule/%d", sq1.ID), nil, http.StatusNotFound, &getResp)
 }
 
-<<<<<<< HEAD
 func (s *integrationTestSuite) TestHostDeviceMapping() {
 	t := s.T()
 	ctx := context.Background()
@@ -1582,7 +1581,8 @@
 	// other host still has none
 	s.DoJSON("GET", fmt.Sprintf("/api/v1/fleet/hosts/%d/device_mapping", hosts[1].ID), nil, http.StatusOK, &listResp)
 	require.Len(t, listResp.DeviceMapping, 0)
-=======
+}
+
 func (s *integrationTestSuite) TestGetMacadminsData() {
 	t := s.T()
 
@@ -1786,5 +1786,4 @@
 
 	// get a non-existing label spec
 	s.DoJSON("GET", "/api/v1/fleet/spec/labels/zzz", nil, http.StatusNotFound, &getResp)
->>>>>>> fe67b048
 }