package service

import (
	"context"
	"encoding/base64"
	"encoding/json"
	"fmt"
	"io/ioutil"
	"net/http"
	"net/url"
	"reflect"
	"strconv"
	"strings"
	"testing"
	"time"

	"github.com/fleetdm/fleet/v4/server/fleet"
	"github.com/fleetdm/fleet/v4/server/ptr"
	"github.com/fleetdm/fleet/v4/server/test"
	"github.com/ghodss/yaml"
	"github.com/google/uuid"
	"github.com/stretchr/testify/assert"
	"github.com/stretchr/testify/require"
	"github.com/stretchr/testify/suite"
	"gopkg.in/guregu/null.v3"
)

type integrationTestSuite struct {
	suite.Suite

	withServer
}

func (s *integrationTestSuite) SetupSuite() {
	s.withServer.SetupSuite("integrationTestSuite")
}

func (s *integrationTestSuite) TearDownTest() {
	t := s.T()
	ctx := context.Background()

	u := s.users["admin1@example.com"]
	filter := fleet.TeamFilter{User: &u}
	hosts, err := s.ds.ListHosts(ctx, filter, fleet.HostListOptions{})
	require.NoError(t, err)
	var ids []uint
	for _, host := range hosts {
		ids = append(ids, host.ID)
	}
	if len(ids) > 0 {
		require.NoError(t, s.ds.DeleteHosts(ctx, ids))
	}

	lbls, err := s.ds.ListLabels(ctx, fleet.TeamFilter{}, fleet.ListOptions{})
	require.NoError(t, err)
	for _, lbl := range lbls {
		if lbl.LabelType != fleet.LabelTypeBuiltIn {
			err := s.ds.DeleteLabel(ctx, lbl.Name)
			require.NoError(t, err)
		}
	}

	users, err := s.ds.ListUsers(ctx, fleet.UserListOptions{})
	require.NoError(t, err)
	for _, u := range users {
		if _, ok := s.users[u.Email]; !ok {
			err := s.ds.DeleteUser(ctx, u.ID)
			require.NoError(t, err)
		}
	}

	globalPolicies, err := s.ds.ListGlobalPolicies(ctx)
	require.NoError(t, err)
	if len(globalPolicies) > 0 {
		var globalPolicyIDs []uint
		for _, gp := range globalPolicies {
			globalPolicyIDs = append(globalPolicyIDs, gp.ID)
		}
		_, err = s.ds.DeleteGlobalPolicies(ctx, globalPolicyIDs)
		require.NoError(t, err)
	}
}

func TestIntegrations(t *testing.T) {
	testingSuite := new(integrationTestSuite)
	testingSuite.s = &testingSuite.Suite
	suite.Run(t, testingSuite)
}

func (s *integrationTestSuite) TestDoubleUserCreationErrors() {
	t := s.T()

	params := fleet.UserPayload{
		Name:       ptr.String("user1"),
		Email:      ptr.String("email@asd.com"),
		Password:   ptr.String("pass"),
		GlobalRole: ptr.String(fleet.RoleObserver),
	}

	s.Do("POST", "/api/v1/fleet/users/admin", &params, http.StatusOK)
	respSecond := s.Do("POST", "/api/v1/fleet/users/admin", &params, http.StatusConflict)

	assertBodyContains(t, respSecond, `Error 1062: Duplicate entry 'email@asd.com'`)
}

func (s *integrationTestSuite) TestUserWithoutRoleErrors() {
	t := s.T()

	params := fleet.UserPayload{
		Name:     ptr.String("user1"),
		Email:    ptr.String("email@asd.com"),
		Password: ptr.String("pass"),
	}

	resp := s.Do("POST", "/api/v1/fleet/users/admin", &params, http.StatusUnprocessableEntity)
	assertErrorCodeAndMessage(t, resp, fleet.ErrNoRoleNeeded, "either global role or team role needs to be defined")
}

func (s *integrationTestSuite) TestUserWithWrongRoleErrors() {
	t := s.T()

	params := fleet.UserPayload{
		Name:       ptr.String("user1"),
		Email:      ptr.String("email@asd.com"),
		Password:   ptr.String("pass"),
		GlobalRole: ptr.String("wrongrole"),
	}
	resp := s.Do("POST", "/api/v1/fleet/users/admin", &params, http.StatusUnprocessableEntity)
	assertErrorCodeAndMessage(t, resp, fleet.ErrNoRoleNeeded, "GlobalRole role can only be admin, observer, or maintainer.")
}

func (s *integrationTestSuite) TestUserCreationWrongTeamErrors() {
	t := s.T()

	teams := []fleet.UserTeam{
		{
			Team: fleet.Team{
				ID: 9999,
			},
			Role: fleet.RoleObserver,
		},
	}

	params := fleet.UserPayload{
		Name:     ptr.String("user2"),
		Email:    ptr.String("email2@asd.com"),
		Password: ptr.String("pass"),
		Teams:    &teams,
	}
	resp := s.Do("POST", "/api/v1/fleet/users/admin", &params, http.StatusUnprocessableEntity)
	assertBodyContains(t, resp, `Error 1452: Cannot add or update a child row: a foreign key constraint fails`)
}

func (s *integrationTestSuite) TestQueryCreationLogsActivity() {
	t := s.T()

	admin1 := s.users["admin1@example.com"]
	admin1.GravatarURL = "http://iii.com"
	err := s.ds.SaveUser(context.Background(), &admin1)
	require.NoError(t, err)

	params := fleet.QueryPayload{
		Name:  ptr.String("user1"),
		Query: ptr.String("select * from time;"),
	}
	s.Do("POST", "/api/v1/fleet/queries", &params, http.StatusOK)

	activities := listActivitiesResponse{}
	s.DoJSON("GET", "/api/v1/fleet/activities", nil, http.StatusOK, &activities)

	assert.GreaterOrEqual(t, len(activities.Activities), 1)
	found := false
	for _, activity := range activities.Activities {
		if activity.Type == "created_saved_query" {
			found = true
			assert.Equal(t, "Test Name admin1@example.com", activity.ActorFullName)
			require.NotNil(t, activity.ActorGravatar)
			assert.Equal(t, "http://iii.com", *activity.ActorGravatar)
		}
	}
	require.True(t, found)
}

func (s *integrationTestSuite) TestAppConfigAdditionalQueriesCanBeRemoved() {
	t := s.T()

	spec := []byte(`
  host_expiry_settings:
    host_expiry_enabled: true
    host_expiry_window: 0
  host_settings:
    additional_queries:
      time: SELECT * FROM time
    enable_host_users: true
`)
	s.applyConfig(spec)

	spec = []byte(`
  host_settings:
    enable_host_users: true
    additional_queries: null
`)
	s.applyConfig(spec)

	config := s.getConfig()
	assert.Nil(t, config.HostSettings.AdditionalQueries)
	assert.True(t, config.HostExpirySettings.HostExpiryEnabled)
}

func (s *integrationTestSuite) TestAppConfigDefaultValues() {
	config := s.getConfig()
	s.Run("Update interval", func() {
		require.Equal(s.T(), 1*time.Hour, config.UpdateInterval.OSQueryDetail)
	})

	s.Run("has logging", func() {
		require.NotNil(s.T(), config.Logging)
	})
}

func (s *integrationTestSuite) TestUserRolesSpec() {
	t := s.T()

	_, err := s.ds.NewTeam(context.Background(), &fleet.Team{
		ID:          42,
		Name:        "team1",
		Description: "desc team1",
	})
	require.NoError(t, err)

	email := t.Name() + "@asd.com"
	u := &fleet.User{
		Password:    []byte("asd"),
		Name:        t.Name(),
		Email:       email,
		GravatarURL: "http://asd.com",
		GlobalRole:  ptr.String(fleet.RoleObserver),
	}
	user, err := s.ds.NewUser(context.Background(), u)
	require.NoError(t, err)
	assert.Len(t, user.Teams, 0)

	spec := []byte(fmt.Sprintf(`
  roles:
    %s:
      global_role: null
      teams:
      - role: maintainer
        team: team1
`,
		email))

	var userRoleSpec applyUserRoleSpecsRequest
	err = yaml.Unmarshal(spec, &userRoleSpec.Spec)
	require.NoError(t, err)

	s.Do("POST", "/api/v1/fleet/users/roles/spec", &userRoleSpec, http.StatusOK)

	user, err = s.ds.UserByEmail(context.Background(), email)
	require.NoError(t, err)
	require.Len(t, user.Teams, 1)
	assert.Equal(t, fleet.RoleMaintainer, user.Teams[0].Role)
}

func (s *integrationTestSuite) TestGlobalSchedule() {
	t := s.T()

	// list the existing global schedules (none yet)
	gs := fleet.GlobalSchedulePayload{}
	s.DoJSON("GET", "/api/v1/fleet/global/schedule", nil, http.StatusOK, &gs)
	require.Len(t, gs.GlobalSchedule, 0)

	// create a query that can be scheduled
	qr, err := s.ds.NewQuery(context.Background(), &fleet.Query{
		Name:           "TestQuery1",
		Description:    "Some description",
		Query:          "select * from osquery;",
		ObserverCanRun: true,
	})
	require.NoError(t, err)

	// schedule that query
	gsParams := fleet.ScheduledQueryPayload{QueryID: ptr.Uint(qr.ID), Interval: ptr.Uint(42)}
	r := globalScheduleQueryResponse{}
	s.DoJSON("POST", "/api/v1/fleet/global/schedule", gsParams, http.StatusOK, &r)

	// list the scheduled queries, get the one just created
	gs = fleet.GlobalSchedulePayload{}
	s.DoJSON("GET", "/api/v1/fleet/global/schedule", nil, http.StatusOK, &gs)
	require.Len(t, gs.GlobalSchedule, 1)
	assert.Equal(t, uint(42), gs.GlobalSchedule[0].Interval)
	assert.Equal(t, "TestQuery1", gs.GlobalSchedule[0].Name)
	id := gs.GlobalSchedule[0].ID

	// list page 2, should be empty
	s.DoJSON("GET", "/api/v1/fleet/global/schedule", nil, http.StatusOK, &gs, "page", "2", "per_page", "4")
	require.Len(t, gs.GlobalSchedule, 0)

	// update the scheduled query
	gs = fleet.GlobalSchedulePayload{}
	gsParams = fleet.ScheduledQueryPayload{Interval: ptr.Uint(55)}
	s.DoJSON("PATCH", fmt.Sprintf("/api/v1/fleet/global/schedule/%d", id), gsParams, http.StatusOK, &gs)

	// update a non-existing schedule
	gsParams = fleet.ScheduledQueryPayload{Interval: ptr.Uint(66)}
	s.DoJSON("PATCH", fmt.Sprintf("/api/v1/fleet/global/schedule/%d", id+1), gsParams, http.StatusNotFound, &gs)

	// read back that updated scheduled query
	gs = fleet.GlobalSchedulePayload{}
	s.DoJSON("GET", "/api/v1/fleet/global/schedule", nil, http.StatusOK, &gs)
	require.Len(t, gs.GlobalSchedule, 1)
	assert.Equal(t, id, gs.GlobalSchedule[0].ID)
	assert.Equal(t, uint(55), gs.GlobalSchedule[0].Interval)

	// delete the scheduled query
	r = globalScheduleQueryResponse{}
	s.DoJSON("DELETE", fmt.Sprintf("/api/v1/fleet/global/schedule/%d", id), nil, http.StatusOK, &r)

	// delete a non-existing schedule
	s.DoJSON("DELETE", fmt.Sprintf("/api/v1/fleet/global/schedule/%d", id+1), nil, http.StatusNotFound, &r)

	// list the scheduled queries, back to none
	gs = fleet.GlobalSchedulePayload{}
	s.DoJSON("GET", "/api/v1/fleet/global/schedule", nil, http.StatusOK, &gs)
	require.Len(t, gs.GlobalSchedule, 0)
}

func (s *integrationTestSuite) TestTranslator() {
	t := s.T()

	payload := translatorResponse{}
	params := translatorRequest{List: []fleet.TranslatePayload{
		{
			Type:    fleet.TranslatorTypeUserEmail,
			Payload: fleet.StringIdentifierToIDPayload{Identifier: "admin1@example.com"},
		},
	}}
	s.DoJSON("POST", "/api/v1/fleet/translate", &params, http.StatusOK, &payload)
	require.Len(t, payload.List, 1)

	assert.Equal(t, s.users[payload.List[0].Payload.Identifier].ID, payload.List[0].Payload.ID)
}

func (s *integrationTestSuite) TestVulnerableSoftware() {
	t := s.T()

	host, err := s.ds.NewHost(context.Background(), &fleet.Host{
		DetailUpdatedAt: time.Now(),
		LabelUpdatedAt:  time.Now(),
		PolicyUpdatedAt: time.Now(),
		SeenTime:        time.Now(),
		NodeKey:         t.Name() + "1",
		UUID:            t.Name() + "1",
		Hostname:        t.Name() + "foo.local",
		PrimaryIP:       "192.168.1.1",
		PrimaryMac:      "30-65-EC-6F-C4-58",
	})
	require.NoError(t, err)
	require.NotNil(t, host)

	software := []fleet.Software{
		{Name: "foo", Version: "0.0.1", Source: "chrome_extensions"},
		{Name: "bar", Version: "0.0.3", Source: "apps"},
	}
	require.NoError(t, s.ds.UpdateHostSoftware(context.Background(), host.ID, software))
	require.NoError(t, s.ds.LoadHostSoftware(context.Background(), host))

	soft1 := host.Software[0]
	if soft1.Name != "bar" {
		soft1 = host.Software[1]
	}

	require.NoError(t, s.ds.AddCPEForSoftware(context.Background(), soft1, "somecpe"))
	require.NoError(t, s.ds.InsertCVEForCPE(context.Background(), "cve-123-123-132", []string{"somecpe"}))

	resp := s.Do("GET", fmt.Sprintf("/api/v1/fleet/hosts/%d", host.ID), nil, http.StatusOK)
	bodyBytes, err := ioutil.ReadAll(resp.Body)
	require.NoError(t, err)

	expectedJSONSoft2 := `"name": "bar",
        "version": "0.0.3",
        "source": "apps",
        "generated_cpe": "somecpe",
        "vulnerabilities": [
          {
            "cve": "cve-123-123-132",
            "details_link": "https://nvd.nist.gov/vuln/detail/cve-123-123-132"
          }
        ]`
	expectedJSONSoft1 := `"name": "foo",
        "version": "0.0.1",
        "source": "chrome_extensions",
        "generated_cpe": "",
        "vulnerabilities": null`
	// We are doing Contains instead of equals to test the output for software in particular
	// ignoring other things like timestamps and things that are outside the cope of this ticket
	assert.Contains(t, string(bodyBytes), expectedJSONSoft2)
	assert.Contains(t, string(bodyBytes), expectedJSONSoft1)

	countReq := countSoftwareRequest{}
	countResp := countSoftwareResponse{}
	s.DoJSON("GET", "/api/v1/fleet/software/count", countReq, http.StatusOK, &countResp)
	assert.Equal(t, 2, countResp.Count)

	lsReq := listSoftwareRequest{}
	lsResp := listSoftwareResponse{}
	s.DoJSON("GET", "/api/v1/fleet/software", lsReq, http.StatusOK, &lsResp, "vulnerable", "true", "order_key", "generated_cpe", "order_direction", "desc")
	assert.Len(t, lsResp.Software, 1)
	assert.Equal(t, soft1.ID, lsResp.Software[0].ID)
	assert.Len(t, lsResp.Software[0].Vulnerabilities, 1)

	s.DoJSON("GET", "/api/v1/fleet/software/count", countReq, http.StatusOK, &countResp, "vulnerable", "true", "order_key", "generated_cpe", "order_direction", "desc")
	assert.Equal(t, 1, countResp.Count)

	s.DoJSON("GET", "/api/v1/fleet/software", lsReq, http.StatusOK, &lsResp, "vulnerable", "true", "order_key", "name,id", "order_direction", "desc")
	assert.Len(t, lsResp.Software, 1)
	assert.Equal(t, soft1.ID, lsResp.Software[0].ID)
	assert.Len(t, lsResp.Software[0].Vulnerabilities, 1)
}

func (s *integrationTestSuite) TestGlobalPolicies() {
	t := s.T()

	for i := 0; i < 3; i++ {
		_, err := s.ds.NewHost(context.Background(), &fleet.Host{
			DetailUpdatedAt: time.Now(),
			LabelUpdatedAt:  time.Now(),
			PolicyUpdatedAt: time.Now(),
			SeenTime:        time.Now().Add(-time.Duration(i) * time.Minute),
			OsqueryHostID:   fmt.Sprintf("%s%d", t.Name(), i),
			NodeKey:         fmt.Sprintf("%s%d", t.Name(), i),
			UUID:            fmt.Sprintf("%s%d", t.Name(), i),
			Hostname:        fmt.Sprintf("%sfoo.local%d", t.Name(), i),
		})
		require.NoError(t, err)
	}

	qr, err := s.ds.NewQuery(context.Background(), &fleet.Query{
		Name:           "TestQuery3",
		Description:    "Some description",
		Query:          "select * from osquery;",
		ObserverCanRun: true,
	})
	require.NoError(t, err)

	gpParams := globalPolicyRequest{
		QueryID:    &qr.ID,
		Resolution: "some global resolution",
	}
	gpResp := globalPolicyResponse{}
	s.DoJSON("POST", "/api/v1/fleet/global/policies", gpParams, http.StatusOK, &gpResp)
	require.NotNil(t, gpResp.Policy)
	assert.Equal(t, qr.Name, gpResp.Policy.Name)
	assert.Equal(t, qr.Query, gpResp.Policy.Query)
	assert.Equal(t, qr.Description, gpResp.Policy.Description)
	require.NotNil(t, gpResp.Policy.Resolution)
	assert.Equal(t, "some global resolution", *gpResp.Policy.Resolution)

	policiesResponse := listGlobalPoliciesResponse{}
	s.DoJSON("GET", "/api/v1/fleet/global/policies", nil, http.StatusOK, &policiesResponse)
	require.Len(t, policiesResponse.Policies, 1)
	assert.Equal(t, qr.Name, policiesResponse.Policies[0].Name)
	assert.Equal(t, qr.Query, policiesResponse.Policies[0].Query)
	assert.Equal(t, qr.Description, policiesResponse.Policies[0].Description)

	// Get an unexistent policy
	s.Do("GET", fmt.Sprintf("/api/v1/fleet/global/policies/%d", 9999), nil, http.StatusNotFound)

	singlePolicyResponse := getPolicyByIDResponse{}
	singlePolicyURL := fmt.Sprintf("/api/v1/fleet/global/policies/%d", policiesResponse.Policies[0].ID)
	s.DoJSON("GET", singlePolicyURL, nil, http.StatusOK, &singlePolicyResponse)
	assert.Equal(t, qr.Name, singlePolicyResponse.Policy.Name)
	assert.Equal(t, qr.Query, singlePolicyResponse.Policy.Query)
	assert.Equal(t, qr.Description, singlePolicyResponse.Policy.Description)

	listHostsURL := fmt.Sprintf("/api/v1/fleet/hosts?policy_id=%d", policiesResponse.Policies[0].ID)
	listHostsResp := listHostsResponse{}
	s.DoJSON("GET", listHostsURL, nil, http.StatusOK, &listHostsResp)
	require.Len(t, listHostsResp.Hosts, 3)

	h1 := listHostsResp.Hosts[0]
	h2 := listHostsResp.Hosts[1]

	listHostsURL = fmt.Sprintf("/api/v1/fleet/hosts?policy_id=%d&policy_response=passing", policiesResponse.Policies[0].ID)
	listHostsResp = listHostsResponse{}
	s.DoJSON("GET", listHostsURL, nil, http.StatusOK, &listHostsResp)
	require.Len(t, listHostsResp.Hosts, 0)

	require.NoError(t, s.ds.RecordPolicyQueryExecutions(context.Background(), h1.Host, map[uint]*bool{policiesResponse.Policies[0].ID: ptr.Bool(true)}, time.Now(), false))
	require.NoError(t, s.ds.RecordPolicyQueryExecutions(context.Background(), h2.Host, map[uint]*bool{policiesResponse.Policies[0].ID: nil}, time.Now(), false))

	listHostsURL = fmt.Sprintf("/api/v1/fleet/hosts?policy_id=%d&policy_response=passing", policiesResponse.Policies[0].ID)
	listHostsResp = listHostsResponse{}
	s.DoJSON("GET", listHostsURL, nil, http.StatusOK, &listHostsResp)
	require.Len(t, listHostsResp.Hosts, 1)

	deletePolicyParams := deleteGlobalPoliciesRequest{IDs: []uint{policiesResponse.Policies[0].ID}}
	deletePolicyResp := deleteGlobalPoliciesResponse{}
	s.DoJSON("POST", "/api/v1/fleet/global/policies/delete", deletePolicyParams, http.StatusOK, &deletePolicyResp)

	policiesResponse = listGlobalPoliciesResponse{}
	s.DoJSON("GET", "/api/v1/fleet/global/policies", nil, http.StatusOK, &policiesResponse)
	require.Len(t, policiesResponse.Policies, 0)
}

func (s *integrationTestSuite) TestBulkDeleteHostsFromTeam() {
	t := s.T()

	hosts := s.createHosts(t)

	team1, err := s.ds.NewTeam(context.Background(), &fleet.Team{Name: t.Name() + "team1"})
	require.NoError(t, err)

	p, err := s.ds.NewPack(context.Background(), &fleet.Pack{
		Name: t.Name(),
		Hosts: []fleet.Target{
			{
				Type:     fleet.TargetHost,
				TargetID: hosts[0].ID,
			},
		},
	})
	require.NoError(t, err)

	require.NoError(t, s.ds.AddHostsToTeam(context.Background(), &team1.ID, []uint{hosts[0].ID}))

	req := deleteHostsRequest{
		Filters: struct {
			MatchQuery string           `json:"query"`
			Status     fleet.HostStatus `json:"status"`
			LabelID    *uint            `json:"label_id"`
			TeamID     *uint            `json:"team_id"`
		}{TeamID: ptr.Uint(team1.ID)},
	}
	resp := deleteHostsResponse{}
	s.DoJSON("POST", "/api/v1/fleet/hosts/delete", req, http.StatusOK, &resp)

	_, err = s.ds.Host(context.Background(), hosts[0].ID, false)
	require.Error(t, err)
	_, err = s.ds.Host(context.Background(), hosts[1].ID, false)
	require.NoError(t, err)
	_, err = s.ds.Host(context.Background(), hosts[2].ID, false)
	require.NoError(t, err)

	err = s.ds.DeleteHosts(context.Background(), []uint{hosts[1].ID, hosts[2].ID})
	require.NoError(t, err)

	newP, err := s.ds.Pack(context.Background(), p.ID)
	require.NoError(t, err)
	require.Empty(t, newP.Hosts)
	require.NoError(t, s.ds.DeletePack(context.Background(), newP.Name))
}

func (s *integrationTestSuite) TestBulkDeleteHostsInLabel() {
	t := s.T()

	hosts := s.createHosts(t)

	label := &fleet.Label{
		Name:  "foo",
		Query: "select * from foo;",
	}
	label, err := s.ds.NewLabel(context.Background(), label)
	require.NoError(t, err)

	require.NoError(t, s.ds.RecordLabelQueryExecutions(context.Background(), hosts[1], map[uint]*bool{label.ID: ptr.Bool(true)}, time.Now(), false))
	require.NoError(t, s.ds.RecordLabelQueryExecutions(context.Background(), hosts[2], map[uint]*bool{label.ID: ptr.Bool(true)}, time.Now(), false))

	req := deleteHostsRequest{
		Filters: struct {
			MatchQuery string           `json:"query"`
			Status     fleet.HostStatus `json:"status"`
			LabelID    *uint            `json:"label_id"`
			TeamID     *uint            `json:"team_id"`
		}{LabelID: ptr.Uint(label.ID)},
	}
	resp := deleteHostsResponse{}
	s.DoJSON("POST", "/api/v1/fleet/hosts/delete", req, http.StatusOK, &resp)

	_, err = s.ds.Host(context.Background(), hosts[0].ID, false)
	require.NoError(t, err)
	_, err = s.ds.Host(context.Background(), hosts[1].ID, false)
	require.Error(t, err)
	_, err = s.ds.Host(context.Background(), hosts[2].ID, false)
	require.Error(t, err)

	err = s.ds.DeleteHosts(context.Background(), []uint{hosts[0].ID})
	require.NoError(t, err)
}

func (s *integrationTestSuite) TestBulkDeleteHostByIDs() {
	t := s.T()

	hosts := s.createHosts(t)

	req := deleteHostsRequest{
		IDs: []uint{hosts[0].ID, hosts[1].ID},
	}
	resp := deleteHostsResponse{}
	s.DoJSON("POST", "/api/v1/fleet/hosts/delete", req, http.StatusOK, &resp)

	_, err := s.ds.Host(context.Background(), hosts[0].ID, false)
	require.Error(t, err)
	_, err = s.ds.Host(context.Background(), hosts[1].ID, false)
	require.Error(t, err)
	_, err = s.ds.Host(context.Background(), hosts[2].ID, false)
	require.NoError(t, err)

	err = s.ds.DeleteHosts(context.Background(), []uint{hosts[2].ID})
	require.NoError(t, err)
}

func (s *integrationTestSuite) createHosts(t *testing.T) []*fleet.Host {
	var hosts []*fleet.Host

	for i := 0; i < 3; i++ {
		host, err := s.ds.NewHost(context.Background(), &fleet.Host{
			DetailUpdatedAt: time.Now(),
			LabelUpdatedAt:  time.Now(),
			PolicyUpdatedAt: time.Now(),
			SeenTime:        time.Now().Add(-time.Duration(i) * time.Minute),
			OsqueryHostID:   fmt.Sprintf("%s%d", t.Name(), i),
			NodeKey:         fmt.Sprintf("%s%d", t.Name(), i),
			UUID:            uuid.New().String(),
			Hostname:        fmt.Sprintf("%sfoo.local%d", t.Name(), i),
			Platform:        "linux",
		})
		require.NoError(t, err)
		hosts = append(hosts, host)
	}
	return hosts
}

func (s *integrationTestSuite) TestBulkDeleteHostsErrors() {
	t := s.T()

	hosts := s.createHosts(t)

	req := deleteHostsRequest{
		IDs: []uint{hosts[0].ID, hosts[1].ID},
		Filters: struct {
			MatchQuery string           `json:"query"`
			Status     fleet.HostStatus `json:"status"`
			LabelID    *uint            `json:"label_id"`
			TeamID     *uint            `json:"team_id"`
		}{LabelID: ptr.Uint(1)},
	}
	resp := deleteHostsResponse{}
	s.DoJSON("POST", "/api/v1/fleet/hosts/delete", req, http.StatusBadRequest, &resp)
}

func (s *integrationTestSuite) TestCountSoftware() {
	t := s.T()

	hosts := s.createHosts(t)

	label := &fleet.Label{
		Name:  t.Name() + "foo",
		Query: "select * from foo;",
	}
	label, err := s.ds.NewLabel(context.Background(), label)
	require.NoError(t, err)

	require.NoError(t, s.ds.RecordLabelQueryExecutions(context.Background(), hosts[0], map[uint]*bool{label.ID: ptr.Bool(true)}, time.Now(), false))

	req := countHostsRequest{}
	resp := countHostsResponse{}
	s.DoJSON(
		"GET", "/api/v1/fleet/hosts/count", req, http.StatusOK, &resp,
		"additional_info_filters", "*",
	)
	assert.Equal(t, 3, resp.Count)

	req = countHostsRequest{}
	resp = countHostsResponse{}
	s.DoJSON(
		"GET", "/api/v1/fleet/hosts/count", req, http.StatusOK, &resp,
		"additional_info_filters", "*",
		"label_id", fmt.Sprint(label.ID),
	)
	assert.Equal(t, 1, resp.Count)
}

func (s *integrationTestSuite) TestPacks() {
	t := s.T()

	var packResp getPackResponse
	// get non-existing pack
	s.Do("GET", "/api/v1/fleet/packs/999", nil, http.StatusNotFound)

	// create some packs
	packs := make([]fleet.Pack, 3)
	for i := range packs {
		req := &createPackRequest{
			PackPayload: fleet.PackPayload{
				Name: ptr.String(fmt.Sprintf("%s_%d", strings.ReplaceAll(t.Name(), "/", "_"), i)),
			},
		}

		var createResp createPackResponse
		s.DoJSON("POST", "/api/v1/fleet/packs", req, http.StatusOK, &createResp)
		packs[i] = createResp.Pack.Pack
	}

	// get existing pack
	s.DoJSON("GET", fmt.Sprintf("/api/v1/fleet/packs/%d", packs[0].ID), nil, http.StatusOK, &packResp)
	require.Equal(t, packs[0].ID, packResp.Pack.ID)

	// list packs
	var listResp listPacksResponse
	s.DoJSON("GET", "/api/v1/fleet/packs", nil, http.StatusOK, &listResp, "per_page", "2", "order_key", "name")
	require.Len(t, listResp.Packs, 2)
	assert.Equal(t, packs[0].ID, listResp.Packs[0].ID)
	assert.Equal(t, packs[1].ID, listResp.Packs[1].ID)

	// get page 1
	s.DoJSON("GET", "/api/v1/fleet/packs", nil, http.StatusOK, &listResp, "page", "1", "per_page", "2", "order_key", "name")
	require.Len(t, listResp.Packs, 1)
	assert.Equal(t, packs[2].ID, listResp.Packs[0].ID)

	// get page 2, empty
	s.DoJSON("GET", "/api/v1/fleet/packs", nil, http.StatusOK, &listResp, "page", "2", "per_page", "2", "order_key", "name")
	require.Len(t, listResp.Packs, 0)

	var delResp deletePackResponse
	// delete non-existing pack by name
	s.DoJSON("DELETE", fmt.Sprintf("/api/v1/fleet/packs/%s", "zzz"), nil, http.StatusNotFound, &delResp)

	// delete existing pack by name
	s.DoJSON("DELETE", fmt.Sprintf("/api/v1/fleet/packs/%s", url.PathEscape(packs[0].Name)), nil, http.StatusOK, &delResp)

	// delete non-existing pack by id
	var delIDResp deletePackByIDResponse
	s.DoJSON("DELETE", fmt.Sprintf("/api/v1/fleet/packs/id/%d", packs[2].ID+1), nil, http.StatusNotFound, &delIDResp)

	// delete existing pack by id
	s.DoJSON("DELETE", fmt.Sprintf("/api/v1/fleet/packs/id/%d", packs[1].ID), nil, http.StatusOK, &delIDResp)

	var modResp modifyPackResponse
	// modify non-existing pack
	req := &fleet.PackPayload{Name: ptr.String("updated_" + packs[2].Name)}
	s.DoJSON("PATCH", fmt.Sprintf("/api/v1/fleet/packs/%d", packs[2].ID+1), req, http.StatusNotFound, &modResp)

	// modify existing pack
	req = &fleet.PackPayload{Name: ptr.String("updated_" + packs[2].Name)}
	s.DoJSON("PATCH", fmt.Sprintf("/api/v1/fleet/packs/%d", packs[2].ID), req, http.StatusOK, &modResp)
	require.Equal(t, packs[2].ID, modResp.Pack.ID)
	require.Contains(t, modResp.Pack.Name, "updated_")

	// list packs, only packs[2] remains
	s.DoJSON("GET", "/api/v1/fleet/packs", nil, http.StatusOK, &listResp, "per_page", "2", "order_key", "name")
	require.Len(t, listResp.Packs, 1)
	assert.Equal(t, packs[2].ID, listResp.Packs[0].ID)
}

func (s *integrationTestSuite) TestListHosts() {
	t := s.T()

	hosts := s.createHosts(t)

	var resp listHostsResponse
	s.DoJSON("GET", "/api/v1/fleet/hosts", nil, http.StatusOK, &resp)
	require.Len(t, resp.Hosts, len(hosts))

	s.DoJSON("GET", "/api/v1/fleet/hosts", nil, http.StatusOK, &resp, "per_page", "1")
	require.Len(t, resp.Hosts, 1)
	assert.Nil(t, resp.Software)

	s.DoJSON("GET", "/api/v1/fleet/hosts", nil, http.StatusOK, &resp, "order_key", "h.id", "after", fmt.Sprint(hosts[1].ID))
	require.Len(t, resp.Hosts, len(hosts)-2)

	host := hosts[2]
	software := []fleet.Software{
		{Name: "foo", Version: "0.0.1", Source: "chrome_extensions"},
	}
	require.NoError(t, s.ds.UpdateHostSoftware(context.Background(), host.ID, software))
	require.NoError(t, s.ds.LoadHostSoftware(context.Background(), host))

	s.DoJSON("GET", "/api/v1/fleet/hosts", nil, http.StatusOK, &resp, "software_id", fmt.Sprint(host.Software[0].ID))
	require.Len(t, resp.Hosts, 1)
	assert.Equal(t, host.ID, resp.Hosts[0].ID)
	assert.Equal(t, "foo", resp.Software.Name)

	user1 := test.NewUser(t, s.ds, "Alice", "alice@example.com", true)
	q := test.NewQuery(t, s.ds, "query1", "select 1", 0, true)
	p, err := s.ds.NewGlobalPolicy(context.Background(), &user1.ID, fleet.PolicyPayload{
		QueryID: &q.ID,
	})
	require.NoError(t, err)

	require.NoError(t, s.ds.RecordPolicyQueryExecutions(context.Background(), host, map[uint]*bool{p.ID: ptr.Bool(false)}, time.Now(), false))

	s.DoJSON("GET", "/api/v1/fleet/hosts", nil, http.StatusOK, &resp, "software_id", fmt.Sprint(host.Software[0].ID))
	require.Len(t, resp.Hosts, 1)
	assert.Equal(t, 1, resp.Hosts[0].HostIssues.FailingPoliciesCount)
	assert.Equal(t, 1, resp.Hosts[0].HostIssues.TotalIssuesCount)

	s.DoJSON("GET", "/api/v1/fleet/hosts", nil, http.StatusOK, &resp, "software_id", fmt.Sprint(host.Software[0].ID), "disable_failing_policies", "true")
	require.Len(t, resp.Hosts, 1)
	assert.Equal(t, 0, resp.Hosts[0].HostIssues.FailingPoliciesCount)
	assert.Equal(t, 0, resp.Hosts[0].HostIssues.TotalIssuesCount)
}

func (s *integrationTestSuite) TestInvites() {
	t := s.T()

	team, err := s.ds.NewTeam(context.Background(), &fleet.Team{
		Name:        t.Name() + "team1",
		Description: "desc team1",
	})
	require.NoError(t, err)

	createInviteReq := createInviteRequest{
		payload: fleet.InvitePayload{
			Email:      ptr.String("some email"),
			Name:       ptr.String("some name"),
			Position:   nil,
			SSOEnabled: nil,
			GlobalRole: null.StringFrom(fleet.RoleAdmin),
			Teams:      nil,
		},
	}
	createInviteResp := createInviteResponse{}
	s.DoJSON("POST", "/api/v1/fleet/invites", createInviteReq.payload, http.StatusOK, &createInviteResp)
	require.NotNil(t, createInviteResp.Invite)
	require.NotZero(t, createInviteResp.Invite.ID)

	updateInviteReq := updateInviteRequest{
		InvitePayload: fleet.InvitePayload{
			Teams: []fleet.UserTeam{
				{
					Team: fleet.Team{ID: team.ID},
					Role: fleet.RoleObserver,
				},
			},
		},
	}
	updateInviteResp := updateInviteResponse{}
	s.DoJSON("PATCH", fmt.Sprintf("/api/v1/fleet/invites/%d", createInviteResp.Invite.ID), updateInviteReq, http.StatusOK, &updateInviteResp)

	verify, err := s.ds.Invite(context.Background(), createInviteResp.Invite.ID)
	require.NoError(t, err)
	require.Equal(t, "", verify.GlobalRole.String)
	require.Len(t, verify.Teams, 1)
	assert.Equal(t, team.ID, verify.Teams[0].ID)
}

func (s *integrationTestSuite) TestGetHostSummary() {
	t := s.T()

	hosts := s.createHosts(t)

	team1, err := s.ds.NewTeam(context.Background(), &fleet.Team{Name: t.Name() + "team1"})
	require.NoError(t, err)
	team2, err := s.ds.NewTeam(context.Background(), &fleet.Team{Name: t.Name() + "team2"})
	require.NoError(t, err)

	require.NoError(t, s.ds.AddHostsToTeam(context.Background(), &team1.ID, []uint{hosts[0].ID}))

	var resp getHostSummaryResponse

	// no team filter
	s.DoJSON("GET", "/api/v1/fleet/host_summary", nil, http.StatusOK, &resp)
	require.Equal(t, resp.TotalsHostsCount, uint(len(hosts)))
	require.Len(t, resp.Platforms, 1)
	require.Equal(t, "linux", resp.Platforms[0].Platform)
	require.Equal(t, uint(len(hosts)), resp.Platforms[0].HostsCount)
	require.Nil(t, resp.TeamID)

	// team filter, no host
	s.DoJSON("GET", "/api/v1/fleet/host_summary", nil, http.StatusOK, &resp, "team_id", fmt.Sprint(team2.ID))
	require.Equal(t, resp.TotalsHostsCount, uint(0))
	require.Len(t, resp.Platforms, 0)
	require.Equal(t, team2.ID, *resp.TeamID)

	// team filter, one host
	s.DoJSON("GET", "/api/v1/fleet/host_summary", nil, http.StatusOK, &resp, "team_id", fmt.Sprint(team1.ID))
	require.Equal(t, resp.TotalsHostsCount, uint(1))
	require.Len(t, resp.Platforms, 1)
	require.Equal(t, "linux", resp.Platforms[0].Platform)
	require.Equal(t, uint(1), resp.Platforms[0].HostsCount)
	require.Equal(t, team1.ID, *resp.TeamID)
}

func (s *integrationTestSuite) TestGlobalPoliciesProprietary() {
	t := s.T()

	for i := 0; i < 3; i++ {
		_, err := s.ds.NewHost(context.Background(), &fleet.Host{
			DetailUpdatedAt: time.Now(),
			LabelUpdatedAt:  time.Now(),
			PolicyUpdatedAt: time.Now(),
			SeenTime:        time.Now().Add(-time.Duration(i) * time.Minute),
			OsqueryHostID:   fmt.Sprintf("%s%d", t.Name(), i),
			NodeKey:         fmt.Sprintf("%s%d", t.Name(), i),
			UUID:            fmt.Sprintf("%s%d", t.Name(), i),
			Hostname:        fmt.Sprintf("%sfoo.local%d", t.Name(), i),
			Platform:        "darwin",
		})
		require.NoError(t, err)
	}

	qr, err := s.ds.NewQuery(context.Background(), &fleet.Query{
		Name:           "TestQuery321",
		Description:    "Some description",
		Query:          "select * from osquery;",
		ObserverCanRun: true,
	})
	require.NoError(t, err)
	// Cannot set both QueryID and Query.
	gpParams0 := globalPolicyRequest{
		QueryID: &qr.ID,
		Query:   "select * from osquery;",
	}
	gpResp0 := globalPolicyResponse{}
	s.DoJSON("POST", "/api/v1/fleet/global/policies", gpParams0, http.StatusBadRequest, &gpResp0)
	require.Nil(t, gpResp0.Policy)

	gpParams := globalPolicyRequest{
		Name:        "TestQuery3",
		Query:       "select * from osquery;",
		Description: "Some description",
		Resolution:  "some global resolution",
		Platform:    "darwin",
	}
	gpResp := globalPolicyResponse{}
	s.DoJSON("POST", "/api/v1/fleet/global/policies", gpParams, http.StatusOK, &gpResp)
	require.NotNil(t, gpResp.Policy)
	require.NotEmpty(t, gpResp.Policy.ID)
	assert.Equal(t, "TestQuery3", gpResp.Policy.Name)
	assert.Equal(t, "select * from osquery;", gpResp.Policy.Query)
	assert.Equal(t, "Some description", gpResp.Policy.Description)
	require.NotNil(t, gpResp.Policy.Resolution)
	assert.Equal(t, "some global resolution", *gpResp.Policy.Resolution)
	assert.NotNil(t, gpResp.Policy.AuthorID)
	assert.Equal(t, "Test Name admin1@example.com", gpResp.Policy.AuthorName)
	assert.Equal(t, "admin1@example.com", gpResp.Policy.AuthorEmail)
	assert.Equal(t, "darwin", gpResp.Policy.Platform)

	mgpParams := modifyGlobalPolicyRequest{
		ModifyPolicyPayload: fleet.ModifyPolicyPayload{
			Name:        ptr.String("TestQuery4"),
			Query:       ptr.String("select * from osquery_info;"),
			Description: ptr.String("Some description updated"),
			Resolution:  ptr.String("some global resolution updated"),
		},
	}
	mgpResp := modifyGlobalPolicyResponse{}
	s.DoJSON("PATCH", fmt.Sprintf("/api/v1/fleet/global/policies/%d", gpResp.Policy.ID), mgpParams, http.StatusOK, &mgpResp)
	require.NotNil(t, gpResp.Policy)
	assert.Equal(t, "TestQuery4", mgpResp.Policy.Name)
	assert.Equal(t, "select * from osquery_info;", mgpResp.Policy.Query)
	assert.Equal(t, "Some description updated", mgpResp.Policy.Description)
	require.NotNil(t, mgpResp.Policy.Resolution)
	assert.Equal(t, "some global resolution updated", *mgpResp.Policy.Resolution)
	assert.Equal(t, "darwin", mgpResp.Policy.Platform)

	ggpResp := getPolicyByIDResponse{}
	s.DoJSON("GET", fmt.Sprintf("/api/v1/fleet/global/policies/%d", gpResp.Policy.ID), getPolicyByIDRequest{}, http.StatusOK, &ggpResp)
	require.NotNil(t, ggpResp.Policy)
	assert.Equal(t, "TestQuery4", ggpResp.Policy.Name)
	assert.Equal(t, "select * from osquery_info;", ggpResp.Policy.Query)
	assert.Equal(t, "Some description updated", ggpResp.Policy.Description)
	require.NotNil(t, ggpResp.Policy.Resolution)
	assert.Equal(t, "some global resolution updated", *ggpResp.Policy.Resolution)
	assert.Equal(t, "darwin", mgpResp.Policy.Platform)

	policiesResponse := listGlobalPoliciesResponse{}
	s.DoJSON("GET", "/api/v1/fleet/global/policies", nil, http.StatusOK, &policiesResponse)
	require.Len(t, policiesResponse.Policies, 1)
	assert.Equal(t, "TestQuery4", policiesResponse.Policies[0].Name)
	assert.Equal(t, "select * from osquery_info;", policiesResponse.Policies[0].Query)
	assert.Equal(t, "Some description updated", policiesResponse.Policies[0].Description)
	require.NotNil(t, policiesResponse.Policies[0].Resolution)
	assert.Equal(t, "some global resolution updated", *policiesResponse.Policies[0].Resolution)
	assert.Equal(t, "darwin", policiesResponse.Policies[0].Platform)

	listHostsURL := fmt.Sprintf("/api/v1/fleet/hosts?policy_id=%d", policiesResponse.Policies[0].ID)
	listHostsResp := listHostsResponse{}
	s.DoJSON("GET", listHostsURL, nil, http.StatusOK, &listHostsResp)
	require.Len(t, listHostsResp.Hosts, 3)
	h1 := listHostsResp.Hosts[0]
	h2 := listHostsResp.Hosts[1]

	listHostsURL = fmt.Sprintf("/api/v1/fleet/hosts?policy_id=%d&policy_response=passing", policiesResponse.Policies[0].ID)
	listHostsResp = listHostsResponse{}
	s.DoJSON("GET", listHostsURL, nil, http.StatusOK, &listHostsResp)
	require.Len(t, listHostsResp.Hosts, 0)

	require.NoError(t, s.ds.RecordPolicyQueryExecutions(context.Background(), h1.Host, map[uint]*bool{policiesResponse.Policies[0].ID: ptr.Bool(true)}, time.Now(), false))
	require.NoError(t, s.ds.RecordPolicyQueryExecutions(context.Background(), h2.Host, map[uint]*bool{policiesResponse.Policies[0].ID: nil}, time.Now(), false))

	listHostsURL = fmt.Sprintf("/api/v1/fleet/hosts?policy_id=%d&policy_response=passing", policiesResponse.Policies[0].ID)
	listHostsResp = listHostsResponse{}
	s.DoJSON("GET", listHostsURL, nil, http.StatusOK, &listHostsResp)
	require.Len(t, listHostsResp.Hosts, 1)

	deletePolicyParams := deleteGlobalPoliciesRequest{IDs: []uint{policiesResponse.Policies[0].ID}}
	deletePolicyResp := deleteGlobalPoliciesResponse{}
	s.DoJSON("POST", "/api/v1/fleet/global/policies/delete", deletePolicyParams, http.StatusOK, &deletePolicyResp)

	policiesResponse = listGlobalPoliciesResponse{}
	s.DoJSON("GET", "/api/v1/fleet/global/policies", nil, http.StatusOK, &policiesResponse)
	require.Len(t, policiesResponse.Policies, 0)
}

func (s *integrationTestSuite) TestTeamPoliciesProprietary() {
	t := s.T()

	team1, err := s.ds.NewTeam(context.Background(), &fleet.Team{
		ID:          42,
		Name:        "team1-policies",
		Description: "desc team1",
	})
	require.NoError(t, err)
	hosts := make([]uint, 2)
	for i := 0; i < 2; i++ {
		h, err := s.ds.NewHost(context.Background(), &fleet.Host{
			DetailUpdatedAt: time.Now(),
			LabelUpdatedAt:  time.Now(),
			PolicyUpdatedAt: time.Now(),
			SeenTime:        time.Now().Add(-time.Duration(i) * time.Minute),
			OsqueryHostID:   fmt.Sprintf("%s%d", t.Name(), i),
			NodeKey:         fmt.Sprintf("%s%d", t.Name(), i),
			UUID:            fmt.Sprintf("%s%d", t.Name(), i),
			Hostname:        fmt.Sprintf("%sfoo.local%d", t.Name(), i),
			Platform:        "darwin",
		})
		require.NoError(t, err)
		hosts[i] = h.ID
	}
	err = s.ds.AddHostsToTeam(context.Background(), &team1.ID, hosts)
	require.NoError(t, err)

	tpParams := teamPolicyRequest{
		Name:        "TestQuery3",
		Query:       "select * from osquery;",
		Description: "Some description",
		Resolution:  "some team resolution",
		Platform:    "darwin",
	}
	tpResp := teamPolicyResponse{}
	s.DoJSON("POST", fmt.Sprintf("/api/v1/fleet/teams/%d/policies", team1.ID), tpParams, http.StatusOK, &tpResp)
	require.NotNil(t, tpResp.Policy)
	require.NotEmpty(t, tpResp.Policy.ID)
	assert.Equal(t, "TestQuery3", tpResp.Policy.Name)
	assert.Equal(t, "select * from osquery;", tpResp.Policy.Query)
	assert.Equal(t, "Some description", tpResp.Policy.Description)
	require.NotNil(t, tpResp.Policy.Resolution)
	assert.Equal(t, "some team resolution", *tpResp.Policy.Resolution)
	assert.NotNil(t, tpResp.Policy.AuthorID)
	assert.Equal(t, "Test Name admin1@example.com", tpResp.Policy.AuthorName)
	assert.Equal(t, "admin1@example.com", tpResp.Policy.AuthorEmail)

	mtpParams := modifyTeamPolicyRequest{
		ModifyPolicyPayload: fleet.ModifyPolicyPayload{
			Name:        ptr.String("TestQuery4"),
			Query:       ptr.String("select * from osquery_info;"),
			Description: ptr.String("Some description updated"),
			Resolution:  ptr.String("some team resolution updated"),
		},
	}
	mtpResp := modifyTeamPolicyResponse{}
	s.DoJSON("PATCH", fmt.Sprintf("/api/v1/fleet/teams/%d/policies/%d", team1.ID, tpResp.Policy.ID), mtpParams, http.StatusOK, &mtpResp)
	require.NotNil(t, mtpResp.Policy)
	assert.Equal(t, "TestQuery4", mtpResp.Policy.Name)
	assert.Equal(t, "select * from osquery_info;", mtpResp.Policy.Query)
	assert.Equal(t, "Some description updated", mtpResp.Policy.Description)
	require.NotNil(t, mtpResp.Policy.Resolution)
	assert.Equal(t, "some team resolution updated", *mtpResp.Policy.Resolution)
	assert.Equal(t, "darwin", mtpResp.Policy.Platform)

	gtpResp := getPolicyByIDResponse{}
	s.DoJSON("GET", fmt.Sprintf("/api/v1/fleet/teams/%d/policies/%d", team1.ID, tpResp.Policy.ID), getPolicyByIDRequest{}, http.StatusOK, &gtpResp)
	require.NotNil(t, gtpResp.Policy)
	assert.Equal(t, "TestQuery4", gtpResp.Policy.Name)
	assert.Equal(t, "select * from osquery_info;", gtpResp.Policy.Query)
	assert.Equal(t, "Some description updated", gtpResp.Policy.Description)
	require.NotNil(t, gtpResp.Policy.Resolution)
	assert.Equal(t, "some team resolution updated", *gtpResp.Policy.Resolution)
	assert.Equal(t, "darwin", gtpResp.Policy.Platform)

	policiesResponse := listTeamPoliciesResponse{}
	s.DoJSON("GET", fmt.Sprintf("/api/v1/fleet/teams/%d/policies", team1.ID), nil, http.StatusOK, &policiesResponse)
	require.Len(t, policiesResponse.Policies, 1)
	assert.Equal(t, "TestQuery4", policiesResponse.Policies[0].Name)
	assert.Equal(t, "select * from osquery_info;", policiesResponse.Policies[0].Query)
	assert.Equal(t, "Some description updated", policiesResponse.Policies[0].Description)
	require.NotNil(t, policiesResponse.Policies[0].Resolution)
	assert.Equal(t, "some team resolution updated", *policiesResponse.Policies[0].Resolution)
	assert.Equal(t, "darwin", policiesResponse.Policies[0].Platform)

	listHostsURL := fmt.Sprintf("/api/v1/fleet/hosts?policy_id=%d", policiesResponse.Policies[0].ID)
	listHostsResp := listHostsResponse{}
	s.DoJSON("GET", listHostsURL, nil, http.StatusOK, &listHostsResp)
	require.Len(t, listHostsResp.Hosts, 2)
	h1 := listHostsResp.Hosts[0]
	h2 := listHostsResp.Hosts[1]

	listHostsURL = fmt.Sprintf("/api/v1/fleet/hosts?team_id=%d&policy_id=%d&policy_response=passing", team1.ID, policiesResponse.Policies[0].ID)
	listHostsResp = listHostsResponse{}
	s.DoJSON("GET", listHostsURL, nil, http.StatusOK, &listHostsResp)
	require.Len(t, listHostsResp.Hosts, 0)

	require.NoError(t, s.ds.RecordPolicyQueryExecutions(context.Background(), h1.Host, map[uint]*bool{policiesResponse.Policies[0].ID: ptr.Bool(true)}, time.Now(), false))
	require.NoError(t, s.ds.RecordPolicyQueryExecutions(context.Background(), h2.Host, map[uint]*bool{policiesResponse.Policies[0].ID: nil}, time.Now(), false))

	listHostsURL = fmt.Sprintf("/api/v1/fleet/hosts?team_id=%d&policy_id=%d&policy_response=passing", team1.ID, policiesResponse.Policies[0].ID)
	listHostsResp = listHostsResponse{}
	s.DoJSON("GET", listHostsURL, nil, http.StatusOK, &listHostsResp)
	require.Len(t, listHostsResp.Hosts, 1)

	deletePolicyParams := deleteTeamPoliciesRequest{IDs: []uint{policiesResponse.Policies[0].ID}}
	deletePolicyResp := deleteTeamPoliciesResponse{}
	s.DoJSON("POST", fmt.Sprintf("/api/v1/fleet/teams/%d/policies/delete", team1.ID), deletePolicyParams, http.StatusOK, &deletePolicyResp)

	policiesResponse = listTeamPoliciesResponse{}
	s.DoJSON("GET", fmt.Sprintf("/api/v1/fleet/teams/%d/policies", team1.ID), nil, http.StatusOK, &policiesResponse)
	require.Len(t, policiesResponse.Policies, 0)
}

func (s *integrationTestSuite) TestTeamPoliciesProprietaryInvalid() {
	t := s.T()

	team1, err := s.ds.NewTeam(context.Background(), &fleet.Team{
		ID:          42,
		Name:        "team1-policies-2",
		Description: "desc team1",
	})
	require.NoError(t, err)

	tpParams := teamPolicyRequest{
		Name:        "TestQuery3-Team",
		Query:       "select * from osquery;",
		Description: "Some description",
		Resolution:  "some team resolution",
	}
	tpResp := teamPolicyResponse{}
	s.DoJSON("POST", fmt.Sprintf("/api/v1/fleet/teams/%d/policies", team1.ID), tpParams, http.StatusOK, &tpResp)
	require.NotNil(t, tpResp.Policy)
	teamPolicyID := tpResp.Policy.ID

	gpParams := globalPolicyRequest{
		Name:        "TestQuery3-Global",
		Query:       "select * from osquery;",
		Description: "Some description",
		Resolution:  "some global resolution",
	}
	gpResp := globalPolicyResponse{}
	s.DoJSON("POST", "/api/v1/fleet/global/policies", gpParams, http.StatusOK, &gpResp)
	require.NotNil(t, gpResp.Policy)
	require.NotEmpty(t, gpResp.Policy.ID)
	globalPolicyID := gpResp.Policy.ID

	for _, tc := range []struct {
		tname      string
		testUpdate bool
		queryID    *uint
		name       string
		query      string
		platforms  string
	}{
		{
			tname:      "set both QueryID and Query",
			testUpdate: false,
			queryID:    ptr.Uint(1),
			name:       "Some name",
			query:      "select * from osquery;",
		},
		{
			tname:      "empty query",
			testUpdate: true,
			name:       "Some name",
			query:      "",
		},
		{
			tname:      "empty name",
			testUpdate: true,
			name:       "",
			query:      "select 1;",
		},
		{
			tname:      "empty with space",
			testUpdate: true,
			name:       " ", // #3704
			query:      "select 1;",
		},
		{
			tname:      "Invalid query",
			testUpdate: true,
			name:       "Invalid query",
			query:      "ATTACH 'foo' AS bar;",
		},
	} {
		t.Run(tc.tname, func(t *testing.T) {
			tpReq := teamPolicyRequest{
				QueryID:  tc.queryID,
				Name:     tc.name,
				Query:    tc.query,
				Platform: tc.platforms,
			}
			tpResp := teamPolicyResponse{}
			s.DoJSON("POST", fmt.Sprintf("/api/v1/fleet/teams/%d/policies", team1.ID), tpReq, http.StatusBadRequest, &tpResp)
			require.Nil(t, tpResp.Policy)

			testUpdate := tc.queryID == nil

			if testUpdate {
				tpReq := modifyTeamPolicyRequest{
					ModifyPolicyPayload: fleet.ModifyPolicyPayload{
						Name:  ptr.String(tc.name),
						Query: ptr.String(tc.query),
					},
				}
				tpResp := modifyTeamPolicyResponse{}
				s.DoJSON("PATCH", fmt.Sprintf("/api/v1/fleet/teams/%d/policies/%d", team1.ID, teamPolicyID), tpReq, http.StatusBadRequest, &tpResp)
				require.Nil(t, tpResp.Policy)
			}

			gpReq := globalPolicyRequest{
				QueryID:  tc.queryID,
				Name:     tc.name,
				Query:    tc.query,
				Platform: tc.platforms,
			}
			gpResp := globalPolicyResponse{}
			s.DoJSON("POST", "/api/v1/fleet/global/policies", gpReq, http.StatusBadRequest, &gpResp)
			require.Nil(t, tpResp.Policy)

			if testUpdate {
				gpReq := modifyGlobalPolicyRequest{
					ModifyPolicyPayload: fleet.ModifyPolicyPayload{
						Name:  ptr.String(tc.name),
						Query: ptr.String(tc.query),
					},
				}
				gpResp := modifyGlobalPolicyResponse{}
				s.DoJSON("PATCH", fmt.Sprintf("/api/v1/fleet/global/policies/%d", globalPolicyID), gpReq, http.StatusBadRequest, &gpResp)
				require.Nil(t, tpResp.Policy)
			}
		})
	}
}

func (s *integrationTestSuite) TestHostDetailsPolicies() {
	t := s.T()

	hosts := s.createHosts(t)
	host1 := hosts[0]
	team1, err := s.ds.NewTeam(context.Background(), &fleet.Team{
		ID:          42,
		Name:        "HostDetailsPolicies-Team",
		Description: "desc team1",
	})
	require.NoError(t, err)
	err = s.ds.AddHostsToTeam(context.Background(), &team1.ID, []uint{host1.ID})
	require.NoError(t, err)

	gpParams := globalPolicyRequest{
		Name:        "HostDetailsPolicies",
		Query:       "select * from osquery;",
		Description: "Some description",
		Resolution:  "some global resolution",
	}
	gpResp := globalPolicyResponse{}
	s.DoJSON("POST", "/api/v1/fleet/global/policies", gpParams, http.StatusOK, &gpResp)
	require.NotNil(t, gpResp.Policy)
	require.NotEmpty(t, gpResp.Policy.ID)

	tpParams := teamPolicyRequest{
		Name:        "HostDetailsPolicies-Team",
		Query:       "select * from osquery;",
		Description: "Some description",
		Resolution:  "some team resolution",
	}
	tpResp := teamPolicyResponse{}
	s.DoJSON("POST", fmt.Sprintf("/api/v1/fleet/teams/%d/policies", team1.ID), tpParams, http.StatusOK, &tpResp)
	require.NotNil(t, tpResp.Policy)
	require.NotEmpty(t, tpResp.Policy.ID)

	err = s.ds.RecordPolicyQueryExecutions(
		context.Background(),
		host1,
		map[uint]*bool{gpResp.Policy.ID: ptr.Bool(true)},
		time.Now(),
		false,
	)
	require.NoError(t, err)

	resp := s.Do("GET", fmt.Sprintf("/api/v1/fleet/hosts/%d", host1.ID), nil, http.StatusOK)
	b, err := ioutil.ReadAll(resp.Body)
	require.NoError(t, err)
	var r struct {
		Host *HostDetailResponse `json:"host"`
		Err  error               `json:"error,omitempty"`
	}
	err = json.Unmarshal(b, &r)
	require.NoError(t, err)
	require.Nil(t, r.Err)
	hd := r.Host.HostDetail
	require.Len(t, hd.Policies, 2)
	require.True(t, reflect.DeepEqual(gpResp.Policy.PolicyData, hd.Policies[0].PolicyData))
	require.Equal(t, hd.Policies[0].Response, "pass")

	require.True(t, reflect.DeepEqual(tpResp.Policy.PolicyData, hd.Policies[1].PolicyData))
	require.Equal(t, hd.Policies[1].Response, "") // policy didn't "run"

	// Try to create a global policy with an existing name.
	s.DoJSON("POST", "/api/v1/fleet/global/policies", gpParams, http.StatusConflict, &gpResp)
	// Try to create a team policy with an existing name.
	s.DoJSON("POST", fmt.Sprintf("/api/v1/fleet/teams/%d/policies", team1.ID), tpParams, http.StatusConflict, &tpResp)
}

func (s *integrationTestSuite) TestListActivities() {
	t := s.T()

	ctx := context.Background()
	u := s.users["admin1@example.com"]
	details := make(map[string]interface{})

	err := s.ds.NewActivity(ctx, &u, fleet.ActivityTypeAppliedSpecPack, &details)
	require.NoError(t, err)

	err = s.ds.NewActivity(ctx, &u, fleet.ActivityTypeDeletedPack, &details)
	require.NoError(t, err)

	err = s.ds.NewActivity(ctx, &u, fleet.ActivityTypeEditedPack, &details)
	require.NoError(t, err)

	var listResp listActivitiesResponse
	s.DoJSON("GET", "/api/v1/fleet/activities", nil, http.StatusOK, &listResp, "per_page", "2", "order_key", "id")
	require.Len(t, listResp.Activities, 2)
	assert.Equal(t, fleet.ActivityTypeAppliedSpecPack, listResp.Activities[0].Type)
	assert.Equal(t, fleet.ActivityTypeDeletedPack, listResp.Activities[1].Type)

	s.DoJSON("GET", "/api/v1/fleet/activities", nil, http.StatusOK, &listResp, "per_page", "2", "order_key", "id", "page", "1")
	require.Len(t, listResp.Activities, 1)
	assert.Equal(t, fleet.ActivityTypeEditedPack, listResp.Activities[0].Type)

	s.DoJSON("GET", "/api/v1/fleet/activities", nil, http.StatusOK, &listResp, "per_page", "1", "order_key", "id", "order_direction", "desc")
	require.Len(t, listResp.Activities, 1)
	assert.Equal(t, fleet.ActivityTypeEditedPack, listResp.Activities[0].Type)
}

func (s *integrationTestSuite) TestListGetCarves() {
	t := s.T()

	ctx := context.Background()

	hosts := s.createHosts(t)
	c1, err := s.ds.NewCarve(ctx, &fleet.CarveMetadata{
		CreatedAt: time.Now(),
		HostId:    hosts[0].ID,
		Name:      t.Name() + "_1",
		SessionId: "ssn1",
	})
	require.NoError(t, err)
	c2, err := s.ds.NewCarve(ctx, &fleet.CarveMetadata{
		CreatedAt: time.Now(),
		HostId:    hosts[1].ID,
		Name:      t.Name() + "_2",
		SessionId: "ssn2",
	})
	require.NoError(t, err)
	c3, err := s.ds.NewCarve(ctx, &fleet.CarveMetadata{
		CreatedAt: time.Now(),
		HostId:    hosts[2].ID,
		Name:      t.Name() + "_3",
		SessionId: "ssn3",
	})
	require.NoError(t, err)

	// set c1 max block
	c1.MaxBlock = 3
	require.NoError(t, s.ds.UpdateCarve(ctx, c1))
	// make c2 expired, set max block
	c2.Expired = true
	c2.MaxBlock = 3
	require.NoError(t, s.ds.UpdateCarve(ctx, c2))

	var listResp listCarvesResponse
	s.DoJSON("GET", "/api/v1/fleet/carves", nil, http.StatusOK, &listResp, "per_page", "2", "order_key", "id")
	require.Len(t, listResp.Carves, 2)
	assert.Equal(t, c1.ID, listResp.Carves[0].ID)
	assert.Equal(t, c3.ID, listResp.Carves[1].ID)

	// include expired
	s.DoJSON("GET", "/api/v1/fleet/carves", nil, http.StatusOK, &listResp, "per_page", "2", "order_key", "id", "expired", "1")
	require.Len(t, listResp.Carves, 2)
	assert.Equal(t, c1.ID, listResp.Carves[0].ID)
	assert.Equal(t, c2.ID, listResp.Carves[1].ID)

	// empty page
	s.DoJSON("GET", "/api/v1/fleet/carves", nil, http.StatusOK, &listResp, "page", "3", "per_page", "2", "order_key", "id", "expired", "1")
	require.Len(t, listResp.Carves, 0)

	// get specific carve
	var getResp getCarveResponse
	s.DoJSON("GET", fmt.Sprintf("/api/v1/fleet/carves/%d", c2.ID), nil, http.StatusOK, &getResp)
	require.Equal(t, c2.ID, getResp.Carve.ID)
	require.True(t, getResp.Carve.Expired)

	// get non-existing carve
	s.DoJSON("GET", fmt.Sprintf("/api/v1/fleet/carves/%d", c3.ID+1), nil, http.StatusNotFound, &getResp)

	// get expired carve block
	var blkResp getCarveBlockResponse
	s.DoJSON("GET", fmt.Sprintf("/api/v1/fleet/carves/%d/block/%d", c2.ID, 1), nil, http.StatusInternalServerError, &blkResp)

	// get valid carve block, but block not inserted yet
	s.DoJSON("GET", fmt.Sprintf("/api/v1/fleet/carves/%d/block/%d", c1.ID, 1), nil, http.StatusNotFound, &blkResp)

	require.NoError(t, s.ds.NewBlock(ctx, c1, 1, []byte("block1")))
	require.NoError(t, s.ds.NewBlock(ctx, c1, 2, []byte("block2")))
	require.NoError(t, s.ds.NewBlock(ctx, c1, 3, []byte("block3")))

	// get valid carve block
	s.DoJSON("GET", fmt.Sprintf("/api/v1/fleet/carves/%d/block/%d", c1.ID, 1), nil, http.StatusOK, &blkResp)
	require.Equal(t, "block1", string(blkResp.Data))
}

func (s *integrationTestSuite) TestHostsAddToTeam() {
	t := s.T()

	ctx := context.Background()

	tm1, err := s.ds.NewTeam(ctx, &fleet.Team{
		Name: uuid.New().String(),
	})
	require.NoError(t, err)
	tm2, err := s.ds.NewTeam(ctx, &fleet.Team{
		Name: uuid.New().String(),
	})
	require.NoError(t, err)

	hosts := s.createHosts(t)
	var refetchResp refetchHostResponse
	// refetch existing
	s.DoJSON("POST", fmt.Sprintf("/api/v1/fleet/hosts/%d/refetch", hosts[0].ID), nil, http.StatusOK, &refetchResp)
	require.NoError(t, refetchResp.Err)

	// refetch unknown
	s.DoJSON("POST", fmt.Sprintf("/api/v1/fleet/hosts/%d/refetch", hosts[2].ID+1), nil, http.StatusNotFound, &refetchResp)

	// get by identifier unknown
	var getResp getHostResponse
	s.DoJSON("GET", "/api/v1/fleet/hosts/identifier/no-such-host", nil, http.StatusNotFound, &getResp)

	// get by identifier valid
	s.DoJSON("GET", fmt.Sprintf("/api/v1/fleet/hosts/identifier/%s", hosts[0].UUID), nil, http.StatusOK, &getResp)
	require.Equal(t, hosts[0].ID, getResp.Host.ID)
	require.Nil(t, getResp.Host.TeamID)

	// assign hosts to team 1
	var addResp addHostsToTeamResponse
	s.DoJSON("POST", "/api/v1/fleet/hosts/transfer", addHostsToTeamRequest{
		TeamID:  &tm1.ID,
		HostIDs: []uint{hosts[0].ID, hosts[1].ID},
	}, http.StatusOK, &addResp)

	// check that hosts are now part of that team
	s.DoJSON("GET", fmt.Sprintf("/api/v1/fleet/hosts/%d", hosts[0].ID), nil, http.StatusOK, &getResp)
	require.NotNil(t, getResp.Host.TeamID)
	require.Equal(t, tm1.ID, *getResp.Host.TeamID)
	s.DoJSON("GET", fmt.Sprintf("/api/v1/fleet/hosts/%d", hosts[1].ID), nil, http.StatusOK, &getResp)
	require.NotNil(t, getResp.Host.TeamID)
	require.Equal(t, tm1.ID, *getResp.Host.TeamID)
	s.DoJSON("GET", fmt.Sprintf("/api/v1/fleet/hosts/%d", hosts[2].ID), nil, http.StatusOK, &getResp)
	require.Nil(t, getResp.Host.TeamID)

	// assign host to team 2 with filter
	var addfResp addHostsToTeamByFilterResponse
	req := addHostsToTeamByFilterRequest{TeamID: &tm2.ID}
	req.Filters.MatchQuery = hosts[2].Hostname
	s.DoJSON("POST", "/api/v1/fleet/hosts/transfer/filter", req, http.StatusOK, &addfResp)

	// check that host 2 is now part of team 2
	s.DoJSON("GET", fmt.Sprintf("/api/v1/fleet/hosts/%d", hosts[2].ID), nil, http.StatusOK, &getResp)
	require.NotNil(t, getResp.Host.TeamID)
	require.Equal(t, tm2.ID, *getResp.Host.TeamID)

	// delete host 0
	var delResp deleteHostResponse
	s.DoJSON("DELETE", fmt.Sprintf("/api/v1/fleet/hosts/%d", hosts[0].ID), nil, http.StatusOK, &delResp)
	// delete non-existing host
	s.DoJSON("DELETE", fmt.Sprintf("/api/v1/fleet/hosts/%d", hosts[2].ID+1), nil, http.StatusNotFound, &delResp)

	// list the hosts
	var listResp listHostsResponse
	s.DoJSON("GET", "/api/v1/fleet/hosts", nil, http.StatusOK, &listResp, "per_page", "3")
	require.Len(t, listResp.Hosts, 2)
	ids := []uint{listResp.Hosts[0].ID, listResp.Hosts[1].ID}
	require.ElementsMatch(t, ids, []uint{hosts[1].ID, hosts[2].ID})
}

func (s *integrationTestSuite) TestScheduledQueries() {
	t := s.T()

	// create a pack
	var createPackResp createPackResponse
	reqPack := &createPackRequest{
		PackPayload: fleet.PackPayload{
			Name: ptr.String(strings.ReplaceAll(t.Name(), "/", "_")),
		},
	}
	s.DoJSON("POST", "/api/v1/fleet/packs", reqPack, http.StatusOK, &createPackResp)
	pack := createPackResp.Pack.Pack

	// try a non existent query
	s.Do("GET", fmt.Sprintf("/api/v1/fleet/queries/%d", 9999), nil, http.StatusNotFound)

	// create a query
	var createQueryResp createQueryResponse
	reqQuery := &fleet.QueryPayload{
		Name:  ptr.String(t.Name()),
		Query: ptr.String("select * from time;"),
	}
	s.DoJSON("POST", "/api/v1/fleet/queries", reqQuery, http.StatusOK, &createQueryResp)
	query := createQueryResp.Query

	// list scheduled queries in pack, none yet
	var getInPackResp getScheduledQueriesInPackResponse
	s.DoJSON("GET", fmt.Sprintf("/api/v1/fleet/packs/%d/scheduled", pack.ID), nil, http.StatusOK, &getInPackResp)
	assert.Len(t, getInPackResp.Scheduled, 0)

	// list scheduled queries in non-existing pack
	s.DoJSON("GET", fmt.Sprintf("/api/v1/fleet/packs/%d/scheduled", pack.ID+1), nil, http.StatusOK, &getInPackResp)
	assert.Len(t, getInPackResp.Scheduled, 0)

	// create scheduled query
	var createResp scheduleQueryResponse
	reqSQ := &scheduleQueryRequest{
		PackID:   pack.ID,
		QueryID:  query.ID,
		Interval: 1,
	}
	s.DoJSON("POST", "/api/v1/fleet/schedule", reqSQ, http.StatusOK, &createResp)
	sq1 := createResp.Scheduled.ScheduledQuery
	assert.NotZero(t, sq1.ID)
	assert.Equal(t, uint(1), sq1.Interval)

	// create scheduled query with invalid pack
	reqSQ = &scheduleQueryRequest{
		PackID:   pack.ID + 1,
		QueryID:  query.ID,
		Interval: 2,
	}
	s.DoJSON("POST", "/api/v1/fleet/schedule", reqSQ, http.StatusUnprocessableEntity, &createResp)

	// create scheduled query with invalid query
	reqSQ = &scheduleQueryRequest{
		PackID:   pack.ID,
		QueryID:  query.ID + 1,
		Interval: 3,
	}
	s.DoJSON("POST", "/api/v1/fleet/schedule", reqSQ, http.StatusNotFound, &createResp)

	// list scheduled queries in pack
	s.DoJSON("GET", fmt.Sprintf("/api/v1/fleet/packs/%d/scheduled", pack.ID), nil, http.StatusOK, &getInPackResp)
	require.Len(t, getInPackResp.Scheduled, 1)
	assert.Equal(t, sq1.ID, getInPackResp.Scheduled[0].ID)

	// list scheduled queries in pack, next page
	s.DoJSON("GET", fmt.Sprintf("/api/v1/fleet/packs/%d/scheduled", pack.ID), nil, http.StatusOK, &getInPackResp, "page", "1", "per_page", "2")
	require.Len(t, getInPackResp.Scheduled, 0)

	// get non-existing scheduled query
	var getResp getScheduledQueryResponse
	s.DoJSON("GET", fmt.Sprintf("/api/v1/fleet/schedule/%d", sq1.ID+1), nil, http.StatusNotFound, &getResp)

	// get existing scheduled query
	s.DoJSON("GET", fmt.Sprintf("/api/v1/fleet/schedule/%d", sq1.ID), nil, http.StatusOK, &getResp)
	assert.Equal(t, sq1.ID, getResp.Scheduled.ID)
	assert.Equal(t, sq1.Interval, getResp.Scheduled.Interval)

	// modify scheduled query
	var modResp modifyScheduledQueryResponse
	reqMod := fleet.ScheduledQueryPayload{
		Interval: ptr.Uint(4),
	}
	s.DoJSON("PATCH", fmt.Sprintf("/api/v1/fleet/schedule/%d", sq1.ID), reqMod, http.StatusOK, &modResp)
	assert.Equal(t, sq1.ID, modResp.Scheduled.ID)
	assert.Equal(t, uint(4), modResp.Scheduled.Interval)

	// modify non-existing scheduled query
	reqMod = fleet.ScheduledQueryPayload{
		Interval: ptr.Uint(5),
	}
	s.DoJSON("PATCH", fmt.Sprintf("/api/v1/fleet/schedule/%d", sq1.ID+1), reqMod, http.StatusNotFound, &modResp)

	// delete non-existing scheduled query
	var delResp deleteScheduledQueryResponse
	s.DoJSON("DELETE", fmt.Sprintf("/api/v1/fleet/schedule/%d", sq1.ID+1), nil, http.StatusNotFound, &delResp)

	// delete existing scheduled query
	s.DoJSON("DELETE", fmt.Sprintf("/api/v1/fleet/schedule/%d", sq1.ID), nil, http.StatusOK, &delResp)

	// get the now-deleted scheduled query
	s.DoJSON("GET", fmt.Sprintf("/api/v1/fleet/schedule/%d", sq1.ID), nil, http.StatusNotFound, &getResp)
}

func (s *integrationTestSuite) TestHostDeviceMapping() {
	t := s.T()
	ctx := context.Background()

	hosts := s.createHosts(t)

	// get host device mappings of invalid host
	var listResp listHostDeviceMappingResponse
	s.DoJSON("GET", fmt.Sprintf("/api/v1/fleet/hosts/%d/device_mapping", hosts[2].ID+1), nil, http.StatusNotFound, &listResp)

	// existing host but none yet
	s.DoJSON("GET", fmt.Sprintf("/api/v1/fleet/hosts/%d/device_mapping", hosts[0].ID), nil, http.StatusOK, &listResp)
	require.Len(t, listResp.DeviceMapping, 0)

	// create some mappings
	s.ds.ReplaceHostDeviceMapping(ctx, hosts[0].ID, []*fleet.HostDeviceMapping{
		{HostID: hosts[0].ID, Email: "a@b.c", Source: "google_chrome_profiles"},
		{HostID: hosts[0].ID, Email: "b@b.c", Source: "google_chrome_profiles"},
	})

	s.DoJSON("GET", fmt.Sprintf("/api/v1/fleet/hosts/%d/device_mapping", hosts[0].ID), nil, http.StatusOK, &listResp)
	require.Len(t, listResp.DeviceMapping, 2)
	require.Equal(t, "a@b.c", listResp.DeviceMapping[0].Email)
	require.Equal(t, "google_chrome_profiles", listResp.DeviceMapping[0].Source)
	require.Zero(t, listResp.DeviceMapping[0].HostID)
	require.Equal(t, "b@b.c", listResp.DeviceMapping[1].Email)
	require.Equal(t, "google_chrome_profiles", listResp.DeviceMapping[1].Source)
	require.Zero(t, listResp.DeviceMapping[1].HostID)
	require.Equal(t, hosts[0].ID, listResp.HostID)

	// other host still has none
	s.DoJSON("GET", fmt.Sprintf("/api/v1/fleet/hosts/%d/device_mapping", hosts[1].ID), nil, http.StatusOK, &listResp)
	require.Len(t, listResp.DeviceMapping, 0)

	// search host by email address finds the corresponding host
	var listHosts listHostsResponse
	s.DoJSON("GET", "/api/v1/fleet/hosts", nil, http.StatusOK, &listHosts, "query", "a@b.c")
	require.Len(t, listHosts.Hosts, 1)
	assert.Equal(t, hosts[0].ID, listHosts.Hosts[0].ID)

	s.DoJSON("GET", "/api/v1/fleet/hosts", nil, http.StatusOK, &listHosts, "query", "c@b.c")
	require.Len(t, listHosts.Hosts, 0)
}

func (s *integrationTestSuite) TestGetMacadminsData() {
	t := s.T()

	ctx := context.Background()

	hostAll, err := s.ds.NewHost(ctx, &fleet.Host{
		DetailUpdatedAt: time.Now(),
		LabelUpdatedAt:  time.Now(),
		PolicyUpdatedAt: time.Now(),
		SeenTime:        time.Now(),
		NodeKey:         t.Name() + "1",
		UUID:            t.Name() + "1",
		Hostname:        t.Name() + "foo.local",
		PrimaryIP:       "192.168.1.1",
		PrimaryMac:      "30-65-EC-6F-C4-58",
		OsqueryHostID:   "1",
	})
	require.NoError(t, err)
	require.NotNil(t, hostAll)

	hostNothing, err := s.ds.NewHost(ctx, &fleet.Host{
		DetailUpdatedAt: time.Now(),
		LabelUpdatedAt:  time.Now(),
		PolicyUpdatedAt: time.Now(),
		SeenTime:        time.Now(),
		NodeKey:         t.Name() + "2",
		UUID:            t.Name() + "2",
		Hostname:        t.Name() + "foo.local2",
		PrimaryIP:       "192.168.1.2",
		PrimaryMac:      "30-65-EC-6F-C4-59",
		OsqueryHostID:   "2",
	})
	require.NoError(t, err)
	require.NotNil(t, hostNothing)

	hostOnlyMunki, err := s.ds.NewHost(ctx, &fleet.Host{
		DetailUpdatedAt: time.Now(),
		LabelUpdatedAt:  time.Now(),
		PolicyUpdatedAt: time.Now(),
		SeenTime:        time.Now(),
		NodeKey:         t.Name() + "3",
		UUID:            t.Name() + "3",
		Hostname:        t.Name() + "foo.local3",
		PrimaryIP:       "192.168.1.3",
		PrimaryMac:      "30-65-EC-6F-C4-5F",
		OsqueryHostID:   "3",
	})
	require.NoError(t, err)
	require.NotNil(t, hostOnlyMunki)

	hostOnlyMDM, err := s.ds.NewHost(ctx, &fleet.Host{
		DetailUpdatedAt: time.Now(),
		LabelUpdatedAt:  time.Now(),
		PolicyUpdatedAt: time.Now(),
		SeenTime:        time.Now(),
		NodeKey:         t.Name() + "4",
		UUID:            t.Name() + "4",
		Hostname:        t.Name() + "foo.local4",
		PrimaryIP:       "192.168.1.4",
		PrimaryMac:      "30-65-EC-6F-C4-5A",
		OsqueryHostID:   "4",
	})
	require.NoError(t, err)
	require.NotNil(t, hostOnlyMDM)

	require.NoError(t, s.ds.SetOrUpdateMDMData(ctx, hostAll.ID, true, "url", false))
	require.NoError(t, s.ds.SetOrUpdateMunkiVersion(ctx, hostAll.ID, "1.3.0"))

	macadminsData := getMacadminsDataResponse{}
	s.DoJSON("GET", fmt.Sprintf("/api/v1/fleet/hosts/%d/macadmins", hostAll.ID), nil, http.StatusOK, &macadminsData)
	require.NotNil(t, macadminsData.Macadmins)
	assert.Equal(t, "url", macadminsData.Macadmins.MDM.ServerURL)
	assert.Equal(t, "Enrolled (manual)", macadminsData.Macadmins.MDM.EnrollmentStatus)
	assert.Equal(t, "1.3.0", macadminsData.Macadmins.Munki.Version)

	require.NoError(t, s.ds.SetOrUpdateMDMData(ctx, hostAll.ID, true, "url2", true))
	require.NoError(t, s.ds.SetOrUpdateMunkiVersion(ctx, hostAll.ID, "1.5.0"))

	macadminsData = getMacadminsDataResponse{}
	s.DoJSON("GET", fmt.Sprintf("/api/v1/fleet/hosts/%d/macadmins", hostAll.ID), nil, http.StatusOK, &macadminsData)
	require.NotNil(t, macadminsData.Macadmins)
	assert.Equal(t, "url2", macadminsData.Macadmins.MDM.ServerURL)
	assert.Equal(t, "Enrolled (automated)", macadminsData.Macadmins.MDM.EnrollmentStatus)
	assert.Equal(t, "1.5.0", macadminsData.Macadmins.Munki.Version)

	require.NoError(t, s.ds.SetOrUpdateMDMData(ctx, hostAll.ID, false, "url2", false))

	macadminsData = getMacadminsDataResponse{}
	s.DoJSON("GET", fmt.Sprintf("/api/v1/fleet/hosts/%d/macadmins", hostAll.ID), nil, http.StatusOK, &macadminsData)
	require.NotNil(t, macadminsData.Macadmins)
	assert.Equal(t, "Unenrolled", macadminsData.Macadmins.MDM.EnrollmentStatus)

	// nothing returns null
	s.DoJSON("GET", fmt.Sprintf("/api/v1/fleet/hosts/%d/macadmins", hostNothing.ID), nil, http.StatusOK, &macadminsData)
	require.Nil(t, macadminsData.Macadmins)

	// only munki info returns null on mdm
	require.NoError(t, s.ds.SetOrUpdateMunkiVersion(ctx, hostOnlyMunki.ID, "3.2.0"))
	s.DoJSON("GET", fmt.Sprintf("/api/v1/fleet/hosts/%d/macadmins", hostOnlyMunki.ID), nil, http.StatusOK, &macadminsData)
	require.NotNil(t, macadminsData.Macadmins)
	require.Nil(t, macadminsData.Macadmins.MDM)
	require.NotNil(t, macadminsData.Macadmins.Munki)
	assert.Equal(t, "3.2.0", macadminsData.Macadmins.Munki.Version)

	// only mdm returns null on munki info
	require.NoError(t, s.ds.SetOrUpdateMDMData(ctx, hostOnlyMDM.ID, true, "AAA", true))
	s.DoJSON("GET", fmt.Sprintf("/api/v1/fleet/hosts/%d/macadmins", hostOnlyMDM.ID), nil, http.StatusOK, &macadminsData)
	require.NotNil(t, macadminsData.Macadmins)
	require.NotNil(t, macadminsData.Macadmins.MDM)
	require.Nil(t, macadminsData.Macadmins.Munki)
	assert.Equal(t, "AAA", macadminsData.Macadmins.MDM.ServerURL)
	assert.Equal(t, "Enrolled (automated)", macadminsData.Macadmins.MDM.EnrollmentStatus)
}

func (s *integrationTestSuite) TestLabels() {
	t := s.T()

	// list labels, has the built-in ones
	var listResp listLabelsResponse
	s.DoJSON("GET", "/api/v1/fleet/labels", nil, http.StatusOK, &listResp)
	assert.True(t, len(listResp.Labels) > 0)
	for _, lbl := range listResp.Labels {
		assert.Equal(t, fleet.LabelTypeBuiltIn, lbl.LabelType)
	}
	builtInsCount := len(listResp.Labels)

	// create a label without name, an error
	var createResp createLabelResponse
	s.DoJSON("POST", "/api/v1/fleet/labels", &fleet.LabelPayload{Query: ptr.String("select 1")}, http.StatusUnprocessableEntity, &createResp)

	// create a valid label
	s.DoJSON("POST", "/api/v1/fleet/labels", &fleet.LabelPayload{Name: ptr.String(t.Name()), Query: ptr.String("select 1")}, http.StatusOK, &createResp)
	assert.NotZero(t, createResp.Label.ID)
	assert.Equal(t, t.Name(), createResp.Label.Name)
	lbl1 := createResp.Label.Label

	// get the label
	var getResp getLabelResponse
	s.DoJSON("GET", fmt.Sprintf("/api/v1/fleet/labels/%d", lbl1.ID), nil, http.StatusOK, &getResp)
	assert.Equal(t, lbl1.ID, getResp.Label.ID)

	// get a non-existing label
	s.DoJSON("GET", fmt.Sprintf("/api/v1/fleet/labels/%d", lbl1.ID+1), nil, http.StatusNotFound, &getResp)

	// modify that label
	var modResp modifyLabelResponse
	s.DoJSON("PATCH", fmt.Sprintf("/api/v1/fleet/labels/%d", lbl1.ID), &fleet.ModifyLabelPayload{Name: ptr.String(t.Name() + "zzz")}, http.StatusOK, &modResp)
	assert.Equal(t, lbl1.ID, modResp.Label.ID)
	assert.NotEqual(t, lbl1.Name, modResp.Label.Name)

	// modify a non-existing label
	s.DoJSON("PATCH", fmt.Sprintf("/api/v1/fleet/labels/%d", lbl1.ID+1), &fleet.ModifyLabelPayload{Name: ptr.String("zzz")}, http.StatusNotFound, &modResp)

	// list labels
	s.DoJSON("GET", "/api/v1/fleet/labels", nil, http.StatusOK, &listResp, "per_page", strconv.Itoa(builtInsCount+1))
	assert.Len(t, listResp.Labels, builtInsCount+1)

	// next page is empty
	s.DoJSON("GET", "/api/v1/fleet/labels", nil, http.StatusOK, &listResp, "per_page", "2", "page", "1", "query", t.Name())
	assert.Len(t, listResp.Labels, 0)

	// create another label
	s.DoJSON("POST", "/api/v1/fleet/labels", &fleet.LabelPayload{Name: ptr.String(strings.ReplaceAll(t.Name(), "/", "_")), Query: ptr.String("select 1")}, http.StatusOK, &createResp)
	assert.NotZero(t, createResp.Label.ID)
	lbl2 := createResp.Label.Label

	// create hosts and add them to that label
	hosts := s.createHosts(t)
	for _, h := range hosts {
		err := s.ds.RecordLabelQueryExecutions(context.Background(), h, map[uint]*bool{lbl2.ID: ptr.Bool(true)}, time.Now(), false)
		require.NoError(t, err)
	}

	// list hosts in label
	var listHostsResp listHostsResponse
	s.DoJSON("GET", fmt.Sprintf("/api/v1/fleet/labels/%d/hosts", lbl2.ID), nil, http.StatusOK, &listHostsResp)
	assert.Len(t, listHostsResp.Hosts, len(hosts))

	// lists hosts in label without hosts
	s.DoJSON("GET", fmt.Sprintf("/api/v1/fleet/labels/%d/hosts", lbl1.ID), nil, http.StatusOK, &listHostsResp)
	assert.Len(t, listHostsResp.Hosts, 0)

	// lists hosts in invalid label
	s.DoJSON("GET", fmt.Sprintf("/api/v1/fleet/labels/%d/hosts", lbl2.ID+1), nil, http.StatusOK, &listHostsResp)
	assert.Len(t, listHostsResp.Hosts, 0)

	// delete a label by id
	var delIDResp deleteLabelByIDResponse
	s.DoJSON("DELETE", fmt.Sprintf("/api/v1/fleet/labels/id/%d", lbl1.ID), nil, http.StatusOK, &delIDResp)

	// delete a non-existing label by id
	s.DoJSON("DELETE", fmt.Sprintf("/api/v1/fleet/labels/id/%d", lbl2.ID+1), nil, http.StatusNotFound, &delIDResp)

	// delete a label by name
	var delResp deleteLabelResponse
	s.DoJSON("DELETE", fmt.Sprintf("/api/v1/fleet/labels/%s", url.PathEscape(lbl2.Name)), nil, http.StatusOK, &delResp)

	// delete a non-existing label by name
	s.DoJSON("DELETE", fmt.Sprintf("/api/v1/fleet/labels/%s", url.PathEscape(lbl2.Name)), nil, http.StatusNotFound, &delResp)

	// list labels, only the built-ins remain
	s.DoJSON("GET", "/api/v1/fleet/labels", nil, http.StatusOK, &listResp, "per_page", strconv.Itoa(builtInsCount+1))
	assert.Len(t, listResp.Labels, builtInsCount)
	for _, lbl := range listResp.Labels {
		assert.Equal(t, fleet.LabelTypeBuiltIn, lbl.LabelType)
	}
}

func (s *integrationTestSuite) TestLabelSpecs() {
	t := s.T()

	// list label specs, only those of the built-ins
	var listResp getLabelSpecsResponse
	s.DoJSON("GET", "/api/v1/fleet/spec/labels", nil, http.StatusOK, &listResp)
	assert.True(t, len(listResp.Specs) > 0)
	for _, spec := range listResp.Specs {
		assert.Equal(t, fleet.LabelTypeBuiltIn, spec.LabelType)
	}
	builtInsCount := len(listResp.Specs)

	name := strings.ReplaceAll(t.Name(), "/", "_")
	// apply an invalid label spec - dynamic membership with host specified
	var applyResp applyLabelSpecsResponse
	s.DoJSON("POST", "/api/v1/fleet/spec/labels", applyLabelSpecsRequest{
		Specs: []*fleet.LabelSpec{
			{
				Name:                name,
				Query:               "select 1",
				Platform:            "linux",
				LabelMembershipType: fleet.LabelMembershipTypeDynamic,
				Hosts:               []string{"abc"},
			},
		},
	}, http.StatusInternalServerError, &applyResp)

	// apply an invalid label spec - manual membership without a host specified
	s.DoJSON("POST", "/api/v1/fleet/spec/labels", applyLabelSpecsRequest{
		Specs: []*fleet.LabelSpec{
			{
				Name:                name,
				Query:               "select 1",
				Platform:            "linux",
				LabelMembershipType: fleet.LabelMembershipTypeManual,
			},
		},
	}, http.StatusInternalServerError, &applyResp)

	// apply a valid label spec
	s.DoJSON("POST", "/api/v1/fleet/spec/labels", applyLabelSpecsRequest{
		Specs: []*fleet.LabelSpec{
			{
				Name:                name,
				Query:               "select 1",
				Platform:            "linux",
				LabelMembershipType: fleet.LabelMembershipTypeDynamic,
			},
		},
	}, http.StatusOK, &applyResp)

	// list label specs, has the newly created one
	s.DoJSON("GET", "/api/v1/fleet/spec/labels", nil, http.StatusOK, &listResp)
	assert.Len(t, listResp.Specs, builtInsCount+1)

	// get a specific label spec
	var getResp getLabelSpecResponse
	s.DoJSON("GET", fmt.Sprintf("/api/v1/fleet/spec/labels/%s", url.PathEscape(name)), nil, http.StatusOK, &getResp)
	assert.Equal(t, name, getResp.Spec.Name)

	// get a non-existing label spec
	s.DoJSON("GET", "/api/v1/fleet/spec/labels/zzz", nil, http.StatusNotFound, &getResp)
}

func (s *integrationTestSuite) TestUsers() {
	t := s.T()

	// list existing users
	var listResp listUsersResponse
	s.DoJSON("GET", "/api/v1/fleet/users", nil, http.StatusOK, &listResp)
	assert.Len(t, listResp.Users, len(s.users))

	// test available teams returned by `/me` endpoint for existing user
	var getMeResp getUserResponse
	key := make([]byte, 64)
	sessionKey := base64.StdEncoding.EncodeToString(key)
	session := &fleet.Session{
		UserID:     uint(1),
		Key:        sessionKey,
		AccessedAt: time.Now().UTC(),
	}
	_, err := s.ds.NewSession(context.Background(), session)
	require.NoError(t, err)
	resp := s.DoRawWithHeaders("GET", "/api/v1/fleet/me", []byte(""), http.StatusOK, map[string]string{
		"Authorization": fmt.Sprintf("Bearer %s", sessionKey),
	})
	err = json.NewDecoder(resp.Body).Decode(&getMeResp)
	require.NoError(t, err)
	assert.Equal(t, uint(1), getMeResp.User.ID)
	assert.NotNil(t, getMeResp.User.GlobalRole)
	assert.Len(t, getMeResp.User.Teams, 0)
	assert.Len(t, getMeResp.AvailableTeams, 0)

	// create a new user
	var createResp createUserResponse
	params := fleet.UserPayload{
		Name:       ptr.String("extra"),
		Email:      ptr.String("extra@asd.com"),
		Password:   ptr.String("pass"),
		GlobalRole: ptr.String(fleet.RoleObserver),
	}
	s.DoJSON("POST", "/api/v1/fleet/users/admin", params, http.StatusOK, &createResp)
	assert.NotZero(t, createResp.User.ID)
	u := *createResp.User

	// login as that user and check that teams info is empty
	var loginResp loginResponse
	s.DoJSON("POST", "/api/v1/fleet/login", params, http.StatusOK, &loginResp)
	require.Equal(t, loginResp.User.ID, u.ID)
	assert.Len(t, loginResp.User.Teams, 0)
	assert.Len(t, loginResp.AvailableTeams, 0)

	// get that user from `/users` endpoint and check that teams info is empty
	var getResp getUserResponse
	s.DoJSON("GET", fmt.Sprintf("/api/v1/fleet/users/%d", u.ID), nil, http.StatusOK, &getResp)
	assert.Equal(t, u.ID, getResp.User.ID)
	assert.Len(t, getResp.User.Teams, 0)
	assert.Len(t, getResp.AvailableTeams, 0)

	// get non-existing user
	s.DoJSON("GET", fmt.Sprintf("/api/v1/fleet/users/%d", u.ID+1), nil, http.StatusNotFound, &getResp)

	// modify that user - simple name change
	var modResp modifyUserResponse
	params = fleet.UserPayload{
		Name: ptr.String("extraz"),
	}
	s.DoJSON("PATCH", fmt.Sprintf("/api/v1/fleet/users/%d", u.ID), params, http.StatusOK, &modResp)
	assert.Equal(t, u.ID, modResp.User.ID)
	assert.Equal(t, u.Name+"z", modResp.User.Name)

	// modify user - email change, password does not match
	params = fleet.UserPayload{
		Email:    ptr.String("extra2@asd.com"),
		Password: ptr.String("wrongpass"),
	}
	s.DoJSON("PATCH", fmt.Sprintf("/api/v1/fleet/users/%d", u.ID), params, http.StatusForbidden, &modResp)

	// modify user - email change, password ok
	params = fleet.UserPayload{
		Email:    ptr.String("extra2@asd.com"),
		Password: ptr.String("pass"),
	}
	s.DoJSON("PATCH", fmt.Sprintf("/api/v1/fleet/users/%d", u.ID), params, http.StatusOK, &modResp)
	assert.Equal(t, u.ID, modResp.User.ID)
	assert.NotEqual(t, u.ID, modResp.User.Email)

	// modify invalid user
	params = fleet.UserPayload{
		Name: ptr.String("nosuchuser"),
	}
	s.DoJSON("PATCH", fmt.Sprintf("/api/v1/fleet/users/%d", u.ID+1), params, http.StatusNotFound, &modResp)

	// require a password reset
	var reqResetResp requirePasswordResetResponse
	s.DoJSON("POST", fmt.Sprintf("/api/v1/fleet/users/%d/require_password_reset", u.ID), map[string]bool{"require": true}, http.StatusOK, &reqResetResp)
	assert.Equal(t, u.ID, reqResetResp.User.ID)
	assert.True(t, reqResetResp.User.AdminForcedPasswordReset)

	// require a password reset to invalid user
	s.DoJSON("POST", fmt.Sprintf("/api/v1/fleet/users/%d/require_password_reset", u.ID+1), map[string]bool{"require": true}, http.StatusNotFound, &reqResetResp)

	// delete user
	var delResp deleteUserResponse
	s.DoJSON("DELETE", fmt.Sprintf("/api/v1/fleet/users/%d", u.ID), nil, http.StatusOK, &delResp)

	// delete invalid user
	s.DoJSON("DELETE", fmt.Sprintf("/api/v1/fleet/users/%d", u.ID), nil, http.StatusNotFound, &delResp)
}

func (s *integrationTestSuite) TestGlobalPoliciesAutomationConfig() {
	t := s.T()

	gpParams := globalPolicyRequest{
		Name:  "policy1",
		Query: "select 41;",
	}
	gpResp := globalPolicyResponse{}
	s.DoJSON("POST", "/api/v1/fleet/global/policies", gpParams, http.StatusOK, &gpResp)
	require.NotNil(t, gpResp.Policy)

	s.DoRaw("PATCH", "/api/v1/fleet/config", []byte(fmt.Sprintf(`{
		"webhook_settings": {
    		"failing_policies_webhook": {
     	 		"enable_failing_policies_webhook": true,
     	 		"destination_url": "http://some/url",
     			"policy_ids": [%d],
				"host_batch_size": 1000
    		},
    		"interval": "1h"
  		}
	}`, gpResp.Policy.ID)), http.StatusOK)

	config := s.getConfig()
	require.True(t, config.WebhookSettings.FailingPoliciesWebhook.Enable)
	require.Equal(t, "http://some/url", config.WebhookSettings.FailingPoliciesWebhook.DestinationURL)
	require.Equal(t, []uint{gpResp.Policy.ID}, config.WebhookSettings.FailingPoliciesWebhook.PolicyIDs)
	require.Equal(t, 1*time.Hour, config.WebhookSettings.Interval.Duration)
	require.Equal(t, 1000, config.WebhookSettings.FailingPoliciesWebhook.HostBatchSize)

	deletePolicyParams := deleteGlobalPoliciesRequest{IDs: []uint{gpResp.Policy.ID}}
	deletePolicyResp := deleteGlobalPoliciesResponse{}
	s.DoJSON("POST", "/api/v1/fleet/global/policies/delete", deletePolicyParams, http.StatusOK, &deletePolicyResp)

	config = s.getConfig()
	require.Empty(t, config.WebhookSettings.FailingPoliciesWebhook.PolicyIDs)
}

<<<<<<< HEAD
func (s *integrationTestSuite) TestQueriesBadRequests() {
	t := s.T()

	reqQuery := &fleet.QueryPayload{
		Name:  ptr.String("existing query"),
		Query: ptr.String("select 42;"),
	}
	createQueryResp := createQueryResponse{}
	s.DoJSON("POST", "/api/v1/fleet/queries", reqQuery, http.StatusOK, &createQueryResp)
	require.NotNil(t, createQueryResp.Query)
	existingQueryID := createQueryResp.Query.ID

	for _, tc := range []struct {
		tname string
		name  string
		query string
	}{
		{
			tname: "empty name",
			name:  " ", // #3704
			query: "select 42;",
		},
		{
			tname: "empty query",
			name:  "Some name",
			query: "",
		},
		{
			tname: "Invalid query",
			name:  "Invalid query",
			query: "ATTACH 'foo' AS bar;",
		},
	} {
		t.Run(tc.tname, func(t *testing.T) {
			reqQuery := &fleet.QueryPayload{
				Name:  ptr.String(tc.name),
				Query: ptr.String(tc.query),
			}
			createQueryResp := createQueryResponse{}
			s.DoJSON("POST", "/api/v1/fleet/queries", reqQuery, http.StatusBadRequest, &createQueryResp)
			require.Nil(t, createQueryResp.Query)

			payload := fleet.QueryPayload{
				Name:  ptr.String(tc.name),
				Query: ptr.String(tc.query),
			}
			mResp := modifyQueryResponse{}
			s.DoJSON("PATCH", fmt.Sprintf("/api/v1/fleet/queries/%d", existingQueryID), &payload, http.StatusBadRequest, &mResp)
			require.Nil(t, mResp.Query)
		})
	}
}

func (s *integrationTestSuite) TestPacksBadRequests() {
	t := s.T()

	reqPacks := &fleet.PackPayload{
		Name: ptr.String("existing pack"),
	}
	createPackResp := createPackResponse{}
	s.DoJSON("POST", "/api/v1/fleet/packs", reqPacks, http.StatusOK, &createPackResp)
	existingPackID := createPackResp.Pack.ID

	for _, tc := range []struct {
		tname string
		name  string
	}{
		{
			tname: "empty name",
			name:  " ", // #3704
		},
	} {
		t.Run(tc.tname, func(t *testing.T) {
			reqQuery := &fleet.PackPayload{
				Name: ptr.String(tc.name),
			}
			createPackResp := createQueryResponse{}
			s.DoJSON("POST", "/api/v1/fleet/packs", reqQuery, http.StatusBadRequest, &createPackResp)

			payload := fleet.PackPayload{
				Name: ptr.String(tc.name),
			}
			mResp := modifyPackResponse{}
			s.DoJSON("PATCH", fmt.Sprintf("/api/v1/fleet/packs/%d", existingPackID), &payload, http.StatusBadRequest, &mResp)
		})
	}
=======
func (s *integrationTestSuite) TestTeamsEndpointsWithoutLicense() {
	t := s.T()

	// list teams, none
	var listResp listTeamsResponse
	s.DoJSON("GET", "/api/v1/fleet/teams", nil, http.StatusPaymentRequired, &listResp)
	assert.Len(t, listResp.Teams, 0)

	// create team
	var tmResp teamResponse
	s.DoJSON("POST", "/api/v1/fleet/teams", &createTeamRequest{}, http.StatusPaymentRequired, &tmResp)
	assert.Nil(t, tmResp.Team)

	// modify team
	s.DoJSON("PATCH", "/api/v1/fleet/teams/123", fleet.TeamPayload{}, http.StatusPaymentRequired, &tmResp)
	assert.Nil(t, tmResp.Team)

	// delete team
	var delResp deleteTeamResponse
	s.DoJSON("DELETE", "/api/v1/fleet/teams/123", nil, http.StatusPaymentRequired, &delResp)

	// apply team specs - does succeed unlike others, no license required for this one
	var specResp applyTeamSpecsResponse
	teamSpecs := applyTeamSpecsRequest{Specs: []*fleet.TeamSpec{{Name: "newteam", Secrets: []fleet.EnrollSecret{{Secret: "ABC"}}}}}
	s.DoJSON("POST", "/api/v1/fleet/spec/teams", teamSpecs, http.StatusOK, &specResp)

	// modify team agent options
	s.DoJSON("POST", "/api/v1/fleet/teams/123/agent_options", nil, http.StatusPaymentRequired, &tmResp)
	assert.Nil(t, tmResp.Team)

	// list team users
	var usersResp listUsersResponse
	s.DoJSON("GET", "/api/v1/fleet/teams/123/users", nil, http.StatusPaymentRequired, &usersResp, "page", "1")
	assert.Len(t, usersResp.Users, 0)

	// add team users
	s.DoJSON("PATCH", "/api/v1/fleet/teams/123/users", modifyTeamUsersRequest{Users: []fleet.TeamUser{{User: fleet.User{ID: 1}}}}, http.StatusPaymentRequired, &tmResp)
	assert.Nil(t, tmResp.Team)

	// delete team users
	s.DoJSON("DELETE", "/api/v1/fleet/teams/123/users", modifyTeamUsersRequest{Users: []fleet.TeamUser{{User: fleet.User{ID: 1}}}}, http.StatusPaymentRequired, &tmResp)
	assert.Nil(t, tmResp.Team)

	// get team enroll secrets
	var secResp teamEnrollSecretsResponse
	s.DoJSON("GET", "/api/v1/fleet/teams/123/secrets", nil, http.StatusPaymentRequired, &secResp)
	assert.Len(t, secResp.Secrets, 0)

	// modify team enroll secrets
	s.DoJSON("PATCH", "/api/v1/fleet/teams/123/secrets", modifyTeamEnrollSecretsRequest{Secrets: []fleet.EnrollSecret{{Secret: "DEF"}}}, http.StatusPaymentRequired, &secResp)
	assert.Len(t, secResp.Secrets, 0)
>>>>>>> afb33109
}

// TestGlobalPoliciesBrowsing tests that team users can browse (read) global policies (see #3722).
func (s *integrationTestSuite) TestGlobalPoliciesBrowsing() {
	t := s.T()

	team, err := s.ds.NewTeam(context.Background(), &fleet.Team{
		ID:          42,
		Name:        "team_for_global_policies_browsing",
		Description: "desc team1",
	})
	require.NoError(t, err)

	gpParams0 := globalPolicyRequest{
		Name:  "global policy",
		Query: "select * from osquery;",
	}
	gpResp0 := globalPolicyResponse{}
	s.DoJSON("POST", "/api/v1/fleet/global/policies", gpParams0, http.StatusOK, &gpResp0)
	require.NotNil(t, gpResp0.Policy)

	email := "team.observer@example.com"
	teamObserver := &fleet.User{
		Name:       "team observer user",
		Email:      email,
		GlobalRole: nil,
		Teams: []fleet.UserTeam{
			{
				Team: *team,
				Role: fleet.RoleObserver,
			},
		},
	}
	password := "p4ssw0rd."
	require.NoError(t, teamObserver.SetPassword(password, 10, 10))
	_, err = s.ds.NewUser(context.Background(), teamObserver)
	require.NoError(t, err)

	oldToken := s.token
	s.token = s.getTestToken(email, password)
	t.Cleanup(func() {
		s.token = oldToken
	})

	policiesResponse := listGlobalPoliciesResponse{}
	s.DoJSON("GET", "/api/v1/fleet/global/policies", nil, http.StatusOK, &policiesResponse)
	require.Len(t, policiesResponse.Policies, 1)
	assert.Equal(t, "global policy", policiesResponse.Policies[0].Name)
	assert.Equal(t, "select * from osquery;", policiesResponse.Policies[0].Query)
}<|MERGE_RESOLUTION|>--- conflicted
+++ resolved
@@ -2059,7 +2059,6 @@
 	require.Empty(t, config.WebhookSettings.FailingPoliciesWebhook.PolicyIDs)
 }
 
-<<<<<<< HEAD
 func (s *integrationTestSuite) TestQueriesBadRequests() {
 	t := s.T()
 
@@ -2146,7 +2145,8 @@
 			s.DoJSON("PATCH", fmt.Sprintf("/api/v1/fleet/packs/%d", existingPackID), &payload, http.StatusBadRequest, &mResp)
 		})
 	}
-=======
+}
+
 func (s *integrationTestSuite) TestTeamsEndpointsWithoutLicense() {
 	t := s.T()
 
@@ -2198,7 +2198,6 @@
 	// modify team enroll secrets
 	s.DoJSON("PATCH", "/api/v1/fleet/teams/123/secrets", modifyTeamEnrollSecretsRequest{Secrets: []fleet.EnrollSecret{{Secret: "DEF"}}}, http.StatusPaymentRequired, &secResp)
 	assert.Len(t, secResp.Secrets, 0)
->>>>>>> afb33109
 }
 
 // TestGlobalPoliciesBrowsing tests that team users can browse (read) global policies (see #3722).
