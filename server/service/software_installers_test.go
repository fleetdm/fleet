--- conflicted
+++ resolved
@@ -117,11 +117,7 @@
 				return nil
 			}
 
-<<<<<<< HEAD
 			ds.TeamLiteFunc = func(ctx context.Context, tid uint) (*fleet.TeamLite, error) {
-=======
-			ds.TeamWithExtrasFunc = func(ctx context.Context, tid uint) (*fleet.Team, error) {
->>>>>>> 5c304e68
 				if tt.teamID != nil {
 					return &fleet.TeamLite{ID: *tt.teamID}, nil
 				}
