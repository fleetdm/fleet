package service

import (
	"context"
	"fmt"
	"testing"
	"time"

	"github.com/WatchBeam/clock"
	"github.com/fleetdm/fleet/v4/server/authz"
	"github.com/fleetdm/fleet/v4/server/contexts/viewer"
	"github.com/fleetdm/fleet/v4/server/datastore/mysql"
	"github.com/fleetdm/fleet/v4/server/fleet"
	"github.com/fleetdm/fleet/v4/server/mock"
	"github.com/fleetdm/fleet/v4/server/ptr"
	"github.com/fleetdm/fleet/v4/server/test"
	"github.com/stretchr/testify/assert"
	"github.com/stretchr/testify/require"
)

func TestHostDetails(t *testing.T) {
	ds := new(mock.Store)
	svc := &Service{ds: ds}

	host := &fleet.Host{ID: 3}
	expectedLabels := []*fleet.Label{
		{
			Name:        "foobar",
			Description: "the foobar label",
		},
	}
	ds.ListLabelsForHostFunc = func(ctx context.Context, hid uint) ([]*fleet.Label, error) {
		return expectedLabels, nil
	}
	expectedPacks := []*fleet.Pack{
		{
			Name: "pack1",
		},
		{
			Name: "pack2",
		},
	}
	ds.ListPacksForHostFunc = func(ctx context.Context, hid uint) ([]*fleet.Pack, error) {
		return expectedPacks, nil
	}
<<<<<<< HEAD
	ds.LoadHostSoftwareFunc = func(ctx context.Context, host *fleet.Host, opts fleet.SoftwareListOptions) error {
=======
	ds.LoadHostSoftwareFunc = func(ctx context.Context, host *fleet.Host, includeCVEScores bool) error {
>>>>>>> e0d73182
		return nil
	}
	ds.ListPoliciesForHostFunc = func(ctx context.Context, host *fleet.Host) ([]*fleet.HostPolicy, error) {
		return nil, nil
	}

	hostDetail, err := svc.getHostDetails(test.UserContext(test.UserAdmin), host, false)
	require.NoError(t, err)
	assert.Equal(t, expectedLabels, hostDetail.Labels)
	assert.Equal(t, expectedPacks, hostDetail.Packs)
}

func TestHostAuth(t *testing.T) {
	ds := new(mock.Store)
	svc := newTestService(t, ds, nil, nil)

	teamHost := &fleet.Host{TeamID: ptr.Uint(1)}
	globalHost := &fleet.Host{}

	ds.DeleteHostFunc = func(ctx context.Context, hid uint) error {
		return nil
	}
	ds.HostLiteFunc = func(ctx context.Context, id uint) (*fleet.Host, error) {
		if id == 1 {
			return teamHost, nil
		}
		return globalHost, nil
	}
	ds.HostFunc = func(ctx context.Context, id uint) (*fleet.Host, error) {
		if id == 1 {
			return teamHost, nil
		}
		return globalHost, nil
	}
	ds.HostByIdentifierFunc = func(ctx context.Context, identifier string) (*fleet.Host, error) {
		if identifier == "1" {
			return teamHost, nil
		}
		return globalHost, nil
	}
	ds.ListHostsFunc = func(ctx context.Context, filter fleet.TeamFilter, opt fleet.HostListOptions) ([]*fleet.Host, error) {
		return nil, nil
	}
<<<<<<< HEAD
	ds.LoadHostSoftwareFunc = func(ctx context.Context, host *fleet.Host, opts fleet.SoftwareListOptions) error {
=======
	ds.LoadHostSoftwareFunc = func(ctx context.Context, host *fleet.Host, includeCVEScores bool) error {
>>>>>>> e0d73182
		return nil
	}
	ds.ListLabelsForHostFunc = func(ctx context.Context, hid uint) ([]*fleet.Label, error) {
		return nil, nil
	}
	ds.ListPacksForHostFunc = func(ctx context.Context, hid uint) (packs []*fleet.Pack, err error) {
		return nil, nil
	}
	ds.AddHostsToTeamFunc = func(ctx context.Context, teamID *uint, hostIDs []uint) error {
		return nil
	}
	ds.ListPoliciesForHostFunc = func(ctx context.Context, host *fleet.Host) ([]*fleet.HostPolicy, error) {
		return nil, nil
	}
	ds.DeleteHostsFunc = func(ctx context.Context, ids []uint) error {
		return nil
	}
	ds.UpdateHostRefetchRequestedFunc = func(ctx context.Context, id uint, value bool) error {
		if id == 1 {
			teamHost.RefetchRequested = true
		} else {
			globalHost.RefetchRequested = true
		}
		return nil
	}

	testCases := []struct {
		name                  string
		user                  *fleet.User
		shouldFailGlobalWrite bool
		shouldFailGlobalRead  bool
		shouldFailTeamWrite   bool
		shouldFailTeamRead    bool
	}{
		{
			"global admin",
			&fleet.User{GlobalRole: ptr.String(fleet.RoleAdmin)},
			false,
			false,
			false,
			false,
		},
		{
			"global maintainer",
			&fleet.User{GlobalRole: ptr.String(fleet.RoleMaintainer)},
			false,
			false,
			false,
			false,
		},
		{
			"global observer",
			&fleet.User{GlobalRole: ptr.String(fleet.RoleObserver)},
			true,
			false,
			true,
			false,
		},
		{
			"team maintainer, belongs to team",
			&fleet.User{Teams: []fleet.UserTeam{{Team: fleet.Team{ID: 1}, Role: fleet.RoleMaintainer}}},
			true,
			true,
			false,
			false,
		},
		{
			"team observer, belongs to team",
			&fleet.User{Teams: []fleet.UserTeam{{Team: fleet.Team{ID: 1}, Role: fleet.RoleObserver}}},
			true,
			true,
			true,
			false,
		},
		{
			"team maintainer, DOES NOT belong to team",
			&fleet.User{Teams: []fleet.UserTeam{{Team: fleet.Team{ID: 2}, Role: fleet.RoleMaintainer}}},
			true,
			true,
			true,
			true,
		},
		{
			"team observer, DOES NOT belong to team",
			&fleet.User{Teams: []fleet.UserTeam{{Team: fleet.Team{ID: 2}, Role: fleet.RoleObserver}}},
			true,
			true,
			true,
			true,
		},
	}
	for _, tt := range testCases {
		t.Run(tt.name, func(t *testing.T) {
			ctx := viewer.NewContext(context.Background(), viewer.Viewer{User: tt.user})

			_, err := svc.GetHost(ctx, 1, false)
			checkAuthErr(t, tt.shouldFailTeamRead, err)

			_, err = svc.HostByIdentifier(ctx, "1", false)
			checkAuthErr(t, tt.shouldFailTeamRead, err)

			_, err = svc.GetHost(ctx, 2, false)
			checkAuthErr(t, tt.shouldFailGlobalRead, err)

			_, err = svc.HostByIdentifier(ctx, "2", false)
			checkAuthErr(t, tt.shouldFailGlobalRead, err)

			err = svc.DeleteHost(ctx, 1)
			checkAuthErr(t, tt.shouldFailTeamWrite, err)

			err = svc.DeleteHost(ctx, 2)
			checkAuthErr(t, tt.shouldFailGlobalWrite, err)

			err = svc.DeleteHosts(ctx, []uint{1}, fleet.HostListOptions{}, nil)
			checkAuthErr(t, tt.shouldFailTeamWrite, err)

			err = svc.DeleteHosts(ctx, []uint{2}, fleet.HostListOptions{}, nil)
			checkAuthErr(t, tt.shouldFailGlobalWrite, err)

			err = svc.AddHostsToTeam(ctx, ptr.Uint(1), []uint{1})
			checkAuthErr(t, tt.shouldFailTeamWrite, err)

			err = svc.AddHostsToTeamByFilter(ctx, ptr.Uint(1), fleet.HostListOptions{}, nil)
			checkAuthErr(t, tt.shouldFailTeamWrite, err)

			err = svc.RefetchHost(ctx, 1)
			checkAuthErr(t, tt.shouldFailTeamRead, err)
		})
	}

	// List, GetHostSummary work for all
}

func TestListHosts(t *testing.T) {
	ds := new(mock.Store)
	svc := newTestService(t, ds, nil, nil)

	ds.ListHostsFunc = func(ctx context.Context, filter fleet.TeamFilter, opt fleet.HostListOptions) ([]*fleet.Host, error) {
		return []*fleet.Host{
			{ID: 1},
		}, nil
	}

	hosts, err := svc.ListHosts(test.UserContext(test.UserAdmin), fleet.HostListOptions{})
	require.NoError(t, err)
	require.Len(t, hosts, 1)

	// anyone can list hosts
	hosts, err = svc.ListHosts(test.UserContext(test.UserNoRoles), fleet.HostListOptions{})
	require.NoError(t, err)
	require.Len(t, hosts, 1)

	// a user is required
	_, err = svc.ListHosts(context.Background(), fleet.HostListOptions{})
	require.Error(t, err)
	require.Contains(t, err.Error(), authz.ForbiddenErrorMessage)
}

func TestGetHostSummary(t *testing.T) {
	ds := new(mock.Store)
	svc := newTestService(t, ds, nil, nil)

	ds.GenerateHostStatusStatisticsFunc = func(ctx context.Context, filter fleet.TeamFilter, now time.Time, platform *string) (*fleet.HostSummary, error) {
		return &fleet.HostSummary{
			OnlineCount:      1,
			OfflineCount:     5, // offline hosts also includes mia hosts as of Fleet 4.15
			MIACount:         3,
			NewCount:         4,
			TotalsHostsCount: 5,
			Platforms:        []*fleet.HostSummaryPlatform{{Platform: "darwin", HostsCount: 1}, {Platform: "debian", HostsCount: 2}, {Platform: "centos", HostsCount: 3}, {Platform: "ubuntu", HostsCount: 4}},
		}, nil
	}
	ds.LabelsSummaryFunc = func(ctx context.Context) ([]*fleet.LabelSummary, error) {
		return []*fleet.LabelSummary{{ID: 1, Name: "All hosts", Description: "All hosts enrolled in Fleet", LabelType: fleet.LabelTypeBuiltIn}, {ID: 10, Name: "Other label", Description: "Not a builtin label", LabelType: fleet.LabelTypeRegular}}, nil
	}

	summary, err := svc.GetHostSummary(test.UserContext(test.UserAdmin), nil, nil)
	require.NoError(t, err)
	require.Nil(t, summary.TeamID)
	require.Equal(t, uint(1), summary.OnlineCount)
	require.Equal(t, uint(5), summary.OfflineCount)
	require.Equal(t, uint(3), summary.MIACount)
	require.Equal(t, uint(4), summary.NewCount)
	require.Equal(t, uint(5), summary.TotalsHostsCount)
	require.Len(t, summary.Platforms, 4)
	require.Equal(t, uint(9), summary.AllLinuxCount)
	require.Len(t, summary.BuiltinLabels, 1)
	require.Equal(t, "All hosts", summary.BuiltinLabels[0].Name)

	_, err = svc.GetHostSummary(test.UserContext(test.UserNoRoles), nil, nil)
	require.NoError(t, err)

	// a user is required
	_, err = svc.GetHostSummary(context.Background(), nil, nil)
	require.Error(t, err)
	require.Contains(t, err.Error(), authz.ForbiddenErrorMessage)
}

func TestDeleteHost(t *testing.T) {
	ds := mysql.CreateMySQLDS(t)
	defer ds.Close()

	svc := newTestService(t, ds, nil, nil)

	mockClock := clock.NewMockClock()
	host := test.NewHost(t, ds, "foo", "192.168.1.10", "1", "1", mockClock.Now())
	assert.NotZero(t, host.ID)

	err := svc.DeleteHost(test.UserContext(test.UserAdmin), host.ID)
	assert.Nil(t, err)

	filter := fleet.TeamFilter{User: test.UserAdmin}
	hosts, err := ds.ListHosts(context.Background(), filter, fleet.HostListOptions{})
	assert.Nil(t, err)
	assert.Len(t, hosts, 0)
}

func TestAddHostsToTeamByFilter(t *testing.T) {
	ds := new(mock.Store)
	svc := newTestService(t, ds, nil, nil)

	expectedHostIDs := []uint{1, 2, 4}
	expectedTeam := (*uint)(nil)

	ds.ListHostsFunc = func(ctx context.Context, filter fleet.TeamFilter, opt fleet.HostListOptions) ([]*fleet.Host, error) {
		var hosts []*fleet.Host
		for _, id := range expectedHostIDs {
			hosts = append(hosts, &fleet.Host{ID: id})
		}
		return hosts, nil
	}
	ds.AddHostsToTeamFunc = func(ctx context.Context, teamID *uint, hostIDs []uint) error {
		assert.Equal(t, expectedTeam, teamID)
		assert.Equal(t, expectedHostIDs, hostIDs)
		return nil
	}

	require.NoError(t, svc.AddHostsToTeamByFilter(test.UserContext(test.UserAdmin), expectedTeam, fleet.HostListOptions{}, nil))
	assert.True(t, ds.ListHostsFuncInvoked)
	assert.True(t, ds.AddHostsToTeamFuncInvoked)
}

func TestAddHostsToTeamByFilterLabel(t *testing.T) {
	ds := new(mock.Store)
	svc := newTestService(t, ds, nil, nil)

	expectedHostIDs := []uint{6}
	expectedTeam := ptr.Uint(1)
	expectedLabel := ptr.Uint(2)

	ds.ListHostsInLabelFunc = func(ctx context.Context, filter fleet.TeamFilter, lid uint, opt fleet.HostListOptions) ([]*fleet.Host, error) {
		assert.Equal(t, *expectedLabel, lid)
		var hosts []*fleet.Host
		for _, id := range expectedHostIDs {
			hosts = append(hosts, &fleet.Host{ID: id})
		}
		return hosts, nil
	}
	ds.AddHostsToTeamFunc = func(ctx context.Context, teamID *uint, hostIDs []uint) error {
		assert.Equal(t, expectedHostIDs, hostIDs)
		return nil
	}

	require.NoError(t, svc.AddHostsToTeamByFilter(test.UserContext(test.UserAdmin), expectedTeam, fleet.HostListOptions{}, expectedLabel))
	assert.True(t, ds.ListHostsInLabelFuncInvoked)
	assert.True(t, ds.AddHostsToTeamFuncInvoked)
}

func TestAddHostsToTeamByFilterEmptyHosts(t *testing.T) {
	ds := new(mock.Store)
	svc := newTestService(t, ds, nil, nil)

	ds.ListHostsFunc = func(ctx context.Context, filter fleet.TeamFilter, opt fleet.HostListOptions) ([]*fleet.Host, error) {
		return []*fleet.Host{}, nil
	}
	ds.AddHostsToTeamFunc = func(ctx context.Context, teamID *uint, hostIDs []uint) error {
		return nil
	}

	require.NoError(t, svc.AddHostsToTeamByFilter(test.UserContext(test.UserAdmin), nil, fleet.HostListOptions{}, nil))
	assert.True(t, ds.ListHostsFuncInvoked)
	assert.False(t, ds.AddHostsToTeamFuncInvoked)
}

func TestRefetchHost(t *testing.T) {
	ds := new(mock.Store)
	svc := newTestService(t, ds, nil, nil)

	host := &fleet.Host{ID: 3}

	ds.HostLiteFunc = func(ctx context.Context, id uint) (*fleet.Host, error) {
		return host, nil
	}
	ds.UpdateHostRefetchRequestedFunc = func(ctx context.Context, id uint, value bool) error {
		assert.Equal(t, host.ID, id)
		assert.True(t, value)
		return nil
	}

	require.NoError(t, svc.RefetchHost(test.UserContext(test.UserAdmin), host.ID))
	require.NoError(t, svc.RefetchHost(test.UserContext(test.UserObserver), host.ID))
	require.NoError(t, svc.RefetchHost(test.UserContext(test.UserMaintainer), host.ID))
	assert.True(t, ds.HostLiteFuncInvoked)
	assert.True(t, ds.UpdateHostRefetchRequestedFuncInvoked)
}

func TestRefetchHostUserInTeams(t *testing.T) {
	ds := new(mock.Store)
	svc := newTestService(t, ds, nil, nil)

	host := &fleet.Host{ID: 3, TeamID: ptr.Uint(4)}

	ds.HostLiteFunc = func(ctx context.Context, id uint) (*fleet.Host, error) {
		return host, nil
	}
	ds.UpdateHostRefetchRequestedFunc = func(ctx context.Context, id uint, value bool) error {
		assert.Equal(t, host.ID, id)
		assert.True(t, value)
		return nil
	}

	maintainer := &fleet.User{
		Teams: []fleet.UserTeam{
			{
				Team: fleet.Team{ID: 4},
				Role: fleet.RoleMaintainer,
			},
		},
	}
	require.NoError(t, svc.RefetchHost(test.UserContext(maintainer), host.ID))
	assert.True(t, ds.HostLiteFuncInvoked)
	assert.True(t, ds.UpdateHostRefetchRequestedFuncInvoked)
	ds.HostLiteFuncInvoked, ds.UpdateHostRefetchRequestedFuncInvoked = false, false

	observer := &fleet.User{
		Teams: []fleet.UserTeam{
			{
				Team: fleet.Team{ID: 4},
				Role: fleet.RoleObserver,
			},
		},
	}
	require.NoError(t, svc.RefetchHost(test.UserContext(observer), host.ID))
	assert.True(t, ds.HostLiteFuncInvoked)
	assert.True(t, ds.UpdateHostRefetchRequestedFuncInvoked)
}

func TestEmptyTeamOSVersions(t *testing.T) {
	ds := new(mock.Store)
	svc := newTestService(t, ds, nil, nil)

	testVersions := []fleet.OSVersion{{HostsCount: 1, Name: "macOS 12.1", Platform: "darwin"}}

	ds.TeamFunc = func(ctx context.Context, teamID uint) (*fleet.Team, error) {
		if teamID == 1 {
			return &fleet.Team{
				Name: "team1",
			}, nil
		}
		if teamID == 2 {
			return &fleet.Team{
				Name: "team2",
			}, nil
		}

		return nil, notFoundError{}
	}

	ds.OSVersionsFunc = func(ctx context.Context, teamID *uint, platform *string) (*fleet.OSVersions, error) {
		if *teamID == 1 {
			return &fleet.OSVersions{CountsUpdatedAt: time.Now(), OSVersions: testVersions}, nil
		}
		if *teamID == 4 {
			return nil, fmt.Errorf("some unknown error")
		}

		return nil, notFoundError{}
	}

	// team exists with stats
	vers, err := svc.OSVersions(test.UserContext(test.UserAdmin), ptr.Uint(1), ptr.String("darwin"))
	require.NoError(t, err)
	assert.Len(t, vers.OSVersions, 1)

	// team exists but no stats
	vers, err = svc.OSVersions(test.UserContext(test.UserAdmin), ptr.Uint(2), ptr.String("darwin"))
	require.NoError(t, err)
	assert.Empty(t, vers.OSVersions)

	// team does not exist
	vers, err = svc.OSVersions(test.UserContext(test.UserAdmin), ptr.Uint(3), ptr.String("darwin"))
	require.Error(t, err)
	require.Equal(t, "not found", fmt.Sprint(err))

	// some unknown error
	vers, err = svc.OSVersions(test.UserContext(test.UserAdmin), ptr.Uint(4), ptr.String("darwin"))
	require.Error(t, err)
	require.Equal(t, "some unknown error", fmt.Sprint(err))
}<|MERGE_RESOLUTION|>--- conflicted
+++ resolved
@@ -43,11 +43,7 @@
 	ds.ListPacksForHostFunc = func(ctx context.Context, hid uint) ([]*fleet.Pack, error) {
 		return expectedPacks, nil
 	}
-<<<<<<< HEAD
-	ds.LoadHostSoftwareFunc = func(ctx context.Context, host *fleet.Host, opts fleet.SoftwareListOptions) error {
-=======
-	ds.LoadHostSoftwareFunc = func(ctx context.Context, host *fleet.Host, includeCVEScores bool) error {
->>>>>>> e0d73182
+	ds.LoadHostSoftwareFunc = func(ctx context.Context, host *fleet.Host, opts fleet.SoftwareListOptions, includeCVEScores bool) error {
 		return nil
 	}
 	ds.ListPoliciesForHostFunc = func(ctx context.Context, host *fleet.Host) ([]*fleet.HostPolicy, error) {
@@ -91,11 +87,7 @@
 	ds.ListHostsFunc = func(ctx context.Context, filter fleet.TeamFilter, opt fleet.HostListOptions) ([]*fleet.Host, error) {
 		return nil, nil
 	}
-<<<<<<< HEAD
-	ds.LoadHostSoftwareFunc = func(ctx context.Context, host *fleet.Host, opts fleet.SoftwareListOptions) error {
-=======
-	ds.LoadHostSoftwareFunc = func(ctx context.Context, host *fleet.Host, includeCVEScores bool) error {
->>>>>>> e0d73182
+	ds.LoadHostSoftwareFunc = func(ctx context.Context, host *fleet.Host, opts fleet.SoftwareListOptions, includeCVEScores bool) error {
 		return nil
 	}
 	ds.ListLabelsForHostFunc = func(ctx context.Context, hid uint) ([]*fleet.Label, error) {
