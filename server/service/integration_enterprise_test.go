--- conflicted
+++ resolved
@@ -10600,7 +10600,6 @@
 	}
 }
 
-<<<<<<< HEAD
 // 1. software title uploaded doesn't match existing title
 // 2. host reports software with the same bundle identifier
 // 3. reconciler runs, doesn't create a new title
@@ -10892,7 +10891,8 @@
 			resp.SoftwareTitles[2].Name,
 		},
 	)
-=======
+}
+
 func (s *integrationEnterpriseTestSuite) TestCalendarCallback() {
 	ctx := context.Background()
 	t := s.T()
@@ -11188,5 +11188,4 @@
 	require.NoError(t, err)
 	assert.Empty(t, team1CalendarEvents)
 
->>>>>>> d5510820
 }