package service

import (
	"bytes"
	"context"
	"encoding/base64"
	"encoding/json"
	"fmt"
	"io"
	"net/http"
	"net/http/httptest"
	"os"
	"reflect"
	"sort"
	"strconv"
	"strings"
	"testing"
	"time"

	"github.com/fleetdm/fleet/v4/pkg/optjson"
	"github.com/fleetdm/fleet/v4/server/datastore/mysql"
	"github.com/fleetdm/fleet/v4/server/datastore/redis/redistest"
	"github.com/fleetdm/fleet/v4/server/fleet"
	"github.com/fleetdm/fleet/v4/server/live_query/live_query_mock"
	"github.com/fleetdm/fleet/v4/server/ptr"
	"github.com/fleetdm/fleet/v4/server/test"
	"github.com/go-kit/log"
	"github.com/google/uuid"
	"github.com/jmoiron/sqlx"
	"github.com/stretchr/testify/assert"
	"github.com/stretchr/testify/mock"
	"github.com/stretchr/testify/require"
	"github.com/stretchr/testify/suite"
)

func TestIntegrationsEnterprise(t *testing.T) {
	testingSuite := new(integrationEnterpriseTestSuite)
	testingSuite.s = &testingSuite.Suite
	suite.Run(t, testingSuite)
}

type integrationEnterpriseTestSuite struct {
	withServer
	suite.Suite
	redisPool fleet.RedisPool

	lq *live_query_mock.MockLiveQuery
}

func (s *integrationEnterpriseTestSuite) SetupSuite() {
	s.withDS.SetupSuite("integrationEnterpriseTestSuite")

	s.redisPool = redistest.SetupRedis(s.T(), "integration_enterprise", false, false, false)
	s.lq = live_query_mock.New(s.T())
	config := TestServerOpts{
		License: &fleet.LicenseInfo{
			Tier: fleet.TierPremium,
		},
		Pool:           s.redisPool,
		Lq:             s.lq,
		Logger:         log.NewLogfmtLogger(os.Stdout),
		EnableCachedDS: true,
	}
	users, server := RunServerForTestsWithDS(s.T(), s.ds, &config)
	s.server = server
	s.users = users
	s.token = s.getTestAdminToken()
	s.cachedTokens = make(map[string]string)
}

func (s *integrationEnterpriseTestSuite) TearDownTest() {
	// reset the mock
	s.lq.Mock = mock.Mock{}
	s.withServer.commonTearDownTest(s.T())
}

func (s *integrationEnterpriseTestSuite) TestTeamSpecs() {
	t := s.T()

	// create a team through the service so it initializes the agent ops
	teamName := t.Name() + "team1"
	team := &fleet.Team{
		Name:        teamName,
		Description: "desc team1",
	}

	s.Do("POST", "/api/latest/fleet/teams", team, http.StatusOK)

	// updates a team, no secret is provided so it will keep the one generated
	// automatically when the team was created.
	agentOpts := json.RawMessage(`{"config": {"views": {"foo": "bar"}}, "overrides": {"platforms": {"darwin": {"views": {"bar": "qux"}}}}}`)
	features := json.RawMessage(`{
    "enable_host_users": false,
    "enable_software_inventory": false,
    "additional_queries": {"foo": "bar"}
  }`)
	// must not use applyTeamSpecsRequest and marshal it as JSON, as it will set
	// all keys to their zerovalue, and some are only valid with mdm enabled.
	teamSpecs := map[string]any{
		"specs": []any{
			map[string]any{
				"name":          teamName,
				"agent_options": agentOpts,
				"features":      &features,
				"mdm": map[string]any{
					"macos_updates": map[string]any{
						"minimum_version": "10.15.0",
						"deadline":        "2021-01-01",
					},
				},
			},
		},
	}
	var applyResp applyTeamSpecsResponse
	s.DoJSON("POST", "/api/latest/fleet/spec/teams", teamSpecs, http.StatusOK, &applyResp)
	require.Len(t, applyResp.TeamIDsByName, 1)

	team, err := s.ds.TeamByName(context.Background(), teamName)
	require.NoError(t, err)
	require.Equal(t, applyResp.TeamIDsByName[teamName], team.ID)
	assert.Len(t, team.Secrets, 1)
	require.JSONEq(t, string(agentOpts), string(*team.Config.AgentOptions))
	require.Equal(t, fleet.Features{
		EnableHostUsers:         false,
		EnableSoftwareInventory: false,
		AdditionalQueries:       ptr.RawMessage(json.RawMessage(`{"foo": "bar"}`)),
	}, team.Config.Features)
	require.Equal(t, fleet.TeamMDM{
		MacOSUpdates: fleet.MacOSUpdates{
			MinimumVersion: optjson.SetString("10.15.0"),
			Deadline:       optjson.SetString("2021-01-01"),
		},
		MacOSSetup: fleet.MacOSSetup{
			// because the MacOSSetup was marshalled to JSON to be saved in the DB,
			// it did get marshalled, and then when unmarshalled it was set (but
			// null).
			MacOSSetupAssistant: optjson.String{Set: true},
			BootstrapPackage:    optjson.String{Set: true},
		},
	}, team.Config.MDM)

	// an activity was created for team spec applied
	s.lastActivityMatches(fleet.ActivityTypeAppliedSpecTeam{}.ActivityName(), fmt.Sprintf(`{"teams": [{"id": %d, "name": %q}]}`, team.ID, team.Name), 0)

	// dry-run with invalid agent options
	agentOpts = json.RawMessage(`{"config": {"nope": 1}}`)
	teamSpecs = map[string]any{
		"specs": []any{
			map[string]any{
				"name":          teamName,
				"agent_options": agentOpts,
			},
		},
	}
	s.Do("POST", "/api/latest/fleet/spec/teams", teamSpecs, http.StatusBadRequest, "dry_run", "true")

	// dry-run with empty body
	res := s.DoRaw("POST", "/api/latest/fleet/spec/teams", nil, http.StatusBadRequest, "force", "true")
	errBody, err := io.ReadAll(res.Body)
	require.NoError(t, err)
	require.Contains(t, string(errBody), `"Expected JSON Body"`)

	// dry-run with invalid top-level key
	s.Do("POST", "/api/latest/fleet/spec/teams", json.RawMessage(`{
		"specs": [
			{"name": "team_name_1", "unknown_key": true}
		]
	}`), http.StatusBadRequest, "dry_run", "true")

	team, err = s.ds.TeamByName(context.Background(), teamName)
	require.NoError(t, err)
	require.Contains(t, string(*team.Config.AgentOptions), `"foo": "bar"`) // unchanged

	// dry-run with valid agent options and custom macos settings
	agentOpts = json.RawMessage(`{"config": {"views": {"foo": "qux"}}}`)
	teamSpecs = map[string]any{
		"specs": []any{
			map[string]any{
				"name":          teamName,
				"agent_options": agentOpts,
				"mdm": map[string]any{
					"macos_settings": map[string]any{
						"custom_settings": []string{"foo", "bar"},
					},
				},
			},
		},
	}
	res = s.Do("POST", "/api/latest/fleet/spec/teams", teamSpecs, http.StatusUnprocessableEntity, "dry_run", "true")
	errMsg := extractServerErrorText(res.Body)
	require.Contains(t, errMsg, "Couldn't update macos_settings because MDM features aren't turned on in Fleet.")

	// dry-run with macos disk encryption set to false, no error
	teamSpecs = map[string]any{
		"specs": []any{
			map[string]any{
				"name": teamName,
				"mdm": map[string]any{
					"macos_settings": map[string]any{
						"enable_disk_encryption": false,
					},
				},
			},
		},
	}
	applyResp = applyTeamSpecsResponse{}
	s.DoJSON("POST", "/api/latest/fleet/spec/teams", teamSpecs, http.StatusOK, &applyResp, "dry_run", "true")
	// dry-run never returns id to name mappings as it may not have them
	require.Empty(t, applyResp.TeamIDsByName)

	// dry-run with macos disk encryption set to true
	teamSpecs = map[string]any{
		"specs": []any{
			map[string]any{
				"name": teamName,
				"mdm": map[string]any{
					"macos_settings": map[string]any{
						"enable_disk_encryption": true,
					},
				},
			},
		},
	}
	res = s.Do("POST", "/api/latest/fleet/spec/teams", teamSpecs, http.StatusUnprocessableEntity, "dry_run", "true")
	errMsg = extractServerErrorText(res.Body)
	require.Contains(t, errMsg, "Couldn't update macos_settings because MDM features aren't turned on in Fleet.")

	// dry-run with valid agent options only
	agentOpts = json.RawMessage(`{"config": {"views": {"foo": "qux"}}}`)
	teamSpecs = map[string]any{
		"specs": []any{
			map[string]any{
				"name":          teamName,
				"agent_options": agentOpts,
			},
		},
	}
	s.Do("POST", "/api/latest/fleet/spec/teams", teamSpecs, http.StatusOK, "dry_run", "true")

	team, err = s.ds.TeamByName(context.Background(), teamName)
	require.NoError(t, err)
	require.Contains(t, string(*team.Config.AgentOptions), `"foo": "bar"`) // unchanged
	require.Empty(t, team.Config.MDM.MacOSSettings.CustomSettings)         // unchanged
	require.False(t, team.Config.MDM.EnableDiskEncryption)                 // unchanged

	// apply without agent options specified
	teamSpecs = map[string]any{
		"specs": []any{
			map[string]any{
				"name": teamName,
			},
		},
	}
	s.Do("POST", "/api/latest/fleet/spec/teams", teamSpecs, http.StatusOK)

	// agent options are unchanged, not cleared
	team, err = s.ds.TeamByName(context.Background(), teamName)
	require.NoError(t, err)
	require.Contains(t, string(*team.Config.AgentOptions), `"foo": "bar"`) // unchanged

	// apply with agent options specified but null
	teamSpecs = map[string]any{
		"specs": []any{
			map[string]any{
				"name":          teamName,
				"agent_options": json.RawMessage(`null`),
			},
		},
	}
	s.Do("POST", "/api/latest/fleet/spec/teams", teamSpecs, http.StatusOK)

	// agent options are cleared
	team, err = s.ds.TeamByName(context.Background(), teamName)
	require.NoError(t, err)
	require.Nil(t, team.Config.AgentOptions)

	// force with invalid agent options
	agentOpts = json.RawMessage(`{"config": {"foo": "qux"}}`)
	teamSpecs = map[string]any{
		"specs": []any{
			map[string]any{
				"name":          teamName,
				"agent_options": agentOpts,
			},
		},
	}
	s.Do("POST", "/api/latest/fleet/spec/teams", teamSpecs, http.StatusOK, "force", "true")

	team, err = s.ds.TeamByName(context.Background(), teamName)
	require.NoError(t, err)
	require.Contains(t, string(*team.Config.AgentOptions), `"foo": "qux"`)

	// force create new team with invalid top-level key
	s.Do("POST", "/api/latest/fleet/spec/teams", json.RawMessage(`{
		"specs": [
			{"name": "team_with_invalid_key", "unknown_key": true}
		]
	}`), http.StatusOK, "force", "true")

	_, err = s.ds.TeamByName(context.Background(), "team_with_invalid_key")
	require.NoError(t, err)

	// invalid agent options command-line flag
	agentOpts = json.RawMessage(`{"command_line_flags": {"nope": 1}}`)
	teamSpecs = map[string]any{
		"specs": []any{
			map[string]any{
				"name":          teamName,
				"agent_options": agentOpts,
			},
		},
	}
	s.Do("POST", "/api/latest/fleet/spec/teams", teamSpecs, http.StatusBadRequest)

	// valid agent options command-line flag
	agentOpts = json.RawMessage(`{"command_line_flags": {"enable_tables": "abcd"}}`)
	teamSpecs = map[string]any{
		"specs": []any{
			map[string]any{
				"name":          teamName,
				"agent_options": agentOpts,
			},
		},
	}
	s.Do("POST", "/api/latest/fleet/spec/teams", teamSpecs, http.StatusOK)

	team, err = s.ds.TeamByName(context.Background(), teamName)
	require.NoError(t, err)
	require.Contains(t, string(*team.Config.AgentOptions), `"enable_tables": "abcd"`)

	// creates a team with default agent options
	user, err := s.ds.UserByEmail(context.Background(), "admin1@example.com")
	require.NoError(t, err)

	teams, err := s.ds.ListTeams(context.Background(), fleet.TeamFilter{User: user}, fleet.ListOptions{})
	require.NoError(t, err)
	require.True(t, len(teams) >= 1)

	teamSpecs = map[string]any{
		"specs": []any{
			map[string]any{
				"name": "team2",
			},
		},
	}
	applyResp = applyTeamSpecsResponse{}
	s.DoJSON("POST", "/api/latest/fleet/spec/teams", teamSpecs, http.StatusOK, &applyResp)
	require.Len(t, applyResp.TeamIDsByName, 1)

	teams, err = s.ds.ListTeams(context.Background(), fleet.TeamFilter{User: user}, fleet.ListOptions{})
	require.NoError(t, err)
	assert.True(t, len(teams) >= 2)

	team, err = s.ds.TeamByName(context.Background(), "team2")
	require.NoError(t, err)
	require.Equal(t, applyResp.TeamIDsByName["team2"], team.ID)

	appConfig, err := s.ds.AppConfig(context.Background())
	require.NoError(t, err)
	defaultOpts := `{"config": {"options": {"logger_plugin": "tls", "pack_delimiter": "/", "logger_tls_period": 10, "distributed_plugin": "tls", "disable_distributed": false, "logger_tls_endpoint": "/api/osquery/log", "distributed_interval": 10, "distributed_tls_max_attempts": 3}, "decorators": {"load": ["SELECT uuid AS host_uuid FROM system_info;", "SELECT hostname AS hostname FROM system_info;"]}}, "overrides": {}}`
	assert.Len(t, team.Secrets, 1) // secret gets created automatically for a new team when none is supplied.
	require.NotNil(t, team.Config.AgentOptions)
	require.JSONEq(t, defaultOpts, string(*team.Config.AgentOptions))
	require.Equal(t, appConfig.Features, team.Config.Features)

	// an activity was created for the newly created team via the applied spec
	s.lastActivityMatches(fleet.ActivityTypeAppliedSpecTeam{}.ActivityName(), fmt.Sprintf(`{"teams": [{"id": %d, "name": %q}]}`, team.ID, team.Name), 0)

	// updates
	teamSpecs = map[string]any{
		"specs": []any{
			map[string]any{
				"name":     "team2",
				"secrets":  []fleet.EnrollSecret{{Secret: "ABC"}},
				"features": nil,
			},
		},
	}
	applyResp = applyTeamSpecsResponse{}
	s.DoJSON("POST", "/api/latest/fleet/spec/teams", teamSpecs, http.StatusOK, &applyResp)
	require.Len(t, applyResp.TeamIDsByName, 1)

	team, err = s.ds.TeamByName(context.Background(), "team2")
	require.NoError(t, err)
	require.Equal(t, applyResp.TeamIDsByName["team2"], team.ID)

	require.Len(t, team.Secrets, 1)
	assert.Equal(t, "ABC", team.Secrets[0].Secret)
}

func (s *integrationEnterpriseTestSuite) TestTeamSpecsPermissions() {
	t := s.T()

	//
	// Setup test
	//

	// Create two teams, team1 and team2.
	team1, err := s.ds.NewTeam(context.Background(), &fleet.Team{
		ID:          42,
		Name:        "team1",
		Description: "desc team1",
	})
	require.NoError(t, err)
	team2, err := s.ds.NewTeam(context.Background(), &fleet.Team{
		ID:          43,
		Name:        "team2",
		Description: "desc team2",
	})
	require.NoError(t, err)
	// Create a new admin for team1.
	password := test.GoodPassword
	email := "admin-team1@example.com"
	u := &fleet.User{
		Name:       "admin team1",
		Email:      email,
		GlobalRole: nil,
		Teams: []fleet.UserTeam{
			{
				Team: *team1,
				Role: fleet.RoleAdmin,
			},
		},
	}
	require.NoError(t, u.SetPassword(password, 10, 10))
	_, err = s.ds.NewUser(context.Background(), u)
	require.NoError(t, err)

	//
	// Start testing team specs with admin of team1.
	//

	s.setTokenForTest(t, "admin-team1@example.com", test.GoodPassword)

	// Should allow editing own team.
	agentOpts := json.RawMessage(`{"config": {"views": {"foo": "bar2"}}, "overrides": {"platforms": {"darwin": {"views": {"bar": "qux"}}}}}`)
	editTeam1Spec := map[string]any{
		"specs": []any{
			map[string]any{
				"name":          team1.Name,
				"agent_options": agentOpts,
			},
		},
	}
	s.Do("POST", "/api/latest/fleet/spec/teams", editTeam1Spec, http.StatusOK)
	team1b, err := s.ds.Team(context.Background(), team1.ID)
	require.NoError(t, err)
	require.Equal(t, *team1b.Config.AgentOptions, agentOpts)

	// Should not allow editing other teams.
	editTeam2Spec := map[string]any{
		"specs": []any{
			map[string]any{
				"name":          team2.Name,
				"agent_options": agentOpts,
			},
		},
	}
	s.Do("POST", "/api/latest/fleet/spec/teams", editTeam2Spec, http.StatusForbidden)
}

func (s *integrationEnterpriseTestSuite) TestTeamSchedule() {
	t := s.T()

	team1, err := s.ds.NewTeam(context.Background(), &fleet.Team{
		ID:          42,
		Name:        "team1",
		Description: "desc team1",
	})
	require.NoError(t, err)

	ts := getTeamScheduleResponse{}
	s.DoJSON("GET", fmt.Sprintf("/api/latest/fleet/teams/%d/schedule", team1.ID), nil, http.StatusOK, &ts)
	require.Len(t, ts.Scheduled, 0)

	qr, err := s.ds.NewQuery(
		context.Background(),
		&fleet.Query{
			Name:           "TestQueryTeamPolicy",
			Description:    "Some description",
			Query:          "select * from osquery;",
			ObserverCanRun: true,
			Saved:          true,
		},
	)
	require.NoError(t, err)

	gsParams := teamScheduleQueryRequest{ScheduledQueryPayload: fleet.ScheduledQueryPayload{
		QueryID:  &qr.ID,
		Interval: ptr.Uint(42),
	}}
	r := teamScheduleQueryResponse{}
	s.DoJSON("POST", fmt.Sprintf("/api/latest/fleet/teams/%d/schedule", team1.ID), gsParams, http.StatusOK, &r)

	ts = getTeamScheduleResponse{}
	s.DoJSON("GET", fmt.Sprintf("/api/latest/fleet/teams/%d/schedule", team1.ID), nil, http.StatusOK, &ts)
	require.Len(t, ts.Scheduled, 1)
	assert.Equal(t, uint(42), ts.Scheduled[0].Interval)
	assert.Contains(t, ts.Scheduled[0].Name, "Copy of TestQueryTeamPolicy")
	assert.NotEqual(t, qr.ID, ts.Scheduled[0].QueryID) // it creates a new query (copy)
	id := ts.Scheduled[0].ID

	modifyResp := modifyTeamScheduleResponse{}
	modifyParams := modifyTeamScheduleRequest{ScheduledQueryPayload: fleet.ScheduledQueryPayload{Interval: ptr.Uint(55)}}
	s.DoJSON("PATCH", fmt.Sprintf("/api/latest/fleet/teams/%d/schedule/%d", team1.ID, id), modifyParams, http.StatusOK, &modifyResp)

	// just to satisfy my paranoia, wanted to make sure the contents of the json would work
	s.DoRaw("PATCH", fmt.Sprintf("/api/latest/fleet/teams/%d/schedule/%d", team1.ID, id), []byte(`{"interval": 77}`), http.StatusOK)

	ts = getTeamScheduleResponse{}
	s.DoJSON("GET", fmt.Sprintf("/api/latest/fleet/teams/%d/schedule", team1.ID), nil, http.StatusOK, &ts)
	require.Len(t, ts.Scheduled, 1)
	assert.Equal(t, uint(77), ts.Scheduled[0].Interval)

	deleteResp := deleteTeamScheduleResponse{}
	s.DoJSON("DELETE", fmt.Sprintf("/api/latest/fleet/teams/%d/schedule/%d", team1.ID, id), nil, http.StatusOK, &deleteResp)

	ts = getTeamScheduleResponse{}
	s.DoJSON("GET", fmt.Sprintf("/api/latest/fleet/teams/%d/schedule", team1.ID), nil, http.StatusOK, &ts)
	require.Len(t, ts.Scheduled, 0)
}

func (s *integrationEnterpriseTestSuite) TestTeamPolicies() {
	t := s.T()

	team1, err := s.ds.NewTeam(context.Background(), &fleet.Team{
		ID:          42,
		Name:        "team1" + t.Name(),
		Description: "desc team1",
	})
	require.NoError(t, err)

	oldToken := s.token
	t.Cleanup(func() {
		s.token = oldToken
	})

	password := test.GoodPassword
	email := "testteam@user.com"

	u := &fleet.User{
		Name:       "test team user",
		Email:      email,
		GlobalRole: nil,
		Teams: []fleet.UserTeam{
			{
				Team: *team1,
				Role: fleet.RoleMaintainer,
			},
		},
	}
	require.NoError(t, u.SetPassword(password, 10, 10))
	_, err = s.ds.NewUser(context.Background(), u)
	require.NoError(t, err)

	s.token = s.getTestToken(email, password)

	ts := listTeamPoliciesResponse{}
	s.DoJSON("GET", fmt.Sprintf("/api/latest/fleet/teams/%d/policies", team1.ID), nil, http.StatusOK, &ts)
	require.Len(t, ts.Policies, 0)
	require.Len(t, ts.InheritedPolicies, 0)

	// create a global policy
	gpol, err := s.ds.NewGlobalPolicy(context.Background(), nil, fleet.PolicyPayload{Name: "TestGlobalPolicy", Query: "SELECT 1"})
	require.NoError(t, err)
	defer func() {
		_, err := s.ds.DeleteGlobalPolicies(context.Background(), []uint{gpol.ID})
		require.NoError(t, err)
	}()

	qr, err := s.ds.NewQuery(context.Background(), &fleet.Query{Name: "TestQuery2", Description: "Some description", Query: "select * from osquery;", ObserverCanRun: true})
	require.NoError(t, err)

	tpParams := teamPolicyRequest{
		QueryID:    &qr.ID,
		Resolution: "some team resolution",
	}
	r := teamPolicyResponse{}
	s.DoJSON("POST", fmt.Sprintf("/api/latest/fleet/teams/%d/policies", team1.ID), tpParams, http.StatusOK, &r)

	ts = listTeamPoliciesResponse{}
	s.DoJSON("GET", fmt.Sprintf("/api/latest/fleet/teams/%d/policies", team1.ID), nil, http.StatusOK, &ts)
	require.Len(t, ts.Policies, 1)
	assert.Equal(t, "TestQuery2", ts.Policies[0].Name)
	assert.Equal(t, "select * from osquery;", ts.Policies[0].Query)
	assert.Equal(t, "Some description", ts.Policies[0].Description)
	require.NotNil(t, ts.Policies[0].Resolution)
	assert.Equal(t, "some team resolution", *ts.Policies[0].Resolution)
	require.Len(t, ts.InheritedPolicies, 1)
	assert.Equal(t, gpol.Name, ts.InheritedPolicies[0].Name)
	assert.Equal(t, gpol.ID, ts.InheritedPolicies[0].ID)

	deletePolicyParams := deleteTeamPoliciesRequest{IDs: []uint{ts.Policies[0].ID}}
	deletePolicyResp := deleteTeamPoliciesResponse{}
	s.DoJSON("POST", fmt.Sprintf("/api/latest/fleet/teams/%d/policies/delete", team1.ID), deletePolicyParams, http.StatusOK, &deletePolicyResp)

	ts = listTeamPoliciesResponse{}
	s.DoJSON("GET", fmt.Sprintf("/api/latest/fleet/teams/%d/policies", team1.ID), nil, http.StatusOK, &ts)
	require.Len(t, ts.Policies, 0)
}

func (s *integrationEnterpriseTestSuite) TestModifyTeamEnrollSecrets() {
	t := s.T()

	// Create new team and set initial secret
	teamName := t.Name() + "secretTeam"
	team := &fleet.Team{
		Name:        teamName,
		Description: "secretTeam description",
		Secrets:     []*fleet.EnrollSecret{{Secret: "initialSecret"}},
	}

	s.Do("POST", "/api/latest/fleet/teams", team, http.StatusOK)

	team, err := s.ds.TeamByName(context.Background(), teamName)
	require.NoError(t, err)
	assert.Equal(t, team.Secrets[0].Secret, "initialSecret")

	// Test replace existing secrets
	req := json.RawMessage(`{"secrets": [{"secret": "testSecret1"},{"secret": "testSecret2"}]}`)
	var resp teamEnrollSecretsResponse

	s.DoJSON("PATCH", fmt.Sprintf("/api/latest/fleet/teams/%d/secrets", team.ID), req, http.StatusOK, &resp)
	require.Len(t, resp.Secrets, 2)

	team, err = s.ds.TeamByName(context.Background(), teamName)
	require.NoError(t, err)
	assert.Equal(t, "testSecret1", team.Secrets[0].Secret)
	assert.Equal(t, "testSecret2", team.Secrets[1].Secret)

	// Test delete all enroll secrets
	s.DoJSON("PATCH", fmt.Sprintf("/api/latest/fleet/teams/%d/secrets", team.ID), json.RawMessage(`{"secrets": []}`), http.StatusOK, &resp)
	require.Len(t, resp.Secrets, 0)

	// Test bad requests
	s.DoJSON("PATCH", fmt.Sprintf("/api/latest/fleet/teams/%d/secrets", team.ID), json.RawMessage(`{"foo": [{"secret": "testSecret3"}]}`), http.StatusUnprocessableEntity, &resp)
	s.DoJSON("PATCH", fmt.Sprintf("/api/latest/fleet/teams/%d/secrets", team.ID), json.RawMessage(`{}`), http.StatusUnprocessableEntity, &resp)

	// too many secrets
	secrets := createEnrollSecrets(t, fleet.MaxEnrollSecretsCount+1)
	s.DoJSON("PATCH", fmt.Sprintf("/api/latest/fleet/teams/%d/secrets", team.ID), json.RawMessage(`{"secrets": `+string(jsonMustMarshal(t, secrets))+`}`), http.StatusUnprocessableEntity, &resp)
}

func (s *integrationEnterpriseTestSuite) TestAvailableTeams() {
	t := s.T()

	// create a new team
	team := &fleet.Team{
		Name:        "Available Team",
		Description: "Available Team description",
	}

	s.Do("POST", "/api/latest/fleet/teams", team, http.StatusOK)

	team, err := s.ds.TeamByName(context.Background(), "Available Team")
	require.NoError(t, err)

	// create a new user
	user := &fleet.User{
		Name:       "Available Teams User",
		Email:      "available@example.com",
		GlobalRole: ptr.String("observer"),
	}
	err = user.SetPassword(test.GoodPassword, 10, 10)
	require.Nil(t, err)
	user, err = s.ds.NewUser(context.Background(), user)
	require.Nil(t, err)

	// test available teams for user assigned to global role
	var getResp getUserResponse
	s.DoJSON("GET", fmt.Sprintf("/api/latest/fleet/users/%d", user.ID), nil, http.StatusOK, &getResp)
	assert.Equal(t, user.ID, getResp.User.ID)
	assert.Equal(t, ptr.String("observer"), getResp.User.GlobalRole)
	assert.Len(t, getResp.User.Teams, 0)     // teams is empty if user has a global role
	assert.Len(t, getResp.AvailableTeams, 1) // available teams includes all teams if user has a global role
	assert.Equal(t, getResp.AvailableTeams[0].Name, "Available Team")

	// assign user to a team
	user.GlobalRole = nil
	user.Teams = []fleet.UserTeam{{Team: *team, Role: "maintainer"}}
	err = s.ds.SaveUser(context.Background(), user)
	require.NoError(t, err)

	// test available teams for user assigned to team role
	s.DoJSON("GET", fmt.Sprintf("/api/latest/fleet/users/%d", user.ID), nil, http.StatusOK, &getResp)
	assert.Equal(t, user.ID, getResp.User.ID)
	assert.Nil(t, getResp.User.GlobalRole)
	assert.Len(t, getResp.User.Teams, 1)
	assert.Equal(t, getResp.User.Teams[0].Name, "Available Team")
	assert.Len(t, getResp.AvailableTeams, 1)
	assert.Equal(t, getResp.AvailableTeams[0].Name, "Available Team")

	// test available teams returned by `/me` endpoint
	key := make([]byte, 64)
	sessionKey := base64.StdEncoding.EncodeToString(key)
	_, err = s.ds.NewSession(context.Background(), user.ID, sessionKey)
	require.NoError(t, err)
	resp := s.DoRawWithHeaders("GET", "/api/latest/fleet/me", []byte(""), http.StatusOK, map[string]string{
		"Authorization": fmt.Sprintf("Bearer %s", sessionKey),
	})
	err = json.NewDecoder(resp.Body).Decode(&getResp)
	require.NoError(t, err)
	assert.Equal(t, user.ID, getResp.User.ID)
	assert.Nil(t, getResp.User.GlobalRole)
	assert.Len(t, getResp.User.Teams, 1)
	assert.Equal(t, getResp.User.Teams[0].Name, "Available Team")
	assert.Len(t, getResp.AvailableTeams, 1)
	assert.Equal(t, getResp.AvailableTeams[0].Name, "Available Team")
}

func (s *integrationEnterpriseTestSuite) TestTeamEndpoints() {
	t := s.T()

	name := strings.ReplaceAll(t.Name(), "/", "_")
	// create a new team
	team := &fleet.Team{
		Name:        name,
		Description: "Team description",
		Secrets:     []*fleet.EnrollSecret{{Secret: "DEF"}},
	}

	var tmResp teamResponse
	s.DoJSON("POST", "/api/latest/fleet/teams", team, http.StatusOK, &tmResp)
	assert.Equal(t, team.Name, tmResp.Team.Name)
	require.Len(t, tmResp.Team.Secrets, 1)
	assert.Equal(t, "DEF", tmResp.Team.Secrets[0].Secret)

	// create a duplicate team (same name)
	team2 := &fleet.Team{
		Name:        name,
		Description: "Team2 description",
		Secrets:     []*fleet.EnrollSecret{{Secret: "GHI"}},
	}
	tmResp.Team = nil
	s.DoJSON("POST", "/api/latest/fleet/teams", team2, http.StatusConflict, &tmResp)

	// create a team with too many secrets
	team3 := &fleet.Team{
		Name:        name + "lots_of_secrets",
		Description: "Team3 description",
		Secrets:     createEnrollSecrets(t, fleet.MaxEnrollSecretsCount+1),
	}
	tmResp.Team = nil
	s.DoJSON("POST", "/api/latest/fleet/teams", team3, http.StatusUnprocessableEntity, &tmResp)

	// list teams
	var listResp listTeamsResponse
	s.DoJSON("GET", "/api/latest/fleet/teams", nil, http.StatusOK, &listResp, "query", name, "per_page", "2")
	require.Len(t, listResp.Teams, 1)
	assert.Equal(t, team.Name, listResp.Teams[0].Name)
	assert.NotNil(t, listResp.Teams[0].Config.AgentOptions)
	tm1ID := listResp.Teams[0].ID

	// get team
	var getResp getTeamResponse
	s.DoJSON("GET", fmt.Sprintf("/api/latest/fleet/teams/%d", tm1ID), nil, http.StatusOK, &getResp)
	assert.Equal(t, team.Name, getResp.Team.Name)
	assert.NotNil(t, getResp.Team.Config.AgentOptions)

	// modify team
	team.Description = "Alt " + team.Description
	tmResp.Team = nil
	s.DoJSON("PATCH", fmt.Sprintf("/api/latest/fleet/teams/%d", tm1ID), team, http.StatusOK, &tmResp)
	assert.Contains(t, tmResp.Team.Description, "Alt ")

	// modify team's disk encryption, impossible without mdm enabled
	res := s.Do("PATCH", fmt.Sprintf("/api/latest/fleet/teams/%d", tm1ID), fleet.TeamPayload{
		MDM: &fleet.TeamPayloadMDM{
			EnableDiskEncryption: optjson.SetBool(true),
		},
	}, http.StatusUnprocessableEntity)
	errMsg := extractServerErrorText(res.Body)
	assert.Contains(t, errMsg, `Couldn't update macos_settings because MDM features aren't turned on in Fleet.`)

	// modify a team with a NULL config
	defaultFeatures := fleet.Features{}
	defaultFeatures.ApplyDefaultsForNewInstalls()
	mysql.ExecAdhocSQL(t, s.ds, func(db sqlx.ExtContext) error {
		_, err := db.ExecContext(context.Background(), `UPDATE teams SET config = NULL WHERE id = ? `, tm1ID)
		return err
	})
	tmResp.Team = nil
	s.DoJSON("PATCH", fmt.Sprintf("/api/latest/fleet/teams/%d", tm1ID), team, http.StatusOK, &tmResp)
	assert.Equal(t, defaultFeatures, tmResp.Team.Config.Features)

	// modify a team with an empty config
	mysql.ExecAdhocSQL(t, s.ds, func(db sqlx.ExtContext) error {
		_, err := db.ExecContext(context.Background(), `UPDATE teams SET config = '{}' WHERE id = ? `, tm1ID)
		return err
	})
	tmResp.Team = nil
	s.DoJSON("PATCH", fmt.Sprintf("/api/latest/fleet/teams/%d", tm1ID), team, http.StatusOK, &tmResp)
	assert.Equal(t, defaultFeatures, tmResp.Team.Config.Features)

	// modify non-existing team
	tmResp.Team = nil
	s.DoJSON("PATCH", fmt.Sprintf("/api/latest/fleet/teams/%d", tm1ID+1), team, http.StatusNotFound, &tmResp)

	// list team users
	var usersResp listUsersResponse
	s.DoJSON("GET", fmt.Sprintf("/api/latest/fleet/teams/%d/users", tm1ID), nil, http.StatusOK, &usersResp)
	assert.Len(t, usersResp.Users, 0)

	// list team users - non-existing team
	usersResp.Users = nil
	s.DoJSON("GET", fmt.Sprintf("/api/latest/fleet/teams/%d/users", tm1ID+1), nil, http.StatusNotFound, &usersResp)

	// create a new user
	user := &fleet.User{
		Name:       "Team User",
		Email:      "user@example.com",
		GlobalRole: ptr.String("observer"),
	}
	require.NoError(t, user.SetPassword(test.GoodPassword, 10, 10))
	user, err := s.ds.NewUser(context.Background(), user)
	require.NoError(t, err)

	// add a team user
	tmResp.Team = nil
	s.DoJSON("PATCH", fmt.Sprintf("/api/latest/fleet/teams/%d/users", tm1ID), modifyTeamUsersRequest{Users: []fleet.TeamUser{{User: *user, Role: fleet.RoleObserver}}}, http.StatusOK, &tmResp)
	require.Len(t, tmResp.Team.Users, 1)
	assert.Equal(t, user.ID, tmResp.Team.Users[0].ID)

	// add a team user - non-existing team
	tmResp.Team = nil
	s.DoJSON("PATCH", fmt.Sprintf("/api/latest/fleet/teams/%d/users", tm1ID+1), modifyTeamUsersRequest{Users: []fleet.TeamUser{{User: *user, Role: fleet.RoleObserver}}}, http.StatusNotFound, &tmResp)

	// add a team user - invalid user role
	tmResp.Team = nil
	s.DoJSON("PATCH", fmt.Sprintf("/api/latest/fleet/teams/%d/users", tm1ID), modifyTeamUsersRequest{Users: []fleet.TeamUser{{User: *user, Role: "foobar"}}}, http.StatusUnprocessableEntity, &tmResp)

	// search for that user
	usersResp.Users = nil
	s.DoJSON("GET", fmt.Sprintf("/api/latest/fleet/teams/%d/users", tm1ID), nil, http.StatusOK, &usersResp, "query", "user")
	require.Len(t, usersResp.Users, 1)
	assert.Equal(t, user.ID, usersResp.Users[0].ID)

	// search for unknown user
	usersResp.Users = nil
	s.DoJSON("GET", fmt.Sprintf("/api/latest/fleet/teams/%d/users", tm1ID), nil, http.StatusOK, &usersResp, "query", "notauser")
	require.Len(t, usersResp.Users, 0)

	// delete team user
	tmResp.Team = nil
	s.DoJSON("DELETE", fmt.Sprintf("/api/latest/fleet/teams/%d/users", tm1ID), modifyTeamUsersRequest{Users: []fleet.TeamUser{{User: fleet.User{ID: user.ID}}}}, http.StatusOK, &tmResp)
	require.Len(t, tmResp.Team.Users, 0)

	// delete team user - unknown user
	tmResp.Team = nil
	s.DoJSON("DELETE", fmt.Sprintf("/api/latest/fleet/teams/%d/users", tm1ID), modifyTeamUsersRequest{Users: []fleet.TeamUser{{User: fleet.User{ID: user.ID + 1}}}}, http.StatusOK, &tmResp)
	require.Len(t, tmResp.Team.Users, 0)

	// delete team user - unknown team
	tmResp.Team = nil
	s.DoJSON("DELETE", fmt.Sprintf("/api/latest/fleet/teams/%d/users", tm1ID+1), modifyTeamUsersRequest{Users: []fleet.TeamUser{{User: fleet.User{ID: user.ID}}}}, http.StatusNotFound, &tmResp)

	// modify team agent options with invalid options
	tmResp.Team = nil
	s.DoJSON("POST", fmt.Sprintf("/api/latest/fleet/teams/%d/agent_options", tm1ID), json.RawMessage(`{
		"x": "y"
	}`), http.StatusBadRequest, &tmResp)

	// modify team agent options with invalid options, but force-apply them
	tmResp.Team = nil
	s.DoJSON("POST", fmt.Sprintf("/api/latest/fleet/teams/%d/agent_options", tm1ID), json.RawMessage(`{
		"config": {
			"x": "y"
		}
	}`), http.StatusOK, &tmResp, "force", "true")
	require.Contains(t, string(*tmResp.Team.Config.AgentOptions), `"x": "y"`)

	// modify team agent options with valid options
	tmResp.Team = nil
	s.DoJSON("POST", fmt.Sprintf("/api/latest/fleet/teams/%d/agent_options", tm1ID), json.RawMessage(`{
		"config": {
			"options": {
				"aws_debug": true
			}
		}
	}`), http.StatusOK, &tmResp)
	require.Contains(t, string(*tmResp.Team.Config.AgentOptions), `"aws_debug": true`)

	// modify team agent using invalid options with dry-run
	tmResp.Team = nil
	resp := s.DoRaw("POST", fmt.Sprintf("/api/latest/fleet/teams/%d/agent_options", tm1ID), json.RawMessage(`{
		"config": {
			"options": {
				"aws_debug": "not-a-bool"
			}
		}
	}`), http.StatusBadRequest, "dry_run", "true")
	body, err := io.ReadAll(resp.Body)
	require.NoError(t, err)
	require.Contains(t, string(body), "invalid value type at 'options.aws_debug': expected bool but got string")

	// modify team agent using valid options with dry-run
	tmResp.Team = nil
	s.DoJSON("POST", fmt.Sprintf("/api/latest/fleet/teams/%d/agent_options", tm1ID), json.RawMessage(`{
		"config": {
			"options": {
				"aws_debug": false
			}
		}
	}`), http.StatusOK, &tmResp, "dry_run", "true")
	require.Contains(t, string(*tmResp.Team.Config.AgentOptions), `"aws_debug": true`) // left unchanged

	// list activities, it should have created one for edited_agent_options
	s.lastActivityMatches(fleet.ActivityTypeEditedAgentOptions{}.ActivityName(), fmt.Sprintf(`{"global": false, "team_id": %d, "team_name": %q}`, tm1ID, team.Name), 0)

	// modify team agent options - unknown team
	tmResp.Team = nil
	s.DoJSON("POST", fmt.Sprintf("/api/latest/fleet/teams/%d/agent_options", tm1ID+1), json.RawMessage(`{}`), http.StatusNotFound, &tmResp)

	// get team enroll secrets
	var secResp teamEnrollSecretsResponse
	s.DoJSON("GET", fmt.Sprintf("/api/latest/fleet/teams/%d/secrets", tm1ID), nil, http.StatusOK, &secResp)
	require.Len(t, secResp.Secrets, 1)
	assert.Equal(t, team.Secrets[0].Secret, secResp.Secrets[0].Secret)

	// get team enroll secrets- unknown team: does not return 404 because reads directly
	// the secrets table, does not load the team first (which would be unnecessary except
	// for checking that it exists)
	s.DoJSON("GET", fmt.Sprintf("/api/latest/fleet/teams/%d/secrets", tm1ID+1), nil, http.StatusOK, &secResp)
	assert.Len(t, secResp.Secrets, 0)

	// delete team
	var delResp deleteTeamResponse
	s.DoJSON("DELETE", fmt.Sprintf("/api/latest/fleet/teams/%d", tm1ID), nil, http.StatusOK, &delResp)

	// delete team again, now an unknown team
	s.DoJSON("DELETE", fmt.Sprintf("/api/latest/fleet/teams/%d", tm1ID), nil, http.StatusNotFound, &delResp)
}

func (s *integrationEnterpriseTestSuite) TestTeamSecretsAreObfuscated() {
	t := s.T()

	// -----------------
	// Set up test data
	// -----------------
	teams := []*fleet.Team{
		{
			Name:        "Team One",
			Description: "Team description",
			Secrets:     []*fleet.EnrollSecret{{Secret: "DEF"}},
		},
		{
			Name:        "Team Two",
			Description: "Team Two description",
			Secrets:     []*fleet.EnrollSecret{{Secret: "ABC"}},
		},
	}
	for _, team := range teams {
		_, err := s.ds.NewTeam(context.Background(), team)
		require.NoError(t, err)
	}

	global_obs := &fleet.User{
		Name:       "Global Obs",
		Email:      "global_obs@example.com",
		GlobalRole: ptr.String(fleet.RoleObserver),
	}
	global_obs_plus := &fleet.User{
		Name:       "Global Obs+",
		Email:      "global_obs_plus@example.com",
		GlobalRole: ptr.String(fleet.RoleObserverPlus),
	}
	team_obs := &fleet.User{
		Name:  "Team Obs",
		Email: "team_obs@example.com",
		Teams: []fleet.UserTeam{
			{
				Team: *teams[0],
				Role: fleet.RoleObserver,
			},
			{
				Team: *teams[1],
				Role: fleet.RoleAdmin,
			},
		},
	}
	team_obs_plus := &fleet.User{
		Name:  "Team Obs Plus",
		Email: "team_obs_plus@example.com",
		Teams: []fleet.UserTeam{
			{
				Team: *teams[0],
				Role: fleet.RoleAdmin,
			},
			{
				Team: *teams[1],
				Role: fleet.RoleObserverPlus,
			},
		},
	}
	users := []*fleet.User{global_obs, global_obs_plus, team_obs, team_obs_plus}
	for _, u := range users {
		require.NoError(t, u.SetPassword(test.GoodPassword, 10, 10))
		_, err := s.ds.NewUser(context.Background(), u)
		require.NoError(t, err)
	}

	// --------------------------------------------------------------------
	// Global obs/obs+ should not be able to see any team secrets
	// --------------------------------------------------------------------
	for _, u := range []*fleet.User{global_obs, global_obs_plus} {

		s.setTokenForTest(t, u.Email, test.GoodPassword)

		// list all teams
		var listResp listTeamsResponse
		s.DoJSON("GET", "/api/latest/fleet/teams", nil, http.StatusOK, &listResp)

		require.Len(t, listResp.Teams, len(teams))
		require.NoError(t, listResp.Err)

		for _, team := range listResp.Teams {
			for _, secret := range team.Secrets {
				require.Equal(t, fleet.MaskedPassword, secret.Secret)
			}
		}

		// listing a team / team secrets
		for _, team := range teams {
			var getResp getTeamResponse
			s.DoJSON("GET", fmt.Sprintf("/api/latest/fleet/teams/%d", team.ID), nil, http.StatusOK, &getResp)

			require.NoError(t, getResp.Err)
			for _, secret := range getResp.Team.Secrets {
				require.Equal(t, fleet.MaskedPassword, secret.Secret)
			}

			var secResp teamEnrollSecretsResponse
			s.DoJSON("GET", fmt.Sprintf("/api/latest/fleet/teams/%d/secrets", team.ID), nil, http.StatusOK, &secResp)

			require.Len(t, secResp.Secrets, 1)
			require.NoError(t, secResp.Err)
			for _, secret := range secResp.Secrets {
				require.Equal(t, fleet.MaskedPassword, secret.Secret)
			}
		}
	}

	// --------------------------------------------------------------------
	// Team obs/obs+ should not be able to see their team secrets
	// --------------------------------------------------------------------
	for _, u := range []*fleet.User{team_obs, team_obs_plus} {

		s.setTokenForTest(t, u.Email, test.GoodPassword)

		// list all teams
		var listResp listTeamsResponse
		s.DoJSON("GET", "/api/latest/fleet/teams", nil, http.StatusOK, &listResp)

		require.Len(t, listResp.Teams, len(u.Teams))
		require.NoError(t, listResp.Err)

		for _, team := range listResp.Teams {
			for _, secret := range team.Secrets {
				// team_obs has RoleObserver in Team 1, and an RoleAdmin in Team 2
				// so it should be able to see the secrets in Team 1
				if u.ID == team_obs.ID {
					require.Equal(t, fleet.MaskedPassword == secret.Secret, team.ID == teams[0].ID)
					require.Equal(t, fleet.MaskedPassword != secret.Secret, team.ID == teams[1].ID)
				}

				// team_obs_plus should not be able to see any Team Secret
				if u.ID == team_obs_plus.ID {
					require.Equal(t, fleet.MaskedPassword == secret.Secret, team.ID == teams[1].ID)
					require.Equal(t, fleet.MaskedPassword != secret.Secret, team.ID == teams[0].ID)
				}
			}
		}

		// listing a team / team secrets
		for _, team := range teams {
			var getResp getTeamResponse
			s.DoJSON("GET", fmt.Sprintf("/api/latest/fleet/teams/%d", team.ID), nil, http.StatusOK, &getResp)

			require.NoError(t, getResp.Err)
			// team_obs has RoleObserver in Team 1, and an RoleAdmin in Team 2
			// so it should be able to see the secrets in Team 1
			for _, secret := range getResp.Team.Secrets {
				if u.ID == team_obs.ID {
					require.Equal(t, fleet.MaskedPassword == secret.Secret, team.ID == teams[0].ID)
					require.Equal(t, fleet.MaskedPassword != secret.Secret, team.ID == teams[1].ID)
				}

				if u.ID == team_obs_plus.ID {
					require.Equal(t, fleet.MaskedPassword == secret.Secret, team.ID == teams[1].ID)
					require.Equal(t, fleet.MaskedPassword != secret.Secret, team.ID == teams[0].ID)
				}
			}

			var secResp teamEnrollSecretsResponse
			s.DoJSON("GET", fmt.Sprintf("/api/latest/fleet/teams/%d/secrets", team.ID), nil, http.StatusOK, &secResp)

			require.Len(t, secResp.Secrets, 1)
			require.NoError(t, secResp.Err)
			for _, secret := range secResp.Secrets {
				if u.ID == team_obs.ID {
					require.Equal(t, fleet.MaskedPassword == secret.Secret, team.ID == teams[0].ID)
					require.Equal(t, fleet.MaskedPassword != secret.Secret, team.ID == teams[1].ID)
				}

				if u.ID == team_obs_plus.ID {
					require.Equal(t, fleet.MaskedPassword == secret.Secret, team.ID == teams[1].ID)
					require.Equal(t, fleet.MaskedPassword != secret.Secret, team.ID == teams[0].ID)
				}
			}
		}
	}
}

func (s *integrationEnterpriseTestSuite) TestExternalIntegrationsTeamConfig() {
	t := s.T()

	// create a test http server to act as the Jira and Zendesk server
	srvURL := startExternalServiceWebServer(t)

	// create a new team
	team := &fleet.Team{
		Name:        t.Name(),
		Description: "Team description",
		Secrets:     []*fleet.EnrollSecret{{Secret: "XYZ"}},
	}
	var tmResp teamResponse
	s.DoJSON("POST", "/api/latest/fleet/teams", team, http.StatusOK, &tmResp)
	require.Equal(t, team.Name, tmResp.Team.Name)
	require.Len(t, tmResp.Team.Secrets, 1)
	require.Equal(t, "XYZ", tmResp.Team.Secrets[0].Secret)
	team.ID = tmResp.Team.ID

	// modify the team's config - enable the webhook
	s.DoJSON("PATCH", fmt.Sprintf("/api/latest/fleet/teams/%d", team.ID), fleet.TeamPayload{WebhookSettings: &fleet.TeamWebhookSettings{
		FailingPoliciesWebhook: fleet.FailingPoliciesWebhookSettings{
			Enable:         true,
			DestinationURL: "http://example.com",
		},
	}}, http.StatusOK, &tmResp)
	require.True(t, tmResp.Team.Config.WebhookSettings.FailingPoliciesWebhook.Enable)
	require.Equal(t, "http://example.com", tmResp.Team.Config.WebhookSettings.FailingPoliciesWebhook.DestinationURL)

	// add an unknown automation - does not exist at the global level
	s.DoJSON("PATCH", fmt.Sprintf("/api/latest/fleet/teams/%d", team.ID), fleet.TeamPayload{Integrations: &fleet.TeamIntegrations{
		Jira: []*fleet.TeamJiraIntegration{
			{
				URL:                   srvURL,
				ProjectKey:            "qux",
				EnableFailingPolicies: false,
			},
		},
	}}, http.StatusUnprocessableEntity, &tmResp)

	// add a couple Jira integrations at the global level (qux and qux2)
	s.DoRaw("PATCH", "/api/v1/fleet/config", []byte(fmt.Sprintf(`{
		"integrations": {
			"jira": [
				{
					"url": %q,
					"username": "ok",
					"api_token": "foo",
					"project_key": "qux"
				},
				{
					"url": %[1]q,
					"username": "ok",
					"api_token": "foo",
					"project_key": "qux2"
				}
			]
		}
	}`, srvURL)), http.StatusOK)

	// enable an automation - should fail as the webhook is enabled too
	s.DoJSON("PATCH", fmt.Sprintf("/api/latest/fleet/teams/%d", team.ID), fleet.TeamPayload{Integrations: &fleet.TeamIntegrations{
		Jira: []*fleet.TeamJiraIntegration{
			{
				URL:                   srvURL,
				ProjectKey:            "qux",
				EnableFailingPolicies: true,
			},
		},
	}}, http.StatusUnprocessableEntity, &tmResp)

	// get the team, no integration was saved
	var getResp getTeamResponse
	s.DoJSON("GET", fmt.Sprintf("/api/latest/fleet/teams/%d", team.ID), nil, http.StatusOK, &getResp)
	require.Len(t, getResp.Team.Config.Integrations.Jira, 0)
	require.Len(t, getResp.Team.Config.Integrations.Zendesk, 0)

	// disable the webhook and enable the automation
	tmResp = teamResponse{}
	s.DoJSON("PATCH", fmt.Sprintf("/api/latest/fleet/teams/%d", team.ID), fleet.TeamPayload{
		Integrations: &fleet.TeamIntegrations{
			Jira: []*fleet.TeamJiraIntegration{
				{
					URL:                   srvURL,
					ProjectKey:            "qux",
					EnableFailingPolicies: true,
				},
			},
		},
		WebhookSettings: &fleet.TeamWebhookSettings{
			FailingPoliciesWebhook: fleet.FailingPoliciesWebhookSettings{
				Enable:         false,
				DestinationURL: "http://example.com",
			},
		},
	}, http.StatusOK, &tmResp)
	require.Len(t, tmResp.Team.Config.Integrations.Jira, 1)
	require.Equal(t, "qux", tmResp.Team.Config.Integrations.Jira[0].ProjectKey)

	// update the team with an unrelated field, should not change integrations
	tmResp = teamResponse{}
	s.DoJSON("PATCH", fmt.Sprintf("/api/latest/fleet/teams/%d", team.ID), fleet.TeamPayload{
		Description: ptr.String("team-desc"),
	}, http.StatusOK, &tmResp)
	require.Len(t, tmResp.Team.Config.Integrations.Jira, 1)
	require.Equal(t, "team-desc", tmResp.Team.Description)

	// make an unrelated appconfig change, should not remove the global integrations nor the teams'
	var appCfgResp appConfigResponse
	s.DoJSON("PATCH", "/api/v1/fleet/config", json.RawMessage(`{
		"org_info": {
			"org_name": "test-integrations"
		}
	}`), http.StatusOK, &appCfgResp)
	require.Equal(t, "test-integrations", appCfgResp.OrgInfo.OrgName)
	require.Len(t, appCfgResp.Integrations.Jira, 2)

	// enable the webhook without changing the integration should fail (an integration is already enabled)
	s.DoJSON("PATCH", fmt.Sprintf("/api/latest/fleet/teams/%d", team.ID), fleet.TeamPayload{WebhookSettings: &fleet.TeamWebhookSettings{
		FailingPoliciesWebhook: fleet.FailingPoliciesWebhookSettings{
			Enable:         true,
			DestinationURL: "http://example.com",
		},
	}}, http.StatusUnprocessableEntity, &tmResp)

	// add a second, disabled Jira integration
	s.DoJSON("PATCH", fmt.Sprintf("/api/latest/fleet/teams/%d", team.ID), fleet.TeamPayload{
		Integrations: &fleet.TeamIntegrations{
			Jira: []*fleet.TeamJiraIntegration{
				{
					URL:                   srvURL,
					ProjectKey:            "qux",
					EnableFailingPolicies: true,
				},
				{
					URL:                   srvURL,
					ProjectKey:            "qux2",
					EnableFailingPolicies: false,
				},
			},
		},
	}, http.StatusOK, &tmResp)
	require.Len(t, tmResp.Team.Config.Integrations.Jira, 2)
	require.Equal(t, "qux", tmResp.Team.Config.Integrations.Jira[0].ProjectKey)
	require.Equal(t, "qux2", tmResp.Team.Config.Integrations.Jira[1].ProjectKey)

	// enabling the second without disabling the first fails
	s.DoJSON("PATCH", fmt.Sprintf("/api/latest/fleet/teams/%d", team.ID), fleet.TeamPayload{
		Integrations: &fleet.TeamIntegrations{
			Jira: []*fleet.TeamJiraIntegration{
				{
					URL:                   srvURL,
					ProjectKey:            "qux",
					EnableFailingPolicies: true,
				},
				{
					URL:                   srvURL,
					ProjectKey:            "qux2",
					EnableFailingPolicies: true,
				},
			},
		},
	}, http.StatusUnprocessableEntity, &tmResp)

	// updating to use the same project key fails (must be unique)
	s.DoJSON("PATCH", fmt.Sprintf("/api/latest/fleet/teams/%d", team.ID), fleet.TeamPayload{
		Integrations: &fleet.TeamIntegrations{
			Jira: []*fleet.TeamJiraIntegration{
				{
					URL:                   srvURL,
					ProjectKey:            "qux",
					EnableFailingPolicies: true,
				},
				{
					URL:                   srvURL,
					ProjectKey:            "qux",
					EnableFailingPolicies: false,
				},
			},
		},
	}, http.StatusUnprocessableEntity, &tmResp)

	// remove second integration, disable first so that nothing is enabled now
	s.DoJSON("PATCH", fmt.Sprintf("/api/latest/fleet/teams/%d", team.ID), fleet.TeamPayload{
		Integrations: &fleet.TeamIntegrations{
			Jira: []*fleet.TeamJiraIntegration{
				{
					URL:                   srvURL,
					ProjectKey:            "qux",
					EnableFailingPolicies: false,
				},
			},
		},
	}, http.StatusOK, &tmResp)

	// enable the webhook now works
	s.DoJSON("PATCH", fmt.Sprintf("/api/latest/fleet/teams/%d", team.ID), fleet.TeamPayload{WebhookSettings: &fleet.TeamWebhookSettings{
		FailingPoliciesWebhook: fleet.FailingPoliciesWebhookSettings{
			Enable:         true,
			DestinationURL: "http://example.com",
		},
	}}, http.StatusOK, &tmResp)

	// set environmental varible to use Zendesk test client
	t.Setenv("TEST_ZENDESK_CLIENT", "true")

	// add an unknown automation - does not exist at the global level
	s.DoJSON("PATCH", fmt.Sprintf("/api/latest/fleet/teams/%d", team.ID), fleet.TeamPayload{Integrations: &fleet.TeamIntegrations{
		Zendesk: []*fleet.TeamZendeskIntegration{
			{
				URL:                   srvURL,
				GroupID:               122,
				EnableFailingPolicies: false,
			},
		},
	}}, http.StatusUnprocessableEntity, &tmResp)

	// add a couple Zendesk integrations at the global level (122 and 123), keep the jira ones too
	s.DoRaw("PATCH", "/api/v1/fleet/config", []byte(fmt.Sprintf(`{
		"integrations": {
			"zendesk": [
				{
					"url": %q,
					"email": "a@b.c",
					"api_token": "ok",
					"group_id": 122
				},
				{
					"url": %[1]q,
					"email": "b@b.c",
					"api_token": "ok",
					"group_id": 123
				}
			],
			"jira": [
				{
					"url": %[1]q,
					"username": "ok",
					"api_token": "foo",
					"project_key": "qux"
				},
				{
					"url": %[1]q,
					"username": "ok",
					"api_token": "foo",
					"project_key": "qux2"
				}
			]
		}
	}`, srvURL)), http.StatusOK)

	// enable a Zendesk automation - should fail as the webhook is enabled too
	s.DoJSON("PATCH", fmt.Sprintf("/api/latest/fleet/teams/%d", team.ID), fleet.TeamPayload{Integrations: &fleet.TeamIntegrations{
		Zendesk: []*fleet.TeamZendeskIntegration{
			{
				URL:                   srvURL,
				GroupID:               122,
				EnableFailingPolicies: true,
			},
		},
	}}, http.StatusUnprocessableEntity, &tmResp)

	// disable the webhook and enable the automation
	s.DoJSON("PATCH", fmt.Sprintf("/api/latest/fleet/teams/%d", team.ID), fleet.TeamPayload{
		Integrations: &fleet.TeamIntegrations{
			Zendesk: []*fleet.TeamZendeskIntegration{
				{
					URL:                   srvURL,
					GroupID:               122,
					EnableFailingPolicies: true,
				},
			},
		},
		WebhookSettings: &fleet.TeamWebhookSettings{
			FailingPoliciesWebhook: fleet.FailingPoliciesWebhookSettings{
				Enable:         false,
				DestinationURL: "http://example.com",
			},
		},
	}, http.StatusOK, &tmResp)
	require.Len(t, tmResp.Team.Config.Integrations.Zendesk, 1)
	require.Equal(t, int64(122), tmResp.Team.Config.Integrations.Zendesk[0].GroupID)

	// enable the webhook without changing the integration should fail (an integration is already enabled)
	s.DoJSON("PATCH", fmt.Sprintf("/api/latest/fleet/teams/%d", team.ID), fleet.TeamPayload{WebhookSettings: &fleet.TeamWebhookSettings{
		FailingPoliciesWebhook: fleet.FailingPoliciesWebhookSettings{
			Enable:         true,
			DestinationURL: "http://example.com",
		},
	}}, http.StatusUnprocessableEntity, &tmResp)

	// add a second, disabled Zendesk integration
	s.DoJSON("PATCH", fmt.Sprintf("/api/latest/fleet/teams/%d", team.ID), fleet.TeamPayload{
		Integrations: &fleet.TeamIntegrations{
			Zendesk: []*fleet.TeamZendeskIntegration{
				{
					URL:                   srvURL,
					GroupID:               122,
					EnableFailingPolicies: true,
				},
				{
					URL:                   srvURL,
					GroupID:               123,
					EnableFailingPolicies: false,
				},
			},
		},
	}, http.StatusOK, &tmResp)
	require.Len(t, tmResp.Team.Config.Integrations.Zendesk, 2)
	require.Equal(t, int64(122), tmResp.Team.Config.Integrations.Zendesk[0].GroupID)
	require.Equal(t, int64(123), tmResp.Team.Config.Integrations.Zendesk[1].GroupID)

	// update the team with an unrelated field, should not change integrations
	tmResp = teamResponse{}
	s.DoJSON("PATCH", fmt.Sprintf("/api/latest/fleet/teams/%d", team.ID), fleet.TeamPayload{
		Description: ptr.String("team-desc-2"),
	}, http.StatusOK, &tmResp)
	require.Len(t, tmResp.Team.Config.Integrations.Zendesk, 2)
	require.Equal(t, "team-desc-2", tmResp.Team.Description)

	// make an unrelated appconfig change, should not remove the global integrations nor the teams'
	appCfgResp = appConfigResponse{}
	s.DoJSON("PATCH", "/api/v1/fleet/config", json.RawMessage(`{
		"org_info": {
			"org_name": "test-integrations-2"
		}
	}`), http.StatusOK, &appCfgResp)
	require.Equal(t, "test-integrations-2", appCfgResp.OrgInfo.OrgName)
	require.Len(t, appCfgResp.Integrations.Zendesk, 2)
	require.Len(t, appCfgResp.Integrations.Jira, 2)

	// enabling the second without disabling the first fails
	s.DoJSON("PATCH", fmt.Sprintf("/api/latest/fleet/teams/%d", team.ID), fleet.TeamPayload{
		Integrations: &fleet.TeamIntegrations{
			Zendesk: []*fleet.TeamZendeskIntegration{
				{
					URL:                   srvURL,
					GroupID:               122,
					EnableFailingPolicies: true,
				},
				{
					URL:                   srvURL,
					GroupID:               123,
					EnableFailingPolicies: true,
				},
			},
		},
	}, http.StatusUnprocessableEntity, &tmResp)

	// updating to use the same group ID fails (must be unique per group ID)
	s.DoJSON("PATCH", fmt.Sprintf("/api/latest/fleet/teams/%d", team.ID), fleet.TeamPayload{
		Integrations: &fleet.TeamIntegrations{
			Zendesk: []*fleet.TeamZendeskIntegration{
				{
					URL:                   srvURL,
					GroupID:               123,
					EnableFailingPolicies: true,
				},
				{
					URL:                   srvURL,
					GroupID:               123,
					EnableFailingPolicies: false,
				},
			},
		},
	}, http.StatusUnprocessableEntity, &tmResp)

	// remove second Zendesk integration, add disabled Jira integration
	s.DoJSON("PATCH", fmt.Sprintf("/api/latest/fleet/teams/%d", team.ID), fleet.TeamPayload{
		Integrations: &fleet.TeamIntegrations{
			Zendesk: []*fleet.TeamZendeskIntegration{
				{
					URL:                   srvURL,
					GroupID:               122,
					EnableFailingPolicies: true,
				},
			},
			Jira: []*fleet.TeamJiraIntegration{
				{
					URL:                   srvURL,
					ProjectKey:            "qux",
					EnableFailingPolicies: false,
				},
			},
		},
	}, http.StatusOK, &tmResp)
	require.Len(t, tmResp.Team.Config.Integrations.Jira, 1)
	require.Equal(t, "qux", tmResp.Team.Config.Integrations.Jira[0].ProjectKey)
	require.Len(t, tmResp.Team.Config.Integrations.Zendesk, 1)
	require.Equal(t, int64(122), tmResp.Team.Config.Integrations.Zendesk[0].GroupID)

	// enabling a Jira integration when a Zendesk one is enabled fails
	s.DoJSON("PATCH", fmt.Sprintf("/api/latest/fleet/teams/%d", team.ID), fleet.TeamPayload{
		Integrations: &fleet.TeamIntegrations{
			Zendesk: []*fleet.TeamZendeskIntegration{
				{
					URL:                   srvURL,
					GroupID:               122,
					EnableFailingPolicies: true,
				},
			},
			Jira: []*fleet.TeamJiraIntegration{
				{
					URL:                   srvURL,
					ProjectKey:            "qux",
					EnableFailingPolicies: true,
				},
			},
		},
	}, http.StatusUnprocessableEntity, &tmResp)

	// set additional integrations on the team
	s.DoJSON("PATCH", fmt.Sprintf("/api/latest/fleet/teams/%d", team.ID), fleet.TeamPayload{
		Integrations: &fleet.TeamIntegrations{
			Zendesk: []*fleet.TeamZendeskIntegration{
				{
					URL:                   srvURL,
					GroupID:               122,
					EnableFailingPolicies: true,
				},
				{
					URL:                   srvURL,
					GroupID:               123,
					EnableFailingPolicies: false,
				},
			},
			Jira: []*fleet.TeamJiraIntegration{
				{
					URL:                   srvURL,
					ProjectKey:            "qux",
					EnableFailingPolicies: false,
				},
			},
		},
	}, http.StatusOK, &tmResp)

	// removing Zendesk 122 from the global config removes it from the team too
	s.DoRaw("PATCH", "/api/v1/fleet/config", []byte(fmt.Sprintf(`{
		"integrations": {
			"zendesk": [
				{
					"url": %[1]q,
					"email": "b@b.c",
					"api_token": "ok",
					"group_id": 123
				}
			],
			"jira": [
				{
					"url": %[1]q,
					"username": "ok",
					"api_token": "foo",
					"project_key": "qux"
				},
				{
					"url": %[1]q,
					"username": "ok",
					"api_token": "foo",
					"project_key": "qux2"
				}
			]
		}
	}`, srvURL)), http.StatusOK)

	// get the team, only one Zendesk integration remains, none are enabled
	s.DoJSON("GET", fmt.Sprintf("/api/latest/fleet/teams/%d", team.ID), nil, http.StatusOK, &getResp)
	require.Len(t, getResp.Team.Config.Integrations.Jira, 1)
	require.Equal(t, "qux", getResp.Team.Config.Integrations.Jira[0].ProjectKey)
	require.False(t, getResp.Team.Config.Integrations.Jira[0].EnableFailingPolicies)
	require.Len(t, getResp.Team.Config.Integrations.Zendesk, 1)
	require.Equal(t, int64(123), getResp.Team.Config.Integrations.Zendesk[0].GroupID)
	require.False(t, getResp.Team.Config.Integrations.Zendesk[0].EnableFailingPolicies)

	// removing Jira qux2 from the global config does not impact the team as it is unused.
	s.DoRaw("PATCH", "/api/v1/fleet/config", []byte(fmt.Sprintf(`{
		"integrations": {
			"zendesk": [
				{
					"url": %[1]q,
					"email": "b@b.c",
					"api_token": "ok",
					"group_id": 123
				}
			],
			"jira": [
				{
					"url": %[1]q,
					"username": "ok",
					"api_token": "foo",
					"project_key": "qux"
				}
			]
		}
	}`, srvURL)), http.StatusOK)

	// get the team, integrations are unchanged
	s.DoJSON("GET", fmt.Sprintf("/api/latest/fleet/teams/%d", team.ID), nil, http.StatusOK, &getResp)
	require.Len(t, getResp.Team.Config.Integrations.Jira, 1)
	require.Equal(t, "qux", getResp.Team.Config.Integrations.Jira[0].ProjectKey)
	require.False(t, getResp.Team.Config.Integrations.Jira[0].EnableFailingPolicies)
	require.Len(t, getResp.Team.Config.Integrations.Zendesk, 1)
	require.Equal(t, int64(123), getResp.Team.Config.Integrations.Zendesk[0].GroupID)
	require.False(t, getResp.Team.Config.Integrations.Zendesk[0].EnableFailingPolicies)

	// enable Jira qux for the team
	s.DoJSON("PATCH", fmt.Sprintf("/api/latest/fleet/teams/%d", team.ID), fleet.TeamPayload{
		Integrations: &fleet.TeamIntegrations{
			Zendesk: []*fleet.TeamZendeskIntegration{
				{
					URL:                   srvURL,
					GroupID:               123,
					EnableFailingPolicies: false,
				},
			},
			Jira: []*fleet.TeamJiraIntegration{
				{
					URL:                   srvURL,
					ProjectKey:            "qux",
					EnableFailingPolicies: true,
				},
			},
		},
	}, http.StatusOK, &tmResp)

	// removing Zendesk 123 from the global config removes it from the team but
	// leaves the Jira integration enabled.
	s.DoRaw("PATCH", "/api/v1/fleet/config", []byte(fmt.Sprintf(`{
		"integrations": {
			"jira": [
				{
					"url": %[1]q,
					"username": "ok",
					"api_token": "foo",
					"project_key": "qux"
				}
			]
		}
	}`, srvURL)), http.StatusOK)

	s.DoJSON("GET", fmt.Sprintf("/api/latest/fleet/teams/%d", team.ID), nil, http.StatusOK, &getResp)
	require.Len(t, getResp.Team.Config.Integrations.Jira, 1)
	require.Equal(t, "qux", getResp.Team.Config.Integrations.Jira[0].ProjectKey)
	require.True(t, getResp.Team.Config.Integrations.Jira[0].EnableFailingPolicies)
	require.Len(t, getResp.Team.Config.Integrations.Zendesk, 0)

	// remove all integrations on exit, so that other tests can enable the
	// webhook as needed
	s.DoJSON("PATCH", fmt.Sprintf("/api/latest/fleet/teams/%d", team.ID), fleet.TeamPayload{
		Integrations: &fleet.TeamIntegrations{
			Zendesk: []*fleet.TeamZendeskIntegration{},
			Jira:    []*fleet.TeamJiraIntegration{},
		},
		WebhookSettings: &fleet.TeamWebhookSettings{},
	}, http.StatusOK, &tmResp)
	require.Len(t, tmResp.Team.Config.Integrations.Jira, 0)
	require.Len(t, tmResp.Team.Config.Integrations.Zendesk, 0)
	require.False(t, tmResp.Team.Config.WebhookSettings.FailingPoliciesWebhook.Enable)
	require.Empty(t, tmResp.Team.Config.WebhookSettings.FailingPoliciesWebhook.DestinationURL)

	appCfgResp = appConfigResponse{}
	s.DoJSON("PATCH", "/api/v1/fleet/config", json.RawMessage(`{
		"integrations": {
			"jira": [],
			"zendesk": []
		}
	}`), http.StatusOK, &appCfgResp)
	require.Len(t, appCfgResp.Integrations.Jira, 0)
	require.Len(t, appCfgResp.Integrations.Zendesk, 0)
}

func (s *integrationEnterpriseTestSuite) TestMacOSUpdatesConfig() {
	t := s.T()

	// Create a team
	team := &fleet.Team{
		Name:        t.Name(),
		Description: "Team description",
		Secrets:     []*fleet.EnrollSecret{{Secret: "XYZ"}},
	}
	var tmResp teamResponse
	s.DoJSON("POST", "/api/latest/fleet/teams", team, http.StatusOK, &tmResp)
	require.Equal(t, team.Name, tmResp.Team.Name)
	team.ID = tmResp.Team.ID

	// modify the team's config
	s.DoJSON("PATCH", fmt.Sprintf("/api/latest/fleet/teams/%d", team.ID), map[string]any{
		"mdm": map[string]any{
			"macos_updates": &fleet.MacOSUpdates{
				MinimumVersion: optjson.SetString("10.15.0"),
				Deadline:       optjson.SetString("2021-01-01"),
			},
		},
	}, http.StatusOK, &tmResp)
	require.Equal(t, "10.15.0", tmResp.Team.Config.MDM.MacOSUpdates.MinimumVersion.Value)
	require.Equal(t, "2021-01-01", tmResp.Team.Config.MDM.MacOSUpdates.Deadline.Value)
	s.lastActivityMatches(fleet.ActivityTypeEditedMacOSMinVersion{}.ActivityName(), fmt.Sprintf(`{"team_id": %d, "team_name": %q, "minimum_version": "10.15.0", "deadline": "2021-01-01"}`, team.ID, team.Name), 0)

	// only update the deadline
	s.DoJSON("PATCH", fmt.Sprintf("/api/latest/fleet/teams/%d", team.ID), map[string]any{
		"mdm": map[string]any{
			"macos_updates": &fleet.MacOSUpdates{
				MinimumVersion: optjson.SetString("10.15.0"),
				Deadline:       optjson.SetString("2025-10-01"),
			},
		},
	}, http.StatusOK, &tmResp)
	require.Equal(t, "10.15.0", tmResp.Team.Config.MDM.MacOSUpdates.MinimumVersion.Value)
	require.Equal(t, "2025-10-01", tmResp.Team.Config.MDM.MacOSUpdates.Deadline.Value)
	lastActivity := s.lastActivityMatches(fleet.ActivityTypeEditedMacOSMinVersion{}.ActivityName(), fmt.Sprintf(`{"team_id": %d, "team_name": %q, "minimum_version": "10.15.0", "deadline": "2025-10-01"}`, team.ID, team.Name), 0)

	// sending a nil MDM or MacOSUpdate config doesn't modify anything
	s.DoJSON("PATCH", fmt.Sprintf("/api/latest/fleet/teams/%d", team.ID), map[string]any{
		"mdm": nil,
	}, http.StatusOK, &tmResp)
	s.DoJSON("PATCH", fmt.Sprintf("/api/latest/fleet/teams/%d", team.ID), map[string]any{
		"mdm": map[string]any{
			"macos_updates": nil,
		},
	}, http.StatusOK, &tmResp)
	require.Equal(t, "10.15.0", tmResp.Team.Config.MDM.MacOSUpdates.MinimumVersion.Value)
	require.Equal(t, "2025-10-01", tmResp.Team.Config.MDM.MacOSUpdates.Deadline.Value)
	// no new activity is created
	s.lastActivityMatches("", "", lastActivity)

	// sending macos settings but no macos_updates does not change the macos updates
	s.DoJSON("PATCH", fmt.Sprintf("/api/latest/fleet/teams/%d", team.ID), map[string]any{
		"mdm": map[string]any{
			"macos_settings": map[string]any{
				"custom_settings": nil,
			},
		},
	}, http.StatusOK, &tmResp)
	require.Equal(t, "10.15.0", tmResp.Team.Config.MDM.MacOSUpdates.MinimumVersion.Value)
	require.Equal(t, "2025-10-01", tmResp.Team.Config.MDM.MacOSUpdates.Deadline.Value)
	// no new activity is created
	s.lastActivityMatches("", "", lastActivity)

	// sending empty MacOSUpdate fields empties both fields
	s.DoJSON("PATCH", fmt.Sprintf("/api/latest/fleet/teams/%d", team.ID), map[string]any{
		"mdm": map[string]any{
			"macos_updates": map[string]any{
				"minimum_version": "",
				"deadline":        nil,
			},
		},
	}, http.StatusOK, &tmResp)
	require.Empty(t, tmResp.Team.Config.MDM.MacOSUpdates.MinimumVersion.Value)
	require.Empty(t, tmResp.Team.Config.MDM.MacOSUpdates.Deadline.Value)
	s.lastActivityMatches(fleet.ActivityTypeEditedMacOSMinVersion{}.ActivityName(), fmt.Sprintf(`{"team_id": %d, "team_name": %q, "minimum_version": "", "deadline": ""}`, team.ID, team.Name), 0)

	// error checks:

	// try to set an invalid deadline
	s.DoJSON("PATCH", fmt.Sprintf("/api/latest/fleet/teams/%d", team.ID), map[string]any{
		"mdm": map[string]any{
			"macos_updates": map[string]any{
				"minimum_version": "10.15.0",
				"deadline":        "2021-01-01T00:00:00Z",
			},
		},
	}, http.StatusUnprocessableEntity, &tmResp)

	// try to set an invalid minimum version
	s.DoJSON("PATCH", fmt.Sprintf("/api/latest/fleet/teams/%d", team.ID), map[string]any{
		"mdm": map[string]any{
			"macos_updates": map[string]any{
				"minimum_version": "10.15.0 (19A583)",
				"deadline":        "2021-01-01T00:00:00Z",
			},
		},
	}, http.StatusUnprocessableEntity, &tmResp)

	// try to set a deadline but not a minimum version
	s.DoJSON("PATCH", fmt.Sprintf("/api/latest/fleet/teams/%d", team.ID), map[string]any{
		"mdm": map[string]any{
			"macos_updates": map[string]any{
				"deadline": "2021-01-01T00:00:00Z",
			},
		},
	}, http.StatusUnprocessableEntity, &tmResp)

	// try to set an empty deadline but not a minimum version
	s.DoJSON("PATCH", fmt.Sprintf("/api/latest/fleet/teams/%d", team.ID), map[string]any{
		"mdm": map[string]any{
			"macos_updates": map[string]any{
				"deadline": "",
			},
		},
	}, http.StatusUnprocessableEntity, &tmResp)

	// try to set a minimum version but not a deadline
	s.DoJSON("PATCH", fmt.Sprintf("/api/latest/fleet/teams/%d", team.ID), map[string]any{
		"mdm": map[string]any{
			"macos_updates": map[string]any{
				"minimum_version": "10.15.0 (19A583)",
			},
		},
	}, http.StatusUnprocessableEntity, &tmResp)

	// try to set an empty minimum version but not a deadline
	s.DoJSON("PATCH", fmt.Sprintf("/api/latest/fleet/teams/%d", team.ID), map[string]any{
		"mdm": map[string]any{
			"macos_updates": map[string]any{
				"minimum_version": "",
			},
		},
	}, http.StatusUnprocessableEntity, &tmResp)
}

func (s *integrationEnterpriseTestSuite) TestListDevicePolicies() {
	t := s.T()

	ac, err := s.ds.AppConfig(context.Background())
	require.NoError(t, err)
	ac.OrgInfo.OrgLogoURL = "http://example.com/logo"
	err = s.ds.SaveAppConfig(context.Background(), ac)
	require.NoError(t, err)

	team, err := s.ds.NewTeam(context.Background(), &fleet.Team{
		ID:          51,
		Name:        "team1-policies",
		Description: "desc team1",
	})
	require.NoError(t, err)

	token := "much_valid"
	host := createHostAndDeviceToken(t, s.ds, token)
	err = s.ds.AddHostsToTeam(context.Background(), &team.ID, []uint{host.ID})
	require.NoError(t, err)

	qr, err := s.ds.NewQuery(context.Background(), &fleet.Query{
		Name:           "TestQueryEnterpriseGlobalPolicy",
		Description:    "Some description",
		Query:          "select * from osquery;",
		ObserverCanRun: true,
	})
	require.NoError(t, err)

	// add a global policy
	gpParams := globalPolicyRequest{
		QueryID:    &qr.ID,
		Resolution: "some global resolution",
	}
	gpResp := globalPolicyResponse{}
	s.DoJSON("POST", "/api/latest/fleet/policies", gpParams, http.StatusOK, &gpResp)
	require.NotNil(t, gpResp.Policy)

	// add a policy execution
	require.NoError(t, s.ds.RecordPolicyQueryExecutions(context.Background(), host,
		map[uint]*bool{gpResp.Policy.ID: ptr.Bool(false)}, time.Now(), false))

	// add a policy to team
	oldToken := s.token
	t.Cleanup(func() {
		s.token = oldToken
	})

	password := test.GoodPassword
	email := "test_enterprise_policies@user.com"

	u := &fleet.User{
		Name:       "test team user",
		Email:      email,
		GlobalRole: nil,
		Teams: []fleet.UserTeam{
			{
				Team: *team,
				Role: fleet.RoleMaintainer,
			},
		},
	}

	require.NoError(t, u.SetPassword(password, 10, 10))
	_, err = s.ds.NewUser(context.Background(), u)
	require.NoError(t, err)

	s.token = s.getTestToken(email, password)
	tpParams := teamPolicyRequest{
		Name:        "TestQueryEnterpriseTeamPolicy",
		Query:       "select * from osquery;",
		Description: "Some description",
		Resolution:  "some team resolution",
		Platform:    "darwin",
	}
	tpResp := teamPolicyResponse{}
	s.DoJSON("POST", fmt.Sprintf("/api/latest/fleet/teams/%d/policies", team.ID), tpParams, http.StatusOK, &tpResp)

	// try with invalid token
	res := s.DoRawNoAuth("GET", "/api/latest/fleet/device/invalid_token/policies", nil, http.StatusUnauthorized)
	res.Body.Close()

	// GET `/api/_version_/fleet/device/{token}/policies`
	listDevicePoliciesResp := listDevicePoliciesResponse{}
	res = s.DoRawNoAuth("GET", "/api/latest/fleet/device/"+token+"/policies", nil, http.StatusOK)
	json.NewDecoder(res.Body).Decode(&listDevicePoliciesResp) //nolint:errcheck
	res.Body.Close()                                          //nolint:errcheck
	require.Len(t, listDevicePoliciesResp.Policies, 2)
	require.NoError(t, listDevicePoliciesResp.Err)

	// GET `/api/_version_/fleet/device/{token}`
	getDeviceHostResp := getDeviceHostResponse{}
	res = s.DoRawNoAuth("GET", "/api/latest/fleet/device/"+token, nil, http.StatusOK)
	json.NewDecoder(res.Body).Decode(&getDeviceHostResp) //nolint:errcheck
	res.Body.Close()                                     //nolint:errcheck
	require.NoError(t, getDeviceHostResp.Err)
	require.Equal(t, host.ID, getDeviceHostResp.Host.ID)
	require.False(t, getDeviceHostResp.Host.RefetchRequested)
	require.Equal(t, "http://example.com/logo", getDeviceHostResp.OrgLogoURL)
	require.Len(t, *getDeviceHostResp.Host.Policies, 2)

	// GET `/api/_version_/fleet/device/{token}/desktop`
	getDesktopResp := fleetDesktopResponse{}
	res = s.DoRawNoAuth("GET", "/api/latest/fleet/device/"+token+"/desktop", nil, http.StatusOK)
	require.NoError(t, json.NewDecoder(res.Body).Decode(&getDesktopResp))
	require.NoError(t, res.Body.Close())
	require.NoError(t, getDesktopResp.Err)
	require.Equal(t, *getDesktopResp.FailingPolicies, uint(1))
	require.False(t, getDesktopResp.Notifications.NeedsMDMMigration)
}

// TestCustomTransparencyURL tests that Fleet Premium licensees can use custom transparency urls.
func (s *integrationEnterpriseTestSuite) TestCustomTransparencyURL() {
	t := s.T()

	token := "token_test_custom_transparency_url"
	createHostAndDeviceToken(t, s.ds, token)

	// confirm intitial default url
	acResp := appConfigResponse{}
	s.DoJSON("GET", "/api/latest/fleet/config", nil, http.StatusOK, &acResp)
	require.NotNil(t, acResp)
	require.Equal(t, fleet.DefaultTransparencyURL, acResp.FleetDesktop.TransparencyURL)

	// confirm device endpoint returns initial default url
	deviceResp := &transparencyURLResponse{}
	rawResp := s.DoRawNoAuth("GET", "/api/latest/fleet/device/"+token+"/transparency", nil, http.StatusTemporaryRedirect)
	json.NewDecoder(rawResp.Body).Decode(deviceResp) //nolint:errcheck
	rawResp.Body.Close()                             //nolint:errcheck
	require.NoError(t, deviceResp.Err)
	require.Equal(t, fleet.DefaultTransparencyURL, rawResp.Header.Get("Location"))

	// set custom url
	acResp = appConfigResponse{}
	s.DoJSON("PATCH", "/api/latest/fleet/config", json.RawMessage(`{"fleet_desktop":{"transparency_url": "customURL"}}`), http.StatusOK, &acResp)
	require.NotNil(t, acResp)
	require.Equal(t, "customURL", acResp.FleetDesktop.TransparencyURL)

	// device endpoint returns custom url
	deviceResp = &transparencyURLResponse{}
	rawResp = s.DoRawNoAuth("GET", "/api/latest/fleet/device/"+token+"/transparency", nil, http.StatusTemporaryRedirect)
	json.NewDecoder(rawResp.Body).Decode(deviceResp) //nolint:errcheck
	rawResp.Body.Close()                             //nolint:errcheck
	require.NoError(t, deviceResp.Err)
	require.Equal(t, "customURL", rawResp.Header.Get("Location"))

	// empty string applies default url
	acResp = appConfigResponse{}
	s.DoJSON("PATCH", "/api/latest/fleet/config", json.RawMessage(`{"fleet_desktop":{"transparency_url": ""}}`), http.StatusOK, &acResp)
	require.NotNil(t, acResp)
	require.Equal(t, fleet.DefaultTransparencyURL, acResp.FleetDesktop.TransparencyURL)

	// device endpoint returns default url
	deviceResp = &transparencyURLResponse{}
	rawResp = s.DoRawNoAuth("GET", "/api/latest/fleet/device/"+token+"/transparency", nil, http.StatusTemporaryRedirect)
	json.NewDecoder(rawResp.Body).Decode(deviceResp) //nolint:errcheck
	rawResp.Body.Close()                             //nolint:errcheck
	require.NoError(t, deviceResp.Err)
	require.Equal(t, fleet.DefaultTransparencyURL, rawResp.Header.Get("Location"))
}

func (s *integrationEnterpriseTestSuite) TestDefaultAppleBMTeam() {
	t := s.T()

	tm, err := s.ds.NewTeam(context.Background(), &fleet.Team{
		Name:        t.Name(),
		Description: "desc",
	})
	require.NoError(s.T(), err)

	var acResp appConfigResponse

	// try to set an invalid team name
	s.DoJSON("PATCH", "/api/latest/fleet/config", json.RawMessage(`{
		"mdm": {
			"apple_bm_default_team": "xyz"
		}
	}`), http.StatusUnprocessableEntity, &acResp)

	// get the appconfig, nothing changed
	acResp = appConfigResponse{}
	s.DoJSON("GET", "/api/latest/fleet/config", nil, http.StatusOK, &acResp)
	require.Empty(t, acResp.MDM.AppleBMDefaultTeam)

	// set to a valid team name
	acResp = appConfigResponse{}
	s.DoJSON("PATCH", "/api/latest/fleet/config", json.RawMessage(fmt.Sprintf(`{
		"mdm": {
			"apple_bm_default_team": %q
		}
	}`, tm.Name)), http.StatusOK, &acResp)
	require.Equal(t, tm.Name, acResp.MDM.AppleBMDefaultTeam)

	// get the appconfig, set to that team name
	acResp = appConfigResponse{}
	s.DoJSON("GET", "/api/latest/fleet/config", nil, http.StatusOK, &acResp)
	require.Equal(t, tm.Name, acResp.MDM.AppleBMDefaultTeam)
}

func (s *integrationEnterpriseTestSuite) TestMDMMacOSUpdates() {
	t := s.T()

	// keep the last activity, to detect newly created ones
	var activitiesResp listActivitiesResponse
	s.DoJSON("GET", "/api/latest/fleet/activities", nil, http.StatusOK, &activitiesResp, "order_key", "a.id", "order_direction", "desc")
	var lastActivity uint
	if len(activitiesResp.Activities) > 0 {
		lastActivity = activitiesResp.Activities[0].ID
	}

	checkInvalidConfig := func(config string) {
		// try to set an invalid config
		acResp := appConfigResponse{}
		s.DoJSON("PATCH", "/api/latest/fleet/config", json.RawMessage(config), http.StatusUnprocessableEntity, &acResp)

		// get the appconfig, nothing changed
		acResp = appConfigResponse{}
		s.DoJSON("GET", "/api/latest/fleet/config", nil, http.StatusOK, &acResp)
		require.Equal(t, fleet.MacOSUpdates{MinimumVersion: optjson.String{Set: true}, Deadline: optjson.String{Set: true}}, acResp.MDM.MacOSUpdates)

		// no activity got created
		activitiesResp = listActivitiesResponse{}
		s.DoJSON("GET", "/api/latest/fleet/activities", nil, http.StatusOK, &activitiesResp, "order_key", "a.id", "order_direction", "desc")
		require.Condition(t, func() bool {
			return (lastActivity == 0 && len(activitiesResp.Activities) == 0) ||
				(len(activitiesResp.Activities) > 0 && activitiesResp.Activities[0].ID == lastActivity)
		})
	}

	// missing minimum_version
	checkInvalidConfig(`{"mdm": {
		"macos_updates": {
			"deadline": "2022-01-01"
		}
	}}`)

	// missing deadline
	checkInvalidConfig(`{"mdm": {
		"macos_updates": {
			"minimum_version": "12.1.1"
		}
	}}`)

	// invalid deadline
	checkInvalidConfig(`{"mdm": {
		"macos_updates": {
			"minimum_version": "12.1.1",
			"deadline": "2022"
		}
	}}`)

	// deadline includes timestamp
	checkInvalidConfig(`{"mdm": {
		"macos_updates": {
			"minimum_version": "12.1.1",
			"deadline": "2022-01-01T00:00:00Z"
		}
	}}`)

	// minimum_version includes build info
	checkInvalidConfig(`{"mdm": {
		"macos_updates": {
			"minimum_version": "12.1.1 (ABCD)",
			"deadline": "2022-01-01"
		}
	}}`)

	// valid config
	acResp := appConfigResponse{}
	s.DoJSON("PATCH", "/api/latest/fleet/config", json.RawMessage(`{
			"mdm": {
				"macos_updates": {
					"minimum_version": "12.3.1",
					"deadline": "2022-01-01"
				}
			}
		}`), http.StatusOK, &acResp)
	require.Equal(t, "12.3.1", acResp.MDM.MacOSUpdates.MinimumVersion.Value)
	require.Equal(t, "2022-01-01", acResp.MDM.MacOSUpdates.Deadline.Value)

	// edited macos min version activity got created
	s.lastActivityMatches(fleet.ActivityTypeEditedMacOSMinVersion{}.ActivityName(), `{"deadline":"2022-01-01", "minimum_version":"12.3.1", "team_id": null, "team_name": null}`, 0)

	// get the appconfig
	acResp = appConfigResponse{}
	s.DoJSON("GET", "/api/latest/fleet/config", nil, http.StatusOK, &acResp)
	require.Equal(t, "12.3.1", acResp.MDM.MacOSUpdates.MinimumVersion.Value)
	require.Equal(t, "2022-01-01", acResp.MDM.MacOSUpdates.Deadline.Value)

	// update the deadline
	acResp = appConfigResponse{}
	s.DoJSON("PATCH", "/api/latest/fleet/config", json.RawMessage(`{
			"mdm": {
				"macos_updates": {
					"minimum_version": "12.3.1",
					"deadline": "2024-01-01"
				}
			}
		}`), http.StatusOK, &acResp)
	require.Equal(t, "12.3.1", acResp.MDM.MacOSUpdates.MinimumVersion.Value)
	require.Equal(t, "2024-01-01", acResp.MDM.MacOSUpdates.Deadline.Value)

	// another edited macos min version activity got created
	lastActivity = s.lastActivityMatches(fleet.ActivityTypeEditedMacOSMinVersion{}.ActivityName(), `{"deadline":"2024-01-01", "minimum_version":"12.3.1", "team_id": null, "team_name": null}`, 0)

	// update something unrelated - the transparency url
	acResp = appConfigResponse{}
	s.DoJSON("PATCH", "/api/latest/fleet/config", json.RawMessage(`{"fleet_desktop":{"transparency_url": "customURL"}}`), http.StatusOK, &acResp)
	require.Equal(t, "12.3.1", acResp.MDM.MacOSUpdates.MinimumVersion.Value)
	require.Equal(t, "2024-01-01", acResp.MDM.MacOSUpdates.Deadline.Value)

	// no activity got created
	s.lastActivityMatches("", ``, lastActivity)

	// clear the macos requirement
	acResp = appConfigResponse{}
	s.DoJSON("PATCH", "/api/latest/fleet/config", json.RawMessage(`{
			"mdm": {
				"macos_updates": {
					"minimum_version": "",
					"deadline": ""
				}
			}
		}`), http.StatusOK, &acResp)
	require.Empty(t, acResp.MDM.MacOSUpdates.MinimumVersion.Value)
	require.Empty(t, acResp.MDM.MacOSUpdates.Deadline.Value)

	// edited macos min version activity got created with empty requirement
	lastActivity = s.lastActivityMatches(fleet.ActivityTypeEditedMacOSMinVersion{}.ActivityName(), `{"deadline":"", "minimum_version":"", "team_id": null, "team_name": null}`, 0)

	// update again with empty macos requirement
	acResp = appConfigResponse{}
	s.DoJSON("PATCH", "/api/latest/fleet/config", json.RawMessage(`{
			"mdm": {
				"macos_updates": {
					"minimum_version": "",
					"deadline": ""
				}
			}
		}`), http.StatusOK, &acResp)
	require.Empty(t, acResp.MDM.MacOSUpdates.MinimumVersion.Value)
	require.Empty(t, acResp.MDM.MacOSUpdates.Deadline.Value)

	// no activity got created
	s.lastActivityMatches("", ``, lastActivity)
}

func (s *integrationEnterpriseTestSuite) TestSSOJITProvisioning() {
	t := s.T()

	acResp := appConfigResponse{}
	s.DoJSON("GET", "/api/latest/fleet/config", nil, http.StatusOK, &acResp)
	require.NotNil(t, acResp)
	require.False(t, acResp.SSOSettings.EnableJITProvisioning)

	acResp = appConfigResponse{}
	s.DoJSON("PATCH", "/api/latest/fleet/config", json.RawMessage(`{
		"sso_settings": {
			"enable_sso": true,
			"entity_id": "https://localhost:8080",
			"issuer_uri": "http://localhost:8080/simplesaml/saml2/idp/SSOService.php",
			"idp_name": "SimpleSAML",
			"metadata_url": "http://localhost:9080/simplesaml/saml2/idp/metadata.php",
			"enable_jit_provisioning": false
		}
	}`), http.StatusOK, &acResp)
	require.NotNil(t, acResp)
	require.False(t, acResp.SSOSettings.EnableJITProvisioning)

	// users can't be created if SSO is disabled
	auth, body := s.LoginSSOUser("sso_user", "user123#")
	require.Contains(t, body, "/login?status=account_invalid")
	// ensure theresn't a user in the DB
	_, err := s.ds.UserByEmail(context.Background(), auth.UserID())
	var nfe fleet.NotFoundError
	require.ErrorAs(t, err, &nfe)

	// If enable_jit_provisioning is enabled Roles won't be updated for existing SSO users.

	// enable JIT provisioning
	acResp = appConfigResponse{}
	s.DoJSON("PATCH", "/api/latest/fleet/config", json.RawMessage(`{
		"sso_settings": {
			"enable_sso": true,
			"entity_id": "https://localhost:8080",
			"issuer_uri": "http://localhost:8080/simplesaml/saml2/idp/SSOService.php",
			"idp_name": "SimpleSAML",
			"metadata_url": "http://localhost:9080/simplesaml/saml2/idp/metadata.php",
			"enable_jit_provisioning": true
		}
	}`), http.StatusOK, &acResp)
	require.NotNil(t, acResp)
	require.True(t, acResp.SSOSettings.EnableJITProvisioning)

	// a new user is created and redirected accordingly
	auth, body = s.LoginSSOUser("sso_user", "user123#")
	// a successful redirect has this content
	require.Contains(t, body, "Redirecting to Fleet at  ...")
	user, err := s.ds.UserByEmail(context.Background(), auth.UserID())
	require.NoError(t, err)
	require.Equal(t, auth.UserID(), user.Email)

	// a new activity item is created
	activitiesResp := listActivitiesResponse{}
	s.DoJSON("GET", "/api/latest/fleet/activities", nil, http.StatusOK, &activitiesResp)
	require.NoError(t, activitiesResp.Err)
	require.NotEmpty(t, activitiesResp.Activities)
	require.Condition(t, func() bool {
		for _, a := range activitiesResp.Activities {
			if (a.Type == fleet.ActivityTypeUserAddedBySSO{}.ActivityName()) && *a.ActorEmail == auth.UserID() {
				return true
			}
		}
		return false
	})

	// Test that roles are not updated for an existing user when SSO attributes are not set.

	// Change role to global admin first.
	user.GlobalRole = ptr.String("admin")
	err = s.ds.SaveUser(context.Background(), user)
	require.NoError(t, err)
	// Login should NOT change the role to the default (global observer) because SSO attributes
	// are not set for this user (see ../../tools/saml/users.php).
	auth, body = s.LoginSSOUser("sso_user", "user123#")
	assert.Equal(t, "sso_user@example.com", auth.UserID())
	assert.Equal(t, "SSO User 1", auth.UserDisplayName())
	require.Contains(t, body, "Redirecting to Fleet at  ...")
	user, err = s.ds.UserByEmail(context.Background(), "sso_user@example.com")
	require.NoError(t, err)
	require.NotNil(t, user.GlobalRole)
	require.Equal(t, *user.GlobalRole, "admin")

	// A user with pre-configured roles can be created
	// see `tools/saml/users.php` for details.
	auth, body = s.LoginSSOUser("sso_user_3_global_admin", "user123#")
	assert.Equal(t, "sso_user_3_global_admin@example.com", auth.UserID())
	assert.Equal(t, "SSO User 3", auth.UserDisplayName())
	assert.Contains(t, auth.AssertionAttributes(), fleet.SAMLAttribute{
		Name: "FLEET_JIT_USER_ROLE_GLOBAL",
		Values: []fleet.SAMLAttributeValue{{
			Value: "admin",
		}},
	})
	require.Contains(t, body, "Redirecting to Fleet at  ...")

	// Test that roles are updated for an existing user when SSO attributes are set.

	// Change role to global maintainer first.
	user3, err := s.ds.UserByEmail(context.Background(), auth.UserID())
	require.NoError(t, err)
	require.Equal(t, auth.UserID(), user3.Email)
	user3.GlobalRole = ptr.String("maintainer")
	err = s.ds.SaveUser(context.Background(), user3)
	require.NoError(t, err)

	// Login should change the role to the configured role in the SSO attributes (global admin).
	auth, body = s.LoginSSOUser("sso_user_3_global_admin", "user123#")
	assert.Equal(t, "sso_user_3_global_admin@example.com", auth.UserID())
	assert.Equal(t, "SSO User 3", auth.UserDisplayName())
	require.Contains(t, body, "Redirecting to Fleet at  ...")
	user3, err = s.ds.UserByEmail(context.Background(), "sso_user_3_global_admin@example.com")
	require.NoError(t, err)
	require.NotNil(t, user3.GlobalRole)
	require.Equal(t, *user3.GlobalRole, "admin")

	// We cannot use NewTeam and must use adhoc SQL because the teams.id is
	// auto-incremented and other tests cause it to be different than what we need (ID=1).
	var execErr error
	mysql.ExecAdhocSQL(t, s.ds, func(db sqlx.ExtContext) error {
		_, execErr = db.ExecContext(context.Background(), `INSERT INTO teams (id, name) VALUES (1, 'Foobar') ON DUPLICATE KEY UPDATE name = VALUES(name);`)
		return execErr
	})
	require.NoError(t, execErr)

	// Create a team for the test below.
	_, err = s.ds.NewTeam(context.Background(), &fleet.Team{
		Name:        "team_" + t.Name(),
		Description: "desc team_" + t.Name(),
	})
	require.NoError(t, err)

	// A user with pre-configured roles can be created,
	// see `tools/saml/users.php` for details.
	auth, body = s.LoginSSOUser("sso_user_4_team_maintainer", "user123#")
	assert.Equal(t, "sso_user_4_team_maintainer@example.com", auth.UserID())
	assert.Equal(t, "SSO User 4", auth.UserDisplayName())
	assert.Contains(t, auth.AssertionAttributes(), fleet.SAMLAttribute{
		Name: "FLEET_JIT_USER_ROLE_TEAM_1",
		Values: []fleet.SAMLAttributeValue{{
			Value: "maintainer",
		}},
	})
	require.Contains(t, body, "Redirecting to Fleet at  ...")

	// A user with pre-configured roles can be created,
	// see `tools/saml/users.php` for details.
	auth, body = s.LoginSSOUser("sso_user_5_team_admin", "user123#")
	assert.Equal(t, "sso_user_5_team_admin@example.com", auth.UserID())
	assert.Equal(t, "SSO User 5", auth.UserDisplayName())
	assert.Contains(t, auth.AssertionAttributes(), fleet.SAMLAttribute{
		Name: "FLEET_JIT_USER_ROLE_TEAM_1",
		Values: []fleet.SAMLAttributeValue{{
			Value: "admin",
		}},
	})
	// FLEET_JIT_USER_ROLE_* attributes with value `null` are ignored by Fleet.
	assert.Contains(t, auth.AssertionAttributes(), fleet.SAMLAttribute{
		Name: "FLEET_JIT_USER_ROLE_GLOBAL",
		Values: []fleet.SAMLAttributeValue{{
			Value: "null",
		}},
	})
	// FLEET_JIT_USER_ROLE_* attributes with value `null` are ignored by Fleet.
	assert.Contains(t, auth.AssertionAttributes(), fleet.SAMLAttribute{
		Name: "FLEET_JIT_USER_ROLE_TEAM_2",
		Values: []fleet.SAMLAttributeValue{{
			Value: "null",
		}},
	})
	require.Contains(t, body, "Redirecting to Fleet at  ...")

	// A user with pre-configured roles can be created,
	// see `tools/saml/users.php` for details.
	auth, body = s.LoginSSOUser("sso_user_6_global_observer", "user123#")
	assert.Equal(t, "sso_user_6_global_observer@example.com", auth.UserID())
	assert.Equal(t, "SSO User 6", auth.UserDisplayName())
	// FLEET_JIT_USER_ROLE_* attributes with value `null` are ignored by Fleet.
	assert.Contains(t, auth.AssertionAttributes(), fleet.SAMLAttribute{
		Name: "FLEET_JIT_USER_ROLE_GLOBAL",
		Values: []fleet.SAMLAttributeValue{{
			Value: "null",
		}},
	})
	// FLEET_JIT_USER_ROLE_* attributes with value `null` are ignored by Fleet.
	assert.Contains(t, auth.AssertionAttributes(), fleet.SAMLAttribute{
		Name: "FLEET_JIT_USER_ROLE_TEAM_1",
		Values: []fleet.SAMLAttributeValue{{
			Value: "null",
		}},
	})
	require.Contains(t, body, "Redirecting to Fleet at  ...")
}

func (s *integrationEnterpriseTestSuite) TestDistributedReadWithFeatures() {
	t := s.T()

	// Global config has both features enabled
	spec := []byte(`
  features:
    additional_queries: null
    enable_host_users: true
    enable_software_inventory: true
`)
	s.applyConfig(spec)

	// Team config has only additional queries enabled
	a := json.RawMessage(`{"time": "SELECT * FROM time"}`)
	team, err := s.ds.NewTeam(context.Background(), &fleet.Team{
		ID:          8324,
		Name:        "team1_" + t.Name(),
		Description: "desc team1_" + t.Name(),
		Config: fleet.TeamConfig{
			Features: fleet.Features{
				EnableHostUsers:         false,
				EnableSoftwareInventory: false,
				AdditionalQueries:       &a,
			},
		},
	})
	require.NoError(t, err)

	// Create a host without a team
	host, err := s.ds.NewHost(context.Background(), &fleet.Host{
		DetailUpdatedAt: time.Now(),
		LabelUpdatedAt:  time.Now(),
		PolicyUpdatedAt: time.Now(),
		SeenTime:        time.Now().Add(-1 * time.Minute),
		OsqueryHostID:   ptr.String(t.Name()),
		NodeKey:         ptr.String(t.Name()),
		UUID:            uuid.New().String(),
		Hostname:        fmt.Sprintf("%sfoo.local", t.Name()),
		Platform:        "darwin",
	})
	require.NoError(t, err)

	s.lq.On("QueriesForHost", host.ID).Return(map[string]string{fmt.Sprintf("%d", host.ID): "select 1 from osquery;"}, nil)

	// ensure we can read distributed queries for the host
	err = s.ds.UpdateHostRefetchRequested(context.Background(), host.ID, true)
	require.NoError(t, err)

	// get distributed queries for the host
	req := getDistributedQueriesRequest{NodeKey: *host.NodeKey}
	var dqResp getDistributedQueriesResponse
	s.DoJSON("POST", "/api/osquery/distributed/read", req, http.StatusOK, &dqResp)
	require.Contains(t, dqResp.Queries, "fleet_detail_query_users")
	require.Contains(t, dqResp.Queries, "fleet_detail_query_software_macos")
	require.NotContains(t, dqResp.Queries, "fleet_additional_query_time")

	// add the host to team1
	err = s.ds.AddHostsToTeam(context.Background(), &team.ID, []uint{host.ID})
	require.NoError(t, err)

	err = s.ds.UpdateHostRefetchRequested(context.Background(), host.ID, true)
	require.NoError(t, err)
	req = getDistributedQueriesRequest{NodeKey: *host.NodeKey}
	dqResp = getDistributedQueriesResponse{}
	s.DoJSON("POST", "/api/osquery/distributed/read", req, http.StatusOK, &dqResp)
	require.NotContains(t, dqResp.Queries, "fleet_detail_query_users")
	require.NotContains(t, dqResp.Queries, "fleet_detail_query_software_macos")
	require.Contains(t, dqResp.Queries, "fleet_additional_query_time")
}

func (s *integrationEnterpriseTestSuite) TestListHosts() {
	t := s.T()

	// create a couple of hosts
	host1, err := s.ds.NewHost(context.Background(), &fleet.Host{
		DetailUpdatedAt: time.Now(),
		LabelUpdatedAt:  time.Now(),
		PolicyUpdatedAt: time.Now(),
		SeenTime:        time.Now().Add(-1 * time.Minute),
		OsqueryHostID:   ptr.String(t.Name()),
		NodeKey:         ptr.String(t.Name()),
		UUID:            uuid.New().String(),
		Hostname:        fmt.Sprintf("%sfoo.local", t.Name()),
		Platform:        "darwin",
	})
	require.NoError(t, err)
	host2, err := s.ds.NewHost(context.Background(), &fleet.Host{
		DetailUpdatedAt: time.Now(),
		LabelUpdatedAt:  time.Now(),
		PolicyUpdatedAt: time.Now(),
		SeenTime:        time.Now().Add(-1 * time.Minute),
		OsqueryHostID:   ptr.String(t.Name() + "2"),
		NodeKey:         ptr.String(t.Name() + "2"),
		UUID:            uuid.New().String(),
		Hostname:        fmt.Sprintf("%sbar.local", t.Name()),
		Platform:        "linux",
	})
	require.NoError(t, err)
	host3, err := s.ds.NewHost(context.Background(), &fleet.Host{
		DetailUpdatedAt: time.Now(),
		LabelUpdatedAt:  time.Now(),
		PolicyUpdatedAt: time.Now(),
		SeenTime:        time.Now().Add(-1 * time.Minute),
		OsqueryHostID:   ptr.String(t.Name() + "3"),
		NodeKey:         ptr.String(t.Name() + "3"),
		UUID:            uuid.New().String(),
		Hostname:        fmt.Sprintf("%sbaz.local", t.Name()),
		Platform:        "windows",
	})
	require.NoError(t, err)
	require.NotNil(t, host3)

	// set disk space information for some hosts (none provided for host3)
	require.NoError(t, s.ds.SetOrUpdateHostDisksSpace(context.Background(), host1.ID, 10.0, 2.0))
	require.NoError(t, s.ds.SetOrUpdateHostDisksSpace(context.Background(), host2.ID, 40.0, 4.0))

	var resp listHostsResponse
	s.DoJSON("GET", "/api/latest/fleet/hosts", nil, http.StatusOK, &resp)
	require.Len(t, resp.Hosts, 3)

	resp = listHostsResponse{}
	s.DoJSON("GET", "/api/latest/fleet/hosts", nil, http.StatusOK, &resp, "low_disk_space", "32")
	require.Len(t, resp.Hosts, 1)
	assert.Equal(t, host1.ID, resp.Hosts[0].ID)
	assert.Equal(t, 10.0, resp.Hosts[0].GigsDiskSpaceAvailable)

	resp = listHostsResponse{}
	s.DoJSON("GET", "/api/latest/fleet/hosts", nil, http.StatusOK, &resp, "low_disk_space", "100")
	require.Len(t, resp.Hosts, 2)

	// returns an error when the criteria is invalid (outside 1-100)
	s.DoJSON("GET", "/api/latest/fleet/hosts/count", nil, http.StatusInternalServerError, &resp, "low_disk_space", "101") // TODO: status code to be fixed with #4406
	s.DoJSON("GET", "/api/latest/fleet/hosts/count", nil, http.StatusInternalServerError, &resp, "low_disk_space", "0")   // TODO: status code to be fixed with #4406

	// counting hosts works with and without the filter too
	var countResp countHostsResponse
	s.DoJSON("GET", "/api/latest/fleet/hosts/count", nil, http.StatusOK, &countResp)
	require.Equal(t, 3, countResp.Count)
	s.DoJSON("GET", "/api/latest/fleet/hosts/count", nil, http.StatusOK, &countResp, "low_disk_space", "32")
	require.Equal(t, 1, countResp.Count)
	s.DoJSON("GET", "/api/latest/fleet/hosts/count", nil, http.StatusOK, &countResp, "low_disk_space", "100")
	require.Equal(t, 2, countResp.Count)

	// host summary returns counts for low disk space
	var summaryResp getHostSummaryResponse
	s.DoJSON("GET", "/api/latest/fleet/host_summary", nil, http.StatusOK, &summaryResp, "low_disk_space", "32")
	require.Equal(t, uint(3), summaryResp.TotalsHostsCount)
	require.NotNil(t, summaryResp.LowDiskSpaceCount)
	require.Equal(t, uint(1), *summaryResp.LowDiskSpaceCount)

	summaryResp = getHostSummaryResponse{}
	s.DoJSON("GET", "/api/latest/fleet/host_summary", nil, http.StatusOK, &summaryResp, "platform", "windows", "low_disk_space", "32")
	require.Equal(t, uint(1), summaryResp.TotalsHostsCount)
	require.NotNil(t, summaryResp.LowDiskSpaceCount)
	require.Equal(t, uint(0), *summaryResp.LowDiskSpaceCount)

	// all possible filters
	summaryResp = getHostSummaryResponse{}
	s.DoJSON("GET", "/api/latest/fleet/host_summary", nil, http.StatusOK, &summaryResp, "team_id", "1", "platform", "linux", "low_disk_space", "32")
	require.Equal(t, uint(0), summaryResp.TotalsHostsCount)
	require.NotNil(t, summaryResp.LowDiskSpaceCount)
	require.Equal(t, uint(0), *summaryResp.LowDiskSpaceCount)

	// without low_disk_space, does not return the count
	summaryResp = getHostSummaryResponse{}
	s.DoJSON("GET", "/api/latest/fleet/host_summary", nil, http.StatusOK, &summaryResp, "team_id", "1", "platform", "linux")
	require.Equal(t, uint(0), summaryResp.TotalsHostsCount)
	require.Nil(t, summaryResp.LowDiskSpaceCount)
}

func (s *integrationEnterpriseTestSuite) TestMDMNotConfiguredEndpoints() {
	t := s.T()

	// create a host with device token to test device authenticated routes
	tkn := "D3V1C370K3N"
	createHostAndDeviceToken(t, s.ds, tkn)

	for _, route := range mdmConfigurationRequiredEndpoints() {
		var expectedErr fleet.ErrWithStatusCode = fleet.ErrMDMNotConfigured
		path := route.path
		if route.deviceAuthenticated {
			path = fmt.Sprintf(route.path, tkn)
		}

		res := s.Do(route.method, path, nil, expectedErr.StatusCode())
		errMsg := extractServerErrorText(res.Body)
		assert.Contains(t, errMsg, expectedErr.Error())
	}

	fleetdmSrv := httptest.NewServer(http.HandlerFunc(func(w http.ResponseWriter, r *http.Request) {
		w.WriteHeader(http.StatusOK)
	}))
	t.Setenv("TEST_FLEETDM_API_URL", fleetdmSrv.URL)
	t.Cleanup(fleetdmSrv.Close)

	// Always accessible
	var reqCSRResp requestMDMAppleCSRResponse
	s.DoJSON("POST", "/api/latest/fleet/mdm/apple/request_csr", requestMDMAppleCSRRequest{EmailAddress: "a@b.c", Organization: "test"}, http.StatusOK, &reqCSRResp)
	s.Do("POST", "/api/latest/fleet/mdm/apple/dep/key_pair", nil, http.StatusOK)
}

func (s *integrationEnterpriseTestSuite) TestGlobalPolicyCreateReadPatch() {
	fields := []string{"Query", "Name", "Description", "Resolution", "Platform", "Critical"}

	createPol1 := &globalPolicyResponse{}
	createPol1Req := &globalPolicyRequest{
		Query:       "query",
		Name:        "name1",
		Description: "description",
		Resolution:  "resolution",
		Platform:    "linux",
		Critical:    true,
	}
	s.DoJSON("POST", "/api/latest/fleet/policies", createPol1Req, http.StatusOK, &createPol1)
	allEqual(s.T(), createPol1Req, createPol1.Policy, fields...)

	createPol2 := &globalPolicyResponse{}
	createPol2Req := &globalPolicyRequest{
		Query:       "query",
		Name:        "name2",
		Description: "description",
		Resolution:  "resolution",
		Platform:    "linux",
		Critical:    false,
	}
	s.DoJSON("POST", "/api/latest/fleet/policies", createPol2Req, http.StatusOK, &createPol2)
	allEqual(s.T(), createPol2Req, createPol2.Policy, fields...)

	listPol := &listGlobalPoliciesResponse{}
	s.DoJSON("GET", "/api/latest/fleet/policies", nil, http.StatusOK, listPol)
	require.Len(s.T(), listPol.Policies, 2)
	sort.Slice(listPol.Policies, func(i, j int) bool {
		return listPol.Policies[i].Name < listPol.Policies[j].Name
	})
	require.Equal(s.T(), createPol1.Policy, listPol.Policies[0])
	require.Equal(s.T(), createPol2.Policy, listPol.Policies[1])

	patchPol1Req := &modifyGlobalPolicyRequest{
		ModifyPolicyPayload: fleet.ModifyPolicyPayload{
			Name:        ptr.String("newName1"),
			Query:       ptr.String("newQuery"),
			Description: ptr.String("newDescription"),
			Resolution:  ptr.String("newResolution"),
			Platform:    ptr.String("windows"),
			Critical:    ptr.Bool(false),
		},
	}
	patchPol1 := &modifyGlobalPolicyResponse{}
	s.DoJSON("PATCH", fmt.Sprintf("/api/latest/fleet/policies/%d", createPol1.Policy.ID), patchPol1Req, http.StatusOK, patchPol1)
	allEqual(s.T(), patchPol1Req, patchPol1.Policy, fields...)

	patchPol2Req := &modifyGlobalPolicyRequest{
		ModifyPolicyPayload: fleet.ModifyPolicyPayload{
			Name:        ptr.String("newName2"),
			Query:       ptr.String("newQuery"),
			Description: ptr.String("newDescription"),
			Resolution:  ptr.String("newResolution"),
			Platform:    ptr.String("windows"),
			Critical:    ptr.Bool(true),
		},
	}
	patchPol2 := &modifyGlobalPolicyResponse{}
	s.DoJSON("PATCH", fmt.Sprintf("/api/latest/fleet/policies/%d", createPol2.Policy.ID), patchPol2Req, http.StatusOK, patchPol2)
	allEqual(s.T(), patchPol2Req, patchPol2.Policy, fields...)

	listPol = &listGlobalPoliciesResponse{}
	s.DoJSON("GET", "/api/latest/fleet/policies", nil, http.StatusOK, listPol)
	require.Len(s.T(), listPol.Policies, 2)
	sort.Slice(listPol.Policies, func(i, j int) bool {
		return listPol.Policies[i].Name < listPol.Policies[j].Name
	})
	// not using require.Equal because "PATCH policies" returns the wrong updated timestamp.
	allEqual(s.T(), patchPol1.Policy, listPol.Policies[0], fields...)
	allEqual(s.T(), patchPol2.Policy, listPol.Policies[1], fields...)

	getPol2 := &getPolicyByIDResponse{}
	s.DoJSON("GET", fmt.Sprintf("/api/latest/fleet/policies/%d", createPol2.Policy.ID), nil, http.StatusOK, getPol2)
	require.Equal(s.T(), listPol.Policies[1], getPol2.Policy)
}

func (s *integrationEnterpriseTestSuite) TestTeamPolicyCreateReadPatch() {
	fields := []string{"Query", "Name", "Description", "Resolution", "Platform", "Critical"}

	team1, err := s.ds.NewTeam(context.Background(), &fleet.Team{
		ID:          42,
		Name:        "team1",
		Description: "desc team1",
	})
	require.NoError(s.T(), err)

	createPol1 := &teamPolicyResponse{}
	createPol1Req := &teamPolicyRequest{
		Query:       "query",
		Name:        "name1",
		Description: "description",
		Resolution:  "resolution",
		Platform:    "linux",
		Critical:    true,
	}
	s.DoJSON("POST", fmt.Sprintf("/api/latest/fleet/teams/%d/policies", team1.ID), createPol1Req, http.StatusOK, &createPol1)
	allEqual(s.T(), createPol1Req, createPol1.Policy, fields...)

	createPol2 := &teamPolicyResponse{}
	createPol2Req := &teamPolicyRequest{
		Query:       "query",
		Name:        "name2",
		Description: "description",
		Resolution:  "resolution",
		Platform:    "linux",
		Critical:    false,
	}
	s.DoJSON("POST", fmt.Sprintf("/api/latest/fleet/teams/%d/policies", team1.ID), createPol2Req, http.StatusOK, &createPol2)
	allEqual(s.T(), createPol2Req, createPol2.Policy, fields...)

	listPol := &listTeamPoliciesResponse{}
	s.DoJSON("GET", fmt.Sprintf("/api/latest/fleet/teams/%d/policies", team1.ID), nil, http.StatusOK, listPol)
	require.Len(s.T(), listPol.Policies, 2)
	sort.Slice(listPol.Policies, func(i, j int) bool {
		return listPol.Policies[i].Name < listPol.Policies[j].Name
	})
	require.Equal(s.T(), createPol1.Policy, listPol.Policies[0])
	require.Equal(s.T(), createPol2.Policy, listPol.Policies[1])

	patchPol1Req := &modifyTeamPolicyRequest{
		ModifyPolicyPayload: fleet.ModifyPolicyPayload{
			Name:        ptr.String("newName1"),
			Query:       ptr.String("newQuery"),
			Description: ptr.String("newDescription"),
			Resolution:  ptr.String("newResolution"),
			Platform:    ptr.String("windows"),
			Critical:    ptr.Bool(false),
		},
	}
	patchPol1 := &modifyTeamPolicyResponse{}
	s.DoJSON("PATCH", fmt.Sprintf("/api/latest/fleet/teams/%d/policies/%d", team1.ID, createPol1.Policy.ID), patchPol1Req, http.StatusOK, patchPol1)
	allEqual(s.T(), patchPol1Req, patchPol1.Policy, fields...)

	patchPol2Req := &modifyTeamPolicyRequest{
		ModifyPolicyPayload: fleet.ModifyPolicyPayload{
			Name:        ptr.String("newName2"),
			Query:       ptr.String("newQuery"),
			Description: ptr.String("newDescription"),
			Resolution:  ptr.String("newResolution"),
			Platform:    ptr.String("windows"),
			Critical:    ptr.Bool(true),
		},
	}
	patchPol2 := &modifyTeamPolicyResponse{}
	s.DoJSON("PATCH", fmt.Sprintf("/api/latest/fleet/teams/%d/policies/%d", team1.ID, createPol2.Policy.ID), patchPol2Req, http.StatusOK, patchPol2)
	allEqual(s.T(), patchPol2Req, patchPol2.Policy, fields...)

	listPol = &listTeamPoliciesResponse{}
	s.DoJSON("GET", fmt.Sprintf("/api/latest/fleet/teams/%d/policies", team1.ID), nil, http.StatusOK, listPol)
	require.Len(s.T(), listPol.Policies, 2)
	sort.Slice(listPol.Policies, func(i, j int) bool {
		return listPol.Policies[i].Name < listPol.Policies[j].Name
	})
	// not using require.Equal because "PATCH policies" returns the wrong updated timestamp.
	allEqual(s.T(), patchPol1.Policy, listPol.Policies[0], fields...)
	allEqual(s.T(), patchPol2.Policy, listPol.Policies[1], fields...)

	getPol2 := &getPolicyByIDResponse{}
	s.DoJSON("GET", fmt.Sprintf("/api/latest/fleet/teams/%d/policies/%d", team1.ID, createPol2.Policy.ID), nil, http.StatusOK, getPol2)
	require.Equal(s.T(), listPol.Policies[1], getPol2.Policy)
}

func (s *integrationEnterpriseTestSuite) TestResetAutomation() {
	ctx := context.Background()

	team1, err := s.ds.NewTeam(context.Background(), &fleet.Team{
		ID:          42,
		Name:        "team1",
		Description: "desc team1",
	})
	require.NoError(s.T(), err)

	createPol1 := &teamPolicyResponse{}
	createPol1Req := &teamPolicyRequest{
		Query:       "query",
		Name:        "name1",
		Description: "description",
		Resolution:  "resolution",
		Platform:    "linux",
		Critical:    true,
	}
	s.DoJSON("POST", fmt.Sprintf("/api/latest/fleet/teams/%d/policies", team1.ID), createPol1Req, http.StatusOK, &createPol1)

	createPol2 := &teamPolicyResponse{}
	createPol2Req := &teamPolicyRequest{
		Query:       "query",
		Name:        "name2",
		Description: "description",
		Resolution:  "resolution",
		Platform:    "linux",
		Critical:    false,
	}
	s.DoJSON("POST", fmt.Sprintf("/api/latest/fleet/teams/%d/policies", team1.ID), createPol2Req, http.StatusOK, &createPol2)

	createPol3 := &teamPolicyResponse{}
	createPol3Req := &teamPolicyRequest{
		Query:       "query",
		Name:        "name3",
		Description: "description",
		Resolution:  "resolution",
		Platform:    "linux",
		Critical:    false,
	}
	s.DoJSON("POST", fmt.Sprintf("/api/latest/fleet/teams/%d/policies", team1.ID), createPol3Req, http.StatusOK, &createPol3)

	var tmResp teamResponse
	// modify the team's config - enable the webhook
	s.DoJSON("PATCH", fmt.Sprintf("/api/latest/fleet/teams/%d", team1.ID), fleet.TeamPayload{WebhookSettings: &fleet.TeamWebhookSettings{
		FailingPoliciesWebhook: fleet.FailingPoliciesWebhookSettings{
			Enable:         true,
			DestinationURL: "http://127/",
			PolicyIDs:      []uint{createPol1.Policy.ID, createPol2.Policy.ID},
			HostBatchSize:  12345,
		},
	}}, http.StatusOK, &tmResp)

	h1, err := s.ds.NewHost(ctx, &fleet.Host{})
	require.NoError(s.T(), err)

	err = s.ds.RecordPolicyQueryExecutions(ctx, h1, map[uint]*bool{
		createPol1.Policy.ID: ptr.Bool(false),
		createPol2.Policy.ID: ptr.Bool(false),
		createPol3.Policy.ID: ptr.Bool(false), // This policy is not activated for automation in config.
	}, time.Now(), false)
	require.NoError(s.T(), err)

	pfs, err := s.ds.OutdatedAutomationBatch(ctx)
	require.NoError(s.T(), err)
	require.Empty(s.T(), pfs)

	s.DoJSON("POST", "/api/latest/fleet/automations/reset", resetAutomationRequest{
		TeamIDs:   nil,
		PolicyIDs: []uint{},
	}, http.StatusOK, &tmResp)

	pfs, err = s.ds.OutdatedAutomationBatch(ctx)
	require.NoError(s.T(), err)
	require.Empty(s.T(), pfs)

	s.DoJSON("POST", "/api/latest/fleet/automations/reset", resetAutomationRequest{
		TeamIDs:   nil,
		PolicyIDs: []uint{createPol1.Policy.ID, createPol2.Policy.ID, createPol3.Policy.ID},
	}, http.StatusOK, &tmResp)

	pfs, err = s.ds.OutdatedAutomationBatch(ctx)
	require.NoError(s.T(), err)
	require.Len(s.T(), pfs, 2)

	s.DoJSON("POST", "/api/latest/fleet/automations/reset", resetAutomationRequest{
		TeamIDs:   []uint{team1.ID},
		PolicyIDs: nil,
	}, http.StatusOK, &tmResp)

	pfs, err = s.ds.OutdatedAutomationBatch(ctx)
	require.NoError(s.T(), err)
	require.Len(s.T(), pfs, 2)

	s.DoJSON("POST", "/api/latest/fleet/automations/reset", resetAutomationRequest{
		TeamIDs:   nil,
		PolicyIDs: []uint{createPol2.Policy.ID},
	}, http.StatusOK, &tmResp)

	pfs, err = s.ds.OutdatedAutomationBatch(ctx)
	require.NoError(s.T(), err)
	require.Len(s.T(), pfs, 1)
}

// allEqual compares all fields of a struct.
// If a field is a pointer on one side but not on the other, then it follows that pointer. This is useful for optional
// arguments.
func allEqual(t *testing.T, expect, actual interface{}, fields ...string) {
	require.NotEmpty(t, fields)
	t.Helper()
	expV := reflect.Indirect(reflect.ValueOf(expect))
	actV := reflect.Indirect(reflect.ValueOf(actual))
	for _, f := range fields {
		e, a := expV.FieldByName(f), actV.FieldByName(f)
		switch {
		case e.Kind() == reflect.Ptr && a.Kind() != reflect.Ptr && !e.IsZero():
			e = e.Elem()
		case a.Kind() == reflect.Ptr && e.Kind() != reflect.Ptr && !a.IsZero():
			a = a.Elem()
		}
		require.Equal(t, e.Interface(), a.Interface(), "%s", f)
	}
}

func createHostAndDeviceToken(t *testing.T, ds *mysql.Datastore, token string) *fleet.Host {
	host, err := ds.NewHost(context.Background(), &fleet.Host{
		DetailUpdatedAt: time.Now(),
		LabelUpdatedAt:  time.Now(),
		PolicyUpdatedAt: time.Now(),
		SeenTime:        time.Now().Add(-1 * time.Minute),
		OsqueryHostID:   ptr.String(t.Name()),
		NodeKey:         ptr.String(t.Name()),
		UUID:            uuid.New().String(),
		Hostname:        fmt.Sprintf("%sfoo.local", t.Name()),
		HardwareSerial:  uuid.New().String(),
		Platform:        "darwin",
	})
	require.NoError(t, err)

	createDeviceTokenForHost(t, ds, host.ID, token)

	return host
}

func createDeviceTokenForHost(t *testing.T, ds *mysql.Datastore, hostID uint, token string) {
	mysql.ExecAdhocSQL(t, ds, func(db sqlx.ExtContext) error {
		_, err := db.ExecContext(context.Background(), `INSERT INTO host_device_auth (host_id, token) VALUES (?, ?)`, hostID, token)
		return err
	})
}

func (s *integrationEnterpriseTestSuite) TestListSoftware() {
	t := s.T()
	now := time.Now().UTC().Truncate(time.Second)
	ctx := context.Background()

	host, err := s.ds.NewHost(ctx, &fleet.Host{
		DetailUpdatedAt: time.Now(),
		LabelUpdatedAt:  time.Now(),
		PolicyUpdatedAt: time.Now(),
		SeenTime:        time.Now(),
		NodeKey:         ptr.String(t.Name() + "1"),
		UUID:            t.Name() + "1",
		Hostname:        t.Name() + "foo.local",
		PrimaryIP:       "192.168.1.1",
		PrimaryMac:      "30-65-EC-6F-C4-58",
	})
	require.NoError(t, err)

	software := []fleet.Software{
		{Name: "foo", Version: "0.0.1", Source: "chrome_extensions"},
		{Name: "bar", Version: "0.0.3", Source: "apps"},
	}
	_, err = s.ds.UpdateHostSoftware(ctx, host.ID, software)
	require.NoError(t, err)
	require.NoError(t, s.ds.LoadHostSoftware(ctx, host, false))

	bar := host.Software[0]
	if bar.Name != "bar" {
		bar = host.Software[1]
	}

	inserted, err := s.ds.InsertSoftwareVulnerability(
		ctx, fleet.SoftwareVulnerability{
			SoftwareID:        bar.ID,
			CVE:               "cve-123",
			ResolvedInVersion: "1.2.3",
		}, fleet.NVDSource,
	)
	require.NoError(t, err)
	require.True(t, inserted)

	require.NoError(t, s.ds.InsertCVEMeta(ctx, []fleet.CVEMeta{{
		CVE:              "cve-123",
		CVSSScore:        ptr.Float64(5.4),
		EPSSProbability:  ptr.Float64(0.5),
		CISAKnownExploit: ptr.Bool(true),
		Published:        &now,
		Description:      "a long description of the cve",
	}}))

	require.NoError(t, s.ds.SyncHostsSoftware(ctx, time.Now().UTC()))

	var resp listSoftwareResponse
	s.DoJSON("GET", "/api/latest/fleet/software", nil, http.StatusOK, &resp)
	require.NotNil(t, resp)

	var fooPayload, barPayload fleet.Software
	for _, s := range resp.Software {
		switch s.Name {
		case "foo":
			fooPayload = s
		case "bar":
			barPayload = s
		default:
			require.Failf(t, "unrecognized software %s", s.Name)

		}
	}

	require.Empty(t, fooPayload.Vulnerabilities)
	require.Len(t, barPayload.Vulnerabilities, 1)
	require.Equal(t, barPayload.Vulnerabilities[0].CVE, "cve-123")
	require.NotNil(t, barPayload.Vulnerabilities[0].CVSSScore, ptr.Float64Ptr(5.4))
	require.NotNil(t, barPayload.Vulnerabilities[0].EPSSProbability, ptr.Float64Ptr(0.5))
	require.NotNil(t, barPayload.Vulnerabilities[0].CISAKnownExploit, ptr.BoolPtr(true))
	require.Equal(t, barPayload.Vulnerabilities[0].CVEPublished, ptr.TimePtr(now))
	require.Equal(t, barPayload.Vulnerabilities[0].Description, ptr.StringPtr("a long description of the cve"))
	require.Equal(t, barPayload.Vulnerabilities[0].ResolvedInVersion, ptr.StringPtr("1.2.3"))
}

// TestGitOpsUserActions tests the permissions listed in ../../docs/Using-Fleet/Permissions.md.
func (s *integrationEnterpriseTestSuite) TestGitOpsUserActions() {
	t := s.T()
	ctx := context.Background()

	//
	// Setup test data.
	// All setup actions are authored by a global admin.
	//

	admin, err := s.ds.UserByEmail(ctx, "admin1@example.com")
	require.NoError(t, err)
	h1, err := s.ds.NewHost(ctx, &fleet.Host{
		NodeKey:  ptr.String(t.Name() + "1"),
		UUID:     t.Name() + "1",
		Hostname: t.Name() + "foo.local",
	})
	require.NoError(t, err)
	t1, err := s.ds.NewTeam(ctx, &fleet.Team{
		Name: "Foo",
	})
	require.NoError(t, err)
	t2, err := s.ds.NewTeam(ctx, &fleet.Team{
		Name: "Bar",
	})
	require.NoError(t, err)
	t3, err := s.ds.NewTeam(ctx, &fleet.Team{
		Name: "Zoo",
	})
	require.NoError(t, err)
	acr := appConfigResponse{}
	s.DoJSON("PATCH", "/api/latest/fleet/config", json.RawMessage(`{
		"webhook_settings": {
			"vulnerabilities_webhook": {
				"enable_vulnerabilities_webhook": false
			}
		}
	}`), http.StatusOK, &acr)
	s.DoJSON("GET", "/api/latest/fleet/config", nil, http.StatusOK, &acr)
	require.False(t, acr.WebhookSettings.VulnerabilitiesWebhook.Enable)
	q1, err := s.ds.NewQuery(ctx, &fleet.Query{
		Name:  "Foo",
		Query: "SELECT * from time;",
	})
	require.NoError(t, err)
	ggsr := getGlobalScheduleResponse{}
	s.DoJSON("GET", "/api/latest/fleet/schedule", nil, http.StatusOK, &ggsr)
	require.NoError(t, ggsr.Err)
	cpar := createPackResponse{}
	var userPackID uint
	s.DoJSON("POST", "/api/latest/fleet/packs", createPackRequest{
		PackPayload: fleet.PackPayload{
			Name:     ptr.String("Foobar"),
			Disabled: ptr.Bool(false),
		},
	}, http.StatusOK, &cpar)
	userPackID = cpar.Pack.Pack.ID
	require.NotZero(t, userPackID)
	cur := createUserResponse{}
	s.DoJSON("POST", "/api/latest/fleet/users/admin", createUserRequest{
		UserPayload: fleet.UserPayload{
			Email:      ptr.String("foo42@example.com"),
			Password:   ptr.String("p4ssw0rd.123"),
			Name:       ptr.String("foo42"),
			GlobalRole: ptr.String("maintainer"),
		},
	}, http.StatusOK, &cur)
	maintainer := cur.User
	var carveBeginResp carveBeginResponse
	s.DoJSON("POST", "/api/osquery/carve/begin", carveBeginRequest{
		NodeKey:    *h1.NodeKey,
		BlockCount: 3,
		BlockSize:  3,
		CarveSize:  8,
		CarveId:    "c1",
		RequestId:  "r1",
	}, http.StatusOK, &carveBeginResp)
	require.NotEmpty(t, carveBeginResp.SessionId)
	lcr := listCarvesResponse{}
	s.DoJSON("GET", "/api/latest/fleet/carves", listCarvesRequest{}, http.StatusOK, &lcr)
	require.NotEmpty(t, lcr.Carves)
	carveID := lcr.Carves[0].ID
	// Create the global GitOps user we'll use in tests.
	u := &fleet.User{
		Name:       "GitOps",
		Email:      "gitops1@example.com",
		GlobalRole: ptr.String(fleet.RoleGitOps),
	}
	require.NoError(t, u.SetPassword(test.GoodPassword, 10, 10))
	_, err = s.ds.NewUser(context.Background(), u)
	require.NoError(t, err)
	// Create a GitOps user for team t1 we'll use in tests.
	u2 := &fleet.User{
		Name:       "GitOps 2",
		Email:      "gitops2@example.com",
		GlobalRole: nil,
		Teams: []fleet.UserTeam{
			{
				Team: *t1,
				Role: fleet.RoleGitOps,
			},
			{
				Team: *t3,
				Role: fleet.RoleGitOps,
			},
		},
	}
	require.NoError(t, u2.SetPassword(test.GoodPassword, 10, 10))
	_, err = s.ds.NewUser(context.Background(), u2)
	require.NoError(t, err)
	gp2, err := s.ds.NewGlobalPolicy(ctx, &admin.ID, fleet.PolicyPayload{
		Name:  "Zoo",
		Query: "SELECT 0;",
	})
	require.NoError(t, err)
	t2p, err := s.ds.NewTeamPolicy(ctx, t2.ID, &admin.ID, fleet.PolicyPayload{
		Name:  "Zoo2",
		Query: "SELECT 2;",
	})
	require.NoError(t, err)
	// Create some test user to test moving from/to teams.
	u3 := &fleet.User{
		Name:       "Test Foo Observer",
		Email:      "test-foo-observer@example.com",
		GlobalRole: nil,
		Teams: []fleet.UserTeam{
			{
				Team: *t1,
				Role: fleet.RoleObserver,
			},
		},
	}
	require.NoError(t, u3.SetPassword(test.GoodPassword, 10, 10))
	_, err = s.ds.NewUser(context.Background(), u3)
	require.NoError(t, err)

	//
	// Start running permission tests with user gitops1.
	//
	s.setTokenForTest(t, "gitops1@example.com", test.GoodPassword)

	// Attempt to retrieve activities, should fail.
	s.DoJSON("GET", "/api/latest/fleet/activities", nil, http.StatusForbidden, &listActivitiesResponse{})

	// Attempt to retrieve hosts, should fail.
	s.DoJSON("GET", "/api/latest/fleet/hosts", nil, http.StatusForbidden, &listHostsResponse{})

	// Attempt to filter hosts using labels, should fail (label ID 6 is the builtin label "All Hosts")
	s.DoJSON("GET", "/api/latest/fleet/labels/6/hosts", nil, http.StatusForbidden, &listHostsResponse{})

	// Attempt to delete hosts, should fail.
	s.DoJSON("DELETE", "/api/latest/fleet/hosts/1", nil, http.StatusForbidden, &deleteHostResponse{})

	// Attempt to transfer host from global to a team, should allow.
	s.DoJSON("POST", "/api/latest/fleet/hosts/transfer", addHostsToTeamRequest{
		TeamID:  &t1.ID,
		HostIDs: []uint{h1.ID},
	}, http.StatusOK, &addHostsToTeamResponse{})

	// Attempt to create a label, should allow.
	clr := createLabelResponse{}
	s.DoJSON("POST", "/api/latest/fleet/labels", createLabelRequest{
		LabelPayload: fleet.LabelPayload{
			Name:  ptr.String("foo"),
			Query: ptr.String("SELECT 1;"),
		},
	}, http.StatusOK, &clr)

	// Attempt to modify a label, should allow.
	s.DoJSON("PATCH", fmt.Sprintf("/api/latest/fleet/labels/%d", clr.Label.ID), modifyLabelRequest{
		ModifyLabelPayload: fleet.ModifyLabelPayload{
			Name: ptr.String("foo2"),
		},
	}, http.StatusOK, &modifyLabelResponse{})

	// Attempt to get a label, should fail.
	s.DoJSON("GET", fmt.Sprintf("/api/latest/fleet/labels/%d", clr.Label.ID), getLabelRequest{}, http.StatusForbidden, &getLabelResponse{})

	// Attempt to list all labels, should fail.
	s.DoJSON("GET", "/api/latest/fleet/labels", listLabelsRequest{}, http.StatusForbidden, &listLabelsResponse{})

	// Attempt to delete a label, should allow.
	s.DoJSON("DELETE", "/api/latest/fleet/labels/foo2", deleteLabelRequest{}, http.StatusOK, &deleteLabelResponse{})

	// Attempt to list all software, should fail.
	s.DoJSON("GET", "/api/latest/fleet/software", listSoftwareRequest{}, http.StatusForbidden, &listSoftwareResponse{})
	s.DoJSON("GET", "/api/latest/fleet/software/count", countSoftwareRequest{}, http.StatusForbidden, &countSoftwareResponse{})

	// Attempt to list a software, should fail.
	s.DoJSON("GET", "/api/latest/fleet/software/1", getSoftwareRequest{}, http.StatusForbidden, &getSoftwareResponse{})

	// Attempt to read app config, should fail.
	s.DoJSON("GET", "/api/latest/fleet/config", nil, http.StatusForbidden, &appConfigResponse{})

	// Attempt to write app config, should allow.
	acr = appConfigResponse{}
	s.DoJSON("PATCH", "/api/latest/fleet/config", json.RawMessage(`{
		"webhook_settings": {
			"vulnerabilities_webhook": {
				"enable_vulnerabilities_webhook": true,
				"destination_url": "https://foobar.example.com"
			}
		}
	}`), http.StatusOK, &acr)
	require.True(t, acr.AppConfig.WebhookSettings.VulnerabilitiesWebhook.Enable)
	require.Equal(t, "https://foobar.example.com", acr.AppConfig.WebhookSettings.VulnerabilitiesWebhook.DestinationURL)

	// Attempt to run live queries synchronously, should fail.
	// TODO(lucas): This is a bug, the synchronous live query API should return 403 but currently returns 200.
	// It doesn't run the query but incorrectly returns a 200.
	s.DoJSON("GET", "/api/latest/fleet/queries/run", runLiveQueryRequest{
		HostIDs:  []uint{h1.ID},
		QueryIDs: []uint{q1.ID},
	}, http.StatusOK, &runLiveQueryResponse{})

	// Attempt to run live queries asynchronously (new unsaved query), should fail.
	s.DoJSON("POST", "/api/latest/fleet/queries/run", createDistributedQueryCampaignRequest{
		QuerySQL: "SELECT * FROM time;",
		Selected: fleet.HostTargets{
			HostIDs: []uint{h1.ID},
		},
	}, http.StatusForbidden, &runLiveQueryResponse{})

	// Attempt to run live queries asynchronously (saved query), should fail.
	s.DoJSON("POST", "/api/latest/fleet/queries/run", createDistributedQueryCampaignRequest{
		QueryID: ptr.Uint(q1.ID),
		Selected: fleet.HostTargets{
			HostIDs: []uint{h1.ID},
		},
	}, http.StatusForbidden, &runLiveQueryResponse{})

	// Attempt to create queries, should allow.
	cqr := createQueryResponse{}
	s.DoJSON("POST", "/api/latest/fleet/queries", createQueryRequest{
		QueryPayload: fleet.QueryPayload{
			Name:  ptr.String("foo4"),
			Query: ptr.String("SELECT * from osquery_info;"),
		},
	}, http.StatusOK, &cqr)
	cqr2 := createQueryResponse{}
	s.DoJSON("POST", "/api/latest/fleet/queries", createQueryRequest{
		QueryPayload: fleet.QueryPayload{
			Name:  ptr.String("foo5"),
			Query: ptr.String("SELECT * from os_version;"),
		},
	}, http.StatusOK, &cqr2)
	cqr3 := createQueryResponse{}
	s.DoJSON("POST", "/api/latest/fleet/queries", createQueryRequest{
		QueryPayload: fleet.QueryPayload{
			Name:  ptr.String("foo6"),
			Query: ptr.String("SELECT * from processes;"),
		},
	}, http.StatusOK, &cqr3)
	cqr4 := createQueryResponse{}
	s.DoJSON("POST", "/api/latest/fleet/queries", createQueryRequest{
		QueryPayload: fleet.QueryPayload{
			Name:  ptr.String("foo7"),
			Query: ptr.String("SELECT * from managed_policies;"),
		},
	}, http.StatusOK, &cqr4)

	// Attempt to edit queries, should allow.
	s.DoJSON("PATCH", fmt.Sprintf("/api/latest/fleet/queries/%d", cqr.Query.ID), modifyQueryRequest{
		QueryPayload: fleet.QueryPayload{
			Name:  ptr.String("foo4"),
			Query: ptr.String("SELECT * FROM system_info;"),
		},
	}, http.StatusOK, &modifyQueryResponse{})

	// Attempt to view a query, should fail.
	s.DoJSON("GET", fmt.Sprintf("/api/latest/fleet/queries/%d", cqr.Query.ID), getQueryRequest{}, http.StatusForbidden, &getQueryResponse{})

	// Attempt to list all queries, should fail.
	s.DoJSON("GET", "/api/latest/fleet/queries", listQueriesRequest{}, http.StatusForbidden, &listQueriesResponse{})

	// Attempt to delete queries, should allow.
	s.DoJSON("DELETE", fmt.Sprintf("/api/latest/fleet/queries/id/%d", cqr.Query.ID), deleteQueryByIDRequest{}, http.StatusOK, &deleteQueryByIDResponse{})
	s.DoJSON("POST", "/api/latest/fleet/queries/delete", deleteQueriesRequest{IDs: []uint{cqr2.Query.ID}}, http.StatusOK, &deleteQueriesResponse{})
	s.DoJSON("DELETE", fmt.Sprintf("/api/latest/fleet/queries/%s", cqr3.Query.Name), deleteQueryRequest{}, http.StatusOK, &deleteQueryResponse{})

	// Attempt to add a query to a user pack, should allow.
	sqr := scheduleQueryResponse{}
	s.DoJSON("POST", "/api/latest/fleet/packs/schedule", scheduleQueryRequest{
		PackID:   userPackID,
		QueryID:  cqr4.Query.ID,
		Interval: 60,
	}, http.StatusOK, &sqr)

	// Attempt to edit a scheduled query in the global schedule, should allow.
	s.DoJSON("PATCH", fmt.Sprintf("/api/latest/fleet/packs/schedule/%d", sqr.Scheduled.ID), modifyScheduledQueryRequest{
		ScheduledQueryPayload: fleet.ScheduledQueryPayload{
			Interval: ptr.Uint(30),
		},
	}, http.StatusOK, &scheduleQueryResponse{})

	// Attempt to remove a query from the global schedule, should allow.
	s.DoJSON("DELETE", fmt.Sprintf("/api/latest/fleet/packs/schedule/%d", sqr.Scheduled.ID), deleteScheduledQueryRequest{}, http.StatusOK, &scheduleQueryResponse{})

	// Attempt to read the global schedule, should disallow.
	s.DoJSON("GET", "/api/latest/fleet/schedule", nil, http.StatusForbidden, &getGlobalScheduleResponse{})

	// Attempt to create a pack, should allow.
	cpr := createPackResponse{}
	s.DoJSON("POST", "/api/latest/fleet/packs", createPackRequest{
		PackPayload: fleet.PackPayload{
			Name: ptr.String("foo8"),
		},
	}, http.StatusOK, &cpr)

	// Attempt to edit a pack, should allow.
	s.DoJSON("PATCH", fmt.Sprintf("/api/latest/fleet/packs/%d", cpr.Pack.ID), modifyPackRequest{
		PackPayload: fleet.PackPayload{
			Name: ptr.String("foo9"),
		},
	}, http.StatusOK, &modifyPackResponse{})

	// Attempt to read a pack, should allow.
	// This is an exception to the "write only" nature of gitops (packs can be viewed by gitops).
	s.DoJSON("GET", fmt.Sprintf("/api/latest/fleet/packs/%d", cpr.Pack.ID), nil, http.StatusOK, &getPackResponse{})

	// Attempt to delete a pack, should allow.
	s.DoJSON("DELETE", fmt.Sprintf("/api/latest/fleet/packs/id/%d", cpr.Pack.ID), deletePackRequest{}, http.StatusOK, &deletePackResponse{})

	// Attempt to create a global policy, should allow.
	gplr := globalPolicyResponse{}
	s.DoJSON("POST", "/api/latest/fleet/policies", globalPolicyRequest{
		Name:  "foo9",
		Query: "SELECT * from plist;",
	}, http.StatusOK, &gplr)

	// Attempt to edit a global policy, should allow.
	mgplr := modifyGlobalPolicyResponse{}
	s.DoJSON("PATCH", fmt.Sprintf("/api/latest/fleet/policies/%d", gplr.Policy.ID), modifyGlobalPolicyRequest{
		ModifyPolicyPayload: fleet.ModifyPolicyPayload{
			Query: ptr.String("SELECT * from plist WHERE path = 'foo';"),
		},
	}, http.StatusOK, &mgplr)

	// Attempt to read a global policy, should fail.
	s.DoJSON("GET", fmt.Sprintf("/api/latest/fleet/policies/%d", gplr.Policy.ID), getPolicyByIDRequest{}, http.StatusForbidden, &getPolicyByIDResponse{})

	// Attempt to delete a global policy, should allow.
	s.DoJSON("POST", "/api/latest/fleet/policies/delete", deleteGlobalPoliciesRequest{
		IDs: []uint{gplr.Policy.ID},
	}, http.StatusOK, &deleteGlobalPoliciesResponse{})

	// Attempt to create a team policy, should allow.
	tplr := teamPolicyResponse{}
	s.DoJSON("POST", fmt.Sprintf("/api/latest/fleet/team/%d/policies", t1.ID), teamPolicyRequest{
		Name:  "foo10",
		Query: "SELECT * from file;",
	}, http.StatusOK, &tplr)

	// Attempt to edit a team policy, should allow.
	mtplr := modifyTeamPolicyResponse{}
	s.DoJSON("PATCH", fmt.Sprintf("/api/latest/fleet/teams/%d/policies/%d", t1.ID, tplr.Policy.ID), modifyTeamPolicyRequest{
		ModifyPolicyPayload: fleet.ModifyPolicyPayload{
			Query: ptr.String("SELECT * from file WHERE path = 'foo';"),
		},
	}, http.StatusOK, &mtplr)

	// Attempt to view a team policy, should fail.
	s.DoJSON("GET", fmt.Sprintf("/api/latest/fleet/team/%d/policies/%d", t1.ID, tplr.Policy.ID), getTeamPolicyByIDRequest{}, http.StatusForbidden, &getTeamPolicyByIDResponse{})

	// Attempt to delete a team policy, should allow.
	s.DoJSON("POST", fmt.Sprintf("/api/latest/fleet/teams/%d/policies/delete", t1.ID), deleteTeamPoliciesRequest{
		IDs: []uint{tplr.Policy.ID},
	}, http.StatusOK, &deleteTeamPoliciesResponse{})

	// Attempt to create a user, should fail.
	s.DoJSON("POST", "/api/latest/fleet/users/admin", createUserRequest{
		UserPayload: fleet.UserPayload{
			Email:      ptr.String("foo10@example.com"),
			Name:       ptr.String("foo10"),
			GlobalRole: ptr.String("admin"),
		},
	}, http.StatusForbidden, &createUserResponse{})

	// Attempt to modify a user, should fail.
	s.DoJSON("PATCH", fmt.Sprintf("/api/latest/fleet/users/%d", admin.ID), modifyUserRequest{
		UserPayload: fleet.UserPayload{
			GlobalRole: ptr.String("observer"),
		},
	}, http.StatusForbidden, &modifyUserResponse{})

	// Attempt to view a user, should fail.
	s.DoJSON("GET", fmt.Sprintf("/api/latest/fleet/users/%d", admin.ID), getUserRequest{}, http.StatusForbidden, &getUserResponse{})

	// Attempt to delete a user, should fail.
	s.DoJSON("DELETE", fmt.Sprintf("/api/latest/fleet/users/%d", admin.ID), deleteUserRequest{}, http.StatusForbidden, &deleteUserResponse{})

	// Attempt to add users to team, should allow.
	s.DoJSON("PATCH", fmt.Sprintf("/api/latest/fleet/teams/%d/users", t1.ID), modifyTeamUsersRequest{
		Users: []fleet.TeamUser{
			{
				User: *maintainer,
				Role: "admin",
			},
		},
	}, http.StatusOK, &teamResponse{})

	// Attempt to delete users from team, should allow.
	s.DoJSON("DELETE", fmt.Sprintf("/api/latest/fleet/teams/%d/users", t1.ID), modifyTeamUsersRequest{
		Users: []fleet.TeamUser{
			{
				User: *maintainer,
				Role: "admin",
			},
		},
	}, http.StatusOK, &teamResponse{})

	// Attempt to create a team, should allow.
	tr := teamResponse{}
	s.DoJSON("POST", "/api/latest/fleet/teams", createTeamRequest{
		TeamPayload: fleet.TeamPayload{
			Name: ptr.String("foo11"),
		},
	}, http.StatusOK, &tr)

	// Attempt to edit a team, should allow.
	s.DoJSON("PATCH", fmt.Sprintf("/api/latest/fleet/teams/%d", tr.Team.ID), modifyTeamRequest{
		TeamPayload: fleet.TeamPayload{
			Name: ptr.String("foo12"),
		},
	}, http.StatusOK, &teamResponse{})

	// Attempt to edit a team's agent options, should allow.
	s.DoJSON("POST", fmt.Sprintf("/api/latest/fleet/teams/%d/agent_options", tr.Team.ID), json.RawMessage(`{
		"config": {
			"options": {
				"aws_debug": true
			}
		}
	}`), http.StatusOK, &teamResponse{})

	// Attempt to view a team, should fail.
	s.DoJSON("GET", fmt.Sprintf("/api/latest/fleet/teams/%d", tr.Team.ID), getTeamRequest{}, http.StatusForbidden, &teamResponse{})

	// Attempt to delete a team, should allow.
	dtr := deleteTeamResponse{}
	s.DoJSON("DELETE", fmt.Sprintf("/api/latest/fleet/teams/%d", tr.Team.ID), deleteTeamRequest{}, http.StatusOK, &dtr)

	// Attempt to create/edit enroll secrets, should allow.
	s.DoJSON("POST", "/api/latest/fleet/spec/enroll_secret", applyEnrollSecretSpecRequest{
		Spec: &fleet.EnrollSecretSpec{
			Secrets: []*fleet.EnrollSecret{
				{
					Secret: "foo400",
					TeamID: nil,
				},
				{
					Secret: "foo500",
					TeamID: ptr.Uint(t1.ID),
				},
			},
		},
	}, http.StatusOK, &applyEnrollSecretSpecResponse{})

	// Attempt to get enroll secrets, should fail.
	s.DoJSON("GET", "/api/latest/fleet/spec/enroll_secret", nil, http.StatusForbidden, &getEnrollSecretSpecResponse{})

	// Attempt to get team enroll secret, should fail.
	s.DoJSON("GET", fmt.Sprintf("/api/latest/fleet/teams/%d/secrets", t1.ID), teamEnrollSecretsRequest{}, http.StatusForbidden, &teamEnrollSecretsResponse{})

	// Attempt to list carved files, should fail.
	s.DoJSON("GET", "/api/latest/fleet/carves", listCarvesRequest{}, http.StatusForbidden, &listCarvesResponse{})

	// Attempt to get a carved file, should fail.
	s.DoJSON("GET", fmt.Sprintf("/api/latest/fleet/carves/%d", carveID), listCarvesRequest{}, http.StatusForbidden, &listCarvesResponse{})

	// Attempt to search hosts, should fail.
	s.DoJSON("POST", "/api/latest/fleet/targets", searchTargetsRequest{
		MatchQuery: "foo",
		QueryID:    &q1.ID,
	}, http.StatusForbidden, &searchTargetsResponse{})

	// Attempt to count target hosts, should fail.
	s.DoJSON("POST", "/api/latest/fleet/targets/count", countTargetsRequest{
		Selected: fleet.HostTargets{
			HostIDs:  []uint{h1.ID},
			LabelIDs: []uint{clr.Label.ID},
			TeamIDs:  []uint{t1.ID},
		},
		QueryID: &q1.ID,
	}, http.StatusForbidden, &countTargetsResponse{})

	//
	// Start running permission tests with user gitops2 (which is a GitOps use for team t1).
	//

	s.setTokenForTest(t, "gitops2@example.com", test.GoodPassword)

	// Attempt to create queries in global domain, should fail.
	tcqr := createQueryResponse{}
	s.DoJSON("POST", "/api/latest/fleet/queries", createQueryRequest{
		QueryPayload: fleet.QueryPayload{
			Name:  ptr.String("foo600"),
			Query: ptr.String("SELECT * from orbit_info;"),
		},
	}, http.StatusForbidden, &tcqr)

	// Attempt to create queries in its team, should allow.
	tcqr = createQueryResponse{}
	s.DoJSON("POST", "/api/latest/fleet/queries", createQueryRequest{
		QueryPayload: fleet.QueryPayload{
			Name:   ptr.String("foo600"),
			Query:  ptr.String("SELECT * from orbit_info;"),
			TeamID: &t1.ID,
		},
	}, http.StatusOK, &tcqr)

	// Attempt to edit own query, should allow.
	s.DoJSON("PATCH", fmt.Sprintf("/api/latest/fleet/queries/%d", tcqr.Query.ID), modifyQueryRequest{
		QueryPayload: fleet.QueryPayload{
			Name:  ptr.String("foo4"),
			Query: ptr.String("SELECT * FROM system_info;"),
		},
	}, http.StatusOK, &modifyQueryResponse{})

	// Attempt to delete own query, should allow.
	s.DoJSON("DELETE", fmt.Sprintf("/api/latest/fleet/queries/id/%d", tcqr.Query.ID), deleteQueryByIDRequest{}, http.StatusOK, &deleteQueryByIDResponse{})

	// Attempt to edit query created by somebody else, should fail.
	s.DoJSON("PATCH", fmt.Sprintf("/api/latest/fleet/queries/%d", cqr4.Query.ID), modifyQueryRequest{
		QueryPayload: fleet.QueryPayload{
			Name:  ptr.String("foo4"),
			Query: ptr.String("SELECT * FROM system_info;"),
		},
	}, http.StatusForbidden, &modifyQueryResponse{})

	// Attempt to delete query created by somebody else, should fail.
	s.DoJSON("DELETE", fmt.Sprintf("/api/latest/fleet/queries/id/%d", cqr4.Query.ID), deleteQueryByIDRequest{}, http.StatusForbidden, &deleteQueryByIDResponse{})

	// Attempt to read the global schedule, should fail.
	s.DoJSON("GET", "/api/latest/fleet/schedule", nil, http.StatusForbidden, &getGlobalScheduleResponse{})

	// Attempt to read the team's schedule, should fail.
	s.DoJSON("GET", fmt.Sprintf("/api/latest/fleet/teams/%d/schedule", t1.ID), getTeamScheduleRequest{}, http.StatusForbidden, &getTeamScheduleResponse{})

	// Attempt to read other team's schedule, should fail.
	s.DoJSON("GET", fmt.Sprintf("/api/latest/fleet/teams/%d/schedule", t2.ID), getTeamScheduleRequest{}, http.StatusForbidden, &getTeamScheduleResponse{})

	// Attempt to add a query to a user pack, should fail.
	tsqr := scheduleQueryResponse{}
	s.DoJSON("POST", "/api/latest/fleet/packs/schedule", scheduleQueryRequest{
		PackID:   userPackID,
		QueryID:  cqr4.Query.ID,
		Interval: 60,
	}, http.StatusForbidden, &tsqr)

	// Attempt to add a query to the team's schedule, should allow.
	cqrt1 := createQueryResponse{}
	s.DoJSON("POST", "/api/latest/fleet/queries", createQueryRequest{
		QueryPayload: fleet.QueryPayload{
			Name:   ptr.String("foo8"),
			Query:  ptr.String("SELECT * from managed_policies;"),
			TeamID: &t1.ID,
		},
	}, http.StatusOK, &cqrt1)
	ttsqr := teamScheduleQueryResponse{}
	// Add a schedule with the deprecated APIs (by referencing a global query).
	s.DoJSON("POST", fmt.Sprintf("/api/latest/fleet/teams/%d/schedule", t1.ID), teamScheduleQueryRequest{
		ScheduledQueryPayload: fleet.ScheduledQueryPayload{
			QueryID:  ptr.Uint(q1.ID),
			Interval: ptr.Uint(60),
		},
	}, http.StatusOK, &ttsqr)

	// Attempt to remove a query from the team's schedule, should allow.
	s.DoJSON("DELETE", fmt.Sprintf("/api/latest/fleet/teams/%d/schedule/%d", t1.ID, ttsqr.Scheduled.ID), deleteTeamScheduleRequest{}, http.StatusOK, &deleteTeamScheduleResponse{})

	// Attempt to read the global schedule, should fail.
	s.DoJSON("GET", "/api/latest/fleet/schedule", nil, http.StatusForbidden, &getGlobalScheduleResponse{})

	// Attempt to read a global policy, should fail.
	s.DoJSON("GET", fmt.Sprintf("/api/latest/fleet/policies/%d", gp2.ID), getPolicyByIDRequest{}, http.StatusForbidden, &getPolicyByIDResponse{})

	// Attempt to delete a global policy, should fail.
	s.DoJSON("POST", "/api/latest/fleet/policies/delete", deleteGlobalPoliciesRequest{
		IDs: []uint{gp2.ID},
	}, http.StatusForbidden, &deleteGlobalPoliciesResponse{})

	// Attempt to create a team policy, should allow.
	ttplr := teamPolicyResponse{}
	s.DoJSON("POST", fmt.Sprintf("/api/latest/fleet/team/%d/policies", t1.ID), teamPolicyRequest{
		Name:  "foo1000",
		Query: "SELECT * from file;",
	}, http.StatusOK, &ttplr)

	// Attempt to edit a team policy, should allow.
	s.DoJSON("PATCH", fmt.Sprintf("/api/latest/fleet/teams/%d/policies/%d", t1.ID, ttplr.Policy.ID), modifyTeamPolicyRequest{
		ModifyPolicyPayload: fleet.ModifyPolicyPayload{
			Query: ptr.String("SELECT * from file WHERE path = 'foobar';"),
		},
	}, http.StatusOK, &modifyTeamPolicyResponse{})

	// Attempt to edit another team's policy, should fail.
	s.DoJSON("PATCH", fmt.Sprintf("/api/latest/fleet/teams/%d/policies/%d", t2.ID, t2p.ID), modifyTeamPolicyRequest{
		ModifyPolicyPayload: fleet.ModifyPolicyPayload{
			Query: ptr.String("SELECT * from file WHERE path = 'foobar';"),
		},
	}, http.StatusForbidden, &modifyTeamPolicyResponse{})

	// Attempt to view a team policy, should fail.
	s.DoJSON("GET", fmt.Sprintf("/api/latest/fleet/team/%d/policies/%d", t1.ID, ttplr.Policy.ID), getTeamPolicyByIDRequest{}, http.StatusForbidden, &getTeamPolicyByIDResponse{})

	// Attempt to view another team's policy, should fail.
	s.DoJSON("GET", fmt.Sprintf("/api/latest/fleet/team/%d/policies/%d", t2.ID, t2p.ID), getTeamPolicyByIDRequest{}, http.StatusForbidden, &getTeamPolicyByIDResponse{})

	// Attempt to delete a team policy, should allow.
	s.DoJSON("POST", fmt.Sprintf("/api/latest/fleet/teams/%d/policies/delete", t1.ID), deleteTeamPoliciesRequest{
		IDs: []uint{ttplr.Policy.ID},
	}, http.StatusOK, &deleteTeamPoliciesResponse{})

	// Attempt to edit own team, should allow.
	s.DoJSON("PATCH", fmt.Sprintf("/api/latest/fleet/teams/%d", t1.ID), modifyTeamRequest{
		TeamPayload: fleet.TeamPayload{
			Name: ptr.String("foo123456"),
		},
	}, http.StatusOK, &teamResponse{})

	// Attempt to edit another team, should fail.
	s.DoJSON("PATCH", fmt.Sprintf("/api/latest/fleet/teams/%d", t2.ID), modifyTeamRequest{
		TeamPayload: fleet.TeamPayload{
			Name: ptr.String("foo123456"),
		},
	}, http.StatusForbidden, &teamResponse{})

	// Attempt to edit own team's agent options, should allow.
	s.DoJSON("POST", fmt.Sprintf("/api/latest/fleet/teams/%d/agent_options", t1.ID), json.RawMessage(`{
		"config": {
			"options": {
				"aws_debug": true
			}
		}
	}`), http.StatusOK, &teamResponse{})

	// Attempt to edit another team's agent options, should fail.
	s.DoJSON("POST", fmt.Sprintf("/api/latest/fleet/teams/%d/agent_options", t2.ID), json.RawMessage(`{
		"config": {
			"options": {
				"aws_debug": true
			}
		}
	}`), http.StatusForbidden, &teamResponse{})

	// Attempt to add users from team it owns to another team it owns, should allow.
	s.DoJSON("PATCH", fmt.Sprintf("/api/latest/fleet/teams/%d/users", t3.ID), modifyTeamUsersRequest{
		Users: []fleet.TeamUser{
			{
				User: *u3,
				Role: "maintainer",
			},
		},
	}, http.StatusOK, &teamResponse{})

	// Attempt to delete users from team it owns, should allow.
	s.DoJSON("DELETE", fmt.Sprintf("/api/latest/fleet/teams/%d/users", t3.ID), modifyTeamUsersRequest{
		Users: []fleet.TeamUser{
			{
				User: *u3,
			},
		},
	}, http.StatusOK, &teamResponse{})

	// Attempt to add users to another team it doesn't own, should fail.
	s.DoJSON("PATCH", fmt.Sprintf("/api/latest/fleet/teams/%d/users", t2.ID), modifyTeamUsersRequest{
		Users: []fleet.TeamUser{
			{
				User: *u3,
				Role: "maintainer",
			},
		},
	}, http.StatusForbidden, &teamResponse{})

	// Attempt to delete users from team it doesn't own, should fail.
	s.DoJSON("DELETE", fmt.Sprintf("/api/latest/fleet/teams/%d/users", t2.ID), modifyTeamUsersRequest{
		Users: []fleet.TeamUser{
			{
				User: *u2,
			},
		},
	}, http.StatusForbidden, &teamResponse{})

	// Attempt to search hosts, should fail.
	s.DoJSON("POST", "/api/latest/fleet/targets", searchTargetsRequest{
		MatchQuery: "foo",
		QueryID:    &q1.ID,
	}, http.StatusForbidden, &searchTargetsResponse{})

	// Attempt to count target hosts, should fail.
	s.DoJSON("POST", "/api/latest/fleet/targets/count", countTargetsRequest{
		Selected: fleet.HostTargets{
			HostIDs:  []uint{h1.ID},
			LabelIDs: []uint{clr.Label.ID},
			TeamIDs:  []uint{t1.ID},
		},
		QueryID: &q1.ID,
	}, http.StatusForbidden, &countTargetsResponse{})
}

func (s *integrationEnterpriseTestSuite) setTokenForTest(t *testing.T, email, password string) {
	oldToken := s.token
	t.Cleanup(func() {
		s.token = oldToken
	})

	s.token = s.getCachedUserToken(email, password)
}

func (s *integrationEnterpriseTestSuite) TestDesktopEndpointWithInvalidPolicy() {
	t := s.T()

	token := "abcd123"
	host := createHostAndDeviceToken(t, s.ds, token)

	// Create an 'invalid' global policy for host
	admin := s.users["admin1@example.com"]
	err := s.ds.SaveUser(context.Background(), &admin)
	require.NoError(t, err)

	policy, err := s.ds.NewGlobalPolicy(context.Background(), &admin.ID, fleet.PolicyPayload{
		Query:       "SELECT 1 FROM table",
		Name:        "test",
		Description: "Some invalid Query",
		Resolution:  "",
		Platform:    host.Platform,
		Critical:    false,
	})
	require.NoError(t, err)
	require.NoError(t, s.ds.RecordPolicyQueryExecutions(context.Background(), host, map[uint]*bool{policy.ID: nil}, time.Now(), false))

	// Any 'invalid' policies should be ignored.
	desktopRes := fleetDesktopResponse{}
	res := s.DoRawNoAuth("GET", "/api/latest/fleet/device/"+token+"/desktop", nil, http.StatusOK)
	require.NoError(t, json.NewDecoder(res.Body).Decode(&desktopRes))
	require.NoError(t, res.Body.Close())
	require.NoError(t, desktopRes.Err)
	require.Equal(t, uint(0), *desktopRes.FailingPolicies)
}

func (s *integrationEnterpriseTestSuite) TestRunHostScript() {
	t := s.T()

	testRunScriptWaitForResult = 2 * time.Second
	defer func() { testRunScriptWaitForResult = 0 }()

	ctx := context.Background()

	host := createOrbitEnrolledHost(t, "linux", "", s.ds)
	otherHost := createOrbitEnrolledHost(t, "linux", "other", s.ds)

	// attempt to run a script on a non-existing host
	var runResp runScriptResponse
	s.DoJSON("POST", "/api/latest/fleet/scripts/run", fleet.HostScriptRequestPayload{HostID: host.ID + 100, ScriptContents: "echo"}, http.StatusNotFound, &runResp)

	// attempt to run an empty script
	res := s.Do("POST", "/api/latest/fleet/scripts/run", fleet.HostScriptRequestPayload{HostID: host.ID, ScriptContents: ""}, http.StatusUnprocessableEntity)
	errMsg := extractServerErrorText(res.Body)
	require.Contains(t, errMsg, "Script contents must not be empty.")

	// attempt to run an overly long script
	res = s.Do("POST", "/api/latest/fleet/scripts/run", fleet.HostScriptRequestPayload{HostID: host.ID, ScriptContents: strings.Repeat("a", 10001)}, http.StatusUnprocessableEntity)
	errMsg = extractServerErrorText(res.Body)
	require.Contains(t, errMsg, "Script is too large.")

	// make sure the host is still seen as "online"
	err := s.ds.MarkHostsSeen(ctx, []uint{host.ID}, time.Now())
	require.NoError(t, err)

	// create a valid script execution request
	s.DoJSON("POST", "/api/latest/fleet/scripts/run", fleet.HostScriptRequestPayload{HostID: host.ID, ScriptContents: "echo"}, http.StatusAccepted, &runResp)
	require.Equal(t, host.ID, runResp.HostID)
	require.NotEmpty(t, runResp.ExecutionID)

	// an activity was created for the async script execution
	s.lastActivityMatches(
		fleet.ActivityTypeRanScript{}.ActivityName(),
		fmt.Sprintf(
			`{"host_id": %d, "host_display_name": %q, "script_execution_id": %q, "async": true}`,
			host.ID, host.DisplayName(), runResp.ExecutionID,
		),
		0,
	)

	result, err := s.ds.GetHostScriptExecutionResult(ctx, runResp.ExecutionID)
	require.NoError(t, err)
	require.Equal(t, host.ID, result.HostID)
	require.Equal(t, "echo", result.ScriptContents)
	require.Nil(t, result.ExitCode)

	// get script result
	var scriptResultResp getScriptResultResponse
	s.DoJSON("GET", "/api/latest/fleet/scripts/results/"+runResp.ExecutionID, nil, http.StatusOK, &scriptResultResp)
	require.Equal(t, host.ID, scriptResultResp.HostID)
	require.Equal(t, "echo", scriptResultResp.ScriptContents)
	require.Nil(t, scriptResultResp.ExitCode)
	require.False(t, scriptResultResp.HostTimeout)
	require.Contains(t, scriptResultResp.Message, fleet.RunScriptAlreadyRunningErrMsg)

	// verify that orbit would get the notification that it has a script to run
	var orbitResp orbitGetConfigResponse
	s.DoJSON("POST", "/api/fleet/orbit/config",
		json.RawMessage(fmt.Sprintf(`{"orbit_node_key": %q}`, *host.OrbitNodeKey)),
		http.StatusOK, &orbitResp)
	require.Equal(t, []string{scriptResultResp.ExecutionID}, orbitResp.Notifications.PendingScriptExecutionIDs)

	// the orbit endpoint to get a pending script to execute returns it
	var orbitGetScriptResp orbitGetScriptResponse
	s.DoJSON("POST", "/api/fleet/orbit/scripts/request",
		json.RawMessage(fmt.Sprintf(`{"orbit_node_key": %q, "execution_id": %q}`, *host.OrbitNodeKey, scriptResultResp.ExecutionID)),
		http.StatusOK, &orbitGetScriptResp)
	require.Equal(t, host.ID, orbitGetScriptResp.HostID)
	require.Equal(t, scriptResultResp.ExecutionID, orbitGetScriptResp.ExecutionID)
	require.Equal(t, "echo", orbitGetScriptResp.ScriptContents)

	// trying to get that script via its execution ID but a different host returns not found
	s.DoJSON("POST", "/api/fleet/orbit/scripts/request",
		json.RawMessage(fmt.Sprintf(`{"orbit_node_key": %q, "execution_id": %q}`, *otherHost.OrbitNodeKey, scriptResultResp.ExecutionID)),
		http.StatusNotFound, &orbitGetScriptResp)

	// trying to get an unknown execution id returns not found
	s.DoJSON("POST", "/api/fleet/orbit/scripts/request",
		json.RawMessage(fmt.Sprintf(`{"orbit_node_key": %q, "execution_id": %q}`, *host.OrbitNodeKey, scriptResultResp.ExecutionID+"no-such")),
		http.StatusNotFound, &orbitGetScriptResp)

	// attempt to run a sync script on a non-existing host
	var runSyncResp runScriptSyncResponse
	s.DoJSON("POST", "/api/latest/fleet/scripts/run/sync", fleet.HostScriptRequestPayload{HostID: host.ID + 100, ScriptContents: "echo"}, http.StatusNotFound, &runSyncResp)

	// attempt to sync run an empty script
	res = s.Do("POST", "/api/latest/fleet/scripts/run/sync", fleet.HostScriptRequestPayload{HostID: host.ID, ScriptContents: ""}, http.StatusUnprocessableEntity)
	errMsg = extractServerErrorText(res.Body)
	require.Contains(t, errMsg, "Script contents must not be empty.")

	// attempt to sync run an overly long script
	res = s.Do("POST", "/api/latest/fleet/scripts/run/sync", fleet.HostScriptRequestPayload{HostID: host.ID, ScriptContents: strings.Repeat("a", 10001)}, http.StatusUnprocessableEntity)
	errMsg = extractServerErrorText(res.Body)
	require.Contains(t, errMsg, "Script is too large.")

	// make sure the host is still seen as "online"
	err = s.ds.MarkHostsSeen(ctx, []uint{host.ID}, time.Now())
	require.NoError(t, err)

	// attempt to create a valid sync script execution request, fails because the
	// host has a pending script execution
	res = s.Do("POST", "/api/latest/fleet/scripts/run/sync", fleet.HostScriptRequestPayload{HostID: host.ID, ScriptContents: "echo"}, http.StatusConflict)
	errMsg = extractServerErrorText(res.Body)
	require.Contains(t, errMsg, fleet.RunScriptAlreadyRunningErrMsg)

	// save a result via the orbit endpoint
	var orbitPostScriptResp orbitPostScriptResultResponse
	s.DoJSON("POST", "/api/fleet/orbit/scripts/result",
		json.RawMessage(fmt.Sprintf(`{"orbit_node_key": %q, "execution_id": %q, "exit_code": 0, "output": "ok"}`, *host.OrbitNodeKey, scriptResultResp.ExecutionID)),
		http.StatusOK, &orbitPostScriptResp)

	// verify that orbit does not receive any pending script anymore
	orbitResp = orbitGetConfigResponse{}
	s.DoJSON("POST", "/api/fleet/orbit/config",
		json.RawMessage(fmt.Sprintf(`{"orbit_node_key": %q}`, *host.OrbitNodeKey)),
		http.StatusOK, &orbitResp)
	require.Empty(t, orbitResp.Notifications.PendingScriptExecutionIDs)

	// create a valid sync script execution request, fails because the
	// request will time-out waiting for a result.
	runSyncResp = runScriptSyncResponse{}
	s.DoJSON("POST", "/api/latest/fleet/scripts/run/sync", fleet.HostScriptRequestPayload{HostID: host.ID, ScriptContents: "echo"}, http.StatusGatewayTimeout, &runSyncResp)
	require.Equal(t, host.ID, runSyncResp.HostID)
	require.NotEmpty(t, runSyncResp.ExecutionID)
	require.True(t, runSyncResp.HostTimeout)
	require.Contains(t, runSyncResp.Message, fleet.RunScriptHostTimeoutErrMsg)

	s.DoJSON("POST", "/api/fleet/orbit/scripts/result",
		json.RawMessage(fmt.Sprintf(`{"orbit_node_key": %q, "execution_id": %q, "exit_code": 0, "output": "ok"}`, *host.OrbitNodeKey, runSyncResp.ExecutionID)),
		http.StatusOK, &orbitPostScriptResp)

	// create a valid sync script execution request, and simulate a result
	// arriving before timeout.
	testRunScriptWaitForResult = 5 * time.Second
	ctx, cancel := context.WithTimeout(ctx, testRunScriptWaitForResult)
	defer cancel()

	resultsCh := make(chan *fleet.HostScriptResultPayload, 1)
	go func() {
		for range time.Tick(300 * time.Millisecond) {
			pending, err := s.ds.ListPendingHostScriptExecutions(ctx, host.ID, 10*time.Second)
			if err != nil {
				t.Log(err)
				return
			}
			if len(pending) > 0 {
				select {
				case <-ctx.Done():
					return
				case r := <-resultsCh:
					r.ExecutionID = pending[0].ExecutionID
					// ignoring errors in this goroutine, the HTTP request below will fail if this fails
					err = s.ds.SetHostScriptExecutionResult(ctx, r)
					if err != nil {
						t.Log(err)
					}
				}
			}
		}
	}()

	// simulate a successful script result
	resultsCh <- &fleet.HostScriptResultPayload{
		HostID:   host.ID,
		Output:   "ok",
		Runtime:  1,
		ExitCode: 0,
	}
	runSyncResp = runScriptSyncResponse{}
	s.DoJSON("POST", "/api/latest/fleet/scripts/run/sync", fleet.HostScriptRequestPayload{HostID: host.ID, ScriptContents: "echo"}, http.StatusOK, &runSyncResp)
	require.Equal(t, host.ID, runSyncResp.HostID)
	require.NotEmpty(t, runSyncResp.ExecutionID)
	require.Equal(t, "ok", runSyncResp.Output)
	require.NotNil(t, runSyncResp.ExitCode)
	require.Equal(t, int64(0), *runSyncResp.ExitCode)
	require.False(t, runSyncResp.HostTimeout)

	// an activity was created for the sync script execution
	s.lastActivityMatches(
		fleet.ActivityTypeRanScript{}.ActivityName(),
		fmt.Sprintf(
			`{"host_id": %d, "host_display_name": %q, "script_execution_id": %q, "async": false}`,
			host.ID, host.DisplayName(), runSyncResp.ExecutionID,
		),
		0,
	)

	// simulate a scripts disabled result
	resultsCh <- &fleet.HostScriptResultPayload{
		HostID:   host.ID,
		Output:   "",
		Runtime:  0,
		ExitCode: -2,
	}
	runSyncResp = runScriptSyncResponse{}
	s.DoJSON("POST", "/api/latest/fleet/scripts/run/sync", fleet.HostScriptRequestPayload{HostID: host.ID, ScriptContents: "echo"}, http.StatusOK, &runSyncResp)
	require.Equal(t, host.ID, runSyncResp.HostID)
	require.NotEmpty(t, runSyncResp.ExecutionID)
	require.Empty(t, runSyncResp.Output)
	require.NotNil(t, runSyncResp.ExitCode)
	require.Equal(t, int64(-2), *runSyncResp.ExitCode)
	require.False(t, runSyncResp.HostTimeout)
	require.Contains(t, runSyncResp.Message, "Scripts are disabled")

	// make the host "offline"
	err = s.ds.MarkHostsSeen(ctx, []uint{host.ID}, time.Now().Add(-time.Hour))
	require.NoError(t, err)

	// attempt to create a sync script execution request, fails because the host
	// is offline.
	res = s.Do("POST", "/api/latest/fleet/scripts/run/sync", fleet.HostScriptRequestPayload{HostID: host.ID, ScriptContents: "echo"}, http.StatusUnprocessableEntity)
	errMsg = extractServerErrorText(res.Body)
	require.Contains(t, errMsg, fleet.RunScriptHostOfflineErrMsg)

	// attempt to create an async script execution request, fails because the host
	// is offline.
	res = s.Do("POST", "/api/latest/fleet/scripts/run", fleet.HostScriptRequestPayload{HostID: host.ID, ScriptContents: "echo"}, http.StatusUnprocessableEntity)
	errMsg = extractServerErrorText(res.Body)
	require.Contains(t, errMsg, fleet.RunScriptHostOfflineErrMsg)
}

func (s *integrationEnterpriseTestSuite) TestRunHostSavedScript() {
	t := s.T()

	testRunScriptWaitForResult = 2 * time.Second
	defer func() { testRunScriptWaitForResult = 0 }()

	ctx := context.Background()

	host := createOrbitEnrolledHost(t, "linux", "", s.ds)
	tm, err := s.ds.NewTeam(ctx, &fleet.Team{Name: "team 1"})
	require.NoError(t, err)
	savedNoTmScript, err := s.ds.NewScript(ctx, &fleet.Script{
		TeamID:         nil,
		Name:           "no_team_script.sh",
		ScriptContents: "echo 'no team'",
	})
	require.NoError(t, err)
	savedTmScript, err := s.ds.NewScript(ctx, &fleet.Script{
		TeamID:         &tm.ID,
		Name:           "team_script.sh",
		ScriptContents: "echo 'team'",
	})
	require.NoError(t, err)

	// attempt to run a script on a non-existing host
	var runResp runScriptResponse
	s.DoJSON("POST", "/api/latest/fleet/scripts/run", fleet.HostScriptRequestPayload{HostID: host.ID + 100, ScriptID: &savedNoTmScript.ID}, http.StatusNotFound, &runResp)

	// attempt to run with both script contents and id
	res := s.Do("POST", "/api/latest/fleet/scripts/run", fleet.HostScriptRequestPayload{HostID: host.ID, ScriptContents: "echo", ScriptID: ptr.Uint(savedTmScript.ID + 999)}, http.StatusUnprocessableEntity)
	errMsg := extractServerErrorText(res.Body)
	require.Contains(t, errMsg, `Only one of "script_id" or "script_contents" can be provided.`)

	// attempt to run with unknown script id
	res = s.Do("POST", "/api/latest/fleet/scripts/run", fleet.HostScriptRequestPayload{HostID: host.ID, ScriptID: ptr.Uint(savedTmScript.ID + 999)}, http.StatusNotFound)
	errMsg = extractServerErrorText(res.Body)
	require.Contains(t, errMsg, `No script exists for the provided "script_id".`)

	// make sure the host is still seen as "online"
	err = s.ds.MarkHostsSeen(ctx, []uint{host.ID}, time.Now())
	require.NoError(t, err)

	// attempt to run a team script on a non-team host
	res = s.Do("POST", "/api/latest/fleet/scripts/run", fleet.HostScriptRequestPayload{HostID: host.ID, ScriptID: &savedTmScript.ID}, http.StatusUnprocessableEntity)
	errMsg = extractServerErrorText(res.Body)
	require.Contains(t, errMsg, `The script does not belong to the same team`)

	// make sure the host is still seen as "online"
	err = s.ds.MarkHostsSeen(ctx, []uint{host.ID}, time.Now())
	require.NoError(t, err)

	// create a valid script execution request
	s.DoJSON("POST", "/api/latest/fleet/scripts/run", fleet.HostScriptRequestPayload{HostID: host.ID, ScriptID: &savedNoTmScript.ID}, http.StatusAccepted, &runResp)
	require.Equal(t, host.ID, runResp.HostID)
	require.NotEmpty(t, runResp.ExecutionID)

	// an activity was created for the async script execution
	s.lastActivityMatches(
		fleet.ActivityTypeRanScript{}.ActivityName(),
		fmt.Sprintf(
			`{"host_id": %d, "host_display_name": %q, "script_execution_id": %q, "async": true}`,
			host.ID, host.DisplayName(), runResp.ExecutionID,
		),
		0,
	)

	var scriptResultResp getScriptResultResponse
	s.DoJSON("GET", "/api/latest/fleet/scripts/results/"+runResp.ExecutionID, nil, http.StatusOK, &scriptResultResp)
	require.Equal(t, host.ID, scriptResultResp.HostID)
	require.Equal(t, "echo 'no team'", scriptResultResp.ScriptContents)
	require.Nil(t, scriptResultResp.ExitCode)
	require.False(t, scriptResultResp.HostTimeout)
	require.Contains(t, scriptResultResp.Message, fleet.RunScriptAlreadyRunningErrMsg)
	require.NotNil(t, scriptResultResp.ScriptID)
	require.Equal(t, savedNoTmScript.ID, *scriptResultResp.ScriptID)

	// verify that orbit would get the notification that it has a script to run
	var orbitResp orbitGetConfigResponse
	s.DoJSON("POST", "/api/fleet/orbit/config",
		json.RawMessage(fmt.Sprintf(`{"orbit_node_key": %q}`, *host.OrbitNodeKey)),
		http.StatusOK, &orbitResp)
	require.Equal(t, []string{scriptResultResp.ExecutionID}, orbitResp.Notifications.PendingScriptExecutionIDs)

	// the orbit endpoint to get a pending script to execute returns it
	var orbitGetScriptResp orbitGetScriptResponse
	s.DoJSON("POST", "/api/fleet/orbit/scripts/request",
		json.RawMessage(fmt.Sprintf(`{"orbit_node_key": %q, "execution_id": %q}`, *host.OrbitNodeKey, scriptResultResp.ExecutionID)),
		http.StatusOK, &orbitGetScriptResp)
	require.Equal(t, host.ID, orbitGetScriptResp.HostID)
	require.Equal(t, scriptResultResp.ExecutionID, orbitGetScriptResp.ExecutionID)
	require.Equal(t, "echo 'no team'", orbitGetScriptResp.ScriptContents)

	// make sure the host is still seen as "online"
	err = s.ds.MarkHostsSeen(ctx, []uint{host.ID}, time.Now())
	require.NoError(t, err)

	// attempt to create a valid sync script execution request, fails because the
	// host has a pending script execution
	res = s.Do("POST", "/api/latest/fleet/scripts/run/sync", fleet.HostScriptRequestPayload{HostID: host.ID, ScriptID: &savedNoTmScript.ID}, http.StatusConflict)
	errMsg = extractServerErrorText(res.Body)
	require.Contains(t, errMsg, fleet.RunScriptAlreadyRunningErrMsg)

	// save a result via the orbit endpoint
	var orbitPostScriptResp orbitPostScriptResultResponse
	s.DoJSON("POST", "/api/fleet/orbit/scripts/result",
		json.RawMessage(fmt.Sprintf(`{"orbit_node_key": %q, "execution_id": %q, "exit_code": 0, "output": "ok"}`, *host.OrbitNodeKey, scriptResultResp.ExecutionID)),
		http.StatusOK, &orbitPostScriptResp)

	// verify that orbit does not receive any pending script anymore
	orbitResp = orbitGetConfigResponse{}
	s.DoJSON("POST", "/api/fleet/orbit/config",
		json.RawMessage(fmt.Sprintf(`{"orbit_node_key": %q}`, *host.OrbitNodeKey)),
		http.StatusOK, &orbitResp)
	require.Empty(t, orbitResp.Notifications.PendingScriptExecutionIDs)

	// create a valid sync script execution request, fails because the
	// request will time-out waiting for a result.
	var runSyncResp runScriptSyncResponse
	s.DoJSON("POST", "/api/latest/fleet/scripts/run/sync", fleet.HostScriptRequestPayload{HostID: host.ID, ScriptID: &savedNoTmScript.ID}, http.StatusGatewayTimeout, &runSyncResp)
	require.Equal(t, host.ID, runSyncResp.HostID)
	require.NotEmpty(t, runSyncResp.ExecutionID)
	require.NotNil(t, runSyncResp.ScriptID)
	require.Equal(t, savedNoTmScript.ID, *runSyncResp.ScriptID)
	require.Equal(t, "echo 'no team'", runSyncResp.ScriptContents)
	require.True(t, runSyncResp.HostTimeout)
	require.Contains(t, runSyncResp.Message, fleet.RunScriptHostTimeoutErrMsg)

	// deleting the saved script does not impact the pending script
	s.Do("DELETE", fmt.Sprintf("/api/latest/fleet/scripts/%d", savedNoTmScript.ID), nil, http.StatusNoContent)

	// script id is now nil, but otherwise execution request is the same
	scriptResultResp = getScriptResultResponse{}
	s.DoJSON("GET", "/api/latest/fleet/scripts/results/"+runSyncResp.ExecutionID, nil, http.StatusOK, &scriptResultResp)
	require.Equal(t, host.ID, scriptResultResp.HostID)
	require.Equal(t, "echo 'no team'", scriptResultResp.ScriptContents)
	require.Nil(t, scriptResultResp.ExitCode)
	require.False(t, scriptResultResp.HostTimeout)
	require.Contains(t, scriptResultResp.Message, fleet.RunScriptAlreadyRunningErrMsg)
	require.Nil(t, scriptResultResp.ScriptID)
}

func (s *integrationEnterpriseTestSuite) TestOrbitConfigExtensions() {
	t := s.T()
	ctx := context.Background()

	appCfg, err := s.ds.AppConfig(ctx)
	require.NoError(t, err)
	defer func() {
		err = s.ds.SaveAppConfig(ctx, appCfg)
		require.NoError(t, err)
	}()

	foobarLabel, err := s.ds.NewLabel(ctx, &fleet.Label{
		Name:  "Foobar",
		Query: "SELECT 1;",
	})
	require.NoError(t, err)
	zoobarLabel, err := s.ds.NewLabel(ctx, &fleet.Label{
		Name:  "Zoobar",
		Query: "SELECT 1;",
	})
	require.NoError(t, err)
	allHostsLabel, err := s.ds.GetLabelSpec(ctx, "All hosts")
	require.NoError(t, err)

	orbitDarwinClient := createOrbitEnrolledHost(t, "darwin", "foobar1", s.ds)
	orbitLinuxClient := createOrbitEnrolledHost(t, "linux", "foobar2", s.ds)
	orbitWindowsClient := createOrbitEnrolledHost(t, "windows", "foobar3", s.ds)

	// orbitDarwinClient is member of 'All hosts' and 'Zoobar' labels.
	err = s.ds.RecordLabelQueryExecutions(ctx, orbitDarwinClient, map[uint]*bool{
		allHostsLabel.ID: ptr.Bool(true),
		zoobarLabel.ID:   ptr.Bool(true),
	}, time.Now(), false)
	require.NoError(t, err)
	// orbitLinuxClient is member of 'All hosts' and 'Foobar' labels.
	err = s.ds.RecordLabelQueryExecutions(ctx, orbitLinuxClient, map[uint]*bool{
		allHostsLabel.ID: ptr.Bool(true),
		foobarLabel.ID:   ptr.Bool(true),
	}, time.Now(), false)
	require.NoError(t, err)
	// orbitWindowsClient is member of the 'All hosts' label only.
	err = s.ds.RecordLabelQueryExecutions(ctx, orbitWindowsClient, map[uint]*bool{
		allHostsLabel.ID: ptr.Bool(true),
	}, time.Now(), false)
	require.NoError(t, err)

	// Attempt to add labels to extensions.
	s.DoRaw("PATCH", "/api/latest/fleet/config", []byte(`{
  "agent_options": {
	"config": {
		"options": {
		"pack_delimiter": "/",
		"logger_tls_period": 10,
		"distributed_plugin": "tls",
		"disable_distributed": false,
		"logger_tls_endpoint": "/api/osquery/log",
		"distributed_interval": 10,
		"distributed_tls_max_attempts": 3
		}
	},
	"extensions": {
		"hello_world_linux": {
			"labels": [
				"All hosts",
				"Foobar"
			],
			"channel": "stable",
			"platform": "linux"
		},
		"hello_world_macos": {
			"labels": [
				"All hosts",
				"Foobar"
			],
			"channel": "stable",
			"platform": "macos"
		},
		"hello_mars_macos": {
			"labels": [
				"All hosts",
				"Zoobar"
			],
			"channel": "stable",
			"platform": "macos"
		},
		"hello_world_windows": {
			"labels": [
				"Zoobar"
			],
			"channel": "stable",
			"platform": "windows"
		},
		"hello_mars_windows": {
			"labels": [
				"Foobar"
			],
			"channel": "stable",
			"platform": "windows"
		}
	}
  }
}`), http.StatusOK)

	resp := orbitGetConfigResponse{}
	s.DoJSON("POST", "/api/fleet/orbit/config", json.RawMessage(fmt.Sprintf(`{"orbit_node_key": %q}`, *orbitDarwinClient.OrbitNodeKey)), http.StatusOK, &resp)
	require.JSONEq(t, `{
	"hello_mars_macos": {
		"channel": "stable",
		"platform": "macos"
	}
  }`, string(resp.Extensions))

	resp = orbitGetConfigResponse{}
	s.DoJSON("POST", "/api/fleet/orbit/config", json.RawMessage(fmt.Sprintf(`{"orbit_node_key": %q}`, *orbitLinuxClient.OrbitNodeKey)), http.StatusOK, &resp)
	require.JSONEq(t, `{
	"hello_world_linux": {
		"channel": "stable",
		"platform": "linux"
	}
  }`, string(resp.Extensions))

	resp = orbitGetConfigResponse{}
	s.DoJSON("POST", "/api/fleet/orbit/config", json.RawMessage(fmt.Sprintf(`{"orbit_node_key": %q}`, *orbitWindowsClient.OrbitNodeKey)), http.StatusOK, &resp)
	require.Empty(t, string(resp.Extensions))

	// orbitDarwinClient is now also a member of the 'Foobar' label.
	err = s.ds.RecordLabelQueryExecutions(ctx, orbitDarwinClient, map[uint]*bool{
		foobarLabel.ID: ptr.Bool(true),
	}, time.Now(), false)
	require.NoError(t, err)

	resp = orbitGetConfigResponse{}
	s.DoJSON("POST", "/api/fleet/orbit/config", json.RawMessage(fmt.Sprintf(`{"orbit_node_key": %q}`, *orbitDarwinClient.OrbitNodeKey)), http.StatusOK, &resp)
	require.JSONEq(t, `{
	"hello_world_macos": {
		"channel": "stable",
		"platform": "macos"
	},
	"hello_mars_macos": {
		"channel": "stable",
		"platform": "macos"
	}
  }`, string(resp.Extensions))

	// orbitLinuxClient is no longer a member of the 'Foobar' label.
	err = s.ds.RecordLabelQueryExecutions(ctx, orbitLinuxClient, map[uint]*bool{
		foobarLabel.ID: nil,
	}, time.Now(), false)
	require.NoError(t, err)

	resp = orbitGetConfigResponse{}
	s.DoJSON("POST", "/api/fleet/orbit/config", json.RawMessage(fmt.Sprintf(`{"orbit_node_key": %q}`, *orbitLinuxClient.OrbitNodeKey)), http.StatusOK, &resp)
	require.Empty(t, string(resp.Extensions))

	// Attempt to set non-existent labels in the config.
	s.DoRaw("PATCH", "/api/latest/fleet/config", []byte(`{
  "agent_options": {
	"config": {
		"options": {
		"pack_delimiter": "/",
		"logger_tls_period": 10,
		"distributed_plugin": "tls",
		"disable_distributed": false,
		"logger_tls_endpoint": "/api/osquery/log",
		"distributed_interval": 10,
		"distributed_tls_max_attempts": 3
		}
	},
	"extensions": {
		"hello_world_linux": {
			"labels": [
				"All hosts",
				"Doesn't exist"
			],
			"channel": "stable",
			"platform": "linux"
		}
	}
  }
}`), http.StatusBadRequest)
}

<<<<<<< HEAD
func (s *integrationEnterpriseTestSuite) TestSavedScripts() {
	t := s.T()
	ctx := context.Background()

	// create a saved script for no team
	var newScriptResp createScriptResponse
	body, headers := generateNewScriptMultipartRequest(t, nil,
		"script1.sh", []byte(`echo "hello"`), s.token)
	res := s.DoRawWithHeaders("POST", "/api/latest/fleet/scripts", body.Bytes(), http.StatusOK, headers)
	err := json.NewDecoder(res.Body).Decode(&newScriptResp)
	require.NoError(t, err)
	require.NotZero(t, newScriptResp.ScriptID)
	noTeamScriptID := newScriptResp.ScriptID
	s.lastActivityMatches("added_script", fmt.Sprintf(`{"script_name": %q, "team_name": null, "team_id": null}`, "script1.sh"), 0)

	// get the script
	var getScriptResp getScriptResponse
	s.DoJSON("GET", fmt.Sprintf("/api/latest/fleet/scripts/%d", noTeamScriptID), nil, http.StatusOK, &getScriptResp)
	require.Equal(t, noTeamScriptID, getScriptResp.ID)
	require.Nil(t, getScriptResp.TeamID)
	require.Equal(t, "script1.sh", getScriptResp.Name)
	require.NotZero(t, getScriptResp.CreatedAt)
	require.NotZero(t, getScriptResp.UpdatedAt)
	require.Empty(t, getScriptResp.ScriptContents)

	// download the script's content
	res = s.Do("GET", fmt.Sprintf("/api/latest/fleet/scripts/%d", noTeamScriptID), nil, http.StatusOK, "alt", "media")
	b, err := io.ReadAll(res.Body)
	require.NoError(t, err)
	require.Equal(t, `echo "hello"`, string(b))
	require.Equal(t, int64(len(`echo "hello"`)), res.ContentLength)
	require.Equal(t, fmt.Sprintf("attachment;filename=\"%s %s\"", time.Now().Format(time.DateOnly), "script1.sh"), res.Header.Get("Content-Disposition"))

	// get a non-existing script
	s.DoJSON("GET", fmt.Sprintf("/api/latest/fleet/scripts/%d", noTeamScriptID+999), nil, http.StatusNotFound, &getScriptResp)
	// download a non-existing script
	s.DoJSON("GET", fmt.Sprintf("/api/latest/fleet/scripts/%d", noTeamScriptID+999), nil, http.StatusNotFound, &getScriptResp, "alt", "media")

	// file name is empty
	body, headers = generateNewScriptMultipartRequest(t, nil,
		"", []byte(`echo "hello"`), s.token)
	res = s.DoRawWithHeaders("POST", "/api/latest/fleet/scripts", body.Bytes(), http.StatusBadRequest, headers)
	errMsg := extractServerErrorText(res.Body)
	require.Contains(t, errMsg, "no file headers for script")

	// file name is not .sh
	body, headers = generateNewScriptMultipartRequest(t, nil,
		"not_sh.txt", []byte(`echo "hello"`), s.token)
	res = s.DoRawWithHeaders("POST", "/api/latest/fleet/scripts", body.Bytes(), http.StatusUnprocessableEntity, headers)
	errMsg = extractServerErrorText(res.Body)
	require.Contains(t, errMsg, "The file should be a .sh file")

	// file content is empty
	body, headers = generateNewScriptMultipartRequest(t, nil,
		"script2.sh", []byte(``), s.token)
	res = s.DoRawWithHeaders("POST", "/api/latest/fleet/scripts", body.Bytes(), http.StatusUnprocessableEntity, headers)
	errMsg = extractServerErrorText(res.Body)
	require.Contains(t, errMsg, "Script contents must not be empty")

	// file content is too large
	body, headers = generateNewScriptMultipartRequest(t, nil,
		"script2.sh", []byte(strings.Repeat("a", 10001)), s.token)
	res = s.DoRawWithHeaders("POST", "/api/latest/fleet/scripts", body.Bytes(), http.StatusUnprocessableEntity, headers)
	errMsg = extractServerErrorText(res.Body)
	require.Contains(t, errMsg, "Script is too large. It's limited to 10,000 characters")

	// invalid hashbang
	body, headers = generateNewScriptMultipartRequest(t, nil,
		"script2.sh", []byte(`#!/bin/python`), s.token)
	res = s.DoRawWithHeaders("POST", "/api/latest/fleet/scripts", body.Bytes(), http.StatusUnprocessableEntity, headers)
	errMsg = extractServerErrorText(res.Body)
	require.Contains(t, errMsg, "Interpreter not supported.")

	// script already exists with this name for this no-team
	body, headers = generateNewScriptMultipartRequest(t, nil,
		"script1.sh", []byte(`echo "hello"`), s.token)
	res = s.DoRawWithHeaders("POST", "/api/latest/fleet/scripts", body.Bytes(), http.StatusConflict, headers)
	errMsg = extractServerErrorText(res.Body)
	require.Contains(t, errMsg, "A script with this name already exists")

	// team id does not exist
	body, headers = generateNewScriptMultipartRequest(t, ptr.Uint(123),
		"script1.sh", []byte(`echo "hello"`), s.token)
	res = s.DoRawWithHeaders("POST", "/api/latest/fleet/scripts", body.Bytes(), http.StatusNotFound, headers)
	errMsg = extractServerErrorText(res.Body)
	require.Contains(t, errMsg, "The team does not exist.")

	// create a team
	tm, err := s.ds.NewTeam(ctx, &fleet.Team{Name: "team1"})
	require.NoError(t, err)

	// create with existing name for this time for a team
	body, headers = generateNewScriptMultipartRequest(t, &tm.ID,
		"script1.sh", []byte(`echo "team"`), s.token)
	res = s.DoRawWithHeaders("POST", "/api/latest/fleet/scripts", body.Bytes(), http.StatusOK, headers)
	err = json.NewDecoder(res.Body).Decode(&newScriptResp)
	require.NoError(t, err)
	require.NotZero(t, newScriptResp.ScriptID)
	require.NotEqual(t, noTeamScriptID, newScriptResp.ScriptID)
	tmScriptID := newScriptResp.ScriptID
	s.lastActivityMatches("added_script", fmt.Sprintf(`{"script_name": %q, "team_name": %q, "team_id": %d}`, "script1.sh", tm.Name, tm.ID), 0)

	// get team's script
	getScriptResp = getScriptResponse{}
	s.DoJSON("GET", fmt.Sprintf("/api/latest/fleet/scripts/%d", tmScriptID), nil, http.StatusOK, &getScriptResp)
	require.Equal(t, tmScriptID, getScriptResp.ID)
	require.NotNil(t, getScriptResp.TeamID)
	require.Equal(t, tm.ID, *getScriptResp.TeamID)
	require.Equal(t, "script1.sh", getScriptResp.Name)
	require.NotZero(t, getScriptResp.CreatedAt)
	require.NotZero(t, getScriptResp.UpdatedAt)
	require.Empty(t, getScriptResp.ScriptContents)

	// download the team's script's content
	res = s.Do("GET", fmt.Sprintf("/api/latest/fleet/scripts/%d", tmScriptID), nil, http.StatusOK, "alt", "media")
	b, err = io.ReadAll(res.Body)
	require.NoError(t, err)
	require.Equal(t, `echo "team"`, string(b))
	require.Equal(t, int64(len(`echo "team"`)), res.ContentLength)
	require.Equal(t, fmt.Sprintf("attachment;filename=\"%s %s\"", time.Now().Format(time.DateOnly), "script1.sh"), res.Header.Get("Content-Disposition"))

	// script already exists with this name for this team
	body, headers = generateNewScriptMultipartRequest(t, &tm.ID,
		"script1.sh", []byte(`echo "hello"`), s.token)
	res = s.DoRawWithHeaders("POST", "/api/latest/fleet/scripts", body.Bytes(), http.StatusConflict, headers)
	errMsg = extractServerErrorText(res.Body)
	require.Contains(t, errMsg, "A script with this name already exists")

	// create with a different name for this team
	body, headers = generateNewScriptMultipartRequest(t, &tm.ID,
		"script2.sh", []byte(`echo "hello"`), s.token)
	res = s.DoRawWithHeaders("POST", "/api/latest/fleet/scripts", body.Bytes(), http.StatusOK, headers)
	err = json.NewDecoder(res.Body).Decode(&newScriptResp)
	require.NoError(t, err)
	require.NotZero(t, newScriptResp.ScriptID)
	require.NotEqual(t, noTeamScriptID, newScriptResp.ScriptID)
	require.NotEqual(t, tmScriptID, newScriptResp.ScriptID)
	s.lastActivityMatches("added_script", fmt.Sprintf(`{"script_name": %q, "team_name": %q, "team_id": %d}`, "script2.sh", tm.Name, tm.ID), 0)

	// delete the no-team script
	s.Do("DELETE", fmt.Sprintf("/api/latest/fleet/scripts/%d", noTeamScriptID), nil, http.StatusNoContent)
	s.lastActivityMatches("deleted_script", fmt.Sprintf(`{"script_name": %q, "team_name": null, "team_id": null}`, "script1.sh"), 0)

	// delete the initial team script
	s.Do("DELETE", fmt.Sprintf("/api/latest/fleet/scripts/%d", tmScriptID), nil, http.StatusNoContent)
	s.lastActivityMatches("deleted_script", fmt.Sprintf(`{"script_name": %q, "team_name": %q, "team_id": %d}`, "script1.sh", tm.Name, tm.ID), 0)

	// delete a non-existing script
	s.Do("DELETE", fmt.Sprintf("/api/latest/fleet/scripts/%d", noTeamScriptID), nil, http.StatusNotFound)
}

func (s *integrationEnterpriseTestSuite) TestListSavedScripts() {
	t := s.T()
	ctx := context.Background()

	// create some teams
	tm1, err := s.ds.NewTeam(ctx, &fleet.Team{Name: "team1"})
	require.NoError(t, err)
	tm2, err := s.ds.NewTeam(ctx, &fleet.Team{Name: "team2"})
	require.NoError(t, err)
	tm3, err := s.ds.NewTeam(ctx, &fleet.Team{Name: "team3"})
	require.NoError(t, err)

	// create 5 scripts for no team and team 1
	for i := 0; i < 5; i++ {
		_, err = s.ds.NewScript(ctx, &fleet.Script{
			Name:           string('a' + byte(i)), // i.e. "a", "b", "c", ...
			ScriptContents: "echo",
		})
		require.NoError(t, err)
		_, err = s.ds.NewScript(ctx, &fleet.Script{Name: string('a' + byte(i)), TeamID: &tm1.ID, ScriptContents: "echo"})
		require.NoError(t, err)
	}

	// create a single script for team 2
	_, err = s.ds.NewScript(ctx, &fleet.Script{Name: "a", TeamID: &tm2.ID, ScriptContents: "echo"})
	require.NoError(t, err)

	cases := []struct {
		queries   []string // alternate query name and value
		teamID    *uint
		wantNames []string
		wantMeta  *fleet.PaginationMetadata
	}{
		{
			wantNames: []string{"a", "b", "c", "d", "e"},
			wantMeta:  &fleet.PaginationMetadata{HasNextResults: false, HasPreviousResults: false},
		},
		{
			queries:   []string{"per_page", "2"},
			wantNames: []string{"a", "b"},
			wantMeta:  &fleet.PaginationMetadata{HasNextResults: true, HasPreviousResults: false},
		},
		{
			queries:   []string{"per_page", "2", "page", "1"},
			wantNames: []string{"c", "d"},
			wantMeta:  &fleet.PaginationMetadata{HasNextResults: true, HasPreviousResults: true},
		},
		{
			queries:   []string{"per_page", "2", "page", "2"},
			wantNames: []string{"e"},
			wantMeta:  &fleet.PaginationMetadata{HasNextResults: false, HasPreviousResults: true},
		},
		{
			queries:   []string{"per_page", "3"},
			teamID:    &tm1.ID,
			wantNames: []string{"a", "b", "c"},
			wantMeta:  &fleet.PaginationMetadata{HasNextResults: true, HasPreviousResults: false},
		},
		{
			queries:   []string{"per_page", "3", "page", "1"},
			teamID:    &tm1.ID,
			wantNames: []string{"d", "e"},
			wantMeta:  &fleet.PaginationMetadata{HasNextResults: false, HasPreviousResults: true},
		},
		{
			queries:   []string{"per_page", "3", "page", "2"},
			teamID:    &tm1.ID,
			wantNames: nil,
			wantMeta:  &fleet.PaginationMetadata{HasNextResults: false, HasPreviousResults: true},
		},
		{
			queries:   []string{"per_page", "3"},
			teamID:    &tm2.ID,
			wantNames: []string{"a"},
			wantMeta:  &fleet.PaginationMetadata{HasNextResults: false, HasPreviousResults: false},
		},
		{
			queries:   []string{"per_page", "2"},
			teamID:    &tm3.ID,
			wantNames: nil,
			wantMeta:  &fleet.PaginationMetadata{HasNextResults: false, HasPreviousResults: false},
		},
	}
	for _, c := range cases {
		t.Run(fmt.Sprintf("%v: %#v", c.teamID, c.queries), func(t *testing.T) {
			var listResp listScriptsResponse
			queryArgs := c.queries
			if c.teamID != nil {
				queryArgs = append(queryArgs, "team_id", fmt.Sprint(*c.teamID))
			}
			s.DoJSON("GET", "/api/latest/fleet/scripts", nil, http.StatusOK, &listResp, queryArgs...)

			require.Equal(t, len(c.wantNames), len(listResp.Scripts))
			require.Equal(t, c.wantMeta, listResp.Meta)

			var gotNames []string
			if len(listResp.Scripts) > 0 {
				gotNames = make([]string, len(listResp.Scripts))
				for i, s := range listResp.Scripts {
					gotNames[i] = s.Name
					if c.teamID == nil {
						require.Nil(t, s.TeamID)
					} else {
						require.NotNil(t, s.TeamID)
						require.Equal(t, *c.teamID, *s.TeamID)
					}
				}
			}
			require.Equal(t, c.wantNames, gotNames)
		})
	}
}

func (s *integrationEnterpriseTestSuite) TestHostScriptDetails() {
	t := s.T()
	ctx := context.Background()
	now := time.Now().UTC().Truncate(time.Second)

	// create some teams
	tm1, err := s.ds.NewTeam(ctx, &fleet.Team{Name: "test-script-details-team1"})
	require.NoError(t, err)
	tm2, err := s.ds.NewTeam(ctx, &fleet.Team{Name: "test-script-details-team2"})
	require.NoError(t, err)
	tm3, err := s.ds.NewTeam(ctx, &fleet.Team{Name: "test-script-details-team3"})
	require.NoError(t, err)

	// create 5 scripts for no team and team 1
	for i := 0; i < 5; i++ {
		_, err = s.ds.NewScript(ctx, &fleet.Script{Name: fmt.Sprintf("test-script-details-%d", i), ScriptContents: "echo"})
		require.NoError(t, err)
		_, err = s.ds.NewScript(ctx, &fleet.Script{Name: fmt.Sprintf("test-script-details-%d", i), TeamID: &tm1.ID, ScriptContents: "echo"})
		require.NoError(t, err)
	}

	// create a single script for team 2
	_, err = s.ds.NewScript(ctx, &fleet.Script{Name: "test-script-details-team-2", TeamID: &tm2.ID, ScriptContents: "echo"})
	require.NoError(t, err)

	// create a host without a team
	host0, err := s.ds.NewHost(ctx, &fleet.Host{
		DetailUpdatedAt: time.Now(),
		LabelUpdatedAt:  time.Now(),
		PolicyUpdatedAt: time.Now(),
		SeenTime:        time.Now().Add(-1 * time.Minute),
		OsqueryHostID:   ptr.String("host0"),
		NodeKey:         ptr.String("host0"),
		UUID:            uuid.New().String(),
		Hostname:        "host0",
		Platform:        "darwin",
	})
	require.NoError(t, err)

	// create a host for team 1
	host1, err := s.ds.NewHost(ctx, &fleet.Host{
		DetailUpdatedAt: time.Now(),
		LabelUpdatedAt:  time.Now(),
		PolicyUpdatedAt: time.Now(),
		SeenTime:        time.Now().Add(-1 * time.Minute),
		OsqueryHostID:   ptr.String("host1"),
		NodeKey:         ptr.String("host1"),
		UUID:            uuid.New().String(),
		Hostname:        "host1",
		Platform:        "windows",
		TeamID:          &tm1.ID,
	})
	require.NoError(t, err)

	// create a host for team 3
	host2, err := s.ds.NewHost(ctx, &fleet.Host{
		DetailUpdatedAt: time.Now(),
		LabelUpdatedAt:  time.Now(),
		PolicyUpdatedAt: time.Now(),
		SeenTime:        time.Now().Add(-1 * time.Minute),
		OsqueryHostID:   ptr.String("host2"),
		NodeKey:         ptr.String("host2"),
		UUID:            uuid.New().String(),
		Hostname:        "host2",
		Platform:        "linux",
		TeamID:          &tm3.ID,
	})
	require.NoError(t, err)

	insertResults := func(t *testing.T, hostID uint, script *fleet.Script, createdAt time.Time, execID string, exitCode *int64) {
		stmt := `
INSERT INTO
	host_script_results (%s host_id, created_at, execution_id, exit_code, script_contents, output)
VALUES
	(%s ?,?,?,?,?,?)`

		args := []interface{}{}
		if script.ID == 0 {
			stmt = fmt.Sprintf(stmt, "", "")
		} else {
			stmt = fmt.Sprintf(stmt, "script_id,", "?,")
			args = append(args, script.ID)
		}
		args = append(args, hostID, createdAt, execID, exitCode, script.ScriptContents, "")

		mysql.ExecAdhocSQL(t, s.ds, func(tx sqlx.ExtContext) error {
			_, err := tx.ExecContext(ctx, stmt, args...)
			return err
		})
	}

	// insert some ad hoc script results, these are never included in the host script details
	insertResults(t, host0.ID, &fleet.Script{Name: "ad hoc script", ScriptContents: "echo foo"}, now, "ad-hoc-0", ptr.Int64(0))
	insertResults(t, host1.ID, &fleet.Script{Name: "ad hoc script", ScriptContents: "echo foo"}, now.Add(-1*time.Hour), "ad-hoc-1", ptr.Int64(1))

	t.Run("no team", func(t *testing.T) {
		noTeamScripts, _, err := s.ds.ListScripts(ctx, nil, fleet.ListOptions{})
		require.NoError(t, err)
		require.Len(t, noTeamScripts, 5)

		// insert saved script results for host0
		insertResults(t, host0.ID, noTeamScripts[0], now, "exec0-0", ptr.Int64(0))                   // expect status ran
		insertResults(t, host0.ID, noTeamScripts[1], now.Add(-1*time.Hour), "exec0-1", ptr.Int64(1)) // expect status error
		insertResults(t, host0.ID, noTeamScripts[2], now.Add(-2*time.Hour), "exec0-2", nil)          // expect status pending

		// insert some ad hoc script results, these are never included in the host script details
		insertResults(t, host0.ID, &fleet.Script{Name: "ad hoc script", ScriptContents: "echo foo"}, now.Add(-3*time.Hour), "exec0-3", ptr.Int64(0))

		// check host script details, should include all no team scripts
		var resp getHostScriptDetailsResponse
		s.DoJSON("GET", fmt.Sprintf("/api/latest/fleet/hosts/%d/scripts", host0.ID), nil, http.StatusOK, &resp)
		require.Len(t, resp.Scripts, len(noTeamScripts))
		byScriptID := make(map[uint]*fleet.HostScriptDetail, len(resp.Scripts))
		for _, s := range resp.Scripts {
			byScriptID[s.ScriptID] = s
		}
		for i, s := range noTeamScripts {
			gotScript, ok := byScriptID[s.ID]
			require.True(t, ok)
			require.Equal(t, s.Name, gotScript.Name)
			switch i {
			case 0:
				require.NotNil(t, gotScript.LastExecution)
				require.Equal(t, "exec0-0", gotScript.LastExecution.ExecutionID)
				require.Equal(t, now, gotScript.LastExecution.ExecutedAt)
				require.Equal(t, "ran", gotScript.LastExecution.Status)
			case 1:
				require.NotNil(t, gotScript.LastExecution)
				require.Equal(t, "exec0-1", gotScript.LastExecution.ExecutionID)
				require.Equal(t, now.Add(-1*time.Hour), gotScript.LastExecution.ExecutedAt)
				require.Equal(t, "error", gotScript.LastExecution.Status)
			case 2:
				require.NotNil(t, gotScript.LastExecution)
				require.Equal(t, "exec0-2", gotScript.LastExecution.ExecutionID)
				require.Equal(t, now.Add(-2*time.Hour), gotScript.LastExecution.ExecutedAt)
				require.Equal(t, "pending", gotScript.LastExecution.Status)
			default:
				require.Nil(t, gotScript.LastExecution)
			}
		}
	})

	t.Run("team 1", func(t *testing.T) {
		tm1Scripts, _, err := s.ds.ListScripts(ctx, &tm1.ID, fleet.ListOptions{})
		require.NoError(t, err)
		require.Len(t, tm1Scripts, 5)

		// insert results for host1
		insertResults(t, host1.ID, tm1Scripts[0], now, "exec1-0", ptr.Int64(0)) // expect status ran

		// check host script details, should match team 1
		var resp getHostScriptDetailsResponse
		s.DoJSON("GET", fmt.Sprintf("/api/latest/fleet/hosts/%d/scripts", host1.ID), nil, http.StatusOK, &resp)
		require.Len(t, resp.Scripts, len(tm1Scripts))
		byScriptID := make(map[uint]*fleet.HostScriptDetail, len(resp.Scripts))
		for _, s := range resp.Scripts {
			byScriptID[s.ScriptID] = s
		}
		for i, s := range tm1Scripts {
			gotScript, ok := byScriptID[s.ID]
			require.True(t, ok)
			require.Equal(t, s.Name, gotScript.Name)
			switch i {
			case 0:
				require.NotNil(t, gotScript.LastExecution)
				require.Equal(t, "exec1-0", gotScript.LastExecution.ExecutionID)
				require.Equal(t, now, gotScript.LastExecution.ExecutedAt)
				require.Equal(t, "ran", gotScript.LastExecution.Status)
			default:
				require.Nil(t, gotScript.LastExecution)
			}
		}
	})

	t.Run("deleted script", func(t *testing.T) {
		noTeamScripts, _, err := s.ds.ListScripts(ctx, nil, fleet.ListOptions{})
		require.NoError(t, err)
		require.Len(t, noTeamScripts, 5)

		// delete a script
		s.Do("DELETE", fmt.Sprintf("/api/latest/fleet/scripts/%d", noTeamScripts[0].ID), nil, http.StatusNoContent)

		// check host script details, should not include deleted script
		var resp getHostScriptDetailsResponse
		s.DoJSON("GET", fmt.Sprintf("/api/latest/fleet/hosts/%d/scripts", host0.ID), nil, http.StatusOK, &resp)
		require.Len(t, resp.Scripts, len(noTeamScripts)-1)
		byScriptID := make(map[uint]*fleet.HostScriptDetail, len(resp.Scripts))
		for _, s := range resp.Scripts {
			require.NotEqual(t, noTeamScripts[0].ID, s.ScriptID)
			byScriptID[s.ScriptID] = s
		}
		for i, s := range noTeamScripts {
			gotScript, ok := byScriptID[s.ID]
			if i == 0 {
				require.False(t, ok)
			} else {
				require.True(t, ok)
				require.Equal(t, s.Name, gotScript.Name)
				switch i {
				case 1:
					require.NotNil(t, gotScript.LastExecution)
					require.Equal(t, "exec0-1", gotScript.LastExecution.ExecutionID)
					require.Equal(t, now.Add(-1*time.Hour), gotScript.LastExecution.ExecutedAt)
					require.Equal(t, "error", gotScript.LastExecution.Status)
				case 2:
					require.NotNil(t, gotScript.LastExecution)
					require.Equal(t, "exec0-2", gotScript.LastExecution.ExecutionID)
					require.Equal(t, now.Add(-2*time.Hour), gotScript.LastExecution.ExecutedAt)
					require.Equal(t, "pending", gotScript.LastExecution.Status)
				case 3, 4:
					require.Nil(t, gotScript.LastExecution)
				default:
					require.Fail(t, "unexpected script")
				}
			}
		}
	})

	t.Run("transfer team", func(t *testing.T) {
		s.DoJSON("POST", "/api/latest/fleet/hosts/transfer", addHostsToTeamRequest{
			TeamID:  &tm2.ID,
			HostIDs: []uint{host1.ID},
		}, http.StatusOK, &addHostsToTeamResponse{})

		tm2Scripts, _, err := s.ds.ListScripts(ctx, &tm2.ID, fleet.ListOptions{})
		require.NoError(t, err)
		require.Len(t, tm2Scripts, 1)

		// check host script details, should not include prior team's scripts
		var resp getHostScriptDetailsResponse
		s.DoJSON("GET", fmt.Sprintf("/api/latest/fleet/hosts/%d/scripts", host1.ID), nil, http.StatusOK, &resp)
		require.Len(t, resp.Scripts, len(tm2Scripts))
		byScriptID := make(map[uint]*fleet.HostScriptDetail, len(resp.Scripts))
		for _, s := range resp.Scripts {
			byScriptID[s.ScriptID] = s
		}
		for _, s := range tm2Scripts {
			gotScript, ok := byScriptID[s.ID]
			require.True(t, ok)
			require.Equal(t, s.Name, gotScript.Name)
			require.Nil(t, gotScript.LastExecution)
		}
	})

	t.Run("no scripts", func(t *testing.T) {
		var resp getHostScriptDetailsResponse
		s.DoJSON("GET", fmt.Sprintf("/api/latest/fleet/hosts/%d/scripts", host2.ID), nil, http.StatusOK, &resp)
		require.NotNil(t, resp.Scripts)
		require.Len(t, resp.Scripts, 0)
	})
}

// generates the body and headers part of a multipart request ready to be
// used via s.DoRawWithHeaders to POST /api/_version_/fleet/scripts.
func generateNewScriptMultipartRequest(t *testing.T, tmID *uint,
	fileName string, fileContent []byte, token string,
) (*bytes.Buffer, map[string]string) {
	return generateMultipartRequest(t, tmID, "script", fileName, fileContent, token)
}

func (s *integrationEnterpriseTestSuite) TestAppConfigScripts() {
	t := s.T()

	// set the script fields
	acResp := appConfigResponse{}
	s.DoJSON("PATCH", "/api/latest/fleet/config", json.RawMessage(`{ "scripts": ["foo", "bar"] }`), http.StatusOK, &acResp)
	assert.ElementsMatch(t, []string{"foo", "bar"}, acResp.Scripts.Value)

	// check that they are returned by a GET /config
	acResp = appConfigResponse{}
	s.DoJSON("GET", "/api/latest/fleet/config", nil, http.StatusOK, &acResp)
	assert.ElementsMatch(t, []string{"foo", "bar"}, acResp.Scripts.Value)

	// patch without specifying the scripts fields, should not remove them
	acResp = appConfigResponse{}
	s.DoJSON("PATCH", "/api/latest/fleet/config", json.RawMessage(`{}`), http.StatusOK, &acResp)
	assert.ElementsMatch(t, []string{"foo", "bar"}, acResp.Scripts.Value)

	// patch with explicitly empty scripts fields, would remove
	// them but this is a dry-run
	acResp = appConfigResponse{}
	s.DoJSON("PATCH", "/api/latest/fleet/config", json.RawMessage(`{ "scripts": null }`), http.StatusOK, &acResp, "dry_run", "true")
	assert.ElementsMatch(t, []string{"foo", "bar"}, acResp.Scripts.Value)

	// patch with explicitly empty scripts fields, removes them
	acResp = appConfigResponse{}
	s.DoJSON("PATCH", "/api/latest/fleet/config", json.RawMessage(`{ "scripts": null }`), http.StatusOK, &acResp)
	assert.Empty(t, acResp.Scripts.Value)

	// set the script fields again
	acResp = appConfigResponse{}
	s.DoJSON("PATCH", "/api/latest/fleet/config", json.RawMessage(`{ "scripts": ["foo", "bar"] }`), http.StatusOK, &acResp)
	assert.ElementsMatch(t, []string{"foo", "bar"}, acResp.Scripts.Value)

	// patch with an empty array sets the scripts to an empty array as well
	acResp = appConfigResponse{}
	s.DoJSON("PATCH", "/api/latest/fleet/config", json.RawMessage(`{ "scripts": [] }`), http.StatusOK, &acResp)
	assert.Empty(t, acResp.Scripts.Value)

	// patch with an invalid array returns an error
	acResp = appConfigResponse{}
	s.DoJSON("PATCH", "/api/latest/fleet/config", json.RawMessage(`{ "scripts": ["foo", 1] }`), http.StatusBadRequest, &acResp)
	assert.Empty(t, acResp.Scripts.Value)
}

func (s *integrationEnterpriseTestSuite) TestApplyTeamsScriptsConfig() {
	t := s.T()

	// create a team through the service so it initializes the agent ops
=======
func (s *integrationEnterpriseTestSuite) TestTeamConfigDetailQueriesOverrides() {
	ctx := context.Background()
	t := s.T()

>>>>>>> b4d42b1d
	teamName := t.Name() + "team1"
	team := &fleet.Team{
		Name:        teamName,
		Description: "desc team1",
	}
<<<<<<< HEAD
	var createTeamResp teamResponse
	s.DoJSON("POST", "/api/latest/fleet/teams", team, http.StatusOK, &createTeamResp)
	require.NotZero(t, createTeamResp.Team.ID)
	team = createTeamResp.Team

	// apply with scripts
	// must not use applyTeamSpecsRequest and marshal it as JSON, as it will set
	// all keys to their zerovalue, and some are only valid with mdm enabled.
	teamSpecs := map[string]any{
		"specs": []any{
			map[string]any{
				"name":    teamName,
				"scripts": []string{"foo", "bar"},
			},
		},
	}
	s.Do("POST", "/api/latest/fleet/spec/teams", teamSpecs, http.StatusOK)

	// retrieving the team returns the scripts
	var teamResp getTeamResponse
	s.DoJSON("GET", fmt.Sprintf("/api/latest/fleet/teams/%d", team.ID), nil, http.StatusOK, &teamResp)
	require.Equal(t, []string{"foo", "bar"}, teamResp.Team.Config.Scripts.Value)

	// apply without custom scripts specified, should not replace existing scripts
	teamSpecs = map[string]any{
		"specs": []any{
			map[string]any{
				"name": teamName,
			},
		},
	}
	s.Do("POST", "/api/latest/fleet/spec/teams", teamSpecs, http.StatusOK)
	teamResp = getTeamResponse{}
	s.DoJSON("GET", fmt.Sprintf("/api/latest/fleet/teams/%d", team.ID), nil, http.StatusOK, &teamResp)
	require.Equal(t, []string{"foo", "bar"}, teamResp.Team.Config.Scripts.Value)

	// apply with explicitly empty custom scripts would clear the existing
	// scripts, but dry-run
	teamSpecs = map[string]any{
		"specs": []any{
			map[string]any{
				"name":    teamName,
				"scripts": nil,
			},
		},
	}
	s.Do("POST", "/api/latest/fleet/spec/teams", teamSpecs, http.StatusOK, "dry_run", "true")
	teamResp = getTeamResponse{}
	s.DoJSON("GET", fmt.Sprintf("/api/latest/fleet/teams/%d", team.ID), nil, http.StatusOK, &teamResp)
	require.Equal(t, []string{"foo", "bar"}, teamResp.Team.Config.Scripts.Value)

	// apply with explicitly empty scripts clears the existing scripts
	teamSpecs = map[string]any{
		"specs": []any{
			map[string]any{
				"name":    teamName,
				"scripts": nil,
			},
		},
	}
	s.Do("POST", "/api/latest/fleet/spec/teams", teamSpecs, http.StatusOK)
	teamResp = getTeamResponse{}
	s.DoJSON("GET", fmt.Sprintf("/api/latest/fleet/teams/%d", team.ID), nil, http.StatusOK, &teamResp)
	require.Empty(t, teamResp.Team.Config.Scripts.Value)

	// patch with an invalid array returns an error
	teamSpecs = map[string]any{
		"specs": []any{
			map[string]any{
				"name":    teamName,
				"scripts": []any{"foo", 1},
			},
		},
	}
	s.Do("POST", "/api/latest/fleet/spec/teams", teamSpecs, http.StatusBadRequest)
	teamResp = getTeamResponse{}
	s.DoJSON("GET", fmt.Sprintf("/api/latest/fleet/teams/%d", team.ID), nil, http.StatusOK, &teamResp)
	require.Empty(t, teamResp.Team.Config.Scripts.Value)
}

func (s *integrationEnterpriseTestSuite) TestBatchApplyScriptsEndpoints() {
	t := s.T()
	ctx := context.Background()

	saveAndCheckScripts := func(team *fleet.Team, scripts []fleet.ScriptPayload) {
		var teamID *uint
		teamIDStr := ""
		teamActivity := `{"team_id": null, "team_name": null}`
		if team != nil {
			teamID = &team.ID
			teamIDStr = strconv.Itoa(int(team.ID))
			teamActivity = fmt.Sprintf(`{"team_id": %d, "team_name": %q}`, team.ID, team.Name)
		}

		// create and check activities
		s.Do("POST", "/api/v1/fleet/scripts/batch", batchSetScriptsRequest{Scripts: scripts}, http.StatusNoContent, "team_id", teamIDStr)
		s.lastActivityMatches(
			fleet.ActivityTypeEditedScript{}.ActivityName(),
			teamActivity,
			0,
		)

		// check that the right values got stored in the db
		var listResp listScriptsResponse
		s.DoJSON("GET", "/api/latest/fleet/scripts", nil, http.StatusOK, &listResp, "team_id", teamIDStr)
		require.Len(t, listResp.Scripts, len(scripts))

		got := make([]fleet.ScriptPayload, len(scripts))
		for i, gotScript := range listResp.Scripts {
			// add the script contents
			res := s.Do("GET", fmt.Sprintf("/api/latest/fleet/scripts/%d", gotScript.ID), nil, http.StatusOK, "alt", "media")
			b, err := io.ReadAll(res.Body)
			require.NoError(t, err)
			got[i] = fleet.ScriptPayload{
				Name:           gotScript.Name,
				ScriptContents: b,
			}
			// check that it belongs to the right team
			require.Equal(t, teamID, gotScript.TeamID)
		}

		require.ElementsMatch(t, scripts, got)
	}

	// create a new team
	tm, err := s.ds.NewTeam(ctx, &fleet.Team{Name: "batch_set_scripts"})
	require.NoError(t, err)

	// apply an empty set to no-team
	saveAndCheckScripts(nil, nil)

	// apply to both team id and name
	s.Do("POST", "/api/v1/fleet/scripts/batch", batchSetScriptsRequest{Scripts: nil},
		http.StatusUnprocessableEntity, "team_id", strconv.Itoa(int(tm.ID)), "team_name", tm.Name)

	// invalid team name
	s.Do("POST", "/api/v1/fleet/scripts/batch", batchSetScriptsRequest{Scripts: nil},
		http.StatusNotFound, "team_name", uuid.New().String())

	// duplicate script names
	s.Do("POST", "/api/v1/fleet/scripts/batch", batchSetScriptsRequest{Scripts: []fleet.ScriptPayload{
		{Name: "N1.sh", ScriptContents: []byte("foo")},
		{Name: "N1.sh", ScriptContents: []byte("bar")},
	}}, http.StatusUnprocessableEntity, "team_id", strconv.Itoa(int(tm.ID)))

	// invalid script name
	s.Do("POST", "/api/v1/fleet/scripts/batch", batchSetScriptsRequest{Scripts: []fleet.ScriptPayload{
		{Name: "N1", ScriptContents: []byte("foo")},
	}}, http.StatusUnprocessableEntity, "team_id", strconv.Itoa(int(tm.ID)))

	// empty script name
	s.Do("POST", "/api/v1/fleet/scripts/batch", batchSetScriptsRequest{Scripts: []fleet.ScriptPayload{
		{Name: "", ScriptContents: []byte("foo")},
	}}, http.StatusUnprocessableEntity, "team_id", strconv.Itoa(int(tm.ID)))

	// successfully apply a scripts for the team
	saveAndCheckScripts(tm, []fleet.ScriptPayload{
		{Name: "N1.sh", ScriptContents: []byte("foo")},
		{Name: "N2.sh", ScriptContents: []byte("bar")},
	})

	// successfully apply scripts for "no team"
	saveAndCheckScripts(nil, []fleet.ScriptPayload{
		{Name: "N1.sh", ScriptContents: []byte("foo")},
		{Name: "N2.sh", ScriptContents: []byte("bar")},
	})

	// edit, delete and add a new one for "no team"
	saveAndCheckScripts(nil, []fleet.ScriptPayload{
		{Name: "N2.sh", ScriptContents: []byte("bar-edited")},
		{Name: "N3.sh", ScriptContents: []byte("baz")},
	})

	// edit, delete and add a new one for the team
	saveAndCheckScripts(tm, []fleet.ScriptPayload{
		{Name: "N2.sh", ScriptContents: []byte("bar-edited")},
		{Name: "N3.sh", ScriptContents: []byte("baz")},
	})

	// remove all scripts for a team
	saveAndCheckScripts(tm, nil)

	// remove all scripts for "no team"
	saveAndCheckScripts(nil, nil)
=======
	s.Do("POST", "/api/latest/fleet/teams", team, http.StatusOK)

	spec := []byte(fmt.Sprintf(`
  name: %s
  features:
    additional_queries:
      time: SELECT * FROM time
    enable_host_users: true
    detail_query_overrides:
      users: null
      software_linux: "select * from blah;"
      disk_encryption_linux: null
`, teamName))

	s.applyTeamSpec(spec)
	team, err := s.ds.TeamByName(ctx, teamName)
	require.NoError(t, err)
	require.NotNil(t, team.Config.Features.DetailQueryOverrides)
	require.Nil(t, team.Config.Features.DetailQueryOverrides["users"])
	require.Nil(t, team.Config.Features.DetailQueryOverrides["disk_encryption_linux"])
	require.NotNil(t, team.Config.Features.DetailQueryOverrides["software_linux"])
	require.Equal(t, "select * from blah;", *team.Config.Features.DetailQueryOverrides["software_linux"])

	// create a linux host
	linuxHost, err := s.ds.NewHost(context.Background(), &fleet.Host{
		DetailUpdatedAt: time.Now().Add(-10 * time.Hour),
		LabelUpdatedAt:  time.Now().Add(-10 * time.Hour),
		PolicyUpdatedAt: time.Now().Add(-10 * time.Hour),
		SeenTime:        time.Now().Add(-1 * time.Minute),
		OsqueryHostID:   ptr.String(t.Name()),
		NodeKey:         ptr.String(t.Name()),
		UUID:            uuid.New().String(),
		Hostname:        fmt.Sprintf("%sfoo.local", t.Name()),
		Platform:        "linux",
	})
	require.NoError(t, err)

	// add the host to team1
	err = s.ds.AddHostsToTeam(context.Background(), &team.ID, []uint{linuxHost.ID})
	require.NoError(t, err)

	// get distributed queries for the host
	s.lq.On("QueriesForHost", linuxHost.ID).Return(map[string]string{fmt.Sprintf("%d", linuxHost.ID): "select 1 from osquery;"}, nil)
	req := getDistributedQueriesRequest{NodeKey: *linuxHost.NodeKey}
	var dqResp getDistributedQueriesResponse
	s.DoJSON("POST", "/api/osquery/distributed/read", req, http.StatusOK, &dqResp)
	require.NotContains(t, dqResp.Queries, "fleet_detail_query_users")
	require.NotContains(t, dqResp.Queries, "fleet_detail_query_disk_encryption_linux")
	require.Contains(t, dqResp.Queries, "fleet_detail_query_software_linux")
	require.Contains(t, dqResp.Queries, "fleet_distributed_query_17")

	spec = []byte(fmt.Sprintf(`
  name: %s
  features:
    additional_queries:
      time: SELECT * FROM time
    enable_host_users: true
    detail_query_overrides:
      software_linux: "select * from blah;"
`, teamName))

	s.applyTeamSpec(spec)
	team, err = s.ds.TeamByName(ctx, teamName)
	require.NoError(t, err)
	require.NotNil(t, team.Config.Features.DetailQueryOverrides)
	require.Nil(t, team.Config.Features.DetailQueryOverrides["users"])
	require.Nil(t, team.Config.Features.DetailQueryOverrides["disk_encryption_linux"])
	require.NotNil(t, team.Config.Features.DetailQueryOverrides["software_linux"])
	require.Equal(t, "select * from blah;", *team.Config.Features.DetailQueryOverrides["software_linux"])

	// get distributed queries for the host
	req = getDistributedQueriesRequest{NodeKey: *linuxHost.NodeKey}
	dqResp = getDistributedQueriesResponse{}
	s.DoJSON("POST", "/api/osquery/distributed/read", req, http.StatusOK, &dqResp)
	require.Contains(t, dqResp.Queries, "fleet_detail_query_users")
	require.Contains(t, dqResp.Queries, "fleet_detail_query_disk_encryption_linux")
	require.Contains(t, dqResp.Queries, "fleet_detail_query_software_linux")
	require.Contains(t, dqResp.Queries, "fleet_distributed_query_17")
>>>>>>> b4d42b1d
}<|MERGE_RESOLUTION|>--- conflicted
+++ resolved
@@ -4251,7 +4251,6 @@
 }`), http.StatusBadRequest)
 }
 
-<<<<<<< HEAD
 func (s *integrationEnterpriseTestSuite) TestSavedScripts() {
 	t := s.T()
 	ctx := context.Background()
@@ -4825,18 +4824,11 @@
 	t := s.T()
 
 	// create a team through the service so it initializes the agent ops
-=======
-func (s *integrationEnterpriseTestSuite) TestTeamConfigDetailQueriesOverrides() {
-	ctx := context.Background()
-	t := s.T()
-
->>>>>>> b4d42b1d
 	teamName := t.Name() + "team1"
 	team := &fleet.Team{
 		Name:        teamName,
 		Description: "desc team1",
 	}
-<<<<<<< HEAD
 	var createTeamResp teamResponse
 	s.DoJSON("POST", "/api/latest/fleet/teams", team, http.StatusOK, &createTeamResp)
 	require.NotZero(t, createTeamResp.Team.ID)
@@ -5021,7 +5013,17 @@
 
 	// remove all scripts for "no team"
 	saveAndCheckScripts(nil, nil)
-=======
+}
+
+func (s *integrationEnterpriseTestSuite) TestTeamConfigDetailQueriesOverrides() {
+	ctx := context.Background()
+	t := s.T()
+
+	teamName := t.Name() + "team1"
+	team := &fleet.Team{
+		Name:        teamName,
+		Description: "desc team1",
+	}
 	s.Do("POST", "/api/latest/fleet/teams", team, http.StatusOK)
 
 	spec := []byte(fmt.Sprintf(`
@@ -5100,5 +5102,4 @@
 	require.Contains(t, dqResp.Queries, "fleet_detail_query_disk_encryption_linux")
 	require.Contains(t, dqResp.Queries, "fleet_detail_query_software_linux")
 	require.Contains(t, dqResp.Queries, "fleet_distributed_query_17")
->>>>>>> b4d42b1d
 }