--- conflicted
+++ resolved
@@ -143,37 +143,6 @@
 	return fleet.ErrMissingLicense
 }
 
-<<<<<<< HEAD
-/////////////////////////////////////////////////////////////////////////////////
-// Request to install software in a host
-/////////////////////////////////////////////////////////////////////////////////
-
-type installSoftwareRequest struct {
-	HostID          uint `url:"host_id"`
-	SoftwareTitleID uint `url:"software_title_id"`
-}
-
-type installSoftwareResponse struct {
-	Err error `json:"error,omitempty"`
-}
-
-func (r installSoftwareResponse) error() error { return r.Err }
-
-func (r installSoftwareResponse) Status() int { return http.StatusAccepted }
-
-func installSoftwareTitleEndpoint(ctx context.Context, request interface{}, svc fleet.Service) (errorer, error) {
-	req := request.(*installSoftwareRequest)
-
-	err := svc.InstallSoftwareTitle(ctx, req.HostID, req.SoftwareTitleID)
-	if err != nil {
-		return installSoftwareResponse{Err: err}, nil
-	}
-
-	return installSoftwareResponse{}, nil
-}
-
-func (svc *Service) InstallSoftwareTitle(ctx context.Context, hostID uint, softwareTitleID uint) error {
-=======
 type getSoftwareInstallerRequest struct {
 	Alt         string `query:"alt,optional"`
 	InstallerID uint   `url:"id"`
@@ -204,39 +173,10 @@
 }
 
 func (svc *Service) GetSoftwareInstallerMetadata(ctx context.Context, id uint) (*fleet.SoftwareInstaller, error) {
->>>>>>> 874c3cd8
-	// skipauth: No authorization check needed due to implementation returning
-	// only license error.
-	svc.authz.SkipAuthorization(ctx)
-
-<<<<<<< HEAD
-	return fleet.ErrMissingLicense
-}
-
-type getSoftwareInstallResultsRequest struct {
-	InstallUUID string `url:"install_uuid"`
-}
-
-type getSoftwareInstallResultsResponse struct {
-	Err     error                              `json:"error,omitempty"`
-	Results *fleet.HostSoftwareInstallerResult `json:"results,omitempty"`
-}
-
-func (r getSoftwareInstallResultsResponse) error() error { return r.Err }
-
-func getSoftwareInstallResultsEndpoint(ctx context.Context, request interface{}, svc fleet.Service) (errorer, error) {
-	req := request.(*getSoftwareInstallResultsRequest)
-
-	results, err := svc.GetSoftwareInstallResults(ctx, req.InstallUUID)
-	if err != nil {
-		return getSoftwareInstallResultsResponse{Err: err}, nil
-	}
-
-	return &getSoftwareInstallResultsResponse{Results: results}, nil
-}
-
-func (svc *Service) GetSoftwareInstallResults(ctx context.Context, resultUUID string) (*fleet.HostSoftwareInstallerResult, error) {
-=======
+	// skipauth: No authorization check needed due to implementation returning
+	// only license error.
+	svc.authz.SkipAuthorization(ctx)
+
 	return nil, fleet.ErrMissingLicense
 }
 
@@ -300,14 +240,39 @@
 }
 
 func (svc *Service) InstallSoftwareTitle(ctx context.Context, hostID uint, softwareTitleID uint) error {
->>>>>>> 874c3cd8
-	// skipauth: No authorization check needed due to implementation returning
-	// only license error.
-	svc.authz.SkipAuthorization(ctx)
-
-<<<<<<< HEAD
+	// skipauth: No authorization check needed due to implementation returning
+	// only license error.
+	svc.authz.SkipAuthorization(ctx)
+
+	return fleet.ErrMissingLicense
+}
+
+type getSoftwareInstallResultsRequest struct {
+	InstallUUID string `url:"install_uuid"`
+}
+
+type getSoftwareInstallResultsResponse struct {
+	Err     error                              `json:"error,omitempty"`
+	Results *fleet.HostSoftwareInstallerResult `json:"results,omitempty"`
+}
+
+func (r getSoftwareInstallResultsResponse) error() error { return r.Err }
+
+func getSoftwareInstallResultsEndpoint(ctx context.Context, request interface{}, svc fleet.Service) (errorer, error) {
+	req := request.(*getSoftwareInstallResultsRequest)
+
+	results, err := svc.GetSoftwareInstallResults(ctx, req.InstallUUID)
+	if err != nil {
+		return getSoftwareInstallResultsResponse{Err: err}, nil
+	}
+
+	return &getSoftwareInstallResultsResponse{Results: results}, nil
+}
+
+func (svc *Service) GetSoftwareInstallResults(ctx context.Context, resultUUID string) (*fleet.HostSoftwareInstallerResult, error) {
+	// skipauth: No authorization check needed due to implementation returning
+	// only license error.
+	svc.authz.SkipAuthorization(ctx)
+
 	return nil, fleet.ErrMissingLicense
-=======
-	return fleet.ErrMissingLicense
->>>>>>> 874c3cd8
 }