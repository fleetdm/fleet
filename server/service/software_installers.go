package service

import (
	"context"
	"fmt"
	"io"
	"mime/multipart"
	"net/http"
	"strconv"

	"github.com/docker/go-units"
	"github.com/fleetdm/fleet/v4/server/contexts/logging"
	"github.com/fleetdm/fleet/v4/server/fleet"
	"github.com/fleetdm/fleet/v4/server/ptr"
)

type uploadSoftwareInstallerRequest struct {
	File              *multipart.FileHeader
	TeamID            *uint
	InstallScript     string
	PreInstallQuery   string
	PostInstallScript string
}

type uploadSoftwareInstallerResponse struct {
	Err error `json:"error,omitempty"`
}

// TODO: We parse the whole body before running svc.authz.Authorize.
// An authenticated but unauthorized user could abuse this.
func (uploadSoftwareInstallerRequest) DecodeRequest(ctx context.Context, r *http.Request) (interface{}, error) {
	decoded := uploadSoftwareInstallerRequest{}
	err := r.ParseMultipartForm(512 * units.MiB)
	if err != nil {
		return nil, &fleet.BadRequestError{
			Message:     "failed to parse multipart form",
			InternalErr: err,
		}
	}

	if r.MultipartForm.File["software"] == nil || len(r.MultipartForm.File["software"]) == 0 {
		return nil, &fleet.BadRequestError{
			Message:     "software multipart field is required",
			InternalErr: err,
		}
	}

	decoded.File = r.MultipartForm.File["software"][0]

	if decoded.File.Size > 500*units.MiB {
		// TODO: Should we try to assess the size earlier in the request processing (before parsing the form)?
		return nil, &fleet.BadRequestError{
			Message: "The maximum file size is 500 MB.",
		}
	}

	// default is no team
	val, ok := r.MultipartForm.Value["team_id"]
	if ok && len(val) > 0 {
		teamID, err := strconv.Atoi(val[0])
		if err != nil {
			return nil, &fleet.BadRequestError{Message: fmt.Sprintf("failed to decode team_id in multipart form: %s", err.Error())}
		}
		decoded.TeamID = ptr.Uint(uint(teamID))
	}

	val, ok = r.MultipartForm.Value["install_script"]
	if ok && len(val) > 0 {
		decoded.InstallScript = val[0]
	}

	val, ok = r.MultipartForm.Value["pre_install_query"]
	if ok && len(val) > 0 {
		decoded.PreInstallQuery = val[0]
	}

	val, ok = r.MultipartForm.Value["post_install_script"]
	if ok && len(val) > 0 {
		decoded.PostInstallScript = val[0]
	}

	return &decoded, nil
}

func (r uploadSoftwareInstallerResponse) error() error { return r.Err }

func uploadSoftwareInstallerEndpoint(ctx context.Context, request interface{}, svc fleet.Service) (errorer, error) {
	req := request.(*uploadSoftwareInstallerRequest)
	ff, err := req.File.Open()
	if err != nil {
		return uploadSoftwareInstallerResponse{Err: err}, nil
	}
	defer ff.Close()

	payload := &fleet.UploadSoftwareInstallerPayload{
		TeamID:            req.TeamID,
		InstallScript:     req.InstallScript,
		PreInstallQuery:   req.PreInstallQuery,
		PostInstallScript: req.PostInstallScript,
		InstallerFile:     ff,
		Filename:          req.File.Filename,
	}

	if err := svc.UploadSoftwareInstaller(ctx, payload); err != nil {
		return uploadSoftwareInstallerResponse{Err: err}, nil
	}
	return &uploadSoftwareInstallerResponse{}, nil
}

func (svc *Service) UploadSoftwareInstaller(ctx context.Context, payload *fleet.UploadSoftwareInstallerPayload) error {
	// skipauth: No authorization check needed due to implementation returning
	// only license error.
	svc.authz.SkipAuthorization(ctx)

	return fleet.ErrMissingLicense
}

type deleteSoftwareInstallerRequest struct {
	ID uint `url:"id"`
}

type deleteSoftwareInstallerResponse struct {
	Err error `json:"error,omitempty"`
}

func (r deleteSoftwareInstallerResponse) error() error { return r.Err }
func (r deleteSoftwareInstallerResponse) Status() int  { return http.StatusNoContent }

func deleteSoftwareInstallerEndpoint(ctx context.Context, request interface{}, svc fleet.Service) (errorer, error) {
	req := request.(*deleteSoftwareInstallerRequest)
	err := svc.DeleteSoftwareInstaller(ctx, req.ID)
	if err != nil {
		return deleteSoftwareInstallerResponse{Err: err}, nil
	}
	return deleteSoftwareInstallerResponse{}, nil
}

func (svc *Service) DeleteSoftwareInstaller(ctx context.Context, id uint) error {
	// skipauth: No authorization check needed due to implementation returning
	// only license error.
	svc.authz.SkipAuthorization(ctx)

	return fleet.ErrMissingLicense
}

<<<<<<< HEAD
type getSoftwareInstallerRequest struct {
	Alt         string `query:"alt,optional"`
	InstallerID uint   `url:"id"`
}

type getSoftwareInstallerResponse struct {
	// meta *fleet.SoftwareInstaller // NOTE: API design currently only supports downloading the
	Err error `json:"error,omitempty"`
}

func (r getSoftwareInstallerResponse) error() error { return r.Err }

func getSoftwareInstallerEndpoint(ctx context.Context, request interface{}, svc fleet.Service) (errorer, error) {
	req := request.(*getSoftwareInstallerRequest)

	downloadRequested := req.Alt == "media"
	if !downloadRequested {
		// TODO: confirm error handling
		return getSoftwareInstallerResponse{Err: &fleet.BadRequestError{Message: "only alt=media is supported"}}, nil
	}

	payload, err := svc.DownloadSoftwareInstaller(ctx, req.InstallerID)
	if err != nil {
		return downloadSoftwareInstallerResponse{Err: err}, nil
	}

	return downloadSoftwareInstallerResponse{payload: payload}, nil
}

func (svc *Service) GetSoftwareInstallerMetadata(ctx context.Context, id uint) (*fleet.SoftwareInstaller, error) {
	// skipauth: No authorization check needed due to implementation returning
	// only license error.
	svc.authz.SkipAuthorization(ctx)

	return nil, fleet.ErrMissingLicense
}

type downloadSoftwareInstallerResponse struct {
	Err error `json:"error,omitempty"`
	// fields used by hijackRender for the response.
	payload *fleet.DownloadSoftwareInstallerPayload
}

func (r downloadSoftwareInstallerResponse) error() error { return r.Err }

func (r downloadSoftwareInstallerResponse) hijackRender(ctx context.Context, w http.ResponseWriter) {
	w.Header().Set("Content-Length", strconv.Itoa(int(r.payload.Size)))
	w.Header().Set("Content-Type", "application/octet-stream")
	w.Header().Set("Content-Disposition", fmt.Sprintf(`attachment;filename="%s"`, r.payload.Filename))

	// OK to just log the error here as writing anything on
	// `http.ResponseWriter` sets the status code to 200 (and it can't be
	// changed.) Clients should rely on matching content-length with the
	// header provided
	if n, err := io.Copy(w, r.payload.Installer); err != nil {
		logging.WithExtras(ctx, "err", err, "bytes_copied", n)
	}
	r.payload.Installer.Close()
}

func (svc *Service) DownloadSoftwareInstaller(ctx context.Context, id uint) (*fleet.DownloadSoftwareInstallerPayload, error) {
=======
/////////////////////////////////////////////////////////////////////////////////
// Request to install software in a host
/////////////////////////////////////////////////////////////////////////////////

type installSoftwareRequest struct {
	HostID          uint `url:"host_id"`
	SoftwareTitleID uint `url:"software_title_id"`
}

type installSoftwareResponse struct {
	Err error `json:"error,omitempty"`
}

func (r installSoftwareResponse) error() error { return r.Err }

func (r installSoftwareResponse) Status() int { return http.StatusAccepted }

func installSoftwareTitleEndpoint(ctx context.Context, request interface{}, svc fleet.Service) (errorer, error) {
	req := request.(*installSoftwareRequest)

	err := svc.InstallSoftwareTitle(ctx, req.HostID, req.SoftwareTitleID)
	if err != nil {
		return installSoftwareResponse{Err: err}, nil
	}

	return installSoftwareResponse{}, nil
}

func (svc *Service) InstallSoftwareTitle(ctx context.Context, hostID uint, softwareTitleID uint) error {
>>>>>>> 123fdc72
	// skipauth: No authorization check needed due to implementation returning
	// only license error.
	svc.authz.SkipAuthorization(ctx)

<<<<<<< HEAD
	return nil, fleet.ErrMissingLicense
=======
	return fleet.ErrMissingLicense
>>>>>>> 123fdc72
}<|MERGE_RESOLUTION|>--- conflicted
+++ resolved
@@ -143,7 +143,6 @@
 	return fleet.ErrMissingLicense
 }
 
-<<<<<<< HEAD
 type getSoftwareInstallerRequest struct {
 	Alt         string `query:"alt,optional"`
 	InstallerID uint   `url:"id"`
@@ -205,7 +204,13 @@
 }
 
 func (svc *Service) DownloadSoftwareInstaller(ctx context.Context, id uint) (*fleet.DownloadSoftwareInstallerPayload, error) {
-=======
+	// skipauth: No authorization check needed due to implementation returning
+	// only license error.
+	svc.authz.SkipAuthorization(ctx)
+
+	return nil, fleet.ErrMissingLicense
+}
+
 /////////////////////////////////////////////////////////////////////////////////
 // Request to install software in a host
 /////////////////////////////////////////////////////////////////////////////////
@@ -235,14 +240,9 @@
 }
 
 func (svc *Service) InstallSoftwareTitle(ctx context.Context, hostID uint, softwareTitleID uint) error {
->>>>>>> 123fdc72
-	// skipauth: No authorization check needed due to implementation returning
-	// only license error.
-	svc.authz.SkipAuthorization(ctx)
-
-<<<<<<< HEAD
-	return nil, fleet.ErrMissingLicense
-=======
+	// skipauth: No authorization check needed due to implementation returning
+	// only license error.
+	svc.authz.SkipAuthorization(ctx)
+
 	return fleet.ErrMissingLicense
->>>>>>> 123fdc72
 }