--- conflicted
+++ resolved
@@ -981,15 +981,12 @@
 
 var noSuchTableRegexp = regexp.MustCompile(`^no such table: \S+$`)
 
-<<<<<<< HEAD
-func (svc *Service) directIngestDetailQuery(ctx context.Context, host *fleet.Host, name string, rows []map[string]string, failed bool) (ingested bool, err error) {
+func (svc *Service) directIngestDetailQuery(ctx context.Context, host *fleet.Host, name string, rows []map[string]string) (ingested bool, err error) {
 	appCfg, err := svc.ds.AppConfig(ctx)
 	if err != nil {
 		return false, osqueryError{message: "ingest detail query: " + err.Error()}
 	}
-=======
-func (svc *Service) directIngestDetailQuery(ctx context.Context, host *fleet.Host, name string, rows []map[string]string) (ingested bool, err error) {
->>>>>>> af084280
+
 	features, err := svc.HostFeatures(ctx, host)
 	if err != nil {
 		return false, osqueryError{message: "ingest detail query: " + err.Error()}
@@ -1017,7 +1014,7 @@
 		}
 		return true, nil
 	} else if query.DirectAppConfigIngestFunc != nil {
-		err = query.DirectAppConfigIngestFunc(ctx, svc.logger, host, appCfg, svc.ds, rows, failed)
+		err = query.DirectAppConfigIngestFunc(ctx, svc.logger, host, appCfg, svc.ds, rows)
 		if err != nil {
 			return false, osqueryError{
 				message: fmt.Sprintf("ingesting query %s: %s", name, err.Error()),
