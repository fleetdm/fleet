package service

import (
	"context"
	"encoding/json"
	"errors"
	"fmt"
	"net/http"
	"regexp"
	"sort"
	"strconv"
	"strings"
	"sync/atomic"
	"time"

	"github.com/cenkalti/backoff/v4"
	"github.com/fleetdm/fleet/v4/server"
	"github.com/fleetdm/fleet/v4/server/contexts/ctxerr"
	hostctx "github.com/fleetdm/fleet/v4/server/contexts/host"
	"github.com/fleetdm/fleet/v4/server/contexts/license"
	"github.com/fleetdm/fleet/v4/server/contexts/logging"
	"github.com/fleetdm/fleet/v4/server/fleet"
	"github.com/fleetdm/fleet/v4/server/ptr"
	"github.com/fleetdm/fleet/v4/server/pubsub"
	"github.com/fleetdm/fleet/v4/server/service/osquery_utils"
	kithttp "github.com/go-kit/kit/transport/http"
	"github.com/go-kit/log"
	"github.com/go-kit/log/level"
	"github.com/spf13/cast"
	"golang.org/x/exp/slices"
)

// osqueryError is the error returned to osquery agents.
type osqueryError struct {
	message     string
	nodeInvalid bool
	statusCode  int
	fleet.ErrorWithUUID
}

var _ fleet.ErrorUUIDer = (*osqueryError)(nil)

// Error implements the error interface.
func (e *osqueryError) Error() string {
	return e.message
}

// NodeInvalid returns whether the error returned to osquery
// should contain the node_invalid property.
func (e *osqueryError) NodeInvalid() bool {
	return e.nodeInvalid
}

func (e *osqueryError) Status() int {
	return e.statusCode
}

func newOsqueryErrorWithInvalidNode(msg string) *osqueryError {
	return &osqueryError{
		message:     msg,
		nodeInvalid: true,
	}
}

func newOsqueryError(msg string) *osqueryError {
	return &osqueryError{
		message:     msg,
		nodeInvalid: false,
	}
}

func (svc *Service) AuthenticateHost(ctx context.Context, nodeKey string) (*fleet.Host, bool, error) {
	// skipauth: Authorization is currently for user endpoints only.
	svc.authz.SkipAuthorization(ctx)

	if nodeKey == "" {
		return nil, false, newOsqueryErrorWithInvalidNode("authentication error: missing node key")
	}

	host, err := svc.ds.LoadHostByNodeKey(ctx, nodeKey)
	switch {
	case err == nil:
		// OK
	case fleet.IsNotFound(err):
		return nil, false, newOsqueryErrorWithInvalidNode("authentication error: invalid node key")
	default:
		return nil, false, newOsqueryError("authentication error: " + err.Error())
	}

	// Update the "seen" time used to calculate online status. These updates are
	// batched for MySQL performance reasons. Because this is done
	// asynchronously, it is possible for the server to shut down before
	// updating the seen time for these hosts. This seems to be an acceptable
	// tradeoff as an online host will continue to check in and quickly be
	// marked online again.
	if err := svc.task.RecordHostLastSeen(ctx, host.ID); err != nil {
		logging.WithErr(ctx, ctxerr.Wrap(ctx, err, "record host last seen"))
	}
	host.SeenTime = svc.clock.Now()

	return host, svc.debugEnabledForHost(ctx, host.ID), nil
}

////////////////////////////////////////////////////////////////////////////////
// Enroll Agent
////////////////////////////////////////////////////////////////////////////////

type enrollAgentRequest struct {
	EnrollSecret   string                         `json:"enroll_secret"`
	HostIdentifier string                         `json:"host_identifier"`
	HostDetails    map[string](map[string]string) `json:"host_details"`
}

type enrollAgentResponse struct {
	NodeKey string `json:"node_key,omitempty"`
	Err     error  `json:"error,omitempty"`
}

func (r enrollAgentResponse) Error() error { return r.Err }

func enrollAgentEndpoint(ctx context.Context, request interface{}, svc fleet.Service) (errorer, error) {
	req := request.(*enrollAgentRequest)
	nodeKey, err := svc.EnrollAgent(ctx, req.EnrollSecret, req.HostIdentifier, req.HostDetails)
	if err != nil {
		return enrollAgentResponse{Err: err}, nil
	}
	return enrollAgentResponse{NodeKey: nodeKey}, nil
}

func (svc *Service) EnrollAgent(ctx context.Context, enrollSecret, hostIdentifier string, hostDetails map[string](map[string]string)) (string, error) {
	// skipauth: Authorization is currently for user endpoints only.
	svc.authz.SkipAuthorization(ctx)

	logging.WithExtras(ctx, "hostIdentifier", hostIdentifier)

	secret, err := svc.ds.VerifyEnrollSecret(ctx, enrollSecret)
	if err != nil {
		return "", newOsqueryErrorWithInvalidNode("enroll failed: " + err.Error())
	}

	nodeKey, err := server.GenerateRandomText(svc.config.Osquery.NodeKeySize)
	if err != nil {
		return "", newOsqueryErrorWithInvalidNode("generate node key failed: " + err.Error())
	}

	hostIdentifier = getHostIdentifier(svc.logger, svc.config.Osquery.HostIdentifier, hostIdentifier, hostDetails)
	canEnroll, err := svc.enrollHostLimiter.CanEnrollNewHost(ctx)
	if err != nil {
		return "", newOsqueryErrorWithInvalidNode("can enroll host check failed: " + err.Error())
	}
	if !canEnroll {
		deviceCount := "unknown"
		if lic, _ := license.FromContext(ctx); lic != nil {
			deviceCount = strconv.Itoa(lic.DeviceCount)
		}
		return "", newOsqueryErrorWithInvalidNode(fmt.Sprintf("enroll host failed: maximum number of hosts reached: %s", deviceCount))
	}

	// the the device's uuid and serial from the system_info table provided with
	// the osquery enrollment
	var hardwareUUID, hardwareSerial string
	if r, ok := hostDetails["system_info"]; ok {
		hardwareUUID = r["uuid"]
		hardwareSerial = r["hardware_serial"]
	}

	appConfig, err := svc.ds.AppConfig(ctx)
	if err != nil {
		return "", newOsqueryErrorWithInvalidNode("app config load failed: " + err.Error())
	}

	host, err := svc.ds.EnrollHost(ctx, appConfig.MDM.EnabledAndConfigured, hostIdentifier, hardwareUUID, hardwareSerial, nodeKey, secret.TeamID, svc.config.Osquery.EnrollCooldown)
	if err != nil {
		return "", newOsqueryErrorWithInvalidNode("save enroll failed: " + err.Error())
	}

	features, err := svc.HostFeatures(ctx, host)
	if err != nil {
		return "", newOsqueryErrorWithInvalidNode("host features load failed: " + err.Error())
	}

	// Save enrollment details if provided
	detailQueries := osquery_utils.GetDetailQueries(ctx, svc.config, appConfig, features)
	save := false
	if r, ok := hostDetails["os_version"]; ok {
		err := detailQueries["os_version"].IngestFunc(ctx, svc.logger, host, []map[string]string{r})
		if err != nil {
			return "", ctxerr.Wrap(ctx, err, "Ingesting os_version")
		}
		save = true
	}
	if r, ok := hostDetails["osquery_info"]; ok {
		err := detailQueries["osquery_info"].IngestFunc(ctx, svc.logger, host, []map[string]string{r})
		if err != nil {
			return "", ctxerr.Wrap(ctx, err, "Ingesting osquery_info")
		}
		save = true
	}
	if r, ok := hostDetails["system_info"]; ok {
		err := detailQueries["system_info"].IngestFunc(ctx, svc.logger, host, []map[string]string{r})
		if err != nil {
			return "", ctxerr.Wrap(ctx, err, "Ingesting system_info")
		}
		save = true
	}

	if save {
		if appConfig.ServerSettings.DeferredSaveHost {
			go svc.serialUpdateHost(host)
		} else {
			if err := svc.ds.UpdateHost(ctx, host); err != nil {
				return "", ctxerr.Wrap(ctx, err, "save host in enroll agent")
			}
		}
	}

	return nodeKey, nil
}

var counter = int64(0)

func (svc *Service) serialUpdateHost(host *fleet.Host) {
	newVal := atomic.AddInt64(&counter, 1)
	defer func() {
		atomic.AddInt64(&counter, -1)
	}()
	level.Debug(svc.logger).Log("background", newVal)

	ctx, cancelFunc := context.WithTimeout(context.Background(), 30*time.Second)
	defer cancelFunc()
	err := svc.ds.SerialUpdateHost(ctx, host)
	if err != nil {
		level.Error(svc.logger).Log("background-err", err)
	}
}

func getHostIdentifier(logger log.Logger, identifierOption, providedIdentifier string, details map[string](map[string]string)) string {
	switch identifierOption {
	case "provided":
		// Use the host identifier already provided in the request.
		return providedIdentifier

	case "instance":
		r, ok := details["osquery_info"]
		if !ok { //nolint:gocritic // ignore ifElseChain
			level.Info(logger).Log(
				"msg", "could not get host identifier",
				"reason", "missing osquery_info",
				"identifier", "instance",
			)
		} else if r["instance_id"] == "" {
			level.Info(logger).Log(
				"msg", "could not get host identifier",
				"reason", "missing instance_id in osquery_info",
				"identifier", "instance",
			)
		} else {
			return r["instance_id"]
		}

	case "uuid":
		r, ok := details["osquery_info"]
		if !ok { //nolint:gocritic // ignore ifElseChain
			level.Info(logger).Log(
				"msg", "could not get host identifier",
				"reason", "missing osquery_info",
				"identifier", "uuid",
			)
		} else if r["uuid"] == "" {
			level.Info(logger).Log(
				"msg", "could not get host identifier",
				"reason", "missing instance_id in osquery_info",
				"identifier", "uuid",
			)
		} else {
			return r["uuid"]
		}

	case "hostname":
		r, ok := details["system_info"]
		if !ok { //nolint:gocritic // ignore ifElseChain
			level.Info(logger).Log(
				"msg", "could not get host identifier",
				"reason", "missing system_info",
				"identifier", "hostname",
			)
		} else if r["hostname"] == "" {
			level.Info(logger).Log(
				"msg", "could not get host identifier",
				"reason", "missing instance_id in system_info",
				"identifier", "hostname",
			)
		} else {
			return r["hostname"]
		}

	default:
		panic("Unknown option for host_identifier: " + identifierOption)
	}

	return providedIdentifier
}

func (svc *Service) debugEnabledForHost(ctx context.Context, id uint) bool {
	hlogger := log.With(svc.logger, "host-id", id)
	ac, err := svc.ds.AppConfig(ctx)
	if err != nil {
		level.Debug(hlogger).Log("err", ctxerr.Wrap(ctx, err, "getting app config for host debug"))
		return false
	}

	for _, hostID := range ac.ServerSettings.DebugHostIDs {
		if hostID == id {
			return true
		}
	}
	return false
}

////////////////////////////////////////////////////////////////////////////////
// Get Client Config
////////////////////////////////////////////////////////////////////////////////

type getClientConfigRequest struct {
	NodeKey string `json:"node_key"`
}

func (r *getClientConfigRequest) hostNodeKey() string {
	return r.NodeKey
}

type getClientConfigResponse struct {
	Config map[string]interface{}
	Err    error `json:"error,omitempty"`
}

func (r getClientConfigResponse) Error() error { return r.Err }

// MarshalJSON implements json.Marshaler.
//
// Osquery expects the response for configs to be at the
// top-level of the JSON response.
func (r getClientConfigResponse) MarshalJSON() ([]byte, error) {
	return json.Marshal(r.Config)
}

// UnmarshalJSON implements json.Unmarshaler.
//
// Osquery expects the response for configs to be at the
// top-level of the JSON response.
func (r *getClientConfigResponse) UnmarshalJSON(data []byte) error {
	return json.Unmarshal(data, &r.Config)
}

func getClientConfigEndpoint(ctx context.Context, request interface{}, svc fleet.Service) (errorer, error) {
	config, err := svc.GetClientConfig(ctx)
	if err != nil {
		return getClientConfigResponse{Err: err}, nil
	}

	return getClientConfigResponse{
		Config: config,
	}, nil
}

func (svc *Service) getScheduledQueries(ctx context.Context, teamID *uint) (fleet.Queries, error) {
	appConfig, err := svc.ds.AppConfig(ctx)
	if err != nil {
		return nil, ctxerr.Wrap(ctx, err, "load app config")
	}

	queries, err := svc.ds.ListScheduledQueriesForAgents(ctx, teamID, appConfig.ServerSettings.QueryReportsDisabled)
	if err != nil {
		return nil, err
	}

	if len(queries) == 0 {
		return nil, nil
	}

	config := make(fleet.Queries, len(queries))
	for _, query := range queries {
		config[query.Name] = query.ToQueryContent()
	}

	return config, nil
}

func (svc *Service) GetClientConfig(ctx context.Context) (map[string]interface{}, error) {
	// skipauth: Authorization is currently for user endpoints only.
	svc.authz.SkipAuthorization(ctx)

	host, ok := hostctx.FromContext(ctx)
	if !ok {
		return nil, newOsqueryError("internal error: missing host from request context")
	}

	baseConfig, err := svc.AgentOptionsForHost(ctx, host.TeamID, host.Platform)
	if err != nil {
		return nil, newOsqueryError("internal error: fetch base config: " + err.Error())
	}

	config := make(map[string]interface{})
	if baseConfig != nil {
		err = json.Unmarshal(baseConfig, &config)
		if err != nil {
			return nil, newOsqueryError("internal error: parse base configuration: " + err.Error())
		}
	}

	packConfig := fleet.Packs{}

	packs, err := svc.ds.ListPacksForHost(ctx, host.ID)
	if err != nil {
		return nil, newOsqueryError("database error: " + err.Error())
	}
	for _, pack := range packs {
		// first, we must figure out what queries are in this pack
		queries, err := svc.ds.ListScheduledQueriesInPack(ctx, pack.ID)
		if err != nil {
			return nil, newOsqueryError("database error: " + err.Error())
		}

		// the serializable osquery config struct expects content in a
		// particular format, so we do the conversion here
		configQueries := fleet.Queries{}
		for _, query := range queries {
			queryContent := fleet.QueryContent{
				Query:    query.Query,
				Interval: query.Interval,
				Platform: query.Platform,
				Version:  query.Version,
				Removed:  query.Removed,
				Shard:    query.Shard,
				Denylist: query.Denylist,
			}

			if query.Removed != nil {
				queryContent.Removed = query.Removed
			}

			if query.Snapshot != nil && *query.Snapshot {
				queryContent.Snapshot = query.Snapshot
			}

			configQueries[query.Name] = queryContent
		}

		// finally, we add the pack to the client config struct with all of
		// the pack's queries
		packConfig[pack.Name] = fleet.PackContent{
			Platform: pack.Platform,
			Queries:  configQueries,
		}
	}

	globalQueries, err := svc.getScheduledQueries(ctx, nil)
	if err != nil {
		return nil, newOsqueryError("database error: " + err.Error())
	}
	if len(globalQueries) > 0 {
		packConfig["Global"] = fleet.PackContent{
			Queries: globalQueries,
		}
	}

	if host.TeamID != nil {
		teamQueries, err := svc.getScheduledQueries(ctx, host.TeamID)
		if err != nil {
			return nil, newOsqueryError("database error: " + err.Error())
		}
		if len(teamQueries) > 0 {
			packName := fmt.Sprintf("team-%d", *host.TeamID)
			packConfig[packName] = fleet.PackContent{
				Queries: teamQueries,
			}
		}
	}

	if len(packConfig) > 0 {
		packJSON, err := json.Marshal(packConfig)
		if err != nil {
			return nil, newOsqueryError("internal error: marshal pack JSON: " + err.Error())
		}
		config["packs"] = json.RawMessage(packJSON)
	}

	// Save interval values if they have been updated.
	intervalsModified := false
	intervals := fleet.HostOsqueryIntervals{
		DistributedInterval: host.DistributedInterval,
		ConfigTLSRefresh:    host.ConfigTLSRefresh,
		LoggerTLSPeriod:     host.LoggerTLSPeriod,
	}
	if options, ok := config["options"].(map[string]interface{}); ok {
		distributedIntervalVal, ok := options["distributed_interval"]
		distributedInterval, err := cast.ToUintE(distributedIntervalVal)
		if ok && err == nil && intervals.DistributedInterval != distributedInterval {
			intervals.DistributedInterval = distributedInterval
			intervalsModified = true
		}

		loggerTLSPeriodVal, ok := options["logger_tls_period"]
		loggerTLSPeriod, err := cast.ToUintE(loggerTLSPeriodVal)
		if ok && err == nil && intervals.LoggerTLSPeriod != loggerTLSPeriod {
			intervals.LoggerTLSPeriod = loggerTLSPeriod
			intervalsModified = true
		}

		// Note config_tls_refresh can only be set in the osquery flags (and has
		// also been deprecated in osquery for quite some time) so is ignored
		// here.
		configRefreshVal, ok := options["config_refresh"]
		configRefresh, err := cast.ToUintE(configRefreshVal)
		if ok && err == nil && intervals.ConfigTLSRefresh != configRefresh {
			intervals.ConfigTLSRefresh = configRefresh
			intervalsModified = true
		}
	}

	// We are not doing deferred update host like in other places because the intervals
	// are not modified often.
	if intervalsModified {
		if err := svc.ds.UpdateHostOsqueryIntervals(ctx, host.ID, intervals); err != nil {
			return nil, newOsqueryError("internal error: update host intervals: " + err.Error())
		}
	}

	return config, nil
}

// AgentOptionsForHost gets the agent options for the provided host.
// The host information should be used for filtering based on team, platform, etc.
func (svc *Service) AgentOptionsForHost(ctx context.Context, hostTeamID *uint, hostPlatform string) (json.RawMessage, error) {
	// Team agent options have priority over global options.
	if hostTeamID != nil {
		teamAgentOptions, err := svc.ds.TeamAgentOptions(ctx, *hostTeamID)
		if err != nil {
			return nil, ctxerr.Wrap(ctx, err, "load team agent options for host")
		}

		if teamAgentOptions != nil && len(*teamAgentOptions) > 0 {
			var options fleet.AgentOptions
			if err := json.Unmarshal(*teamAgentOptions, &options); err != nil {
				return nil, ctxerr.Wrap(ctx, err, "unmarshal team agent options")
			}
			return options.ForPlatform(hostPlatform), nil
		}
	}
	// Otherwise return the appropriate override for global options.
	appConfig, err := svc.ds.AppConfig(ctx)
	if err != nil {
		return nil, ctxerr.Wrap(ctx, err, "load app config")
	}
	var options fleet.AgentOptions
	if appConfig.AgentOptions != nil {
		if err := json.Unmarshal(*appConfig.AgentOptions, &options); err != nil {
			return nil, ctxerr.Wrap(ctx, err, "unmarshal global agent options")
		}
	}
	return options.ForPlatform(hostPlatform), nil
}

////////////////////////////////////////////////////////////////////////////////
// Get Distributed Queries
////////////////////////////////////////////////////////////////////////////////

type getDistributedQueriesRequest struct {
	NodeKey string `json:"node_key"`
}

func (r *getDistributedQueriesRequest) hostNodeKey() string {
	return r.NodeKey
}

type getDistributedQueriesResponse struct {
	Queries    map[string]string `json:"queries"`
	Discovery  map[string]string `json:"discovery"`
	Accelerate uint              `json:"accelerate,omitempty"`
	Err        error             `json:"error,omitempty"`
}

func (r getDistributedQueriesResponse) Error() error { return r.Err }

func getDistributedQueriesEndpoint(ctx context.Context, request interface{}, svc fleet.Service) (errorer, error) {
	queries, discovery, accelerate, err := svc.GetDistributedQueries(ctx)
	if err != nil {
		return getDistributedQueriesResponse{Err: err}, nil
	}
	return getDistributedQueriesResponse{
		Queries:    queries,
		Discovery:  discovery,
		Accelerate: accelerate,
	}, nil
}

func (svc *Service) GetDistributedQueries(ctx context.Context) (queries map[string]string, discovery map[string]string, accelerate uint, err error) {
	// skipauth: Authorization is currently for user endpoints only.
	svc.authz.SkipAuthorization(ctx)

	host, ok := hostctx.FromContext(ctx)
	if !ok {
		return nil, nil, 0, newOsqueryError("internal error: missing host from request context")
	}

	queries = make(map[string]string)
	discovery = make(map[string]string)

	detailQueries, detailDiscovery, err := svc.detailQueriesForHost(ctx, host)
	if err != nil {
		return nil, nil, 0, newOsqueryError(err.Error())
	}
	for name, query := range detailQueries {
		queries[name] = query
	}
	for name, query := range detailDiscovery {
		discovery[name] = query
	}

	labelQueries, err := svc.labelQueriesForHost(ctx, host)
	if err != nil {
		return nil, nil, 0, newOsqueryError(err.Error())
	}
	for name, query := range labelQueries {
		queries[hostLabelQueryPrefix+name] = query
	}

	if liveQueries, err := svc.liveQueryStore.QueriesForHost(host.ID); err != nil {
		// If the live query store fails to fetch queries we still want the hosts
		// to receive all the other queries (details, policies, labels, etc.),
		// thus we just log the error.
		level.Error(svc.logger).Log("op", "QueriesForHost", "err", err)
	} else {
		for name, query := range liveQueries {
			queries[hostDistributedQueryPrefix+name] = query
		}
	}

	policyQueries, noPolicies, err := svc.policyQueriesForHost(ctx, host)
	if err != nil {
		return nil, nil, 0, newOsqueryError(err.Error())
	}
	for name, query := range policyQueries {
		queries[hostPolicyQueryPrefix+name] = query
	}
	if noPolicies {
		// This is only set when it's time to re-run policies on the host,
		// but the host doesn't have any policies assigned.
		queries[hostNoPoliciesWildcard] = alwaysTrueQuery
	}

	accelerate = uint(0)
	if host.Hostname == "" || host.Platform == "" {
		// Assume this host is just enrolling, and accelerate checkins
		// (to allow for platform restricted labels to run quickly
		// after platform is retrieved from details)
		accelerate = 10
	}

	// The way osquery's distributed "discovery" queries work is:
	// If len(discovery) > 0, then only those queries that have a "discovery"
	// query and return more than one row are executed on the host.
	//
	// Thus, we set the alwaysTrueQuery for all queries, except for those where we set
	// an explicit discovery query (e.g. orbit_info, google_chrome_profiles).
	for name, query := range queries {
		// there's a bug somewhere (Fleet, osquery or both?)
		// that causes hosts to check-in in a loop if you send
		// an empty query string.
		//
		// we previously fixed this for detail query overrides (see
		// #14286, #14296) but I'm also adding this here as a safeguard
		// for issues like #15524
		if query == "" {
			delete(queries, name)
			delete(discovery, name)
			continue
		}
		discoveryQuery := discovery[name]
		if discoveryQuery == "" {
			discoveryQuery = alwaysTrueQuery
		}
		discovery[name] = discoveryQuery
	}

	return queries, discovery, accelerate, nil
}

const alwaysTrueQuery = "SELECT 1"

// list of detail queries that are returned when only the critical queries
// should be returned (due to RefetchCriticalQueriesUntil timestamp being set).
var criticalDetailQueries = map[string]bool{
	"mdm":         true,
	"mdm_windows": true,
}

// detailQueriesForHost returns the map of detail+additional queries that should be executed by
// osqueryd to fill in the host details.
func (svc *Service) detailQueriesForHost(ctx context.Context, host *fleet.Host) (queries map[string]string, discovery map[string]string, err error) {
	var criticalQueriesOnly bool
	if !svc.shouldUpdate(host.DetailUpdatedAt, svc.config.Osquery.DetailUpdateInterval, host.ID) && !host.RefetchRequested {
		// would not return anything, check if critical queries should be returned
		if host.RefetchCriticalQueriesUntil != nil && host.RefetchCriticalQueriesUntil.After(svc.clock.Now()) {
			// return only those critical queries
			criticalQueriesOnly = true
		} else {
			return nil, nil, nil
		}
	}

	appConfig, err := svc.ds.AppConfig(ctx)
	if err != nil {
		return nil, nil, ctxerr.Wrap(ctx, err, "read app config")
	}

	features, err := svc.HostFeatures(ctx, host)
	if err != nil {
		return nil, nil, ctxerr.Wrap(ctx, err, "read host features")
	}

	queries = make(map[string]string)
	discovery = make(map[string]string)

	detailQueries := osquery_utils.GetDetailQueries(ctx, svc.config, appConfig, features)
	for name, query := range detailQueries {
		if criticalQueriesOnly && !criticalDetailQueries[name] {
			continue
		}

		if query.RunsForPlatform(host.Platform) {
			queryName := hostDetailQueryPrefix + name
			queries[queryName] = query.Query
			if query.QueryFunc != nil && query.Query == "" {
				queries[queryName] = query.QueryFunc(ctx, svc.logger, host, svc.ds)
			}
			discoveryQuery := query.Discovery
			if discoveryQuery == "" {
				discoveryQuery = alwaysTrueQuery
			}
			discovery[queryName] = discoveryQuery
		}
	}

	if features.AdditionalQueries == nil || criticalQueriesOnly {
		// No additional queries set
		return queries, discovery, nil
	}

	var additionalQueries map[string]string
	if err := json.Unmarshal(*features.AdditionalQueries, &additionalQueries); err != nil {
		return nil, nil, ctxerr.Wrap(ctx, err, "unmarshal additional queries")
	}

	for name, query := range additionalQueries {
		queryName := hostAdditionalQueryPrefix + name
		queries[queryName] = query
		discovery[queryName] = alwaysTrueQuery
	}

	return queries, discovery, nil
}

func (svc *Service) shouldUpdate(lastUpdated time.Time, interval time.Duration, hostID uint) bool {
	svc.jitterMu.Lock()
	defer svc.jitterMu.Unlock()

	if svc.jitterH[interval] == nil {
		svc.jitterH[interval] = newJitterHashTable(int(int64(svc.config.Osquery.MaxJitterPercent) * int64(interval.Minutes()) / 100.0))
		level.Debug(svc.logger).Log("jitter", "created", "bucketCount", svc.jitterH[interval].bucketCount)
	}

	jitter := svc.jitterH[interval].jitterForHost(hostID)
	cutoff := svc.clock.Now().Add(-(interval + jitter))
	return lastUpdated.Before(cutoff)
}

func (svc *Service) labelQueriesForHost(ctx context.Context, host *fleet.Host) (map[string]string, error) {
	labelReportedAt := svc.task.GetHostLabelReportedAt(ctx, host)
	if !svc.shouldUpdate(labelReportedAt, svc.config.Osquery.LabelUpdateInterval, host.ID) && !host.RefetchRequested {
		return nil, nil
	}
	labelQueries, err := svc.ds.LabelQueriesForHost(ctx, host)
	if err != nil {
		return nil, ctxerr.Wrap(ctx, err, "retrieve label queries")
	}
	return labelQueries, nil
}

// policyQueriesForHost returns policy queries if it's the time to re-run policies on the given host.
// It returns (nil, true, nil) if the interval is so that policies should be executed on the host, but there are no policies
// assigned to such host.
func (svc *Service) policyQueriesForHost(ctx context.Context, host *fleet.Host) (policyQueries map[string]string, noPoliciesForHost bool, err error) {
	policyReportedAt := svc.task.GetHostPolicyReportedAt(ctx, host)
	if !svc.shouldUpdate(policyReportedAt, svc.config.Osquery.PolicyUpdateInterval, host.ID) && !host.RefetchRequested {
		return nil, false, nil
	}
	policyQueries, err = svc.ds.PolicyQueriesForHost(ctx, host)
	if err != nil {
		return nil, false, ctxerr.Wrap(ctx, err, "retrieve policy queries")
	}
	if len(policyQueries) == 0 {
		return nil, true, nil
	}
	return policyQueries, false, nil
}

////////////////////////////////////////////////////////////////////////////////
// Write Distributed Query Results
////////////////////////////////////////////////////////////////////////////////

// When a distributed query has no results, the JSON schema is
// inconsistent, so we use this shim and massage into a consistent
// schema. For example (simplified from actual osqueryd 1.8.2 output):
// {
//
//	"queries": {
//	  "query_with_no_results": "", // <- Note string instead of array
//	  "query_with_results": [{"foo":"bar","baz":"bang"}]
//	 },
//
// "node_key":"IGXCXknWQ1baTa8TZ6rF3kAPZ4\/aTsui"
// }
type submitDistributedQueryResultsRequestShim struct {
	NodeKey  string                     `json:"node_key"`
	Results  map[string]json.RawMessage `json:"queries"`
	Statuses map[string]interface{}     `json:"statuses"`
	Messages map[string]string          `json:"messages"`
	Stats    map[string]*fleet.Stats    `json:"stats"`
}

func (shim *submitDistributedQueryResultsRequestShim) hostNodeKey() string {
	return shim.NodeKey
}

func (shim *submitDistributedQueryResultsRequestShim) toRequest(ctx context.Context) (*SubmitDistributedQueryResultsRequest, error) {
	results := fleet.OsqueryDistributedQueryResults{}
	for query, raw := range shim.Results {
		queryResults := []map[string]string{}
		// No need to handle error because the empty array is what we
		// want if there was an error parsing the JSON (the error
		// indicates that osquery sent us incosistently schemaed JSON)
		_ = json.Unmarshal(raw, &queryResults)
		results[query] = queryResults
	}

	// Statuses were represented by strings in osquery < 3.0 and now
	// integers in osquery > 3.0. Massage to string for compatibility with
	// the service definition.
	statuses := map[string]fleet.OsqueryStatus{}
	for query, status := range shim.Statuses {
		switch s := status.(type) {
		case string:
			sint, err := strconv.Atoi(s)
			if err != nil {
				return nil, ctxerr.Wrap(ctx, err, "parse status to int")
			}
			statuses[query] = fleet.OsqueryStatus(sint)
		case float64:
			statuses[query] = fleet.OsqueryStatus(s)
		default:
			return nil, ctxerr.Errorf(ctx, "query status should be string or number, got %T", s)
		}
	}

	return &SubmitDistributedQueryResultsRequest{
		NodeKey:  shim.NodeKey,
		Results:  results,
		Statuses: statuses,
		Messages: shim.Messages,
		Stats:    shim.Stats,
	}, nil
}

type SubmitDistributedQueryResultsRequest struct {
	NodeKey  string                               `json:"node_key"`
	Results  fleet.OsqueryDistributedQueryResults `json:"queries"`
	Statuses map[string]fleet.OsqueryStatus       `json:"statuses"`
	Messages map[string]string                    `json:"messages"`
	Stats    map[string]*fleet.Stats              `json:"stats"`
}

type submitDistributedQueryResultsResponse struct {
	Err error `json:"error,omitempty"`
}

func (r submitDistributedQueryResultsResponse) Error() error { return r.Err }

func submitDistributedQueryResultsEndpoint(ctx context.Context, request interface{}, svc fleet.Service) (errorer, error) {
	shim := request.(*submitDistributedQueryResultsRequestShim)
	req, err := shim.toRequest(ctx)
	if err != nil {
		return submitDistributedQueryResultsResponse{Err: err}, nil
	}

	err = svc.SubmitDistributedQueryResults(ctx, req.Results, req.Statuses, req.Messages, req.Stats)
	if err != nil {
		return submitDistributedQueryResultsResponse{Err: err}, nil
	}
	return submitDistributedQueryResultsResponse{}, nil
}

const (
	// hostLabelQueryPrefix is appended before the query name when a query is
	// provided as a label query. This allows the results to be retrieved when
	// osqueryd writes the distributed query results.
	hostLabelQueryPrefix = "fleet_label_query_"

	// hostDetailQueryPrefix is appended before the query name when a query is
	// provided as a detail query.
	hostDetailQueryPrefix = "fleet_detail_query_"

	// hostAdditionalQueryPrefix is appended before the query name when a query is
	// provided as an additional query (additional info for hosts to retrieve).
	hostAdditionalQueryPrefix = "fleet_additional_query_"

	// hostPolicyQueryPrefix is appended before the query name when a query is
	// provided as a policy query. This allows the results to be retrieved when
	// osqueryd writes the distributed query results.
	hostPolicyQueryPrefix = "fleet_policy_query_"

	// hostNoPoliciesWildcard is a query sent to hosts when it's time to run policy
	// queries on a host, but such host does not have any policies assigned.
	// When Fleet receives results from such query then it will update the host's
	// policy_updated_at column.
	//
	// This is used to prevent hosts without policies assigned to continuously
	// perform lookups in the policies table on every check in.
	hostNoPoliciesWildcard = "fleet_no_policies_wildcard"

	// hostDistributedQueryPrefix is appended before the query name when a query is
	// run from a distributed query campaign
	hostDistributedQueryPrefix = "fleet_distributed_query_"
)

func (svc *Service) SubmitDistributedQueryResults(
	ctx context.Context,
	results fleet.OsqueryDistributedQueryResults,
	statuses map[string]fleet.OsqueryStatus,
	messages map[string]string,
	stats map[string]*fleet.Stats,
) error {
	// skipauth: Authorization is currently for user endpoints only.
	svc.authz.SkipAuthorization(ctx)

	host, ok := hostctx.FromContext(ctx)
	if !ok {
		return newOsqueryError("internal error: missing host from request context")
	}

	detailUpdated := false
	additionalResults := make(fleet.OsqueryDistributedQueryResults)
	additionalUpdated := false
	labelResults := map[uint]*bool{}
	policyResults := map[uint]*bool{}
	refetchCriticalSet := host.RefetchCriticalQueriesUntil != nil

	svc.maybeDebugHost(ctx, host, results, statuses, messages, stats)

	preProcessSoftwareResults(host, &results, &statuses, &messages, osquery_utils.SoftwareOverrideQueries, svc.logger)

	var hostWithoutPolicies bool
	for query, rows := range results {
		// When receiving this query in the results, we will update the host's
		// policy_updated_at column.
		if query == hostNoPoliciesWildcard {
			hostWithoutPolicies = true
			continue
		}

		// osquery docs say any nonzero (string) value for status indicates a query error
		status, ok := statuses[query]
		failed := ok && status != fleet.StatusOK
		if failed && messages[query] != "" && !noSuchTableRegexp.MatchString(messages[query]) {
			ll := level.Debug(svc.logger)
			// We'd like to log these as error for troubleshooting and improving of distributed queries.
			if messages[query] == "distributed query is denylisted" {
				ll = level.Error(svc.logger)
			}
			ll.Log("query", query, "message", messages[query], "hostID", host.ID)
		}
		queryStats := stats[query]

		ingestedDetailUpdated, ingestedAdditionalUpdated, err := svc.ingestQueryResults(
			ctx, query, host, rows, failed, messages, policyResults, labelResults, additionalResults, queryStats,
		)
		if err != nil {
			logging.WithErr(ctx, ctxerr.New(ctx, "error in query ingestion"))
			logging.WithExtras(ctx, "ingestion-err", err)
		}

		detailUpdated = detailUpdated || ingestedDetailUpdated
		additionalUpdated = additionalUpdated || ingestedAdditionalUpdated
	}

	ac, err := svc.ds.AppConfig(ctx)
	if err != nil {
		return ctxerr.Wrap(ctx, err, "getting app config")
	}

	if len(labelResults) > 0 {
		if err := svc.task.RecordLabelQueryExecutions(ctx, host, labelResults, svc.clock.Now(), ac.ServerSettings.DeferredSaveHost); err != nil {
			logging.WithErr(ctx, err)
		}
	}

	if len(policyResults) > 0 {

		if err := processCalendarPolicies(ctx, svc.ds, ac, host, policyResults, svc.logger); err != nil {
			logging.WithErr(ctx, err)
		}

		if err := svc.processScriptsForNewlyFailingPolicies(ctx, host.ID, host.TeamID, host.Platform, host.OrbitNodeKey, host.ScriptsEnabled, policyResults); err != nil {
			logging.WithErr(ctx, err)
		}

		if host.Platform == "darwin" && svc.EnterpriseOverrides != nil {
			// NOTE: if the installers for the policies here are not scoped to the host via labels, we update the policy status here to stop it from showing up as "failed" in the
			// host details.
			if err := svc.processVPPForNewlyFailingPolicies(ctx, host.ID, host.TeamID, host.Platform, policyResults); err != nil {
				logging.WithErr(ctx, err)
			}
		}

		// NOTE: if the installers for the policies here are not scoped to the host via labels, we update the policy status here to stop it from showing up as "failed" in the
		// host details.
		if err := svc.processSoftwareForNewlyFailingPolicies(ctx, host.ID, host.TeamID, host.Platform, host.OrbitNodeKey, policyResults); err != nil {
			logging.WithErr(ctx, err)
		}

		// filter policy results for webhooks
		var policyIDs []uint
		if globalPolicyAutomationsEnabled(ac.WebhookSettings, ac.Integrations) {
			policyIDs = append(policyIDs, ac.WebhookSettings.FailingPoliciesWebhook.PolicyIDs...)
		}

		if host.TeamID != nil {
			team, err := svc.ds.Team(ctx, *host.TeamID)
			if err != nil {
				logging.WithErr(ctx, err)
			} else if teamPolicyAutomationsEnabled(team.Config.WebhookSettings, team.Config.Integrations) {
				policyIDs = append(policyIDs, team.Config.WebhookSettings.FailingPoliciesWebhook.PolicyIDs...)
			}
		}

		filteredResults := filterPolicyResults(policyResults, policyIDs)
		if len(filteredResults) > 0 {
			if failingPolicies, passingPolicies, err := svc.ds.FlippingPoliciesForHost(ctx, host.ID, filteredResults); err != nil {
				logging.WithErr(ctx, err)
			} else {
				// Register the flipped policies on a goroutine to not block the hosts on redis requests.
				go func() {
					if err := svc.registerFlippedPolicies(ctx, host.ID, host.Hostname, host.DisplayName(), failingPolicies, passingPolicies); err != nil {
						logging.WithErr(ctx, err)
					}
				}()
			}
		}

		// NOTE(mna): currently, failing policies webhook wouldn't see the new
		// flipped policies on the next run if async processing is enabled and the
		// collection has not been done yet (not persisted in mysql). Should
		// FlippingPoliciesForHost take pending redis data into consideration, or
		// maybe we should impose restrictions between async collection interval
		// and policy update interval?

		if err := svc.task.RecordPolicyQueryExecutions(ctx, host, policyResults, svc.clock.Now(), ac.ServerSettings.DeferredSaveHost); err != nil {
			logging.WithErr(ctx, err)
		}
	} else if hostWithoutPolicies {
		// RecordPolicyQueryExecutions called with results=nil will still update the host's policy_updated_at column.
		if err := svc.task.RecordPolicyQueryExecutions(ctx, host, nil, svc.clock.Now(), ac.ServerSettings.DeferredSaveHost); err != nil {
			logging.WithErr(ctx, err)
		}
	}

	if additionalUpdated {
		additionalJSON, err := json.Marshal(additionalResults)
		if err != nil {
			logging.WithErr(ctx, err)
		} else {
			additional := json.RawMessage(additionalJSON)
			if err := svc.ds.SaveHostAdditional(ctx, host.ID, &additional); err != nil {
				logging.WithErr(ctx, err)
			}
		}
	}

	if detailUpdated {
		host.DetailUpdatedAt = svc.clock.Now()
	}

	refetchRequested := host.RefetchRequested
	if refetchRequested {
		host.RefetchRequested = false
	}
	refetchCriticalCleared := refetchCriticalSet && host.RefetchCriticalQueriesUntil == nil
	if refetchCriticalSet {
		level.Debug(svc.logger).Log("msg", "refetch critical status on submit distributed query results", "host_id", host.ID, "refetch_requested", refetchRequested, "refetch_critical_queries_until", host.RefetchCriticalQueriesUntil, "refetch_critical_cleared", refetchCriticalCleared)
	}

	if refetchRequested || detailUpdated || refetchCriticalCleared {
		appConfig, err := svc.ds.AppConfig(ctx)
		if err != nil {
			logging.WithErr(ctx, err)
		} else {
			if appConfig.ServerSettings.DeferredSaveHost {
				go svc.serialUpdateHost(host)
			} else {
				if err := svc.ds.UpdateHost(ctx, host); err != nil {
					logging.WithErr(ctx, err)
				}
			}
		}
	}

	return nil
}

func processCalendarPolicies(
	ctx context.Context,
	ds fleet.Datastore,
	appConfig *fleet.AppConfig,
	host *fleet.Host,
	policyResults map[uint]*bool,
	logger log.Logger,
) error {
	if len(appConfig.Integrations.GoogleCalendar) == 0 || host.TeamID == nil {
		return nil
	}

	team, err := ds.Team(ctx, *host.TeamID)
	if err != nil {
		return ctxerr.Wrap(ctx, err, "load host team")
	}

	if team.Config.Integrations.GoogleCalendar == nil || !team.Config.Integrations.GoogleCalendar.Enable {
		return nil
	}

	hostCalendarEvent, calendarEvent, err := ds.GetHostCalendarEvent(ctx, host.ID)
	switch {
	case err == nil:
		if hostCalendarEvent.WebhookStatus != fleet.CalendarWebhookStatusPending {
			return nil
		}
	case fleet.IsNotFound(err):
		return nil
	default:
		return ctxerr.Wrap(ctx, err, "get host calendar event")
	}

	now := time.Now()
	if now.Before(calendarEvent.StartTime) {
		level.Warn(logger).Log("msg", "results came too early", "now", now, "start_time", calendarEvent.StartTime)
		if err = ds.UpdateHostCalendarWebhookStatus(context.Background(), host.ID, fleet.CalendarWebhookStatusError); err != nil {
			level.Error(logger).Log("msg", "mark webhook as errored early", "err", err)
		}
		return nil
	}

	//
	// TODO(lucas): Discuss.
	//
	const allowedTimeRelativeToEndTime = 5 * time.Minute // up to 5 minutes after the end_time to allow for short (0-time) event times

	if now.After(calendarEvent.EndTime.Add(allowedTimeRelativeToEndTime)) {
		level.Warn(logger).Log("msg", "results came too late", "now", now, "end_time", calendarEvent.EndTime)
		if err = ds.UpdateHostCalendarWebhookStatus(context.Background(), host.ID, fleet.CalendarWebhookStatusError); err != nil {
			level.Error(logger).Log("msg", "mark webhook as errored late", "err", err)
		}
		return nil
	}

	calendarPolicies, err := ds.GetCalendarPolicies(ctx, *host.TeamID)
	if err != nil {
		return ctxerr.Wrap(ctx, err, "get calendar policy ids")
	}
	if len(calendarPolicies) == 0 {
		return nil
	}

	failingCalendarPolicies := getFailingCalendarPolicies(policyResults, calendarPolicies)
	if len(failingCalendarPolicies) == 0 {
		return nil
	}

	go func() {
		retryStrategy := backoff.NewExponentialBackOff()
		retryStrategy.MaxElapsedTime = 30 * time.Minute
		err := backoff.Retry(
			func() error {
				if err := fleet.FireCalendarWebhook(
					team.Config.Integrations.GoogleCalendar.WebhookURL,
					host.ID, host.HardwareSerial, host.DisplayName(), failingCalendarPolicies, "",
				); err != nil {
					var statusCoder kithttp.StatusCoder
					if errors.As(err, &statusCoder) && statusCoder.StatusCode() == http.StatusTooManyRequests {
						level.Debug(logger).Log("msg", "fire webhook", "err", err)
						if err := ds.UpdateHostCalendarWebhookStatus(
							context.Background(), host.ID, fleet.CalendarWebhookStatusRetry,
						); err != nil {
							level.Error(logger).Log("msg", "mark fired webhook as retry", "err", err)
						}
						return err
					}
					return backoff.Permanent(err)
				}
				return nil
			}, retryStrategy,
		)
		nextStatus := fleet.CalendarWebhookStatusSent
		if err != nil {
			level.Error(logger).Log("msg", "fire webhook", "err", err)
			nextStatus = fleet.CalendarWebhookStatusError
		}
		if err := ds.UpdateHostCalendarWebhookStatus(context.Background(), host.ID, nextStatus); err != nil {
			level.Error(logger).Log("msg", fmt.Sprintf("mark fired webhook as %v", nextStatus), "err", err)
		}
	}()

	return nil
}

func getFailingCalendarPolicies(policyResults map[uint]*bool, calendarPolicies []fleet.PolicyCalendarData) []fleet.PolicyCalendarData {
	var failingPolicies []fleet.PolicyCalendarData
	for _, calendarPolicy := range calendarPolicies {
		result, ok := policyResults[calendarPolicy.ID]
		if !ok || // ignore result of a policy that's not configured for calendar.
			result == nil { // ignore policies that failed to execute.
			continue
		}
		if !*result {
			failingPolicies = append(failingPolicies, calendarPolicy)
		}
	}
	return failingPolicies
}

// preProcessSoftwareResults will run pre-processing on the responses of the software queries.
// It will move the results from the software extra queries (e.g. software_vscode_extensions)
// into the main software query results (software_{macos|linux|windows}) as well as process
// any overrides that are set.
// We do this to not grow the main software queries and to ingest
// all software together (one direct ingest function for all software).
func preProcessSoftwareResults(
	host *fleet.Host,
	results *fleet.OsqueryDistributedQueryResults,
	statuses *map[string]fleet.OsqueryStatus,
	messages *map[string]string,
	overrides map[string]osquery_utils.DetailQuery,
	logger log.Logger,
) {
	vsCodeExtensionsExtraQuery := hostDetailQueryPrefix + "software_vscode_extensions"
	preProcessSoftwareExtraResults(vsCodeExtensionsExtraQuery, host.ID, results, statuses, messages, osquery_utils.DetailQuery{}, logger)

	for name, query := range overrides {
		fullQueryName := hostDetailQueryPrefix + "software_" + name
		preProcessSoftwareExtraResults(fullQueryName, host.ID, results, statuses, messages, query, logger)
	}

	// Filter out python packages that are also deb packages on ubuntu/debian
	pythonPackageFilter(host.Platform, results, statuses)
}

// pythonPackageFilter filters out duplicate python_packages that are installed under deb_packages on Ubuntu and Debian.
// python_packages not matching a Debian package names are updated to "python3-packagename" to match OVAL definitions.
func pythonPackageFilter(platform string, results *fleet.OsqueryDistributedQueryResults, statuses *map[string]fleet.OsqueryStatus) {
	const pythonPrefix = "python3-"
	const pythonSource = "python_packages"
	const debSource = "deb_packages"
	const linuxSoftware = hostDetailQueryPrefix + "software_linux"

	// Return early if platform is not Ubuntu or Debian
	// We may need to add more platforms in the future
	if platform != "ubuntu" && platform != "debian" {
		return
	}

	// Check the 'software_linux' result and status
	sw, ok := (*results)[linuxSoftware]
	if !ok {
		return
	}
	if status, ok := (*statuses)[linuxSoftware]; !ok || status != fleet.StatusOK {
		return
	}

	// Extract the Python and Debian packages from the software list for filtering
	// pre-allocating space for 40 packages based on number of package found in
	// a fresh ubuntu 24.04 install
	pythonPackages := make(map[string]int, 40)
	debPackages := make(map[string]struct{}, 40)

	// Track indexes of rows to remove
	indexesToRemove := []int{}

	for i, row := range sw {
		switch row["source"] {
		case pythonSource:
			loweredName := strings.ToLower(row["name"])
			pythonPackages[loweredName] = i
			row["name"] = loweredName
		case debSource:
			// Only append python3 deb packages
			if strings.HasPrefix(row["name"], pythonPrefix) {
				debPackages[row["name"]] = struct{}{}
			}
		}
	}

	// Return early if there are no Python packages to process
	if len(pythonPackages) == 0 {
		return
	}

	// Loop through pythonPackages map to identify any that should be removed
	for name, index := range pythonPackages {
		convertedName := pythonPrefix + name

		// Filter out Python packages that are also Debian packages
		if _, found := debPackages[convertedName]; found {
			indexesToRemove = append(indexesToRemove, index)
		} else {
			// Update remaining Python package names to match OVAL definitions
			sw[index]["name"] = convertedName
		}
	}

	// Sort indexes to remove in descending order
	sort.Sort(sort.Reverse(sort.IntSlice(indexesToRemove)))

	// Remove rows from sw in descending order of indexes
	for _, index := range indexesToRemove {
		sw = append(sw[:index], sw[index+1:]...)
	}

	// Store the updated software result back in the results map
	(*results)[linuxSoftware] = sw
}

func preProcessSoftwareExtraResults(
	softwareExtraQuery string,
	hostID uint,
	results *fleet.OsqueryDistributedQueryResults,
	statuses *map[string]fleet.OsqueryStatus,
	messages *map[string]string,
	override osquery_utils.DetailQuery,
	logger log.Logger,
) {
	// We always remove the extra query and its results
	// in case the main or extra software query failed to execute.
	defer delete(*results, softwareExtraQuery)

	status, ok := (*statuses)[softwareExtraQuery]
	if !ok {
		return // query did not execute, e.g. the table does not exist.
	}
	failed := status != fleet.StatusOK
	if failed {
		// extra query executed but with errors, so we return without changing anything.
		level.Error(logger).Log(
			"query", softwareExtraQuery,
			"message", (*messages)[softwareExtraQuery],
			"hostID", hostID,
		)
		return
	}

	// Extract the results of the extra query.
	softwareExtraRows := (*results)[softwareExtraQuery]
	if len(softwareExtraRows) == 0 {
		return
	}

	// Append the results of the extra query to the main query.
	for _, query := range []string{
		// Only one of these execute in each host.
		hostDetailQueryPrefix + "software_macos",
		hostDetailQueryPrefix + "software_windows",
		hostDetailQueryPrefix + "software_linux",
	} {
		if _, ok := (*results)[query]; !ok {
			continue
		}
		if status, ok := (*statuses)[query]; ok && status != fleet.StatusOK {
			// Do not append results if the main query failed to run.
			continue
		}
		if override.SoftwareProcessResults != nil {
			(*results)[query] = override.SoftwareProcessResults((*results)[query], softwareExtraRows)
		} else {
			(*results)[query] = removeOverrides((*results)[query], override)
			(*results)[query] = append((*results)[query], softwareExtraRows...)
		}
		return
	}
}

func removeOverrides(rows []map[string]string, override osquery_utils.DetailQuery) []map[string]string {
	if override.SoftwareOverrideMatch != nil {
		rows = slices.DeleteFunc(rows, func(row map[string]string) bool {
			return override.SoftwareOverrideMatch(row)
		})
	}

	return rows
}

// globalPolicyAutomationsEnabled returns true if any of the global policy automations are enabled.
// globalPolicyAutomationsEnabled and teamPolicyAutomationsEnabled are effectively identical.
// We could not use Go generics because Go generics does not support accessing common struct fields right now.
// The umbrella Go issue tracking this: https://github.com/golang/go/issues/63940
func globalPolicyAutomationsEnabled(webhookSettings fleet.WebhookSettings, integrations fleet.Integrations) bool {
	if webhookSettings.FailingPoliciesWebhook.Enable {
		return true
	}
	for _, j := range integrations.Jira {
		if j.EnableFailingPolicies {
			return true
		}
	}
	for _, z := range integrations.Zendesk {
		if z.EnableFailingPolicies {
			return true
		}
	}
	return false
}

func teamPolicyAutomationsEnabled(webhookSettings fleet.TeamWebhookSettings, integrations fleet.TeamIntegrations) bool {
	if webhookSettings.FailingPoliciesWebhook.Enable {
		return true
	}
	for _, j := range integrations.Jira {
		if j.EnableFailingPolicies {
			return true
		}
	}
	for _, z := range integrations.Zendesk {
		if z.EnableFailingPolicies {
			return true
		}
	}
	return false
}

func (svc *Service) ingestQueryResults(
	ctx context.Context,
	query string,
	host *fleet.Host,
	rows []map[string]string,
	failed bool,
	messages map[string]string,
	policyResults map[uint]*bool,
	labelResults map[uint]*bool,
	additionalResults fleet.OsqueryDistributedQueryResults,
	stats *fleet.Stats,
) (bool, bool, error) {
	var detailUpdated, additionalUpdated bool

	// live queries we do want to ingest even if the query had issues, because we want to inform the user of these
	// issues
	// same applies to policies, since it's a 3 state result, one of them being failure, and labels take this state
	// into account as well

	var err error
	switch {
	case strings.HasPrefix(query, hostDistributedQueryPrefix):
		err = svc.ingestDistributedQuery(ctx, *host, query, rows, messages[query], stats)
	case strings.HasPrefix(query, hostPolicyQueryPrefix):
		err = ingestMembershipQuery(hostPolicyQueryPrefix, query, rows, policyResults, failed)
	case strings.HasPrefix(query, hostLabelQueryPrefix):
		err = ingestMembershipQuery(hostLabelQueryPrefix, query, rows, labelResults, failed)
	}

	if failed {
		// if a query failed, and it might be a detailed query or host additional, don't even try to ingest it
		return false, false, err
	}

	switch {
	case strings.HasPrefix(query, hostDetailQueryPrefix):
		trimmedQuery := strings.TrimPrefix(query, hostDetailQueryPrefix)
		var ingested bool
		ingested, err = svc.directIngestDetailQuery(ctx, host, trimmedQuery, rows)
		if !ingested && err == nil {
			err = svc.ingestDetailQuery(ctx, host, trimmedQuery, rows)
			// No err != nil check here because ingestDetailQuery could have updated
			// successfully some values of host.
			detailUpdated = true
		}
	case strings.HasPrefix(query, hostAdditionalQueryPrefix):
		name := strings.TrimPrefix(query, hostAdditionalQueryPrefix)
		additionalResults[name] = rows
		additionalUpdated = true
	}

	return detailUpdated, additionalUpdated, err
}

var noSuchTableRegexp = regexp.MustCompile(`^no such table: \S+$`)

func (svc *Service) directIngestDetailQuery(ctx context.Context, host *fleet.Host, name string, rows []map[string]string) (ingested bool, err error) {
	features, err := svc.HostFeatures(ctx, host)
	if err != nil {
		return false, newOsqueryError("ingest detail query: " + err.Error())
	}

	appConfig, err := svc.ds.AppConfig(ctx)
	if err != nil {
		return false, newOsqueryError("ingest detail query: " + err.Error())
	}

	detailQueries := osquery_utils.GetDetailQueries(ctx, svc.config, appConfig, features)
	query, ok := detailQueries[name]
	if !ok {
		return false, newOsqueryError("unknown detail query " + name)
	}
	if query.DirectIngestFunc != nil {
		err = query.DirectIngestFunc(ctx, svc.logger, host, svc.ds, rows)
		if err != nil {
			return false, newOsqueryError(fmt.Sprintf("ingesting query %s: %s", name, err.Error()))
		}
		return true, nil
	} else if query.DirectTaskIngestFunc != nil {
		err = query.DirectTaskIngestFunc(ctx, svc.logger, host, svc.task, rows)
		if err != nil {
			return false, newOsqueryError(fmt.Sprintf("ingesting query %s: %s", name, err.Error()))
		}
		return true, nil
	}
	return false, nil
}

// ingestDistributedQuery takes the results of a distributed query and modifies the
// provided fleet.Host appropriately.
func (svc *Service) ingestDistributedQuery(
	ctx context.Context, host fleet.Host, name string, rows []map[string]string, errMsg string, stats *fleet.Stats,
) error {
	trimmedQuery := strings.TrimPrefix(name, hostDistributedQueryPrefix)

	campaignID, err := strconv.Atoi(osquery_utils.EmptyToZero(trimmedQuery))
	if err != nil {
		return newOsqueryError("unable to parse campaign ID: " + trimmedQuery)
	}

	// Write the results to the pubsub store
	res := fleet.DistributedQueryResult{
		DistributedQueryCampaignID: uint(campaignID), //nolint:gosec // dismiss G115
		Host: fleet.ResultHostData{
			ID:          host.ID,
			Hostname:    host.Hostname,
			DisplayName: host.DisplayName(),
		},
		Rows:  rows,
		Stats: stats,
	}
	if errMsg != "" {
		res.Error = &errMsg
	}

	err = svc.resultStore.WriteResult(res)
	if err != nil {
		var pse pubsub.Error
		ok := errors.As(err, &pse)
		if !ok || !pse.NoSubscriber() {
			return newOsqueryError("writing results: " + err.Error())
		}

		// If there are no subscribers, the campaign is "orphaned"
		// and should be closed so that we don't continue trying to
		// execute that query when we can't write to any subscriber
		campaign, err := svc.ds.DistributedQueryCampaign(ctx, uint(campaignID)) //nolint:gosec // dismiss G115
		if err != nil {
			if err := svc.liveQueryStore.StopQuery(strconv.Itoa(campaignID)); err != nil {
				return newOsqueryError("stop orphaned campaign after load failure: " + err.Error())
			}
			return newOsqueryError("loading orphaned campaign: " + err.Error())
		}

		if campaign.CreatedAt.After(svc.clock.Now().Add(-1 * time.Minute)) {
			// Give the client a minute to connect before considering the
			// campaign orphaned.
			//
			// Live queries work in two stages (asynchronous):
			// 	1. The campaign is created by a client. So the target devices checking in
			// 	will start receiving the query corresponding to the campaign.
			//	2. The client (UI/fleetctl) starts listenting for query results.
			//
			// This expected error can happen if:
			//	A. A device checked in and sent results back in between steps (1) and (2).
			// 	B. The client stopped listening in (2) and devices continue to send results back.
			return newOsqueryError(fmt.Sprintf("campaignID=%d waiting for listener", campaignID))
		}

		if campaign.Status != fleet.QueryComplete {
			campaign.Status = fleet.QueryComplete
			if err := svc.ds.SaveDistributedQueryCampaign(ctx, campaign); err != nil {
				return newOsqueryError("closing orphaned campaign: " + err.Error())
			}
		}

		if err := svc.liveQueryStore.StopQuery(strconv.Itoa(campaignID)); err != nil {
			return newOsqueryError("stopping orphaned campaign: " + err.Error())
		}

		// No need to record query completion in this case
		return newOsqueryError(fmt.Sprintf("campaignID=%d stopped", campaignID))
	}

	err = svc.liveQueryStore.QueryCompletedByHost(strconv.Itoa(campaignID), host.ID)
	if err != nil {
		return newOsqueryError("record query completion: " + err.Error())
	}

	return nil
}

// ingestMembershipQuery records the results of label queries run by a host
func ingestMembershipQuery(
	prefix string,
	query string,
	rows []map[string]string,
	results map[uint]*bool,
	failed bool,
) error {
	trimmedQuery := strings.TrimPrefix(query, prefix)
	trimmedQueryNum, err := strconv.Atoi(osquery_utils.EmptyToZero(trimmedQuery))
	if err != nil {
		return fmt.Errorf("converting query from string to int: %w", err)
	}
	// A label/policy query matches if there is at least one result for that
	// query. We must also store negative results.
	if failed {
		results[uint(trimmedQueryNum)] = nil //nolint:gosec // dismiss G115
	} else {
		results[uint(trimmedQueryNum)] = ptr.Bool(len(rows) > 0) //nolint:gosec // dismiss G115
	}

	return nil
}

// ingestDetailQuery takes the results of a detail query and modifies the
// provided fleet.Host appropriately.
func (svc *Service) ingestDetailQuery(ctx context.Context, host *fleet.Host, name string, rows []map[string]string) error {
	features, err := svc.HostFeatures(ctx, host)
	if err != nil {
		return newOsqueryError("ingest detail query: " + err.Error())
	}

	appConfig, err := svc.ds.AppConfig(ctx)
	if err != nil {
		return newOsqueryError("ingest detail query: " + err.Error())
	}

	detailQueries := osquery_utils.GetDetailQueries(ctx, svc.config, appConfig, features)
	query, ok := detailQueries[name]
	if !ok {
		return newOsqueryError("unknown detail query " + name)
	}

	if query.IngestFunc != nil {
		err = query.IngestFunc(ctx, svc.logger, host, rows)
		if err != nil {
			return newOsqueryError(fmt.Sprintf("ingesting query %s: %s", name, err.Error()))
		}
	}

	return nil
}

// filterPolicyResults filters out policies that aren't configured for webhook automation.
func filterPolicyResults(incoming map[uint]*bool, webhookPolicies []uint) map[uint]*bool {
	wp := make(map[uint]struct{})
	for _, policyID := range webhookPolicies {
		wp[policyID] = struct{}{}
	}
	filtered := make(map[uint]*bool)
	for policyID, passes := range incoming {
		if _, ok := wp[policyID]; !ok {
			continue
		}
		filtered[policyID] = passes
	}
	return filtered
}

func (svc *Service) registerFlippedPolicies(ctx context.Context, hostID uint, hostname, displayName string, newFailing, newPassing []uint) error {
	host := fleet.PolicySetHost{
		ID:          hostID,
		Hostname:    hostname,
		DisplayName: displayName,
	}
	for _, policyID := range newFailing {
		if err := svc.failingPolicySet.AddHost(policyID, host); err != nil {
			return err
		}
	}
	for _, policyID := range newPassing {
		if err := svc.failingPolicySet.RemoveHosts(policyID, []fleet.PolicySetHost{host}); err != nil {
			return err
		}
	}
	return nil
}

func (svc *Service) processSoftwareForNewlyFailingPolicies(
	ctx context.Context,
	hostID uint,
	hostTeamID *uint,
	hostPlatform string,
	hostOrbitNodeKey *string,
	incomingPolicyResults map[uint]*bool,
) error {
	if hostOrbitNodeKey == nil || *hostOrbitNodeKey == "" {
		// We do not want to queue software installations on vanilla osquery hosts.
		return nil
	}

	var policyTeamID uint
	if hostTeamID == nil {
		policyTeamID = fleet.PolicyNoTeamID
	} else {
		policyTeamID = *hostTeamID
	}

	// Filter out results that are not failures (we are only interested on failing policies,
	// we don't care about passing policies or policies that failed to execute).
	incomingFailingPolicies := make(map[uint]*bool)
	var incomingFailingPoliciesIDs []uint
	for policyID, policyResult := range incomingPolicyResults {
		if policyResult != nil && !*policyResult {
			incomingFailingPolicies[policyID] = policyResult
			incomingFailingPoliciesIDs = append(incomingFailingPoliciesIDs, policyID)
		}
	}
	if len(incomingFailingPolicies) == 0 {
		return nil
	}

	// Get policies with associated installers for the team.
	policiesWithInstaller, err := svc.ds.GetPoliciesWithAssociatedInstaller(ctx, policyTeamID, incomingFailingPoliciesIDs)
	if err != nil {
		return ctxerr.Wrap(ctx, err, "failed to get policies with installer")
	}
	if len(policiesWithInstaller) == 0 {
		return nil
	}

	// Filter out results of policies that are not associated to installers.
	policiesWithInstallersMap := make(map[uint]fleet.PolicySoftwareInstallerData)
	for _, policyWithInstaller := range policiesWithInstaller {
		policiesWithInstallersMap[policyWithInstaller.ID] = policyWithInstaller
	}
	policyResultsOfPoliciesWithInstallers := make(map[uint]*bool)
	for policyID, passes := range incomingFailingPolicies {
		if _, ok := policiesWithInstallersMap[policyID]; !ok {
			continue
		}
		policyResultsOfPoliciesWithInstallers[policyID] = passes
	}
	if len(policyResultsOfPoliciesWithInstallers) == 0 {
		return nil
	}

	// Get the policies associated with installers that are flipping from passing to failing on this host.
	policyIDsOfNewlyFailingPoliciesWithInstallers, _, err := svc.ds.FlippingPoliciesForHost(
		ctx, hostID, policyResultsOfPoliciesWithInstallers,
	)
	if err != nil {
		return ctxerr.Wrap(ctx, err, "failed to get flipping policies for host")
	}
	if len(policyIDsOfNewlyFailingPoliciesWithInstallers) == 0 {
		return nil
	}
	policyIDsOfNewlyFailingPoliciesWithInstallersSet := make(map[uint]struct{})
	for _, policyID := range policyIDsOfNewlyFailingPoliciesWithInstallers {
		policyIDsOfNewlyFailingPoliciesWithInstallersSet[policyID] = struct{}{}
	}

	// Finally filter out policies with installers that are not newly failing.
	var failingPoliciesWithInstaller []fleet.PolicySoftwareInstallerData
	for _, policyWithInstaller := range policiesWithInstaller {
		if _, ok := policyIDsOfNewlyFailingPoliciesWithInstallersSet[policyWithInstaller.ID]; ok {
			failingPoliciesWithInstaller = append(failingPoliciesWithInstaller, policyWithInstaller)
		}
	}

	for _, failingPolicyWithInstaller := range failingPoliciesWithInstaller {
		policyID := failingPolicyWithInstaller.ID
		installerMetadata, err := svc.ds.GetSoftwareInstallerMetadataByID(ctx, failingPolicyWithInstaller.InstallerID)
		if err != nil {
			return ctxerr.Wrap(ctx, err, "get software installer metadata by id")
		}
		logger := log.With(svc.logger,
			"host_id", hostID,
			"host_platform", hostPlatform,
			"policy_id", failingPolicyWithInstaller.ID,
			"software_installer_id", failingPolicyWithInstaller.InstallerID,
			"software_title_id", installerMetadata.TitleID,
			"software_installer_platform", installerMetadata.Platform,
		)
		if fleet.PlatformFromHost(hostPlatform) != installerMetadata.Platform {
			level.Debug(logger).Log("msg", "installer platform does not match host platform")
			continue
		}
		scoped, err := svc.ds.IsSoftwareInstallerLabelScoped(ctx, failingPolicyWithInstaller.InstallerID, hostID)
		if err != nil {
			return ctxerr.Wrap(ctx, err, "checking if software installer is label scoped to host")
		}
		if !scoped {
			// NOTE: we update the policy status here to stop it from showing up as "failed" in the
			// host details.
			incomingPolicyResults[failingPolicyWithInstaller.ID] = nil
			level.Debug(logger).Log("msg", "not marking policy as failed since software is out of scope for host")
			continue
		}
		hostLastInstall, err := svc.ds.GetHostLastInstallData(ctx, hostID, installerMetadata.InstallerID)
		if err != nil {
			return ctxerr.Wrap(ctx, err, "get host last install data")
		}
		// hostLastInstall.Status == nil can happen when a software is installed by Fleet and later removed.
		if hostLastInstall != nil && hostLastInstall.Status != nil &&
			*hostLastInstall.Status == fleet.SoftwareInstallPending {
			// There's a pending install for this host and installer,
			// thus we do not queue another install request.
			level.Debug(svc.logger).Log(
				"msg", "found pending install request for this host and installer",
				"pending_execution_id", hostLastInstall.ExecutionID,
			)
			continue
		}
		// NOTE(lucas): The user_id set in this software install will be NULL
		// so this means that when generating the activity for this action
		// (in SaveHostSoftwareInstallResult) the author will be set to Fleet.
		installUUID, err := svc.ds.InsertSoftwareInstallRequest(
			ctx, hostID,
			installerMetadata.InstallerID,
			fleet.HostSoftwareInstallOptions{
				SelfService: false,
				PolicyID:    &policyID,
			},
		)
		if err != nil {
			return ctxerr.Wrapf(ctx, err,
				"insert software install request: host_id=%d, software_installer_id=%d",
				hostID, installerMetadata.InstallerID,
			)
		}
		level.Debug(logger).Log(
			"msg", "install request sent",
			"install_uuid", installUUID,
		)
	}
	return nil
}

func (svc *Service) processVPPForNewlyFailingPolicies(
	ctx context.Context,
	hostID uint,
	hostTeamID *uint,
	hostPlatform string,
	incomingPolicyResults map[uint]*bool,
) error {
	var policyTeamID uint
	if hostTeamID == nil {
		policyTeamID = fleet.PolicyNoTeamID
	} else {
		policyTeamID = *hostTeamID
	}

	// Filter out results that are not failures (we are only interested on failing policies,
	// we don't care about passing policies or policies that failed to execute).
	incomingFailingPolicies := make(map[uint]*bool)
	var incomingFailingPoliciesIDs []uint
	for policyID, policyResult := range incomingPolicyResults {
		if policyResult != nil && !*policyResult {
			incomingFailingPolicies[policyID] = policyResult
			incomingFailingPoliciesIDs = append(incomingFailingPoliciesIDs, policyID)
		}
	}
	if len(incomingFailingPolicies) == 0 {
		return nil
	}

	// Get policies with associated VPP apps for the team.
	policiesWithVPP, err := svc.ds.GetPoliciesWithAssociatedVPP(ctx, policyTeamID, incomingFailingPoliciesIDs)
	if err != nil {
		return ctxerr.Wrap(ctx, err, "failed to get policies with installer")
	}
	if len(policiesWithVPP) == 0 {
		return nil
	}

	// Filter out results of policies that are not associated to VPP apps.
	policiesWithVPPMap := make(map[uint]fleet.PolicyVPPData)
	for _, policyWithVPP := range policiesWithVPP {
		policiesWithVPPMap[policyWithVPP.ID] = policyWithVPP
	}
	policyResultsOfPoliciesWithVPP := make(map[uint]*bool)
	for policyID, passes := range incomingFailingPolicies {
		if _, ok := policiesWithVPPMap[policyID]; !ok {
			continue
		}
		policyResultsOfPoliciesWithVPP[policyID] = passes
	}
	if len(policyResultsOfPoliciesWithVPP) == 0 {
		return nil
	}

	// Get the policies associated with VPP apps that are flipping from passing to failing on this host.
	policyIDsOfNewlyFailingPoliciesWithVPP, _, err := svc.ds.FlippingPoliciesForHost(
		ctx, hostID, policyResultsOfPoliciesWithVPP,
	)
	if err != nil {
		return ctxerr.Wrap(ctx, err, "failed to get flipping policies for host")
	}
	if len(policyIDsOfNewlyFailingPoliciesWithVPP) == 0 {
		return nil
	}
	policyIDsOfNewlyFailingPoliciesWithVPPSet := make(map[uint]struct{})
	for _, policyID := range policyIDsOfNewlyFailingPoliciesWithVPP {
		policyIDsOfNewlyFailingPoliciesWithVPPSet[policyID] = struct{}{}
	}

	// Finally filter out policies with VPP apps that are not newly failing.
	var failingPoliciesWithVPP []fleet.PolicyVPPData
	for _, policyWithVPP := range policiesWithVPP {
		if _, ok := policyIDsOfNewlyFailingPoliciesWithVPPSet[policyWithVPP.ID]; ok {
			failingPoliciesWithVPP = append(failingPoliciesWithVPP, policyWithVPP)
		}
	}

	if len(failingPoliciesWithVPP) == 0 {
		return nil
	}

	host, err := svc.ds.Host(ctx, hostID)
	if err != nil {
		return ctxerr.Wrapf(ctx, err, "failed to get host details")
	}
	vppToken, err := svc.EnterpriseOverrides.GetVPPTokenIfCanInstallVPPApps(ctx, true, host)
	if err != nil {
		return ctxerr.Wrapf(ctx, err, "host is not able to install VPP apps")
	}

	pendingAppInstalls, err := svc.ds.MapAdamIDsPendingInstall(ctx, hostID)
	if err != nil {
		return ctxerr.Wrapf(ctx, err, "failed to check pending VPP installs")
	}

	for _, failingPolicyWithVPP := range failingPoliciesWithVPP {
		policyID := failingPolicyWithVPP.ID
		logger := log.With(svc.logger,
			"host_id", hostID,
			"host_platform", hostPlatform,
			"policy_id", policyID,
			"vpp_adam_id", failingPolicyWithVPP.AdamID,
			"vpp_platform", failingPolicyWithVPP.AdamID,
			"software_title_id", failingPolicyWithVPP.Platform,
		)

		if _, hasPendingInstall := pendingAppInstalls[failingPolicyWithVPP.AdamID]; hasPendingInstall {
			level.Debug(svc.logger).Log(
				"msg", "install of app is already pending",
			)
			continue
		}

		vppMetadata, err := svc.ds.GetVPPAppMetadataByAdamIDPlatformTeamID(ctx, failingPolicyWithVPP.AdamID, failingPolicyWithVPP.Platform, host.TeamID)
		if err != nil {
			level.Error(svc.logger).Log(
				"msg", "failed to get VPP metadata",
				"error", err,
			)
			continue
		}

<<<<<<< HEAD
		commandUUID, err := svc.EnterpriseOverrides.InstallVPPAppPostValidation(ctx, host, vppMetadata, vppToken, fleet.HostSoftwareInstallOptions{
			SelfService: false,
			PolicyID:    &policyID,
		})
=======
		scoped, err := svc.ds.IsVPPAppLabelScoped(ctx, vppMetadata.VPPAppTeam.AppTeamID, hostID)
		if err != nil {
			return ctxerr.Wrap(ctx, err, "checking if vpp app is label scoped to host")
		}

		if !scoped {
			// NOTE: we update the policy status here to stop it from showing up as "failed" in the
			// host details.
			incomingPolicyResults[failingPolicyWithVPP.ID] = nil
			level.Debug(logger).Log("msg", "not marking policy as failed since vpp app is out of scope for host")
			continue
		}

		commandUUID, err := svc.EnterpriseOverrides.InstallVPPAppPostValidation(ctx, host, vppMetadata, vppToken, false, &policyID)
>>>>>>> 44af7155
		if err != nil {
			level.Error(svc.logger).Log(
				"msg", "failed to get install VPP app",
				"error", err,
			)
			continue
		}

		level.Debug(logger).Log("msg", "vpp install request sent", "command_uuid", commandUUID)
	}

	return nil
}

func (svc *Service) processScriptsForNewlyFailingPolicies(
	ctx context.Context,
	hostID uint,
	hostTeamID *uint,
	hostPlatform string,
	hostOrbitNodeKey *string,
	hostScriptsEnabled *bool,
	incomingPolicyResults map[uint]*bool,
) error {
	if hostOrbitNodeKey == nil || *hostOrbitNodeKey == "" {
		return nil // vanilla osquery hosts can't run scripts
	}
	// not logging here to avoid spamming logs on every policy failure for every no-scripts host even if the policy
	// doesn't have a script attached
	if hostScriptsEnabled != nil && !*hostScriptsEnabled {
		return nil
	}

	// Bail if scripts are disabled globally
	cfg, err := svc.ds.AppConfig(ctx)
	if err != nil {
		return err
	}
	if cfg.ServerSettings.ScriptsDisabled {
		return nil
	}

	var policyTeamID uint
	if hostTeamID == nil {
		policyTeamID = fleet.PolicyNoTeamID
	} else {
		policyTeamID = *hostTeamID
	}

	// Filter out results that are not failures (we are only interested on failing policies,
	// we don't care about passing policies or policies that failed to execute).
	incomingFailingPolicies := make(map[uint]*bool)
	var incomingFailingPoliciesIDs []uint
	for policyID, policyResult := range incomingPolicyResults {
		if policyResult != nil && !*policyResult {
			incomingFailingPolicies[policyID] = policyResult
			incomingFailingPoliciesIDs = append(incomingFailingPoliciesIDs, policyID)
		}
	}
	if len(incomingFailingPolicies) == 0 {
		return nil
	}

	// Get policies with associated scripts for the team.
	policiesWithScript, err := svc.ds.GetPoliciesWithAssociatedScript(ctx, policyTeamID, incomingFailingPoliciesIDs)
	if err != nil {
		return ctxerr.Wrap(ctx, err, "failed to get policies with script")
	}
	if len(policiesWithScript) == 0 {
		return nil
	}

	// Filter out results of policies that are not associated to scripts.
	policiesWithScriptsMap := make(map[uint]fleet.PolicyScriptData)
	for _, policyWithScript := range policiesWithScript {
		policiesWithScriptsMap[policyWithScript.ID] = policyWithScript
	}
	policyResultsOfPoliciesWithScripts := make(map[uint]*bool)
	for policyID, passes := range incomingFailingPolicies {
		if _, ok := policiesWithScriptsMap[policyID]; !ok {
			continue
		}
		policyResultsOfPoliciesWithScripts[policyID] = passes
	}
	if len(policyResultsOfPoliciesWithScripts) == 0 {
		return nil
	}

	// Get the policies associated with scripts that are flipping from passing to failing on this host.
	policyIDsOfNewlyFailingPoliciesWithScripts, _, err := svc.ds.FlippingPoliciesForHost(
		ctx, hostID, policyResultsOfPoliciesWithScripts,
	)
	if err != nil {
		return ctxerr.Wrap(ctx, err, "failed to get flipping policies for host")
	}
	if len(policyIDsOfNewlyFailingPoliciesWithScripts) == 0 {
		return nil
	}
	policyIDsOfNewlyFailingPoliciesWithScriptsSet := make(map[uint]struct{})
	for _, policyID := range policyIDsOfNewlyFailingPoliciesWithScripts {
		policyIDsOfNewlyFailingPoliciesWithScriptsSet[policyID] = struct{}{}
	}

	// Finally filter out policies with scripts that are not newly failing.
	var failingPoliciesWithScript []fleet.PolicyScriptData
	for _, policyWithScript := range policiesWithScript {
		if _, ok := policyIDsOfNewlyFailingPoliciesWithScriptsSet[policyWithScript.ID]; ok {
			failingPoliciesWithScript = append(failingPoliciesWithScript, policyWithScript)
		}
	}

	for _, failingPolicyWithScript := range failingPoliciesWithScript {
		policyID := failingPolicyWithScript.ID

		scriptMetadata, err := svc.ds.Script(ctx, failingPolicyWithScript.ScriptID)
		if err != nil {
			return ctxerr.Wrap(ctx, err, "get script metadata by id")
		}
		logger := log.With(svc.logger,
			"host_id", hostID,
			"host_platform", hostPlatform,
			"policy_id", policyID,
			"script_id", failingPolicyWithScript.ScriptID,
			"script_name", scriptMetadata.Name,
		)

		allScriptsExecutionPending, err := svc.ds.ListPendingHostScriptExecutions(ctx, hostID, false)
		if err != nil {
			return ctxerr.Wrap(ctx, err, "list host pending script executions")
		}
		if len(allScriptsExecutionPending) > maxPendingScripts {
			level.Warn(logger).Log("msg", "too many scripts pending for host")
			return nil
		}

		// skip incompatible scripts
		hostPlatform := fleet.PlatformFromHost(hostPlatform)
		if (hostPlatform == "windows" && strings.HasSuffix(scriptMetadata.Name, ".sh")) ||
			(hostPlatform != "windows" && strings.HasSuffix(scriptMetadata.Name, ".ps1")) {
			level.Info(logger).Log("msg", "script type does not match host platform")
			continue
		}

		// skip different-team scripts
		var scriptTeamID uint
		if scriptMetadata.TeamID != nil {
			scriptTeamID = *scriptMetadata.TeamID
		}
		if policyTeamID != scriptTeamID { // this should not happen
			level.Error(logger).Log("msg", "script team does not match host team")
			continue
		}

		scriptIsAlreadyPending, err := svc.ds.IsExecutionPendingForHost(ctx, hostID, scriptMetadata.ID)
		if err != nil {
			return ctxerr.Wrap(ctx, err, "check whether script is pending execution")
		}
		if scriptIsAlreadyPending {
			level.Debug(logger).Log("msg", "script is already pending on host")
			continue
		}

		contents, err := svc.ds.GetScriptContents(ctx, scriptMetadata.ID)
		if err != nil {
			return ctxerr.Wrap(ctx, err, "get script contents")
		}
		runScriptRequest := fleet.HostScriptRequestPayload{
			HostID:          hostID,
			ScriptContents:  string(contents),
			ScriptContentID: scriptMetadata.ScriptContentID,
			ScriptID:        &scriptMetadata.ID,
			TeamID:          policyTeamID,
			PolicyID:        &policyID,
			// no user ID as scripts are executed by Fleet
		}

		scriptResult, err := svc.ds.NewHostScriptExecutionRequest(ctx, &runScriptRequest)
		if err != nil {
			return ctxerr.Wrapf(ctx, err,
				"insert script run request; host_id=%d, script_id=%d",
				hostID, scriptMetadata.ID,
			)
		}

		level.Debug(logger).Log(
			"msg", "script run request sent",
			"execution_id", scriptResult.ExecutionID,
		)
	}

	return nil
}

func (svc *Service) maybeDebugHost(
	ctx context.Context,
	host *fleet.Host,
	results fleet.OsqueryDistributedQueryResults,
	statuses map[string]fleet.OsqueryStatus,
	messages map[string]string,
	stats map[string]*fleet.Stats,
) {
	if svc.debugEnabledForHost(ctx, host.ID) {
		hlogger := log.With(svc.logger, "host-id", host.ID)

		logJSON(hlogger, host, "host")
		logJSON(hlogger, results, "results")
		logJSON(hlogger, statuses, "statuses")
		logJSON(hlogger, messages, "messages")
		logJSON(hlogger, stats, "stats")
	}
}

////////////////////////////////////////////////////////////////////////////////
// Submit Logs
////////////////////////////////////////////////////////////////////////////////

type submitLogsRequest struct {
	NodeKey string          `json:"node_key"`
	LogType string          `json:"log_type"`
	Data    json.RawMessage `json:"data"`
}

func (r *submitLogsRequest) hostNodeKey() string {
	return r.NodeKey
}

type submitLogsResponse struct {
	Err error `json:"error,omitempty"`
}

func (r submitLogsResponse) Error() error { return r.Err }

func submitLogsEndpoint(ctx context.Context, request interface{}, svc fleet.Service) (errorer, error) {
	req := request.(*submitLogsRequest)

	var err error
	switch req.LogType {
	case "status":
		var statuses []json.RawMessage
		// NOTE(lucas): This unmarshal error is not being sent back to osquery (`if err :=` vs. `if err =`)
		// Maybe there's a reason for it, we need to test such a change before fixing what appears
		// to be a bug because the `err` is lost.
		if err := json.Unmarshal(req.Data, &statuses); err != nil {
			err = newOsqueryError("unmarshalling status logs: " + err.Error())
			break
		}

		err = svc.SubmitStatusLogs(ctx, statuses)
		if err != nil {
			break
		}

	case "result":
		// NOTE(dantecatalfamo) We partially unmarshal the data here because osquery can send data we don't
		// support unmarshaling, like differential query results. We also pass the raw data to logging
		// facilities further down. Results are unmarshaled one at a time inside of SubmitResultLogs.
		// We should re-address this once json/v2 releases and we can speed up parsing times.
		var results []json.RawMessage
		// NOTE(lucas): This unmarshal error is not being sent back to osquery (`if err :=` vs. `if err =`)
		// Maybe there's a reason for it, we need to test such a change before fixing what appears
		// to be a bug because the `err` is lost.
		if err := json.Unmarshal(req.Data, &results); err != nil {
			err = newOsqueryError("unmarshalling result logs: " + err.Error())
			break
		}
		logging.WithExtras(ctx, "results", len(results))

		// We currently return errors to osqueryd if there are any issues submitting results
		// to the configured external destinations.
		if err = svc.SubmitResultLogs(ctx, results); err != nil {
			break
		}

	default:
		err = newOsqueryError("unknown log type: " + req.LogType)
	}

	return submitLogsResponse{Err: err}, nil
}

// preProcessOsqueryResults will attempt to unmarshal `osqueryResults` and will return:
//   - `unmarshaledResults` with each result unmarshaled to `fleet.ScheduledQueryResult`s, where if an item is `nil` it means the corresponding
//     `osqueryResults` item could not be unmarshaled.
//   - queriesDBData has the corresponding DB query to each unmarshalled result in `osqueryResults`.
//
// If queryReportsDisabled is true then it returns only t he `unmarshaledResults` without querying the DB.
func (svc *Service) preProcessOsqueryResults(
	ctx context.Context,
	osqueryResults []json.RawMessage,
	queryReportsDisabled bool,
) (unmarshaledResults []*fleet.ScheduledQueryResult, queriesDBData map[string]*fleet.Query) {
	// skipauth: Authorization is currently for user endpoints only.
	svc.authz.SkipAuthorization(ctx)

	lograw := func(raw json.RawMessage) string {
		logr := raw
		if len(raw) >= 64 {
			logr = raw[:64]
		}
		return string(logr)
	}

	for _, raw := range osqueryResults {
		var result *fleet.ScheduledQueryResult
		if err := json.Unmarshal(raw, &result); err != nil {
			level.Debug(svc.logger).Log("msg", "unmarshalling result", "err", err, "result", lograw(raw))
			// Note that if err != nil we have two scenarios:
			// 	- result == nil: which means the result could not be unmarshalled, e.g. not JSON.
			//	- result != nil: which means that the result was (partially) unmarshalled but some specific
			// 	field could not be unmarshalled.
			//
			// In both scenarios we want to add `result` to `unmarshaledResults`.
		} else if result != nil && result.QueryName == "" {
			// If the unmarshaled result doesn't have a "name" field then we ignore the result.
			level.Debug(svc.logger).Log("msg", "missing name field", "result", lograw(raw))
			result = nil
		}
		unmarshaledResults = append(unmarshaledResults, result)
	}

	if queryReportsDisabled {
		return unmarshaledResults, nil
	}

	queriesDBData = make(map[string]*fleet.Query)
	for _, queryResult := range unmarshaledResults {
		if queryResult == nil {
			// These are results that could not be unmarshaled.
			continue
		}
		teamID, queryName, err := getQueryNameAndTeamIDFromResult(queryResult.QueryName)
		if errors.Is(err, fleet.ErrLegacyQueryPack) {
			// Legacy query. Cannot be stored and cannot
			// infer team ID, but still used by some customers
			continue
		}
		if err != nil {
			level.Debug(svc.logger).Log("msg", "querying name and team ID from result", "err", err)
			continue
		}
		if _, ok := queriesDBData[queryResult.QueryName]; ok {
			// Already loaded.
			continue
		}
		query, err := svc.ds.QueryByName(ctx, teamID, queryName)
		if err != nil {
			level.Debug(svc.logger).Log("msg", "loading query by name", "err", err, "team", teamID, "name", queryName)
			continue
		}
		queriesDBData[queryResult.QueryName] = query
	}
	return unmarshaledResults, queriesDBData
}

func (svc *Service) SubmitStatusLogs(ctx context.Context, logs []json.RawMessage) error {
	// skipauth: Authorization is currently for user endpoints only.
	svc.authz.SkipAuthorization(ctx)

	if err := svc.osqueryLogWriter.Status.Write(ctx, logs); err != nil {
		osqueryErr := newOsqueryError("error writing status logs: " + err.Error())
		// Attempting to write a large amount of data is the most likely explanation for this error.
		osqueryErr.statusCode = http.StatusRequestEntityTooLarge
		return osqueryErr
	}
	return nil
}

func (svc *Service) SubmitResultLogs(ctx context.Context, logs []json.RawMessage) error {
	// skipauth: Authorization is currently for user endpoints only.
	svc.authz.SkipAuthorization(ctx)

	//
	// We do not return errors to osqueryd when processing results because
	// otherwise the results will never clear from its local DB and
	// will keep retrying forever.
	//
	// We do return errors if we fail to write to the external logging destination,
	// so that the logs are not lost and osquery retries on its next log interval.
	//

	var queryReportsDisabled bool
	appConfig, err := svc.ds.AppConfig(ctx)
	if err != nil {
		level.Error(svc.logger).Log("msg", "getting app config", "err", err)
		// If we fail to load the app config we assume the flag to be disabled
		// to not perform extra processing in that scenario.
		queryReportsDisabled = true
	} else {
		queryReportsDisabled = appConfig.ServerSettings.QueryReportsDisabled
	}

	unmarshaledResults, queriesDBData := svc.preProcessOsqueryResults(ctx, logs, queryReportsDisabled)
	if !queryReportsDisabled {
		maxQueryReportRows := appConfig.ServerSettings.GetQueryReportCap()
		svc.saveResultLogsToQueryReports(ctx, unmarshaledResults, queriesDBData, maxQueryReportRows)
	}

	var filteredLogs []json.RawMessage
	for i, unmarshaledResult := range unmarshaledResults {
		if unmarshaledResult == nil {
			// Ignore results that could not be unmarshaled.
			continue
		}

		if queryReportsDisabled {
			// If query_reports_disabled=true we write the logs to the logging destination without any extra processing.
			//
			// If a query was recently configured with automations_enabled = 0 we may still write
			// the results for it here. Eventually the query will be removed from the host schedule
			// and thus Fleet won't receive any further results anymore.
			filteredLogs = append(filteredLogs, logs[i])
			continue
		}

		dbQuery, ok := queriesDBData[unmarshaledResult.QueryName]
		if !ok {
			// If Fleet doesn't know of the query we write the logs to the logging destination
			// without any extra processing. This is to support osquery nodes that load their
			// config from elsewhere (e.g. using `--config_plugin=filesystem`).
			//
			// If a query was configured from Fleet but was recently removed, we may still write
			// the results for it here. Eventually the query will be removed from the host schedule
			// and thus Fleet won't receive any further results anymore.
			filteredLogs = append(filteredLogs, logs[i])
			continue
		}

		if !dbQuery.AutomationsEnabled {
			// Ignore results for queries that have automations disabled.
			continue
		}

		filteredLogs = append(filteredLogs, logs[i])
	}

	if len(filteredLogs) == 0 {
		return nil
	}

	if err := svc.osqueryLogWriter.Result.Write(ctx, filteredLogs); err != nil {
		osqueryErr := newOsqueryError(
			"error writing result logs " +
				"(if the logging destination is down, you can reduce frequency/size of osquery logs by " +
				"increasing logger_tls_period and decreasing logger_tls_max_lines): " + err.Error(),
		)
		// Attempting to write a large amount of data is the most likely explanation for this error.
		osqueryErr.statusCode = http.StatusRequestEntityTooLarge
		return osqueryErr
	}
	return nil
}

////////////////////////////////////////////////////////////////////////////////
// Query Reports
////////////////////////////////////////////////////////////////////////////////

func (svc *Service) saveResultLogsToQueryReports(
	ctx context.Context,
	unmarshaledResults []*fleet.ScheduledQueryResult,
	queriesDBData map[string]*fleet.Query,
	maxQueryReportRows int,
) {
	// skipauth: Authorization is currently for user endpoints only.
	svc.authz.SkipAuthorization(ctx)

	host, ok := hostctx.FromContext(ctx)
	if !ok {
		level.Error(svc.logger).Log("err", "getting host from context")
		return
	}

	// Transform results that are in "event format" to "snapshot format".
	// This is needed to support query reports for hosts that are configured with `--logger_snapshot_event_type=true`
	// in their agent options.
	unmarshaledResultsFiltered := transformEventFormatToSnapshotFormat(unmarshaledResults)

	// Filter results to only the most recent for each query.
	unmarshaledResultsFiltered = getMostRecentResults(unmarshaledResultsFiltered)

	for _, result := range unmarshaledResultsFiltered {
		dbQuery, ok := queriesDBData[result.QueryName]
		if !ok {
			// Means the query does not exist with such name anymore. Thus we ignore its result.
			continue
		}

		if dbQuery.DiscardData || dbQuery.Logging != fleet.LoggingSnapshot {
			// Ignore result if query is marked as discard data or if logging is not snapshot
			continue
		}

		hostTeamID := uint(0)
		if host.TeamID != nil {
			hostTeamID = *host.TeamID
		}
		if dbQuery.TeamID != nil && *dbQuery.TeamID != hostTeamID {
			// The host was transferred to another team/global so we ignore the incoming results
			// of this query that belong to a different team.
			continue
		}

		// We first check the current query results count using the DB reader (also cached)
		// to reduce the DB writer load of osquery/log requests when the host count is high.
		count, err := svc.ds.ResultCountForQuery(ctx, dbQuery.ID)
		if err != nil {
			level.Error(svc.logger).Log("msg", "get result count for query", "err", err, "query_id", dbQuery.ID)
			continue
		}
		if count >= maxQueryReportRows {
			continue
		}

		if err := svc.overwriteResultRows(ctx, result, dbQuery.ID, host.ID, maxQueryReportRows); err != nil {
			level.Error(svc.logger).Log("msg", "overwrite results", "err", err, "query_id", dbQuery.ID, "host_id", host.ID)
			continue
		}
	}
}

// transformEventFormatToSnapshotFormat transforms results that are in "event format" to "snapshot format".
// This is needed to support query reports for hosts that are configured with `--logger_snapshot_event_type=true`
// in their agent options.
//
// "Snapshot format" contains all of the result rows of the same query on one entry with the "snapshot" field, example:
//
//	[
//		{
//			"snapshot":[
//				{"class":"9","model":"AppleUSBVHCIBCE Root Hub Simulation","model_id":"8007","protocol":"","removable":"0","serial":"0","subclass":"255","usb_address":"","usb_port":"","vendor":"Apple Inc.","vendor_id":"05ac","version":"0.0"},
//				{"class":"9","model":"AppleUSBXHCI Root Hub Simulation","model_id":"8007","protocol":"","removable":"0","serial":"0","subclass":"255","usb_address":"","usb_port":"","vendor":"Apple Inc.","vendor_id":"05ac","version":"0.0"}
//			],
//			"action":"snapshot",
//			"name":"pack/Global/All USB devices",
//			"hostIdentifier":"F5B29579-E946-46A2-BB0F-7A8D1E304940",
//			"calendarTime":"Wed Jan 29 22:17:17 2025 UTC",
//			"unixTime":1738189037,
//			"epoch":0,
//			"counter":0,
//			"numerics":false,
//			"decorations":{"host_uuid":"F5B29579-E946-46A2-BB0F-7A8D1E304940","hostname":"foobar.local"}
//		}
//	]
//
// "Event format" will split result rows of the same query into two separate entries each with its own "columns" field, example with same data as above:
//
//	[
//		{
//			"name":"pack/Global/All USB devices",
//			"hostIdentifier":"F5B29579-E946-46A2-BB0F-7A8D1E304940",
//			"calendarTime":"Wed Jan 29 12:32:54 2025 UTC",
//			"unixTime":1738153974,
//			"epoch":0,
//			"counter":0,
//			"numerics":false,
//			"decorations":{"host_uuid":"F5B29579-E946-46A2-BB0F-7A8D1E304940","hostname":"foobar.local"},
//			"columns": {
//				"class":"9",
//				"model":"AppleUSBVHCIBCE Root Hub Simulation",
//				"model_id":"8007",
//				"protocol":"",
//				"removable":"0",
//				"serial":"0",
//				"subclass":"255",
//				"usb_address":"",
//				"usb_port":"",
//				"vendor":"Apple Inc.",
//				"vendor_id":"05ac",
//				"version":"0.0"
//			},
//			"action":"snapshot"
//		},
//		{
//			"name":"pack/Global/All USB devices",
//			"hostIdentifier":"F5B29579-E946-46A2-BB0F-7A8D1E304940",
//			"calendarTime":"Wed Jan 29 12:32:54 2025 UTC",
//			"unixTime":1738153974,
//			"epoch":0,
//			"counter":0,
//			"numerics":false,
//			"decorations":{"host_uuid":"F5B29579-E946-46A2-BB0F-7A8D1E304940","hostname":"foobar.local"},
//			"columns":{
//				"class":"9",
//				"model":"AppleUSBXHCI Root Hub Simulation",
//				"model_id":"8007",
//				"protocol":"",
//				"removable":"0",
//				"serial":"0",
//				"subclass":"255",
//				"usb_address":"",
//				"usb_port":"",
//				"vendor":"Apple Inc.",
//				"vendor_id":"05ac",
//				"version":"0.0"
//			},
//			"action":"snapshot"
//		}
//	]
func transformEventFormatToSnapshotFormat(results []*fleet.ScheduledQueryResult) []*fleet.ScheduledQueryResult {
	isEventFormat := func(result *fleet.ScheduledQueryResult) bool {
		return result != nil && result.Action == "snapshot" && len(result.Snapshot) == 0 && len(result.Columns) > 0
	}

	resultsInEventFormat := make(map[string]*fleet.ScheduledQueryResult)
	for _, result := range results {
		if !isEventFormat(result) {
			continue
		}
		allResults, ok := resultsInEventFormat[result.QueryName]
		if !ok {
			// All snapshot results in "event format" for the same query have the same `hostIdentifier` and `unixTime`.
			resultsInEventFormat[result.QueryName] = &fleet.ScheduledQueryResult{
				QueryName:     result.QueryName,
				OsqueryHostID: result.OsqueryHostID,
				Snapshot:      []*json.RawMessage{&result.Columns},
				UnixTime:      result.UnixTime,
			}
		} else {
			resultsInEventFormat[allResults.QueryName].Snapshot = append(resultsInEventFormat[allResults.QueryName].Snapshot, &result.Columns)
		}
	}

	if len(resultsInEventFormat) == 0 {
		return results
	}

	replaced := make(map[string]struct{})
	var filteredResults []*fleet.ScheduledQueryResult
	for _, result := range results {
		if isEventFormat(result) {
			if _, ok := replaced[result.QueryName]; !ok {
				filteredResults = append(filteredResults, resultsInEventFormat[result.QueryName])
				replaced[result.QueryName] = struct{}{}
			}
			continue
		}
		filteredResults = append(filteredResults, result)
	}
	return filteredResults
}

// overwriteResultRows deletes existing and inserts the new results for a query and host.
//
// The "snapshot" array in a ScheduledQueryResult can contain multiple rows.
// Each row is saved as a separate ScheduledQueryResultRow, i.e. a result could contain
// many USB Devices or a result could contain all user accounts on a host.
func (svc *Service) overwriteResultRows(ctx context.Context, result *fleet.ScheduledQueryResult, queryID, hostID uint, maxQueryReportRows int) error {
	fetchTime := time.Now()

	rows := make([]*fleet.ScheduledQueryResultRow, 0, len(result.Snapshot))

	// If the snapshot is empty, we still want to save a row with a null value
	// to capture LastFetched.
	if len(result.Snapshot) == 0 {
		rows = append(rows, &fleet.ScheduledQueryResultRow{
			QueryID:     queryID,
			HostID:      hostID,
			Data:        nil,
			LastFetched: fetchTime,
		})
	}

	for _, snapshotItem := range result.Snapshot {
		row := &fleet.ScheduledQueryResultRow{
			QueryID:     queryID,
			HostID:      hostID,
			Data:        snapshotItem,
			LastFetched: fetchTime,
		}
		rows = append(rows, row)
	}

	if err := svc.ds.OverwriteQueryResultRows(ctx, rows, maxQueryReportRows); err != nil {
		return ctxerr.Wrap(ctx, err, "overwriting query result rows")
	}
	return nil
}

// getMostRecentResults returns only the most recent result per query.
// Osquery can send multiple results for the same query (ie. if an agent loses
// network connectivity it will cache multiple results).  Query Reports only
// save the most recent result for a given query.
func getMostRecentResults(results []*fleet.ScheduledQueryResult) []*fleet.ScheduledQueryResult {
	// Use a map to track the most recent entry for each unique QueryName
	latestResults := make(map[string]*fleet.ScheduledQueryResult)

	for _, result := range results {
		if result == nil {
			// This is a result that failed to unmarshal.
			continue
		}
		if existing, ok := latestResults[result.QueryName]; ok {
			// Compare the UnixTime time and update the map if the current result is more recent
			if result.UnixTime > existing.UnixTime {
				latestResults[result.QueryName] = result
			}
		} else {
			latestResults[result.QueryName] = result
		}
	}

	// Convert the map back to a slice
	var filteredResults []*fleet.ScheduledQueryResult
	for _, v := range latestResults {
		filteredResults = append(filteredResults, v)
	}

	return filteredResults
}

// findPackDelimiterString attempts to find the `pack_delimiter` string in the scheduled
// query name reported by osquery (note that `pack_delimiter` can contain multiple characters).
//
// The expected format for s is "pack<pack_delimiter>{Global|team-<team_id>}<pack_delimiter><query_name>"
//
// Returns "" if it failed to parse the pack_delimiter.

var (
	dcounter = regexp.MustCompile(`(Global)|(team-\d+)`)
	pattern  = regexp.MustCompile(`^(.*)(?:(Global)|(team-\d+))`)
)

func findPackDelimiterString(scheduledQueryName string) string {
	scheduledQueryName = scheduledQueryName[4:] // always starts with "pack"

	count := dcounter.FindAllString(scheduledQueryName, -1)

	// If Global or team-<team_id> does not appear, then the
	// pack_delimiter is invalid.
	if len(count) == 0 {
		return ""
	}

	if len(count) == 1 {
		matches := pattern.FindStringSubmatch(scheduledQueryName)
		if len(matches) > 1 {
			return matches[1]
		}
	}

	// Handle edge cases where "Global" or "team-<team_id>"" appears multiple times in the query
	// name. Regex is not pre-compiled, so it is a less performant operation.
	// Go's regexp doesn't support backreferences so we have to perform some manual work.
	if len(count) > 1 {
		for l := 1; l < len(scheduledQueryName); l++ {
			sep := scheduledQueryName[:l]
			rest := scheduledQueryName[l:]
			pattern := fmt.Sprintf(`^(?:(Global)|(team-\d+))%s.+`, regexp.QuoteMeta(sep))
			matched, _ := regexp.MatchString(pattern, rest)
			if matched {
				return sep
			}
		}
	}

	return ""
}

// getQueryNameAndTeamIDFromResult attempts to parse the scheduled query name reported by osquery.
//
// The expected format of query names managed by Fleet is:
// "pack<pack_delimiter>{Global|team-<team_id>}<pack_delimiter><query_name>"
func getQueryNameAndTeamIDFromResult(path string) (*uint, string, error) {
	if !strings.HasPrefix(path, "pack") || len(path) <= 4 {
		return nil, "", fmt.Errorf("unknown format: %q", path)
	}

	sep := findPackDelimiterString(path)
	if sep == "" {
		// If a pack_delimiter could not be parsed we return an error.
		//
		// 2017/legacy packs with the format "pack/<Pack name>/<Query name> are
		// considered unknown format (they are not considered global or team
		// scheduled queries).

		// We can't infer the team from this and it can't be stored, but it's still valid
		if strings.HasPrefix(path, "pack/") && strings.Count(path, "/") == 2 {
			return nil, "", fleet.ErrLegacyQueryPack
		}

		// Truly unknown
		return nil, "", fmt.Errorf("unknown format: %q", path)
	}

	// For pattern: pack/Global/Name
	globalPattern := "pack" + sep + "Global" + sep
	if strings.HasPrefix(path, globalPattern) {
		name := strings.TrimPrefix(path, globalPattern)
		if name == "" {
			return nil, "", fmt.Errorf("parsing query name: %s", path)
		}
		return nil, strings.TrimPrefix(path, globalPattern), nil
	}

	// For pattern: pack/team-<ID>/Name
	teamPattern := "pack" + sep + "team-"
	if strings.HasPrefix(path, teamPattern) {
		teamIDAndRest := strings.TrimPrefix(path, teamPattern)
		teamIDAndQueryNameParts := strings.SplitN(teamIDAndRest, sep, 2)
		if len(teamIDAndQueryNameParts) != 2 {
			return nil, "", fmt.Errorf("parsing team number part: %s", path)
		}
		if teamIDAndQueryNameParts[1] == "" {
			return nil, "", fmt.Errorf("parsing query name: %s", path)
		}
		teamNumberUint, err := strconv.ParseUint(teamIDAndQueryNameParts[0], 10, 32)
		if err != nil {
			return nil, "", fmt.Errorf("parsing team number: %w", err)
		}
		teamNumber := uint(teamNumberUint)
		return &teamNumber, teamIDAndQueryNameParts[1], nil
	}

	// If none of the above patterns match, return error
	return nil, "", fmt.Errorf("unknown format: %q", path)
}

// Yara rules

func (svc *Service) YaraRuleByName(ctx context.Context, name string) (*fleet.YaraRule, error) {
	return svc.ds.YaraRuleByName(ctx, name)
}

type getYaraRequest struct {
	NodeKey string `json:"node_key"`
	Name    string `url:"name"`
}

func (r *getYaraRequest) hostNodeKey() string {
	return r.NodeKey
}

type getYaraResponse struct {
	Err     error `json:"error,omitempty"`
	Content string
}

func (r getYaraResponse) Error() error { return r.Err }

func (r getYaraResponse) hijackRender(ctx context.Context, w http.ResponseWriter) {
	w.Header().Set("Content-Type", "text/plain; charset=utf-8")
	_, _ = w.Write([]byte(r.Content))
}

func getYaraEndpoint(ctx context.Context, request interface{}, svc fleet.Service) (errorer, error) {
	r := request.(*getYaraRequest)
	rule, err := svc.YaraRuleByName(ctx, r.Name)
	if err != nil {
		return getYaraResponse{Err: err}, nil
	}
	return getYaraResponse{Content: rule.Contents}, nil
}<|MERGE_RESOLUTION|>--- conflicted
+++ resolved
@@ -1977,12 +1977,6 @@
 			continue
 		}
 
-<<<<<<< HEAD
-		commandUUID, err := svc.EnterpriseOverrides.InstallVPPAppPostValidation(ctx, host, vppMetadata, vppToken, fleet.HostSoftwareInstallOptions{
-			SelfService: false,
-			PolicyID:    &policyID,
-		})
-=======
 		scoped, err := svc.ds.IsVPPAppLabelScoped(ctx, vppMetadata.VPPAppTeam.AppTeamID, hostID)
 		if err != nil {
 			return ctxerr.Wrap(ctx, err, "checking if vpp app is label scoped to host")
@@ -1996,8 +1990,10 @@
 			continue
 		}
 
-		commandUUID, err := svc.EnterpriseOverrides.InstallVPPAppPostValidation(ctx, host, vppMetadata, vppToken, false, &policyID)
->>>>>>> 44af7155
+		commandUUID, err := svc.EnterpriseOverrides.InstallVPPAppPostValidation(ctx, host, vppMetadata, vppToken, fleet.HostSoftwareInstallOptions{
+			SelfService: false,
+			PolicyID:    &policyID,
+		})
 		if err != nil {
 			level.Error(svc.logger).Log(
 				"msg", "failed to get install VPP app",
