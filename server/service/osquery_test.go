package service

import (
	"bytes"
	"context"
	"encoding/json"
	"errors"
	"fmt"
	"io/ioutil"
	"reflect"
	"sort"
	"strconv"
	"strings"
	"sync"
	"testing"
	"time"

	"github.com/WatchBeam/clock"
	"github.com/fleetdm/fleet/v4/server/authz"
	"github.com/fleetdm/fleet/v4/server/config"
	hostctx "github.com/fleetdm/fleet/v4/server/contexts/host"
	fleetLogging "github.com/fleetdm/fleet/v4/server/contexts/logging"
	"github.com/fleetdm/fleet/v4/server/contexts/viewer"
	"github.com/fleetdm/fleet/v4/server/datastore/mysqlredis"
	"github.com/fleetdm/fleet/v4/server/datastore/redis/redistest"
	"github.com/fleetdm/fleet/v4/server/fleet"
	"github.com/fleetdm/fleet/v4/server/live_query/live_query_mock"
	"github.com/fleetdm/fleet/v4/server/logging"
	"github.com/fleetdm/fleet/v4/server/mock"
	mockresult "github.com/fleetdm/fleet/v4/server/mock/mockresult"
	"github.com/fleetdm/fleet/v4/server/ptr"
	"github.com/fleetdm/fleet/v4/server/pubsub"
	"github.com/fleetdm/fleet/v4/server/service/async"
	"github.com/fleetdm/fleet/v4/server/service/osquery_utils"
	"github.com/fleetdm/fleet/v4/server/service/redis_policy_set"
	"github.com/go-kit/kit/log"
	"github.com/go-kit/kit/log/level"
	"github.com/stretchr/testify/assert"
	"github.com/stretchr/testify/require"
)

func TestGetClientConfig(t *testing.T) {
	ds := new(mock.Store)
	ds.ListPacksForHostFunc = func(ctx context.Context, hid uint) ([]*fleet.Pack, error) {
		return []*fleet.Pack{}, nil
	}
	ds.ListScheduledQueriesInPackFunc = func(ctx context.Context, pid uint) ([]*fleet.ScheduledQuery, error) {
		tru := true
		fals := false
		fortytwo := uint(42)
		switch pid {
		case 1:
			return []*fleet.ScheduledQuery{
				{Name: "time", Query: "select * from time", Interval: 30, Removed: &fals},
			}, nil
		case 4:
			return []*fleet.ScheduledQuery{
				{Name: "foobar", Query: "select 3", Interval: 20, Shard: &fortytwo},
				{Name: "froobing", Query: "select 'guacamole'", Interval: 60, Snapshot: &tru},
			}, nil
		default:
			return []*fleet.ScheduledQuery{}, nil
		}
	}
	ds.AppConfigFunc = func(ctx context.Context) (*fleet.AppConfig, error) {
		return &fleet.AppConfig{AgentOptions: ptr.RawMessage(json.RawMessage(`{"config":{"options":{"baz":"bar"}}}`))}, nil
	}
	ds.UpdateHostFunc = func(ctx context.Context, host *fleet.Host) error {
		return nil
	}
	ds.HostLiteFunc = func(ctx context.Context, id uint) (*fleet.Host, error) {
		if id != 1 && id != 2 {
			return nil, errors.New("not found")
		}
		return &fleet.Host{ID: id}, nil
	}

	svc := newTestService(t, ds, nil, nil)

	ctx1 := hostctx.NewContext(context.Background(), &fleet.Host{ID: 1})
	ctx2 := hostctx.NewContext(context.Background(), &fleet.Host{ID: 2})

	expectedOptions := map[string]interface{}{
		"baz": "bar",
	}

	expectedConfig := map[string]interface{}{
		"options": expectedOptions,
	}

	// No packs loaded yet
	conf, err := svc.GetClientConfig(ctx1)
	require.NoError(t, err)
	assert.Equal(t, expectedConfig, conf)

	conf, err = svc.GetClientConfig(ctx2)
	require.NoError(t, err)
	assert.Equal(t, expectedConfig, conf)

	// Now add packs
	ds.ListPacksForHostFunc = func(ctx context.Context, hid uint) ([]*fleet.Pack, error) {
		switch hid {
		case 1:
			return []*fleet.Pack{
				{ID: 1, Name: "pack_by_label"},
				{ID: 4, Name: "pack_by_other_label"},
			}, nil

		case 2:
			return []*fleet.Pack{
				{ID: 1, Name: "pack_by_label"},
			}, nil
		}
		return []*fleet.Pack{}, nil
	}

	conf, err = svc.GetClientConfig(ctx1)
	require.NoError(t, err)
	assert.Equal(t, expectedOptions, conf["options"])
	assert.JSONEq(t, `{
		"pack_by_other_label": {
			"queries": {
				"foobar":{"query":"select 3","interval":20,"shard":42},
				"froobing":{"query":"select 'guacamole'","interval":60,"snapshot":true}
			}
		},
		"pack_by_label": {
			"queries":{
				"time":{"query":"select * from time","interval":30,"removed":false}
			}
		}
	}`,
		string(conf["packs"].(json.RawMessage)),
	)

	conf, err = svc.GetClientConfig(ctx2)
	require.NoError(t, err)
	assert.Equal(t, expectedOptions, conf["options"])
	assert.JSONEq(t, `{
		"pack_by_label": {
			"queries":{
				"time":{"query":"select * from time","interval":30,"removed":false}
			}
		}
	}`,
		string(conf["packs"].(json.RawMessage)),
	)
}

func TestAgentOptionsForHost(t *testing.T) {
	ds := new(mock.Store)
	svc := newTestService(t, ds, nil, nil)

	teamID := uint(1)
	ds.AppConfigFunc = func(ctx context.Context) (*fleet.AppConfig, error) {
		return &fleet.AppConfig{
			AgentOptions: ptr.RawMessage(json.RawMessage(`{"config":{"baz":"bar"},"overrides":{"platforms":{"darwin":{"foo":"override2"}}}}`)),
		}, nil
	}
	ds.TeamAgentOptionsFunc = func(ctx context.Context, id uint) (*json.RawMessage, error) {
		return ptr.RawMessage(json.RawMessage(`{"config":{"foo":"bar"},"overrides":{"platforms":{"darwin":{"foo":"override"}}}}`)), nil
	}

	host := &fleet.Host{
		TeamID:   &teamID,
		Platform: "darwin",
	}

	opt, err := svc.AgentOptionsForHost(context.Background(), host.TeamID, host.Platform)
	require.NoError(t, err)
	assert.JSONEq(t, `{"foo":"override"}`, string(opt))

	host.Platform = "windows"
	opt, err = svc.AgentOptionsForHost(context.Background(), host.TeamID, host.Platform)
	require.NoError(t, err)
	assert.JSONEq(t, `{"foo":"bar"}`, string(opt))

	// Should take gobal option with no team
	host.TeamID = nil
	opt, err = svc.AgentOptionsForHost(context.Background(), host.TeamID, host.Platform)
	require.NoError(t, err)
	assert.JSONEq(t, `{"baz":"bar"}`, string(opt))

	host.Platform = "darwin"
	opt, err = svc.AgentOptionsForHost(context.Background(), host.TeamID, host.Platform)
	require.NoError(t, err)
	assert.JSONEq(t, `{"foo":"override2"}`, string(opt))
}

// One of these queries is the disk space, only one of the two works in a platform. Similarly, one
// is for operating system.
var expectedDetailQueries = osquery_utils.GetDetailQueries(&fleet.AppConfig{Features: fleet.Features{EnableHostUsers: true}}, config.FleetConfig{Vulnerabilities: config.VulnerabilitiesConfig{DisableWinOSVulnerabilities: true}})

func TestEnrollAgent(t *testing.T) {
	ds := new(mock.Store)
	ds.VerifyEnrollSecretFunc = func(ctx context.Context, secret string) (*fleet.EnrollSecret, error) {
		switch secret {
		case "valid_secret":
			return &fleet.EnrollSecret{Secret: "valid_secret", TeamID: ptr.Uint(3)}, nil
		default:
			return nil, errors.New("not found")
		}
	}
	ds.EnrollHostFunc = func(ctx context.Context, osqueryHostId, nodeKey string, teamID *uint, cooldown time.Duration) (*fleet.Host, error) {
		assert.Equal(t, ptr.Uint(3), teamID)
		return &fleet.Host{
			OsqueryHostID: osqueryHostId, NodeKey: nodeKey,
		}, nil
	}
	ds.AppConfigFunc = func(ctx context.Context) (*fleet.AppConfig, error) {
		return &fleet.AppConfig{}, nil
	}

	svc := newTestService(t, ds, nil, nil)

	nodeKey, err := svc.EnrollAgent(context.Background(), "valid_secret", "host123", nil)
	require.NoError(t, err)
	assert.NotEmpty(t, nodeKey)
}

func TestEnrollAgentEnforceLimit(t *testing.T) {
	ctx := viewer.NewContext(context.Background(), viewer.Viewer{
		User: &fleet.User{
			ID:         0,
			GlobalRole: ptr.String(fleet.RoleAdmin),
		},
	})

	runTest := func(t *testing.T, pool fleet.RedisPool) {
		const maxHosts = 2

		var hostIDSeq uint
		ds := new(mock.Store)
		ds.VerifyEnrollSecretFunc = func(ctx context.Context, secret string) (*fleet.EnrollSecret, error) {
			switch secret {
			case "valid_secret":
				return &fleet.EnrollSecret{Secret: "valid_secret"}, nil
			default:
				return nil, errors.New("not found")
			}
		}
		ds.EnrollHostFunc = func(ctx context.Context, osqueryHostId, nodeKey string, teamID *uint, cooldown time.Duration) (*fleet.Host, error) {
			hostIDSeq++
			return &fleet.Host{
				ID: hostIDSeq, OsqueryHostID: osqueryHostId, NodeKey: nodeKey,
			}, nil
		}
		ds.AppConfigFunc = func(ctx context.Context) (*fleet.AppConfig, error) {
			return &fleet.AppConfig{}, nil
		}
		ds.HostLiteFunc = func(ctx context.Context, id uint) (*fleet.Host, error) {
			return &fleet.Host{ID: id}, nil
		}
		ds.DeleteHostFunc = func(ctx context.Context, id uint) error {
			return nil
		}

		redisWrapDS := mysqlredis.New(ds, pool, mysqlredis.WithEnforcedHostLimit(maxHosts))
		svc := newTestService(t, redisWrapDS, nil, nil, &TestServerOpts{
			EnrollHostLimiter: redisWrapDS,
			License:           &fleet.LicenseInfo{DeviceCount: maxHosts},
		})

		nodeKey, err := svc.EnrollAgent(ctx, "valid_secret", "host001", nil)
		require.NoError(t, err)
		assert.NotEmpty(t, nodeKey)

		nodeKey, err = svc.EnrollAgent(ctx, "valid_secret", "host002", nil)
		require.NoError(t, err)
		assert.NotEmpty(t, nodeKey)

		_, err = svc.EnrollAgent(ctx, "valid_secret", "host003", nil)
		require.Error(t, err)
		require.Contains(t, err.Error(), fmt.Sprintf("maximum number of hosts reached: %d", maxHosts))

		// delete a host with id 1
		err = svc.DeleteHost(ctx, 1)
		require.NoError(t, err)

		// now host 003 can be enrolled
		nodeKey, err = svc.EnrollAgent(ctx, "valid_secret", "host003", nil)
		require.NoError(t, err)
		assert.NotEmpty(t, nodeKey)
	}

	t.Run("standalone", func(t *testing.T) {
		pool := redistest.SetupRedis(t, "enrolled_hosts:*", false, false, false)
		runTest(t, pool)
	})

	t.Run("cluster", func(t *testing.T) {
		pool := redistest.SetupRedis(t, "enrolled_hosts:*", true, true, false)
		runTest(t, pool)
	})
}

func TestEnrollAgentIncorrectEnrollSecret(t *testing.T) {
	ds := new(mock.Store)
	ds.VerifyEnrollSecretFunc = func(ctx context.Context, secret string) (*fleet.EnrollSecret, error) {
		switch secret {
		case "valid_secret":
			return &fleet.EnrollSecret{Secret: "valid_secret", TeamID: ptr.Uint(3)}, nil
		default:
			return nil, errors.New("not found")
		}
	}

	svc := newTestService(t, ds, nil, nil)

	nodeKey, err := svc.EnrollAgent(context.Background(), "not_correct", "host123", nil)
	assert.NotNil(t, err)
	assert.Empty(t, nodeKey)
}

func TestEnrollAgentDetails(t *testing.T) {
	ds := new(mock.Store)
	ds.VerifyEnrollSecretFunc = func(ctx context.Context, secret string) (*fleet.EnrollSecret, error) {
		return &fleet.EnrollSecret{}, nil
	}
	ds.EnrollHostFunc = func(ctx context.Context, osqueryHostId, nodeKey string, teamID *uint, cooldown time.Duration) (*fleet.Host, error) {
		return &fleet.Host{
			OsqueryHostID: osqueryHostId, NodeKey: nodeKey,
		}, nil
	}
	var gotHost *fleet.Host
	ds.UpdateHostFunc = func(ctx context.Context, host *fleet.Host) error {
		gotHost = host
		return nil
	}
	ds.AppConfigFunc = func(ctx context.Context) (*fleet.AppConfig, error) {
		return &fleet.AppConfig{}, nil
	}

	svc := newTestService(t, ds, nil, nil)

	details := map[string](map[string]string){
		"osquery_info": {"version": "2.12.0"},
		"system_info":  {"hostname": "zwass.local", "uuid": "froobling_uuid"},
		"os_version": {
			"name":     "Mac OS X",
			"major":    "10",
			"minor":    "14",
			"patch":    "5",
			"platform": "darwin",
		},
		"foo": {"foo": "bar"},
	}
	nodeKey, err := svc.EnrollAgent(context.Background(), "", "host123", details)
	require.NoError(t, err)
	assert.NotEmpty(t, nodeKey)

	// os_version cannot be parsed until we know the platform (because windows version information
	// must be pulled with a windows-specific query) so os_version will be populated at the next detail query interval
	assert.Equal(t, "", gotHost.OSVersion)
	assert.Equal(t, "darwin", gotHost.Platform)
	assert.Equal(t, "2.12.0", gotHost.OsqueryVersion)
	assert.Equal(t, "zwass.local", gotHost.Hostname)
	assert.Equal(t, "froobling_uuid", gotHost.UUID)
}

func TestAuthenticateHost(t *testing.T) {
	ds := new(mock.Store)
	task := async.NewTask(ds, nil, clock.C, config.OsqueryConfig{})
	svc := newTestService(t, ds, nil, nil, &TestServerOpts{Task: task})

	var gotKey string
	host := fleet.Host{ID: 1, Hostname: "foobar"}
	ds.LoadHostByNodeKeyFunc = func(ctx context.Context, nodeKey string) (*fleet.Host, error) {
		gotKey = nodeKey
		return &host, nil
	}
	var gotHostIDs []uint
	ds.MarkHostsSeenFunc = func(ctx context.Context, hostIDs []uint, t time.Time) error {
		gotHostIDs = hostIDs
		return nil
	}
	ds.AppConfigFunc = func(ctx context.Context) (*fleet.AppConfig, error) {
		return &fleet.AppConfig{}, nil
	}

	_, _, err := svc.AuthenticateHost(context.Background(), "test")
	require.NoError(t, err)
	assert.Equal(t, "test", gotKey)
	assert.False(t, ds.MarkHostsSeenFuncInvoked)

	host = fleet.Host{ID: 7, Hostname: "foobar"}
	_, _, err = svc.AuthenticateHost(context.Background(), "floobar")
	require.NoError(t, err)
	assert.Equal(t, "floobar", gotKey)
	assert.False(t, ds.MarkHostsSeenFuncInvoked)
	// Host checks in twice
	host = fleet.Host{ID: 7, Hostname: "foobar"}
	_, _, err = svc.AuthenticateHost(context.Background(), "floobar")
	require.NoError(t, err)
	assert.Equal(t, "floobar", gotKey)
	assert.False(t, ds.MarkHostsSeenFuncInvoked)

	err = task.FlushHostsLastSeen(context.Background(), time.Now())
	require.NoError(t, err)
	assert.True(t, ds.MarkHostsSeenFuncInvoked)
	ds.MarkHostsSeenFuncInvoked = false
	assert.ElementsMatch(t, []uint{1, 7}, gotHostIDs)

	err = task.FlushHostsLastSeen(context.Background(), time.Now())
	require.NoError(t, err)
	assert.True(t, ds.MarkHostsSeenFuncInvoked)
	require.Len(t, gotHostIDs, 0)
}

func TestAuthenticateHostFailure(t *testing.T) {
	ds := new(mock.Store)
	svc := newTestService(t, ds, nil, nil)

	ds.LoadHostByNodeKeyFunc = func(ctx context.Context, nodeKey string) (*fleet.Host, error) {
		return nil, errors.New("not found")
	}

	_, _, err := svc.AuthenticateHost(context.Background(), "test")
	require.NotNil(t, err)
}

type testJSONLogger struct {
	logs []json.RawMessage
}

func (n *testJSONLogger) Write(ctx context.Context, logs []json.RawMessage) error {
	n.logs = logs
	return nil
}

func TestSubmitStatusLogs(t *testing.T) {
	ds := new(mock.Store)
	svc := newTestService(t, ds, nil, nil)

	// Hack to get at the service internals and modify the writer
	serv := ((svc.(validationMiddleware)).Service).(*Service)

	testLogger := &testJSONLogger{}
	serv.osqueryLogWriter = &logging.OsqueryLogger{Status: testLogger}

	logs := []string{
		`{"severity":"0","filename":"tls.cpp","line":"216","message":"some message","version":"1.8.2","decorations":{"host_uuid":"uuid_foobar","username":"zwass"}}`,
		`{"severity":"1","filename":"buffered.cpp","line":"122","message":"warning!","version":"1.8.2","decorations":{"host_uuid":"uuid_foobar","username":"zwass"}}`,
	}
	logJSON := fmt.Sprintf("[%s]", strings.Join(logs, ","))

	var status []json.RawMessage
	err := json.Unmarshal([]byte(logJSON), &status)
	require.NoError(t, err)

	host := fleet.Host{}
	ctx := hostctx.NewContext(context.Background(), &host)
	err = serv.SubmitStatusLogs(ctx, status)
	require.NoError(t, err)

	assert.Equal(t, status, testLogger.logs)
}

func TestSubmitResultLogs(t *testing.T) {
	ds := new(mock.Store)
	svc := newTestService(t, ds, nil, nil)

	// Hack to get at the service internals and modify the writer
	serv := ((svc.(validationMiddleware)).Service).(*Service)

	testLogger := &testJSONLogger{}
	serv.osqueryLogWriter = &logging.OsqueryLogger{Result: testLogger}

	logs := []string{
		`{"name":"system_info","hostIdentifier":"some_uuid","calendarTime":"Fri Sep 30 17:55:15 2016 UTC","unixTime":"1475258115","decorations":{"host_uuid":"some_uuid","username":"zwass"},"columns":{"cpu_brand":"Intel(R) Core(TM) i7-4770HQ CPU @ 2.20GHz","hostname":"hostimus","physical_memory":"17179869184"},"action":"added"}`,
		`{"name":"encrypted","hostIdentifier":"some_uuid","calendarTime":"Fri Sep 30 21:19:15 2016 UTC","unixTime":"1475270355","decorations":{"host_uuid":"4740D59F-699E-5B29-960B-979AAF9BBEEB","username":"zwass"},"columns":{"encrypted":"1","name":"\/dev\/disk1","type":"AES-XTS","uid":"","user_uuid":"","uuid":"some_uuid"},"action":"added"}`,
		`{"snapshot":[{"hour":"20","minutes":"8"}],"action":"snapshot","name":"time","hostIdentifier":"1379f59d98f4","calendarTime":"Tue Jan 10 20:08:51 2017 UTC","unixTime":"1484078931","decorations":{"host_uuid":"EB714C9D-C1F8-A436-B6DA-3F853C5502EA"}}`,
		`{"diffResults":{"removed":[{"address":"127.0.0.1","hostnames":"kl.groob.io"}],"added":""},"name":"pack\/test\/hosts","hostIdentifier":"FA01680E-98CA-5557-8F59-7716ECFEE964","calendarTime":"Sun Nov 19 00:02:08 2017 UTC","unixTime":"1511049728","epoch":"0","counter":"10","decorations":{"host_uuid":"FA01680E-98CA-5557-8F59-7716ECFEE964","hostname":"kl.groob.io"}}`,
		// fleet will accept anything in the "data" field of a log request.
		`{"unknown":{"foo": [] }}`,
	}
	logJSON := fmt.Sprintf("[%s]", strings.Join(logs, ","))

	var results []json.RawMessage
	err := json.Unmarshal([]byte(logJSON), &results)
	require.NoError(t, err)

	host := fleet.Host{}
	ctx := hostctx.NewContext(context.Background(), &host)
	err = serv.SubmitResultLogs(ctx, results)
	require.NoError(t, err)

	assert.Equal(t, results, testLogger.logs)
}

func verifyDiscovery(t *testing.T, queries, discovery map[string]string) {
	assert.Equal(t, len(queries), len(discovery))
	// discoveryUsed holds the queries where we know use the distributed discovery feature.
	discoveryUsed := map[string]struct{}{
		hostDetailQueryPrefix + "google_chrome_profiles": {},
		hostDetailQueryPrefix + "orbit_info":             {},
		hostDetailQueryPrefix + "mdm":                    {},
		hostDetailQueryPrefix + "munki_info":             {},
		hostDetailQueryPrefix + "windows_update_history": {},
	}
	for name := range queries {
		require.NotEmpty(t, discovery[name])
		if _, ok := discoveryUsed[name]; ok {
			require.NotEqual(t, alwaysTrueQuery, discovery[name])
		} else {
			require.Equal(t, alwaysTrueQuery, discovery[name])
		}
	}
}

func TestHostDetailQueries(t *testing.T) {
	ds := new(mock.Store)
	additional := json.RawMessage(`{"foobar": "select foo", "bim": "bam"}`)
	ds.AppConfigFunc = func(ctx context.Context) (*fleet.AppConfig, error) {
		return &fleet.AppConfig{Features: fleet.Features{AdditionalQueries: &additional, EnableHostUsers: true}}, nil
	}

	mockClock := clock.NewMockClock()
	host := fleet.Host{
		ID: 1,
		UpdateCreateTimestamps: fleet.UpdateCreateTimestamps{
			UpdateTimestamp: fleet.UpdateTimestamp{
				UpdatedAt: mockClock.Now(),
			},
			CreateTimestamp: fleet.CreateTimestamp{
				CreatedAt: mockClock.Now(),
			},
		},

		Platform:        "darwin",
		DetailUpdatedAt: mockClock.Now(),
		NodeKey:         "test_key",
		Hostname:        "test_hostname",
		UUID:            "test_uuid",
	}

	svc := &Service{
		clock:    mockClock,
		logger:   log.NewNopLogger(),
		config:   config.TestConfig(),
		ds:       ds,
		jitterMu: new(sync.Mutex),
		jitterH:  make(map[time.Duration]*jitterHashTable),
	}

	queries, discovery, err := svc.detailQueriesForHost(context.Background(), &host)
	require.NoError(t, err)
	assert.Empty(t, queries)
	verifyDiscovery(t, queries, discovery)

	// With refetch requested detail queries should be returned
	host.RefetchRequested = true
	queries, discovery, err = svc.detailQueriesForHost(context.Background(), &host)
	require.NoError(t, err)
	assert.NotEmpty(t, queries)
	verifyDiscovery(t, queries, discovery)
	host.RefetchRequested = false

	// Advance the time
	mockClock.AddTime(1*time.Hour + 1*time.Minute)

	queries, discovery, err = svc.detailQueriesForHost(context.Background(), &host)
	require.NoError(t, err)
	// 2 additional queries, but -3 expected queries due to removed disk space query (only 1 of 2
	// active for a given platform) and removed two Windows-specific operating system queries
	require.Equal(t, len(expectedDetailQueries)-1, len(queries), distQueriesMapKeys(queries))
	verifyDiscovery(t, queries, discovery)
	for name := range queries {
		assert.True(t,
			strings.HasPrefix(name, hostDetailQueryPrefix) || strings.HasPrefix(name, hostAdditionalQueryPrefix),
		)
	}
	assert.Equal(t, "bam", queries[hostAdditionalQueryPrefix+"bim"])
	assert.Equal(t, "select foo", queries[hostAdditionalQueryPrefix+"foobar"])
}

func TestGetDistributedQueriesMissingHost(t *testing.T) {
	svc := newTestService(t, &mock.Store{}, nil, nil)

	_, _, _, err := svc.GetDistributedQueries(context.Background())
	require.NotNil(t, err)
	assert.Contains(t, err.Error(), "missing host")
}

func TestLabelQueries(t *testing.T) {
	mockClock := clock.NewMockClock()
	ds := new(mock.Store)
	lq := live_query_mock.New(t)
	svc := newTestServiceWithClock(t, ds, nil, lq, mockClock)

	host := &fleet.Host{
		Platform: "darwin",
	}

	ds.LabelQueriesForHostFunc = func(ctx context.Context, host *fleet.Host) (map[string]string, error) {
		return map[string]string{}, nil
	}
	ds.HostLiteFunc = func(ctx context.Context, id uint) (*fleet.Host, error) {
		return host, nil
	}
	ds.UpdateHostFunc = func(ctx context.Context, gotHost *fleet.Host) error {
		host = gotHost
		return nil
	}
	ds.AppConfigFunc = func(ctx context.Context) (*fleet.AppConfig, error) {
		return &fleet.AppConfig{Features: fleet.Features{EnableHostUsers: true}}, nil
	}
	ds.PolicyQueriesForHostFunc = func(ctx context.Context, host *fleet.Host) (map[string]string, error) {
		return map[string]string{}, nil
	}

	lq.On("QueriesForHost", uint(0)).Return(map[string]string{}, nil)

	ctx := hostctx.NewContext(context.Background(), host)

	// With a new host, we should get the detail queries (and accelerate
	// should be turned on so that we can quickly fill labels)
	queries, discovery, acc, err := svc.GetDistributedQueries(ctx)
	require.NoError(t, err)
	// -3 expected queries due to removed disk space query (only 1 of 2 active for a given platform)
	// and removed two Windows-specific operating system queries
	require.Equal(t, len(expectedDetailQueries)-3, len(queries), distQueriesMapKeys(queries))
	verifyDiscovery(t, queries, discovery)
	assert.NotZero(t, acc)

	// Simulate the detail queries being added.
	host.DetailUpdatedAt = mockClock.Now().Add(-1 * time.Minute)
	host.Hostname = "zwass.local"
	ctx = hostctx.NewContext(ctx, host)

	queries, discovery, acc, err = svc.GetDistributedQueries(ctx)
	require.NoError(t, err)
	require.Empty(t, queries)
	verifyDiscovery(t, queries, discovery)
	assert.Zero(t, acc)

	ds.LabelQueriesForHostFunc = func(ctx context.Context, host *fleet.Host) (map[string]string, error) {
		return map[string]string{
			"label1": "query1",
			"label2": "query2",
			"label3": "query3",
		}, nil
	}

	// Now we should get the label queries
	queries, discovery, acc, err = svc.GetDistributedQueries(ctx)
	require.NoError(t, err)
	require.Len(t, queries, 3)
	verifyDiscovery(t, queries, discovery)
	assert.Zero(t, acc)

	var gotHost *fleet.Host
	var gotResults map[uint]*bool
	var gotTime time.Time
	ds.RecordLabelQueryExecutionsFunc = func(ctx context.Context, host *fleet.Host, results map[uint]*bool, t time.Time, deferred bool) error {
		gotHost = host
		gotResults = results
		gotTime = t
		return nil
	}

	// Record a query execution
	err = svc.SubmitDistributedQueryResults(
		ctx,
		map[string][]map[string]string{
			hostLabelQueryPrefix + "1": {{"col1": "val1"}},
		},
		map[string]fleet.OsqueryStatus{},
		map[string]string{},
	)
	require.NoError(t, err)
	host.LabelUpdatedAt = mockClock.Now()
	assert.Equal(t, host, gotHost)
	assert.Equal(t, mockClock.Now(), gotTime)
	require.Len(t, gotResults, 1)
	assert.Equal(t, true, *gotResults[1])

	mockClock.AddTime(1 * time.Second)

	// Record a query execution
	err = svc.SubmitDistributedQueryResults(
		ctx,
		map[string][]map[string]string{
			hostLabelQueryPrefix + "2": {{"col1": "val1"}},
			hostLabelQueryPrefix + "3": {},
		},
		map[string]fleet.OsqueryStatus{},
		map[string]string{},
	)
	require.NoError(t, err)
	host.LabelUpdatedAt = mockClock.Now()
	assert.Equal(t, host, gotHost)
	assert.Equal(t, mockClock.Now(), gotTime)
	require.Len(t, gotResults, 2)
	assert.Equal(t, true, *gotResults[2])
	assert.Equal(t, false, *gotResults[3])

	// We should get no labels now.
	host.LabelUpdatedAt = mockClock.Now()
	ctx = hostctx.NewContext(ctx, host)
	queries, discovery, acc, err = svc.GetDistributedQueries(ctx)
	require.NoError(t, err)
	require.Empty(t, queries)
	verifyDiscovery(t, queries, discovery)
	assert.Zero(t, acc)

	// With refetch requested details+label queries should be returned.
	host.RefetchRequested = true
	ctx = hostctx.NewContext(ctx, host)
	queries, discovery, acc, err = svc.GetDistributedQueries(ctx)
	require.NoError(t, err)
	// +3 for label queries, but -3 expected queries due to removed disk space query (only 1 of 2
	// active for a given platform) and removed two Windows-specific operating system query
	require.Equal(t, len(expectedDetailQueries), len(queries), distQueriesMapKeys(queries))
	verifyDiscovery(t, queries, discovery)
	assert.Zero(t, acc)

	// Record a query execution
	err = svc.SubmitDistributedQueryResults(
		ctx,
		map[string][]map[string]string{
			hostLabelQueryPrefix + "2": {{"col1": "val1"}},
			hostLabelQueryPrefix + "3": {},
		},
		map[string]fleet.OsqueryStatus{},
		map[string]string{},
	)
	require.NoError(t, err)
	host.LabelUpdatedAt = mockClock.Now()
	assert.Equal(t, host, gotHost)
	assert.Equal(t, mockClock.Now(), gotTime)
	require.Len(t, gotResults, 2)
	assert.Equal(t, true, *gotResults[2])
	assert.Equal(t, false, *gotResults[3])

	// SubmitDistributedQueryResults will set RefetchRequested to false.
	require.False(t, host.RefetchRequested)

	// There shouldn't be any labels now.
	ctx = hostctx.NewContext(context.Background(), host)
	queries, discovery, acc, err = svc.GetDistributedQueries(ctx)
	require.NoError(t, err)
	require.Empty(t, queries)
	verifyDiscovery(t, queries, discovery)
	assert.Zero(t, acc)
}

func TestDetailQueriesWithEmptyStrings(t *testing.T) {
	ds := new(mock.Store)
	mockClock := clock.NewMockClock()
	lq := live_query_mock.New(t)
	svc := newTestServiceWithClock(t, ds, nil, lq, mockClock)

	host := &fleet.Host{
		ID:       1,
		Platform: "windows",
	}
	ctx := hostctx.NewContext(context.Background(), host)

	ds.AppConfigFunc = func(ctx context.Context) (*fleet.AppConfig, error) {
		return &fleet.AppConfig{Features: fleet.Features{EnableHostUsers: true}}, nil
	}
	ds.LabelQueriesForHostFunc = func(context.Context, *fleet.Host) (map[string]string, error) {
		return map[string]string{}, nil
	}
	ds.PolicyQueriesForHostFunc = func(ctx context.Context, host *fleet.Host) (map[string]string, error) {
		return map[string]string{}, nil
	}
	ds.HostLiteFunc = func(ctx context.Context, id uint) (*fleet.Host, error) {
		if id != 1 {
			return nil, errors.New("not found")
		}
		return host, nil
	}

	lq.On("QueriesForHost", host.ID).Return(map[string]string{}, nil)

	// With a new host, we should get the detail queries (and accelerated
	// queries)
	queries, discovery, acc, err := svc.GetDistributedQueries(ctx)
	require.NoError(t, err)
<<<<<<< HEAD
	// -6 due to windows not having battery, mdm, munki_info and removed disk space query
	// (only 1 of 2 active for a given platform) and removed two non-windows operating system queries
	if !assert.Equal(t, len(expectedDetailQueries)-6, len(queries)) {
=======
	// -5 due to windows not having battery, mdm, munki_info and removed disk space query and
	// operating system query (only 1 of 2 active for a given platform)
	// -1 due to 'windows_update_history'
	if !assert.Equal(t, len(expectedDetailQueries)-5, len(queries)-1) {
>>>>>>> 0296aa74
		// this is just to print the diff between the expected and actual query
		// keys when the count assertion fails, to help debugging - they are not
		// expected to match.
		require.ElementsMatch(t, osqueryMapKeys(expectedDetailQueries), distQueriesMapKeys(queries))
	}
	verifyDiscovery(t, queries, discovery)
	assert.NotZero(t, acc)

	resultJSON := `
{
"fleet_detail_query_network_interface": [
		{
				"address": "192.168.0.1",
				"broadcast": "192.168.0.255",
				"ibytes": "",
				"ierrors": "",
				"interface": "en0",
				"ipackets": "25698094",
				"last_change": "1474233476",
				"mac": "5f:3d:4b:10:25:82",
				"mask": "255.255.255.0",
				"metric": "",
				"mtu": "",
				"obytes": "",
				"oerrors": "",
				"opackets": "",
				"point_to_point": "",
				"type": ""
		}
],
"fleet_detail_query_os_version": [
		{
				"platform": "darwin",
				"build": "15G1004",
				"major": "10",
				"minor": "10",
				"name": "Mac OS X",
				"patch": "6"
		}
],
"fleet_detail_query_osquery_info": [
		{
				"build_distro": "10.10",
				"build_platform": "darwin",
				"config_hash": "3c6e4537c4d0eb71a7c6dda19d",
				"config_valid": "1",
				"extensions": "active",
				"pid": "38113",
				"start_time": "1475603155",
				"version": "1.8.2",
				"watcher": "38112"
		}
],
"fleet_detail_query_system_info": [
		{
				"computer_name": "computer",
				"cpu_brand": "Intel(R) Core(TM) i7-4770HQ CPU @ 2.20GHz",
				"cpu_logical_cores": "8",
				"cpu_physical_cores": "4",
				"cpu_subtype": "Intel x86-64h Haswell",
				"cpu_type": "x86_64h",
				"hardware_model": "MacBookPro11,4",
				"hardware_serial": "ABCDEFGH",
				"hardware_vendor": "Apple Inc.",
				"hardware_version": "1.0",
				"hostname": "computer.local",
				"physical_memory": "17179869184",
				"uuid": "uuid"
		}
],
"fleet_detail_query_uptime": [
		{
				"days": "20",
				"hours": "0",
				"minutes": "48",
				"seconds": "13",
				"total_seconds": "1730893"
		}
],
"fleet_detail_query_osquery_flags": [
		{
			"name":"config_tls_refresh",
			"value":""
		},
		{
			"name":"distributed_interval",
			"value":""
		},
		{
			"name":"logger_tls_period",
			"value":""
		}
],
"fleet_detail_query_orbit_info": [
		{
			"name":"version",
			"value":"42"
		},
		{
			"name":"device_auth_token",
			"value":"foo"
		}
]
}
`

	var results fleet.OsqueryDistributedQueryResults
	err = json.Unmarshal([]byte(resultJSON), &results)
	require.NoError(t, err)

	var gotHost *fleet.Host
	ds.UpdateHostFunc = func(ctx context.Context, host *fleet.Host) error {
		gotHost = host
		return nil
	}

	// Verify that results are ingested properly
	svc.SubmitDistributedQueryResults(ctx, results, map[string]fleet.OsqueryStatus{}, map[string]string{})

	// osquery_info
	assert.Equal(t, "darwin", gotHost.Platform)
	assert.Equal(t, "1.8.2", gotHost.OsqueryVersion)

	// system_info
	assert.Equal(t, int64(17179869184), gotHost.Memory)
	assert.Equal(t, "computer.local", gotHost.Hostname)
	assert.Equal(t, "uuid", gotHost.UUID)

	// os_version cannot be parsed until we know the platform (because windows version information
	// must be pulled with a windows-specific query) so os_version will be populated at the next detail query interval
	assert.Equal(t, "", gotHost.OSVersion)

	// uptime
	assert.Equal(t, 1730893*time.Second, gotHost.Uptime)

	// osquery_flags
	assert.Equal(t, uint(0), gotHost.ConfigTLSRefresh)
	assert.Equal(t, uint(0), gotHost.DistributedInterval)
	assert.Equal(t, uint(0), gotHost.LoggerTLSPeriod)

	host.Hostname = "computer.local"
	host.DetailUpdatedAt = mockClock.Now()
	mockClock.AddTime(1 * time.Minute)

	// Now no detail queries should be required
	ctx = hostctx.NewContext(context.Background(), host)
	queries, discovery, acc, err = svc.GetDistributedQueries(ctx)
	require.NoError(t, err)
	require.Empty(t, queries)
	verifyDiscovery(t, queries, discovery)
	assert.Zero(t, acc)

	// Advance clock and queries should exist again
	mockClock.AddTime(1*time.Hour + 1*time.Minute)

	queries, discovery, acc, err = svc.GetDistributedQueries(ctx)
	require.NoError(t, err)
	// somehow confusingly, the query response above changed the host's platform
	// from windows to darwin, so now it has all expected queries except the
	// extra disk space one and the two windows-specific operating system query
	require.Equal(t, len(expectedDetailQueries)-3, len(queries), distQueriesMapKeys(queries))
	verifyDiscovery(t, queries, discovery)
	assert.Zero(t, acc)
}

func TestDetailQueries(t *testing.T) {
	ds := new(mock.Store)
	mockClock := clock.NewMockClock()
	lq := live_query_mock.New(t)
	svc := newTestServiceWithClock(t, ds, nil, lq, mockClock)

	host := &fleet.Host{
		ID:       1,
		Platform: "linux",
	}
	ctx := hostctx.NewContext(context.Background(), host)

	lq.On("QueriesForHost", host.ID).Return(map[string]string{}, nil)

	ds.AppConfigFunc = func(ctx context.Context) (*fleet.AppConfig, error) {
		return &fleet.AppConfig{Features: fleet.Features{EnableHostUsers: true, EnableSoftwareInventory: true}}, nil
	}
	ds.LabelQueriesForHostFunc = func(context.Context, *fleet.Host) (map[string]string, error) {
		return map[string]string{}, nil
	}
	ds.PolicyQueriesForHostFunc = func(ctx context.Context, host *fleet.Host) (map[string]string, error) {
		return map[string]string{}, nil
	}
	ds.SetOrUpdateMDMDataFunc = func(ctx context.Context, hostID uint, enrolled bool, serverURL string, installedFromDep bool) error {
		require.True(t, enrolled)
		require.False(t, installedFromDep)
		require.Equal(t, "hi.com", serverURL)
		return nil
	}
	ds.SetOrUpdateMunkiVersionFunc = func(ctx context.Context, hostID uint, version string) error {
		require.Equal(t, "3.4.5", version)
		return nil
	}
	ds.SetOrUpdateDeviceAuthTokenFunc = func(ctx context.Context, hostID uint, authToken string) error {
		require.Equal(t, uint(1), hostID)
		require.Equal(t, "foo", authToken)
		return nil
	}
	ds.HostLiteFunc = func(ctx context.Context, id uint) (*fleet.Host, error) {
		if id != 1 {
			return nil, errors.New("not found")
		}
		return host, nil
	}

	// With a new host, we should get the detail queries (and accelerated
	// queries)
	queries, discovery, acc, err := svc.GetDistributedQueries(ctx)
	require.NoError(t, err)
	// -6 due to linux platform, so battery, mdm, and munki are missing, and the extra disk space
	// query, and the two windows-specific operating system queries, then +1 due to software inventory being enabled.
	if !assert.Equal(t, len(expectedDetailQueries)-5, len(queries)) {
		// this is just to print the diff between the expected and actual query
		// keys when the count assertion fails, to help debugging - they are not
		// expected to match.
		require.ElementsMatch(t, osqueryMapKeys(expectedDetailQueries), distQueriesMapKeys(queries))
	}
	verifyDiscovery(t, queries, discovery)
	assert.NotZero(t, acc)

	resultJSON := `
{
"fleet_detail_query_network_interface": [
    {
        "address": "192.168.0.1",
        "broadcast": "192.168.0.255",
        "ibytes": "1601207629",
        "ierrors": "314179",
        "interface": "en0",
        "ipackets": "25698094",
        "last_change": "1474233476",
        "mac": "5f:3d:4b:10:25:82",
        "mask": "255.255.255.0",
        "metric": "1",
        "mtu": "1453",
        "obytes": "2607283152",
        "oerrors": "101010",
        "opackets": "12264603",
        "point_to_point": "",
        "type": "6"
    }
],
"fleet_detail_query_os_version": [
    {
        "platform": "darwin",
        "build": "15G1004",
        "major": "10",
        "minor": "10",
        "name": "Mac OS X",
        "patch": "6"
    }
],
"fleet_detail_query_osquery_info": [
    {
        "build_distro": "10.10",
        "build_platform": "darwin",
        "config_hash": "3c6e4537c4d0eb71a7c6dda19d",
        "config_valid": "1",
        "extensions": "active",
        "pid": "38113",
        "start_time": "1475603155",
        "version": "1.8.2",
        "watcher": "38112"
    }
],
"fleet_detail_query_system_info": [
    {
        "computer_name": "computer",
        "cpu_brand": "Intel(R) Core(TM) i7-4770HQ CPU @ 2.20GHz",
        "cpu_logical_cores": "8",
        "cpu_physical_cores": "4",
        "cpu_subtype": "Intel x86-64h Haswell",
        "cpu_type": "x86_64h",
        "hardware_model": "MacBookPro11,4",
        "hardware_serial": "ABCDEFGH",
        "hardware_vendor": "Apple Inc.",
        "hardware_version": "1.0",
        "hostname": "computer.local",
        "physical_memory": "17179869184",
        "uuid": "uuid"
    }
],
"fleet_detail_query_uptime": [
    {
        "days": "20",
        "hours": "0",
        "minutes": "48",
        "seconds": "13",
        "total_seconds": "1730893"
    }
],
"fleet_detail_query_osquery_flags": [
    {
      "name":"config_tls_refresh",
      "value":"10"
    },
    {
      "name":"config_refresh",
      "value":"9"
    },
    {
      "name":"distributed_interval",
      "value":"5"
    },
    {
      "name":"logger_tls_period",
      "value":"60"
    }
],
"fleet_detail_query_users": [
    {
      "uid": "1234",
      "username": "user1",
      "type": "sometype",
      "groupname": "somegroup",
	  "shell": "someloginshell"
    },
	{
      "uid": "5678",
      "username": "user2",
      "type": "sometype",
      "groupname": "somegroup"
    }
],
"fleet_detail_query_software_macos": [
    {
      "name": "app1",
      "version": "1.0.0",
      "source": "source1"
    },
    {
      "name": "app2",
      "version": "1.0.0",
      "source": "source2",
      "bundle_identifier": "somebundle"
    }
],
"fleet_detail_query_disk_space_unix": [
	{
		"percent_disk_space_available": "56",
		"gigs_disk_space_available": "277.0"
	}
],
"fleet_detail_query_mdm": [
	{
		"enrolled": "true",
		"server_url": "hi.com",
		"installed_from_dep": "false"
	}
],
"fleet_detail_query_munki_info": [
	{
		"version": "3.4.5"
	}
],
"fleet_detail_query_orbit_info": [
	{
		"version": "42",
		"device_auth_token": "foo"
	}
]
}
`

	var results fleet.OsqueryDistributedQueryResults
	err = json.Unmarshal([]byte(resultJSON), &results)
	require.NoError(t, err)

	var gotHost *fleet.Host
	ds.UpdateHostFunc = func(ctx context.Context, host *fleet.Host) error {
		gotHost = host
		return nil
	}
	var gotUsers []fleet.HostUser
	ds.SaveHostUsersFunc = func(ctx context.Context, hostID uint, users []fleet.HostUser) error {
		if hostID != 1 {
			return errors.New("not found")
		}
		gotUsers = users
		return nil
	}
	var gotSoftware []fleet.Software
	ds.UpdateHostSoftwareFunc = func(ctx context.Context, hostID uint, software []fleet.Software) error {
		if hostID != 1 {
			return errors.New("not found")
		}
		gotSoftware = software
		return nil
	}

	// Verify that results are ingested properly
	require.NoError(t, svc.SubmitDistributedQueryResults(ctx, results, map[string]fleet.OsqueryStatus{}, map[string]string{}))
	require.NotNil(t, gotHost)

	require.True(t, ds.SetOrUpdateMDMDataFuncInvoked)
	require.True(t, ds.SetOrUpdateMunkiVersionFuncInvoked)
	require.True(t, ds.SetOrUpdateDeviceAuthTokenFuncInvoked)

	// osquery_info
	assert.Equal(t, "darwin", gotHost.Platform)
	assert.Equal(t, "1.8.2", gotHost.OsqueryVersion)

	// system_info
	assert.Equal(t, int64(17179869184), gotHost.Memory)
	assert.Equal(t, "computer.local", gotHost.Hostname)
	assert.Equal(t, "uuid", gotHost.UUID)

	// os_version cannot be parsed until we know the platform (because windows version information
	// must be pulled with a windows-specific query) so os_version will be populated at the next detail query interval
	assert.Equal(t, "", gotHost.OSVersion)

	// uptime
	assert.Equal(t, 1730893*time.Second, gotHost.Uptime)

	// osquery_flags
	assert.Equal(t, uint(10), gotHost.ConfigTLSRefresh)
	assert.Equal(t, uint(5), gotHost.DistributedInterval)
	assert.Equal(t, uint(60), gotHost.LoggerTLSPeriod)

	// users
	require.Len(t, gotUsers, 2)
	assert.Equal(t, fleet.HostUser{
		Uid:       1234,
		Username:  "user1",
		Type:      "sometype",
		GroupName: "somegroup",
		Shell:     "someloginshell",
	}, gotUsers[0])
	assert.Equal(t, fleet.HostUser{
		Uid:       5678,
		Username:  "user2",
		Type:      "sometype",
		GroupName: "somegroup",
		Shell:     "",
	}, gotUsers[1])

	// software
	require.Len(t, gotSoftware, 2)
	assert.Equal(t, []fleet.Software{
		{
			Name:    "app1",
			Version: "1.0.0",
			Source:  "source1",
		},
		{
			Name:             "app2",
			Version:          "1.0.0",
			BundleIdentifier: "somebundle",
			Source:           "source2",
		},
	}, gotSoftware)

	assert.Equal(t, 56.0, gotHost.PercentDiskSpaceAvailable)
	assert.Equal(t, 277.0, gotHost.GigsDiskSpaceAvailable)

	host.Hostname = "computer.local"
	host.Platform = "darwin"
	host.DetailUpdatedAt = mockClock.Now()
	mockClock.AddTime(1 * time.Minute)

	// Now no detail queries should be required
	ctx = hostctx.NewContext(ctx, host)
	queries, discovery, acc, err = svc.GetDistributedQueries(ctx)
	require.NoError(t, err)
	require.Empty(t, queries)
	verifyDiscovery(t, queries, discovery)
	assert.Zero(t, acc)

	// Advance clock and queries should exist again
	mockClock.AddTime(1*time.Hour + 1*time.Minute)

	queries, discovery, acc, err = svc.GetDistributedQueries(ctx)
	require.NoError(t, err)
	// host platform changed to darwin, so -3 for the
	// extra disk space query and the two windows-specific operating system query,
	// +1 for the software inventory enabled.
	require.Equal(t, len(expectedDetailQueries)-2, len(queries), distQueriesMapKeys(queries))
	verifyDiscovery(t, queries, discovery)
	assert.Zero(t, acc)
}

func TestNewDistributedQueryCampaign(t *testing.T) {
	ds := new(mock.Store)
	ds.AppConfigFunc = func(ctx context.Context) (*fleet.AppConfig, error) {
		return &fleet.AppConfig{}, nil
	}
	rs := &mockresult.QueryResultStore{
		HealthCheckFunc: func() error {
			return nil
		},
	}
	lq := live_query_mock.New(t)
	mockClock := clock.NewMockClock()
	svc := newTestServiceWithClock(t, ds, rs, lq, mockClock)

	ds.LabelQueriesForHostFunc = func(ctx context.Context, host *fleet.Host) (map[string]string, error) {
		return map[string]string{}, nil
	}
	var gotQuery *fleet.Query
	ds.NewQueryFunc = func(ctx context.Context, query *fleet.Query, opts ...fleet.OptionalArg) (*fleet.Query, error) {
		gotQuery = query
		query.ID = 42
		return query, nil
	}
	var gotCampaign *fleet.DistributedQueryCampaign
	ds.NewDistributedQueryCampaignFunc = func(ctx context.Context, camp *fleet.DistributedQueryCampaign) (*fleet.DistributedQueryCampaign, error) {
		gotCampaign = camp
		camp.ID = 21
		return camp, nil
	}
	var gotTargets []*fleet.DistributedQueryCampaignTarget
	ds.NewDistributedQueryCampaignTargetFunc = func(ctx context.Context, target *fleet.DistributedQueryCampaignTarget) (*fleet.DistributedQueryCampaignTarget, error) {
		gotTargets = append(gotTargets, target)
		return target, nil
	}

	ds.CountHostsInTargetsFunc = func(ctx context.Context, filter fleet.TeamFilter, targets fleet.HostTargets, now time.Time) (fleet.TargetMetrics, error) {
		return fleet.TargetMetrics{}, nil
	}
	ds.HostIDsInTargetsFunc = func(ctx context.Context, filter fleet.TeamFilter, targets fleet.HostTargets) ([]uint, error) {
		return []uint{1, 3, 5}, nil
	}
	lq.On("RunQuery", "21", "select year, month, day, hour, minutes, seconds from time", []uint{1, 3, 5}).Return(nil)
	viewerCtx := viewer.NewContext(context.Background(), viewer.Viewer{
		User: &fleet.User{
			ID:         0,
			GlobalRole: ptr.String(fleet.RoleAdmin),
		},
	})
	q := "select year, month, day, hour, minutes, seconds from time"
	ds.NewActivityFunc = func(ctx context.Context, user *fleet.User, activityType string, details *map[string]interface{}) error {
		return nil
	}
	campaign, err := svc.NewDistributedQueryCampaign(viewerCtx, q, nil, fleet.HostTargets{HostIDs: []uint{2}, LabelIDs: []uint{1}})
	require.NoError(t, err)
	assert.Equal(t, gotQuery.ID, gotCampaign.QueryID)
	assert.True(t, ds.NewActivityFuncInvoked)
	assert.Equal(t, []*fleet.DistributedQueryCampaignTarget{
		{
			Type:                       fleet.TargetHost,
			DistributedQueryCampaignID: campaign.ID,
			TargetID:                   2,
		},
		{
			Type:                       fleet.TargetLabel,
			DistributedQueryCampaignID: campaign.ID,
			TargetID:                   1,
		},
	}, gotTargets,
	)
}

func TestDistributedQueryResults(t *testing.T) {
	mockClock := clock.NewMockClock()
	ds := new(mock.Store)
	rs := pubsub.NewInmemQueryResults()
	lq := live_query_mock.New(t)
	svc := newTestServiceWithClock(t, ds, rs, lq, mockClock)

	campaign := &fleet.DistributedQueryCampaign{ID: 42}

	ds.LabelQueriesForHostFunc = func(ctx context.Context, host *fleet.Host) (map[string]string, error) {
		return map[string]string{}, nil
	}
	ds.PolicyQueriesForHostFunc = func(ctx context.Context, host *fleet.Host) (map[string]string, error) {
		return map[string]string{}, nil
	}
	host := &fleet.Host{
		ID:       1,
		Platform: "windows",
	}
	ds.HostLiteFunc = func(ctx context.Context, id uint) (*fleet.Host, error) {
		if id != 1 {
			return nil, errors.New("not found")
		}
		return host, nil
	}
	ds.UpdateHostFunc = func(ctx context.Context, host *fleet.Host) error {
		if host.ID != 1 {
			return errors.New("not found")
		}
		return nil
	}
	ds.AppConfigFunc = func(ctx context.Context) (*fleet.AppConfig, error) {
		return &fleet.AppConfig{Features: fleet.Features{EnableHostUsers: true}}, nil
	}

	hostCtx := hostctx.NewContext(context.Background(), host)

	lq.On("QueriesForHost", uint(1)).Return(
		map[string]string{
			strconv.Itoa(int(campaign.ID)): "select * from time",
		},
		nil,
	)
	lq.On("QueryCompletedByHost", strconv.Itoa(int(campaign.ID)), host.ID).Return(nil)

	// Now we should get the active distributed query
	queries, discovery, acc, err := svc.GetDistributedQueries(hostCtx)
	require.NoError(t, err)
<<<<<<< HEAD
	// -6 for the non-windows queries, +1 for the distributed query for campaign ID 42
	if !assert.Equal(t, len(expectedDetailQueries)-5, len(queries)) {
=======
	// -3 for the non-windows queries, +1 for the distributed query for campaign ID 42
	if !assert.Equal(t, len(expectedDetailQueries)-3, len(queries)) {
>>>>>>> 0296aa74
		// this is just to print the diff between the expected and actual query
		// keys when the count assertion fails, to help debugging - they are not
		// expected to match.
		require.ElementsMatch(t, osqueryMapKeys(expectedDetailQueries), distQueriesMapKeys(queries))
	}
	verifyDiscovery(t, queries, discovery)
	queryKey := fmt.Sprintf("%s%d", hostDistributedQueryPrefix, campaign.ID)
	assert.Equal(t, "select * from time", queries[queryKey])
	assert.NotZero(t, acc)

	expectedRows := []map[string]string{
		{
			"year":    "2016",
			"month":   "11",
			"day":     "11",
			"hour":    "6",
			"minutes": "12",
			"seconds": "10",
		},
	}
	results := map[string][]map[string]string{
		queryKey: expectedRows,
	}

	// TODO use service method
	readChan, err := rs.ReadChannel(context.Background(), *campaign)
	require.NoError(t, err)

	// We need to listen for the result in a separate thread to prevent the
	// write to the result channel from failing
	var waitSetup, waitComplete sync.WaitGroup
	waitSetup.Add(1)
	waitComplete.Add(1)
	go func() {
		waitSetup.Done()
		select {
		case val := <-readChan:
			if res, ok := val.(fleet.DistributedQueryResult); ok {
				assert.Equal(t, campaign.ID, res.DistributedQueryCampaignID)
				assert.Equal(t, expectedRows, res.Rows)
				assert.Equal(t, *host, res.Host)
			} else {
				t.Error("Wrong result type")
			}
			assert.NotNil(t, val)

		case <-time.After(1 * time.Second):
			t.Error("No result received")
		}
		waitComplete.Done()
	}()

	waitSetup.Wait()
	// Sleep a short time to ensure that the above goroutine is blocking on
	// the channel read (the waitSetup.Wait() is not necessarily sufficient
	// if there is a context switch immediately after waitSetup.Done() is
	// called). This should be a small price to pay to prevent flakiness in
	// this test.
	time.Sleep(10 * time.Millisecond)

	err = svc.SubmitDistributedQueryResults(hostCtx, results, map[string]fleet.OsqueryStatus{}, map[string]string{})
	require.NoError(t, err)
}

func TestIngestDistributedQueryParseIdError(t *testing.T) {
	mockClock := clock.NewMockClock()
	ds := new(mock.Store)
	rs := pubsub.NewInmemQueryResults()
	lq := live_query_mock.New(t)
	svc := &Service{
		ds:             ds,
		resultStore:    rs,
		liveQueryStore: lq,
		logger:         log.NewNopLogger(),
		clock:          mockClock,
	}

	host := fleet.Host{ID: 1}
	err := svc.ingestDistributedQuery(context.Background(), host, "bad_name", []map[string]string{}, false, "")
	require.Error(t, err)
	assert.Contains(t, err.Error(), "unable to parse campaign")
}

func TestIngestDistributedQueryOrphanedCampaignLoadError(t *testing.T) {
	mockClock := clock.NewMockClock()
	ds := new(mock.Store)
	rs := pubsub.NewInmemQueryResults()
	lq := live_query_mock.New(t)
	svc := &Service{
		ds:             ds,
		resultStore:    rs,
		liveQueryStore: lq,
		logger:         log.NewNopLogger(),
		clock:          mockClock,
	}

	ds.DistributedQueryCampaignFunc = func(ctx context.Context, id uint) (*fleet.DistributedQueryCampaign, error) {
		return nil, errors.New("missing campaign")
	}

	lq.On("StopQuery", "42").Return(nil)

	host := fleet.Host{ID: 1}

	err := svc.ingestDistributedQuery(context.Background(), host, "fleet_distributed_query_42", []map[string]string{}, false, "")
	require.Error(t, err)
	assert.Contains(t, err.Error(), "loading orphaned campaign")
}

func TestIngestDistributedQueryOrphanedCampaignWaitListener(t *testing.T) {
	mockClock := clock.NewMockClock()
	ds := new(mock.Store)
	rs := pubsub.NewInmemQueryResults()
	lq := live_query_mock.New(t)
	svc := &Service{
		ds:             ds,
		resultStore:    rs,
		liveQueryStore: lq,
		logger:         log.NewNopLogger(),
		clock:          mockClock,
	}

	campaign := &fleet.DistributedQueryCampaign{
		ID: 42,
		UpdateCreateTimestamps: fleet.UpdateCreateTimestamps{
			CreateTimestamp: fleet.CreateTimestamp{
				CreatedAt: mockClock.Now().Add(-1 * time.Second),
			},
		},
	}

	ds.DistributedQueryCampaignFunc = func(ctx context.Context, id uint) (*fleet.DistributedQueryCampaign, error) {
		return campaign, nil
	}

	host := fleet.Host{ID: 1}

	err := svc.ingestDistributedQuery(context.Background(), host, "fleet_distributed_query_42", []map[string]string{}, false, "")
	require.Error(t, err)
	assert.Contains(t, err.Error(), "campaign waiting for listener")
}

func TestIngestDistributedQueryOrphanedCloseError(t *testing.T) {
	mockClock := clock.NewMockClock()
	ds := new(mock.Store)
	rs := pubsub.NewInmemQueryResults()
	lq := live_query_mock.New(t)
	svc := &Service{
		ds:             ds,
		resultStore:    rs,
		liveQueryStore: lq,
		logger:         log.NewNopLogger(),
		clock:          mockClock,
	}

	campaign := &fleet.DistributedQueryCampaign{
		ID: 42,
		UpdateCreateTimestamps: fleet.UpdateCreateTimestamps{
			CreateTimestamp: fleet.CreateTimestamp{
				CreatedAt: mockClock.Now().Add(-2 * time.Minute),
			},
		},
	}

	ds.DistributedQueryCampaignFunc = func(ctx context.Context, id uint) (*fleet.DistributedQueryCampaign, error) {
		return campaign, nil
	}
	ds.SaveDistributedQueryCampaignFunc = func(ctx context.Context, campaign *fleet.DistributedQueryCampaign) error {
		return errors.New("failed save")
	}

	host := fleet.Host{ID: 1}

	err := svc.ingestDistributedQuery(context.Background(), host, "fleet_distributed_query_42", []map[string]string{}, false, "")
	require.Error(t, err)
	assert.Contains(t, err.Error(), "closing orphaned campaign")
}

func TestIngestDistributedQueryOrphanedStopError(t *testing.T) {
	mockClock := clock.NewMockClock()
	ds := new(mock.Store)
	rs := pubsub.NewInmemQueryResults()
	lq := live_query_mock.New(t)
	svc := &Service{
		ds:             ds,
		resultStore:    rs,
		liveQueryStore: lq,
		logger:         log.NewNopLogger(),
		clock:          mockClock,
	}

	campaign := &fleet.DistributedQueryCampaign{
		ID: 42,
		UpdateCreateTimestamps: fleet.UpdateCreateTimestamps{
			CreateTimestamp: fleet.CreateTimestamp{
				CreatedAt: mockClock.Now().Add(-2 * time.Minute),
			},
		},
	}

	ds.DistributedQueryCampaignFunc = func(ctx context.Context, id uint) (*fleet.DistributedQueryCampaign, error) {
		return campaign, nil
	}
	ds.SaveDistributedQueryCampaignFunc = func(ctx context.Context, campaign *fleet.DistributedQueryCampaign) error {
		return nil
	}
	lq.On("StopQuery", strconv.Itoa(int(campaign.ID))).Return(errors.New("failed"))

	host := fleet.Host{ID: 1}

	err := svc.ingestDistributedQuery(context.Background(), host, "fleet_distributed_query_42", []map[string]string{}, false, "")
	require.Error(t, err)
	assert.Contains(t, err.Error(), "stopping orphaned campaign")
}

func TestIngestDistributedQueryOrphanedStop(t *testing.T) {
	mockClock := clock.NewMockClock()
	ds := new(mock.Store)
	rs := pubsub.NewInmemQueryResults()
	lq := live_query_mock.New(t)
	svc := &Service{
		ds:             ds,
		resultStore:    rs,
		liveQueryStore: lq,
		logger:         log.NewNopLogger(),
		clock:          mockClock,
	}

	campaign := &fleet.DistributedQueryCampaign{
		ID: 42,
		UpdateCreateTimestamps: fleet.UpdateCreateTimestamps{
			CreateTimestamp: fleet.CreateTimestamp{
				CreatedAt: mockClock.Now().Add(-2 * time.Minute),
			},
		},
	}

	ds.DistributedQueryCampaignFunc = func(ctx context.Context, id uint) (*fleet.DistributedQueryCampaign, error) {
		return campaign, nil
	}
	ds.SaveDistributedQueryCampaignFunc = func(ctx context.Context, campaign *fleet.DistributedQueryCampaign) error {
		return nil
	}
	lq.On("StopQuery", strconv.Itoa(int(campaign.ID))).Return(nil)

	host := fleet.Host{ID: 1}

	err := svc.ingestDistributedQuery(context.Background(), host, "fleet_distributed_query_42", []map[string]string{}, false, "")
	require.Error(t, err)
	assert.Contains(t, err.Error(), "campaign stopped")
	lq.AssertExpectations(t)
}

func TestIngestDistributedQueryRecordCompletionError(t *testing.T) {
	mockClock := clock.NewMockClock()
	ds := new(mock.Store)
	rs := pubsub.NewInmemQueryResults()
	lq := live_query_mock.New(t)
	svc := &Service{
		ds:             ds,
		resultStore:    rs,
		liveQueryStore: lq,
		logger:         log.NewNopLogger(),
		clock:          mockClock,
	}

	campaign := &fleet.DistributedQueryCampaign{ID: 42}
	host := fleet.Host{ID: 1}

	lq.On("QueryCompletedByHost", strconv.Itoa(int(campaign.ID)), host.ID).Return(errors.New("fail"))

	go func() {
		ch, err := rs.ReadChannel(context.Background(), *campaign)
		require.NoError(t, err)
		<-ch
	}()
	time.Sleep(10 * time.Millisecond)

	err := svc.ingestDistributedQuery(context.Background(), host, "fleet_distributed_query_42", []map[string]string{}, false, "")
	require.Error(t, err)
	assert.Contains(t, err.Error(), "record query completion")
	lq.AssertExpectations(t)
}

func TestIngestDistributedQuery(t *testing.T) {
	mockClock := clock.NewMockClock()
	ds := new(mock.Store)
	rs := pubsub.NewInmemQueryResults()
	lq := live_query_mock.New(t)
	svc := &Service{
		ds:             ds,
		resultStore:    rs,
		liveQueryStore: lq,
		logger:         log.NewNopLogger(),
		clock:          mockClock,
	}

	campaign := &fleet.DistributedQueryCampaign{ID: 42}
	host := fleet.Host{ID: 1}

	lq.On("QueryCompletedByHost", strconv.Itoa(int(campaign.ID)), host.ID).Return(nil)

	go func() {
		ch, err := rs.ReadChannel(context.Background(), *campaign)
		require.NoError(t, err)
		<-ch
	}()
	time.Sleep(10 * time.Millisecond)

	err := svc.ingestDistributedQuery(context.Background(), host, "fleet_distributed_query_42", []map[string]string{}, false, "")
	require.NoError(t, err)
	lq.AssertExpectations(t)
}

func TestUpdateHostIntervals(t *testing.T) {
	ds := new(mock.Store)

	svc := newTestService(t, ds, nil, nil)

	ds.ListPacksForHostFunc = func(ctx context.Context, hid uint) ([]*fleet.Pack, error) {
		return []*fleet.Pack{}, nil
	}

	testCases := []struct {
		name                  string
		initIntervals         fleet.HostOsqueryIntervals
		finalIntervals        fleet.HostOsqueryIntervals
		configOptions         json.RawMessage
		updateIntervalsCalled bool
	}{
		{
			"Both updated",
			fleet.HostOsqueryIntervals{
				ConfigTLSRefresh: 60,
			},
			fleet.HostOsqueryIntervals{
				DistributedInterval: 11,
				LoggerTLSPeriod:     33,
				ConfigTLSRefresh:    60,
			},
			json.RawMessage(`{"options": {
				"distributed_interval": 11,
				"logger_tls_period":    33,
				"logger_plugin":        "tls"
			}}`),
			true,
		},
		{
			"Only logger_tls_period updated",
			fleet.HostOsqueryIntervals{
				DistributedInterval: 11,
				ConfigTLSRefresh:    60,
			},
			fleet.HostOsqueryIntervals{
				DistributedInterval: 11,
				LoggerTLSPeriod:     33,
				ConfigTLSRefresh:    60,
			},
			json.RawMessage(`{"options": {
				"distributed_interval": 11,
				"logger_tls_period":    33
			}}`),
			true,
		},
		{
			"Only distributed_interval updated",
			fleet.HostOsqueryIntervals{
				ConfigTLSRefresh: 60,
				LoggerTLSPeriod:  33,
			},
			fleet.HostOsqueryIntervals{
				DistributedInterval: 11,
				LoggerTLSPeriod:     33,
				ConfigTLSRefresh:    60,
			},
			json.RawMessage(`{"options": {
				"distributed_interval": 11,
				"logger_tls_period":    33
			}}`),
			true,
		},
		{
			"Fleet not managing distributed_interval",
			fleet.HostOsqueryIntervals{
				ConfigTLSRefresh:    60,
				DistributedInterval: 11,
			},
			fleet.HostOsqueryIntervals{
				DistributedInterval: 11,
				LoggerTLSPeriod:     33,
				ConfigTLSRefresh:    60,
			},
			json.RawMessage(`{"options":{
				"logger_tls_period": 33
			}}`),
			true,
		},
		{
			"config_refresh should also cause an update",
			fleet.HostOsqueryIntervals{
				DistributedInterval: 11,
				LoggerTLSPeriod:     33,
				ConfigTLSRefresh:    60,
			},
			fleet.HostOsqueryIntervals{
				DistributedInterval: 11,
				LoggerTLSPeriod:     33,
				ConfigTLSRefresh:    42,
			},
			json.RawMessage(`{"options":{
				"distributed_interval": 11,
				"logger_tls_period":    33,
				"config_refresh":    42
			}}`),
			true,
		},
		{
			"update intervals should not be called with no changes",
			fleet.HostOsqueryIntervals{
				DistributedInterval: 11,
				LoggerTLSPeriod:     33,
				ConfigTLSRefresh:    60,
			},
			fleet.HostOsqueryIntervals{
				DistributedInterval: 11,
				LoggerTLSPeriod:     33,
				ConfigTLSRefresh:    60,
			},
			json.RawMessage(`{"options":{
				"distributed_interval": 11,
				"logger_tls_period":    33
			}}`),
			false,
		},
	}

	for _, tt := range testCases {
		t.Run(tt.name, func(t *testing.T) {
			ctx := hostctx.NewContext(context.Background(), &fleet.Host{
				ID:                  1,
				NodeKey:             "123456",
				DistributedInterval: tt.initIntervals.DistributedInterval,
				ConfigTLSRefresh:    tt.initIntervals.ConfigTLSRefresh,
				LoggerTLSPeriod:     tt.initIntervals.LoggerTLSPeriod,
			})

			ds.AppConfigFunc = func(ctx context.Context) (*fleet.AppConfig, error) {
				return &fleet.AppConfig{AgentOptions: ptr.RawMessage(json.RawMessage(`{"config":` + string(tt.configOptions) + `}`))}, nil
			}

			updateIntervalsCalled := false
			ds.UpdateHostOsqueryIntervalsFunc = func(ctx context.Context, hostID uint, intervals fleet.HostOsqueryIntervals) error {
				if hostID != 1 {
					return errors.New("not found")
				}
				updateIntervalsCalled = true
				assert.Equal(t, tt.finalIntervals, intervals)
				return nil
			}

			_, err := svc.GetClientConfig(ctx)
			require.NoError(t, err)
			assert.Equal(t, tt.updateIntervalsCalled, updateIntervalsCalled)
		})
	}
}

func TestAuthenticationErrors(t *testing.T) {
	ms := new(mock.Store)
	ms.LoadHostByNodeKeyFunc = func(ctx context.Context, nodeKey string) (*fleet.Host, error) {
		return nil, nil
	}

	svc := newTestService(t, ms, nil, nil)
	ctx := context.Background()

	_, _, err := svc.AuthenticateHost(ctx, "")
	require.Error(t, err)
	require.True(t, err.(osqueryError).NodeInvalid())

	ms.LoadHostByNodeKeyFunc = func(ctx context.Context, nodeKey string) (*fleet.Host, error) {
		return &fleet.Host{ID: 1}, nil
	}
	ms.AppConfigFunc = func(ctx context.Context) (*fleet.AppConfig, error) {
		return &fleet.AppConfig{}, nil
	}
	_, _, err = svc.AuthenticateHost(ctx, "foo")
	require.NoError(t, err)

	// return not found error
	ms.LoadHostByNodeKeyFunc = func(ctx context.Context, nodeKey string) (*fleet.Host, error) {
		return nil, notFoundError{}
	}

	_, _, err = svc.AuthenticateHost(ctx, "foo")
	require.Error(t, err)
	require.True(t, err.(osqueryError).NodeInvalid())

	// return other error
	ms.LoadHostByNodeKeyFunc = func(ctx context.Context, nodeKey string) (*fleet.Host, error) {
		return nil, errors.New("foo")
	}

	_, _, err = svc.AuthenticateHost(ctx, "foo")
	require.NotNil(t, err)
	require.False(t, err.(osqueryError).NodeInvalid())
}

func TestGetHostIdentifier(t *testing.T) {
	t.Parallel()

	details := map[string](map[string]string){
		"osquery_info": map[string]string{
			"uuid":        "foouuid",
			"instance_id": "fooinstance",
		},
		"system_info": map[string]string{
			"hostname": "foohost",
		},
	}

	emptyDetails := map[string](map[string]string){
		"osquery_info": map[string]string{
			"uuid":        "",
			"instance_id": "",
		},
		"system_info": map[string]string{
			"hostname": "",
		},
	}

	testCases := []struct {
		identifierOption   string
		providedIdentifier string
		details            map[string](map[string]string)
		expected           string
		shouldPanic        bool
	}{
		// Panix
		{identifierOption: "bad", shouldPanic: true},
		{identifierOption: "", shouldPanic: true},

		// Missing details
		{identifierOption: "instance", providedIdentifier: "foobar", expected: "foobar"},
		{identifierOption: "uuid", providedIdentifier: "foobar", expected: "foobar"},
		{identifierOption: "hostname", providedIdentifier: "foobar", expected: "foobar"},
		{identifierOption: "provided", providedIdentifier: "foobar", expected: "foobar"},

		// Empty details
		{identifierOption: "instance", providedIdentifier: "foobar", details: emptyDetails, expected: "foobar"},
		{identifierOption: "uuid", providedIdentifier: "foobar", details: emptyDetails, expected: "foobar"},
		{identifierOption: "hostname", providedIdentifier: "foobar", details: emptyDetails, expected: "foobar"},
		{identifierOption: "provided", providedIdentifier: "foobar", details: emptyDetails, expected: "foobar"},

		// Successes
		{identifierOption: "instance", providedIdentifier: "foobar", details: details, expected: "fooinstance"},
		{identifierOption: "uuid", providedIdentifier: "foobar", details: details, expected: "foouuid"},
		{identifierOption: "hostname", providedIdentifier: "foobar", details: details, expected: "foohost"},
		{identifierOption: "provided", providedIdentifier: "foobar", details: details, expected: "foobar"},
	}
	logger := log.NewNopLogger()

	for _, tt := range testCases {
		t.Run("", func(t *testing.T) {
			if tt.shouldPanic {
				assert.Panics(
					t,
					func() { getHostIdentifier(logger, tt.identifierOption, tt.providedIdentifier, tt.details) },
				)
				return
			}

			assert.Equal(
				t,
				tt.expected,
				getHostIdentifier(logger, tt.identifierOption, tt.providedIdentifier, tt.details),
			)
		})
	}
}

func TestDistributedQueriesLogsManyErrors(t *testing.T) {
	buf := new(bytes.Buffer)
	logger := log.NewJSONLogger(buf)
	logger = level.NewFilter(logger, level.AllowDebug())
	ds := new(mock.Store)
	svc := newTestService(t, ds, nil, nil)

	host := &fleet.Host{
		ID:       1,
		Platform: "darwin",
	}

	ds.UpdateHostFunc = func(ctx context.Context, host *fleet.Host) error {
		return authz.CheckMissingWithResponse(nil)
	}
	ds.RecordLabelQueryExecutionsFunc = func(ctx context.Context, host *fleet.Host, results map[uint]*bool, t time.Time, deferred bool) error {
		return errors.New("something went wrong")
	}
	ds.AppConfigFunc = func(ctx context.Context) (*fleet.AppConfig, error) {
		return &fleet.AppConfig{}, nil
	}
	ds.SaveHostAdditionalFunc = func(ctx context.Context, hostID uint, additional *json.RawMessage) error {
		return errors.New("something went wrong")
	}

	lCtx := &fleetLogging.LoggingContext{}
	ctx := fleetLogging.NewContext(context.Background(), lCtx)
	ctx = hostctx.NewContext(ctx, host)

	err := svc.SubmitDistributedQueryResults(
		ctx,
		map[string][]map[string]string{
			hostDetailQueryPrefix + "network_interface": {{"col1": "val1"}}, // we need one detail query that updates hosts.
			hostLabelQueryPrefix + "1":                  {{"col1": "val1"}},
			hostAdditionalQueryPrefix + "1":             {{"col1": "val1"}},
		},
		map[string]fleet.OsqueryStatus{},
		map[string]string{},
	)
	require.NoError(t, err)

	lCtx.Log(ctx, logger)

	logs := buf.String()
	parts := strings.Split(strings.TrimSpace(logs), "\n")
	require.Len(t, parts, 1)
	logData := make(map[string]json.RawMessage)
	err = json.Unmarshal([]byte(parts[0]), &logData)
	require.NoError(t, err)
	assert.Equal(t, json.RawMessage(`"something went wrong || something went wrong"`), logData["err"])
	assert.Equal(t, json.RawMessage(`"Missing authorization check"`), logData["internal"])
}

func TestDistributedQueriesReloadsHostIfDetailsAreIn(t *testing.T) {
	ds := new(mock.Store)
	svc := newTestService(t, ds, nil, nil)

	host := &fleet.Host{
		ID:       42,
		Platform: "darwin",
	}

	ds.UpdateHostFunc = func(ctx context.Context, host *fleet.Host) error {
		return nil
	}
	ds.AppConfigFunc = func(ctx context.Context) (*fleet.AppConfig, error) {
		return &fleet.AppConfig{}, nil
	}

	ctx := hostctx.NewContext(context.Background(), host)

	err := svc.SubmitDistributedQueryResults(
		ctx,
		map[string][]map[string]string{
			hostDetailQueryPrefix + "network_interface": {{"col1": "val1"}},
		},
		map[string]fleet.OsqueryStatus{},
		map[string]string{},
	)
	require.NoError(t, err)
	assert.True(t, ds.UpdateHostFuncInvoked)
}

func TestObserversCanOnlyRunDistributedCampaigns(t *testing.T) {
	ds := new(mock.Store)
	rs := &mockresult.QueryResultStore{
		HealthCheckFunc: func() error {
			return nil
		},
	}
	lq := live_query_mock.New(t)
	mockClock := clock.NewMockClock()
	svc := newTestServiceWithClock(t, ds, rs, lq, mockClock)

	ds.AppConfigFunc = func(ctx context.Context) (*fleet.AppConfig, error) {
		return &fleet.AppConfig{}, nil
	}

	ds.NewDistributedQueryCampaignFunc = func(ctx context.Context, camp *fleet.DistributedQueryCampaign) (*fleet.DistributedQueryCampaign, error) {
		return camp, nil
	}
	ds.QueryFunc = func(ctx context.Context, id uint) (*fleet.Query, error) {
		return &fleet.Query{
			ID:             42,
			Name:           "query",
			Query:          "select 1;",
			ObserverCanRun: false,
		}, nil
	}
	viewerCtx := viewer.NewContext(context.Background(), viewer.Viewer{
		User: &fleet.User{ID: 0, GlobalRole: ptr.String(fleet.RoleObserver)},
	})

	q := "select year, month, day, hour, minutes, seconds from time"
	ds.NewActivityFunc = func(ctx context.Context, user *fleet.User, activityType string, details *map[string]interface{}) error {
		return nil
	}
	_, err := svc.NewDistributedQueryCampaign(viewerCtx, q, nil, fleet.HostTargets{HostIDs: []uint{2}, LabelIDs: []uint{1}})
	require.Error(t, err)

	_, err = svc.NewDistributedQueryCampaign(viewerCtx, "", ptr.Uint(42), fleet.HostTargets{HostIDs: []uint{2}, LabelIDs: []uint{1}})
	require.Error(t, err)

	ds.QueryFunc = func(ctx context.Context, id uint) (*fleet.Query, error) {
		return &fleet.Query{
			ID:             42,
			Name:           "query",
			Query:          "select 1;",
			ObserverCanRun: true,
		}, nil
	}

	ds.LabelQueriesForHostFunc = func(ctx context.Context, host *fleet.Host) (map[string]string, error) {
		return map[string]string{}, nil
	}
	ds.NewDistributedQueryCampaignFunc = func(ctx context.Context, camp *fleet.DistributedQueryCampaign) (*fleet.DistributedQueryCampaign, error) {
		camp.ID = 21
		return camp, nil
	}
	ds.NewDistributedQueryCampaignTargetFunc = func(ctx context.Context, target *fleet.DistributedQueryCampaignTarget) (*fleet.DistributedQueryCampaignTarget, error) {
		return target, nil
	}
	ds.CountHostsInTargetsFunc = func(ctx context.Context, filter fleet.TeamFilter, targets fleet.HostTargets, now time.Time) (fleet.TargetMetrics, error) {
		return fleet.TargetMetrics{}, nil
	}
	ds.HostIDsInTargetsFunc = func(ctx context.Context, filter fleet.TeamFilter, targets fleet.HostTargets) ([]uint, error) {
		return []uint{1, 3, 5}, nil
	}
	ds.NewActivityFunc = func(ctx context.Context, user *fleet.User, activityType string, details *map[string]interface{}) error {
		return nil
	}
	lq.On("RunQuery", "21", "select 1;", []uint{1, 3, 5}).Return(nil)
	_, err = svc.NewDistributedQueryCampaign(viewerCtx, "", ptr.Uint(42), fleet.HostTargets{HostIDs: []uint{2}, LabelIDs: []uint{1}})
	require.NoError(t, err)
}

func TestTeamMaintainerCanRunNewDistributedCampaigns(t *testing.T) {
	ds := new(mock.Store)
	rs := &mockresult.QueryResultStore{
		HealthCheckFunc: func() error {
			return nil
		},
	}
	lq := live_query_mock.New(t)
	mockClock := clock.NewMockClock()
	svc := newTestServiceWithClock(t, ds, rs, lq, mockClock)

	ds.AppConfigFunc = func(ctx context.Context) (*fleet.AppConfig, error) {
		return &fleet.AppConfig{}, nil
	}

	ds.NewDistributedQueryCampaignFunc = func(ctx context.Context, camp *fleet.DistributedQueryCampaign) (*fleet.DistributedQueryCampaign, error) {
		return camp, nil
	}
	ds.QueryFunc = func(ctx context.Context, id uint) (*fleet.Query, error) {
		return &fleet.Query{
			ID:             42,
			AuthorID:       ptr.Uint(99),
			Name:           "query",
			Query:          "select 1;",
			ObserverCanRun: false,
		}, nil
	}
	viewerCtx := viewer.NewContext(context.Background(), viewer.Viewer{
		User: &fleet.User{ID: 99, Teams: []fleet.UserTeam{{Team: fleet.Team{ID: 123}, Role: fleet.RoleMaintainer}}},
	})

	q := "select year, month, day, hour, minutes, seconds from time"
	ds.NewActivityFunc = func(ctx context.Context, user *fleet.User, activityType string, details *map[string]interface{}) error {
		return nil
	}
	// var gotQuery *fleet.Query
	ds.NewQueryFunc = func(ctx context.Context, query *fleet.Query, opts ...fleet.OptionalArg) (*fleet.Query, error) {
		// gotQuery = query
		query.ID = 42
		return query, nil
	}
	ds.NewDistributedQueryCampaignTargetFunc = func(ctx context.Context, target *fleet.DistributedQueryCampaignTarget) (*fleet.DistributedQueryCampaignTarget, error) {
		return target, nil
	}
	ds.CountHostsInTargetsFunc = func(ctx context.Context, filter fleet.TeamFilter, targets fleet.HostTargets, now time.Time) (fleet.TargetMetrics, error) {
		return fleet.TargetMetrics{}, nil
	}
	ds.HostIDsInTargetsFunc = func(ctx context.Context, filter fleet.TeamFilter, targets fleet.HostTargets) ([]uint, error) {
		return []uint{1, 3, 5}, nil
	}
	ds.NewActivityFunc = func(ctx context.Context, user *fleet.User, activityType string, details *map[string]interface{}) error {
		return nil
	}
	lq.On("RunQuery", "0", "select year, month, day, hour, minutes, seconds from time", []uint{1, 3, 5}).Return(nil)
	_, err := svc.NewDistributedQueryCampaign(viewerCtx, q, nil, fleet.HostTargets{HostIDs: []uint{2}, LabelIDs: []uint{1}, TeamIDs: []uint{123}})
	require.NoError(t, err)
}

func TestPolicyQueries(t *testing.T) {
	mockClock := clock.NewMockClock()
	ds := new(mock.Store)
	lq := live_query_mock.New(t)
	svc := newTestServiceWithClock(t, ds, nil, lq, mockClock)

	host := &fleet.Host{
		Platform: "darwin",
	}

	ds.LabelQueriesForHostFunc = func(ctx context.Context, host *fleet.Host) (map[string]string, error) {
		return map[string]string{}, nil
	}
	ds.HostLiteFunc = func(ctx context.Context, id uint) (*fleet.Host, error) {
		return host, nil
	}
	ds.UpdateHostFunc = func(ctx context.Context, gotHost *fleet.Host) error {
		host = gotHost
		return nil
	}
	ds.AppConfigFunc = func(ctx context.Context) (*fleet.AppConfig, error) {
		return &fleet.AppConfig{Features: fleet.Features{EnableHostUsers: true}}, nil
	}

	lq.On("QueriesForHost", uint(0)).Return(map[string]string{}, nil)

	ds.PolicyQueriesForHostFunc = func(ctx context.Context, host *fleet.Host) (map[string]string, error) {
		return map[string]string{"1": "select 1", "2": "select 42;"}, nil
	}
	recordedResults := make(map[uint]*bool)
	ds.RecordPolicyQueryExecutionsFunc = func(ctx context.Context, gotHost *fleet.Host, results map[uint]*bool, updated time.Time, deferred bool) error {
		recordedResults = results
		host = gotHost
		return nil
	}
	ds.FlippingPoliciesForHostFunc = func(ctx context.Context, hostID uint, incomingResults map[uint]*bool) (newFailing []uint, newPassing []uint, err error) {
		return nil, nil, nil
	}

	ctx := hostctx.NewContext(context.Background(), host)

	queries, discovery, _, err := svc.GetDistributedQueries(ctx)
	require.NoError(t, err)
	// all queries -3 for the extra disk space one and two windows-specific operating system queries,
	// and +2 for the policy queries
	require.Equal(t, len(expectedDetailQueries)-1, len(queries), distQueriesMapKeys(queries))
	verifyDiscovery(t, queries, discovery)

	checkPolicyResults := func(queries map[string]string) {
		hasPolicy1, hasPolicy2 := false, false
		for name := range queries {
			if strings.HasPrefix(name, hostPolicyQueryPrefix) {
				if name[len(hostPolicyQueryPrefix):] == "1" {
					hasPolicy1 = true
				}
				if name[len(hostPolicyQueryPrefix):] == "2" {
					hasPolicy2 = true
				}
			}
		}
		assert.True(t, hasPolicy1)
		assert.True(t, hasPolicy2)
	}

	checkPolicyResults(queries)

	// Record a query execution.
	err = svc.SubmitDistributedQueryResults(
		ctx,
		map[string][]map[string]string{
			hostPolicyQueryPrefix + "1": {{"col1": "val1"}},
			hostPolicyQueryPrefix + "2": {},
		},
		map[string]fleet.OsqueryStatus{
			hostPolicyQueryPrefix + "2": 1,
		},
		map[string]string{},
	)
	require.NoError(t, err)
	require.Len(t, recordedResults, 2)
	require.NotNil(t, recordedResults[1])
	require.True(t, *recordedResults[1])
	result, ok := recordedResults[2]
	require.True(t, ok)
	require.Nil(t, result)

	noPolicyResults := func(queries map[string]string) {
		hasAnyPolicy := false
		for name := range queries {
			if strings.HasPrefix(name, hostPolicyQueryPrefix) {
				hasAnyPolicy = true
				break
			}
		}
		assert.False(t, hasAnyPolicy)
	}

	// After the first time we get policies and update the host, then there shouldn't be any policies.
	ctx = hostctx.NewContext(context.Background(), host)
	queries, discovery, _, err = svc.GetDistributedQueries(ctx)
	require.NoError(t, err)
	// all standard queries minus the extra disk space and two windows-specific operating system queries
	require.Equal(t, len(expectedDetailQueries)-3, len(queries), distQueriesMapKeys(queries))
	verifyDiscovery(t, queries, discovery)
	noPolicyResults(queries)

	// Let's move time forward, there should be policies now.
	mockClock.AddTime(2 * time.Hour)

	queries, discovery, _, err = svc.GetDistributedQueries(ctx)
	require.NoError(t, err)
	// all standard queries -3 (the extra disk space and two windows-specific operating system
	// queries) and +2 policy queries
	require.Equal(t, len(expectedDetailQueries)-1, len(queries), distQueriesMapKeys(queries))
	verifyDiscovery(t, queries, discovery)
	checkPolicyResults(queries)

	// Record another query execution.
	err = svc.SubmitDistributedQueryResults(
		ctx,
		map[string][]map[string]string{
			hostPolicyQueryPrefix + "1": {{"col1": "val1"}},
			hostPolicyQueryPrefix + "2": {},
		},
		map[string]fleet.OsqueryStatus{
			hostPolicyQueryPrefix + "2": 1,
		},
		map[string]string{},
	)
	require.NoError(t, err)
	require.Len(t, recordedResults, 2)
	require.NotNil(t, recordedResults[1])
	require.True(t, *recordedResults[1])
	result, ok = recordedResults[2]
	require.True(t, ok)
	require.Nil(t, result)

	// There shouldn't be any policies now.
	ctx = hostctx.NewContext(context.Background(), host)
	queries, discovery, _, err = svc.GetDistributedQueries(ctx)
	require.NoError(t, err)
	// all standard queries minus the extra disk space and two windows-specific operating system queries
	require.Equal(t, len(expectedDetailQueries)-3, len(queries), distQueriesMapKeys(queries))
	verifyDiscovery(t, queries, discovery)
	noPolicyResults(queries)

	// With refetch requested policy queries should be returned.
	host.RefetchRequested = true
	ctx = hostctx.NewContext(context.Background(), host)
	queries, discovery, _, err = svc.GetDistributedQueries(ctx)
	require.NoError(t, err)
	// all standard queries -3 (the extra disk space and two windows-specific operating system
	// queries) and +2 policy queries
	require.Equal(t, len(expectedDetailQueries)-1, len(queries), distQueriesMapKeys(queries))
	verifyDiscovery(t, queries, discovery)
	checkPolicyResults(queries)

	// Record another query execution.
	err = svc.SubmitDistributedQueryResults(
		ctx,
		map[string][]map[string]string{
			hostPolicyQueryPrefix + "1": {{"col1": "val1"}},
			hostPolicyQueryPrefix + "2": {},
		},
		map[string]fleet.OsqueryStatus{
			hostPolicyQueryPrefix + "2": 1,
		},
		map[string]string{},
	)
	require.NoError(t, err)
	require.NotNil(t, recordedResults[1])
	require.True(t, *recordedResults[1])
	result, ok = recordedResults[2]
	require.True(t, ok)
	require.Nil(t, result)

	// SubmitDistributedQueryResults will set RefetchRequested to false.
	require.False(t, host.RefetchRequested)

	// There shouldn't be any policies now.
	ctx = hostctx.NewContext(context.Background(), host)
	queries, discovery, _, err = svc.GetDistributedQueries(ctx)
	require.NoError(t, err)
	// all standard queries minus the extra disk space and two windows-specific operating system queries
	require.Equal(t, len(expectedDetailQueries)-3, len(queries), distQueriesMapKeys(queries))
	verifyDiscovery(t, queries, discovery)
	noPolicyResults(queries)
}

func TestPolicyWebhooks(t *testing.T) {
	mockClock := clock.NewMockClock()
	ds := new(mock.Store)
	lq := live_query_mock.New(t)
	pool := redistest.SetupRedis(t, t.Name(), false, false, false)
	failingPolicySet := redis_policy_set.NewFailingTest(t, pool)
	testConfig := config.TestConfig()
	svc := newTestServiceWithConfig(t, ds, testConfig, nil, lq, &TestServerOpts{
		FailingPolicySet: failingPolicySet,
		Clock:            mockClock,
	})

	host := &fleet.Host{
		ID:       5,
		Platform: "darwin",
		Hostname: "test.hostname",
	}

	lq.On("QueriesForHost", uint(5)).Return(map[string]string{}, nil)
	ds.LabelQueriesForHostFunc = func(ctx context.Context, host *fleet.Host) (map[string]string, error) {
		return map[string]string{}, nil
	}
	ds.HostLiteFunc = func(ctx context.Context, id uint) (*fleet.Host, error) {
		return host, nil
	}
	ds.UpdateHostFunc = func(ctx context.Context, gotHost *fleet.Host) error {
		host = gotHost
		return nil
	}
	ds.AppConfigFunc = func(ctx context.Context) (*fleet.AppConfig, error) {
		return &fleet.AppConfig{
			Features: fleet.Features{
				EnableHostUsers: true,
			},
			WebhookSettings: fleet.WebhookSettings{
				FailingPoliciesWebhook: fleet.FailingPoliciesWebhookSettings{
					Enable:    true,
					PolicyIDs: []uint{1, 2, 3},
				},
			},
		}, nil
	}

	ds.PolicyQueriesForHostFunc = func(ctx context.Context, host *fleet.Host) (map[string]string, error) {
		return map[string]string{
			"1": "select 1;",                       // passing policy
			"2": "select * from unexistent_table;", // policy that fails to execute (e.g. missing table)
			"3": "select 1 where 1 = 0;",           // failing policy
		}, nil
	}
	recordedResults := make(map[uint]*bool)
	ds.RecordPolicyQueryExecutionsFunc = func(ctx context.Context, gotHost *fleet.Host, results map[uint]*bool, updated time.Time, deferred bool) error {
		recordedResults = results
		host = gotHost
		return nil
	}
	ctx := hostctx.NewContext(context.Background(), host)

	queries, discovery, _, err := svc.GetDistributedQueries(ctx)
	require.NoError(t, err)
	// all queries -3 for extra disk space and two windows-specific operating system queries, +3 for policies
	require.Equal(t, len(expectedDetailQueries), len(queries), distQueriesMapKeys(queries))
	verifyDiscovery(t, queries, discovery)

	checkPolicyResults := func(queries map[string]string) {
		hasPolicy1, hasPolicy2, hasPolicy3 := false, false, false
		for name := range queries {
			if strings.HasPrefix(name, hostPolicyQueryPrefix) {
				switch name[len(hostPolicyQueryPrefix):] {
				case "1":
					hasPolicy1 = true
				case "2":
					hasPolicy2 = true
				case "3":
					hasPolicy3 = true
				}
			}
		}
		assert.True(t, hasPolicy1)
		assert.True(t, hasPolicy2)
		assert.True(t, hasPolicy3)
	}

	checkPolicyResults(queries)

	ds.FlippingPoliciesForHostFunc = func(ctx context.Context, hostID uint, incomingResults map[uint]*bool) (newFailing []uint, newPassing []uint, err error) {
		return []uint{3}, nil, nil
	}

	// Record a query execution.
	err = svc.SubmitDistributedQueryResults(
		ctx,
		map[string][]map[string]string{
			hostPolicyQueryPrefix + "1": {{"col1": "val1"}}, // succeeds
			hostPolicyQueryPrefix + "2": {},                 // didn't execute
			hostPolicyQueryPrefix + "3": {},                 // fails
		},
		map[string]fleet.OsqueryStatus{
			hostPolicyQueryPrefix + "2": 1, // didn't execute
		},
		map[string]string{},
	)
	require.NoError(t, err)
	require.Len(t, recordedResults, 3)
	require.NotNil(t, recordedResults[1])
	require.True(t, *recordedResults[1])
	result, ok := recordedResults[2]
	require.True(t, ok)
	require.Nil(t, result)
	require.NotNil(t, recordedResults[3])
	require.False(t, *recordedResults[3])

	cmpSets := func(expSets map[uint][]fleet.PolicySetHost) error {
		actualSets, err := failingPolicySet.ListSets()
		if err != nil {
			return err
		}
		var expSets_ []uint
		for expSet := range expSets {
			expSets_ = append(expSets_, expSet)
		}
		sort.Slice(expSets_, func(i, j int) bool {
			return expSets_[i] < expSets_[j]
		})
		sort.Slice(actualSets, func(i, j int) bool {
			return actualSets[i] < actualSets[j]
		})
		if !reflect.DeepEqual(actualSets, expSets_) {
			return fmt.Errorf("sets mismatch: %+v vs %+v", actualSets, expSets_)
		}
		for expID, expHosts := range expSets {
			actualHosts, err := failingPolicySet.ListHosts(expID)
			if err != nil {
				return err
			}
			sort.Slice(actualHosts, func(i, j int) bool {
				return actualHosts[i].ID < actualHosts[j].ID
			})
			sort.Slice(expHosts, func(i, j int) bool {
				return expHosts[i].ID < expHosts[j].ID
			})
			if !reflect.DeepEqual(actualHosts, expHosts) {
				return fmt.Errorf("hosts mismatch %d: %+v vs %+v", expID, actualHosts, expHosts)
			}
		}
		return nil
	}

	assert.Eventually(t, func() bool {
		err = cmpSets(map[uint][]fleet.PolicySetHost{
			3: {{
				ID:       host.ID,
				Hostname: host.Hostname,
			}},
		})
		return err == nil
	}, 1*time.Minute, 250*time.Millisecond)
	require.NoError(t, err)

	noPolicyResults := func(queries map[string]string) {
		hasAnyPolicy := false
		for name := range queries {
			if strings.HasPrefix(name, hostPolicyQueryPrefix) {
				hasAnyPolicy = true
				break
			}
		}
		assert.False(t, hasAnyPolicy)
	}

	// After the first time we get policies and update the host, then there shouldn't be any policies.
	ctx = hostctx.NewContext(context.Background(), host)
	queries, discovery, _, err = svc.GetDistributedQueries(ctx)
	require.NoError(t, err)
	// all standard queries minus the extra disk space and two windows-specific operating system queries
	require.Equal(t, len(expectedDetailQueries)-3, len(queries), distQueriesMapKeys(queries))
	verifyDiscovery(t, queries, discovery)
	noPolicyResults(queries)

	// Let's move time forward, there should be policies now.
	mockClock.AddTime(2 * time.Hour)

	queries, discovery, _, err = svc.GetDistributedQueries(ctx)
	require.NoError(t, err)
	// all queries -3 for extra disk space and windows-specific operating system queries, +3 for policies
	require.Equal(t, len(expectedDetailQueries), len(queries), distQueriesMapKeys(queries))
	verifyDiscovery(t, queries, discovery)
	checkPolicyResults(queries)

	ds.FlippingPoliciesForHostFunc = func(ctx context.Context, hostID uint, incomingResults map[uint]*bool) (newFailing []uint, newPassing []uint, err error) {
		return []uint{1}, []uint{3}, nil
	}

	// Record another query execution.
	err = svc.SubmitDistributedQueryResults(
		ctx,
		map[string][]map[string]string{
			hostPolicyQueryPrefix + "1": {},                 // 1 now fails
			hostPolicyQueryPrefix + "2": {},                 // didn't execute
			hostPolicyQueryPrefix + "3": {{"col1": "val1"}}, // 1 now succeeds
		},
		map[string]fleet.OsqueryStatus{
			hostPolicyQueryPrefix + "2": 1, // didn't execute
		},
		map[string]string{},
	)
	require.NoError(t, err)
	require.Len(t, recordedResults, 3)
	require.NotNil(t, recordedResults[1])
	require.False(t, *recordedResults[1])
	result, ok = recordedResults[2]
	require.True(t, ok)
	require.Nil(t, result)
	require.NotNil(t, recordedResults[3])
	require.True(t, *recordedResults[3])

	assert.Eventually(t, func() bool {
		err = cmpSets(map[uint][]fleet.PolicySetHost{
			1: {{
				ID:       host.ID,
				Hostname: host.Hostname,
			}},
			3: {},
		})
		return err == nil
	}, 1*time.Minute, 250*time.Millisecond)
	require.NoError(t, err)

	// Simulate webhook trigger by removing the hosts.
	err = failingPolicySet.RemoveHosts(1, []fleet.PolicySetHost{{
		ID:       host.ID,
		Hostname: host.Hostname,
	}})
	require.NoError(t, err)

	ds.FlippingPoliciesForHostFunc = func(ctx context.Context, hostID uint, incomingResults map[uint]*bool) (newFailing []uint, newPassing []uint, err error) {
		return []uint{}, []uint{2}, nil
	}

	// Record another query execution.
	err = svc.SubmitDistributedQueryResults(
		ctx,
		map[string][]map[string]string{
			hostPolicyQueryPrefix + "1": {},                 // continues to fail
			hostPolicyQueryPrefix + "2": {{"col1": "val1"}}, // now passes
			hostPolicyQueryPrefix + "3": {{"col1": "val1"}}, // continues to succeed
		},
		map[string]fleet.OsqueryStatus{},
		map[string]string{},
	)
	require.NoError(t, err)
	require.Len(t, recordedResults, 3)
	require.NotNil(t, recordedResults[1])
	require.False(t, *recordedResults[1])
	require.NotNil(t, recordedResults[2])
	require.True(t, *recordedResults[2])
	require.NotNil(t, recordedResults[3])
	require.True(t, *recordedResults[3])

	assert.Eventually(t, func() bool {
		err = cmpSets(map[uint][]fleet.PolicySetHost{
			1: {},
			3: {},
		})
		return err == nil
	}, 1*time.Minute, 250*time.Millisecond)
	require.NoError(t, err)
}

// If the live query store (Redis) is down we still (see #3503)
// want hosts to get queries and continue to check in.
func TestLiveQueriesFailing(t *testing.T) {
	ds := new(mock.Store)
	lq := live_query_mock.New(t)
	cfg := config.TestConfig()
	buf := new(bytes.Buffer)
	logger := log.NewLogfmtLogger(buf)
	svc := newTestServiceWithConfig(t, ds, cfg, nil, lq, &TestServerOpts{
		Logger: logger,
	})

	hostID := uint(1)
	host := &fleet.Host{
		ID:       hostID,
		Platform: "darwin",
	}
	lq.On("QueriesForHost", hostID).Return(
		map[string]string{},
		errors.New("failed to get queries for host"),
	)

	ds.LabelQueriesForHostFunc = func(ctx context.Context, host *fleet.Host) (map[string]string, error) {
		return map[string]string{}, nil
	}
	ds.HostLiteFunc = func(ctx context.Context, id uint) (*fleet.Host, error) {
		return host, nil
	}
	ds.AppConfigFunc = func(ctx context.Context) (*fleet.AppConfig, error) {
		return &fleet.AppConfig{Features: fleet.Features{EnableHostUsers: true}}, nil
	}
	ds.PolicyQueriesForHostFunc = func(ctx context.Context, host *fleet.Host) (map[string]string, error) {
		return map[string]string{}, nil
	}

	ctx := hostctx.NewContext(context.Background(), host)

	queries, discovery, _, err := svc.GetDistributedQueries(ctx)
	require.NoError(t, err)
	// all standard queries minus the extra disk space and two windows-specific operating system queries
	require.Equal(t, len(expectedDetailQueries)-3, len(queries), distQueriesMapKeys(queries))
	verifyDiscovery(t, queries, discovery)

	logs, err := ioutil.ReadAll(buf)
	require.NoError(t, err)
	require.Contains(t, string(logs), "level=error")
	require.Contains(t, string(logs), "failed to get queries for host")
}

// TestFleetDesktopOrbitInfo tests that the orbit_info table extension is
// refetched for "orbitInfoRefetchAfterEnrollDur" after enroll.
func TestFleetDesktopOrbitInfo(t *testing.T) {
	ds := new(mock.Store)
	lq := live_query_mock.New(t)
	mockClock := clock.NewMockClock()
	fleetConfig := config.TestConfig()
	fleetConfig.Osquery.LabelUpdateInterval = 5 * time.Minute
	fleetConfig.Osquery.PolicyUpdateInterval = 5 * time.Minute
	fleetConfig.Osquery.DetailUpdateInterval = 5 * time.Minute
	svc := newTestServiceWithConfig(t, ds, fleetConfig, nil, lq, &TestServerOpts{Clock: mockClock})

	lq.On("QueriesForHost", uint(0)).Return(map[string]string{}, nil)

	now := time.Now().UTC()
	mockClock.SetTime(now)

	host := &fleet.Host{
		Platform: "darwin",
		// Host has enrolled 30 seconds ago.
		LastEnrolledAt: now.Add(-30 * time.Second),
		// Host is up-to-date with details, labels and policies
		// because update interval for each is 5m.
		DetailUpdatedAt: now.Add(-5 * time.Second),
		LabelUpdatedAt:  now.Add(-5 * time.Second),
		PolicyUpdatedAt: now.Add(-5 * time.Second),
	}

	ctx := hostctx.NewContext(context.Background(), host)

	queries, discovery, _, err := svc.GetDistributedQueries(ctx)
	require.NoError(t, err)
	require.Len(t, queries, 1)
	verifyDiscovery(t, queries, discovery)
	require.Contains(t, queries, "fleet_detail_query_orbit_info")

	// Advance mock clock
	mockClock.AddTime(orbitInfoRefetchAfterEnrollDur)
	ctx = hostctx.NewContext(context.Background(), host)

	queries, discovery, _, err = svc.GetDistributedQueries(ctx)
	require.NoError(t, err)
	require.Len(t, queries, 0)
	require.Len(t, discovery, 0)
}

func distQueriesMapKeys(m map[string]string) []string {
	keys := make([]string, 0, len(m))
	for k := range m {
		keys = append(keys, strings.TrimPrefix(k, "fleet_detail_query_"))
	}
	sort.Strings(keys)
	return keys
}

func osqueryMapKeys(m map[string]osquery_utils.DetailQuery) []string {
	keys := make([]string, 0, len(m))
	for k := range m {
		keys = append(keys, k)
	}
	sort.Strings(keys)
	return keys
}<|MERGE_RESOLUTION|>--- conflicted
+++ resolved
@@ -779,16 +779,10 @@
 	// queries)
 	queries, discovery, acc, err := svc.GetDistributedQueries(ctx)
 	require.NoError(t, err)
-<<<<<<< HEAD
-	// -6 due to windows not having battery, mdm, munki_info and removed disk space query
-	// (only 1 of 2 active for a given platform) and removed two non-windows operating system queries
-	if !assert.Equal(t, len(expectedDetailQueries)-6, len(queries)) {
-=======
 	// -5 due to windows not having battery, mdm, munki_info and removed disk space query and
 	// operating system query (only 1 of 2 active for a given platform)
 	// -1 due to 'windows_update_history'
 	if !assert.Equal(t, len(expectedDetailQueries)-5, len(queries)-1) {
->>>>>>> 0296aa74
 		// this is just to print the diff between the expected and actual query
 		// keys when the count assertion fails, to help debugging - they are not
 		// expected to match.
@@ -1394,13 +1388,8 @@
 	// Now we should get the active distributed query
 	queries, discovery, acc, err := svc.GetDistributedQueries(hostCtx)
 	require.NoError(t, err)
-<<<<<<< HEAD
-	// -6 for the non-windows queries, +1 for the distributed query for campaign ID 42
-	if !assert.Equal(t, len(expectedDetailQueries)-5, len(queries)) {
-=======
 	// -3 for the non-windows queries, +1 for the distributed query for campaign ID 42
 	if !assert.Equal(t, len(expectedDetailQueries)-3, len(queries)) {
->>>>>>> 0296aa74
 		// this is just to print the diff between the expected and actual query
 		// keys when the count assertion fails, to help debugging - they are not
 		// expected to match.
