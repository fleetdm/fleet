--- conflicted
+++ resolved
@@ -568,16 +568,8 @@
 
 	queries, discovery, err = svc.detailQueriesForHost(context.Background(), &host)
 	require.NoError(t, err)
-<<<<<<< HEAD
 	// +2: additional queries: bim, foobar
 	require.Equal(t, len(expectedDetailQueriesForPlatform(host.Platform))+2, len(queries), distQueriesMapKeys(queries))
-=======
-	// 2 - 5 = -3
-	// └───┼────┼─► additional queries: bim, foobar
-	//     └────┼─► windows specific queries: os_windows, os_version_windows, network_interface_windows, disk_space_windows
-	//          └─► net difference
-	require.Equal(t, len(expectedDetailQueries)-3, len(queries), distQueriesMapKeys(queries))
->>>>>>> 8f21e026
 	verifyDiscovery(t, queries, discovery)
 	for name := range queries {
 		assert.True(t,
@@ -757,12 +749,7 @@
 	// should be turned on so that we can quickly fill labels)
 	queries, discovery, acc, err := svc.GetDistributedQueries(ctx)
 	require.NoError(t, err)
-<<<<<<< HEAD
 	require.Equal(t, len(expectedDetailQueriesForPlatform(host.Platform)), len(queries), distQueriesMapKeys(queries))
-=======
-	// -5 windows specific queries: disk_space_windows, network_interface_windows, os_windows, os_version_windows
-	require.Equal(t, len(expectedDetailQueries)-5, len(queries), distQueriesMapKeys(queries))
->>>>>>> 8f21e026
 	verifyDiscovery(t, queries, discovery)
 	assert.NotZero(t, acc)
 
@@ -852,13 +839,8 @@
 	ctx = hostctx.NewContext(ctx, host)
 	queries, discovery, acc, err = svc.GetDistributedQueries(ctx)
 	require.NoError(t, err)
-<<<<<<< HEAD
 	// +3 for label queries
 	require.Equal(t, len(expectedDetailQueriesForPlatform(host.Platform))+3, len(queries), distQueriesMapKeys(queries))
-=======
-	// +3 for label queries, but -5 windows specific queries
-	require.Equal(t, len(expectedDetailQueries)-2, len(queries), distQueriesMapKeys(queries))
->>>>>>> 8f21e026
 	verifyDiscovery(t, queries, discovery)
 	assert.Zero(t, acc)
 
@@ -1072,12 +1054,7 @@
 	require.NoError(t, err)
 	// somehow confusingly, the query response above changed the host's platform
 	// from windows to darwin
-<<<<<<< HEAD
 	require.Equal(t, len(expectedDetailQueriesForPlatform(gotHost.Platform)), len(queries), distQueriesMapKeys(queries))
-=======
-	// -5 windows queries
-	require.Equal(t, len(expectedDetailQueries)-5, len(queries), distQueriesMapKeys(queries))
->>>>>>> 8f21e026
 	verifyDiscovery(t, queries, discovery)
 	assert.Zero(t, acc)
 }
@@ -1140,13 +1117,8 @@
 	// queries)
 	queries, discovery, acc, err := svc.GetDistributedQueries(ctx)
 	require.NoError(t, err)
-<<<<<<< HEAD
 	// +1 for software inventory
 	if expected := expectedDetailQueriesForPlatform(host.Platform); !assert.Equal(t, len(expected)+1, len(queries)) {
-=======
-	// -3 macos queries, -5 windows quries, +1 for software inventory
-	if !assert.Equal(t, len(expectedDetailQueries)-3-5+1, len(queries)) {
->>>>>>> 8f21e026
 		// this is just to print the diff between the expected and actual query
 		// keys when the count assertion fails, to help debugging - they are not
 		// expected to match.
@@ -1403,13 +1375,8 @@
 
 	queries, discovery, acc, err = svc.GetDistributedQueries(ctx)
 	require.NoError(t, err)
-<<<<<<< HEAD
 	// +1 software inventory
 	require.Equal(t, len(expectedDetailQueriesForPlatform(host.Platform))+1, len(queries), distQueriesMapKeys(queries))
-=======
-	// -5 windows queries, +1 software inventory
-	require.Equal(t, len(expectedDetailQueries)-4, len(queries), distQueriesMapKeys(queries))
->>>>>>> 8f21e026
 	verifyDiscovery(t, queries, discovery)
 	assert.Zero(t, acc)
 }
@@ -2374,13 +2341,8 @@
 
 	queries, discovery, _, err := svc.GetDistributedQueries(ctx)
 	require.NoError(t, err)
-<<<<<<< HEAD
 	// +2 policy queries
 	require.Equal(t, len(expectedDetailQueriesForPlatform(host.Platform))+2, len(queries), distQueriesMapKeys(queries))
-=======
-	// all queries -5 windows only queries +2 policy queries
-	require.Equal(t, len(expectedDetailQueries)-3, len(queries), distQueriesMapKeys(queries))
->>>>>>> 8f21e026
 	verifyDiscovery(t, queries, discovery)
 
 	checkPolicyResults := func(queries map[string]string) {
@@ -2436,12 +2398,7 @@
 	ctx = hostctx.NewContext(context.Background(), host)
 	queries, discovery, _, err = svc.GetDistributedQueries(ctx)
 	require.NoError(t, err)
-<<<<<<< HEAD
 	require.Equal(t, len(expectedDetailQueriesForPlatform(host.Platform)), len(queries), distQueriesMapKeys(queries))
-=======
-	// all standard queries -5 windows only queries
-	require.Equal(t, len(expectedDetailQueries)-5, len(queries), distQueriesMapKeys(queries))
->>>>>>> 8f21e026
 	verifyDiscovery(t, queries, discovery)
 	noPolicyResults(queries)
 
@@ -2450,13 +2407,8 @@
 
 	queries, discovery, _, err = svc.GetDistributedQueries(ctx)
 	require.NoError(t, err)
-<<<<<<< HEAD
 	// +2 policy queries
 	require.Equal(t, len(expectedDetailQueriesForPlatform(host.Platform))+2, len(queries), distQueriesMapKeys(queries))
-=======
-	// all standard queries -5 windows only queries +2 policy queries
-	require.Equal(t, len(expectedDetailQueries)-3, len(queries), distQueriesMapKeys(queries))
->>>>>>> 8f21e026
 	verifyDiscovery(t, queries, discovery)
 	checkPolicyResults(queries)
 
@@ -2484,12 +2436,7 @@
 	ctx = hostctx.NewContext(context.Background(), host)
 	queries, discovery, _, err = svc.GetDistributedQueries(ctx)
 	require.NoError(t, err)
-<<<<<<< HEAD
 	require.Equal(t, len(expectedDetailQueriesForPlatform(host.Platform)), len(queries), distQueriesMapKeys(queries))
-=======
-	// all standard queries -5 windows only queries
-	require.Equal(t, len(expectedDetailQueries)-5, len(queries), distQueriesMapKeys(queries))
->>>>>>> 8f21e026
 	verifyDiscovery(t, queries, discovery)
 	noPolicyResults(queries)
 
@@ -2498,13 +2445,8 @@
 	ctx = hostctx.NewContext(context.Background(), host)
 	queries, discovery, _, err = svc.GetDistributedQueries(ctx)
 	require.NoError(t, err)
-<<<<<<< HEAD
 	// +2 policy queries
 	require.Equal(t, len(expectedDetailQueriesForPlatform(host.Platform))+2, len(queries), distQueriesMapKeys(queries))
-=======
-	// all standard queries -5 windows only queries +2 policy queries
-	require.Equal(t, len(expectedDetailQueries)-3, len(queries), distQueriesMapKeys(queries))
->>>>>>> 8f21e026
 	verifyDiscovery(t, queries, discovery)
 	checkPolicyResults(queries)
 
@@ -2534,12 +2476,7 @@
 	ctx = hostctx.NewContext(context.Background(), host)
 	queries, discovery, _, err = svc.GetDistributedQueries(ctx)
 	require.NoError(t, err)
-<<<<<<< HEAD
 	require.Equal(t, len(expectedDetailQueriesForPlatform(host.Platform)), len(queries), distQueriesMapKeys(queries))
-=======
-	// all standard queries -5 windows only queries
-	require.Equal(t, len(expectedDetailQueries)-5, len(queries), distQueriesMapKeys(queries))
->>>>>>> 8f21e026
 	verifyDiscovery(t, queries, discovery)
 	noPolicyResults(queries)
 }
@@ -2604,13 +2541,8 @@
 
 	queries, discovery, _, err := svc.GetDistributedQueries(ctx)
 	require.NoError(t, err)
-<<<<<<< HEAD
 	// +3 for policies
 	require.Equal(t, len(expectedDetailQueriesForPlatform(host.Platform))+3, len(queries), distQueriesMapKeys(queries))
-=======
-	// all queries -5 windows only, +3 for policies
-	require.Equal(t, len(expectedDetailQueries)-2, len(queries), distQueriesMapKeys(queries))
->>>>>>> 8f21e026
 	verifyDiscovery(t, queries, discovery)
 
 	checkPolicyResults := func(queries map[string]string) {
@@ -2723,12 +2655,7 @@
 	ctx = hostctx.NewContext(context.Background(), host)
 	queries, discovery, _, err = svc.GetDistributedQueries(ctx)
 	require.NoError(t, err)
-<<<<<<< HEAD
 	require.Equal(t, len(expectedDetailQueriesForPlatform(host.Platform)), len(queries), distQueriesMapKeys(queries))
-=======
-	// all queries -5 windows only queries
-	require.Equal(t, len(expectedDetailQueries)-5, len(queries), distQueriesMapKeys(queries))
->>>>>>> 8f21e026
 	verifyDiscovery(t, queries, discovery)
 	noPolicyResults(queries)
 
@@ -2737,13 +2664,8 @@
 
 	queries, discovery, _, err = svc.GetDistributedQueries(ctx)
 	require.NoError(t, err)
-<<<<<<< HEAD
 	// +3 for policies
 	require.Equal(t, len(expectedDetailQueriesForPlatform(host.Platform))+3, len(queries), distQueriesMapKeys(queries))
-=======
-	// all queries -5 windows only queries, +3 for policies
-	require.Equal(t, len(expectedDetailQueries)-2, len(queries), distQueriesMapKeys(queries))
->>>>>>> 8f21e026
 	verifyDiscovery(t, queries, discovery)
 	checkPolicyResults(queries)
 
@@ -2866,12 +2788,7 @@
 
 	queries, discovery, _, err := svc.GetDistributedQueries(ctx)
 	require.NoError(t, err)
-<<<<<<< HEAD
 	require.Equal(t, len(expectedDetailQueriesForPlatform(host.Platform)), len(queries), distQueriesMapKeys(queries))
-=======
-	// all standard queries minus windows only queries
-	require.Equal(t, len(expectedDetailQueries)-5, len(queries), distQueriesMapKeys(queries))
->>>>>>> 8f21e026
 	verifyDiscovery(t, queries, discovery)
 
 	logs, err := io.ReadAll(buf)
