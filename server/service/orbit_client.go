package service

import (
	"bytes"
	"encoding/json"
	"errors"
	"fmt"
	"io/fs"
	"io/ioutil"
	"net/http"
	"os"
	"path/filepath"
	"sync"
	"time"

	"github.com/fleetdm/fleet/v4/orbit/pkg/constant"
	"github.com/fleetdm/fleet/v4/pkg/retry"
	"github.com/fleetdm/fleet/v4/server/fleet"
	"github.com/rs/zerolog/log"
)

// OrbitClient exposes the Orbit API to communicate with the Fleet server.
type OrbitClient struct {
	*baseClient
	nodeKeyFilePath string
	enrollSecret    string
	uuid            string

	enrolledMu sync.Mutex
	enrolled   bool

	lastRecordedErrMu sync.Mutex
	lastRecordedErr   error
}

func (oc *OrbitClient) request(verb string, path string, params interface{}, resp interface{}) error {
	var bodyBytes []byte
	var err error
	if params != nil {
		bodyBytes, err = json.Marshal(params)
		if err != nil {
			return fmt.Errorf("making request json marshalling : %w", err)
		}
	}

	request, err := http.NewRequest(
		verb,
		oc.url(path, "").String(),
		bytes.NewBuffer(bodyBytes),
	)
	if err != nil {
		return err
	}
	oc.setClientCapabilitiesHeader(request)
	response, err := oc.http.Do(request)
	if err != nil {
		oc.setLastRecordedError(err)
		return fmt.Errorf("%s %s: %w", verb, path, err)
	}
	defer response.Body.Close()

	if err := oc.parseResponse(verb, path, response, resp); err != nil {
		oc.setLastRecordedError(err)
		return err
	}
	return nil
}

// NewOrbitClient creates a new OrbitClient.
//
// rootDir is the Orbit's root directory, where the Orbit node key is loaded-from/stored.
// addr is the address of the Fleet server.
// uuid is the UUID of the OrbitClient instance.
func NewOrbitClient(rootDir string, addr string, rootCA string, insecureSkipVerify bool, enrollSecret, uuid string) (*OrbitClient, error) {
	orbitCapabilities := fleet.CapabilityMap{}
	bc, err := newBaseClient(addr, insecureSkipVerify, rootCA, "", orbitCapabilities)
	if err != nil {
		return nil, err
	}

	nodeKeyFilePath := filepath.Join(rootDir, constant.OrbitNodeKeyFileName)
	return &OrbitClient{
		nodeKeyFilePath: nodeKeyFilePath,
		baseClient:      bc,
		enrollSecret:    enrollSecret,
		uuid:            uuid,
		enrolled:        false,
	}, nil
}

// OrbitConfig holds the config returned by the Fleet server for a Orbit instance.
type OrbitConfig struct {
	// Flags holds the osquery startup flags to use when running osquery.
	Flags json.RawMessage
}

// GetConfig returns the Orbit config fetched from Fleet server for this instance of OrbitClient.
func (oc *OrbitClient) GetConfig() (*OrbitConfig, error) {
	verb, path := "POST", "/api/fleet/orbit/config"
	var resp orbitGetConfigResponse
	if err := oc.authenticatedRequest(verb, path, &orbitGetConfigRequest{}, &resp); err != nil {
		return nil, err
	}
	return &OrbitConfig{
		Flags: resp.Flags,
	}, nil
}

func (oc *OrbitClient) Ping() error {
	verb, path := "HEAD", "/api/fleet/orbit/ping"
	err := oc.request(verb, path, nil, nil)
	if err == nil || errors.Is(err, notFoundErr{}) {
		// notFound is ok, it means an old server without the capabilities header
		return nil
	}
	return err
}

func (oc *OrbitClient) enroll() (string, error) {
	verb, path := "POST", "/api/fleet/orbit/enroll"
	params := enrollOrbitRequest{EnrollSecret: oc.enrollSecret, HardwareUUID: oc.uuid}
	var resp enrollOrbitResponse
	err := oc.request(verb, path, params, &resp)
	if err != nil {
		return "", err
	}
	return resp.OrbitNodeKey, nil
}

// enrollLock helps protect the enrolling process in case mutliple OrbitClients
// want to re-enroll at the same time.
var enrollLock sync.Mutex

// getNodeKeyOrEnroll attempts to read the orbit node key if the file exists on disk
// otherwise it enrolls the host with Fleet and saves the node key to disk
func (oc *OrbitClient) getNodeKeyOrEnroll() (string, error) {
	enrollLock.Lock()
	defer enrollLock.Unlock()

	orbitNodeKey, err := ioutil.ReadFile(oc.nodeKeyFilePath)
	switch {
	case err == nil:
		return string(orbitNodeKey), nil
	case errors.Is(err, fs.ErrNotExist):
		// OK, if there's no orbit node key, proceed to enroll.
	default:
		return "", fmt.Errorf("read orbit node key file: %w", err)
	}
	var (
		orbitNodeKey_        string
		endpointDoesNotExist bool
	)
	if err := retry.Do(
		func() error {
			var err error
			orbitNodeKey_, err = oc.enrollAndWriteNodeKeyFile()
			switch {
			case err == nil:
				return nil
			case errors.Is(err, notFoundErr{}):
				// Do not retry if the endpoint does not exist.
				endpointDoesNotExist = true
				return nil
			default:
				log.Info().Err(err).Msg("enroll failed, retrying")
				return err
			}
		},
		retry.WithInterval(constant.OrbitEnrollRetrySleep),
		retry.WithMaxAttempts(constant.OrbitEnrollMaxRetries),
	); err != nil {
		return "", fmt.Errorf("orbit node key enroll failed, attempts=%d", constant.OrbitEnrollMaxRetries)
	}
	if endpointDoesNotExist {
		return "", errors.New("enroll endpoint does not exist")
	}
	return orbitNodeKey_, nil
}

func (oc *OrbitClient) enrollAndWriteNodeKeyFile() (string, error) {
	orbitNodeKey, err := oc.enroll()
	if err != nil {
		return "", fmt.Errorf("enroll request: %w", err)
	}
	if err := os.WriteFile(oc.nodeKeyFilePath, []byte(orbitNodeKey), constant.DefaultFileMode); err != nil {
		return "", fmt.Errorf("write orbit node key file: %w", err)
	}
	return orbitNodeKey, nil
}

<<<<<<< HEAD
// SetOrUpdateDeviceToken sends a request to the server to set or update the
// device token with the given value.
func (oc *OrbitClient) SetOrUpdateDeviceToken(orbitNodeKey string, deviceAuthToken string) error {
	verb, path := "POST", "/api/fleet/orbit/device_token"
	params := setOrUpdateDeviceTokenRequest{
		OrbitNodeKey:    orbitNodeKey,
		DeviceAuthToken: deviceAuthToken,
	}
	var resp setOrUpdateDeviceTokenResponse
	return oc.request(verb, path, params, &resp)
}

// Ping sends a ping request to the orbit/ping endpoint.
func (oc *OrbitClient) Ping() error {
	verb, path := "HEAD", "/api/fleet/orbit/ping"
	err := oc.request(verb, path, nil, nil)
=======
func (oc *OrbitClient) authenticatedRequest(verb string, path string, params interface{}, resp interface{}) error {
	nodeKey, err := oc.getNodeKeyOrEnroll()
	if err != nil {
		return err
	}
>>>>>>> c09a30d1

	s := params.(setOrbitNodeKeyer)
	s.setOrbitNodeKey(nodeKey)

	switch oc.request(verb, path, params, resp); {
	case err == nil:
		oc.setEnrolled(true)
		return nil
	case errors.Is(err, ErrUnauthenticated):
		if err := os.Remove(oc.nodeKeyFilePath); err != nil {
			log.Info().Err(err).Msg("remove orbit node key")
		}
		oc.setEnrolled(false)
		return err
	default:
		return err
	}
}

func (oc *OrbitClient) Enrolled() bool {
	oc.enrolledMu.Lock()
	defer oc.enrolledMu.Unlock()

	return oc.enrolled
}

func (oc *OrbitClient) setEnrolled(v bool) {
	oc.enrolledMu.Lock()
	defer oc.enrolledMu.Unlock()

	oc.enrolled = v
}

func (oc *OrbitClient) LastRecordedError() error {
	oc.lastRecordedErrMu.Lock()
	defer oc.lastRecordedErrMu.Unlock()

	return oc.lastRecordedErr
}

func (oc *OrbitClient) setLastRecordedError(err error) {
	oc.lastRecordedErrMu.Lock()
	defer oc.lastRecordedErrMu.Unlock()

	oc.lastRecordedErr = fmt.Errorf("%s: %w", time.Now().UTC().Format("2006-01-02T15:04:05Z"), err)
}<|MERGE_RESOLUTION|>--- conflicted
+++ resolved
@@ -106,6 +106,21 @@
 	}, nil
 }
 
+// SetOrUpdateDeviceToken sends a request to the server to set or update the
+// device token with the given value.
+func (oc *OrbitClient) SetOrUpdateDeviceToken(deviceAuthToken string) error {
+	verb, path := "POST", "/api/fleet/orbit/device_token"
+	params := setOrUpdateDeviceTokenRequest{
+		DeviceAuthToken: deviceAuthToken,
+	}
+	var resp setOrUpdateDeviceTokenResponse
+	if err := oc.authenticatedRequest(verb, path, &params, &resp); err != nil {
+		return err
+	}
+	return nil
+}
+
+// Ping sends a ping request to the orbit/ping endpoint.
 func (oc *OrbitClient) Ping() error {
 	verb, path := "HEAD", "/api/fleet/orbit/ping"
 	err := oc.request(verb, path, nil, nil)
@@ -188,30 +203,11 @@
 	return orbitNodeKey, nil
 }
 
-<<<<<<< HEAD
-// SetOrUpdateDeviceToken sends a request to the server to set or update the
-// device token with the given value.
-func (oc *OrbitClient) SetOrUpdateDeviceToken(orbitNodeKey string, deviceAuthToken string) error {
-	verb, path := "POST", "/api/fleet/orbit/device_token"
-	params := setOrUpdateDeviceTokenRequest{
-		OrbitNodeKey:    orbitNodeKey,
-		DeviceAuthToken: deviceAuthToken,
-	}
-	var resp setOrUpdateDeviceTokenResponse
-	return oc.request(verb, path, params, &resp)
-}
-
-// Ping sends a ping request to the orbit/ping endpoint.
-func (oc *OrbitClient) Ping() error {
-	verb, path := "HEAD", "/api/fleet/orbit/ping"
-	err := oc.request(verb, path, nil, nil)
-=======
 func (oc *OrbitClient) authenticatedRequest(verb string, path string, params interface{}, resp interface{}) error {
 	nodeKey, err := oc.getNodeKeyOrEnroll()
 	if err != nil {
 		return err
 	}
->>>>>>> c09a30d1
 
 	s := params.(setOrbitNodeKeyer)
 	s.setOrbitNodeKey(nodeKey)
