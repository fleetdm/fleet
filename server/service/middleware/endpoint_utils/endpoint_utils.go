--- conflicted
+++ resolved
@@ -19,6 +19,8 @@
 	"github.com/fleetdm/fleet/v4/server/contexts/ctxerr"
 	"github.com/fleetdm/fleet/v4/server/contexts/license"
 	"github.com/fleetdm/fleet/v4/server/contexts/logging"
+	"github.com/fleetdm/fleet/v4/server/fleet"
+	"github.com/fleetdm/fleet/v4/server/mdm/android"
 	platform_http "github.com/fleetdm/fleet/v4/server/platform/http"
 	"github.com/fleetdm/fleet/v4/server/service/middleware/authzcheck"
 	"github.com/fleetdm/fleet/v4/server/service/middleware/ratelimit"
@@ -509,17 +511,13 @@
 	w.Header().Set("Referrer-Policy", "strict-origin-when-cross-origin")
 }
 
-<<<<<<< HEAD
+type HandlerFunc func(ctx context.Context, request any, svc fleet.Service) (platform_http.Errorer, error)
+
+type AndroidFunc func(ctx context.Context, request any, svc android.Service) platform_http.Errorer
+
+type ActivityFunc func(ctx context.Context, request any, svc activity.Service) platform_http.Errorer
+
 type CommonEndpointer[H any] struct {
-=======
-type HandlerFunc func(ctx context.Context, request interface{}, svc fleet.Service) (fleet.Errorer, error)
-
-type AndroidFunc func(ctx context.Context, request interface{}, svc android.Service) fleet.Errorer
-
-type ActivityFunc func(ctx context.Context, request interface{}, svc activity.Service) fleet.Errorer
-
-type CommonEndpointer[H HandlerFunc | AndroidFunc | ActivityFunc] struct {
->>>>>>> cdbdeb10
 	EP            Endpointer[H]
 	MakeDecoderFn func(iface any) kithttp.DecodeRequestFunc
 	EncodeFn      kithttp.EncodeResponseFunc
@@ -541,15 +539,9 @@
 	usePathPrefix     bool
 }
 
-<<<<<<< HEAD
 type Endpointer[H any] interface {
 	CallHandlerFunc(f H, ctx context.Context, request any, svc any) (platform_http.Errorer, error)
 	Service() any
-=======
-type Endpointer[H HandlerFunc | AndroidFunc | ActivityFunc] interface {
-	CallHandlerFunc(f H, ctx context.Context, request interface{}, svc interface{}) (fleet.Errorer, error)
-	Service() interface{}
->>>>>>> cdbdeb10
 }
 
 func (e *CommonEndpointer[H]) POST(path string, f H, v interface{}) {
