--- conflicted
+++ resolved
@@ -151,18 +151,14 @@
 			Errors:  baseError(e.Error()),
 		}
 		w.WriteHeader(http.StatusConflict)
-<<<<<<< HEAD
-		enc.Encode(je)
+		enc.Encode(je) //nolint:errcheck
 	case conflictErrorInterface:
 		je := jsonError{
 			Message: "Conflict",
 			Errors:  baseError(e.Error()),
 		}
 		w.WriteHeader(http.StatusConflict)
-		enc.Encode(je)
-=======
-		enc.Encode(je) //nolint:errcheck
->>>>>>> 6fb3a87a
+		enc.Encode(je) //nolint:errcheck
 	case badRequestErrorInterface:
 		je := jsonError{
 			Message: "Bad request",
