package service

import (
	"context"
	"encoding/json"
	"fmt"
	"net/http"
	"net/url"
	"strings"
	"testing"

	"github.com/fleetdm/fleet/v4/server/fleet"
	"github.com/fleetdm/fleet/v4/server/mdm/android"
	android_service "github.com/fleetdm/fleet/v4/server/mdm/android/service"
	"github.com/fleetdm/fleet/v4/server/mdm/android/service/androidmgmt"
	"github.com/google/uuid"
	"github.com/stretchr/testify/assert"
	"github.com/stretchr/testify/require"
	"google.golang.org/api/androidmanagement/v1"
)

func (s *integrationMDMTestSuite) TestAndroidAppSelfService() {
	ctx := context.Background()
	t := s.T()

	s.setVPPTokenForTeam(0)
	appConf, err := s.ds.AppConfig(context.Background())
	require.NoError(s.T(), err)
	appConf.MDM.AndroidEnabledAndConfigured = false
	err = s.ds.SaveAppConfig(context.Background(), appConf)
	require.NoError(s.T(), err)

	// Adding android app before android MDM is turned on should fail
	var addAppResp addAppStoreAppResponse
	s.DoJSON(
		"POST",
		"/api/latest/fleet/software/app_store_apps",
		&addAppStoreAppRequest{AppStoreID: "com.should.fail", Platform: fleet.AndroidPlatform},
		http.StatusBadRequest,
		&addAppResp,
	)

	s.enableAndroidMDM(t)

	// Android MDM setup
	androidApp := &fleet.VPPApp{
		VPPAppTeam: fleet.VPPAppTeam{
			VPPAppID: fleet.VPPAppID{
				AdamID:   "com.whatsapp",
				Platform: fleet.AndroidPlatform,
			},
		},
		Name:             "WhatsApp",
		BundleIdentifier: "com.whatsapp",
		IconURL:          "https://example.com/images/2",
	}

	// Invalid application ID format: should fail
	r := s.Do(
		"POST",
		"/api/latest/fleet/software/app_store_apps",
		&addAppStoreAppRequest{AppStoreID: "thisisnotanappid", Platform: fleet.AndroidPlatform},
		http.StatusUnprocessableEntity,
	)
	require.Contains(t, extractServerErrorText(r.Body), "app_store_id must be a valid Android application ID")

	// Missing platform: should fail
	r = s.Do(
		"POST",
		"/api/latest/fleet/software/app_store_apps",
		&addAppStoreAppRequest{AppStoreID: "com.valid.app.id"},
		http.StatusUnprocessableEntity,
	)
	require.Contains(t, extractServerErrorText(r.Body), "Error: Couldn't add software. com.valid.app.id isn't available in Apple Business Manager. Please purchase license in Apple Business Manager and try again.")

	// Valid application ID format, but app isn't found: should fail
	// Update mock to return a 404
	s.androidAPIClient.EnterprisesApplicationsFunc = func(ctx context.Context, enterpriseName string, packageName string) (*androidmanagement.Application, error) {
		return nil, &notFoundError{}
	}

	r = s.Do(
		"POST",
		"/api/latest/fleet/software/app_store_apps",
		&addAppStoreAppRequest{AppStoreID: "com.app.id.not.found", Platform: fleet.AndroidPlatform},
		http.StatusUnprocessableEntity,
	)
	require.Contains(t, extractServerErrorText(r.Body), "Couldn't add software. The application ID isn't available in Play Store. Please find ID on the Play Store and try again.")

	s.androidAPIClient.EnterprisesApplicationsFunc = func(ctx context.Context, enterpriseName string, packageName string) (*androidmanagement.Application, error) {
		return &androidmanagement.Application{IconUrl: "https://example.com/1.jpg", Title: "Test App"}, nil
	}

	// Add Android app
	s.DoJSON(
		"POST",
		"/api/latest/fleet/software/app_store_apps",
		&addAppStoreAppRequest{AppStoreID: androidApp.AdamID, Platform: fleet.AndroidPlatform},
		http.StatusOK,
		&addAppResp,
	)

	secrets, err := s.ds.GetEnrollSecrets(ctx, nil)
	require.NoError(t, err)
	require.Len(t, secrets, 1)

	assets, err := s.ds.GetAllMDMConfigAssetsByName(ctx, []fleet.MDMAssetName{fleet.MDMAssetAndroidPubSubToken}, nil)
	require.NoError(t, err)
	pubsubToken := assets[fleet.MDMAssetAndroidPubSubToken]
	require.NotEmpty(t, pubsubToken.Value)

	deviceID1 := createAndroidDeviceID("test-android")
	deviceID2 := createAndroidDeviceID("test-android-2")

	enterpriseSpecificID1 := strings.ToUpper(uuid.New().String())
	enterpriseSpecificID2 := strings.ToUpper(uuid.New().String())
	var req android_service.PubSubPushRequest
	for _, d := range []struct {
		id  string
		esi string
	}{{deviceID1, enterpriseSpecificID1}, {deviceID2, enterpriseSpecificID2}} {
		enrollmentMessage := enrollmentMessageWithEnterpriseSpecificID(
			t,
			androidmanagement.Device{
				Name:                d.id,
				EnrollmentTokenData: fmt.Sprintf(`{"EnrollSecret": "%s"}`, secrets[0].Secret),
			},
			d.esi,
		)

		req = android_service.PubSubPushRequest{
			PubSubMessage: *enrollmentMessage,
		}

		s.Do("POST", "/api/v1/fleet/android_enterprise/pubsub", &req, http.StatusOK, "token", string(pubsubToken.Value))
	}

	var hosts listHostsResponse
	s.DoJSON("GET", "/api/latest/fleet/hosts", nil, http.StatusOK, &hosts)

	assert.Len(t, hosts.Hosts, 2)

	host1 := hosts.Hosts[0]
	assert.Equal(t, host1.Platform, string(fleet.AndroidPlatform))

	// Should see it in host software library
	getHostSw := getHostSoftwareResponse{}
	s.DoJSON("GET", fmt.Sprintf("/api/latest/fleet/hosts/%d/software", host1.ID), nil, http.StatusOK, &getHostSw, "available_for_install", "true")
	assert.Len(t, getHostSw.Software, 1)
	s.Assert().NotNil(getHostSw.Software[0].AppStoreApp)
	s.Assert().Equal(androidApp.AdamID, getHostSw.Software[0].AppStoreApp.AppStoreID)

	// Google AMAPI hasn't been hit yet
	s.Assert().False(s.androidAPIClient.EnterprisesPoliciesModifyPolicyApplicationsFuncInvoked)

	// Run worker, should run the job that assigns the app to the host's MDM policy
	s.runWorkerUntilDone()

	// Should have hit the android API endpoint
	s.Assert().True(s.androidAPIClient.EnterprisesPoliciesModifyPolicyApplicationsFuncInvoked)

<<<<<<< HEAD
}

func (s *integrationMDMTestSuite) TestAndroidSetupExperienceSoftware() {
	t := s.T()
	s.enableAndroidMDM(t)

	app1 := &fleet.VPPApp{
		VPPAppTeam: fleet.VPPAppTeam{
			VPPAppID: fleet.VPPAppID{
				AdamID:   "com.test1",
				Platform: fleet.AndroidPlatform,
			},
		},
		Name:             "Test1",
		BundleIdentifier: "com.test1",
		IconURL:          "https://example.com/1",
	}
	app2 := &fleet.VPPApp{
		VPPAppTeam: fleet.VPPAppTeam{
			VPPAppID: fleet.VPPAppID{
				AdamID:   "com.test2",
				Platform: fleet.AndroidPlatform,
			},
		},
		Name:             "Test2",
		BundleIdentifier: "com.test2",
		IconURL:          "https://example.com/2",
	}

	androidApps := []*fleet.VPPApp{app1, app2}
	s.androidAPIClient.EnterprisesApplicationsFunc = func(ctx context.Context, enterpriseName string, packageName string) (*androidmanagement.Application, error) {
		for _, app := range androidApps {
			if app.AdamID == packageName {
				return &androidmanagement.Application{IconUrl: app.IconURL, Title: app.Name}, nil
			}
		}
		return nil, &notFoundError{}
	}

	// add Android app 1
	var addAppResp addAppStoreAppResponse
	s.DoJSON("POST", "/api/latest/fleet/software/app_store_apps", &addAppStoreAppRequest{
		AppStoreID: app1.AdamID,
		Platform:   fleet.AndroidPlatform,
	}, http.StatusOK, &addAppResp)
	app1TitleID := addAppResp.TitleID

	// add Android app 2
	addAppResp = addAppStoreAppResponse{}
	s.DoJSON("POST", "/api/latest/fleet/software/app_store_apps", &addAppStoreAppRequest{
		AppStoreID: app2.AdamID,
		Platform:   fleet.AndroidPlatform,
	}, http.StatusOK, &addAppResp)
	app2TitleID := addAppResp.TitleID

	require.NotEqual(t, app1TitleID, app2TitleID)

	// add app 1 to Android setup experience
	var putResp putSetupExperienceSoftwareResponse
	s.DoJSON("PUT", "/api/latest/fleet/setup_experience/software", &putSetupExperienceSoftwareRequest{
		Platform: string(fleet.AndroidPlatform),
		TeamID:   0,
		TitleIDs: []uint{app1TitleID},
	}, http.StatusOK, &putResp)

	// verify that the expected activity got created
	s.lastActivityOfTypeMatches(fleet.ActivityEditedSetupExperienceSoftware{}.ActivityName(),
		`{"platform": "android", "team_id": 0, "team_name": ""}`, 0)

	// list the available setup experience software and verify that only app 1 is installed at setup
	var getResp getSetupExperienceSoftwareResponse
	s.DoJSON("GET", "/api/latest/fleet/setup_experience/software", nil, http.StatusOK, &getResp,
		"team_id", "0", "platform", string(fleet.AndroidPlatform), "order_key", "name")
	require.Len(t, getResp.SoftwareTitles, 2)
	require.Equal(t, app1TitleID, getResp.SoftwareTitles[0].ID)
	require.Equal(t, app1.Name, getResp.SoftwareTitles[0].Name)
	require.Equal(t, app1.AdamID, getResp.SoftwareTitles[0].AppStoreApp.AppStoreID)
	require.NotNil(t, getResp.SoftwareTitles[0].AppStoreApp.InstallDuringSetup)
	require.True(t, *getResp.SoftwareTitles[0].AppStoreApp.InstallDuringSetup)
	require.Equal(t, app2TitleID, getResp.SoftwareTitles[1].ID)
	require.Equal(t, app2.Name, getResp.SoftwareTitles[1].Name)
	require.Equal(t, app2.AdamID, getResp.SoftwareTitles[1].AppStoreApp.AppStoreID)
	require.NotNil(t, getResp.SoftwareTitles[1].AppStoreApp.InstallDuringSetup)
	require.False(t, *getResp.SoftwareTitles[1].AppStoreApp.InstallDuringSetup)

	// set app1 and app2 to be installed at setup
	s.DoJSON("PUT", "/api/latest/fleet/setup_experience/software", &putSetupExperienceSoftwareRequest{
		Platform: string(fleet.AndroidPlatform),
		TeamID:   0,
		TitleIDs: []uint{app1TitleID, app2TitleID},
	}, http.StatusOK, &putResp)

	getResp = getSetupExperienceSoftwareResponse{}
	s.DoJSON("GET", "/api/latest/fleet/setup_experience/software", nil, http.StatusOK, &getResp,
		"team_id", "0", "platform", string(fleet.AndroidPlatform), "order_key", "name")
	require.Len(t, getResp.SoftwareTitles, 2)
	require.Equal(t, app1TitleID, getResp.SoftwareTitles[0].ID)
	require.NotNil(t, getResp.SoftwareTitles[0].AppStoreApp.InstallDuringSetup)
	require.True(t, *getResp.SoftwareTitles[0].AppStoreApp.InstallDuringSetup)
	require.Equal(t, app2TitleID, getResp.SoftwareTitles[1].ID)
	require.NotNil(t, getResp.SoftwareTitles[1].AppStoreApp.InstallDuringSetup)
	require.True(t, *getResp.SoftwareTitles[1].AppStoreApp.InstallDuringSetup)

	// unset all apps to be installed at setup
	s.DoJSON("PUT", "/api/latest/fleet/setup_experience/software", &putSetupExperienceSoftwareRequest{
		Platform: string(fleet.AndroidPlatform),
		TeamID:   0,
		TitleIDs: []uint{},
	}, http.StatusOK, &putResp)

	getResp = getSetupExperienceSoftwareResponse{}
	s.DoJSON("GET", "/api/latest/fleet/setup_experience/software", nil, http.StatusOK, &getResp,
		"team_id", "0", "platform", string(fleet.AndroidPlatform), "order_key", "name")
	require.Len(t, getResp.SoftwareTitles, 2)
	require.Equal(t, app1TitleID, getResp.SoftwareTitles[0].ID)
	require.NotNil(t, getResp.SoftwareTitles[0].AppStoreApp.InstallDuringSetup)
	require.False(t, *getResp.SoftwareTitles[0].AppStoreApp.InstallDuringSetup)
	require.Equal(t, app2TitleID, getResp.SoftwareTitles[1].ID)
	require.NotNil(t, getResp.SoftwareTitles[1].AppStoreApp.InstallDuringSetup)
	require.False(t, *getResp.SoftwareTitles[1].AppStoreApp.InstallDuringSetup)
}

func (s *integrationMDMTestSuite) enableAndroidMDM(t *testing.T) string {
	appConf, err := s.ds.AppConfig(context.Background())
	require.NoError(s.T(), err)
	appConf.MDM.AndroidEnabledAndConfigured = false
	err = s.ds.SaveAppConfig(context.Background(), appConf)
	require.NoError(s.T(), err)

	t.Cleanup(func() {
		appConf, err := s.ds.AppConfig(context.Background())
		require.NoError(s.T(), err)
		appConf.MDM.AndroidEnabledAndConfigured = true
		err = s.ds.SaveAppConfig(context.Background(), appConf)
		require.NoError(s.T(), err)
	})

	enterpriseID := "LC02k5wxw7"
	enterpriseSignupURL := "https://enterprise.google.com/signup/android/email?origin=android&thirdPartyToken=B4D779F1C4DD9A440"
	s.androidAPIClient.InitCommonMocks()

	s.androidAPIClient.EnterprisesCreateFunc = func(_ context.Context, _ androidmgmt.EnterprisesCreateRequest) (androidmgmt.EnterprisesCreateResponse, error) {
		return androidmgmt.EnterprisesCreateResponse{
			EnterpriseName: "enterprises/" + enterpriseID,
			TopicName:      "projects/android/topics/ae98ed130-5ce2-4ddb-a90a-191ec76976d5",
		}, nil
	}

	s.androidAPIClient.EnterprisesPoliciesPatchFunc = func(_ context.Context, policyName string, _ *androidmanagement.Policy) (*androidmanagement.Policy, error) {
		assert.Contains(t, policyName, enterpriseID)
		return &androidmanagement.Policy{}, nil
	}

	s.androidAPIClient.EnterpriseDeleteFunc = func(_ context.Context, enterpriseName string) error {
		assert.Equal(t, "enterprises/"+enterpriseID, enterpriseName)
		return nil
	}

	s.androidAPIClient.SignupURLsCreateFunc = func(_ context.Context, _, callbackURL string) (*android.SignupDetails, error) {
		s.proxyCallbackURL = callbackURL
		return &android.SignupDetails{
			Url:  enterpriseSignupURL,
			Name: "signupUrls/Cb08124d0999c464f",
		}, nil
	}

	s.androidAPIClient.EnterprisesPoliciesModifyPolicyApplicationsFunc = func(ctx context.Context, policyName string, appPolicies []*androidmanagement.ApplicationPolicy) (*androidmanagement.Policy, error) {
		return &androidmanagement.Policy{}, nil
	}

	s.androidAPIClient.EnterprisesDevicesPatchFunc = func(ctx context.Context, deviceName string, device *androidmanagement.Device) (*androidmanagement.Device, error) {
		return &androidmanagement.Device{}, nil
	}

	// Create enterprise
	var signupResp android.EnterpriseSignupResponse
	s.DoJSON("GET", "/api/v1/fleet/android_enterprise/signup_url", nil, http.StatusOK, &signupResp)

	const enterpriseToken = "enterpriseToken"

	// callback URL includes the host, need to extract the path so we can call it with our
	// HTTP request helpers
	u, err := url.Parse(s.proxyCallbackURL)
	require.NoError(t, err)
	s.Do("GET", u.Path, nil, http.StatusOK, "enterpriseToken", enterpriseToken)

	// Update the LIST mock to return the enterprise after "creation"
	s.androidAPIClient.EnterprisesListFunc = func(_ context.Context, _ string) ([]*androidmanagement.Enterprise, error) {
		return []*androidmanagement.Enterprise{
			{Name: "enterprises/" + enterpriseID},
		}, nil
	}

	resp := android.GetEnterpriseResponse{}
	s.DoJSON("GET", "/api/v1/fleet/android_enterprise", nil, http.StatusOK, &resp)
	assert.Equal(t, enterpriseID, resp.EnterpriseID)

	return enterpriseID
=======
	// Test Android app configurations

	// Android app with configuration
	appConfiguration := json.RawMessage(`{"workProfileWidgets": "WORK_PROFILE_WIDGETS_ALLOWED"}`)
	androidAppWithConfig := &fleet.VPPApp{
		VPPAppTeam: fleet.VPPAppTeam{
			VPPAppID: fleet.VPPAppID{
				AdamID:   "com.fooooooo",
				Platform: fleet.AndroidPlatform,
			},
			Configuration: appConfiguration,
		},
		Name:             "foo",
		BundleIdentifier: "com.fooooooo",
		IconURL:          "https://example.com/images/2",
	}

	// Add Android app
	var appWithConfigResp addAppStoreAppResponse
	s.DoJSON(
		"POST",
		"/api/latest/fleet/software/app_store_apps",
		&addAppStoreAppRequest{
			AppStoreID:    androidAppWithConfig.AdamID,
			Platform:      androidAppWithConfig.VPPAppID.Platform,
			Configuration: androidAppWithConfig.Configuration,
		},
		http.StatusOK,
		&appWithConfigResp,
	)

	// Verify that activity includes configuration
	s.lastActivityMatches(fleet.ActivityAddedAppStoreApp{}.ActivityName(),
		fmt.Sprintf(`{"team_name": "%s", "software_title": "%s", "software_title_id": %d, "app_store_id": "%s", "team_id": %s, "platform": "%s", "self_service": true,"configuration": %s}`,
			"", "Test App", appWithConfigResp.TitleID, androidAppWithConfig.AdamID, "null", androidAppWithConfig.Platform, androidAppWithConfig.Configuration), 0)

	// Should see it in host software library
	s.DoJSON("GET", fmt.Sprintf("/api/latest/fleet/hosts/%d/software", host1.ID), nil, http.StatusOK, &getHostSw, "available_for_install", "true")
	assert.Len(t, getHostSw.Software, 2)
	s.Assert().NotNil(getHostSw.Software[1].AppStoreApp)
	s.Assert().Equal(androidAppWithConfig.AdamID, getHostSw.Software[1].AppStoreApp.AppStoreID)

	// Edit app without changing configuration
	s.DoJSON(
		"PATCH",
		fmt.Sprintf("/api/latest/fleet/software/titles/%d/app_store_app", appWithConfigResp.TitleID),
		&updateAppStoreAppRequest{},
		http.StatusOK,
		&addAppResp,
	)
	s.lastActivityMatches(fleet.ActivityEditedAppStoreApp{}.ActivityName(), "", 0)

	var titleWithConfigResp getSoftwareTitleResponse
	s.DoJSON("GET", fmt.Sprintf("/api/latest/fleet/software/titles/%d", appWithConfigResp.TitleID), &getSoftwareTitleRequest{
		ID:     appWithConfigResp.TitleID,
		TeamID: nil,
	}, http.StatusOK, &titleWithConfigResp)

	var responseConf map[string]any
	require.NoError(t, json.Unmarshal(titleWithConfigResp.SoftwareTitle.AppStoreApp.Configuration, &responseConf))
	require.Contains(t, responseConf, "workProfileWidgets")

	// Edit app and change configuration
	newConfig := json.RawMessage(`{"managedConfiguration": {"key": "value"}}`)
	s.DoJSON(
		"PATCH",
		fmt.Sprintf("/api/latest/fleet/software/titles/%d/app_store_app", appWithConfigResp.TitleID),
		&updateAppStoreAppRequest{
			Configuration: newConfig,
		},
		http.StatusOK,
		&addAppResp,
	)

	// Verify that configuration changed and last activity is correct
	s.lastActivityMatches(fleet.ActivityEditedAppStoreApp{}.ActivityName(),
		fmt.Sprintf(`{"team_name": "%s", "software_title": "%s", "software_icon_url":"https://example.com/1.jpg", "software_title_id": %d, "app_store_id": "%s", "team_id": %s, "software_display_name":"", "platform": "%s", "self_service": true,"configuration": %s}`,
			"", "Test App", appWithConfigResp.TitleID, androidAppWithConfig.AdamID, "null", androidAppWithConfig.Platform, newConfig), 0)
>>>>>>> c274ebc6
}<|MERGE_RESOLUTION|>--- conflicted
+++ resolved
@@ -159,7 +159,84 @@
 	// Should have hit the android API endpoint
 	s.Assert().True(s.androidAPIClient.EnterprisesPoliciesModifyPolicyApplicationsFuncInvoked)
 
-<<<<<<< HEAD
+	// Test Android app configurations
+
+	// Android app with configuration
+	appConfiguration := json.RawMessage(`{"workProfileWidgets": "WORK_PROFILE_WIDGETS_ALLOWED"}`)
+	androidAppWithConfig := &fleet.VPPApp{
+		VPPAppTeam: fleet.VPPAppTeam{
+			VPPAppID: fleet.VPPAppID{
+				AdamID:   "com.fooooooo",
+				Platform: fleet.AndroidPlatform,
+			},
+			Configuration: appConfiguration,
+		},
+		Name:             "foo",
+		BundleIdentifier: "com.fooooooo",
+		IconURL:          "https://example.com/images/2",
+	}
+
+	// Add Android app
+	var appWithConfigResp addAppStoreAppResponse
+	s.DoJSON(
+		"POST",
+		"/api/latest/fleet/software/app_store_apps",
+		&addAppStoreAppRequest{
+			AppStoreID:    androidAppWithConfig.AdamID,
+			Platform:      androidAppWithConfig.VPPAppID.Platform,
+			Configuration: androidAppWithConfig.Configuration,
+		},
+		http.StatusOK,
+		&appWithConfigResp,
+	)
+
+	// Verify that activity includes configuration
+	s.lastActivityMatches(fleet.ActivityAddedAppStoreApp{}.ActivityName(),
+		fmt.Sprintf(`{"team_name": "%s", "software_title": "%s", "software_title_id": %d, "app_store_id": "%s", "team_id": %s, "platform": "%s", "self_service": true,"configuration": %s}`,
+			"", "Test App", appWithConfigResp.TitleID, androidAppWithConfig.AdamID, "null", androidAppWithConfig.Platform, androidAppWithConfig.Configuration), 0)
+
+	// Should see it in host software library
+	s.DoJSON("GET", fmt.Sprintf("/api/latest/fleet/hosts/%d/software", host1.ID), nil, http.StatusOK, &getHostSw, "available_for_install", "true")
+	assert.Len(t, getHostSw.Software, 2)
+	s.Assert().NotNil(getHostSw.Software[1].AppStoreApp)
+	s.Assert().Equal(androidAppWithConfig.AdamID, getHostSw.Software[1].AppStoreApp.AppStoreID)
+
+	// Edit app without changing configuration
+	s.DoJSON(
+		"PATCH",
+		fmt.Sprintf("/api/latest/fleet/software/titles/%d/app_store_app", appWithConfigResp.TitleID),
+		&updateAppStoreAppRequest{},
+		http.StatusOK,
+		&addAppResp,
+	)
+	s.lastActivityMatches(fleet.ActivityEditedAppStoreApp{}.ActivityName(), "", 0)
+
+	var titleWithConfigResp getSoftwareTitleResponse
+	s.DoJSON("GET", fmt.Sprintf("/api/latest/fleet/software/titles/%d", appWithConfigResp.TitleID), &getSoftwareTitleRequest{
+		ID:     appWithConfigResp.TitleID,
+		TeamID: nil,
+	}, http.StatusOK, &titleWithConfigResp)
+
+	var responseConf map[string]any
+	require.NoError(t, json.Unmarshal(titleWithConfigResp.SoftwareTitle.AppStoreApp.Configuration, &responseConf))
+	require.Contains(t, responseConf, "workProfileWidgets")
+
+	// Edit app and change configuration
+	newConfig := json.RawMessage(`{"managedConfiguration": {"key": "value"}}`)
+	s.DoJSON(
+		"PATCH",
+		fmt.Sprintf("/api/latest/fleet/software/titles/%d/app_store_app", appWithConfigResp.TitleID),
+		&updateAppStoreAppRequest{
+			Configuration: newConfig,
+		},
+		http.StatusOK,
+		&addAppResp,
+	)
+
+	// Verify that configuration changed and last activity is correct
+	s.lastActivityMatches(fleet.ActivityEditedAppStoreApp{}.ActivityName(),
+		fmt.Sprintf(`{"team_name": "%s", "software_title": "%s", "software_icon_url":"https://example.com/1.jpg", "software_title_id": %d, "app_store_id": "%s", "team_id": %s, "software_display_name":"", "platform": "%s", "self_service": true,"configuration": %s}`,
+			"", "Test App", appWithConfigResp.TitleID, androidAppWithConfig.AdamID, "null", androidAppWithConfig.Platform, newConfig), 0)
 }
 
 func (s *integrationMDMTestSuite) TestAndroidSetupExperienceSoftware() {
@@ -358,84 +435,4 @@
 	assert.Equal(t, enterpriseID, resp.EnterpriseID)
 
 	return enterpriseID
-=======
-	// Test Android app configurations
-
-	// Android app with configuration
-	appConfiguration := json.RawMessage(`{"workProfileWidgets": "WORK_PROFILE_WIDGETS_ALLOWED"}`)
-	androidAppWithConfig := &fleet.VPPApp{
-		VPPAppTeam: fleet.VPPAppTeam{
-			VPPAppID: fleet.VPPAppID{
-				AdamID:   "com.fooooooo",
-				Platform: fleet.AndroidPlatform,
-			},
-			Configuration: appConfiguration,
-		},
-		Name:             "foo",
-		BundleIdentifier: "com.fooooooo",
-		IconURL:          "https://example.com/images/2",
-	}
-
-	// Add Android app
-	var appWithConfigResp addAppStoreAppResponse
-	s.DoJSON(
-		"POST",
-		"/api/latest/fleet/software/app_store_apps",
-		&addAppStoreAppRequest{
-			AppStoreID:    androidAppWithConfig.AdamID,
-			Platform:      androidAppWithConfig.VPPAppID.Platform,
-			Configuration: androidAppWithConfig.Configuration,
-		},
-		http.StatusOK,
-		&appWithConfigResp,
-	)
-
-	// Verify that activity includes configuration
-	s.lastActivityMatches(fleet.ActivityAddedAppStoreApp{}.ActivityName(),
-		fmt.Sprintf(`{"team_name": "%s", "software_title": "%s", "software_title_id": %d, "app_store_id": "%s", "team_id": %s, "platform": "%s", "self_service": true,"configuration": %s}`,
-			"", "Test App", appWithConfigResp.TitleID, androidAppWithConfig.AdamID, "null", androidAppWithConfig.Platform, androidAppWithConfig.Configuration), 0)
-
-	// Should see it in host software library
-	s.DoJSON("GET", fmt.Sprintf("/api/latest/fleet/hosts/%d/software", host1.ID), nil, http.StatusOK, &getHostSw, "available_for_install", "true")
-	assert.Len(t, getHostSw.Software, 2)
-	s.Assert().NotNil(getHostSw.Software[1].AppStoreApp)
-	s.Assert().Equal(androidAppWithConfig.AdamID, getHostSw.Software[1].AppStoreApp.AppStoreID)
-
-	// Edit app without changing configuration
-	s.DoJSON(
-		"PATCH",
-		fmt.Sprintf("/api/latest/fleet/software/titles/%d/app_store_app", appWithConfigResp.TitleID),
-		&updateAppStoreAppRequest{},
-		http.StatusOK,
-		&addAppResp,
-	)
-	s.lastActivityMatches(fleet.ActivityEditedAppStoreApp{}.ActivityName(), "", 0)
-
-	var titleWithConfigResp getSoftwareTitleResponse
-	s.DoJSON("GET", fmt.Sprintf("/api/latest/fleet/software/titles/%d", appWithConfigResp.TitleID), &getSoftwareTitleRequest{
-		ID:     appWithConfigResp.TitleID,
-		TeamID: nil,
-	}, http.StatusOK, &titleWithConfigResp)
-
-	var responseConf map[string]any
-	require.NoError(t, json.Unmarshal(titleWithConfigResp.SoftwareTitle.AppStoreApp.Configuration, &responseConf))
-	require.Contains(t, responseConf, "workProfileWidgets")
-
-	// Edit app and change configuration
-	newConfig := json.RawMessage(`{"managedConfiguration": {"key": "value"}}`)
-	s.DoJSON(
-		"PATCH",
-		fmt.Sprintf("/api/latest/fleet/software/titles/%d/app_store_app", appWithConfigResp.TitleID),
-		&updateAppStoreAppRequest{
-			Configuration: newConfig,
-		},
-		http.StatusOK,
-		&addAppResp,
-	)
-
-	// Verify that configuration changed and last activity is correct
-	s.lastActivityMatches(fleet.ActivityEditedAppStoreApp{}.ActivityName(),
-		fmt.Sprintf(`{"team_name": "%s", "software_title": "%s", "software_icon_url":"https://example.com/1.jpg", "software_title_id": %d, "app_store_id": "%s", "team_id": %s, "software_display_name":"", "platform": "%s", "self_service": true,"configuration": %s}`,
-			"", "Test App", appWithConfigResp.TitleID, androidAppWithConfig.AdamID, "null", androidAppWithConfig.Platform, newConfig), 0)
->>>>>>> c274ebc6
 }