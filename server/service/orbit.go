--- conflicted
+++ resolved
@@ -747,19 +747,6 @@
 	return nil
 }
 
-/////////////////////////////////////////////////////////////////////////////////
-<<<<<<< HEAD
-// Post Orbit software install result
-/////////////////////////////////////////////////////////////////////////////////
-
-type orbitPostSoftwareInstallResultRequest struct {
-	OrbitNodeKey string `json:"orbit_node_key"`
-	*fleet.HostSoftwareInstallResultPayload
-}
-
-// interface implementation required by the OrbitClient
-func (r *orbitPostSoftwareInstallResultRequest) setOrbitNodeKey(nodeKey string) {
-=======
 // Download Orbit software installer request
 /////////////////////////////////////////////////////////////////////////////////
 
@@ -771,12 +758,52 @@
 
 // interface implementation required by the OrbitClient
 func (r *orbitDownloadSoftwareInstallerRequest) setOrbitNodeKey(nodeKey string) {
->>>>>>> 2bae250f
 	r.OrbitNodeKey = nodeKey
 }
 
 // interface implementation required by orbit authentication
-<<<<<<< HEAD
+func (r *orbitDownloadSoftwareInstallerRequest) orbitHostNodeKey() string {
+	return r.OrbitNodeKey
+}
+
+func orbitDownloadSoftwareInstallerEndpoint(ctx context.Context, request interface{}, svc fleet.Service) (errorer, error) {
+	req := request.(*orbitDownloadSoftwareInstallerRequest)
+
+	downloadRequested := req.Alt == "media"
+	if !downloadRequested {
+		// TODO: confirm error handling
+		return downloadSoftwareInstallerResponse{Err: &fleet.BadRequestError{Message: "only alt=media is supported"}}, nil
+	}
+
+	p, err := svc.OrbitDownloadSoftwareInstaller(ctx, req.InstallerID)
+	if err != nil {
+		return downloadSoftwareInstallerResponse{Err: err}, nil
+	}
+	return downloadSoftwareInstallerResponse{payload: p}, nil
+}
+
+func (svc *Service) OrbitDownloadSoftwareInstaller(ctx context.Context, installerID uint) (*fleet.DownloadSoftwareInstallerPayload, error) {
+	// skipauth: No authorization check needed due to implementation returning
+	// only license error.
+	svc.authz.SkipAuthorization(ctx)
+
+	return nil, fleet.ErrMissingLicense
+}
+
+/////////////////////////////////////////////////////////////////////////////////
+// Post Orbit software install result
+/////////////////////////////////////////////////////////////////////////////////
+
+type orbitPostSoftwareInstallResultRequest struct {
+	OrbitNodeKey string `json:"orbit_node_key"`
+	*fleet.HostSoftwareInstallResultPayload
+}
+
+// interface implementation required by the OrbitClient
+func (r *orbitPostSoftwareInstallResultRequest) setOrbitNodeKey(nodeKey string) {
+	r.OrbitNodeKey = nodeKey
+}
+
 func (r *orbitPostSoftwareInstallResultRequest) orbitHostNodeKey() string {
 	return r.OrbitNodeKey
 }
@@ -809,32 +836,4 @@
 	result.HostID = host.ID
 	err := svc.ds.SetHostSoftwareInstallResult(ctx, result)
 	return ctxerr.Wrap(ctx, err, "save host software installation result")
-=======
-func (r *orbitDownloadSoftwareInstallerRequest) orbitHostNodeKey() string {
-	return r.OrbitNodeKey
-}
-
-func orbitDownloadSoftwareInstallerEndpoint(ctx context.Context, request interface{}, svc fleet.Service) (errorer, error) {
-	req := request.(*orbitDownloadSoftwareInstallerRequest)
-
-	downloadRequested := req.Alt == "media"
-	if !downloadRequested {
-		// TODO: confirm error handling
-		return downloadSoftwareInstallerResponse{Err: &fleet.BadRequestError{Message: "only alt=media is supported"}}, nil
-	}
-
-	p, err := svc.OrbitDownloadSoftwareInstaller(ctx, req.InstallerID)
-	if err != nil {
-		return downloadSoftwareInstallerResponse{Err: err}, nil
-	}
-	return downloadSoftwareInstallerResponse{payload: p}, nil
-}
-
-func (svc *Service) OrbitDownloadSoftwareInstaller(ctx context.Context, installerID uint) (*fleet.DownloadSoftwareInstallerPayload, error) {
-	// skipauth: No authorization check needed due to implementation returning
-	// only license error.
-	svc.authz.SkipAuthorization(ctx)
-
-	return nil, fleet.ErrMissingLicense
->>>>>>> 2bae250f
 }