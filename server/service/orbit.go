package service

import (
	"context"
	"encoding/json"
	"fmt"
	"net/http"

	"github.com/fleetdm/fleet/v4/server"
	"github.com/fleetdm/fleet/v4/server/config"
	"github.com/fleetdm/fleet/v4/server/contexts/ctxerr"
	hostctx "github.com/fleetdm/fleet/v4/server/contexts/host"
	"github.com/fleetdm/fleet/v4/server/contexts/logging"
	"github.com/fleetdm/fleet/v4/server/fleet"
	"github.com/go-kit/kit/log/level"

	microsoft_mdm "github.com/fleetdm/fleet/v4/server/mdm/microsoft"
)

type setOrbitNodeKeyer interface {
	setOrbitNodeKey(nodeKey string)
}

type orbitError struct {
	message string
}

// EnrollOrbitRequest is the request Orbit instances use to enroll to Fleet.
type EnrollOrbitRequest struct {
	// EnrollSecret is the secret to authenticate the enroll request.
	EnrollSecret string `json:"enroll_secret"`
	// HardwareUUID is the device's hardware UUID.
	HardwareUUID string `json:"hardware_uuid"`
	// HardwareSerial is the device's serial number.
	HardwareSerial string `json:"hardware_serial"`
	// Hostname is the device's hostname.
	Hostname string `json:"hostname"`
	// Platform is the device's platform as defined by osquery.
	Platform string `json:"platform"`
}

type EnrollOrbitResponse struct {
	OrbitNodeKey string `json:"orbit_node_key,omitempty"`
	Err          error  `json:"error,omitempty"`
}

type orbitGetConfigRequest struct {
	OrbitNodeKey string `json:"orbit_node_key"`
}

func (r *orbitGetConfigRequest) setOrbitNodeKey(nodeKey string) {
	r.OrbitNodeKey = nodeKey
}

func (r *orbitGetConfigRequest) orbitHostNodeKey() string {
	return r.OrbitNodeKey
}

type orbitGetConfigResponse struct {
	fleet.OrbitConfig
	Err error `json:"error,omitempty"`
}

func (r orbitGetConfigResponse) error() error { return r.Err }

func (e orbitError) Error() string {
	return e.message
}

func (r EnrollOrbitResponse) error() error { return r.Err }

// hijackRender so we can add a header with the server capabilities in the
// response, allowing Orbit to know what features are available without the
// need to enroll.
func (r EnrollOrbitResponse) hijackRender(ctx context.Context, w http.ResponseWriter) {
	writeCapabilitiesHeader(w, fleet.ServerOrbitCapabilities)
	enc := json.NewEncoder(w)
	enc.SetIndent("", "  ")

	if err := enc.Encode(r); err != nil {
		encodeError(ctx, newOsqueryError(fmt.Sprintf("orbit enroll failed: %s", err)), w)
	}
}

func enrollOrbitEndpoint(ctx context.Context, request interface{}, svc fleet.Service) (errorer, error) {
	req := request.(*EnrollOrbitRequest)
	nodeKey, err := svc.EnrollOrbit(ctx, fleet.OrbitHostInfo{
		HardwareUUID:   req.HardwareUUID,
		HardwareSerial: req.HardwareSerial,
		Hostname:       req.Hostname,
		Platform:       req.Platform,
	}, req.EnrollSecret)
	if err != nil {
		return EnrollOrbitResponse{Err: err}, nil
	}
	return EnrollOrbitResponse{OrbitNodeKey: nodeKey}, nil
}

func (svc *Service) AuthenticateOrbitHost(ctx context.Context, orbitNodeKey string) (*fleet.Host, bool, error) {
	svc.authz.SkipAuthorization(ctx)

	if orbitNodeKey == "" {
		return nil, false, ctxerr.Wrap(ctx, fleet.NewAuthRequiredError("authentication error: missing orbit node key"))
	}

	host, err := svc.ds.LoadHostByOrbitNodeKey(ctx, orbitNodeKey)
	switch {
	case err == nil:
		// OK
	case fleet.IsNotFound(err):
		return nil, false, ctxerr.Wrap(ctx, fleet.NewAuthRequiredError("authentication error: invalid orbit node key"))
	default:
		return nil, false, ctxerr.Wrap(ctx, err, "authentication error orbit")
	}

	return host, svc.debugEnabledForHost(ctx, host.ID), nil
}

// EnrollOrbit enrolls an Orbit instance to Fleet and returns the orbit node key.
func (svc *Service) EnrollOrbit(ctx context.Context, hostInfo fleet.OrbitHostInfo, enrollSecret string) (string, error) {
	// this is not a user-authenticated endpoint
	svc.authz.SkipAuthorization(ctx)

	logging.WithLevel(
		logging.WithExtras(ctx,
			"hardware_uuid", hostInfo.HardwareUUID,
			"hardware_serial", hostInfo.HardwareSerial,
			"hostname", hostInfo.Hostname,
			"platform", hostInfo.Platform,
		),
		level.Info,
	)

	secret, err := svc.ds.VerifyEnrollSecret(ctx, enrollSecret)
	if err != nil {
		if fleet.IsNotFound(err) {
			// OK - This can happen if the following sequence of events take place:
			// 	1. User deletes global/team enroll secret.
			// 	2. User deletes the host in Fleet.
			// 	3. Orbit tries to re-enroll using old secret.
			return "", fleet.NewAuthFailedError("invalid secret")
		}
		return "", orbitError{message: err.Error()}
	}

	orbitNodeKey, err := server.GenerateRandomText(svc.config.Osquery.NodeKeySize)
	if err != nil {
		return "", orbitError{message: "failed to generate orbit node key: " + err.Error()}
	}

	appConfig, err := svc.ds.AppConfig(ctx)
	if err != nil {
		return "", orbitError{message: "app config load failed: " + err.Error()}
	}

	_, err = svc.ds.EnrollOrbit(ctx, appConfig.MDM.EnabledAndConfigured, hostInfo, orbitNodeKey, secret.TeamID)
	if err != nil {
		return "", orbitError{message: "failed to enroll " + err.Error()}
	}

	return orbitNodeKey, nil
}

func getOrbitConfigEndpoint(ctx context.Context, request interface{}, svc fleet.Service) (errorer, error) {
	cfg, err := svc.GetOrbitConfig(ctx)
	if err != nil {
		return orbitGetConfigResponse{Err: err}, nil
	}
	return orbitGetConfigResponse{OrbitConfig: cfg}, nil
}

func (svc *Service) GetOrbitConfig(ctx context.Context) (fleet.OrbitConfig, error) {
	// this is not a user-authenticated endpoint
	svc.authz.SkipAuthorization(ctx)

	var notifs fleet.OrbitConfigNotifications

	host, ok := hostctx.FromContext(ctx)
	if !ok {
		return fleet.OrbitConfig{Notifications: notifs}, orbitError{message: "internal error: missing host from request context"}
	}

	appConfig, err := svc.ds.AppConfig(ctx)
	if err != nil {
		return fleet.OrbitConfig{Notifications: notifs}, err
	}

	// set the host's orbit notifications for macOS MDM
	if appConfig.MDM.EnabledAndConfigured && host.IsOsqueryEnrolled() {
		// TODO(mna): all those notifications implied a macos hosts, but none of
		// the checks enforce that (only indirectly in some cases, like
		// IsDEPAssignedToFleet), should we add such a platform check?

		if host.NeedsDEPEnrollment() {
			notifs.RenewEnrollmentProfile = true
		}

		if appConfig.MDM.MacOSMigration.Enable &&
			host.IsEligibleForDEPMigration() {
			notifs.NeedsMDMMigration = true
		}

		if host.DiskEncryptionResetRequested != nil && *host.DiskEncryptionResetRequested {
			notifs.RotateDiskEncryptionKey = true

			// Since this is an user initiated action, we disable
			// the flag when we deliver the notification to Orbit
			if err := svc.ds.SetDiskEncryptionResetStatus(ctx, host.ID, false); err != nil {
				return fleet.OrbitConfig{Notifications: notifs}, err
			}
		}
	}

	// set the host's orbit notifications for Windows MDM
<<<<<<< HEAD
	if appConfig.MDM.WindowsEnabledAndConfigured {
		if host.IsEligibleForMicrosoftMDMEnrollment() {
			discoURL, err := microsoft_mdm.ResolveMicrosoftMDMDiscovery(appConfig.ServerSettings.ServerURL)
=======
	if config.MDM.WindowsEnabledAndConfigured {
		if host.IsElegibleForWindowsMDMEnrollment() {
			discoURL, err := microsoft_mdm.ResolveWindowsMDMDiscovery(config.ServerSettings.ServerURL)
>>>>>>> 31dfcc1e
			if err != nil {
				return fleet.OrbitConfig{Notifications: notifs}, err
			}
			notifs.WindowsMDMDiscoveryEndpoint = discoURL
			notifs.NeedsProgrammaticWindowsMDMEnrollment = true
		}
	}
	if config.IsMDMFeatureFlagEnabled() && !appConfig.MDM.WindowsEnabledAndConfigured {
		if host.IsEligibleForMicrosoftMDMUnenrollment() {
			notifs.NeedsProgrammaticMicrosoftMDMUnenrollment = true
		}
	}

	// team ID is not nil, get team specific flags and options
	if host.TeamID != nil {
		teamAgentOptions, err := svc.ds.TeamAgentOptions(ctx, *host.TeamID)
		if err != nil {
			return fleet.OrbitConfig{Notifications: notifs}, err
		}

		var opts fleet.AgentOptions
		if teamAgentOptions != nil && len(*teamAgentOptions) > 0 {
			if err := json.Unmarshal(*teamAgentOptions, &opts); err != nil {
				return fleet.OrbitConfig{Notifications: notifs}, err
			}
		}

		mdmConfig, err := svc.ds.TeamMDMConfig(ctx, *host.TeamID)
		if err != nil {
			return fleet.OrbitConfig{Notifications: notifs}, err
		}

		var nudgeConfig *fleet.NudgeConfig
		if mdmConfig != nil &&
			mdmConfig.MacOSUpdates.Deadline.Value != "" &&
			mdmConfig.MacOSUpdates.MinimumVersion.Value != "" {
			nudgeConfig, err = fleet.NewNudgeConfig(mdmConfig.MacOSUpdates)
			if err != nil {
				return fleet.OrbitConfig{Notifications: notifs}, err
			}
		}

		return fleet.OrbitConfig{
			Flags:         opts.CommandLineStartUpFlags,
			Extensions:    opts.Extensions,
			Notifications: notifs,
			NudgeConfig:   nudgeConfig,
		}, nil
	}

	// team ID is nil, get global flags and options
	var opts fleet.AgentOptions
	if appConfig.AgentOptions != nil {
		if err := json.Unmarshal(*appConfig.AgentOptions, &opts); err != nil {
			return fleet.OrbitConfig{Notifications: notifs}, err
		}
	}

	var nudgeConfig *fleet.NudgeConfig
	if appConfig.MDM.MacOSUpdates.Deadline.Value != "" &&
		appConfig.MDM.MacOSUpdates.MinimumVersion.Value != "" {
		nudgeConfig, err = fleet.NewNudgeConfig(appConfig.MDM.MacOSUpdates)
		if err != nil {
			return fleet.OrbitConfig{Notifications: notifs}, err
		}
	}

	return fleet.OrbitConfig{
		Flags:         opts.CommandLineStartUpFlags,
		Extensions:    opts.Extensions,
		Notifications: notifs,
		NudgeConfig:   nudgeConfig,
	}, nil
}

/////////////////////////////////////////////////////////////////////////////////
// Ping orbit endpoint
/////////////////////////////////////////////////////////////////////////////////

type orbitPingRequest struct{}

type orbitPingResponse struct{}

func (r orbitPingResponse) hijackRender(ctx context.Context, w http.ResponseWriter) {
	writeCapabilitiesHeader(w, fleet.ServerOrbitCapabilities)
}

func (r orbitPingResponse) error() error { return nil }

// NOTE: we're intentionally not reading the capabilities header in this
// endpoint as is unauthenticated and we don't want to trust whatever comes in
// there.
func orbitPingEndpoint(ctx context.Context, request interface{}, svc fleet.Service) (errorer, error) {
	svc.DisableAuthForPing(ctx)
	return orbitPingResponse{}, nil
}

/////////////////////////////////////////////////////////////////////////////////
// SetOrUpdateDeviceToken endpoint
/////////////////////////////////////////////////////////////////////////////////

type setOrUpdateDeviceTokenRequest struct {
	OrbitNodeKey    string `json:"orbit_node_key"`
	DeviceAuthToken string `json:"device_auth_token"`
}

func (r *setOrUpdateDeviceTokenRequest) setOrbitNodeKey(nodeKey string) {
	r.OrbitNodeKey = nodeKey
}

func (r *setOrUpdateDeviceTokenRequest) orbitHostNodeKey() string {
	return r.OrbitNodeKey
}

type setOrUpdateDeviceTokenResponse struct {
	Err error `json:"error,omitempty"`
}

func (r setOrUpdateDeviceTokenResponse) error() error { return r.Err }

func setOrUpdateDeviceTokenEndpoint(ctx context.Context, request interface{}, svc fleet.Service) (errorer, error) {
	req := request.(*setOrUpdateDeviceTokenRequest)
	if err := svc.SetOrUpdateDeviceAuthToken(ctx, req.DeviceAuthToken); err != nil {
		return setOrUpdateDeviceTokenResponse{Err: err}, nil
	}
	return setOrUpdateDeviceTokenResponse{}, nil
}

func (svc *Service) SetOrUpdateDeviceAuthToken(ctx context.Context, deviceAuthToken string) error {
	// this is not a user-authenticated endpoint
	svc.authz.SkipAuthorization(ctx)

	host, ok := hostctx.FromContext(ctx)
	if !ok {
		return newOsqueryError("internal error: missing host from request context")
	}

	if err := svc.ds.SetOrUpdateDeviceAuthToken(ctx, host.ID, deviceAuthToken); err != nil {
		return newOsqueryError(fmt.Sprintf("internal error: failed to set or update device auth token: %e", err))
	}

	return nil
}<|MERGE_RESOLUTION|>--- conflicted
+++ resolved
@@ -212,15 +212,9 @@
 	}
 
 	// set the host's orbit notifications for Windows MDM
-<<<<<<< HEAD
 	if appConfig.MDM.WindowsEnabledAndConfigured {
-		if host.IsEligibleForMicrosoftMDMEnrollment() {
-			discoURL, err := microsoft_mdm.ResolveMicrosoftMDMDiscovery(appConfig.ServerSettings.ServerURL)
-=======
-	if config.MDM.WindowsEnabledAndConfigured {
-		if host.IsElegibleForWindowsMDMEnrollment() {
-			discoURL, err := microsoft_mdm.ResolveWindowsMDMDiscovery(config.ServerSettings.ServerURL)
->>>>>>> 31dfcc1e
+		if host.IsEligibleForWindowsMDMEnrollment() {
+			discoURL, err := microsoft_mdm.ResolveWindowsMDMDiscovery(appConfig.ServerSettings.ServerURL)
 			if err != nil {
 				return fleet.OrbitConfig{Notifications: notifs}, err
 			}
@@ -229,8 +223,8 @@
 		}
 	}
 	if config.IsMDMFeatureFlagEnabled() && !appConfig.MDM.WindowsEnabledAndConfigured {
-		if host.IsEligibleForMicrosoftMDMUnenrollment() {
-			notifs.NeedsProgrammaticMicrosoftMDMUnenrollment = true
+		if host.IsEligibleForWindowsMDMUnenrollment() {
+			notifs.NeedsProgrammaticWindowsMDMUnenrollment = true
 		}
 	}
 
