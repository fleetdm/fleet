package service

import (
	"context"
	"database/sql"
	"encoding/json"
	"errors"
	"fmt"
	"net/http"
	"net/url"

	"github.com/fleetdm/fleet/v4/server"
	"github.com/fleetdm/fleet/v4/server/contexts/capabilities"
	"github.com/fleetdm/fleet/v4/server/contexts/ctxerr"
	hostctx "github.com/fleetdm/fleet/v4/server/contexts/host"
	"github.com/fleetdm/fleet/v4/server/contexts/license"
	"github.com/fleetdm/fleet/v4/server/contexts/logging"
	"github.com/fleetdm/fleet/v4/server/fleet"
	microsoft_mdm "github.com/fleetdm/fleet/v4/server/mdm/microsoft"
	"github.com/fleetdm/fleet/v4/server/ptr"
	"github.com/go-kit/log/level"
)

type setOrbitNodeKeyer interface {
	setOrbitNodeKey(nodeKey string)
}

// EnrollOrbitRequest is the request Orbit instances use to enroll to Fleet.
type EnrollOrbitRequest struct {
	// EnrollSecret is the secret to authenticate the enroll request.
	EnrollSecret string `json:"enroll_secret"`
	// HardwareUUID is the device's hardware UUID.
	HardwareUUID string `json:"hardware_uuid"`
	// HardwareSerial is the device's serial number.
	HardwareSerial string `json:"hardware_serial"`
	// Hostname is the device's hostname.
	Hostname string `json:"hostname"`
	// Platform is the device's platform as defined by osquery.
	Platform string `json:"platform"`
	// OsqueryIdentifier holds the identifier used by osquery.
	// If not set, then the hardware UUID is used to match orbit and osquery.
	OsqueryIdentifier string `json:"osquery_identifier"`
}

type EnrollOrbitResponse struct {
	OrbitNodeKey string `json:"orbit_node_key,omitempty"`
	Err          error  `json:"error,omitempty"`
}

type orbitGetConfigRequest struct {
	OrbitNodeKey string `json:"orbit_node_key"`
}

func (r *orbitGetConfigRequest) setOrbitNodeKey(nodeKey string) {
	r.OrbitNodeKey = nodeKey
}

func (r *orbitGetConfigRequest) orbitHostNodeKey() string {
	return r.OrbitNodeKey
}

type orbitGetConfigResponse struct {
	fleet.OrbitConfig
	Err error `json:"error,omitempty"`
}

func (r orbitGetConfigResponse) error() error { return r.Err }

func (r EnrollOrbitResponse) error() error { return r.Err }

// hijackRender so we can add a header with the server capabilities in the
// response, allowing Orbit to know what features are available without the
// need to enroll.
func (r EnrollOrbitResponse) hijackRender(ctx context.Context, w http.ResponseWriter) {
	writeCapabilitiesHeader(w, fleet.GetServerOrbitCapabilities())
	enc := json.NewEncoder(w)
	enc.SetIndent("", "  ")

	if err := enc.Encode(r); err != nil {
		encodeError(ctx, newOsqueryError(fmt.Sprintf("orbit enroll failed: %s", err)), w)
	}
}

func enrollOrbitEndpoint(ctx context.Context, request interface{}, svc fleet.Service) (errorer, error) {
	req := request.(*EnrollOrbitRequest)
	nodeKey, err := svc.EnrollOrbit(ctx, fleet.OrbitHostInfo{
		HardwareUUID:      req.HardwareUUID,
		HardwareSerial:    req.HardwareSerial,
		Hostname:          req.Hostname,
		Platform:          req.Platform,
		OsqueryIdentifier: req.OsqueryIdentifier,
	}, req.EnrollSecret)
	if err != nil {
		return EnrollOrbitResponse{Err: err}, nil
	}
	return EnrollOrbitResponse{OrbitNodeKey: nodeKey}, nil
}

func (svc *Service) AuthenticateOrbitHost(ctx context.Context, orbitNodeKey string) (*fleet.Host, bool, error) {
	svc.authz.SkipAuthorization(ctx)

	if orbitNodeKey == "" {
		return nil, false, ctxerr.Wrap(ctx, fleet.NewAuthRequiredError("authentication error: missing orbit node key"))
	}

	host, err := svc.ds.LoadHostByOrbitNodeKey(ctx, orbitNodeKey)
	switch {
	case err == nil:
		// OK
	case fleet.IsNotFound(err):
		return nil, false, ctxerr.Wrap(ctx, fleet.NewAuthRequiredError("authentication error: invalid orbit node key"))
	default:
		return nil, false, ctxerr.Wrap(ctx, err, "authentication error orbit")
	}

	return host, svc.debugEnabledForHost(ctx, host.ID), nil
}

// EnrollOrbit enrolls an Orbit instance to Fleet and returns the orbit node key.
func (svc *Service) EnrollOrbit(ctx context.Context, hostInfo fleet.OrbitHostInfo, enrollSecret string) (string, error) {
	// this is not a user-authenticated endpoint
	svc.authz.SkipAuthorization(ctx)

	logging.WithLevel(
		logging.WithExtras(ctx,
			"hardware_uuid", hostInfo.HardwareUUID,
			"hardware_serial", hostInfo.HardwareSerial,
			"hostname", hostInfo.Hostname,
			"platform", hostInfo.Platform,
			"osquery_identifier", hostInfo.OsqueryIdentifier,
		),
		level.Info,
	)

	secret, err := svc.ds.VerifyEnrollSecret(ctx, enrollSecret)
	if err != nil {
		if fleet.IsNotFound(err) {
			// OK - This can happen if the following sequence of events take place:
			// 	1. User deletes global/team enroll secret.
			// 	2. User deletes the host in Fleet.
			// 	3. Orbit tries to re-enroll using old secret.
			return "", fleet.NewAuthFailedError("invalid secret")
		}
		return "", fleet.OrbitError{Message: err.Error()}
	}

	orbitNodeKey, err := server.GenerateRandomText(svc.config.Osquery.NodeKeySize)
	if err != nil {
		return "", fleet.OrbitError{Message: "failed to generate orbit node key: " + err.Error()}
	}

	appConfig, err := svc.ds.AppConfig(ctx)
	if err != nil {
		return "", fleet.OrbitError{Message: "app config load failed: " + err.Error()}
	}

	_, err = svc.ds.EnrollOrbit(ctx, appConfig.MDM.EnabledAndConfigured, hostInfo, orbitNodeKey, secret.TeamID)
	if err != nil {
		return "", fleet.OrbitError{Message: "failed to enroll " + err.Error()}
	}

	return orbitNodeKey, nil
}

func getOrbitConfigEndpoint(ctx context.Context, request interface{}, svc fleet.Service) (errorer, error) {
	cfg, err := svc.GetOrbitConfig(ctx)
	if err != nil {
		return orbitGetConfigResponse{Err: err}, nil
	}
	return orbitGetConfigResponse{OrbitConfig: cfg}, nil
}

func (svc *Service) GetOrbitConfig(ctx context.Context) (fleet.OrbitConfig, error) {
	// this is not a user-authenticated endpoint
	svc.authz.SkipAuthorization(ctx)

	host, ok := hostctx.FromContext(ctx)
	if !ok {
		return fleet.OrbitConfig{}, fleet.OrbitError{Message: "internal error: missing host from request context"}
	}

	appConfig, err := svc.ds.AppConfig(ctx)
	if err != nil {
		return fleet.OrbitConfig{}, err
	}

	isConnectedToFleetMDM, err := svc.ds.IsHostConnectedToFleetMDM(ctx, host)
	if err != nil {
		return fleet.OrbitConfig{}, ctxerr.Wrap(ctx, err, "checking if host is connected to Fleet")
	}

	mdmInfo, err := svc.ds.GetHostMDM(ctx, host.ID)
	if err != nil && !errors.Is(err, sql.ErrNoRows) {
		return fleet.OrbitConfig{}, ctxerr.Wrap(ctx, err, "retrieving host mdm info")
	}

	// set the host's orbit notifications for macOS MDM
	var notifs fleet.OrbitConfigNotifications
	if appConfig.MDM.EnabledAndConfigured && host.IsOsqueryEnrolled() && host.Platform == "darwin" {
		needsDEPEnrollment := mdmInfo != nil && !mdmInfo.Enrolled && host.IsDEPAssignedToFleet()

		if needsDEPEnrollment {
			notifs.RenewEnrollmentProfile = true
		}

		manualMigrationEligible, err := fleet.IsEligibleForManualMigration(host, mdmInfo, isConnectedToFleetMDM)
		if err != nil {
			return fleet.OrbitConfig{}, ctxerr.Wrap(ctx, err, "checking manual migration eligibility")
		}

		if appConfig.MDM.MacOSMigration.Enable &&
			(fleet.IsEligibleForDEPMigration(host, mdmInfo, isConnectedToFleetMDM) || manualMigrationEligible) {
			notifs.NeedsMDMMigration = true
		}

	}

	// set the host's orbit notifications for Windows MDM
	if appConfig.MDM.WindowsEnabledAndConfigured {
		if IsEligibleForWindowsMDMEnrollment(host, mdmInfo) {
			discoURL, err := microsoft_mdm.ResolveWindowsMDMDiscovery(appConfig.ServerSettings.ServerURL)
			if err != nil {
				return fleet.OrbitConfig{}, err
			}
			notifs.WindowsMDMDiscoveryEndpoint = discoURL
			notifs.NeedsProgrammaticWindowsMDMEnrollment = true
		}
	}
	if !appConfig.MDM.WindowsEnabledAndConfigured {
		if host.IsEligibleForWindowsMDMUnenrollment(isConnectedToFleetMDM) {
			notifs.NeedsProgrammaticWindowsMDMUnenrollment = true
		}
	}

	// load the pending script executions for that host
	if !appConfig.ServerSettings.ScriptsDisabled {
		pending, err := svc.ds.ListPendingHostScriptExecutions(ctx, host.ID)
		if err != nil {
			return fleet.OrbitConfig{}, err
		}
		if len(pending) > 0 {
			execIDs := make([]string, 0, len(pending))
			for _, p := range pending {
				execIDs = append(execIDs, p.ExecutionID)
			}
			notifs.PendingScriptExecutionIDs = execIDs
		}
	}

	pendingInstalls, err := svc.ds.ListPendingSoftwareInstalls(ctx, host.ID)
	if err != nil {
		return fleet.OrbitConfig{}, err
	}
	if len(pendingInstalls) > 0 {
		notifs.PendingSoftwareInstallerIDs = pendingInstalls
	}

	// team ID is not nil, get team specific flags and options
	if host.TeamID != nil {
		teamAgentOptions, err := svc.ds.TeamAgentOptions(ctx, *host.TeamID)
		if err != nil {
			return fleet.OrbitConfig{}, err
		}

		var opts fleet.AgentOptions
		if teamAgentOptions != nil && len(*teamAgentOptions) > 0 {
			if err := json.Unmarshal(*teamAgentOptions, &opts); err != nil {
				return fleet.OrbitConfig{}, err
			}
		}

		extensionsFiltered, err := svc.filterExtensionsForHost(ctx, opts.Extensions, host)
		if err != nil {
			return fleet.OrbitConfig{}, err
		}

		mdmConfig, err := svc.ds.TeamMDMConfig(ctx, *host.TeamID)
		if err != nil {
			return fleet.OrbitConfig{}, err
		}

		var nudgeConfig *fleet.NudgeConfig
		if appConfig.MDM.EnabledAndConfigured &&
			mdmConfig != nil &&
			host.IsOsqueryEnrolled() &&
			isConnectedToFleetMDM &&
			mdmConfig.MacOSUpdates.Configured() {

			hostOS, err := svc.ds.GetHostOperatingSystem(ctx, host.ID)
			if errors.Is(err, sql.ErrNoRows) {
				// host os has not been collected yet (no details query)
				hostOS = &fleet.OperatingSystem{}
			} else if err != nil {
				return fleet.OrbitConfig{}, err
			}
			requiresNudge, err := hostOS.RequiresNudge()
			if err != nil {
				return fleet.OrbitConfig{}, err
			}

			if requiresNudge {
				nudgeConfig, err = fleet.NewNudgeConfig(mdmConfig.MacOSUpdates)
				if err != nil {
					return fleet.OrbitConfig{}, err
				}
			}
		}

		err = svc.setDiskEncryptionNotifications(
			ctx,
			&notifs,
			host,
			appConfig,
			mdmConfig.EnableDiskEncryption,
			isConnectedToFleetMDM,
			mdmInfo,
		)
		if err != nil {
			return fleet.OrbitConfig{}, ctxerr.Wrap(ctx, err, "setting team disk encryption notifications")
		}

		var updateChannels *fleet.OrbitUpdateChannels
		if len(opts.UpdateChannels) > 0 {
			var uc fleet.OrbitUpdateChannels
			if err := json.Unmarshal(opts.UpdateChannels, &uc); err != nil {
				return fleet.OrbitConfig{}, err
			}
			updateChannels = &uc
		}

		return fleet.OrbitConfig{
			ScriptExeTimeout: opts.ScriptExecutionTimeout,
			Flags:            opts.CommandLineStartUpFlags,
			Extensions:       extensionsFiltered,
			Notifications:    notifs,
			NudgeConfig:      nudgeConfig,
			UpdateChannels:   updateChannels,
		}, nil
	}

	// team ID is nil, get global flags and options
	var opts fleet.AgentOptions
	if appConfig.AgentOptions != nil {
		if err := json.Unmarshal(*appConfig.AgentOptions, &opts); err != nil {
			return fleet.OrbitConfig{}, err
		}
	}

	extensionsFiltered, err := svc.filterExtensionsForHost(ctx, opts.Extensions, host)
	if err != nil {
		return fleet.OrbitConfig{}, err
	}

	var nudgeConfig *fleet.NudgeConfig
	if appConfig.MDM.EnabledAndConfigured &&
		isConnectedToFleetMDM &&
		host.IsOsqueryEnrolled() &&
		appConfig.MDM.MacOSUpdates.Configured() {
		hostOS, err := svc.ds.GetHostOperatingSystem(ctx, host.ID)
		if errors.Is(err, sql.ErrNoRows) {
			// host os has not been collected yet (no details query)
			hostOS = &fleet.OperatingSystem{}
		} else if err != nil {
			return fleet.OrbitConfig{}, err
		}
		requiresNudge, err := hostOS.RequiresNudge()
		if err != nil {
			return fleet.OrbitConfig{}, err
		}

		if requiresNudge {
			nudgeConfig, err = fleet.NewNudgeConfig(appConfig.MDM.MacOSUpdates)
			if err != nil {
				return fleet.OrbitConfig{}, err
			}
		}
	}

	err = svc.setDiskEncryptionNotifications(
		ctx,
		&notifs,
		host,
		appConfig,
		appConfig.MDM.EnableDiskEncryption.Value,
		isConnectedToFleetMDM,
		mdmInfo,
	)
	if err != nil {
		return fleet.OrbitConfig{}, ctxerr.Wrap(ctx, err, "setting no-team disk encryption notifications")
	}

	var updateChannels *fleet.OrbitUpdateChannels
	if len(opts.UpdateChannels) > 0 {
		var uc fleet.OrbitUpdateChannels
		if err := json.Unmarshal(opts.UpdateChannels, &uc); err != nil {
			return fleet.OrbitConfig{}, err
		}
		updateChannels = &uc
	}

	return fleet.OrbitConfig{
		ScriptExeTimeout: opts.ScriptExecutionTimeout,
		Flags:            opts.CommandLineStartUpFlags,
		Extensions:       extensionsFiltered,
		Notifications:    notifs,
		NudgeConfig:      nudgeConfig,
		UpdateChannels:   updateChannels,
	}, nil
}

func (svc *Service) setDiskEncryptionNotifications(
	ctx context.Context,
	notifs *fleet.OrbitConfigNotifications,
	host *fleet.Host,
	appConfig *fleet.AppConfig,
	diskEncryptionConfigured bool,
	isConnectedToFleetMDM bool,
	mdmInfo *fleet.HostMDM,
) error {
	anyMDMConfigured := appConfig.MDM.EnabledAndConfigured || appConfig.MDM.WindowsEnabledAndConfigured
	if !anyMDMConfigured ||
		!isConnectedToFleetMDM ||
		!host.IsOsqueryEnrolled() ||
		!diskEncryptionConfigured {
		return nil
	}

	encryptionKey, err := svc.ds.GetHostDiskEncryptionKey(ctx, host.ID)
	if err != nil {
		if !fleet.IsNotFound(err) {
			return ctxerr.Wrap(ctx, err, "fetching host disk encryption key")
		}
	}

	switch host.FleetPlatform() {
	case "darwin":
		mp, ok := capabilities.FromContext(ctx)
		if !ok {
			level.Debug(svc.logger).Log("msg", "no capabilities in context, skipping disk encryption notification")
			return nil
		}

		if !mp.Has(fleet.CapabilityEscrowBuddy) {
			level.Debug(svc.logger).Log("msg", "host doesn't support Escrow Buddy, skipping disk encryption notification", "host_uuid", host.UUID)
			return nil
		}

		notifs.RotateDiskEncryptionKey = encryptionKey != nil && encryptionKey.Decryptable != nil && !*encryptionKey.Decryptable
	case "windows":
		isServer := mdmInfo != nil && mdmInfo.IsServer
		needsEncryption := host.DiskEncryptionEnabled != nil && !*host.DiskEncryptionEnabled
		keyWasDecrypted := encryptionKey != nil && encryptionKey.Decryptable != nil && *encryptionKey.Decryptable
		encryptedWithoutKey := host.DiskEncryptionEnabled != nil && *host.DiskEncryptionEnabled && !keyWasDecrypted
		notifs.EnforceBitLockerEncryption = !isServer &&
			mdmInfo != nil &&
			(needsEncryption || encryptedWithoutKey)
	}

	return nil
}

// filterExtensionsForHost filters a extensions configuration depending on the host platform and label membership.
//
// If all extensions are filtered, then it returns (nil, nil) (Orbit expects empty extensions if there
// are no extensions for the host.)
func (svc *Service) filterExtensionsForHost(ctx context.Context, extensions json.RawMessage, host *fleet.Host) (json.RawMessage, error) {
	if len(extensions) == 0 {
		return nil, nil
	}
	var extensionsInfo fleet.Extensions
	if err := json.Unmarshal(extensions, &extensionsInfo); err != nil {
		return nil, ctxerr.Wrap(ctx, err, "unmarshal extensions config")
	}

	// Filter the extensions by platform.
	extensionsInfo.FilterByHostPlatform(host.Platform)

	// Filter the extensions by labels (premium only feature).
	if license, _ := license.FromContext(ctx); license != nil && license.IsPremium() {
		for extensionName, extensionInfo := range extensionsInfo {
			hostIsMemberOfAllLabels, err := svc.ds.HostMemberOfAllLabels(ctx, host.ID, extensionInfo.Labels)
			if err != nil {
				return nil, ctxerr.Wrap(ctx, err, "check host labels")
			}
			if hostIsMemberOfAllLabels {
				// Do not filter out, but there's no need to send the label names to the devices.
				extensionInfo.Labels = nil
				extensionsInfo[extensionName] = extensionInfo
			} else {
				delete(extensionsInfo, extensionName)
			}
		}
	}
	// Orbit expects empty message if no extensions apply.
	if len(extensionsInfo) == 0 {
		return nil, nil
	}
	extensionsFiltered, err := json.Marshal(extensionsInfo)
	if err != nil {
		return nil, ctxerr.Wrap(ctx, err, "marshal extensions config")
	}
	return extensionsFiltered, nil
}

/////////////////////////////////////////////////////////////////////////////////
// Ping orbit endpoint
/////////////////////////////////////////////////////////////////////////////////

type orbitPingRequest struct{}

type orbitPingResponse struct{}

func (r orbitPingResponse) hijackRender(ctx context.Context, w http.ResponseWriter) {
	writeCapabilitiesHeader(w, fleet.GetServerOrbitCapabilities())
}

func (r orbitPingResponse) error() error { return nil }

// NOTE: we're intentionally not reading the capabilities header in this
// endpoint as is unauthenticated and we don't want to trust whatever comes in
// there.
func orbitPingEndpoint(ctx context.Context, request interface{}, svc fleet.Service) (errorer, error) {
	svc.DisableAuthForPing(ctx)
	return orbitPingResponse{}, nil
}

/////////////////////////////////////////////////////////////////////////////////
// SetOrUpdateDeviceToken endpoint
/////////////////////////////////////////////////////////////////////////////////

type setOrUpdateDeviceTokenRequest struct {
	OrbitNodeKey    string `json:"orbit_node_key"`
	DeviceAuthToken string `json:"device_auth_token"`
}

func (r *setOrUpdateDeviceTokenRequest) setOrbitNodeKey(nodeKey string) {
	r.OrbitNodeKey = nodeKey
}

func (r *setOrUpdateDeviceTokenRequest) orbitHostNodeKey() string {
	return r.OrbitNodeKey
}

type setOrUpdateDeviceTokenResponse struct {
	Err error `json:"error,omitempty"`
}

func (r setOrUpdateDeviceTokenResponse) error() error { return r.Err }

func setOrUpdateDeviceTokenEndpoint(ctx context.Context, request interface{}, svc fleet.Service) (errorer, error) {
	req := request.(*setOrUpdateDeviceTokenRequest)
	if err := svc.SetOrUpdateDeviceAuthToken(ctx, req.DeviceAuthToken); err != nil {
		return setOrUpdateDeviceTokenResponse{Err: err}, nil
	}
	return setOrUpdateDeviceTokenResponse{}, nil
}

func (svc *Service) SetOrUpdateDeviceAuthToken(ctx context.Context, deviceAuthToken string) error {
	// this is not a user-authenticated endpoint
	svc.authz.SkipAuthorization(ctx)

	if len(deviceAuthToken) == 0 {
		return badRequest("device auth token cannot be empty")
	}

	if url.QueryEscape(deviceAuthToken) != deviceAuthToken {
		return badRequest("device auth token contains invalid characters")
	}

	host, ok := hostctx.FromContext(ctx)
	if !ok {
		return newOsqueryError("internal error: missing host from request context")
	}

	if err := svc.ds.SetOrUpdateDeviceAuthToken(ctx, host.ID, deviceAuthToken); err != nil {
		if errors.As(err, &fleet.ConflictError{}) {
			return err
		}
		return newOsqueryError(fmt.Sprintf("internal error: failed to set or update device auth token: %s", err))
	}

	return nil
}

/////////////////////////////////////////////////////////////////////////////////
// Get Orbit pending script execution request
/////////////////////////////////////////////////////////////////////////////////

type orbitGetScriptRequest struct {
	OrbitNodeKey string `json:"orbit_node_key"`
	ExecutionID  string `json:"execution_id"`
}

// interface implementation required by the OrbitClient
func (r *orbitGetScriptRequest) setOrbitNodeKey(nodeKey string) {
	r.OrbitNodeKey = nodeKey
}

// interface implementation required by orbit authentication
func (r *orbitGetScriptRequest) orbitHostNodeKey() string {
	return r.OrbitNodeKey
}

type orbitGetScriptResponse struct {
	Err error `json:"error,omitempty"`
	*fleet.HostScriptResult
}

func (r orbitGetScriptResponse) error() error { return r.Err }

func getOrbitScriptEndpoint(ctx context.Context, request interface{}, svc fleet.Service) (errorer, error) {
	req := request.(*orbitGetScriptRequest)
	script, err := svc.GetHostScript(ctx, req.ExecutionID)
	if err != nil {
		return orbitGetScriptResponse{Err: err}, nil
	}
	return orbitGetScriptResponse{HostScriptResult: script}, nil
}

func (svc *Service) GetHostScript(ctx context.Context, execID string) (*fleet.HostScriptResult, error) {
	// this is not a user-authenticated endpoint
	svc.authz.SkipAuthorization(ctx)

	host, ok := hostctx.FromContext(ctx)
	if !ok {
		return nil, fleet.OrbitError{Message: "internal error: missing host from request context"}
	}

	// get the script's details
	script, err := svc.ds.GetHostScriptExecutionResult(ctx, execID)
	if err != nil {
		return nil, err
	}
	// ensure it cannot get access to a different host's script
	if script.HostID != host.ID {
		return nil, ctxerr.Wrap(ctx, newNotFoundError(), "no script found for this host")
	}
	return script, nil
}

/////////////////////////////////////////////////////////////////////////////////
// Post Orbit script execution result
/////////////////////////////////////////////////////////////////////////////////

type orbitPostScriptResultRequest struct {
	OrbitNodeKey string `json:"orbit_node_key"`
	*fleet.HostScriptResultPayload
}

// interface implementation required by the OrbitClient
func (r *orbitPostScriptResultRequest) setOrbitNodeKey(nodeKey string) {
	r.OrbitNodeKey = nodeKey
}

// interface implementation required by orbit authentication
func (r *orbitPostScriptResultRequest) orbitHostNodeKey() string {
	return r.OrbitNodeKey
}

type orbitPostScriptResultResponse struct {
	Err error `json:"error,omitempty"`
}

func (r orbitPostScriptResultResponse) error() error { return r.Err }

func postOrbitScriptResultEndpoint(ctx context.Context, request interface{}, svc fleet.Service) (errorer, error) {
	req := request.(*orbitPostScriptResultRequest)
	if err := svc.SaveHostScriptResult(ctx, req.HostScriptResultPayload); err != nil {
		return orbitPostScriptResultResponse{Err: err}, nil
	}
	return orbitPostScriptResultResponse{}, nil
}

func (svc *Service) SaveHostScriptResult(ctx context.Context, result *fleet.HostScriptResultPayload) error {
	// this is not a user-authenticated endpoint
	svc.authz.SkipAuthorization(ctx)

	host, ok := hostctx.FromContext(ctx)
	if !ok {
		return fleet.OrbitError{Message: "internal error: missing host from request context"}
	}
	if result == nil {
		return ctxerr.Wrap(ctx, &fleet.BadRequestError{Message: "missing script result"}, "save host script result")
	}

	// always use the authenticated host's ID as host_id
	result.HostID = host.ID
	hsr, action, err := svc.ds.SetHostScriptExecutionResult(ctx, result)
	if err != nil {
		return ctxerr.Wrap(ctx, err, "save host script result")
	}

	if hsr != nil {
		var user *fleet.User
		if hsr.UserID != nil {
			user, err = svc.ds.UserByID(ctx, *hsr.UserID)
			if err != nil {
				return ctxerr.Wrap(ctx, err, "get host script execution user")
			}
		}
		var scriptName string
		if hsr.ScriptID != nil {
			scr, err := svc.ds.Script(ctx, *hsr.ScriptID)
			if err != nil {
				return ctxerr.Wrap(ctx, err, "get saved script")
			}
			scriptName = scr.Name
		}

		switch action {
		case "uninstall":
<<<<<<< HEAD
			// TODO: Add host activity, and global activity on success.
=======
			// Get software title from execution ID
			softwareTitleName, err := svc.ds.GetSoftwareTitleNameFromExecutionID(ctx, hsr.ExecutionID)
			if err != nil {
				return ctxerr.Wrap(ctx, err, "get software title from execution ID")
			}
			activityStatus := "failed"
			if hsr.ExitCode != nil && *hsr.ExitCode == 0 {
				activityStatus = "uninstalled"
			}
			if err := svc.NewActivity(
				ctx,
				user,
				fleet.ActivityTypeUninstalledSoftware{
					HostID:          host.ID,
					HostDisplayName: host.DisplayName(),
					SoftwareTitle:   softwareTitleName,
					ExecutionID:     hsr.ExecutionID,
					Status:          activityStatus,
				},
			); err != nil {
				return ctxerr.Wrap(ctx, err, "create activity for script execution request")
			}
>>>>>>> 78c534b4
		default:
			// TODO(sarah): We may need to special case lock/unlock script results here?
			if err := svc.NewActivity(
				ctx,
				user,
				fleet.ActivityTypeRanScript{
					HostID:            host.ID,
					HostDisplayName:   host.DisplayName(),
					ScriptExecutionID: hsr.ExecutionID,
					ScriptName:        scriptName,
					Async:             !hsr.SyncRequest,
				},
			); err != nil {
				return ctxerr.Wrap(ctx, err, "create activity for script execution request")
			}
		}

	}
	return nil
}

/////////////////////////////////////////////////////////////////////////////////
// Post Orbit device mapping (custom email)
/////////////////////////////////////////////////////////////////////////////////

type orbitPutDeviceMappingRequest struct {
	OrbitNodeKey string `json:"orbit_node_key"`
	Email        string `json:"email"`
}

// interface implementation required by the OrbitClient
func (r *orbitPutDeviceMappingRequest) setOrbitNodeKey(nodeKey string) {
	r.OrbitNodeKey = nodeKey
}

// interface implementation required by orbit authentication
func (r *orbitPutDeviceMappingRequest) orbitHostNodeKey() string {
	return r.OrbitNodeKey
}

type orbitPutDeviceMappingResponse struct {
	Err error `json:"error,omitempty"`
}

func (r orbitPutDeviceMappingResponse) error() error { return r.Err }

func putOrbitDeviceMappingEndpoint(ctx context.Context, request interface{}, svc fleet.Service) (errorer, error) {
	req := request.(*orbitPutDeviceMappingRequest)

	host, ok := hostctx.FromContext(ctx)
	if !ok {
		err := newOsqueryError("internal error: missing host from request context")
		return orbitPutDeviceMappingResponse{Err: err}, nil
	}

	_, err := svc.SetCustomHostDeviceMapping(ctx, host.ID, req.Email)
	return orbitPutDeviceMappingResponse{Err: err}, nil
}

/////////////////////////////////////////////////////////////////////////////////
// Post Orbit disk encryption key
/////////////////////////////////////////////////////////////////////////////////

type orbitPostDiskEncryptionKeyRequest struct {
	OrbitNodeKey  string `json:"orbit_node_key"`
	EncryptionKey []byte `json:"encryption_key"`
	ClientError   string `json:"client_error"`
}

// interface implementation required by the OrbitClient
func (r *orbitPostDiskEncryptionKeyRequest) setOrbitNodeKey(nodeKey string) {
	r.OrbitNodeKey = nodeKey
}

// interface implementation required by orbit authentication
func (r *orbitPostDiskEncryptionKeyRequest) orbitHostNodeKey() string {
	return r.OrbitNodeKey
}

type orbitPostDiskEncryptionKeyResponse struct {
	Err error `json:"error,omitempty"`
}

func (r orbitPostDiskEncryptionKeyResponse) error() error { return r.Err }
func (r orbitPostDiskEncryptionKeyResponse) Status() int  { return http.StatusNoContent }

func postOrbitDiskEncryptionKeyEndpoint(ctx context.Context, request interface{}, svc fleet.Service) (errorer, error) {
	req := request.(*orbitPostDiskEncryptionKeyRequest)
	if err := svc.SetOrUpdateDiskEncryptionKey(ctx, string(req.EncryptionKey), req.ClientError); err != nil {
		return orbitPostDiskEncryptionKeyResponse{Err: err}, nil
	}
	return orbitPostDiskEncryptionKeyResponse{}, nil
}

func (svc *Service) SetOrUpdateDiskEncryptionKey(ctx context.Context, encryptionKey, clientError string) error {
	// this is not a user-authenticated endpoint
	svc.authz.SkipAuthorization(ctx)

	host, ok := hostctx.FromContext(ctx)
	if !ok {
		return newOsqueryError("internal error: missing host from request context")
	}

	connected, err := svc.ds.IsHostConnectedToFleetMDM(ctx, host)
	if err != nil {
		return ctxerr.Wrap(ctx, err, "checking if host is connected to Fleet")
	}

	if !connected {
		return badRequest("host is not enrolled with fleet")
	}

	var (
		encryptedEncryptionKey string
		decryptable            *bool
	)

	// only set the encryption key if there was no client error
	if clientError == "" && encryptionKey != "" {
		wstepCert, _, _, err := svc.config.MDM.MicrosoftWSTEP()
		if err != nil {
			// should never return an error because the WSTEP is first parsed and
			// cached at the start of the fleet serve process.
			return ctxerr.Wrap(ctx, err, "get WSTEP certificate")
		}
		enc, err := microsoft_mdm.Encrypt(encryptionKey, wstepCert.Leaf)
		if err != nil {
			return ctxerr.Wrap(ctx, err, "encrypt the key with WSTEP certificate")
		}
		encryptedEncryptionKey = enc
		decryptable = ptr.Bool(true)
	}

	if err := svc.ds.SetOrUpdateHostDiskEncryptionKey(ctx, host.ID, encryptedEncryptionKey, clientError, decryptable); err != nil {
		return ctxerr.Wrap(ctx, err, "set or update disk encryption key")
	}

	return nil
}

/////////////////////////////////////////////////////////////////////////////////
// Get Orbit pending software installations
/////////////////////////////////////////////////////////////////////////////////

type orbitGetSoftwareInstallRequest struct {
	OrbitNodeKey string `json:"orbot_node_key"`
	InstallUUID  string `json:"install_uuid"`
}

// interface implementation required by the OrbitClient
func (r *orbitGetSoftwareInstallRequest) setOrbitNodeKey(nodeKey string) {
	r.OrbitNodeKey = nodeKey
}

// interface implementation required by the OrbitClient
func (r *orbitGetSoftwareInstallRequest) orbitHostNodeKey() string {
	return r.OrbitNodeKey
}

type orbitGetSoftwareInstallResponse struct {
	Err error `json:"error,omitempty"`
	*fleet.SoftwareInstallDetails
}

func (r orbitGetSoftwareInstallResponse) error() error { return r.Err }

func getOrbitSoftwareInstallDetails(ctx context.Context, request any, svc fleet.Service) (errorer, error) {
	req := request.(*orbitGetSoftwareInstallRequest)
	details, err := svc.GetSoftwareInstallDetails(ctx, req.InstallUUID)
	if err != nil {
		return orbitGetSoftwareInstallResponse{Err: err}, nil
	}

	return orbitGetSoftwareInstallResponse{SoftwareInstallDetails: details}, nil
}

func (svc *Service) GetSoftwareInstallDetails(ctx context.Context, installUUID string) (*fleet.SoftwareInstallDetails, error) {
	// this is not a user-authenticated endpoint
	svc.authz.SkipAuthorization(ctx)

	host, ok := hostctx.FromContext(ctx)
	if !ok {
		return nil, fleet.OrbitError{Message: "internal error: missing host from request context"}
	}

	details, err := svc.ds.GetSoftwareInstallDetails(ctx, installUUID)
	if err != nil {
		return nil, err
	}

	// ensure it cannot get access to a different host's installers
	if details.HostID != host.ID {
		return nil, ctxerr.Wrap(ctx, newNotFoundError(), "no installer found for this host")
	}
	return details, nil
}

// Download Orbit software installer request
/////////////////////////////////////////////////////////////////////////////////

type orbitDownloadSoftwareInstallerRequest struct {
	Alt          string `query:"alt"`
	OrbitNodeKey string `json:"orbit_node_key"`
	InstallerID  uint   `json:"installer_id"`
}

// interface implementation required by the OrbitClient
func (r *orbitDownloadSoftwareInstallerRequest) setOrbitNodeKey(nodeKey string) {
	r.OrbitNodeKey = nodeKey
}

// interface implementation required by orbit authentication
func (r *orbitDownloadSoftwareInstallerRequest) orbitHostNodeKey() string {
	return r.OrbitNodeKey
}

func orbitDownloadSoftwareInstallerEndpoint(ctx context.Context, request interface{}, svc fleet.Service) (errorer, error) {
	req := request.(*orbitDownloadSoftwareInstallerRequest)

	downloadRequested := req.Alt == "media"
	if !downloadRequested {
		// TODO: confirm error handling
		return orbitDownloadSoftwareInstallerResponse{Err: &fleet.BadRequestError{Message: "only alt=media is supported"}}, nil
	}

	p, err := svc.OrbitDownloadSoftwareInstaller(ctx, req.InstallerID)
	if err != nil {
		return orbitDownloadSoftwareInstallerResponse{Err: err}, nil
	}
	return orbitDownloadSoftwareInstallerResponse{payload: p}, nil
}

func (svc *Service) OrbitDownloadSoftwareInstaller(ctx context.Context, installerID uint) (*fleet.DownloadSoftwareInstallerPayload, error) {
	// skipauth: No authorization check needed due to implementation returning
	// only license error.
	svc.authz.SkipAuthorization(ctx)

	return nil, fleet.ErrMissingLicense
}

/////////////////////////////////////////////////////////////////////////////////
// Post Orbit software install result
/////////////////////////////////////////////////////////////////////////////////

type orbitPostSoftwareInstallResultRequest struct {
	OrbitNodeKey string `json:"orbit_node_key"`
	*fleet.HostSoftwareInstallResultPayload
}

// interface implementation required by the OrbitClient
func (r *orbitPostSoftwareInstallResultRequest) setOrbitNodeKey(nodeKey string) {
	r.OrbitNodeKey = nodeKey
}

func (r *orbitPostSoftwareInstallResultRequest) orbitHostNodeKey() string {
	return r.OrbitNodeKey
}

type orbitPostSoftwareInstallResultResponse struct {
	Err error `json:"error,omitempty"`
}

func (r orbitPostSoftwareInstallResultResponse) error() error { return r.Err }
func (r orbitPostSoftwareInstallResultResponse) Status() int  { return http.StatusNoContent }

func postOrbitSoftwareInstallResultEndpoint(ctx context.Context, request interface{}, svc fleet.Service) (errorer, error) {
	req := request.(*orbitPostSoftwareInstallResultRequest)
	if err := svc.SaveHostSoftwareInstallResult(ctx, req.HostSoftwareInstallResultPayload); err != nil {
		return orbitPostSoftwareInstallResultResponse{Err: err}, nil
	}
	return orbitPostSoftwareInstallResultResponse{}, nil
}

func (svc *Service) SaveHostSoftwareInstallResult(ctx context.Context, result *fleet.HostSoftwareInstallResultPayload) error {
	// this is not a user-authenticated endpoint
	svc.authz.SkipAuthorization(ctx)

	host, ok := hostctx.FromContext(ctx)
	if !ok {
		return newOsqueryError("internal error: missing host from request context")
	}

	// always use the authenticated host's ID as host_id
	result.HostID = host.ID
	if err := svc.ds.SetHostSoftwareInstallResult(ctx, result); err != nil {
		return ctxerr.Wrap(ctx, err, "save host software installation result")
	}

	if status := result.Status(); status != fleet.SoftwareInstallPending {
		hsi, err := svc.ds.GetSoftwareInstallResults(ctx, result.InstallUUID)
		if err != nil {
			return ctxerr.Wrap(ctx, err, "get host software installation result information")
		}

		// Self-Service packages will have a nil author for the activity.
		var user *fleet.User
		if !hsi.SelfService {
			if hsi.UserID != nil {
				user, err = svc.ds.UserByID(ctx, *hsi.UserID)
				if err != nil {
					return ctxerr.Wrap(ctx, err, "get host software installation user")
				}
			} else {
				// hsi.UserID can be nil if the user was deleted and/or if the installation was
				// triggered by Fleet (policy automation). Thus we set the author of the installation
				// to be the user that uploaded the package (by design).
				var userID uint
				if hsi.SoftwareInstallerUserID != nil {
					userID = *hsi.SoftwareInstallerUserID
				}
				// If there's no name or email then this may be a package uploaded
				// before we added authorship to uploaded packages.
				if hsi.SoftwareInstallerUserName != "" && hsi.SoftwareInstallerUserEmail != "" {
					user = &fleet.User{
						ID:    userID,
						Name:  hsi.SoftwareInstallerUserName,
						Email: hsi.SoftwareInstallerUserEmail,
					}
				}
			}
		}

		if err := svc.NewActivity(
			ctx,
			user,
			fleet.ActivityTypeInstalledSoftware{
				HostID:          host.ID,
				HostDisplayName: host.DisplayName(),
				SoftwareTitle:   hsi.SoftwareTitle,
				SoftwarePackage: hsi.SoftwarePackage,
				InstallUUID:     result.InstallUUID,
				Status:          string(status),
				SelfService:     hsi.SelfService,
			},
		); err != nil {
			return ctxerr.Wrap(ctx, err, "create activity for software installation")
		}
	}
	return nil
}<|MERGE_RESOLUTION|>--- conflicted
+++ resolved
@@ -709,9 +709,6 @@
 
 		switch action {
 		case "uninstall":
-<<<<<<< HEAD
-			// TODO: Add host activity, and global activity on success.
-=======
 			// Get software title from execution ID
 			softwareTitleName, err := svc.ds.GetSoftwareTitleNameFromExecutionID(ctx, hsr.ExecutionID)
 			if err != nil {
@@ -734,7 +731,6 @@
 			); err != nil {
 				return ctxerr.Wrap(ctx, err, "create activity for script execution request")
 			}
->>>>>>> 78c534b4
 		default:
 			// TODO(sarah): We may need to special case lock/unlock script results here?
 			if err := svc.NewActivity(
