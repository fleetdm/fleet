--- conflicted
+++ resolved
@@ -359,10 +359,6 @@
 }
 
 func (r getDeviceMDMManualEnrollProfileResponse) hijackRender(ctx context.Context, w http.ResponseWriter) {
-<<<<<<< HEAD
-	// TODO(mna): does this filename look ok?
-=======
->>>>>>> 4033a95d
 	// make the browser download the content to a file
 	w.Header().Add("Content-Disposition", `attachment; filename="fleet-mdm-enrollment-profile.mobileconfig"`)
 	// explicitly set the content length before the write, so the caller can
