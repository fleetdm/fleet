--- conflicted
+++ resolved
@@ -10,19 +10,11 @@
 )
 
 /////////////////////////////////////////////////////////////////////////////////
-<<<<<<< HEAD
-// Fleet Desktop end points
+// Fleet Desktop endpoints
 /////////////////////////////////////////////////////////////////////////////////
 type FleetDesktopResponse struct {
 	Err             error `json:"error,omitempty"`
-	FailingPolicies uint  `json:"failing_policies_count"`
-=======
-// Fleet Desktop endpoints
-/////////////////////////////////////////////////////////////////////////////////
-type getFleetDesktopResponse struct {
-	Err             error `json:"error,omitempty"`
 	FailingPolicies *uint `json:"failing_policies_count,omitempty"`
->>>>>>> b60d535d
 }
 
 type getFleetDesktopRequest struct {
@@ -40,26 +32,15 @@
 
 	if !ok {
 		err := ctxerr.Wrap(ctx, fleet.NewAuthRequiredError("internal error: missing host from request context"))
-<<<<<<< HEAD
 		return FleetDesktopResponse{Err: err}, nil
-=======
-		return getFleetDesktopResponse{Err: err}, nil
->>>>>>> b60d535d
 	}
 
 	r, err := svc.FailingPoliciesCount(ctx, host)
 	if err != nil {
-<<<<<<< HEAD
 		return FleetDesktopResponse{Err: err}, nil
 	}
 
 	return FleetDesktopResponse{FailingPolicies: r}, nil
-=======
-		return getFleetDesktopResponse{Err: err}, nil
-	}
-
-	return getFleetDesktopResponse{FailingPolicies: &r}, nil
->>>>>>> b60d535d
 }
 
 /////////////////////////////////////////////////////////////////////////////////
