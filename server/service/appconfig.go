package service

import (
	"bytes"
	"context"
	"crypto/tls"
	"crypto/x509"
	"encoding/json"
	"encoding/pem"
	"errors"
	"fmt"
	"io"
	"net"
	"net/http"
	"net/url"
	"regexp"
	"strings"

	"github.com/fleetdm/fleet/v4/pkg/optjson"
	"github.com/fleetdm/fleet/v4/pkg/rawjson"
	"github.com/fleetdm/fleet/v4/server/authz"
	authz_ctx "github.com/fleetdm/fleet/v4/server/contexts/authz"
	"github.com/fleetdm/fleet/v4/server/contexts/ctxdb"
	"github.com/fleetdm/fleet/v4/server/contexts/ctxerr"
	"github.com/fleetdm/fleet/v4/server/contexts/license"
	"github.com/fleetdm/fleet/v4/server/contexts/viewer"
	"github.com/fleetdm/fleet/v4/server/fleet"
	"github.com/fleetdm/fleet/v4/server/version"
	"github.com/go-kit/log/level"
	"golang.org/x/text/unicode/norm"
)

////////////////////////////////////////////////////////////////////////////////
// Get AppConfig
////////////////////////////////////////////////////////////////////////////////

type appConfigResponse struct {
	fleet.AppConfig
	appConfigResponseFields
}

// appConfigResponseFields are grouped separately to aid with JSON unmarshaling
type appConfigResponseFields struct {
	UpdateInterval  *fleet.UpdateIntervalConfig  `json:"update_interval"`
	Vulnerabilities *fleet.VulnerabilitiesConfig `json:"vulnerabilities"`

	// License is loaded from the service
	License *fleet.LicenseInfo `json:"license,omitempty"`
	// Logging is loaded on the fly rather than from the database.
	Logging *fleet.Logging `json:"logging,omitempty"`
	// Email is returned when the email backend is something other than SMTP, for example SES
	Email *fleet.EmailConfig `json:"email,omitempty"`
	// SandboxEnabled is true if fleet serve was ran with server.sandbox_enabled=true
	SandboxEnabled bool                `json:"sandbox_enabled,omitempty"`
	Err            error               `json:"error,omitempty"`
	AndroidEnabled bool                `json:"android_enabled,omitempty"`
	Partnerships   *fleet.Partnerships `json:"partnerships,omitempty"`
	// ConditionalAccess holds the Microsoft conditional access configuration.
	ConditionalAccess *fleet.ConditionalAccessSettings `json:"conditional_access,omitempty"`
}

// UnmarshalJSON implements the json.Unmarshaler interface to make sure we serialize
// both AppConfig and appConfigResponseFields properly:
//
// - If this function is not defined, AppConfig.UnmarshalJSON gets promoted and
// will be called instead.
// - If we try to unmarshal everything in one go, AppConfig.UnmarshalJSON doesn't get
// called.
func (r *appConfigResponse) UnmarshalJSON(data []byte) error {
	if err := json.Unmarshal(data, &r.AppConfig); err != nil {
		return err
	}
	if err := json.Unmarshal(data, &r.appConfigResponseFields); err != nil {
		return err
	}
	return nil
}

// MarshalJSON implements the json.Marshaler interface to make sure we serialize
// both AppConfig and responseFields properly:
//
// - If this function is not defined, AppConfig.MarshalJSON gets promoted and
// will be called instead.
// - If we try to unmarshal everything in one go, AppConfig.MarshalJSON doesn't get
// called.
func (r appConfigResponse) MarshalJSON() ([]byte, error) {
	// Marshal only the response fields
	responseData, err := json.Marshal(r.appConfigResponseFields)
	if err != nil {
		return nil, err
	}

	// Marshal the base AppConfig
	appConfigData, err := json.Marshal(r.AppConfig)
	if err != nil {
		return nil, err
	}

	// we need to marshal and combine both groups separately because
	// AppConfig has a custom marshaler.
	return rawjson.CombineRoots(responseData, appConfigData)
}

func (r appConfigResponse) Error() error { return r.Err }

func getAppConfigEndpoint(ctx context.Context, request interface{}, svc fleet.Service) (fleet.Errorer, error) {
	vc, ok := viewer.FromContext(ctx)
	if !ok {
		return nil, errors.New("could not fetch user")
	}
	appConfig, err := svc.AppConfigObfuscated(ctx)
	if err != nil {
		return nil, err
	}
	license, err := svc.License(ctx)
	if err != nil {
		return nil, err
	}
	loggingConfig, err := svc.LoggingConfig(ctx)
	if err != nil {
		return nil, err
	}
	emailConfig, err := svc.EmailConfig(ctx)
	if err != nil {
		return nil, err
	}
	updateIntervalConfig, err := svc.UpdateIntervalConfig(ctx)
	if err != nil {
		return nil, err
	}
	vulnConfig, err := svc.VulnerabilitiesConfig(ctx)
	if err != nil {
		return nil, err
	}
	partnerships, err := svc.PartnershipsConfig(ctx)
	if err != nil {
		return nil, err
	}

	var conditionalAccessSettings *fleet.ConditionalAccessSettings
	conditionalAccessIntegration, err := svc.ConditionalAccessMicrosoftGet(ctx)
	if err != nil {
		return nil, err
	}
	if conditionalAccessIntegration != nil {
		conditionalAccessSettings = &fleet.ConditionalAccessSettings{
			MicrosoftEntraTenantID:             conditionalAccessIntegration.TenantID,
			MicrosoftEntraConnectionConfigured: conditionalAccessIntegration.SetupDone,
		}
	}

	isGlobalAdmin := vc.User.GlobalRole != nil && *vc.User.GlobalRole == fleet.RoleAdmin
	isAnyTeamAdmin := false
	if vc.User.Teams != nil {
		// check if the user is an admin for any team
		for _, team := range vc.User.Teams {
			if team.Role == fleet.RoleAdmin {
				isAnyTeamAdmin = true
				break
			}
		}
	}

	// Only admins should see SMTP and SSO settings
	var smtpSettings *fleet.SMTPSettings
	var ssoSettings *fleet.SSOSettings
	if isGlobalAdmin || isAnyTeamAdmin {
		smtpSettings = appConfig.SMTPSettings
		ssoSettings = appConfig.SSOSettings
	}

	// Only global admins should see osquery agent settings.
	var agentOptions *json.RawMessage
	if isGlobalAdmin {
		agentOptions = appConfig.AgentOptions
	}

	transparencyURL := fleet.DefaultTransparencyURL
	// Fleet Premium license is required for custom transparency url
	if license.IsPremium() && appConfig.FleetDesktop.TransparencyURL != "" {
		transparencyURL = appConfig.FleetDesktop.TransparencyURL
	}
	fleetDesktop := fleet.FleetDesktopSettings{TransparencyURL: transparencyURL}

	if appConfig.OrgInfo.ContactURL == "" {
		appConfig.OrgInfo.ContactURL = fleet.DefaultOrgInfoContactURL
	}

	features := appConfig.Features
	response := appConfigResponse{
		AppConfig: fleet.AppConfig{
			OrgInfo:                appConfig.OrgInfo,
			ServerSettings:         appConfig.ServerSettings,
			Features:               features,
			VulnerabilitySettings:  appConfig.VulnerabilitySettings,
			HostExpirySettings:     appConfig.HostExpirySettings,
			ActivityExpirySettings: appConfig.ActivityExpirySettings,

			SMTPSettings: smtpSettings,
			SSOSettings:  ssoSettings,
			AgentOptions: agentOptions,

			FleetDesktop: fleetDesktop,

			WebhookSettings: appConfig.WebhookSettings,
			Integrations:    appConfig.Integrations,
			MDM:             appConfig.MDM,
			Scripts:         appConfig.Scripts,
			UIGitOpsMode:    appConfig.UIGitOpsMode,
		},
		appConfigResponseFields: appConfigResponseFields{
<<<<<<< HEAD
			UpdateInterval:  updateIntervalConfig,
			Vulnerabilities: vulnConfig,
			License:         license,
			Logging:         loggingConfig,
			Email:           emailConfig,
			SandboxEnabled:  svc.SandboxEnabled(),
			AndroidEnabled:  true, // Temporary feature flag that will be removed.
			Partnerships:    partnerships,
=======
			UpdateInterval:    updateIntervalConfig,
			Vulnerabilities:   vulnConfig,
			License:           license,
			Logging:           loggingConfig,
			Email:             emailConfig,
			SandboxEnabled:    svc.SandboxEnabled(),
			AndroidEnabled:    os.Getenv("FLEET_DEV_ANDROID_ENABLED") == "1", // Temporary feature flag that will be removed.
			Partnerships:      partnerships,
			ConditionalAccess: conditionalAccessSettings,
>>>>>>> 36e1edc0
		},
	}
	return response, nil
}

func (svc *Service) SandboxEnabled() bool {
	return svc.config.Server.SandboxEnabled
}

func (svc *Service) AppConfigObfuscated(ctx context.Context) (*fleet.AppConfig, error) {
	if !svc.authz.IsAuthenticatedWith(ctx, authz_ctx.AuthnDeviceToken) {
		if err := svc.authz.Authorize(ctx, &fleet.AppConfig{}, fleet.ActionRead); err != nil {
			return nil, err
		}
	}

	ac, err := svc.ds.AppConfig(ctx)
	if err != nil {
		return nil, err
	}

	ac.Obfuscate()

	return ac, nil
}

// //////////////////////////////////////////////////////////////////////////////
// Modify AppConfig
// //////////////////////////////////////////////////////////////////////////////

type modifyAppConfigRequest struct {
	Force     bool `json:"-" query:"force,optional"`     // if true, bypass strict incoming json validation
	DryRun    bool `json:"-" query:"dry_run,optional"`   // if true, apply validation but do not save changes
	Overwrite bool `json:"-" query:"overwrite,optional"` // if true, overwrite any existing settings with the incoming ones
	json.RawMessage
}

func modifyAppConfigEndpoint(ctx context.Context, request interface{}, svc fleet.Service) (fleet.Errorer, error) {
	req := request.(*modifyAppConfigRequest)
	appConfig, err := svc.ModifyAppConfig(ctx, req.RawMessage, fleet.ApplySpecOptions{
		Force:     req.Force,
		DryRun:    req.DryRun,
		Overwrite: req.Overwrite,
	})
	if err != nil {
		return appConfigResponse{appConfigResponseFields: appConfigResponseFields{Err: err}}, nil
	}

	// We do not use svc.License(ctx) to allow roles (like GitOps) write but not read access to AppConfig.
	license, _ := license.FromContext(ctx)

	loggingConfig, err := svc.LoggingConfig(ctx)
	if err != nil {
		return nil, err
	}
	response := appConfigResponse{
		AppConfig: *appConfig,
		appConfigResponseFields: appConfigResponseFields{
			License: license,
			Logging: loggingConfig,
		},
	}

	response.Obfuscate()

	if (!license.IsPremium()) || response.FleetDesktop.TransparencyURL == "" {
		response.FleetDesktop.TransparencyURL = fleet.DefaultTransparencyURL
	}

	return response, nil
}

func (svc *Service) ModifyAppConfig(ctx context.Context, p []byte, applyOpts fleet.ApplySpecOptions) (*fleet.AppConfig, error) {
	if err := svc.authz.Authorize(ctx, &fleet.AppConfig{}, fleet.ActionWrite); err != nil {
		return nil, err
	}

	// we need the config from the datastore because API tokens are obfuscated at
	// the service layer we will retrieve the obfuscated config before we return.
	// We bypass the mysql cache because this is a read that will be followed by
	// modifications and a save, so we need up-to-date data.
	ctx = ctxdb.BypassCachedMysql(ctx, true)
	appConfig, err := svc.ds.AppConfig(ctx)
	if err != nil {
		return nil, err
	}
	// the rest of the calls can use the cache safely (we read the AppConfig
	// again before returning, either after a dry-run or after saving the
	// AppConfig, in which case the cache will be up-to-date and safe to use).
	ctx = ctxdb.BypassCachedMysql(ctx, false)

	oldAppConfig := appConfig.Copy()

	// We do not use svc.License(ctx) to allow roles (like GitOps) write but not read access to AppConfig.
	license, _ := license.FromContext(ctx)

	var oldSMTPSettings fleet.SMTPSettings
	if appConfig.SMTPSettings != nil {
		oldSMTPSettings = *appConfig.SMTPSettings
	} else {
		// SMTPSettings used to be a non-pointer on previous iterations,
		// so if current SMTPSettings are not present (with empty values),
		// then this is a bug, let's log an error.
		level.Error(svc.logger).Log("msg", "smtp_settings are not present")
	}

	oldAgentOptions := ""
	if appConfig.AgentOptions != nil {
		oldAgentOptions = string(*appConfig.AgentOptions)
	}

	oldConditionalAccessEnabled := appConfig.Integrations.ConditionalAccessEnabled

	storedJiraByProjectKey, err := fleet.IndexJiraIntegrations(appConfig.Integrations.Jira)
	if err != nil {
		return nil, ctxerr.Wrap(ctx, err, "modify AppConfig")
	}

	storedZendeskByGroupID, err := fleet.IndexZendeskIntegrations(appConfig.Integrations.Zendesk)
	if err != nil {
		return nil, ctxerr.Wrap(ctx, err, "modify AppConfig")
	}

	invalid := &fleet.InvalidArgumentError{}
	var newAppConfig fleet.AppConfig
	if err := json.Unmarshal(p, &newAppConfig); err != nil {
		return nil, ctxerr.Wrap(ctx, &fleet.BadRequestError{
			Message:     "failed to decode app config",
			InternalErr: err,
		})
	}

	// default transparency URL is https://fleetdm.com/transparency so you are allowed to apply as long as it's not changing
	if newAppConfig.FleetDesktop.TransparencyURL != "" && newAppConfig.FleetDesktop.TransparencyURL != fleet.DefaultTransparencyURL {
		if !license.IsPremium() {
			invalid.Append("transparency_url", ErrMissingLicense.Error())
			return nil, ctxerr.Wrap(ctx, invalid)
		}
		if _, err := url.Parse(newAppConfig.FleetDesktop.TransparencyURL); err != nil {
			invalid.Append("transparency_url", err.Error())
			return nil, ctxerr.Wrap(ctx, invalid)
		}
	}

	if newAppConfig.SSOSettings != nil {
		validateSSOSettings(newAppConfig, appConfig, invalid, license)
		if invalid.HasErrors() {
			return nil, ctxerr.Wrap(ctx, invalid)
		}
	}

	// If we're in overwrite mode, clear out any feautures that are not explicitly specified.
	if applyOpts.Overwrite {
		appConfig.Features = newAppConfig.Features
		appConfig.SSOSettings = newAppConfig.SSOSettings
		appConfig.MDM.EndUserAuthentication = newAppConfig.MDM.EndUserAuthentication
	}

	// We apply the config that is incoming to the old one
	appConfig.EnableStrictDecoding()
	if err := json.Unmarshal(p, &appConfig); err != nil {
		err = fleet.NewUserMessageError(err, http.StatusBadRequest)
		return nil, ctxerr.Wrap(ctx, err)
	}

	// if turning off Windows MDM and Windows Migration is not explicitly set to
	// on in the same update, set it to off (otherwise, if it is explicitly set
	// to true, return an error that it can't be done when MDM is off, this is
	// addressed in validateMDM).
	if oldAppConfig.MDM.WindowsEnabledAndConfigured != appConfig.MDM.WindowsEnabledAndConfigured &&
		!appConfig.MDM.WindowsEnabledAndConfigured && !newAppConfig.MDM.WindowsMigrationEnabled {
		appConfig.MDM.WindowsMigrationEnabled = false
	}

	caStatus, err := svc.processAppConfigCAs(ctx, &newAppConfig, oldAppConfig, appConfig, invalid)
	if err != nil {
		return nil, ctxerr.Wrap(ctx, err, "processing AppConfig CAs")
	}

	// EnableDiskEncryption is an optjson.Bool field in order to support the
	// legacy field under "mdm.macos_settings". If the field provided to the
	// PATCH endpoint is set but invalid (that is, "enable_disk_encryption":
	// null) and no legacy field overwrites it, leave it unchanged (as if not
	// provided).

	// TODO: move this logic to the AppConfig unmarshaller? we need to do
	// this because we unmarshal twice into appConfig:
	//
	// 1. To get the JSON value from the database
	// 2. To update fields with the incoming values
	if newAppConfig.MDM.EnableDiskEncryption.Valid {
		if newAppConfig.MDM.EnableDiskEncryption.Value && svc.config.Server.PrivateKey == "" {
			return nil, ctxerr.New(ctx,
				"Missing required private key. Learn how to configure the private key here: https://fleetdm.com/learn-more-about/fleet-server-private-key")
		}
		appConfig.MDM.EnableDiskEncryption = newAppConfig.MDM.EnableDiskEncryption
	} else if appConfig.MDM.EnableDiskEncryption.Set && !appConfig.MDM.EnableDiskEncryption.Valid {
		appConfig.MDM.EnableDiskEncryption = oldAppConfig.MDM.EnableDiskEncryption
	}
	// this is to handle the case where `enable_release_device_manually: null` is
	// passed in the request payload, which should be treated as "not present/not
	// changed" by the PATCH. We should really try to find a more general way to
	// handle this.
	if !oldAppConfig.MDM.MacOSSetup.EnableReleaseDeviceManually.Valid {
		// this makes a DB migration unnecessary, will update the field to its default false value as necessary
		oldAppConfig.MDM.MacOSSetup.EnableReleaseDeviceManually = optjson.SetBool(false)
	}
	if newAppConfig.MDM.MacOSSetup.EnableReleaseDeviceManually.Valid {
		appConfig.MDM.MacOSSetup.EnableReleaseDeviceManually = newAppConfig.MDM.MacOSSetup.EnableReleaseDeviceManually
	} else {
		appConfig.MDM.MacOSSetup.EnableReleaseDeviceManually = oldAppConfig.MDM.MacOSSetup.EnableReleaseDeviceManually
	}
	if appConfig.MDM.MacOSSetup.ManualAgentInstall.Valid && appConfig.MDM.MacOSSetup.ManualAgentInstall.Value {
		if !license.IsPremium() {
			invalid.Append("macos_setup.manual_agent_install", ErrMissingLicense.Error())
			return nil, ctxerr.Wrap(ctx, invalid)
		}
	}

	var legacyUsedWarning error
	if legacyKeys := appConfig.DidUnmarshalLegacySettings(); len(legacyKeys) > 0 {
		// this "warning" is returned only in dry-run mode, and if no other errors
		// were encountered.
		legacyUsedWarning = &fleet.BadRequestError{
			Message: fmt.Sprintf("warning: deprecated settings were used in the configuration: %v; consider updating to the new settings: https://fleetdm.com/docs/using-fleet/configuration-files#settings",
				legacyKeys),
		}
	}

	// required fields must be set, ensure they haven't been removed by applying
	// the new config
	if appConfig.OrgInfo.OrgName == "" {
		invalid.Append("org_name", "organization name must be present")
	}
	if appConfig.ServerSettings.ServerURL == "" {
		invalid.Append("server_url", "Fleet server URL must be present")
	} else {
		if err := ValidateServerURL(appConfig.ServerSettings.ServerURL); err != nil {
			invalid.Append("server_url", "Couldn't update settings: "+err.Error())
		}
	}

	if appConfig.ActivityExpirySettings.ActivityExpiryEnabled && appConfig.ActivityExpirySettings.ActivityExpiryWindow < 1 {
		invalid.Append("activity_expiry_settings.activity_expiry_window", "must be greater than 0")
	}

	if appConfig.OrgInfo.ContactURL == "" {
		appConfig.OrgInfo.ContactURL = fleet.DefaultOrgInfoContactURL
	}

	if newAppConfig.AgentOptions != nil {
		// if there were Agent Options in the new app config, then it replaced the
		// agent options in the resulting app config, so validate those.
		if err := fleet.ValidateJSONAgentOptions(ctx, svc.ds, *appConfig.AgentOptions, license.IsPremium()); err != nil {
			err = fleet.SuggestAgentOptionsCorrection(err)
			err = fleet.NewUserMessageError(err, http.StatusBadRequest)
			if applyOpts.Force && !applyOpts.DryRun {
				level.Info(svc.logger).Log("err", err, "msg", "force-apply appConfig agent options with validation errors")
			}
			if !applyOpts.Force {
				return nil, ctxerr.Wrap(ctx, err, "validate agent options")
			}
		}
	}

	// If the license is Premium, we should always send usage statisics.
	if !license.IsAllowDisableTelemetry() {
		appConfig.ServerSettings.EnableAnalytics = true
	}

	fleet.ValidateGoogleCalendarIntegrations(appConfig.Integrations.GoogleCalendar, invalid)
	fleet.ValidateEnabledVulnerabilitiesIntegrations(appConfig.WebhookSettings.VulnerabilitiesWebhook, appConfig.Integrations, invalid)
	fleet.ValidateEnabledFailingPoliciesIntegrations(appConfig.WebhookSettings.FailingPoliciesWebhook, appConfig.Integrations, invalid)
	fleet.ValidateEnabledHostStatusIntegrations(appConfig.WebhookSettings.HostStatusWebhook, invalid)
	fleet.ValidateEnabledActivitiesWebhook(appConfig.WebhookSettings.ActivitiesWebhook, invalid)

	var conditionalAccessNoTeamUpdated bool
	if newAppConfig.Integrations.ConditionalAccessEnabled.Set {
		if err := fleet.ValidateConditionalAccessIntegration(ctx, svc, oldConditionalAccessEnabled.Value, newAppConfig.Integrations.ConditionalAccessEnabled.Value); err != nil {
			return nil, err
		}
		conditionalAccessNoTeamUpdated = oldConditionalAccessEnabled.Value != newAppConfig.Integrations.ConditionalAccessEnabled.Value
		appConfig.Integrations.ConditionalAccessEnabled = newAppConfig.Integrations.ConditionalAccessEnabled
	}

	if err := svc.validateMDM(ctx, license, &oldAppConfig.MDM, &appConfig.MDM, invalid); err != nil {
		return nil, ctxerr.Wrap(ctx, err, "validating MDM config")
	}

	abmAssignments, err := svc.validateABMAssignments(ctx, &newAppConfig.MDM, &oldAppConfig.MDM, invalid, license)
	if err != nil {
		return nil, ctxerr.Wrap(ctx, err, "validating ABM token assignments")
	}

	var vppAssignments map[uint][]uint
	vppAssignmentsDefined := newAppConfig.MDM.VolumePurchasingProgram.Set && newAppConfig.MDM.VolumePurchasingProgram.Valid
	if vppAssignmentsDefined {
		vppAssignments, err = svc.validateVPPAssignments(ctx, newAppConfig.MDM.VolumePurchasingProgram.Value, invalid, license)
		if err != nil {
			return nil, ctxerr.Wrap(ctx, err, "validating VPP token assignments")
		}
	}

	if invalid.HasErrors() {
		return nil, ctxerr.Wrap(ctx, invalid)
	}

	// ignore MDM.EnabledAndConfigured MDM.AppleBMTermsExpired, and MDM.AppleBMEnabledAndConfigured
	// if provided in the modify payload we don't return an error in this case because it would
	// prevent using the output of fleetctl get config as input to fleetctl apply or this endpoint.
	appConfig.MDM.AppleBMTermsExpired = oldAppConfig.MDM.AppleBMTermsExpired
	appConfig.MDM.AppleBMEnabledAndConfigured = oldAppConfig.MDM.AppleBMEnabledAndConfigured
	appConfig.MDM.EnabledAndConfigured = oldAppConfig.MDM.EnabledAndConfigured
	// ignore MDM.AndroidEnabledAndConfigured because it is set by the server only
	appConfig.MDM.AndroidEnabledAndConfigured = oldAppConfig.MDM.AndroidEnabledAndConfigured

	// do not send a test email in dry-run mode, so this is a good place to stop
	// (we also delete the removed integrations after that, which we don't want
	// to do in dry-run mode).
	if applyOpts.DryRun {
		if legacyUsedWarning != nil {
			return nil, legacyUsedWarning
		}

		// must reload to get the unchanged app config (retrieve with obfuscated secrets)
		obfuscatedAppConfig, err := svc.ds.AppConfig(ctx)
		if err != nil {
			return nil, err
		}
		obfuscatedAppConfig.Obfuscate()
		return obfuscatedAppConfig, nil
	}

	// Perform validation of the applied SMTP settings.
	if newAppConfig.SMTPSettings != nil {
		// Ignore the values for SMTPEnabled and SMTPConfigured.
		oldSMTPSettings.SMTPEnabled = appConfig.SMTPSettings.SMTPEnabled
		oldSMTPSettings.SMTPConfigured = appConfig.SMTPSettings.SMTPConfigured

		// If we enable SMTP and the settings have changed, then we send a test email.
		if appConfig.SMTPSettings.SMTPEnabled {
			if oldSMTPSettings != *appConfig.SMTPSettings || !appConfig.SMTPSettings.SMTPConfigured {
				if err = svc.sendTestEmail(ctx, appConfig); err != nil {
					return nil, fleet.NewInvalidArgumentError("SMTP Options", err.Error())
				}
			}
			appConfig.SMTPSettings.SMTPConfigured = true
		} else {
			appConfig.SMTPSettings.SMTPConfigured = false
		}
	}

	// NOTE: the frontend will always send all integrations back when making
	// changes, so as soon as Jira or Zendesk has something set, it's fair to
	// assume that integrations are being modified and we have the full set of
	// those integrations. When deleting, it does send empty arrays (not nulls),
	// so this is fine - e.g. when deleting the last integration it sends:
	//
	//   {"integrations":{"zendesk":[],"jira":[]}}
	//
	if newAppConfig.Integrations.Jira != nil || newAppConfig.Integrations.Zendesk != nil {
		delJira, err := fleet.ValidateJiraIntegrations(ctx, storedJiraByProjectKey, newAppConfig.Integrations.Jira)
		if err != nil {
			if errors.As(err, &fleet.IntegrationTestError{}) {
				return nil, ctxerr.Wrap(ctx, &fleet.BadRequestError{
					Message: err.Error(),
				})
			}
			return nil, ctxerr.Wrap(ctx, fleet.NewInvalidArgumentError("Jira integration", err.Error()))
		}
		appConfig.Integrations.Jira = newAppConfig.Integrations.Jira

		delZendesk, err := fleet.ValidateZendeskIntegrations(ctx, storedZendeskByGroupID, newAppConfig.Integrations.Zendesk)
		if err != nil {
			if errors.As(err, &fleet.IntegrationTestError{}) {
				return nil, ctxerr.Wrap(ctx, &fleet.BadRequestError{
					Message: err.Error(),
				})
			}
			return nil, ctxerr.Wrap(ctx, fleet.NewInvalidArgumentError("Zendesk integration", err.Error()))
		}
		appConfig.Integrations.Zendesk = newAppConfig.Integrations.Zendesk

		// if any integration was deleted, remove it from any team that uses it
		if len(delJira)+len(delZendesk) > 0 {
			if err := svc.ds.DeleteIntegrationsFromTeams(ctx, fleet.Integrations{Jira: delJira, Zendesk: delZendesk}); err != nil {
				return nil, ctxerr.Wrap(ctx, err, "delete integrations from teams")
			}
		}
	}
	// If google_calendar is null, we keep the existing setting. If it's not null, we update.
	if newAppConfig.Integrations.GoogleCalendar == nil {
		appConfig.Integrations.GoogleCalendar = oldAppConfig.Integrations.GoogleCalendar
	}

	gitopsModeEnabled, gitopsRepoURL := appConfig.UIGitOpsMode.GitopsModeEnabled, appConfig.UIGitOpsMode.RepositoryURL
	if gitopsModeEnabled {
		if !license.IsPremium() {
			return nil, fleet.NewInvalidArgumentError("UI GitOpsMode: ", ErrMissingLicense.Error())
		}
		if gitopsRepoURL == "" {
			return nil, fleet.NewInvalidArgumentError("UI GitOps Mode: ", "Repository URL is required when GitOps mode is enabled")
		}
	}

	if oldAppConfig.UIGitOpsMode.GitopsModeEnabled != appConfig.UIGitOpsMode.GitopsModeEnabled {
		// generate the activity
		var act fleet.ActivityDetails
		if gitopsModeEnabled {
			act = fleet.ActivityTypeEnabledGitOpsMode{}
		} else {
			act = fleet.ActivityTypeDisabledGitOpsMode{}
		}
		if err := svc.NewActivity(ctx, authz.UserFromContext(ctx), act); err != nil {
			return nil, ctxerr.Wrapf(ctx, err, "create activity %s", act.ActivityName())
		}

	}

	if !license.IsPremium() {
		// reset transparency url to empty for downgraded licenses
		appConfig.FleetDesktop.TransparencyURL = ""
	}

	if err := svc.ds.SaveAppConfig(ctx, appConfig); err != nil {
		return nil, err
	}

	// only create activities when config change has been persisted

	switch {
	case appConfig.WebhookSettings.ActivitiesWebhook.Enable && !oldAppConfig.WebhookSettings.ActivitiesWebhook.Enable:
		act := fleet.ActivityTypeEnabledActivityAutomations{WebhookUrl: appConfig.WebhookSettings.ActivitiesWebhook.DestinationURL}
		if err := svc.NewActivity(ctx, authz.UserFromContext(ctx), act); err != nil {
			return nil, ctxerr.Wrap(ctx, err, "create activity for enabled activity automations")
		}
	case !appConfig.WebhookSettings.ActivitiesWebhook.Enable && oldAppConfig.WebhookSettings.ActivitiesWebhook.Enable:
		act := fleet.ActivityTypeDisabledActivityAutomations{}
		if err := svc.NewActivity(ctx, authz.UserFromContext(ctx), act); err != nil {
			return nil, ctxerr.Wrap(ctx, err, "create activity for disabled activity automations")
		}
	case appConfig.WebhookSettings.ActivitiesWebhook.Enable &&
		appConfig.WebhookSettings.ActivitiesWebhook.DestinationURL != oldAppConfig.WebhookSettings.ActivitiesWebhook.DestinationURL:
		act := fleet.ActivityTypeEditedActivityAutomations{
			WebhookUrl: appConfig.WebhookSettings.ActivitiesWebhook.DestinationURL,
		}
		if err := svc.NewActivity(ctx, authz.UserFromContext(ctx), act); err != nil {
			return nil, ctxerr.Wrap(ctx, err, "create activity for edited activity automations")
		}
	}

	switch caStatus.ndes {
	case caStatusAdded:
		if err = svc.NewActivity(ctx, authz.UserFromContext(ctx), fleet.ActivityAddedNDESSCEPProxy{}); err != nil {
			return nil, ctxerr.Wrap(ctx, err, "create activity for added NDES SCEP proxy")
		}
	case caStatusEdited:
		if err = svc.NewActivity(ctx, authz.UserFromContext(ctx), fleet.ActivityEditedNDESSCEPProxy{}); err != nil {
			return nil, ctxerr.Wrap(ctx, err, "create activity for edited NDES SCEP proxy")
		}
	case caStatusDeleted:
		// Delete stored password
		if err := svc.ds.HardDeleteMDMConfigAsset(ctx, fleet.MDMAssetNDESPassword); err != nil {
			return nil, ctxerr.Wrap(ctx, err, "delete NDES SCEP password")
		}
		if err = svc.NewActivity(ctx, authz.UserFromContext(ctx), fleet.ActivityDeletedNDESSCEPProxy{}); err != nil {
			return nil, ctxerr.Wrap(ctx, err, "create activity for deleted NDES SCEP proxy")
		}
	default:
		// No change, no activity.
	}
	var caAssetsToDelete []string
	for caName, status := range caStatus.digicert {
		switch status {
		case caStatusAdded:
			if err = svc.NewActivity(ctx, authz.UserFromContext(ctx), fleet.ActivityAddedDigiCert{Name: caName}); err != nil {
				return nil, ctxerr.Wrap(ctx, err, "create activity for added DigiCert CA")
			}
		case caStatusEdited:
			if err = svc.NewActivity(ctx, authz.UserFromContext(ctx), fleet.ActivityEditedDigiCert{Name: caName}); err != nil {
				return nil, ctxerr.Wrap(ctx, err, "create activity for edited DigiCert CA")
			}
		case caStatusDeleted:
			if _, nameStillExists := caStatus.customSCEPProxy[caName]; !nameStillExists {
				caAssetsToDelete = append(caAssetsToDelete, caName)
			}
			if err = svc.NewActivity(ctx, authz.UserFromContext(ctx), fleet.ActivityDeletedDigiCert{Name: caName}); err != nil {
				return nil, ctxerr.Wrap(ctx, err, "create activity for deleted DigiCert CA")
			}
		}
	}
	for caName, status := range caStatus.customSCEPProxy {
		switch status {
		case caStatusAdded:
			if err = svc.NewActivity(ctx, authz.UserFromContext(ctx), fleet.ActivityAddedCustomSCEPProxy{Name: caName}); err != nil {
				return nil, ctxerr.Wrap(ctx, err, "create activity for added Custom SCEP Proxy")
			}
		case caStatusEdited:
			if err = svc.NewActivity(ctx, authz.UserFromContext(ctx), fleet.ActivityEditedCustomSCEPProxy{Name: caName}); err != nil {
				return nil, ctxerr.Wrap(ctx, err, "create activity for edited Custom SCEP Proxy")
			}
		case caStatusDeleted:
			if _, nameStillExists := caStatus.digicert[caName]; !nameStillExists {
				caAssetsToDelete = append(caAssetsToDelete, caName)
			}
			if err = svc.NewActivity(ctx, authz.UserFromContext(ctx), fleet.ActivityDeletedCustomSCEPProxy{Name: caName}); err != nil {
				return nil, ctxerr.Wrap(ctx, err, "create activity for deleted Custom SCEP Proxy")
			}
		}
	}
	if len(caAssetsToDelete) > 0 {
		err = svc.ds.DeleteCAConfigAssets(ctx, caAssetsToDelete)
		if err != nil {
			return nil, ctxerr.Wrap(ctx, err, "delete CA config assets")
		}
	}

	if oldAppConfig.MDM.MacOSSetup.MacOSSetupAssistant.Value != appConfig.MDM.MacOSSetup.MacOSSetupAssistant.Value &&
		appConfig.MDM.MacOSSetup.MacOSSetupAssistant.Value == "" {
		// clear macos setup assistant for no team - note that we cannot call
		// svc.DeleteMDMAppleSetupAssistant here as it would call the (non-premium)
		// current service implementation. We have to go through the Enterprise
		// extensions.
		if err := svc.EnterpriseOverrides.DeleteMDMAppleSetupAssistant(ctx, nil); err != nil {
			return nil, ctxerr.Wrap(ctx, err, "delete macos setup assistant")
		}
	}

	if oldAppConfig.MDM.MacOSSetup.BootstrapPackage.Value != appConfig.MDM.MacOSSetup.BootstrapPackage.Value &&
		appConfig.MDM.MacOSSetup.BootstrapPackage.Value == "" {
		// clear bootstrap package for no team - note that we cannot call
		// svc.DeleteMDMAppleBootstrapPackage here as it would call the (non-premium)
		// current service implementation. We have to go through the Enterprise
		// extensions.
		if err := svc.EnterpriseOverrides.DeleteMDMAppleBootstrapPackage(ctx, nil, applyOpts.DryRun); err != nil {
			return nil, ctxerr.Wrap(ctx, err, "delete Apple bootstrap package")
		}
	}

	tokensInCfg := make(map[string]struct{})
	for _, t := range newAppConfig.MDM.AppleBusinessManager.Value {
		tokensInCfg[t.OrganizationName] = struct{}{}
	}

	toks, err := svc.ds.ListABMTokens(ctx)
	if err != nil {
		return nil, ctxerr.Wrap(ctx, err, "listing ABM tokens")
	}

	if newAppConfig.MDM.AppleBusinessManager.Set && len(newAppConfig.MDM.AppleBusinessManager.Value) == 0 {
		for _, tok := range toks {
			if _, ok := tokensInCfg[tok.OrganizationName]; !ok {
				tok.MacOSDefaultTeamID = nil
				tok.IOSDefaultTeamID = nil
				tok.IPadOSDefaultTeamID = nil
				if err := svc.ds.SaveABMToken(ctx, tok); err != nil {
					return nil, ctxerr.Wrap(ctx, err, "saving ABM token assignments")
				}
			}
		}
	}

	if (appConfig.MDM.AppleBusinessManager.Set && appConfig.MDM.AppleBusinessManager.Valid) || appConfig.MDM.DeprecatedAppleBMDefaultTeam != "" {
		for _, tok := range abmAssignments {
			if err := svc.ds.SaveABMToken(ctx, tok); err != nil {
				return nil, ctxerr.Wrap(ctx, err, "saving ABM token assignments")
			}
		}
	}

	if vppAssignmentsDefined {
		// 1. Reset teams for VPP tokens that exist in Fleet but aren't present in the config being passed
		clear(tokensInCfg)
		for _, t := range newAppConfig.MDM.VolumePurchasingProgram.Value {
			tokensInCfg[t.Location] = struct{}{}
		}
		vppToks, err := svc.ds.ListVPPTokens(ctx)
		if err != nil {
			return nil, ctxerr.Wrap(ctx, err, "listing VPP tokens")
		}
		for _, tok := range vppToks {
			if _, ok := tokensInCfg[tok.Location]; !ok {
				tok.Teams = nil
				if _, err := svc.ds.UpdateVPPTokenTeams(ctx, tok.ID, nil); err != nil {
					return nil, ctxerr.Wrap(ctx, err, "saving VPP token teams")
				}
			}
		}
		// 2. Set VPP assignments that are defined in the config.
		for tokenID, tokenTeams := range vppAssignments {
			if _, err := svc.ds.UpdateVPPTokenTeams(ctx, tokenID, tokenTeams); err != nil {
				var errTokConstraint fleet.ErrVPPTokenTeamConstraint
				if errors.As(err, &errTokConstraint) {
					return nil, ctxerr.Wrap(ctx, fleet.NewUserMessageError(errTokConstraint, http.StatusConflict))
				}
				return nil, ctxerr.Wrap(ctx, err, "saving ABM token assignments")
			}
		}
	}

	// retrieve new app config with obfuscated secrets
	obfuscatedAppConfig, err := svc.ds.AppConfig(ctx)
	if err != nil {
		return nil, err
	}
	obfuscatedAppConfig.Obfuscate()

	// if the agent options changed, create the corresponding activity
	newAgentOptions := ""
	if obfuscatedAppConfig.AgentOptions != nil {
		newAgentOptions = string(*obfuscatedAppConfig.AgentOptions)
	}
	if oldAgentOptions != newAgentOptions {
		if err := svc.NewActivity(
			ctx,
			authz.UserFromContext(ctx),
			fleet.ActivityTypeEditedAgentOptions{
				Global: true,
			},
		); err != nil {
			return nil, ctxerr.Wrap(ctx, err, "create activity for app config agent options modification")
		}
	}

	//
	// Process OS updates config changes for Apple devices.
	//
	if err := svc.processAppleOSUpdateSettings(ctx, license, fleet.MacOS,
		oldAppConfig.MDM.MacOSUpdates,
		appConfig.MDM.MacOSUpdates,
	); err != nil {
		return nil, ctxerr.Wrap(ctx, err, "process macOS OS updates config change")
	}
	if err := svc.processAppleOSUpdateSettings(ctx, license, fleet.IOS,
		oldAppConfig.MDM.IOSUpdates,
		appConfig.MDM.IOSUpdates,
	); err != nil {
		return nil, ctxerr.Wrap(ctx, err, "process iOS OS updates config change")
	}
	if err := svc.processAppleOSUpdateSettings(ctx, license, fleet.IPadOS,
		oldAppConfig.MDM.IPadOSUpdates,
		appConfig.MDM.IPadOSUpdates,
	); err != nil {
		return nil, ctxerr.Wrap(ctx, err, "process iPadOS OS updates config change")
	}

	if appConfig.YaraRules != nil {
		if err := svc.ds.ApplyYaraRules(ctx, appConfig.YaraRules); err != nil {
			return nil, ctxerr.Wrap(ctx, err, "save yara rules for app config")
		}
	}

	// if the Windows updates requirements changed, create the corresponding
	// activity.
	if !oldAppConfig.MDM.WindowsUpdates.Equal(appConfig.MDM.WindowsUpdates) {
		var deadline, grace *int
		if appConfig.MDM.WindowsUpdates.DeadlineDays.Valid {
			deadline = &appConfig.MDM.WindowsUpdates.DeadlineDays.Value
		}
		if appConfig.MDM.WindowsUpdates.GracePeriodDays.Valid {
			grace = &appConfig.MDM.WindowsUpdates.GracePeriodDays.Value
		}

		if deadline != nil {
			if err := svc.EnterpriseOverrides.MDMWindowsEnableOSUpdates(ctx, nil, appConfig.MDM.WindowsUpdates); err != nil {
				return nil, ctxerr.Wrap(ctx, err, "enable no-team windows OS updates")
			}
		} else if err := svc.EnterpriseOverrides.MDMWindowsDisableOSUpdates(ctx, nil); err != nil {
			return nil, ctxerr.Wrap(ctx, err, "disable no-team windows OS updates")
		}

		if err := svc.NewActivity(
			ctx,
			authz.UserFromContext(ctx),
			fleet.ActivityTypeEditedWindowsUpdates{
				DeadlineDays:    deadline,
				GracePeriodDays: grace,
			},
		); err != nil {
			return nil, ctxerr.Wrap(ctx, err, "create activity for app config macos min version modification")
		}
	}

	if appConfig.MDM.EnableDiskEncryption.Valid && oldAppConfig.MDM.EnableDiskEncryption.Value != appConfig.MDM.EnableDiskEncryption.Value {
		if oldAppConfig.MDM.EnabledAndConfigured {
			var act fleet.ActivityDetails
			if appConfig.MDM.EnableDiskEncryption.Value {
				act = fleet.ActivityTypeEnabledMacosDiskEncryption{}
				if err := svc.EnterpriseOverrides.MDMAppleEnableFileVaultAndEscrow(ctx, nil); err != nil {
					return nil, ctxerr.Wrap(ctx, err, "enable no-team filevault and escrow")
				}
			} else {
				act = fleet.ActivityTypeDisabledMacosDiskEncryption{}
				if err := svc.EnterpriseOverrides.MDMAppleDisableFileVaultAndEscrow(ctx, nil); err != nil {
					return nil, ctxerr.Wrap(ctx, err, "disable no-team filevault and escrow")
				}
			}
			if err := svc.NewActivity(ctx, authz.UserFromContext(ctx), act); err != nil {
				return nil, ctxerr.Wrap(ctx, err, "create activity for app config macos disk encryption")
			}
		}
	}

	mdmEnableEndUserAuthChanged := oldAppConfig.MDM.MacOSSetup.EnableEndUserAuthentication != appConfig.MDM.MacOSSetup.EnableEndUserAuthentication
	if mdmEnableEndUserAuthChanged {
		var act fleet.ActivityDetails
		if appConfig.MDM.MacOSSetup.EnableEndUserAuthentication {
			act = fleet.ActivityTypeEnabledMacosSetupEndUserAuth{}
		} else {
			act = fleet.ActivityTypeDisabledMacosSetupEndUserAuth{}
		}
		if err := svc.NewActivity(ctx, authz.UserFromContext(ctx), act); err != nil {
			return nil, ctxerr.Wrap(ctx, err, "create activity for macos enable end user auth change")
		}
	}

	mdmSSOSettingsChanged := oldAppConfig.MDM.EndUserAuthentication.SSOProviderSettings !=
		appConfig.MDM.EndUserAuthentication.SSOProviderSettings
	serverURLChanged := oldAppConfig.ServerSettings.ServerURL != appConfig.ServerSettings.ServerURL
	appleMDMUrlChanged := oldAppConfig.MDMUrl() != appConfig.MDMUrl()
	if (mdmEnableEndUserAuthChanged || mdmSSOSettingsChanged || serverURLChanged || appleMDMUrlChanged) && license.IsPremium() {
		if err := svc.EnterpriseOverrides.MDMAppleSyncDEPProfiles(ctx); err != nil {
			return nil, ctxerr.Wrap(ctx, err, "sync DEP profiles")
		}
	}

	// if Windows MDM was enabled or disabled, create the corresponding activity
	if oldAppConfig.MDM.WindowsEnabledAndConfigured != appConfig.MDM.WindowsEnabledAndConfigured {
		var act fleet.ActivityDetails
		if appConfig.MDM.WindowsEnabledAndConfigured {
			act = fleet.ActivityTypeEnabledWindowsMDM{}
		} else {
			act = fleet.ActivityTypeDisabledWindowsMDM{}
		}
		if err := svc.NewActivity(ctx, authz.UserFromContext(ctx), act); err != nil {
			return nil, ctxerr.Wrapf(ctx, err, "create activity %s", act.ActivityName())
		}
	}

	if appConfig.MDM.WindowsEnabledAndConfigured && oldAppConfig.MDM.WindowsMigrationEnabled != appConfig.MDM.WindowsMigrationEnabled {
		var act fleet.ActivityDetails
		if appConfig.MDM.WindowsMigrationEnabled {
			act = fleet.ActivityTypeEnabledWindowsMDMMigration{}
		} else {
			act = fleet.ActivityTypeDisabledWindowsMDMMigration{}
		}
		if err := svc.NewActivity(ctx, authz.UserFromContext(ctx), act); err != nil {
			return nil, ctxerr.Wrapf(ctx, err, "create activity %s", act.ActivityName())
		}
	}

	// Create activity if conditional access was enabled or disabled for "No team".
	if conditionalAccessNoTeamUpdated {
		if appConfig.Integrations.ConditionalAccessEnabled.Value {
			if err := svc.NewActivity(
				ctx,
				authz.UserFromContext(ctx),
				fleet.ActivityTypeEnabledConditionalAccessAutomations{
					TeamID:   nil,
					TeamName: "",
				},
			); err != nil {
				return nil, ctxerr.Wrap(ctx, err, "create activity for enabling conditional access")
			}
		} else {
			if err := svc.NewActivity(
				ctx,
				authz.UserFromContext(ctx),
				fleet.ActivityTypeDisabledConditionalAccessAutomations{
					TeamID:   nil,
					TeamName: "",
				},
			); err != nil {
				return nil, ctxerr.Wrap(ctx, err, "create activity for disabling conditional access")
			}
		}
	}

	return obfuscatedAppConfig, nil
}

func (svc *Service) processAppConfigCAs(ctx context.Context, newAppConfig *fleet.AppConfig, oldAppConfig *fleet.AppConfig,
	appConfig *fleet.AppConfig, invalid *fleet.InvalidArgumentError,
) (appConfigCAStatus, error) {
	var invalidLicense bool
	fleetLicense, _ := license.FromContext(ctx)
	if newAppConfig.Integrations.NDESSCEPProxy.Set && newAppConfig.Integrations.NDESSCEPProxy.Valid && !fleetLicense.IsPremium() {
		invalid.Append("integrations.ndes_scep_proxy", ErrMissingLicense.Error())
		appConfig.Integrations.NDESSCEPProxy.Valid = false
		invalidLicense = true
	}
	if newAppConfig.Integrations.DigiCert.Set && newAppConfig.Integrations.DigiCert.Valid && !fleetLicense.IsPremium() {
		invalid.Append("integrations.digicert", ErrMissingLicense.Error())
		appConfig.Integrations.DigiCert.Valid = false
		invalidLicense = true
	}
	if newAppConfig.Integrations.CustomSCEPProxy.Set && newAppConfig.Integrations.CustomSCEPProxy.Valid && !fleetLicense.IsPremium() {
		invalid.Append("integrations.custom_scep_proxy", ErrMissingLicense.Error())
		appConfig.Integrations.CustomSCEPProxy.Valid = false
		invalidLicense = true
	}
	result := appConfigCAStatus{
		digicert:        make(map[string]caStatusType),
		customSCEPProxy: make(map[string]caStatusType),
	}
	if invalidLicense {
		return result, nil
	}

	// Validate NDES SCEP URLs if they changed. Validation is done in both dry run and normal mode.
	switch {
	case !newAppConfig.Integrations.NDESSCEPProxy.Set:
		// Nothing is set -- keep the old value
		appConfig.Integrations.NDESSCEPProxy = oldAppConfig.Integrations.NDESSCEPProxy
	case !newAppConfig.Integrations.NDESSCEPProxy.Valid:
		// User is explicitly clearing this setting
		appConfig.Integrations.NDESSCEPProxy.Valid = false
		if oldAppConfig.Integrations.NDESSCEPProxy.Valid {
			result.ndes = caStatusDeleted
		}
	default:
		// User is updating the setting
		appConfig.Integrations.NDESSCEPProxy.Value.URL = fleet.Preprocess(newAppConfig.Integrations.NDESSCEPProxy.Value.URL)
		appConfig.Integrations.NDESSCEPProxy.Value.AdminURL = fleet.Preprocess(newAppConfig.Integrations.NDESSCEPProxy.Value.AdminURL)
		appConfig.Integrations.NDESSCEPProxy.Value.Username = fleet.Preprocess(newAppConfig.Integrations.NDESSCEPProxy.Value.Username)
		// do not preprocess password
		if len(svc.config.Server.PrivateKey) == 0 {
			invalid.Append("integrations.ndes_scep_proxy",
				"Cannot encrypt NDES password. Missing required private key. Learn how to configure the private key here: https://fleetdm.com/learn-more-about/fleet-server-private-key")
		}

		validateAdminURL, validateURL := false, false
		newSCEPProxy := appConfig.Integrations.NDESSCEPProxy.Value
		if !oldAppConfig.Integrations.NDESSCEPProxy.Valid {
			result.ndes = caStatusAdded
			validateAdminURL, validateURL = true, true
		} else {
			oldSCEPProxy := oldAppConfig.Integrations.NDESSCEPProxy.Value
			if newSCEPProxy.URL != oldSCEPProxy.URL {
				result.ndes = caStatusEdited
				validateURL = true
			}
			if newSCEPProxy.AdminURL != oldSCEPProxy.AdminURL ||
				newSCEPProxy.Username != oldSCEPProxy.Username ||
				(newSCEPProxy.Password != "" && newSCEPProxy.Password != fleet.MaskedPassword) {
				result.ndes = caStatusEdited
				validateAdminURL = true
			}
		}

		if validateAdminURL {
			if err := svc.scepConfigService.ValidateNDESSCEPAdminURL(ctx, newSCEPProxy); err != nil {
				invalid.Append("integrations.ndes_scep_proxy", err.Error())
			}
		}

		if validateURL {
			if err := svc.scepConfigService.ValidateSCEPURL(ctx, newSCEPProxy.URL); err != nil {
				invalid.Append("integrations.ndes_scep_proxy.url", err.Error())
			}
		}
	}

	var (
		allCANames                         = make(map[string]struct{})
		invalidCANames                     = make(map[string]struct{})
		additionalDigiCertValidationNeeded bool
	)

	switch {
	case !newAppConfig.Integrations.DigiCert.Set:
		// Nothing to set -- keep the old value
		appConfig.Integrations.DigiCert = oldAppConfig.Integrations.DigiCert
		// Populate allCANames so we can check for uniqueness against custom SCEP proxy names
		for _, ca := range oldAppConfig.Integrations.DigiCert.Value {
			allCANames[ca.Name] = struct{}{}
		}
	case !newAppConfig.Integrations.DigiCert.Valid || len(newAppConfig.Integrations.DigiCert.Value) == 0:
		// User is explicitly clearing this setting
		appConfig.Integrations.DigiCert.Valid = false
		for _, ca := range oldAppConfig.Integrations.DigiCert.Value {
			result.digicert[ca.Name] = caStatusDeleted
		}
	default:
		// We clear DigiCert CAs because we will repopulate them as we diff old vs new CAs
		appConfig.Integrations.DigiCert.Value = nil
		if len(svc.config.Server.PrivateKey) == 0 {
			invalid.Append("integrations.digicert",
				"Cannot encrypt DigiCert API token. Missing required private key. Learn how to configure the private key here: https://fleetdm."+
					"com/learn-more-about/fleet-server-private-key")
			break
		}
		additionalDigiCertValidationNeeded = true
		for _, ca := range newAppConfig.Integrations.DigiCert.Value {
			ca.Name = fleet.Preprocess(ca.Name)
			if !validateCAName(ca.Name, "digicert", allCANames, invalid) ||
				!validateCACN(ca.CertificateCommonName, invalid) ||
				!validateSeatID(ca.CertificateSeatID, invalid) ||
				!validateUserPrincipalNames(ca.CertificateUserPrincipalNames, invalid) {
				invalidCANames[ca.Name] = struct{}{}
				additionalDigiCertValidationNeeded = false
				continue
			}
			// Validate URL
			ca.URL = fleet.Preprocess(ca.URL)
			if u, err := url.ParseRequestURI(ca.URL); err != nil {
				invalid.Append("integrations.digicert.url", err.Error())
				additionalDigiCertValidationNeeded = false
				continue
			} else if u.Scheme != "https" && u.Scheme != "http" {
				invalid.Append("integrations.digicert.url", "digicert URL must be https or http")
				additionalDigiCertValidationNeeded = false
				continue
			}

			ca.ProfileID = fleet.Preprocess(ca.ProfileID)
			appConfig.Integrations.DigiCert.Value = append(appConfig.Integrations.DigiCert.Value, ca)
		}
	}

	// if additional DigiCert validation is needed, get the encrypted config assets from DB
	if additionalDigiCertValidationNeeded {
		remainingOldCAs := filterDeletedDigiCertCAs(oldAppConfig, newAppConfig, &result)

		err := svc.populateDigiCertAPITokens(ctx, remainingOldCAs)
		if err != nil {
			return result, ctxerr.Wrap(ctx, err, "populate API tokens")
		}
		for i, newCA := range appConfig.Integrations.DigiCert.Value {
			var found, needToVerify bool
			for _, oldCA := range remainingOldCAs {
				switch {
				case newCA.Equals(&oldCA):
					// we clear the APIToken since we don't need to encrypt/save it
					appConfig.Integrations.DigiCert.Value[i].APIToken = fleet.MaskedPassword
					found = true
				case newCA.Name == oldCA.Name:
					// changed
					found = true
					needToVerify = newCA.NeedToVerify(&oldCA)
					if needToVerify && (len(newCA.APIToken) == 0 || newCA.APIToken == fleet.MaskedPassword) {
						invalid.Append("integrations.digicert.api_token",
							fmt.Sprintf("DigiCert API token must be set when modifying name, URL, or GUID of an existing CA: %s", newCA.Name))
						break
					}
					result.digicert[newCA.Name] = caStatusEdited
				}
			}
			if !found {
				if len(newCA.APIToken) == 0 || newCA.APIToken == fleet.MaskedPassword {
					invalid.Append("integrations.digicert.api_token",
						fmt.Sprintf("DigiCert API token must be set on CA: %s", newCA.Name))
					break
				}
				result.digicert[newCA.Name] = caStatusAdded
				needToVerify = true
			}
			if _, ok := result.digicert[newCA.Name]; ok && needToVerify {
				err := svc.digiCertService.VerifyProfileID(ctx, newCA)
				if err != nil {
					invalid.Append("integrations.digicert.profile_id",
						fmt.Sprintf("Could not verify DigiCert profile ID %s for CA %s: %s", newCA.ProfileID, newCA.Name, err))
				}
			}
		}
	}

	var additionalCustomSCEPValidationNeeded bool
	switch {
	case !newAppConfig.Integrations.CustomSCEPProxy.Set:
		// Nothing to set -- keep the old value
		appConfig.Integrations.CustomSCEPProxy = oldAppConfig.Integrations.CustomSCEPProxy
		for _, ca := range oldAppConfig.Integrations.CustomSCEPProxy.Value {
			if _, ok := allCANames[ca.Name]; ok {
				// This issue is caused by the new DigiCert CA added above
				invalid.Append("integrations.digicert.name", fmt.Sprintf("Couldn’t edit certificate authority. "+
					"\"%s\" name is already used by another DigiCert certificate authority. Please choose a different name and try again.", ca.Name))
				additionalCustomSCEPValidationNeeded = false
				continue
			}
			allCANames[ca.Name] = struct{}{}
		}
	case !newAppConfig.Integrations.CustomSCEPProxy.Valid || len(newAppConfig.Integrations.CustomSCEPProxy.Value) == 0:
		// User is explicitly clearing this setting
		appConfig.Integrations.CustomSCEPProxy.Valid = false
		for _, ca := range oldAppConfig.Integrations.CustomSCEPProxy.Value {
			result.customSCEPProxy[ca.Name] = caStatusDeleted
		}
	default:
		// We clear custom SCEP CAs because we will repopulate them as we diff old vs new CAs
		appConfig.Integrations.CustomSCEPProxy.Value = nil
		if len(svc.config.Server.PrivateKey) == 0 {
			invalid.Append("integrations.custom_scep_proxy",
				"Cannot encrypt SCEP challenge. Missing required private key. Learn how to configure the private key here: "+
					"https://fleetdm.com/learn-more-about/fleet-server-private-key")
			break
		}
		additionalCustomSCEPValidationNeeded = true
		for _, ca := range newAppConfig.Integrations.CustomSCEPProxy.Value {
			ca.Name = fleet.Preprocess(ca.Name)
			if !validateCAName(ca.Name, "custom_scep_proxy", allCANames, invalid) {
				invalidCANames[ca.Name] = struct{}{}
				additionalCustomSCEPValidationNeeded = false
				continue
			}
			ca.URL = fleet.Preprocess(ca.URL)
			// Validate URL
			if u, err := url.ParseRequestURI(ca.URL); err != nil {
				invalid.Append("integrations.custom_scep_proxy.url", err.Error())
				additionalCustomSCEPValidationNeeded = false
				continue
			} else if u.Scheme != "https" && u.Scheme != "http" {
				invalid.Append("integrations.custom_scep_proxy.url", "custom_scep_proxy URL must be https or http")
				additionalCustomSCEPValidationNeeded = false
				continue
			}
			appConfig.Integrations.CustomSCEPProxy.Value = append(appConfig.Integrations.CustomSCEPProxy.Value, ca)
		}
	}

	if additionalCustomSCEPValidationNeeded {
		remainingOldCAs := filterDeletedCustomSCEPCAs(oldAppConfig, newAppConfig, &result)
		err := svc.populateCustomSCEPChallenges(ctx, remainingOldCAs)
		if err != nil {
			return result, ctxerr.Wrap(ctx, err, "populate challenges")
		}
		for i, newCA := range appConfig.Integrations.CustomSCEPProxy.Value {
			var found bool
			for _, oldCA := range remainingOldCAs {
				switch {
				case newCA.Equals(&oldCA):
					// we clear the Challenge since we don't need to encrypt/save it
					appConfig.Integrations.CustomSCEPProxy.Value[i].Challenge = fleet.MaskedPassword
					found = true
				case newCA.Name == oldCA.Name:
					// changed
					if len(newCA.Challenge) == 0 || newCA.Challenge == fleet.MaskedPassword {
						invalid.Append("integrations.custom_scep_proxy.challenge",
							fmt.Sprintf("Custom SCEP challenge must be set when modifying existing CA: %s", newCA.Name))
					} else {
						result.customSCEPProxy[newCA.Name] = caStatusEdited
					}
					found = true
				}
			}
			if !found {
				if len(newCA.Challenge) == 0 || newCA.Challenge == fleet.MaskedPassword {
					invalid.Append("integrations.custom_scep_proxy.challenge",
						fmt.Sprintf("Custom SCEP challenge must be set on CA: %s", newCA.Name))
				} else {
					result.customSCEPProxy[newCA.Name] = caStatusAdded
				}
			}
			// Unlike DigiCert, we always validate the connection on add/edit of custom SCEP
			if status, ok := result.customSCEPProxy[newCA.Name]; ok && (status == caStatusEdited || status == caStatusAdded) {
				if err := svc.scepConfigService.ValidateSCEPURL(ctx, newCA.URL); err != nil {
					invalidCANames[newCA.Name] = struct{}{}
					invalid.Append("integrations.custom_scep_proxy.url", err.Error())
				}
			}
		}
	}

	// Remove status updates from invalid CA names
	for caName := range invalidCANames {
		delete(result.digicert, caName)
		delete(result.customSCEPProxy, caName)
	}

	return result, nil
}

func (svc *Service) populateDigiCertAPITokens(ctx context.Context, remainingOldCAs []fleet.DigiCertIntegration) error {
	assets, err := svc.ds.GetAllCAConfigAssetsByType(ctx, fleet.CAConfigDigiCert)
	if err != nil && !fleet.IsNotFound(err) {
		return ctxerr.Wrap(ctx, err, "get DigiCert CA config assets")
	}
	// Note: The added/updated assets will be saved to DB in ds.SaveAppConfig method
	for i, ca := range remainingOldCAs {
		asset, ok := assets[ca.Name]
		if !ok {
			continue
		}
		remainingOldCAs[i].APIToken = string(asset.Value)
	}
	return nil
}

func (svc *Service) populateCustomSCEPChallenges(ctx context.Context, remainingOldCAs []fleet.CustomSCEPProxyIntegration) error {
	assets, err := svc.ds.GetAllCAConfigAssetsByType(ctx, fleet.CAConfigCustomSCEPProxy)
	if err != nil && !fleet.IsNotFound(err) {
		return ctxerr.Wrap(ctx, err, "get custom SCEP CA config assets")
	}
	// Note: The added/updated assets will be saved to DB in ds.SaveAppConfig method
	for i, ca := range remainingOldCAs {
		asset, ok := assets[ca.Name]
		if !ok {
			continue
		}
		remainingOldCAs[i].Challenge = string(asset.Value)
	}
	return nil
}

// filterDeletedDigiCertCAs identifies deleted DigiCert integrations in the provided configs.
// It mutates the provided result to set a deleted status where applicable and returns a list of the remaining (non-deleted) integrations.
func filterDeletedDigiCertCAs(oldAppConfig *fleet.AppConfig, newAppConfig *fleet.AppConfig,
	result *appConfigCAStatus,
) []fleet.DigiCertIntegration {
	remainingOldCAs := make([]fleet.DigiCertIntegration, 0, len(oldAppConfig.Integrations.DigiCert.Value))
	for _, oldCA := range oldAppConfig.Integrations.DigiCert.Value {
		var found bool
		for _, newCA := range newAppConfig.Integrations.DigiCert.Value {
			if oldCA.Name == newCA.Name {
				found = true
				break
			}
		}
		if !found {
			result.digicert[oldCA.Name] = caStatusDeleted
		} else {
			remainingOldCAs = append(remainingOldCAs, oldCA)
		}
	}
	return remainingOldCAs
}

// filterDeletedCustomSCEPCAs identifies deleted custom SCEP integrations in the provided configs.
// It mutates the provided result to set a deleted status where applicable and returns a list of the remaining (non-deleted) integrations.
func filterDeletedCustomSCEPCAs(oldAppConfig *fleet.AppConfig, newAppConfig *fleet.AppConfig,
	result *appConfigCAStatus,
) []fleet.CustomSCEPProxyIntegration {
	remainingOldCAs := make([]fleet.CustomSCEPProxyIntegration, 0, len(oldAppConfig.Integrations.CustomSCEPProxy.Value))
	for _, oldCA := range oldAppConfig.Integrations.CustomSCEPProxy.Value {
		var found bool
		for _, newCA := range newAppConfig.Integrations.CustomSCEPProxy.Value {
			if oldCA.Name == newCA.Name {
				found = true
				break
			}
		}
		if !found {
			result.customSCEPProxy[oldCA.Name] = caStatusDeleted
		} else {
			remainingOldCAs = append(remainingOldCAs, oldCA)
		}
	}
	return remainingOldCAs
}

func validateCAName(name string, caType string, allCANames map[string]struct{}, invalid *fleet.InvalidArgumentError) bool {
	if name == "NDES" {
		invalid.Append("integrations."+caType+".name", "CA name cannot be NDES")
		return false
	}
	if len(name) == 0 {
		invalid.Append("integrations."+caType+".name", "CA name cannot be empty")
		return false
	}
	if len(name) > 255 {
		invalid.Append("integrations."+caType+".name", "CA name cannot be longer than 255 characters")
		return false
	}
	if !isAlphanumeric(name) {
		invalid.Append("integrations."+caType+".name",
			fmt.Sprintf("Couldn’t edit integrations.%s. Invalid characters in the \"name\" field. Only letters, "+
				"numbers and underscores allowed. %s",
				caType, name))
		return false
	}
	if _, ok := allCANames[name]; ok {
		invalid.Append("integrations."+caType+".name", fmt.Sprintf("Couldn’t edit certificate authority. "+
			"\"%s\" name is already used by another certificate authority. Please choose a different name and try again.", name))
		return false
	}
	allCANames[name] = struct{}{}
	return true
}

func validateCACN(cn string, invalid *fleet.InvalidArgumentError) bool {
	if len(strings.TrimSpace(cn)) == 0 {
		invalid.Append("integrations.digicert.certificate_common_name", "CA Common Name (CN) cannot be empty")
		return false
	}
	fleetVars := findFleetVariables(cn)
	for fleetVar := range fleetVars {
		switch fleetVar {
		case fleet.FleetVarHostEndUserEmailIDP, fleet.FleetVarHostHardwareSerial:
			// ok
		default:
			invalid.Append("integrations.digicert.certificate_common_name", "FLEET_VAR_"+fleetVar+" is not allowed in CA Common Name (CN)")
			return false
		}
	}
	return true
}

func validateSeatID(seatID string, invalid *fleet.InvalidArgumentError) bool {
	if len(strings.TrimSpace(seatID)) == 0 {
		invalid.Append("integrations.digicert.certificate_seat_id", "CA Seat ID cannot be empty")
		return false
	}
	fleetVars := findFleetVariables(seatID)
	for fleetVar := range fleetVars {
		switch fleetVar {
		case fleet.FleetVarHostEndUserEmailIDP, fleet.FleetVarHostHardwareSerial:
			// ok
		default:
			invalid.Append("integrations.digicert.certificate_seat_id", "FLEET_VAR_"+fleetVar+" is not allowed in DigiCert Seat ID")
			return false
		}
	}
	return true
}

func validateUserPrincipalNames(userPrincipalNames []string, invalid *fleet.InvalidArgumentError) bool {
	if len(userPrincipalNames) == 0 {
		return true
	}
	if len(userPrincipalNames) > 1 {
		invalid.Append("integrations.digicert.certificate_user_principal_names",
			"DigiCert CA can only have one certificate user principal name")
		return false
	}
	if len(strings.TrimSpace(userPrincipalNames[0])) == 0 {
		invalid.Append("integrations.digicert.certificate_user_principal_names",
			"DigiCert CA certificate user principal name cannot be empty if specified")
		return false
	}
	fleetVars := findFleetVariables(userPrincipalNames[0])
	for fleetVar := range fleetVars {
		switch fleetVar {
		case fleet.FleetVarHostEndUserEmailIDP, fleet.FleetVarHostHardwareSerial:
			// ok
		default:
			invalid.Append("integrations.digicert.certificate_user_principal_names",
				"FLEET_VAR_"+fleetVar+" is not allowed in CA User Principal Name")
			return false
		}
	}
	return true
}

type appConfigCAStatus struct {
	ndes            caStatusType
	digicert        map[string]caStatusType
	customSCEPProxy map[string]caStatusType
}

type caStatusType string

const (
	caStatusAdded   caStatusType = "added"
	caStatusEdited  caStatusType = "edited"
	caStatusDeleted caStatusType = "deleted"
)

// processAppleOSUpdateSettings updates the OS updates configuration if the minimum version+deadline are updated.
func (svc *Service) processAppleOSUpdateSettings(
	ctx context.Context,
	license *fleet.LicenseInfo,
	appleDevice fleet.AppleDevice,
	oldOSUpdateSettings fleet.AppleOSUpdateSettings,
	newOSUpdateSettings fleet.AppleOSUpdateSettings,
) error {
	if oldOSUpdateSettings.MinimumVersion.Value != newOSUpdateSettings.MinimumVersion.Value ||
		oldOSUpdateSettings.Deadline.Value != newOSUpdateSettings.Deadline.Value {
		if license.IsPremium() {
			if err := svc.EnterpriseOverrides.MDMAppleEditedAppleOSUpdates(ctx, nil, appleDevice, newOSUpdateSettings); err != nil {
				return ctxerr.Wrap(ctx, err, "update DDM profile after Apple OS updates change")
			}
		}

		var activity fleet.ActivityDetails
		switch appleDevice {
		case fleet.MacOS:
			activity = fleet.ActivityTypeEditedMacOSMinVersion{
				MinimumVersion: newOSUpdateSettings.MinimumVersion.Value,
				Deadline:       newOSUpdateSettings.Deadline.Value,
			}
		case fleet.IOS:
			activity = fleet.ActivityTypeEditedIOSMinVersion{
				MinimumVersion: newOSUpdateSettings.MinimumVersion.Value,
				Deadline:       newOSUpdateSettings.Deadline.Value,
			}
		case fleet.IPadOS:
			activity = fleet.ActivityTypeEditedIPadOSMinVersion{
				MinimumVersion: newOSUpdateSettings.MinimumVersion.Value,
				Deadline:       newOSUpdateSettings.Deadline.Value,
			}
		}
		if err := svc.NewActivity(ctx, authz.UserFromContext(ctx), activity); err != nil {
			return ctxerr.Wrap(ctx, err, "create activity for app config apple min version modification")
		}
	}
	return nil
}

func (svc *Service) HasCustomSetupAssistantConfigurationWebURL(ctx context.Context, teamID *uint) (bool, error) {
	az, ok := authz_ctx.FromContext(ctx)
	if !ok || !az.Checked() {
		return false, fleet.NewAuthRequiredError("method requires previous authorization")
	}

	asst, err := svc.ds.GetMDMAppleSetupAssistant(ctx, teamID)
	if err != nil {
		if fleet.IsNotFound(err) {
			return false, nil
		}
		return false, err
	}

	var m map[string]any
	if err := json.Unmarshal(asst.Profile, &m); err != nil {
		return false, err
	}

	_, ok = m["configuration_web_url"]
	return ok, nil
}

func (svc *Service) validateMDM(
	ctx context.Context,
	license *fleet.LicenseInfo,
	oldMdm *fleet.MDM,
	mdm *fleet.MDM,
	invalid *fleet.InvalidArgumentError,
) error {
	if mdm.EnableDiskEncryption.Value && !license.IsPremium() {
		invalid.Append("macos_settings.enable_disk_encryption", ErrMissingLicense.Error())
	}
	if mdm.MacOSSetup.MacOSSetupAssistant.Value != "" && oldMdm.MacOSSetup.MacOSSetupAssistant.Value != mdm.MacOSSetup.MacOSSetupAssistant.Value && !license.IsPremium() {
		invalid.Append("macos_setup.macos_setup_assistant", ErrMissingLicense.Error())
	}
	if mdm.MacOSSetup.EnableReleaseDeviceManually.Value && oldMdm.MacOSSetup.EnableReleaseDeviceManually.Value != mdm.MacOSSetup.EnableReleaseDeviceManually.Value && !license.IsPremium() {
		invalid.Append("macos_setup.enable_release_device_manually", ErrMissingLicense.Error())
	}
	if mdm.MacOSSetup.BootstrapPackage.Value != "" && oldMdm.MacOSSetup.BootstrapPackage.Value != mdm.MacOSSetup.BootstrapPackage.Value && !license.IsPremium() {
		invalid.Append("macos_setup.bootstrap_package", ErrMissingLicense.Error())
	}
	if mdm.MacOSSetup.EnableEndUserAuthentication && oldMdm.MacOSSetup.EnableEndUserAuthentication != mdm.MacOSSetup.EnableEndUserAuthentication && !license.IsPremium() {
		invalid.Append("macos_setup.enable_end_user_authentication", ErrMissingLicense.Error())
	}
	if mdm.MacOSSetup.ManualAgentInstall.Valid && oldMdm.MacOSSetup.ManualAgentInstall.Value != mdm.MacOSSetup.ManualAgentInstall.Value && !license.IsPremium() {
		invalid.Append("macos_setup.manual_agent_install", ErrMissingLicense.Error())
	}
	if mdm.WindowsMigrationEnabled && !license.IsPremium() {
		invalid.Append("windows_migration_enabled", ErrMissingLicense.Error())
	}

	// we want to use `oldMdm` here as this boolean is set by the fleet
	// server at startup and can't be modified by the user
	if !oldMdm.EnabledAndConfigured {
		if len(mdm.MacOSSettings.CustomSettings) > 0 && !fleet.MDMProfileSpecsMatch(mdm.MacOSSettings.CustomSettings, oldMdm.MacOSSettings.CustomSettings) {
			invalid.Append("macos_settings.custom_settings",
				`Couldn't update macos_settings because MDM features aren't turned on in Fleet. Use fleetctl generate mdm-apple and then fleet serve with mdm configuration to turn on MDM features.`)
		}

		if mdm.MacOSSetup.MacOSSetupAssistant.Value != "" && oldMdm.MacOSSetup.MacOSSetupAssistant.Value != mdm.MacOSSetup.MacOSSetupAssistant.Value {
			invalid.Append("macos_setup.macos_setup_assistant",
				`Couldn't update macos_setup because MDM features aren't turned on in Fleet. Use fleetctl generate mdm-apple and then fleet serve with mdm configuration to turn on MDM features.`)
		}

		if mdm.MacOSSetup.EnableReleaseDeviceManually.Value && oldMdm.MacOSSetup.EnableReleaseDeviceManually.Value != mdm.MacOSSetup.EnableReleaseDeviceManually.Value {
			invalid.Append("macos_setup.enable_release_device_manually",
				`Couldn't update macos_setup because MDM features aren't turned on in Fleet. Use fleetctl generate mdm-apple and then fleet serve with mdm configuration to turn on MDM features.`)
		}

		if mdm.MacOSSetup.BootstrapPackage.Value != "" && oldMdm.MacOSSetup.BootstrapPackage.Value != mdm.MacOSSetup.BootstrapPackage.Value {
			invalid.Append("macos_setup.bootstrap_package",
				`Couldn't update macos_setup because MDM features aren't turned on in Fleet. Use fleetctl generate mdm-apple and then fleet serve with mdm configuration to turn on MDM features.`)
		}
		if mdm.MacOSSetup.EnableEndUserAuthentication && oldMdm.MacOSSetup.EnableEndUserAuthentication != mdm.MacOSSetup.EnableEndUserAuthentication {
			invalid.Append("macos_setup.enable_end_user_authentication",
				`Couldn't update macos_setup because MDM features aren't turned on in Fleet. Use fleetctl generate mdm-apple and then fleet serve with mdm configuration to turn on MDM features.`)
		}
	}
	checkCustomSettings := func(prefix string, customSettings []fleet.MDMProfileSpec) {
		for i, prof := range customSettings {
			count := 0
			for _, b := range []bool{
				len(prof.Labels) > 0,
				len(prof.LabelsIncludeAll) > 0,
				len(prof.LabelsIncludeAny) > 0,
				len(prof.LabelsExcludeAny) > 0,
			} {
				if b {
					count++
				}
			}
			if count > 1 {
				invalid.Append(fmt.Sprintf("%s_settings.custom_settings", prefix),
					fmt.Sprintf(`Couldn't edit %s_settings.custom_settings. For each profile, only one of "labels_exclude_any", "labels_include_all", "labels_include_any" or "labels" can be included.`, prefix))
			}
			if len(prof.Labels) > 0 {
				customSettings[i].LabelsIncludeAll = customSettings[i].Labels
				customSettings[i].Labels = nil
			}
		}
	}
	checkCustomSettings("macos", mdm.MacOSSettings.CustomSettings)

	if !mdm.WindowsEnabledAndConfigured {
		if mdm.WindowsSettings.CustomSettings.Set &&
			len(mdm.WindowsSettings.CustomSettings.Value) > 0 &&
			!fleet.MDMProfileSpecsMatch(mdm.WindowsSettings.CustomSettings.Value, oldMdm.WindowsSettings.CustomSettings.Value) {
			invalid.Append("windows_settings.custom_settings",
				`Couldn’t edit windows_settings.custom_settings. Windows MDM isn’t turned on. This can be enabled by setting "controls.windows_enabled_and_configured: true" in the default configuration. Visit https://fleetdm.com/guides/windows-mdm-setup and https://fleetdm.com/docs/configuration/yaml-files#controls to learn more about enabling MDM.`)
		}
	}
	checkCustomSettings("windows", mdm.WindowsSettings.CustomSettings.Value)

	// MacOSUpdates
	updatingMacOSVersion := mdm.MacOSUpdates.MinimumVersion.Value != "" &&
		mdm.MacOSUpdates.MinimumVersion != oldMdm.MacOSUpdates.MinimumVersion
	updatingMacOSDeadline := mdm.MacOSUpdates.Deadline.Value != "" &&
		mdm.MacOSUpdates.Deadline != oldMdm.MacOSUpdates.Deadline
	// IOSUpdates
	updatingIOSVersion := mdm.IOSUpdates.MinimumVersion.Value != "" &&
		mdm.IOSUpdates.MinimumVersion != oldMdm.IOSUpdates.MinimumVersion
	updatingIOSDeadline := mdm.IOSUpdates.Deadline.Value != "" &&
		mdm.IOSUpdates.Deadline != oldMdm.IOSUpdates.Deadline
	// IPadOSUpdates
	updatingIPadOSVersion := mdm.IPadOSUpdates.MinimumVersion.Value != "" &&
		mdm.IPadOSUpdates.MinimumVersion != oldMdm.IPadOSUpdates.MinimumVersion
	updatingIPadOSDeadline := mdm.IPadOSUpdates.Deadline.Value != "" &&
		mdm.IPadOSUpdates.Deadline != oldMdm.IPadOSUpdates.Deadline

	if updatingMacOSVersion || updatingMacOSDeadline ||
		updatingIOSVersion || updatingIOSDeadline ||
		updatingIPadOSVersion || updatingIPadOSDeadline {
		// TODO: Should we validate MDM configured on here too?

		if !license.IsPremium() {
			invalid.Append("macos_updates.minimum_version", ErrMissingLicense.Error())
			return nil
		}
	}
	if err := mdm.MacOSUpdates.Validate(); err != nil {
		invalid.Append("macos_updates", err.Error())
	}
	if err := mdm.IOSUpdates.Validate(); err != nil {
		invalid.Append("ios_updates", err.Error())
	}
	if err := mdm.IPadOSUpdates.Validate(); err != nil {
		invalid.Append("ipados_updates", err.Error())
	}

	// WindowsUpdates
	updatingWindowsUpdates := !mdm.WindowsUpdates.Equal(oldMdm.WindowsUpdates)
	if updatingWindowsUpdates {
		// TODO: Should we validate MDM configured on here too?

		if !license.IsPremium() {
			invalid.Append("windows_updates.deadline_days", ErrMissingLicense.Error())
			return nil
		}
	}
	if err := mdm.WindowsUpdates.Validate(); err != nil {
		invalid.Append("windows_updates", err.Error())
	}

	// EndUserAuthentication
	// only validate SSO settings if they changed
	if mdm.EndUserAuthentication.SSOProviderSettings != oldMdm.EndUserAuthentication.SSOProviderSettings {
		if !license.IsPremium() {
			invalid.Append("end_user_authentication", ErrMissingLicense.Error())
			return nil
		}
		validateSSOProviderSettings(mdm.EndUserAuthentication.SSOProviderSettings, oldMdm.EndUserAuthentication.SSOProviderSettings, invalid)
	}

	// MacOSSetup validation
	if mdm.MacOSSetup.EnableEndUserAuthentication {
		if mdm.EndUserAuthentication.IsEmpty() {
			// TODO: update this error message to include steps to resolve the issue once docs for IdP
			// config are available
			invalid.Append("macos_setup.enable_end_user_authentication",
				`Couldn't enable macos_setup.enable_end_user_authentication because no IdP is configured for MDM features.`)
		}
	}

	if mdm.MacOSSetup.EnableEndUserAuthentication != oldMdm.MacOSSetup.EnableEndUserAuthentication {
		hasCustomConfigurationWebURL, err := svc.HasCustomSetupAssistantConfigurationWebURL(ctx, nil)
		if err != nil {
			return ctxerr.Wrap(ctx, err, "checking setup assistant configuration web url")
		}
		if hasCustomConfigurationWebURL {
			invalid.Append("end_user_authentication", fleet.EndUserAuthDEPWebURLConfiguredErrMsg)
		}
	}

	updatingMacOSMigration := mdm.MacOSMigration.Enable != oldMdm.MacOSMigration.Enable ||
		mdm.MacOSMigration.Mode != oldMdm.MacOSMigration.Mode ||
		mdm.MacOSMigration.WebhookURL != oldMdm.MacOSMigration.WebhookURL

	// MacOSMigration validation
	if updatingMacOSMigration {
		// TODO: Should we validate MDM configured on here too?

		if mdm.MacOSMigration.Enable {
			if !license.IsPremium() {
				invalid.Append("macos_migration.enable", ErrMissingLicense.Error())
				return nil
			}
			if !mdm.MacOSMigration.Mode.IsValid() {
				invalid.Append("macos_migration.mode", "mode must be one of 'voluntary' or 'forced'")
			}
			// TODO: improve url validation generally
			if u, err := url.ParseRequestURI(mdm.MacOSMigration.WebhookURL); err != nil {
				invalid.Append("macos_migration.webhook_url", err.Error())
			} else if u.Scheme != "https" && u.Scheme != "http" {
				invalid.Append("macos_migration.webhook_url", "webhook_url must be https or http")
			}
		}
	}

	// Windows validation
	if !svc.config.MDM.IsMicrosoftWSTEPSet() {
		if mdm.WindowsEnabledAndConfigured {
			invalid.Append("mdm.windows_enabled_and_configured", "Couldn't turn on Windows MDM. Please configure Fleet with a certificate and key pair first.")
			return nil
		}
	}
	if !mdm.WindowsEnabledAndConfigured && mdm.WindowsMigrationEnabled {
		invalid.Append("mdm.windows_migration_enabled", "Couldn't enable Windows MDM migration, Windows MDM is not enabled.")
	}
	return nil
}

func (svc *Service) validateABMAssignments(
	ctx context.Context,
	mdm, oldMdm *fleet.MDM,
	invalid *fleet.InvalidArgumentError,
	license *fleet.LicenseInfo,
) ([]*fleet.ABMToken, error) {
	if mdm.DeprecatedAppleBMDefaultTeam != "" && mdm.AppleBusinessManager.Set && mdm.AppleBusinessManager.Valid {
		invalid.Append("mdm.apple_bm_default_team", fleet.AppleABMDefaultTeamDeprecatedMessage)
		return nil, nil
	}

	if name := mdm.DeprecatedAppleBMDefaultTeam; name != "" && name != oldMdm.DeprecatedAppleBMDefaultTeam {
		if !license.IsPremium() {
			invalid.Append("mdm.apple_bm_default_team", ErrMissingLicense.Error())
			return nil, nil
		}
		team, err := svc.ds.TeamByName(ctx, name)
		if err != nil {
			invalid.Append("mdm.apple_bm_default_team", "team name not found")
			return nil, nil
		}
		tokens, err := svc.ds.ListABMTokens(ctx)
		if err != nil {
			return nil, err
		}

		if len(tokens) > 1 {
			invalid.Append("mdm.apple_bm_default_team", fleet.AppleABMDefaultTeamDeprecatedMessage)
			return nil, nil
		}

		if len(tokens) == 0 {
			invalid.Append("mdm.apple_bm_default_team", "no ABM tokens found")
			return nil, nil
		}

		tok := tokens[0]
		tok.MacOSDefaultTeamID = &team.ID
		tok.IOSDefaultTeamID = &team.ID
		tok.IPadOSDefaultTeamID = &team.ID

		return []*fleet.ABMToken{tok}, nil
	}

	if mdm.AppleBusinessManager.Set && len(mdm.AppleBusinessManager.Value) > 0 {
		if !license.IsPremium() {
			invalid.Append("mdm.apple_business_manager", ErrMissingLicense.Error())
			return nil, nil
		}

		teams, err := svc.ds.TeamsSummary(ctx)
		if err != nil {
			return nil, err
		}
		teamsByName := map[string]*uint{"": nil, "No team": nil}
		for _, tm := range teams {
			teamsByName[tm.Name] = &tm.ID
		}
		tokens, err := svc.ds.ListABMTokens(ctx)
		if err != nil {
			return nil, err
		}
		tokensByName := map[string]*fleet.ABMToken{}
		for _, token := range tokens {
			// The default assignments for all tokens is "no team"
			// (ie: team_id IS NULL), here we reset the assignments
			// for all tokens, those will be re-added below.
			//
			// This ensures any unassignments are properly handled.
			token.MacOSDefaultTeamID = nil
			token.IOSDefaultTeamID = nil
			token.IPadOSDefaultTeamID = nil
			tokensByName[token.OrganizationName] = token
		}

		var tokensToSave []*fleet.ABMToken
		for _, bm := range mdm.AppleBusinessManager.Value {
			for _, tmName := range []string{bm.MacOSTeam, bm.IOSTeam, bm.IpadOSTeam} {
				if _, ok := teamsByName[norm.NFC.String(tmName)]; !ok {
					invalid.Appendf("mdm.apple_business_manager", "team %s doesn't exist", tmName)
					return nil, nil
				}
			}

			if _, ok := tokensByName[norm.NFC.String(bm.OrganizationName)]; !ok {
				invalid.Appendf("mdm.apple_business_manager", "token with organization name %s doesn't exist", bm.OrganizationName)
				return nil, nil
			}

			tok := tokensByName[bm.OrganizationName]
			tok.MacOSDefaultTeamID = teamsByName[bm.MacOSTeam]
			tok.IOSDefaultTeamID = teamsByName[bm.IOSTeam]
			tok.IPadOSDefaultTeamID = teamsByName[bm.IpadOSTeam]
			tokensToSave = append(tokensToSave, tok)
		}

		return tokensToSave, nil
	}

	return nil, nil
}

func (svc *Service) validateVPPAssignments(
	ctx context.Context,
	volumePurchasingProgramInfo []fleet.MDMAppleVolumePurchasingProgramInfo,
	invalid *fleet.InvalidArgumentError,
	license *fleet.LicenseInfo,
) (map[uint][]uint, error) {
	// Allow clearing VPP assignments in free and premium.
	if len(volumePurchasingProgramInfo) == 0 {
		return nil, nil
	}

	if !license.IsPremium() {
		invalid.Append("mdm.volume_purchasing_program", ErrMissingLicense.Error())
		return nil, nil
	}

	teams, err := svc.ds.TeamsSummary(ctx)
	if err != nil {
		return nil, err
	}
	teamsByName := map[string]uint{fleet.TeamNameNoTeam: 0}
	for _, tm := range teams {
		teamsByName[tm.Name] = tm.ID
	}
	tokens, err := svc.ds.ListVPPTokens(ctx)
	if err != nil {
		return nil, err
	}
	tokensByLocation := map[string]*fleet.VPPTokenDB{}
	for _, token := range tokens {
		// The default assignments for all tokens is "no team"
		// (ie: team_id IS NULL), here we reset the assignments
		// for all tokens, those will be re-added below.
		//
		// This ensures any unassignments are properly handled.
		tokensByLocation[token.Location] = token
		token.Teams = nil
	}

	tokensToSave := make(map[uint][]uint, len(volumePurchasingProgramInfo))
	for _, vpp := range volumePurchasingProgramInfo {
		for _, tmName := range vpp.Teams {
			if _, ok := teamsByName[norm.NFC.String(tmName)]; !ok && tmName != fleet.TeamNameAllTeams {
				invalid.Appendf("mdm.volume_purchasing_program", "team %s doesn't exist", tmName)
				return nil, nil
			}
		}

		loc := norm.NFC.String(vpp.Location)
		if _, ok := tokensByLocation[loc]; !ok {
			invalid.Appendf("mdm.volume_purchasing_program", "token with location %s doesn't exist", vpp.Location)
			return nil, nil
		}

		var tokenTeams []uint
		for _, teamName := range vpp.Teams {
			if teamName == fleet.TeamNameAllTeams {
				if len(vpp.Teams) > 1 {
					invalid.Appendf("mdm.volume_purchasing_program", "token cannot belong to %s and other teams", fleet.TeamNameAllTeams)
					return nil, nil
				}
				tokenTeams = []uint{}
				break
			}
			teamID := teamsByName[teamName]
			tokenTeams = append(tokenTeams, teamID)
		}

		tok := tokensByLocation[loc]
		tokensToSave[tok.ID] = tokenTeams
	}

	return tokensToSave, nil
}

func validateSSOProviderSettings(incoming, existing fleet.SSOProviderSettings, invalid *fleet.InvalidArgumentError) {
	if incoming.Metadata == "" && incoming.MetadataURL == "" {
		if existing.Metadata == "" && existing.MetadataURL == "" {
			invalid.Append("metadata", "either metadata or metadata_url must be defined")
		}
	}
	if incoming.EntityID == "" {
		if existing.EntityID == "" {
			invalid.Append("entity_id", "required")
		}
	} else if len(incoming.EntityID) < 5 {
		invalid.Append("entity_id", "must be 5 or more characters")
	}
	if incoming.IDPName == "" {
		if existing.IDPName == "" {
			invalid.Append("idp_name", "required")
		}
	}

	if incoming.MetadataURL != "" {
		if u, err := url.ParseRequestURI(incoming.MetadataURL); err != nil {
			invalid.Append("metadata_url", err.Error())
		} else if u.Scheme != "https" && u.Scheme != "http" {
			invalid.Append("metadata_url", "must be either https or http")
		}
	}
}

func validateSSOSettings(p fleet.AppConfig, existing *fleet.AppConfig, invalid *fleet.InvalidArgumentError, license *fleet.LicenseInfo) {
	if p.SSOSettings != nil && p.SSOSettings.EnableSSO {

		var existingSSOProviderSettings fleet.SSOProviderSettings
		if existing.SSOSettings != nil {
			existingSSOProviderSettings = existing.SSOSettings.SSOProviderSettings
		}
		validateSSOProviderSettings(p.SSOSettings.SSOProviderSettings, existingSSOProviderSettings, invalid)

		if !license.IsPremium() {
			if p.SSOSettings.EnableJITProvisioning {
				invalid.Append("enable_jit_provisioning", ErrMissingLicense.Error())
			}
		}
	}
}

// //////////////////////////////////////////////////////////////////////////////
// Apply enroll secret spec
// //////////////////////////////////////////////////////////////////////////////

type applyEnrollSecretSpecRequest struct {
	Spec   *fleet.EnrollSecretSpec `json:"spec"`
	DryRun bool                    `json:"-" query:"dry_run,optional"` // if true, apply validation but do not save changes
}

type applyEnrollSecretSpecResponse struct {
	Err error `json:"error,omitempty"`
}

func (r applyEnrollSecretSpecResponse) Error() error { return r.Err }

func applyEnrollSecretSpecEndpoint(ctx context.Context, request interface{}, svc fleet.Service) (fleet.Errorer, error) {
	req := request.(*applyEnrollSecretSpecRequest)
	err := svc.ApplyEnrollSecretSpec(
		ctx, req.Spec, fleet.ApplySpecOptions{
			DryRun: req.DryRun,
		},
	)
	if err != nil {
		return applyEnrollSecretSpecResponse{Err: err}, nil
	}
	return applyEnrollSecretSpecResponse{}, nil
}

func (svc *Service) ApplyEnrollSecretSpec(ctx context.Context, spec *fleet.EnrollSecretSpec, applyOpts fleet.ApplySpecOptions) error {
	if err := svc.authz.Authorize(ctx, &fleet.EnrollSecret{}, fleet.ActionWrite); err != nil {
		return err
	}
	if len(spec.Secrets) > fleet.MaxEnrollSecretsCount {
		return ctxerr.Wrap(ctx, fleet.NewInvalidArgumentError("secrets", "too many secrets"))
	}

	for _, s := range spec.Secrets {
		if s.Secret == "" {
			return ctxerr.New(ctx, "enroll secret must not be empty")
		}
	}

	if svc.config.Packaging.GlobalEnrollSecret != "" {
		return ctxerr.New(ctx, "enroll secret cannot be changed when fleet_packaging.global_enroll_secret is set")
	}

	if applyOpts.DryRun {
		for _, s := range spec.Secrets {
			available, err := svc.ds.IsEnrollSecretAvailable(ctx, s.Secret, false, nil)
			if err != nil {
				return err
			}
			if !available {
				return ctxerr.Wrap(ctx, fleet.NewInvalidArgumentError("secrets", "a provided global enroll secret is already being used"))
			}
		}
		return nil
	}

	return svc.ds.ApplyEnrollSecrets(ctx, nil, spec.Secrets)
}

// //////////////////////////////////////////////////////////////////////////////
// Get enroll secret spec
// //////////////////////////////////////////////////////////////////////////////

type getEnrollSecretSpecResponse struct {
	Spec *fleet.EnrollSecretSpec `json:"spec"`
	Err  error                   `json:"error,omitempty"`
}

func (r getEnrollSecretSpecResponse) Error() error { return r.Err }

func getEnrollSecretSpecEndpoint(ctx context.Context, request interface{}, svc fleet.Service) (fleet.Errorer, error) {
	specs, err := svc.GetEnrollSecretSpec(ctx)
	if err != nil {
		return getEnrollSecretSpecResponse{Err: err}, nil
	}
	return getEnrollSecretSpecResponse{Spec: specs}, nil
}

func (svc *Service) GetEnrollSecretSpec(ctx context.Context) (*fleet.EnrollSecretSpec, error) {
	if err := svc.authz.Authorize(ctx, &fleet.EnrollSecret{}, fleet.ActionRead); err != nil {
		return nil, err
	}

	secrets, err := svc.ds.GetEnrollSecrets(ctx, nil)
	if err != nil {
		return nil, err
	}
	return &fleet.EnrollSecretSpec{Secrets: secrets}, nil
}

// //////////////////////////////////////////////////////////////////////////////
// Version
// //////////////////////////////////////////////////////////////////////////////

type versionResponse struct {
	*version.Info
	Err error `json:"error,omitempty"`
}

func (r versionResponse) Error() error { return r.Err }

func versionEndpoint(ctx context.Context, request interface{}, svc fleet.Service) (fleet.Errorer, error) {
	info, err := svc.Version(ctx)
	if err != nil {
		return versionResponse{Err: err}, nil
	}
	return versionResponse{Info: info}, nil
}

func (svc *Service) Version(ctx context.Context) (*version.Info, error) {
	if err := svc.authz.Authorize(ctx, &fleet.Version{}, fleet.ActionRead); err != nil {
		return nil, err
	}

	info := version.Version()
	return &info, nil
}

// //////////////////////////////////////////////////////////////////////////////
// Get Certificate Chain
// //////////////////////////////////////////////////////////////////////////////

type getCertificateResponse struct {
	CertificateChain []byte `json:"certificate_chain"`
	Err              error  `json:"error,omitempty"`
}

func (r getCertificateResponse) Error() error { return r.Err }

func getCertificateEndpoint(ctx context.Context, request interface{}, svc fleet.Service) (fleet.Errorer, error) {
	chain, err := svc.CertificateChain(ctx)
	if err != nil {
		return getCertificateResponse{Err: err}, nil
	}
	return getCertificateResponse{CertificateChain: chain}, nil
}

// Certificate returns the PEM encoded certificate chain for osqueryd TLS termination.
func (svc *Service) CertificateChain(ctx context.Context) ([]byte, error) {
	config, err := svc.AppConfigObfuscated(ctx)
	if err != nil {
		return nil, err
	}

	u, err := url.Parse(config.ServerSettings.ServerURL)
	if err != nil {
		return nil, ctxerr.Wrap(ctx, err, "parsing serverURL")
	}

	conn, err := connectTLS(ctx, u)
	if err != nil {
		return nil, err
	}

	return chain(ctx, conn.ConnectionState(), u.Hostname())
}

func connectTLS(ctx context.Context, serverURL *url.URL) (*tls.Conn, error) {
	var hostport string
	if serverURL.Port() == "" {
		hostport = net.JoinHostPort(serverURL.Host, "443")
	} else {
		hostport = serverURL.Host
	}

	// attempt dialing twice, first with a secure conn, and then
	// if that fails, use insecure
	dial := func(insecure bool) (*tls.Conn, error) {
		conn, err := tls.Dial("tcp", hostport, &tls.Config{
			InsecureSkipVerify: insecure,
		})
		if err != nil {
			return nil, ctxerr.Wrap(ctx, err, "dial tls")
		}
		defer conn.Close()
		return conn, nil
	}

	var (
		conn *tls.Conn
		err  error
	)

	conn, err = dial(false)
	if err == nil {
		return conn, nil
	}
	conn, err = dial(true)
	return conn, err
}

// chain builds a PEM encoded certificate chain using the PeerCertificates
// in tls.ConnectionState. chain uses the hostname to omit the Leaf certificate
// from the chain.
func chain(ctx context.Context, cs tls.ConnectionState, hostname string) ([]byte, error) {
	buf := bytes.NewBuffer([]byte(""))

	verifyEncode := func(chain []*x509.Certificate) error {
		for _, cert := range chain {
			if len(chain) > 1 {
				// drop the leaf certificate from the chain. osqueryd does not
				// need it to establish a secure connection
				if err := cert.VerifyHostname(hostname); err == nil {
					continue
				}
			}
			if err := encodePEMCertificate(buf, cert); err != nil {
				return err
			}
		}
		return nil
	}

	// use verified chains if available(which adds the root CA), otherwise
	// use the certificate chain offered by the server (if terminated with
	// self-signed certs)
	if len(cs.VerifiedChains) != 0 {
		for _, chain := range cs.VerifiedChains {
			if err := verifyEncode(chain); err != nil {
				return nil, ctxerr.Wrap(ctx, err, "encode verified chains pem")
			}
		}
	} else {
		if err := verifyEncode(cs.PeerCertificates); err != nil {
			return nil, ctxerr.Wrap(ctx, err, "encode peer certificates pem")
		}
	}
	return buf.Bytes(), nil
}

func encodePEMCertificate(buf io.Writer, cert *x509.Certificate) error {
	block := &pem.Block{
		Type:  "CERTIFICATE",
		Bytes: cert.Raw,
	}
	return pem.Encode(buf, block)
}

func (svc *Service) HostFeatures(ctx context.Context, host *fleet.Host) (*fleet.Features, error) {
	if svc.EnterpriseOverrides != nil {
		return svc.EnterpriseOverrides.HostFeatures(ctx, host)
	}

	appConfig, err := svc.ds.AppConfig(ctx)
	if err != nil {
		return nil, err
	}
	return &appConfig.Features, nil
}

var alphanumeric = regexp.MustCompile(`^\w+$`)

func isAlphanumeric(s string) bool {
	return alphanumeric.MatchString(s)
}<|MERGE_RESOLUTION|>--- conflicted
+++ resolved
@@ -209,26 +209,15 @@
 			UIGitOpsMode:    appConfig.UIGitOpsMode,
 		},
 		appConfigResponseFields: appConfigResponseFields{
-<<<<<<< HEAD
-			UpdateInterval:  updateIntervalConfig,
-			Vulnerabilities: vulnConfig,
-			License:         license,
-			Logging:         loggingConfig,
-			Email:           emailConfig,
-			SandboxEnabled:  svc.SandboxEnabled(),
-			AndroidEnabled:  true, // Temporary feature flag that will be removed.
-			Partnerships:    partnerships,
-=======
 			UpdateInterval:    updateIntervalConfig,
 			Vulnerabilities:   vulnConfig,
 			License:           license,
 			Logging:           loggingConfig,
 			Email:             emailConfig,
 			SandboxEnabled:    svc.SandboxEnabled(),
-			AndroidEnabled:    os.Getenv("FLEET_DEV_ANDROID_ENABLED") == "1", // Temporary feature flag that will be removed.
+			AndroidEnabled:  true, // Temporary feature flag that will be removed.
 			Partnerships:      partnerships,
 			ConditionalAccess: conditionalAccessSettings,
->>>>>>> 36e1edc0
 		},
 	}
 	return response, nil
