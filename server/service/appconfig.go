package service

import (
	"bytes"
	"context"
	"crypto/tls"
	"crypto/x509"
	"encoding/json"
	"encoding/pem"
	"errors"
	"fmt"
	"io"
	"net"
	"net/http"
	"net/url"
	"regexp"
	"strings"

	"github.com/fleetdm/fleet/v4/pkg/optjson"
	"github.com/fleetdm/fleet/v4/pkg/rawjson"
	"github.com/fleetdm/fleet/v4/server/authz"
	authz_ctx "github.com/fleetdm/fleet/v4/server/contexts/authz"
	"github.com/fleetdm/fleet/v4/server/contexts/ctxdb"
	"github.com/fleetdm/fleet/v4/server/contexts/ctxerr"
	"github.com/fleetdm/fleet/v4/server/contexts/license"
	"github.com/fleetdm/fleet/v4/server/contexts/viewer"
	"github.com/fleetdm/fleet/v4/server/fleet"
	"github.com/fleetdm/fleet/v4/server/variables"
	"github.com/fleetdm/fleet/v4/server/version"
	"github.com/go-kit/log/level"
	"golang.org/x/text/unicode/norm"
)

////////////////////////////////////////////////////////////////////////////////
// Get AppConfig
////////////////////////////////////////////////////////////////////////////////

type appConfigResponse struct {
	fleet.AppConfig
	appConfigResponseFields
}

// appConfigResponseFields are grouped separately to aid with JSON unmarshaling
type appConfigResponseFields struct {
	UpdateInterval  *fleet.UpdateIntervalConfig  `json:"update_interval"`
	Vulnerabilities *fleet.VulnerabilitiesConfig `json:"vulnerabilities"`

	// License is loaded from the service
	License *fleet.LicenseInfo `json:"license,omitempty"`
	// Logging is loaded on the fly rather than from the database.
	Logging *fleet.Logging `json:"logging,omitempty"`
	// Email is returned when the email backend is something other than SMTP, for example SES
	Email *fleet.EmailConfig `json:"email,omitempty"`
	// SandboxEnabled is true if fleet serve was ran with server.sandbox_enabled=true
	SandboxEnabled bool                `json:"sandbox_enabled,omitempty"`
	Err            error               `json:"error,omitempty"`
	Partnerships   *fleet.Partnerships `json:"partnerships,omitempty"`
	// ConditionalAccess holds the Microsoft conditional access configuration.
	ConditionalAccess *fleet.ConditionalAccessSettings `json:"conditional_access,omitempty"`
}

// UnmarshalJSON implements the json.Unmarshaler interface to make sure we serialize
// both AppConfig and appConfigResponseFields properly:
//
// - If this function is not defined, AppConfig.UnmarshalJSON gets promoted and
// will be called instead.
// - If we try to unmarshal everything in one go, AppConfig.UnmarshalJSON doesn't get
// called.
func (r *appConfigResponse) UnmarshalJSON(data []byte) error {
	if err := json.Unmarshal(data, &r.AppConfig); err != nil {
		return err
	}
	if err := json.Unmarshal(data, &r.appConfigResponseFields); err != nil {
		return err
	}
	return nil
}

// MarshalJSON implements the json.Marshaler interface to make sure we serialize
// both AppConfig and responseFields properly:
//
// - If this function is not defined, AppConfig.MarshalJSON gets promoted and
// will be called instead.
// - If we try to unmarshal everything in one go, AppConfig.MarshalJSON doesn't get
// called.
func (r appConfigResponse) MarshalJSON() ([]byte, error) {
	// Marshal only the response fields
	responseData, err := json.Marshal(r.appConfigResponseFields)
	if err != nil {
		return nil, err
	}

	// Marshal the base AppConfig
	appConfigData, err := json.Marshal(r.AppConfig)
	if err != nil {
		return nil, err
	}

	// we need to marshal and combine both groups separately because
	// AppConfig has a custom marshaler.
	return rawjson.CombineRoots(responseData, appConfigData)
}

func (r appConfigResponse) Error() error { return r.Err }

func getAppConfigEndpoint(ctx context.Context, request interface{}, svc fleet.Service) (fleet.Errorer, error) {
	vc, ok := viewer.FromContext(ctx)
	if !ok {
		return nil, errors.New("could not fetch user")
	}
	appConfig, err := svc.AppConfigObfuscated(ctx)
	if err != nil {
		return nil, err
	}
	license, err := svc.License(ctx)
	if err != nil {
		return nil, err
	}
	loggingConfig, err := svc.LoggingConfig(ctx)
	if err != nil {
		return nil, err
	}
	emailConfig, err := svc.EmailConfig(ctx)
	if err != nil {
		return nil, err
	}
	updateIntervalConfig, err := svc.UpdateIntervalConfig(ctx)
	if err != nil {
		return nil, err
	}
	vulnConfig, err := svc.VulnerabilitiesConfig(ctx)
	if err != nil {
		return nil, err
	}
	partnerships, err := svc.PartnershipsConfig(ctx)
	if err != nil {
		return nil, err
	}

	var conditionalAccessSettings *fleet.ConditionalAccessSettings
	conditionalAccessIntegration, err := svc.ConditionalAccessMicrosoftGet(ctx)
	if err != nil {
		return nil, err
	}
	if conditionalAccessIntegration != nil {
		conditionalAccessSettings = &fleet.ConditionalAccessSettings{
			MicrosoftEntraTenantID:             conditionalAccessIntegration.TenantID,
			MicrosoftEntraConnectionConfigured: conditionalAccessIntegration.SetupDone,
		}
	}

	isGlobalAdmin := vc.User.GlobalRole != nil && *vc.User.GlobalRole == fleet.RoleAdmin
	isAnyTeamAdmin := false
	if vc.User.Teams != nil {
		// check if the user is an admin for any team
		for _, team := range vc.User.Teams {
			if team.Role == fleet.RoleAdmin {
				isAnyTeamAdmin = true
				break
			}
		}
	}

	// Only admins should see SMTP and SSO settings
	var smtpSettings *fleet.SMTPSettings
	var ssoSettings *fleet.SSOSettings
	if isGlobalAdmin || isAnyTeamAdmin {
		smtpSettings = appConfig.SMTPSettings
		ssoSettings = appConfig.SSOSettings
	}

	// Only global admins should see osquery agent settings.
	var agentOptions *json.RawMessage
	if isGlobalAdmin {
		agentOptions = appConfig.AgentOptions
	}

	transparencyURL := fleet.DefaultTransparencyURL
	// Fleet Premium license is required for custom transparency url
	if license.IsPremium() && appConfig.FleetDesktop.TransparencyURL != "" {
		transparencyURL = appConfig.FleetDesktop.TransparencyURL
	}
	fleetDesktop := fleet.FleetDesktopSettings{TransparencyURL: transparencyURL}

	if appConfig.OrgInfo.ContactURL == "" {
		appConfig.OrgInfo.ContactURL = fleet.DefaultOrgInfoContactURL
	}

	features := appConfig.Features
	response := appConfigResponse{
		AppConfig: fleet.AppConfig{
			OrgInfo:                appConfig.OrgInfo,
			ServerSettings:         appConfig.ServerSettings,
			Features:               features,
			VulnerabilitySettings:  appConfig.VulnerabilitySettings,
			HostExpirySettings:     appConfig.HostExpirySettings,
			ActivityExpirySettings: appConfig.ActivityExpirySettings,

			SMTPSettings: smtpSettings,
			SSOSettings:  ssoSettings,
			AgentOptions: agentOptions,

			FleetDesktop: fleetDesktop,

			WebhookSettings: appConfig.WebhookSettings,
			Integrations:    appConfig.Integrations,
			MDM:             appConfig.MDM,
			Scripts:         appConfig.Scripts,
			UIGitOpsMode:    appConfig.UIGitOpsMode,
		},
		appConfigResponseFields: appConfigResponseFields{
			UpdateInterval:    updateIntervalConfig,
			Vulnerabilities:   vulnConfig,
			License:           license,
			Logging:           loggingConfig,
			Email:             emailConfig,
			SandboxEnabled:    svc.SandboxEnabled(),
			Partnerships:      partnerships,
			ConditionalAccess: conditionalAccessSettings,
		},
	}
	return response, nil
}

func (svc *Service) SandboxEnabled() bool {
	return svc.config.Server.SandboxEnabled
}

func (svc *Service) AppConfigObfuscated(ctx context.Context) (*fleet.AppConfig, error) {
	if !svc.authz.IsAuthenticatedWith(ctx, authz_ctx.AuthnDeviceToken) {
		if err := svc.authz.Authorize(ctx, &fleet.AppConfig{}, fleet.ActionRead); err != nil {
			return nil, err
		}
	}

	ac, err := svc.ds.AppConfig(ctx)
	if err != nil {
		return nil, err
	}

	ac.Obfuscate()

	return ac, nil
}

// //////////////////////////////////////////////////////////////////////////////
// Modify AppConfig
// //////////////////////////////////////////////////////////////////////////////

type modifyAppConfigRequest struct {
	Force     bool `json:"-" query:"force,optional"`     // if true, bypass strict incoming json validation
	DryRun    bool `json:"-" query:"dry_run,optional"`   // if true, apply validation but do not save changes
	Overwrite bool `json:"-" query:"overwrite,optional"` // if true, overwrite any existing settings with the incoming ones
	json.RawMessage
}

func modifyAppConfigEndpoint(ctx context.Context, request interface{}, svc fleet.Service) (fleet.Errorer, error) {
	req := request.(*modifyAppConfigRequest)
	appConfig, err := svc.ModifyAppConfig(ctx, req.RawMessage, fleet.ApplySpecOptions{
		Force:     req.Force,
		DryRun:    req.DryRun,
		Overwrite: req.Overwrite,
	})
	if err != nil {
		return appConfigResponse{appConfigResponseFields: appConfigResponseFields{Err: err}}, nil
	}

	// We do not use svc.License(ctx) to allow roles (like GitOps) write but not read access to AppConfig.
	license, _ := license.FromContext(ctx)

	loggingConfig, err := svc.LoggingConfig(ctx)
	if err != nil {
		return nil, err
	}
	response := appConfigResponse{
		AppConfig: *appConfig,
		appConfigResponseFields: appConfigResponseFields{
			License: license,
			Logging: loggingConfig,
		},
	}

	response.Obfuscate()

	if (!license.IsPremium()) || response.FleetDesktop.TransparencyURL == "" {
		response.FleetDesktop.TransparencyURL = fleet.DefaultTransparencyURL
	}

	return response, nil
}

func (svc *Service) ModifyAppConfig(ctx context.Context, p []byte, applyOpts fleet.ApplySpecOptions) (*fleet.AppConfig, error) {
	if err := svc.authz.Authorize(ctx, &fleet.AppConfig{}, fleet.ActionWrite); err != nil {
		return nil, err
	}

	// we need the config from the datastore because API tokens are obfuscated at
	// the service layer we will retrieve the obfuscated config before we return.
	// We bypass the mysql cache because this is a read that will be followed by
	// modifications and a save, so we need up-to-date data.
	ctx = ctxdb.BypassCachedMysql(ctx, true)
	appConfig, err := svc.ds.AppConfig(ctx)
	if err != nil {
		return nil, err
	}
	// the rest of the calls can use the cache safely (we read the AppConfig
	// again before returning, either after a dry-run or after saving the
	// AppConfig, in which case the cache will be up-to-date and safe to use).
	ctx = ctxdb.BypassCachedMysql(ctx, false)

	oldAppConfig := appConfig.Copy()

	// We do not use svc.License(ctx) to allow roles (like GitOps) write but not read access to AppConfig.
	license, _ := license.FromContext(ctx)

	var oldSMTPSettings fleet.SMTPSettings
	if appConfig.SMTPSettings != nil {
		oldSMTPSettings = *appConfig.SMTPSettings
	} else {
		// SMTPSettings used to be a non-pointer on previous iterations,
		// so if current SMTPSettings are not present (with empty values),
		// then this is a bug, let's log an error.
		level.Error(svc.logger).Log("msg", "smtp_settings are not present")
	}

	oldAgentOptions := ""
	if appConfig.AgentOptions != nil {
		oldAgentOptions = string(*appConfig.AgentOptions)
	}

	oldConditionalAccessEnabled := appConfig.Integrations.ConditionalAccessEnabled

	storedJiraByProjectKey, err := fleet.IndexJiraIntegrations(appConfig.Integrations.Jira)
	if err != nil {
		return nil, ctxerr.Wrap(ctx, err, "modify AppConfig")
	}

	storedZendeskByGroupID, err := fleet.IndexZendeskIntegrations(appConfig.Integrations.Zendesk)
	if err != nil {
		return nil, ctxerr.Wrap(ctx, err, "modify AppConfig")
	}

	invalid := &fleet.InvalidArgumentError{}
	var newAppConfig fleet.AppConfig
	if err := json.Unmarshal(p, &newAppConfig); err != nil {
		return nil, ctxerr.Wrap(ctx, &fleet.BadRequestError{
			Message:     "failed to decode app config",
			InternalErr: err,
		})
	}

	// default transparency URL is https://fleetdm.com/transparency so you are allowed to apply as long as it's not changing
	if newAppConfig.FleetDesktop.TransparencyURL != "" && newAppConfig.FleetDesktop.TransparencyURL != fleet.DefaultTransparencyURL {
		if !license.IsPremium() {
			invalid.Append("transparency_url", ErrMissingLicense.Error())
			return nil, ctxerr.Wrap(ctx, invalid)
		}
		if _, err := url.Parse(newAppConfig.FleetDesktop.TransparencyURL); err != nil {
			invalid.Append("transparency_url", err.Error())
			return nil, ctxerr.Wrap(ctx, invalid)
		}
	}

	if newAppConfig.SSOSettings != nil {
		validateSSOSettings(newAppConfig, appConfig, invalid, license)
		if invalid.HasErrors() {
			return nil, ctxerr.Wrap(ctx, invalid)
		}
	}

	// If we're in overwrite mode, clear out any feautures that are not explicitly specified.
	if applyOpts.Overwrite {
		appConfig.Features = newAppConfig.Features
		appConfig.SSOSettings = newAppConfig.SSOSettings
		appConfig.MDM.EndUserAuthentication = newAppConfig.MDM.EndUserAuthentication
	}

	// We apply the config that is incoming to the old one
	appConfig.EnableStrictDecoding()
	if err := json.Unmarshal(p, &appConfig); err != nil {
		err = fleet.NewUserMessageError(err, http.StatusBadRequest)
		return nil, ctxerr.Wrap(ctx, err)
	}

	// if turning off Windows MDM and Windows Migration is not explicitly set to
	// on in the same update, set it to off (otherwise, if it is explicitly set
	// to true, return an error that it can't be done when MDM is off, this is
	// addressed in validateMDM).
	if oldAppConfig.MDM.WindowsEnabledAndConfigured != appConfig.MDM.WindowsEnabledAndConfigured &&
		!appConfig.MDM.WindowsEnabledAndConfigured && !newAppConfig.MDM.WindowsMigrationEnabled {
		appConfig.MDM.WindowsMigrationEnabled = false
	}

	caStatus, err := svc.processAppConfigCAs(ctx, &newAppConfig, oldAppConfig, appConfig, invalid)
	if err != nil {
		return nil, ctxerr.Wrap(ctx, err, "processing AppConfig CAs")
	}

	// EnableDiskEncryption is an optjson.Bool field in order to support the
	// legacy field under "mdm.macos_settings". If the field provided to the
	// PATCH endpoint is set but invalid (that is, "enable_disk_encryption":
	// null) and no legacy field overwrites it, leave it unchanged (as if not
	// provided).

	// TODO: move this logic to the AppConfig unmarshaller? we need to do
	// this because we unmarshal twice into appConfig:
	//
	// 1. To get the JSON value from the database
	// 2. To update fields with the incoming values
	if newAppConfig.MDM.EnableDiskEncryption.Valid {
		if newAppConfig.MDM.EnableDiskEncryption.Value && svc.config.Server.PrivateKey == "" {
			return nil, ctxerr.New(ctx,
				"Missing required private key. Learn how to configure the private key here: https://fleetdm.com/learn-more-about/fleet-server-private-key")
		}
		appConfig.MDM.EnableDiskEncryption = newAppConfig.MDM.EnableDiskEncryption
	} else if appConfig.MDM.EnableDiskEncryption.Set && !appConfig.MDM.EnableDiskEncryption.Valid {
		appConfig.MDM.EnableDiskEncryption = oldAppConfig.MDM.EnableDiskEncryption
	}
	// this is to handle the case where `enable_release_device_manually: null` is
	// passed in the request payload, which should be treated as "not present/not
	// changed" by the PATCH. We should really try to find a more general way to
	// handle this.
	if !oldAppConfig.MDM.MacOSSetup.EnableReleaseDeviceManually.Valid {
		// this makes a DB migration unnecessary, will update the field to its default false value as necessary
		oldAppConfig.MDM.MacOSSetup.EnableReleaseDeviceManually = optjson.SetBool(false)
	}
	if newAppConfig.MDM.MacOSSetup.EnableReleaseDeviceManually.Valid {
		appConfig.MDM.MacOSSetup.EnableReleaseDeviceManually = newAppConfig.MDM.MacOSSetup.EnableReleaseDeviceManually
	} else {
		appConfig.MDM.MacOSSetup.EnableReleaseDeviceManually = oldAppConfig.MDM.MacOSSetup.EnableReleaseDeviceManually
	}
	if appConfig.MDM.MacOSSetup.ManualAgentInstall.Valid && appConfig.MDM.MacOSSetup.ManualAgentInstall.Value {
		if !license.IsPremium() {
			invalid.Append("macos_setup.manual_agent_install", ErrMissingLicense.Error())
			return nil, ctxerr.Wrap(ctx, invalid)
		}
	}

	var legacyUsedWarning error
	if legacyKeys := appConfig.DidUnmarshalLegacySettings(); len(legacyKeys) > 0 {
		// this "warning" is returned only in dry-run mode, and if no other errors
		// were encountered.
		legacyUsedWarning = &fleet.BadRequestError{
			Message: fmt.Sprintf("warning: deprecated settings were used in the configuration: %v; consider updating to the new settings: https://fleetdm.com/docs/using-fleet/configuration-files#settings",
				legacyKeys),
		}
	}

	// required fields must be set, ensure they haven't been removed by applying
	// the new config
	if appConfig.OrgInfo.OrgName == "" {
		invalid.Append("org_name", "organization name must be present")
	}
	if appConfig.ServerSettings.ServerURL == "" {
		invalid.Append("server_url", "Fleet server URL must be present")
	} else {
		if err := ValidateServerURL(appConfig.ServerSettings.ServerURL); err != nil {
			invalid.Append("server_url", "Couldn't update settings: "+err.Error())
		}
	}

	if appConfig.ActivityExpirySettings.ActivityExpiryEnabled && appConfig.ActivityExpirySettings.ActivityExpiryWindow < 1 {
		invalid.Append("activity_expiry_settings.activity_expiry_window", "must be greater than 0")
	}

	if appConfig.OrgInfo.ContactURL == "" {
		appConfig.OrgInfo.ContactURL = fleet.DefaultOrgInfoContactURL
	}

	if newAppConfig.AgentOptions != nil {
		// if there were Agent Options in the new app config, then it replaced the
		// agent options in the resulting app config, so validate those.
		if err := fleet.ValidateJSONAgentOptions(ctx, svc.ds, *appConfig.AgentOptions, license.IsPremium()); err != nil {
			err = fleet.SuggestAgentOptionsCorrection(err)
			err = fleet.NewUserMessageError(err, http.StatusBadRequest)
			if applyOpts.Force && !applyOpts.DryRun {
				level.Info(svc.logger).Log("err", err, "msg", "force-apply appConfig agent options with validation errors")
			}
			if !applyOpts.Force {
				return nil, ctxerr.Wrap(ctx, err, "validate agent options")
			}
		}
	}

	// If the license is Premium, we should always send usage statisics.
	if !license.IsAllowDisableTelemetry() {
		appConfig.ServerSettings.EnableAnalytics = true
	}

	fleet.ValidateGoogleCalendarIntegrations(appConfig.Integrations.GoogleCalendar, invalid)
	fleet.ValidateEnabledVulnerabilitiesIntegrations(appConfig.WebhookSettings.VulnerabilitiesWebhook, appConfig.Integrations, invalid)
	fleet.ValidateEnabledFailingPoliciesIntegrations(appConfig.WebhookSettings.FailingPoliciesWebhook, appConfig.Integrations, invalid)
	fleet.ValidateEnabledHostStatusIntegrations(appConfig.WebhookSettings.HostStatusWebhook, invalid)
	fleet.ValidateEnabledActivitiesWebhook(appConfig.WebhookSettings.ActivitiesWebhook, invalid)

	var conditionalAccessNoTeamUpdated bool
	if newAppConfig.Integrations.ConditionalAccessEnabled.Set {
		if err := fleet.ValidateConditionalAccessIntegration(ctx, svc, oldConditionalAccessEnabled.Value, newAppConfig.Integrations.ConditionalAccessEnabled.Value); err != nil {
			return nil, err
		}
		conditionalAccessNoTeamUpdated = oldConditionalAccessEnabled.Value != newAppConfig.Integrations.ConditionalAccessEnabled.Value
		appConfig.Integrations.ConditionalAccessEnabled = newAppConfig.Integrations.ConditionalAccessEnabled
	}

	if err := svc.validateMDM(ctx, license, &oldAppConfig.MDM, &appConfig.MDM, invalid); err != nil {
		return nil, ctxerr.Wrap(ctx, err, "validating MDM config")
	}

	abmAssignments, err := svc.validateABMAssignments(ctx, &newAppConfig.MDM, &oldAppConfig.MDM, invalid, license)
	if err != nil {
		return nil, ctxerr.Wrap(ctx, err, "validating ABM token assignments")
	}

	var vppAssignments map[uint][]uint
	vppAssignmentsDefined := newAppConfig.MDM.VolumePurchasingProgram.Set && newAppConfig.MDM.VolumePurchasingProgram.Valid
	if vppAssignmentsDefined {
		vppAssignments, err = svc.validateVPPAssignments(ctx, newAppConfig.MDM.VolumePurchasingProgram.Value, invalid, license)
		if err != nil {
			return nil, ctxerr.Wrap(ctx, err, "validating VPP token assignments")
		}
	}

	if invalid.HasErrors() {
		return nil, ctxerr.Wrap(ctx, invalid)
	}

	// ignore MDM.EnabledAndConfigured MDM.AppleBMTermsExpired, and MDM.AppleBMEnabledAndConfigured
	// if provided in the modify payload we don't return an error in this case because it would
	// prevent using the output of fleetctl get config as input to fleetctl apply or this endpoint.
	appConfig.MDM.AppleBMTermsExpired = oldAppConfig.MDM.AppleBMTermsExpired
	appConfig.MDM.AppleBMEnabledAndConfigured = oldAppConfig.MDM.AppleBMEnabledAndConfigured
	appConfig.MDM.EnabledAndConfigured = oldAppConfig.MDM.EnabledAndConfigured
	// ignore MDM.AndroidEnabledAndConfigured because it is set by the server only
	appConfig.MDM.AndroidEnabledAndConfigured = oldAppConfig.MDM.AndroidEnabledAndConfigured

	// do not send a test email in dry-run mode, so this is a good place to stop
	// (we also delete the removed integrations after that, which we don't want
	// to do in dry-run mode).
	if applyOpts.DryRun {
		if legacyUsedWarning != nil {
			return nil, legacyUsedWarning
		}

		// must reload to get the unchanged app config (retrieve with obfuscated secrets)
		obfuscatedAppConfig, err := svc.ds.AppConfig(ctx)
		if err != nil {
			return nil, err
		}
		obfuscatedAppConfig.Obfuscate()
		return obfuscatedAppConfig, nil
	}

	// Perform validation of the applied SMTP settings.
	if newAppConfig.SMTPSettings != nil {
		// Ignore the values for SMTPEnabled and SMTPConfigured.
		oldSMTPSettings.SMTPEnabled = appConfig.SMTPSettings.SMTPEnabled
		oldSMTPSettings.SMTPConfigured = appConfig.SMTPSettings.SMTPConfigured

		// If we enable SMTP and the settings have changed, then we send a test email.
		if appConfig.SMTPSettings.SMTPEnabled {
			if oldSMTPSettings != *appConfig.SMTPSettings || !appConfig.SMTPSettings.SMTPConfigured {
				if err = svc.sendTestEmail(ctx, appConfig); err != nil {
					return nil, fleet.NewInvalidArgumentError("SMTP Options", err.Error())
				}
			}
			appConfig.SMTPSettings.SMTPConfigured = true
		} else {
			appConfig.SMTPSettings.SMTPConfigured = false
		}
	}

	// NOTE: the frontend will always send all integrations back when making
	// changes, so as soon as Jira or Zendesk has something set, it's fair to
	// assume that integrations are being modified and we have the full set of
	// those integrations. When deleting, it does send empty arrays (not nulls),
	// so this is fine - e.g. when deleting the last integration it sends:
	//
	//   {"integrations":{"zendesk":[],"jira":[]}}
	//
	if newAppConfig.Integrations.Jira != nil || newAppConfig.Integrations.Zendesk != nil {
		delJira, err := fleet.ValidateJiraIntegrations(ctx, storedJiraByProjectKey, newAppConfig.Integrations.Jira)
		if err != nil {
			if errors.As(err, &fleet.IntegrationTestError{}) {
				return nil, ctxerr.Wrap(ctx, &fleet.BadRequestError{
					Message: err.Error(),
				})
			}
			return nil, ctxerr.Wrap(ctx, fleet.NewInvalidArgumentError("Jira integration", err.Error()))
		}
		appConfig.Integrations.Jira = newAppConfig.Integrations.Jira

		delZendesk, err := fleet.ValidateZendeskIntegrations(ctx, storedZendeskByGroupID, newAppConfig.Integrations.Zendesk)
		if err != nil {
			if errors.As(err, &fleet.IntegrationTestError{}) {
				return nil, ctxerr.Wrap(ctx, &fleet.BadRequestError{
					Message: err.Error(),
				})
			}
			return nil, ctxerr.Wrap(ctx, fleet.NewInvalidArgumentError("Zendesk integration", err.Error()))
		}
		appConfig.Integrations.Zendesk = newAppConfig.Integrations.Zendesk

		// if any integration was deleted, remove it from any team that uses it
		if len(delJira)+len(delZendesk) > 0 {
			if err := svc.ds.DeleteIntegrationsFromTeams(ctx, fleet.Integrations{Jira: delJira, Zendesk: delZendesk}); err != nil {
				return nil, ctxerr.Wrap(ctx, err, "delete integrations from teams")
			}
		}
	}
	// If google_calendar is null, we keep the existing setting. If it's not null, we update.
	if newAppConfig.Integrations.GoogleCalendar == nil {
		appConfig.Integrations.GoogleCalendar = oldAppConfig.Integrations.GoogleCalendar
	}

	gitopsModeEnabled, gitopsRepoURL := appConfig.UIGitOpsMode.GitopsModeEnabled, appConfig.UIGitOpsMode.RepositoryURL
	if gitopsModeEnabled {
		if !license.IsPremium() {
			return nil, fleet.NewInvalidArgumentError("UI GitOpsMode: ", ErrMissingLicense.Error())
		}
		if gitopsRepoURL == "" {
			return nil, fleet.NewInvalidArgumentError("UI GitOps Mode: ", "Repository URL is required when GitOps mode is enabled")
		}
		parsedURL, err := url.Parse(gitopsRepoURL)
		if err != nil {
			return nil, fleet.NewInvalidArgumentError("UI Gitops Mode: ", "Repository URL is invalid")
		}
		if parsedURL.Scheme != "http" && parsedURL.Scheme != "https" {
			return nil, fleet.NewInvalidArgumentError("UI Gitops Mode: ", "Git repository URL must include protocol (e.g. https://)")
		}
	}

	if oldAppConfig.UIGitOpsMode.GitopsModeEnabled != appConfig.UIGitOpsMode.GitopsModeEnabled {
		// generate the activity
		var act fleet.ActivityDetails
		if gitopsModeEnabled {
			act = fleet.ActivityTypeEnabledGitOpsMode{}
		} else {
			act = fleet.ActivityTypeDisabledGitOpsMode{}
		}
		if err := svc.NewActivity(ctx, authz.UserFromContext(ctx), act); err != nil {
			return nil, ctxerr.Wrapf(ctx, err, "create activity %s", act.ActivityName())
		}

	}

	if !license.IsPremium() {
		// reset transparency url to empty for downgraded licenses
		appConfig.FleetDesktop.TransparencyURL = ""
	}

	if err := svc.ds.SaveAppConfig(ctx, appConfig); err != nil {
		return nil, err
	}

	// only create activities when config change has been persisted

	switch {
	case appConfig.WebhookSettings.ActivitiesWebhook.Enable && !oldAppConfig.WebhookSettings.ActivitiesWebhook.Enable:
		act := fleet.ActivityTypeEnabledActivityAutomations{WebhookUrl: appConfig.WebhookSettings.ActivitiesWebhook.DestinationURL}
		if err := svc.NewActivity(ctx, authz.UserFromContext(ctx), act); err != nil {
			return nil, ctxerr.Wrap(ctx, err, "create activity for enabled activity automations")
		}
	case !appConfig.WebhookSettings.ActivitiesWebhook.Enable && oldAppConfig.WebhookSettings.ActivitiesWebhook.Enable:
		act := fleet.ActivityTypeDisabledActivityAutomations{}
		if err := svc.NewActivity(ctx, authz.UserFromContext(ctx), act); err != nil {
			return nil, ctxerr.Wrap(ctx, err, "create activity for disabled activity automations")
		}
	case appConfig.WebhookSettings.ActivitiesWebhook.Enable &&
		appConfig.WebhookSettings.ActivitiesWebhook.DestinationURL != oldAppConfig.WebhookSettings.ActivitiesWebhook.DestinationURL:
		act := fleet.ActivityTypeEditedActivityAutomations{
			WebhookUrl: appConfig.WebhookSettings.ActivitiesWebhook.DestinationURL,
		}
		if err := svc.NewActivity(ctx, authz.UserFromContext(ctx), act); err != nil {
			return nil, ctxerr.Wrap(ctx, err, "create activity for edited activity automations")
		}
	}

	switch caStatus.ndes {
	case caStatusAdded:
		if err = svc.NewActivity(ctx, authz.UserFromContext(ctx), fleet.ActivityAddedNDESSCEPProxy{}); err != nil {
			return nil, ctxerr.Wrap(ctx, err, "create activity for added NDES SCEP proxy")
		}
	case caStatusEdited:
		if err = svc.NewActivity(ctx, authz.UserFromContext(ctx), fleet.ActivityEditedNDESSCEPProxy{}); err != nil {
			return nil, ctxerr.Wrap(ctx, err, "create activity for edited NDES SCEP proxy")
		}
	case caStatusDeleted:
		// Delete stored password
		if err := svc.ds.HardDeleteMDMConfigAsset(ctx, fleet.MDMAssetNDESPassword); err != nil {
			return nil, ctxerr.Wrap(ctx, err, "delete NDES SCEP password")
		}
		if err = svc.NewActivity(ctx, authz.UserFromContext(ctx), fleet.ActivityDeletedNDESSCEPProxy{}); err != nil {
			return nil, ctxerr.Wrap(ctx, err, "create activity for deleted NDES SCEP proxy")
		}
	default:
		// No change, no activity.
	}
	var caAssetsToDelete []string
	for caName, status := range caStatus.digicert {
		switch status {
		case caStatusAdded:
			if err = svc.NewActivity(ctx, authz.UserFromContext(ctx), fleet.ActivityAddedDigiCert{Name: caName}); err != nil {
				return nil, ctxerr.Wrap(ctx, err, "create activity for added DigiCert CA")
			}
		case caStatusEdited:
			if err = svc.NewActivity(ctx, authz.UserFromContext(ctx), fleet.ActivityEditedDigiCert{Name: caName}); err != nil {
				return nil, ctxerr.Wrap(ctx, err, "create activity for edited DigiCert CA")
			}
		case caStatusDeleted:
			if _, nameStillExists := caStatus.customSCEPProxy[caName]; !nameStillExists {
				caAssetsToDelete = append(caAssetsToDelete, caName)
			}
			if err = svc.NewActivity(ctx, authz.UserFromContext(ctx), fleet.ActivityDeletedDigiCert{Name: caName}); err != nil {
				return nil, ctxerr.Wrap(ctx, err, "create activity for deleted DigiCert CA")
			}
		}
	}
	for caName, status := range caStatus.customSCEPProxy {
		switch status {
		case caStatusAdded:
			if err = svc.NewActivity(ctx, authz.UserFromContext(ctx), fleet.ActivityAddedCustomSCEPProxy{Name: caName}); err != nil {
				return nil, ctxerr.Wrap(ctx, err, "create activity for added Custom SCEP Proxy")
			}
		case caStatusEdited:
			if err = svc.NewActivity(ctx, authz.UserFromContext(ctx), fleet.ActivityEditedCustomSCEPProxy{Name: caName}); err != nil {
				return nil, ctxerr.Wrap(ctx, err, "create activity for edited Custom SCEP Proxy")
			}
		case caStatusDeleted:
			if _, nameStillExists := caStatus.digicert[caName]; !nameStillExists {
				caAssetsToDelete = append(caAssetsToDelete, caName)
			}
			if err = svc.NewActivity(ctx, authz.UserFromContext(ctx), fleet.ActivityDeletedCustomSCEPProxy{Name: caName}); err != nil {
				return nil, ctxerr.Wrap(ctx, err, "create activity for deleted Custom SCEP Proxy")
			}
		}
	}
	if len(caAssetsToDelete) > 0 {
		err = svc.ds.DeleteCAConfigAssets(ctx, caAssetsToDelete)
		if err != nil {
			return nil, ctxerr.Wrap(ctx, err, "delete CA config assets")
		}
	}

	if oldAppConfig.MDM.MacOSSetup.MacOSSetupAssistant.Value != appConfig.MDM.MacOSSetup.MacOSSetupAssistant.Value &&
		appConfig.MDM.MacOSSetup.MacOSSetupAssistant.Value == "" {
		// clear macos setup assistant for no team - note that we cannot call
		// svc.DeleteMDMAppleSetupAssistant here as it would call the (non-premium)
		// current service implementation. We have to go through the Enterprise
		// extensions.
		if err := svc.EnterpriseOverrides.DeleteMDMAppleSetupAssistant(ctx, nil); err != nil {
			return nil, ctxerr.Wrap(ctx, err, "delete macos setup assistant")
		}
	}

	if oldAppConfig.MDM.MacOSSetup.BootstrapPackage.Value != appConfig.MDM.MacOSSetup.BootstrapPackage.Value &&
		appConfig.MDM.MacOSSetup.BootstrapPackage.Value == "" {
		// clear bootstrap package for no team - note that we cannot call
		// svc.DeleteMDMAppleBootstrapPackage here as it would call the (non-premium)
		// current service implementation. We have to go through the Enterprise
		// extensions.
		if err := svc.EnterpriseOverrides.DeleteMDMAppleBootstrapPackage(ctx, nil, applyOpts.DryRun); err != nil {
			return nil, ctxerr.Wrap(ctx, err, "delete Apple bootstrap package")
		}
	}

	tokensInCfg := make(map[string]struct{})
	for _, t := range newAppConfig.MDM.AppleBusinessManager.Value {
		tokensInCfg[t.OrganizationName] = struct{}{}
	}

	toks, err := svc.ds.ListABMTokens(ctx)
	if err != nil {
		return nil, ctxerr.Wrap(ctx, err, "listing ABM tokens")
	}

	if newAppConfig.MDM.AppleBusinessManager.Set && len(newAppConfig.MDM.AppleBusinessManager.Value) == 0 {
		for _, tok := range toks {
			if _, ok := tokensInCfg[tok.OrganizationName]; !ok {
				tok.MacOSDefaultTeamID = nil
				tok.IOSDefaultTeamID = nil
				tok.IPadOSDefaultTeamID = nil
				if err := svc.ds.SaveABMToken(ctx, tok); err != nil {
					return nil, ctxerr.Wrap(ctx, err, "saving ABM token assignments")
				}
			}
		}
	}

	if (appConfig.MDM.AppleBusinessManager.Set && appConfig.MDM.AppleBusinessManager.Valid) || appConfig.MDM.DeprecatedAppleBMDefaultTeam != "" {
		for _, tok := range abmAssignments {
			if err := svc.ds.SaveABMToken(ctx, tok); err != nil {
				return nil, ctxerr.Wrap(ctx, err, "saving ABM token assignments")
			}
		}
	}

	if vppAssignmentsDefined {
		// 1. Reset teams for VPP tokens that exist in Fleet but aren't present in the config being passed
		clear(tokensInCfg)
		for _, t := range newAppConfig.MDM.VolumePurchasingProgram.Value {
			tokensInCfg[t.Location] = struct{}{}
		}
		vppToks, err := svc.ds.ListVPPTokens(ctx)
		if err != nil {
			return nil, ctxerr.Wrap(ctx, err, "listing VPP tokens")
		}
		for _, tok := range vppToks {
			if _, ok := tokensInCfg[tok.Location]; !ok {
				tok.Teams = nil
				if _, err := svc.ds.UpdateVPPTokenTeams(ctx, tok.ID, nil); err != nil {
					return nil, ctxerr.Wrap(ctx, err, "saving VPP token teams")
				}
			}
		}
		// 2. Set VPP assignments that are defined in the config.
		for tokenID, tokenTeams := range vppAssignments {
			if _, err := svc.ds.UpdateVPPTokenTeams(ctx, tokenID, tokenTeams); err != nil {
				var errTokConstraint fleet.ErrVPPTokenTeamConstraint
				if errors.As(err, &errTokConstraint) {
					return nil, ctxerr.Wrap(ctx, fleet.NewUserMessageError(errTokConstraint, http.StatusConflict))
				}
				return nil, ctxerr.Wrap(ctx, err, "saving ABM token assignments")
			}
		}
	}

	// retrieve new app config with obfuscated secrets
	obfuscatedAppConfig, err := svc.ds.AppConfig(ctx)
	if err != nil {
		return nil, err
	}
	obfuscatedAppConfig.Obfuscate()

	// if the agent options changed, create the corresponding activity
	newAgentOptions := ""
	if obfuscatedAppConfig.AgentOptions != nil {
		newAgentOptions = string(*obfuscatedAppConfig.AgentOptions)
	}
	if oldAgentOptions != newAgentOptions {
		if err := svc.NewActivity(
			ctx,
			authz.UserFromContext(ctx),
			fleet.ActivityTypeEditedAgentOptions{
				Global: true,
			},
		); err != nil {
			return nil, ctxerr.Wrap(ctx, err, "create activity for app config agent options modification")
		}
	}

	//
	// Process OS updates config changes for Apple devices.
	//
	if err := svc.processAppleOSUpdateSettings(ctx, license, fleet.MacOS,
		oldAppConfig.MDM.MacOSUpdates,
		appConfig.MDM.MacOSUpdates,
	); err != nil {
		return nil, ctxerr.Wrap(ctx, err, "process macOS OS updates config change")
	}
	if err := svc.processAppleOSUpdateSettings(ctx, license, fleet.IOS,
		oldAppConfig.MDM.IOSUpdates,
		appConfig.MDM.IOSUpdates,
	); err != nil {
		return nil, ctxerr.Wrap(ctx, err, "process iOS OS updates config change")
	}
	if err := svc.processAppleOSUpdateSettings(ctx, license, fleet.IPadOS,
		oldAppConfig.MDM.IPadOSUpdates,
		appConfig.MDM.IPadOSUpdates,
	); err != nil {
		return nil, ctxerr.Wrap(ctx, err, "process iPadOS OS updates config change")
	}

	if appConfig.YaraRules != nil {
		if err := svc.ds.ApplyYaraRules(ctx, appConfig.YaraRules); err != nil {
			return nil, ctxerr.Wrap(ctx, err, "save yara rules for app config")
		}
	}

	// if the Windows updates requirements changed, create the corresponding
	// activity.
	if !oldAppConfig.MDM.WindowsUpdates.Equal(appConfig.MDM.WindowsUpdates) {
		var deadline, grace *int
		if appConfig.MDM.WindowsUpdates.DeadlineDays.Valid {
			deadline = &appConfig.MDM.WindowsUpdates.DeadlineDays.Value
		}
		if appConfig.MDM.WindowsUpdates.GracePeriodDays.Valid {
			grace = &appConfig.MDM.WindowsUpdates.GracePeriodDays.Value
		}

		if deadline != nil {
			if err := svc.EnterpriseOverrides.MDMWindowsEnableOSUpdates(ctx, nil, appConfig.MDM.WindowsUpdates); err != nil {
				return nil, ctxerr.Wrap(ctx, err, "enable no-team windows OS updates")
			}
		} else if err := svc.EnterpriseOverrides.MDMWindowsDisableOSUpdates(ctx, nil); err != nil {
			return nil, ctxerr.Wrap(ctx, err, "disable no-team windows OS updates")
		}

		if err := svc.NewActivity(
			ctx,
			authz.UserFromContext(ctx),
			fleet.ActivityTypeEditedWindowsUpdates{
				DeadlineDays:    deadline,
				GracePeriodDays: grace,
			},
		); err != nil {
			return nil, ctxerr.Wrap(ctx, err, "create activity for app config macos min version modification")
		}
	}

	if appConfig.MDM.EnableDiskEncryption.Valid && oldAppConfig.MDM.EnableDiskEncryption.Value != appConfig.MDM.EnableDiskEncryption.Value {
		if oldAppConfig.MDM.EnabledAndConfigured {
			var act fleet.ActivityDetails
			if appConfig.MDM.EnableDiskEncryption.Value {
				act = fleet.ActivityTypeEnabledMacosDiskEncryption{}
				if err := svc.EnterpriseOverrides.MDMAppleEnableFileVaultAndEscrow(ctx, nil); err != nil {
					return nil, ctxerr.Wrap(ctx, err, "enable no-team filevault and escrow")
				}
			} else {
				act = fleet.ActivityTypeDisabledMacosDiskEncryption{}
				if err := svc.EnterpriseOverrides.MDMAppleDisableFileVaultAndEscrow(ctx, nil); err != nil {
					return nil, ctxerr.Wrap(ctx, err, "disable no-team filevault and escrow")
				}
			}
			if err := svc.NewActivity(ctx, authz.UserFromContext(ctx), act); err != nil {
				return nil, ctxerr.Wrap(ctx, err, "create activity for app config macos disk encryption")
			}
		}
	}

	mdmEnableEndUserAuthChanged := oldAppConfig.MDM.MacOSSetup.EnableEndUserAuthentication != appConfig.MDM.MacOSSetup.EnableEndUserAuthentication
	if mdmEnableEndUserAuthChanged {
		var act fleet.ActivityDetails
		if appConfig.MDM.MacOSSetup.EnableEndUserAuthentication {
			act = fleet.ActivityTypeEnabledMacosSetupEndUserAuth{}
		} else {
			act = fleet.ActivityTypeDisabledMacosSetupEndUserAuth{}
		}
		if err := svc.NewActivity(ctx, authz.UserFromContext(ctx), act); err != nil {
			return nil, ctxerr.Wrap(ctx, err, "create activity for macos enable end user auth change")
		}
	}

	mdmSSOSettingsChanged := oldAppConfig.MDM.EndUserAuthentication.SSOProviderSettings !=
		appConfig.MDM.EndUserAuthentication.SSOProviderSettings
	serverURLChanged := oldAppConfig.ServerSettings.ServerURL != appConfig.ServerSettings.ServerURL
	appleMDMUrlChanged := oldAppConfig.MDMUrl() != appConfig.MDMUrl()
	if (mdmEnableEndUserAuthChanged || mdmSSOSettingsChanged || serverURLChanged || appleMDMUrlChanged) && license.IsPremium() {
		if err := svc.EnterpriseOverrides.MDMAppleSyncDEPProfiles(ctx); err != nil {
			return nil, ctxerr.Wrap(ctx, err, "sync DEP profiles")
		}
	}

	// if Windows MDM was enabled or disabled, create the corresponding activity
	if oldAppConfig.MDM.WindowsEnabledAndConfigured != appConfig.MDM.WindowsEnabledAndConfigured {
		var act fleet.ActivityDetails
		if appConfig.MDM.WindowsEnabledAndConfigured {
			act = fleet.ActivityTypeEnabledWindowsMDM{}
		} else {
			act = fleet.ActivityTypeDisabledWindowsMDM{}
		}
		if err := svc.NewActivity(ctx, authz.UserFromContext(ctx), act); err != nil {
			return nil, ctxerr.Wrapf(ctx, err, "create activity %s", act.ActivityName())
		}
	}

	if appConfig.MDM.WindowsEnabledAndConfigured && oldAppConfig.MDM.WindowsMigrationEnabled != appConfig.MDM.WindowsMigrationEnabled {
		var act fleet.ActivityDetails
		if appConfig.MDM.WindowsMigrationEnabled {
			act = fleet.ActivityTypeEnabledWindowsMDMMigration{}
		} else {
			act = fleet.ActivityTypeDisabledWindowsMDMMigration{}
		}
		if err := svc.NewActivity(ctx, authz.UserFromContext(ctx), act); err != nil {
			return nil, ctxerr.Wrapf(ctx, err, "create activity %s", act.ActivityName())
		}
	}

	// Create activity if conditional access was enabled or disabled for "No team".
	if conditionalAccessNoTeamUpdated {
		if appConfig.Integrations.ConditionalAccessEnabled.Value {
			if err := svc.NewActivity(
				ctx,
				authz.UserFromContext(ctx),
				fleet.ActivityTypeEnabledConditionalAccessAutomations{
					TeamID:   nil,
					TeamName: "",
				},
			); err != nil {
				return nil, ctxerr.Wrap(ctx, err, "create activity for enabling conditional access")
			}
		} else {
			if err := svc.NewActivity(
				ctx,
				authz.UserFromContext(ctx),
				fleet.ActivityTypeDisabledConditionalAccessAutomations{
					TeamID:   nil,
					TeamName: "",
				},
			); err != nil {
				return nil, ctxerr.Wrap(ctx, err, "create activity for disabling conditional access")
			}
		}
	}

	return obfuscatedAppConfig, nil
}

func (svc *Service) processAppConfigCAs(ctx context.Context, newAppConfig *fleet.AppConfig, oldAppConfig *fleet.AppConfig,
	appConfig *fleet.AppConfig, invalid *fleet.InvalidArgumentError,
) (appConfigCAStatus, error) {
	var invalidLicense bool
	fleetLicense, _ := license.FromContext(ctx)
	if newAppConfig.Integrations.NDESSCEPProxy.Set && newAppConfig.Integrations.NDESSCEPProxy.Valid && !fleetLicense.IsPremium() {
		invalid.Append("integrations.ndes_scep_proxy", ErrMissingLicense.Error())
		appConfig.Integrations.NDESSCEPProxy.Valid = false
		invalidLicense = true
	}
	if newAppConfig.Integrations.DigiCert.Set && newAppConfig.Integrations.DigiCert.Valid && !fleetLicense.IsPremium() {
		invalid.Append("integrations.digicert", ErrMissingLicense.Error())
		appConfig.Integrations.DigiCert.Valid = false
		invalidLicense = true
	}
	if newAppConfig.Integrations.CustomSCEPProxy.Set && newAppConfig.Integrations.CustomSCEPProxy.Valid && !fleetLicense.IsPremium() {
		invalid.Append("integrations.custom_scep_proxy", ErrMissingLicense.Error())
		appConfig.Integrations.CustomSCEPProxy.Valid = false
		invalidLicense = true
	}
	result := appConfigCAStatus{
		digicert:        make(map[string]caStatusType),
		customSCEPProxy: make(map[string]caStatusType),
	}
	if invalidLicense {
		return result, nil
	}

	// Validate NDES SCEP URLs if they changed. Validation is done in both dry run and normal mode.
	switch {
	case !newAppConfig.Integrations.NDESSCEPProxy.Set:
		// Nothing is set -- keep the old value
		appConfig.Integrations.NDESSCEPProxy = oldAppConfig.Integrations.NDESSCEPProxy
	case !newAppConfig.Integrations.NDESSCEPProxy.Valid:
		// User is explicitly clearing this setting
		appConfig.Integrations.NDESSCEPProxy.Valid = false
		if oldAppConfig.Integrations.NDESSCEPProxy.Valid {
			result.ndes = caStatusDeleted
		}
	default:
		// User is updating the setting
		appConfig.Integrations.NDESSCEPProxy.Value.URL = fleet.Preprocess(newAppConfig.Integrations.NDESSCEPProxy.Value.URL)
		appConfig.Integrations.NDESSCEPProxy.Value.AdminURL = fleet.Preprocess(newAppConfig.Integrations.NDESSCEPProxy.Value.AdminURL)
		appConfig.Integrations.NDESSCEPProxy.Value.Username = fleet.Preprocess(newAppConfig.Integrations.NDESSCEPProxy.Value.Username)
		// do not preprocess password
		if len(svc.config.Server.PrivateKey) == 0 {
			invalid.Append("integrations.ndes_scep_proxy",
				"Cannot encrypt NDES password. Missing required private key. Learn how to configure the private key here: https://fleetdm.com/learn-more-about/fleet-server-private-key")
		}

		validateAdminURL, validateURL := false, false
		newSCEPProxy := appConfig.Integrations.NDESSCEPProxy.Value
		if !oldAppConfig.Integrations.NDESSCEPProxy.Valid {
			result.ndes = caStatusAdded
			validateAdminURL, validateURL = true, true
		} else {
			oldSCEPProxy := oldAppConfig.Integrations.NDESSCEPProxy.Value
			if newSCEPProxy.URL != oldSCEPProxy.URL {
				result.ndes = caStatusEdited
				validateURL = true
			}
			if newSCEPProxy.AdminURL != oldSCEPProxy.AdminURL ||
				newSCEPProxy.Username != oldSCEPProxy.Username ||
				(newSCEPProxy.Password != "" && newSCEPProxy.Password != fleet.MaskedPassword) {
				result.ndes = caStatusEdited
				validateAdminURL = true
			}
		}

		if validateAdminURL {
			if err := svc.scepConfigService.ValidateNDESSCEPAdminURL(ctx, newSCEPProxy); err != nil {
				invalid.Append("integrations.ndes_scep_proxy", err.Error())
			}
		}

		if validateURL {
			if err := svc.scepConfigService.ValidateSCEPURL(ctx, newSCEPProxy.URL); err != nil {
				invalid.Append("integrations.ndes_scep_proxy.url", err.Error())
			}
		}
	}

	var (
		allCANames                         = make(map[string]struct{})
		invalidCANames                     = make(map[string]struct{})
		additionalDigiCertValidationNeeded bool
	)

	switch {
	case !newAppConfig.Integrations.DigiCert.Set:
		// Nothing to set -- keep the old value
		appConfig.Integrations.DigiCert = oldAppConfig.Integrations.DigiCert
		// Populate allCANames so we can check for uniqueness against custom SCEP proxy names
		for _, ca := range oldAppConfig.Integrations.DigiCert.Value {
			allCANames[ca.Name] = struct{}{}
		}
	case !newAppConfig.Integrations.DigiCert.Valid || len(newAppConfig.Integrations.DigiCert.Value) == 0:
		// User is explicitly clearing this setting
		appConfig.Integrations.DigiCert.Valid = false
		for _, ca := range oldAppConfig.Integrations.DigiCert.Value {
			result.digicert[ca.Name] = caStatusDeleted
		}
	default:
		// We clear DigiCert CAs because we will repopulate them as we diff old vs new CAs
		appConfig.Integrations.DigiCert.Value = nil
		if len(svc.config.Server.PrivateKey) == 0 {
			invalid.Append("integrations.digicert",
				"Cannot encrypt DigiCert API token. Missing required private key. Learn how to configure the private key here: https://fleetdm."+
					"com/learn-more-about/fleet-server-private-key")
			break
		}
		additionalDigiCertValidationNeeded = true
		for _, ca := range newAppConfig.Integrations.DigiCert.Value {
			ca.Name = fleet.Preprocess(ca.Name)
			if !validateCAName(ca.Name, "digicert", allCANames, invalid) ||
				!validateCACN(ca.CertificateCommonName, invalid) ||
				!validateSeatID(ca.CertificateSeatID, invalid) ||
				!validateUserPrincipalNames(ca.CertificateUserPrincipalNames, invalid) {
				invalidCANames[ca.Name] = struct{}{}
				additionalDigiCertValidationNeeded = false
				continue
			}
			// Validate URL
			ca.URL = fleet.Preprocess(ca.URL)
			if u, err := url.ParseRequestURI(ca.URL); err != nil {
				invalid.Append("integrations.digicert.url", err.Error())
				additionalDigiCertValidationNeeded = false
				continue
			} else if u.Scheme != "https" && u.Scheme != "http" {
				invalid.Append("integrations.digicert.url", "digicert URL must be https or http")
				additionalDigiCertValidationNeeded = false
				continue
			}

			ca.ProfileID = fleet.Preprocess(ca.ProfileID)
			appConfig.Integrations.DigiCert.Value = append(appConfig.Integrations.DigiCert.Value, ca)
		}
	}

	// if additional DigiCert validation is needed, get the encrypted config assets from DB
	if additionalDigiCertValidationNeeded {
		remainingOldCAs := filterDeletedDigiCertCAs(oldAppConfig, newAppConfig, &result)

		err := svc.populateDigiCertAPITokens(ctx, remainingOldCAs)
		if err != nil {
			return result, ctxerr.Wrap(ctx, err, "populate API tokens")
		}
		for i, newCA := range appConfig.Integrations.DigiCert.Value {
			var found, needToVerify bool
			for _, oldCA := range remainingOldCAs {
				switch {
				case newCA.Equals(&oldCA):
					// we clear the APIToken since we don't need to encrypt/save it
					appConfig.Integrations.DigiCert.Value[i].APIToken = fleet.MaskedPassword
					found = true
				case newCA.Name == oldCA.Name:
					// changed
					found = true
					needToVerify = newCA.NeedToVerify(&oldCA)
					if needToVerify && (len(newCA.APIToken) == 0 || newCA.APIToken == fleet.MaskedPassword) {
						invalid.Append("integrations.digicert.api_token",
							fmt.Sprintf("DigiCert API token must be set when modifying name, URL, or GUID of an existing CA: %s", newCA.Name))
						break
					}
					result.digicert[newCA.Name] = caStatusEdited
				}
			}
			if !found {
				if len(newCA.APIToken) == 0 || newCA.APIToken == fleet.MaskedPassword {
					invalid.Append("integrations.digicert.api_token",
						fmt.Sprintf("DigiCert API token must be set on CA: %s", newCA.Name))
					break
				}
				result.digicert[newCA.Name] = caStatusAdded
				needToVerify = true
			}
			if _, ok := result.digicert[newCA.Name]; ok && needToVerify {
				err := svc.digiCertService.VerifyProfileID(ctx, newCA)
				if err != nil {
					invalid.Append("integrations.digicert.profile_id",
						fmt.Sprintf("Could not verify DigiCert profile ID %s for CA %s: %s", newCA.ProfileID, newCA.Name, err))
				}
			}
		}
	}

	var additionalCustomSCEPValidationNeeded bool
	switch {
	case !newAppConfig.Integrations.CustomSCEPProxy.Set:
		// Nothing to set -- keep the old value
		appConfig.Integrations.CustomSCEPProxy = oldAppConfig.Integrations.CustomSCEPProxy
		for _, ca := range oldAppConfig.Integrations.CustomSCEPProxy.Value {
			if _, ok := allCANames[ca.Name]; ok {
				// This issue is caused by the new DigiCert CA added above
				invalid.Append("integrations.digicert.name", fmt.Sprintf("Couldn’t edit certificate authority. "+
					"\"%s\" name is already used by another DigiCert certificate authority. Please choose a different name and try again.", ca.Name))
				additionalCustomSCEPValidationNeeded = false
				continue
			}
			allCANames[ca.Name] = struct{}{}
		}
	case !newAppConfig.Integrations.CustomSCEPProxy.Valid || len(newAppConfig.Integrations.CustomSCEPProxy.Value) == 0:
		// User is explicitly clearing this setting
		appConfig.Integrations.CustomSCEPProxy.Valid = false
		for _, ca := range oldAppConfig.Integrations.CustomSCEPProxy.Value {
			result.customSCEPProxy[ca.Name] = caStatusDeleted
		}
	default:
		// We clear custom SCEP CAs because we will repopulate them as we diff old vs new CAs
		appConfig.Integrations.CustomSCEPProxy.Value = nil
		if len(svc.config.Server.PrivateKey) == 0 {
			invalid.Append("integrations.custom_scep_proxy",
				"Cannot encrypt SCEP challenge. Missing required private key. Learn how to configure the private key here: "+
					"https://fleetdm.com/learn-more-about/fleet-server-private-key")
			break
		}
		additionalCustomSCEPValidationNeeded = true
		for _, ca := range newAppConfig.Integrations.CustomSCEPProxy.Value {
			ca.Name = fleet.Preprocess(ca.Name)
			if !validateCAName(ca.Name, "custom_scep_proxy", allCANames, invalid) {
				invalidCANames[ca.Name] = struct{}{}
				additionalCustomSCEPValidationNeeded = false
				continue
			}
			ca.URL = fleet.Preprocess(ca.URL)
			// Validate URL
			if u, err := url.ParseRequestURI(ca.URL); err != nil {
				invalid.Append("integrations.custom_scep_proxy.url", err.Error())
				additionalCustomSCEPValidationNeeded = false
				continue
			} else if u.Scheme != "https" && u.Scheme != "http" {
				invalid.Append("integrations.custom_scep_proxy.url", "custom_scep_proxy URL must be https or http")
				additionalCustomSCEPValidationNeeded = false
				continue
			}
			appConfig.Integrations.CustomSCEPProxy.Value = append(appConfig.Integrations.CustomSCEPProxy.Value, ca)
		}
	}

	if additionalCustomSCEPValidationNeeded {
		remainingOldCAs := filterDeletedCustomSCEPCAs(oldAppConfig, newAppConfig, &result)
		err := svc.populateCustomSCEPChallenges(ctx, remainingOldCAs)
		if err != nil {
			return result, ctxerr.Wrap(ctx, err, "populate challenges")
		}
		for i, newCA := range appConfig.Integrations.CustomSCEPProxy.Value {
			var found bool
			for _, oldCA := range remainingOldCAs {
				switch {
				case newCA.Equals(&oldCA):
					// we clear the Challenge since we don't need to encrypt/save it
					appConfig.Integrations.CustomSCEPProxy.Value[i].Challenge = fleet.MaskedPassword
					found = true
				case newCA.Name == oldCA.Name:
					// changed
					if len(newCA.Challenge) == 0 || newCA.Challenge == fleet.MaskedPassword {
						invalid.Append("integrations.custom_scep_proxy.challenge",
							fmt.Sprintf("Custom SCEP challenge must be set when modifying existing CA: %s", newCA.Name))
					} else {
						result.customSCEPProxy[newCA.Name] = caStatusEdited
					}
					found = true
				}
			}
			if !found {
				if len(newCA.Challenge) == 0 || newCA.Challenge == fleet.MaskedPassword {
					invalid.Append("integrations.custom_scep_proxy.challenge",
						fmt.Sprintf("Custom SCEP challenge must be set on CA: %s", newCA.Name))
				} else {
					result.customSCEPProxy[newCA.Name] = caStatusAdded
				}
			}
			// Unlike DigiCert, we always validate the connection on add/edit of custom SCEP
			if status, ok := result.customSCEPProxy[newCA.Name]; ok && (status == caStatusEdited || status == caStatusAdded) {
				if err := svc.scepConfigService.ValidateSCEPURL(ctx, newCA.URL); err != nil {
					invalidCANames[newCA.Name] = struct{}{}
					invalid.Append("integrations.custom_scep_proxy.url", err.Error())
				}
			}
		}
	}

	// Remove status updates from invalid CA names
	for caName := range invalidCANames {
		delete(result.digicert, caName)
		delete(result.customSCEPProxy, caName)
	}

	return result, nil
}

<<<<<<< HEAD
func (svc *Service) populateDigiCertAPITokens(ctx context.Context, remainingOldCAs []fleet.DigiCertCertAuthority) error {
=======
func (svc *Service) populateDigiCertAPITokens(ctx context.Context, remainingOldCAs []fleet.DigiCertCA) error {
>>>>>>> 8601fcd7
	assets, err := svc.ds.GetAllCAConfigAssetsByType(ctx, fleet.CAConfigDigiCert)
	if err != nil && !fleet.IsNotFound(err) {
		return ctxerr.Wrap(ctx, err, "get DigiCert CA config assets")
	}
	// Note: The added/updated assets will be saved to DB in ds.SaveAppConfig method
	for i, ca := range remainingOldCAs {
		asset, ok := assets[ca.Name]
		if !ok {
			continue
		}
		remainingOldCAs[i].APIToken = string(asset.Value)
	}
	return nil
}

<<<<<<< HEAD
func (svc *Service) populateCustomSCEPChallenges(ctx context.Context, remainingOldCAs []fleet.CustomSCEPProxyCertAuthority) error {
=======
func (svc *Service) populateCustomSCEPChallenges(ctx context.Context, remainingOldCAs []fleet.CustomSCEPProxyCA) error {
>>>>>>> 8601fcd7
	assets, err := svc.ds.GetAllCAConfigAssetsByType(ctx, fleet.CAConfigCustomSCEPProxy)
	if err != nil && !fleet.IsNotFound(err) {
		return ctxerr.Wrap(ctx, err, "get custom SCEP CA config assets")
	}
	// Note: The added/updated assets will be saved to DB in ds.SaveAppConfig method
	for i, ca := range remainingOldCAs {
		asset, ok := assets[ca.Name]
		if !ok {
			continue
		}
		remainingOldCAs[i].Challenge = string(asset.Value)
	}
	return nil
}

// filterDeletedDigiCertCAs identifies deleted DigiCert integrations in the provided configs.
// It mutates the provided result to set a deleted status where applicable and returns a list of the remaining (non-deleted) integrations.
func filterDeletedDigiCertCAs(oldAppConfig *fleet.AppConfig, newAppConfig *fleet.AppConfig,
	result *appConfigCAStatus,
<<<<<<< HEAD
) []fleet.DigiCertCertAuthority {
	remainingOldCAs := make([]fleet.DigiCertCertAuthority, 0, len(oldAppConfig.Integrations.DigiCert.Value))
=======
) []fleet.DigiCertCA {
	remainingOldCAs := make([]fleet.DigiCertCA, 0, len(oldAppConfig.Integrations.DigiCert.Value))
>>>>>>> 8601fcd7
	for _, oldCA := range oldAppConfig.Integrations.DigiCert.Value {
		var found bool
		for _, newCA := range newAppConfig.Integrations.DigiCert.Value {
			if oldCA.Name == newCA.Name {
				found = true
				break
			}
		}
		if !found {
			result.digicert[oldCA.Name] = caStatusDeleted
		} else {
			remainingOldCAs = append(remainingOldCAs, oldCA)
		}
	}
	return remainingOldCAs
}

// filterDeletedCustomSCEPCAs identifies deleted custom SCEP integrations in the provided configs.
// It mutates the provided result to set a deleted status where applicable and returns a list of the remaining (non-deleted) integrations.
func filterDeletedCustomSCEPCAs(oldAppConfig *fleet.AppConfig, newAppConfig *fleet.AppConfig,
	result *appConfigCAStatus,
<<<<<<< HEAD
) []fleet.CustomSCEPProxyCertAuthority {
	remainingOldCAs := make([]fleet.CustomSCEPProxyCertAuthority, 0, len(oldAppConfig.Integrations.CustomSCEPProxy.Value))
=======
) []fleet.CustomSCEPProxyCA {
	remainingOldCAs := make([]fleet.CustomSCEPProxyCA, 0, len(oldAppConfig.Integrations.CustomSCEPProxy.Value))
>>>>>>> 8601fcd7
	for _, oldCA := range oldAppConfig.Integrations.CustomSCEPProxy.Value {
		var found bool
		for _, newCA := range newAppConfig.Integrations.CustomSCEPProxy.Value {
			if oldCA.Name == newCA.Name {
				found = true
				break
			}
		}
		if !found {
			result.customSCEPProxy[oldCA.Name] = caStatusDeleted
		} else {
			remainingOldCAs = append(remainingOldCAs, oldCA)
		}
	}
	return remainingOldCAs
}

func validateCAName(name string, caType string, allCANames map[string]struct{}, invalid *fleet.InvalidArgumentError) bool {
	if name == "NDES" {
		invalid.Append("integrations."+caType+".name", "CA name cannot be NDES")
		return false
	}
	if len(name) == 0 {
		invalid.Append("integrations."+caType+".name", "CA name cannot be empty")
		return false
	}
	if len(name) > 255 {
		invalid.Append("integrations."+caType+".name", "CA name cannot be longer than 255 characters")
		return false
	}
	if !isAlphanumeric(name) {
		invalid.Append("integrations."+caType+".name",
			fmt.Sprintf("Couldn’t edit integrations.%s. Invalid characters in the \"name\" field. Only letters, "+
				"numbers and underscores allowed. %s",
				caType, name))
		return false
	}
	if _, ok := allCANames[name]; ok {
		invalid.Append("integrations."+caType+".name", fmt.Sprintf("Couldn’t edit certificate authority. "+
			"\"%s\" name is already used by another certificate authority. Please choose a different name and try again.", name))
		return false
	}
	allCANames[name] = struct{}{}
	return true
}

func validateCACN(cn string, invalid *fleet.InvalidArgumentError) bool {
	if len(strings.TrimSpace(cn)) == 0 {
		invalid.Append("integrations.digicert.certificate_common_name", "CA Common Name (CN) cannot be empty")
		return false
	}
	fleetVars := variables.Find(cn)
	for fleetVar := range fleetVars {
		switch fleetVar {
		case string(fleet.FleetVarHostEndUserEmailIDP), string(fleet.FleetVarHostHardwareSerial):
			// ok
		default:
			invalid.Append("integrations.digicert.certificate_common_name", "FLEET_VAR_"+fleetVar+" is not allowed in CA Common Name (CN)")
			return false
		}
	}
	return true
}

func validateSeatID(seatID string, invalid *fleet.InvalidArgumentError) bool {
	if len(strings.TrimSpace(seatID)) == 0 {
		invalid.Append("integrations.digicert.certificate_seat_id", "CA Seat ID cannot be empty")
		return false
	}
	fleetVars := variables.Find(seatID)
	for fleetVar := range fleetVars {
		switch fleetVar {
		case string(fleet.FleetVarHostEndUserEmailIDP), string(fleet.FleetVarHostHardwareSerial):
			// ok
		default:
			invalid.Append("integrations.digicert.certificate_seat_id", "FLEET_VAR_"+fleetVar+" is not allowed in DigiCert Seat ID")
			return false
		}
	}
	return true
}

func validateUserPrincipalNames(userPrincipalNames []string, invalid *fleet.InvalidArgumentError) bool {
	if len(userPrincipalNames) == 0 {
		return true
	}
	if len(userPrincipalNames) > 1 {
		invalid.Append("integrations.digicert.certificate_user_principal_names",
			"DigiCert CA can only have one certificate user principal name")
		return false
	}
	if len(strings.TrimSpace(userPrincipalNames[0])) == 0 {
		invalid.Append("integrations.digicert.certificate_user_principal_names",
			"DigiCert CA certificate user principal name cannot be empty if specified")
		return false
	}
	fleetVars := variables.Find(userPrincipalNames[0])
	for fleetVar := range fleetVars {
		switch fleetVar {
		case string(fleet.FleetVarHostEndUserEmailIDP), string(fleet.FleetVarHostHardwareSerial):
			// ok
		default:
			invalid.Append("integrations.digicert.certificate_user_principal_names",
				"FLEET_VAR_"+fleetVar+" is not allowed in CA User Principal Name")
			return false
		}
	}
	return true
}

type appConfigCAStatus struct {
	ndes            caStatusType
	digicert        map[string]caStatusType
	customSCEPProxy map[string]caStatusType
}

type caStatusType string

const (
	caStatusAdded   caStatusType = "added"
	caStatusEdited  caStatusType = "edited"
	caStatusDeleted caStatusType = "deleted"
)

// processAppleOSUpdateSettings updates the OS updates configuration if the minimum version+deadline are updated.
func (svc *Service) processAppleOSUpdateSettings(
	ctx context.Context,
	license *fleet.LicenseInfo,
	appleDevice fleet.AppleDevice,
	oldOSUpdateSettings fleet.AppleOSUpdateSettings,
	newOSUpdateSettings fleet.AppleOSUpdateSettings,
) error {
	if oldOSUpdateSettings.MinimumVersion.Value != newOSUpdateSettings.MinimumVersion.Value ||
		oldOSUpdateSettings.Deadline.Value != newOSUpdateSettings.Deadline.Value {
		if license.IsPremium() {
			if err := svc.EnterpriseOverrides.MDMAppleEditedAppleOSUpdates(ctx, nil, appleDevice, newOSUpdateSettings); err != nil {
				return ctxerr.Wrap(ctx, err, "update DDM profile after Apple OS updates change")
			}
		}

		var activity fleet.ActivityDetails
		switch appleDevice {
		case fleet.MacOS:
			activity = fleet.ActivityTypeEditedMacOSMinVersion{
				MinimumVersion: newOSUpdateSettings.MinimumVersion.Value,
				Deadline:       newOSUpdateSettings.Deadline.Value,
			}
		case fleet.IOS:
			activity = fleet.ActivityTypeEditedIOSMinVersion{
				MinimumVersion: newOSUpdateSettings.MinimumVersion.Value,
				Deadline:       newOSUpdateSettings.Deadline.Value,
			}
		case fleet.IPadOS:
			activity = fleet.ActivityTypeEditedIPadOSMinVersion{
				MinimumVersion: newOSUpdateSettings.MinimumVersion.Value,
				Deadline:       newOSUpdateSettings.Deadline.Value,
			}
		}
		if err := svc.NewActivity(ctx, authz.UserFromContext(ctx), activity); err != nil {
			return ctxerr.Wrap(ctx, err, "create activity for app config apple min version modification")
		}
	}
	return nil
}

func (svc *Service) HasCustomSetupAssistantConfigurationWebURL(ctx context.Context, teamID *uint) (bool, error) {
	az, ok := authz_ctx.FromContext(ctx)
	if !ok || !az.Checked() {
		return false, fleet.NewAuthRequiredError("method requires previous authorization")
	}

	asst, err := svc.ds.GetMDMAppleSetupAssistant(ctx, teamID)
	if err != nil {
		if fleet.IsNotFound(err) {
			return false, nil
		}
		return false, err
	}

	var m map[string]any
	if err := json.Unmarshal(asst.Profile, &m); err != nil {
		return false, err
	}

	_, ok = m["configuration_web_url"]
	return ok, nil
}

func (svc *Service) validateMDM(
	ctx context.Context,
	license *fleet.LicenseInfo,
	oldMdm *fleet.MDM,
	mdm *fleet.MDM,
	invalid *fleet.InvalidArgumentError,
) error {
	if mdm.EnableDiskEncryption.Value && !license.IsPremium() {
		invalid.Append("macos_settings.enable_disk_encryption", ErrMissingLicense.Error())
	}
	if mdm.MacOSSetup.MacOSSetupAssistant.Value != "" && oldMdm.MacOSSetup.MacOSSetupAssistant.Value != mdm.MacOSSetup.MacOSSetupAssistant.Value && !license.IsPremium() {
		invalid.Append("macos_setup.macos_setup_assistant", ErrMissingLicense.Error())
	}
	if mdm.MacOSSetup.EnableReleaseDeviceManually.Value && oldMdm.MacOSSetup.EnableReleaseDeviceManually.Value != mdm.MacOSSetup.EnableReleaseDeviceManually.Value && !license.IsPremium() {
		invalid.Append("macos_setup.enable_release_device_manually", ErrMissingLicense.Error())
	}
	if mdm.MacOSSetup.BootstrapPackage.Value != "" && oldMdm.MacOSSetup.BootstrapPackage.Value != mdm.MacOSSetup.BootstrapPackage.Value && !license.IsPremium() {
		invalid.Append("macos_setup.bootstrap_package", ErrMissingLicense.Error())
	}
	if mdm.MacOSSetup.EnableEndUserAuthentication && oldMdm.MacOSSetup.EnableEndUserAuthentication != mdm.MacOSSetup.EnableEndUserAuthentication && !license.IsPremium() {
		invalid.Append("macos_setup.enable_end_user_authentication", ErrMissingLicense.Error())
	}
	if mdm.MacOSSetup.ManualAgentInstall.Valid && oldMdm.MacOSSetup.ManualAgentInstall.Value != mdm.MacOSSetup.ManualAgentInstall.Value && !license.IsPremium() {
		invalid.Append("macos_setup.manual_agent_install", ErrMissingLicense.Error())
	}
	if mdm.WindowsMigrationEnabled && !license.IsPremium() {
		invalid.Append("windows_migration_enabled", ErrMissingLicense.Error())
	}

	// we want to use `oldMdm` here as this boolean is set by the fleet
	// server at startup and can't be modified by the user
	if !oldMdm.EnabledAndConfigured {
		if len(mdm.MacOSSettings.CustomSettings) > 0 && !fleet.MDMProfileSpecsMatch(mdm.MacOSSettings.CustomSettings, oldMdm.MacOSSettings.CustomSettings) {
			invalid.Append("macos_settings.custom_settings",
				`Couldn't update macos_settings because MDM features aren't turned on in Fleet. Use fleetctl generate mdm-apple and then fleet serve with mdm configuration to turn on MDM features.`)
		}

		if mdm.MacOSSetup.MacOSSetupAssistant.Value != "" && oldMdm.MacOSSetup.MacOSSetupAssistant.Value != mdm.MacOSSetup.MacOSSetupAssistant.Value {
			invalid.Append("macos_setup.macos_setup_assistant",
				`Couldn't update macos_setup because MDM features aren't turned on in Fleet. Use fleetctl generate mdm-apple and then fleet serve with mdm configuration to turn on MDM features.`)
		}

		if mdm.MacOSSetup.EnableReleaseDeviceManually.Value && oldMdm.MacOSSetup.EnableReleaseDeviceManually.Value != mdm.MacOSSetup.EnableReleaseDeviceManually.Value {
			invalid.Append("macos_setup.enable_release_device_manually",
				`Couldn't update macos_setup because MDM features aren't turned on in Fleet. Use fleetctl generate mdm-apple and then fleet serve with mdm configuration to turn on MDM features.`)
		}

		if mdm.MacOSSetup.BootstrapPackage.Value != "" && oldMdm.MacOSSetup.BootstrapPackage.Value != mdm.MacOSSetup.BootstrapPackage.Value {
			invalid.Append("macos_setup.bootstrap_package",
				`Couldn't update macos_setup because MDM features aren't turned on in Fleet. Use fleetctl generate mdm-apple and then fleet serve with mdm configuration to turn on MDM features.`)
		}
		if mdm.MacOSSetup.EnableEndUserAuthentication && oldMdm.MacOSSetup.EnableEndUserAuthentication != mdm.MacOSSetup.EnableEndUserAuthentication {
			invalid.Append("macos_setup.enable_end_user_authentication",
				`Couldn't update macos_setup because MDM features aren't turned on in Fleet. Use fleetctl generate mdm-apple and then fleet serve with mdm configuration to turn on MDM features.`)
		}
	}
	checkCustomSettings := func(prefix string, customSettings []fleet.MDMProfileSpec) {
		for i, prof := range customSettings {
			count := 0
			for _, b := range []bool{
				len(prof.Labels) > 0,
				len(prof.LabelsIncludeAll) > 0,
				len(prof.LabelsIncludeAny) > 0,
				len(prof.LabelsExcludeAny) > 0,
			} {
				if b {
					count++
				}
			}
			if count > 1 {
				invalid.Append(fmt.Sprintf("%s_settings.custom_settings", prefix),
					fmt.Sprintf(`Couldn't edit %s_settings.custom_settings. For each profile, only one of "labels_exclude_any", "labels_include_all", "labels_include_any" or "labels" can be included.`, prefix))
			}
			if len(prof.Labels) > 0 {
				customSettings[i].LabelsIncludeAll = customSettings[i].Labels
				customSettings[i].Labels = nil
			}
		}
	}
	checkCustomSettings("macos", mdm.MacOSSettings.CustomSettings)

	if !mdm.WindowsEnabledAndConfigured {
		if mdm.WindowsSettings.CustomSettings.Set &&
			len(mdm.WindowsSettings.CustomSettings.Value) > 0 &&
			!fleet.MDMProfileSpecsMatch(mdm.WindowsSettings.CustomSettings.Value, oldMdm.WindowsSettings.CustomSettings.Value) {
			invalid.Append("windows_settings.custom_settings",
				`Couldn’t edit windows_settings.custom_settings. Windows MDM isn’t turned on. This can be enabled by setting "controls.windows_enabled_and_configured: true" in the default configuration. Visit https://fleetdm.com/guides/windows-mdm-setup and https://fleetdm.com/docs/configuration/yaml-files#controls to learn more about enabling MDM.`)
		}
	}
	checkCustomSettings("windows", mdm.WindowsSettings.CustomSettings.Value)

	// MacOSUpdates
	updatingMacOSVersion := mdm.MacOSUpdates.MinimumVersion.Value != "" &&
		mdm.MacOSUpdates.MinimumVersion != oldMdm.MacOSUpdates.MinimumVersion
	updatingMacOSDeadline := mdm.MacOSUpdates.Deadline.Value != "" &&
		mdm.MacOSUpdates.Deadline != oldMdm.MacOSUpdates.Deadline
	// IOSUpdates
	updatingIOSVersion := mdm.IOSUpdates.MinimumVersion.Value != "" &&
		mdm.IOSUpdates.MinimumVersion != oldMdm.IOSUpdates.MinimumVersion
	updatingIOSDeadline := mdm.IOSUpdates.Deadline.Value != "" &&
		mdm.IOSUpdates.Deadline != oldMdm.IOSUpdates.Deadline
	// IPadOSUpdates
	updatingIPadOSVersion := mdm.IPadOSUpdates.MinimumVersion.Value != "" &&
		mdm.IPadOSUpdates.MinimumVersion != oldMdm.IPadOSUpdates.MinimumVersion
	updatingIPadOSDeadline := mdm.IPadOSUpdates.Deadline.Value != "" &&
		mdm.IPadOSUpdates.Deadline != oldMdm.IPadOSUpdates.Deadline

	if updatingMacOSVersion || updatingMacOSDeadline ||
		updatingIOSVersion || updatingIOSDeadline ||
		updatingIPadOSVersion || updatingIPadOSDeadline {
		// TODO: Should we validate MDM configured on here too?

		if !license.IsPremium() {
			invalid.Append("macos_updates.minimum_version", ErrMissingLicense.Error())
			return nil
		}
	}
	if err := mdm.MacOSUpdates.Validate(); err != nil {
		invalid.Append("macos_updates", err.Error())
	}
	if err := mdm.IOSUpdates.Validate(); err != nil {
		invalid.Append("ios_updates", err.Error())
	}
	if err := mdm.IPadOSUpdates.Validate(); err != nil {
		invalid.Append("ipados_updates", err.Error())
	}

	// WindowsUpdates
	updatingWindowsUpdates := !mdm.WindowsUpdates.Equal(oldMdm.WindowsUpdates)
	if updatingWindowsUpdates {
		// TODO: Should we validate MDM configured on here too?

		if !license.IsPremium() {
			invalid.Append("windows_updates.deadline_days", ErrMissingLicense.Error())
			return nil
		}
	}
	if err := mdm.WindowsUpdates.Validate(); err != nil {
		invalid.Append("windows_updates", err.Error())
	}

	// EndUserAuthentication
	// only validate SSO settings if they changed
	if mdm.EndUserAuthentication.SSOProviderSettings != oldMdm.EndUserAuthentication.SSOProviderSettings {
		if !license.IsPremium() {
			invalid.Append("end_user_authentication", ErrMissingLicense.Error())
			return nil
		}
		validateSSOProviderSettings(mdm.EndUserAuthentication.SSOProviderSettings, oldMdm.EndUserAuthentication.SSOProviderSettings, invalid)
	}

	// MacOSSetup validation
	if mdm.MacOSSetup.EnableEndUserAuthentication {
		if mdm.EndUserAuthentication.IsEmpty() {
			// TODO: update this error message to include steps to resolve the issue once docs for IdP
			// config are available
			invalid.Append("macos_setup.enable_end_user_authentication",
				`Couldn't enable macos_setup.enable_end_user_authentication because no IdP is configured for MDM features.`)
		}
	}

	if mdm.MacOSSetup.EnableEndUserAuthentication != oldMdm.MacOSSetup.EnableEndUserAuthentication {
		hasCustomConfigurationWebURL, err := svc.HasCustomSetupAssistantConfigurationWebURL(ctx, nil)
		if err != nil {
			return ctxerr.Wrap(ctx, err, "checking setup assistant configuration web url")
		}
		if hasCustomConfigurationWebURL {
			invalid.Append("end_user_authentication", fleet.EndUserAuthDEPWebURLConfiguredErrMsg)
		}
	}

	updatingMacOSMigration := mdm.MacOSMigration.Enable != oldMdm.MacOSMigration.Enable ||
		mdm.MacOSMigration.Mode != oldMdm.MacOSMigration.Mode ||
		mdm.MacOSMigration.WebhookURL != oldMdm.MacOSMigration.WebhookURL

	// MacOSMigration validation
	if updatingMacOSMigration {
		// TODO: Should we validate MDM configured on here too?

		if mdm.MacOSMigration.Enable {
			if !license.IsPremium() {
				invalid.Append("macos_migration.enable", ErrMissingLicense.Error())
				return nil
			}
			if !mdm.MacOSMigration.Mode.IsValid() {
				invalid.Append("macos_migration.mode", "mode must be one of 'voluntary' or 'forced'")
			}
			// TODO: improve url validation generally
			if u, err := url.ParseRequestURI(mdm.MacOSMigration.WebhookURL); err != nil {
				invalid.Append("macos_migration.webhook_url", err.Error())
			} else if u.Scheme != "https" && u.Scheme != "http" {
				invalid.Append("macos_migration.webhook_url", "webhook_url must be https or http")
			}
		}
	}

	// Windows validation
	if !svc.config.MDM.IsMicrosoftWSTEPSet() {
		if mdm.WindowsEnabledAndConfigured {
			invalid.Append("mdm.windows_enabled_and_configured", "Couldn't turn on Windows MDM. Please configure Fleet with a certificate and key pair first.")
			return nil
		}
	}
	if !mdm.WindowsEnabledAndConfigured && mdm.WindowsMigrationEnabled {
		invalid.Append("mdm.windows_migration_enabled", "Couldn't enable Windows MDM migration, Windows MDM is not enabled.")
	}
	return nil
}

func (svc *Service) validateABMAssignments(
	ctx context.Context,
	mdm, oldMdm *fleet.MDM,
	invalid *fleet.InvalidArgumentError,
	license *fleet.LicenseInfo,
) ([]*fleet.ABMToken, error) {
	if mdm.DeprecatedAppleBMDefaultTeam != "" && mdm.AppleBusinessManager.Set && mdm.AppleBusinessManager.Valid {
		invalid.Append("mdm.apple_bm_default_team", fleet.AppleABMDefaultTeamDeprecatedMessage)
		return nil, nil
	}

	if name := mdm.DeprecatedAppleBMDefaultTeam; name != "" && name != oldMdm.DeprecatedAppleBMDefaultTeam {
		if !license.IsPremium() {
			invalid.Append("mdm.apple_bm_default_team", ErrMissingLicense.Error())
			return nil, nil
		}
		team, err := svc.ds.TeamByName(ctx, name)
		if err != nil {
			invalid.Append("mdm.apple_bm_default_team", "team name not found")
			return nil, nil
		}
		tokens, err := svc.ds.ListABMTokens(ctx)
		if err != nil {
			return nil, err
		}

		if len(tokens) > 1 {
			invalid.Append("mdm.apple_bm_default_team", fleet.AppleABMDefaultTeamDeprecatedMessage)
			return nil, nil
		}

		if len(tokens) == 0 {
			invalid.Append("mdm.apple_bm_default_team", "no ABM tokens found")
			return nil, nil
		}

		tok := tokens[0]
		tok.MacOSDefaultTeamID = &team.ID
		tok.IOSDefaultTeamID = &team.ID
		tok.IPadOSDefaultTeamID = &team.ID

		return []*fleet.ABMToken{tok}, nil
	}

	if mdm.AppleBusinessManager.Set && len(mdm.AppleBusinessManager.Value) > 0 {
		if !license.IsPremium() {
			invalid.Append("mdm.apple_business_manager", ErrMissingLicense.Error())
			return nil, nil
		}

		teams, err := svc.ds.TeamsSummary(ctx)
		if err != nil {
			return nil, err
		}
		teamsByName := map[string]*uint{"": nil, "No team": nil}
		for _, tm := range teams {
			teamsByName[tm.Name] = &tm.ID
		}
		tokens, err := svc.ds.ListABMTokens(ctx)
		if err != nil {
			return nil, err
		}
		tokensByName := map[string]*fleet.ABMToken{}
		for _, token := range tokens {
			// The default assignments for all tokens is "no team"
			// (ie: team_id IS NULL), here we reset the assignments
			// for all tokens, those will be re-added below.
			//
			// This ensures any unassignments are properly handled.
			token.MacOSDefaultTeamID = nil
			token.IOSDefaultTeamID = nil
			token.IPadOSDefaultTeamID = nil
			tokensByName[token.OrganizationName] = token
		}

		var tokensToSave []*fleet.ABMToken
		for _, bm := range mdm.AppleBusinessManager.Value {
			for _, tmName := range []string{bm.MacOSTeam, bm.IOSTeam, bm.IpadOSTeam} {
				if _, ok := teamsByName[norm.NFC.String(tmName)]; !ok {
					invalid.Appendf("mdm.apple_business_manager", "team %s doesn't exist", tmName)
					return nil, nil
				}
			}

			if _, ok := tokensByName[norm.NFC.String(bm.OrganizationName)]; !ok {
				invalid.Appendf("mdm.apple_business_manager", "token with organization name %s doesn't exist", bm.OrganizationName)
				return nil, nil
			}

			tok := tokensByName[bm.OrganizationName]
			tok.MacOSDefaultTeamID = teamsByName[bm.MacOSTeam]
			tok.IOSDefaultTeamID = teamsByName[bm.IOSTeam]
			tok.IPadOSDefaultTeamID = teamsByName[bm.IpadOSTeam]
			tokensToSave = append(tokensToSave, tok)
		}

		return tokensToSave, nil
	}

	return nil, nil
}

func (svc *Service) validateVPPAssignments(
	ctx context.Context,
	volumePurchasingProgramInfo []fleet.MDMAppleVolumePurchasingProgramInfo,
	invalid *fleet.InvalidArgumentError,
	license *fleet.LicenseInfo,
) (map[uint][]uint, error) {
	// Allow clearing VPP assignments in free and premium.
	if len(volumePurchasingProgramInfo) == 0 {
		return nil, nil
	}

	if !license.IsPremium() {
		invalid.Append("mdm.volume_purchasing_program", ErrMissingLicense.Error())
		return nil, nil
	}

	teams, err := svc.ds.TeamsSummary(ctx)
	if err != nil {
		return nil, err
	}
	teamsByName := map[string]uint{fleet.TeamNameNoTeam: 0}
	for _, tm := range teams {
		teamsByName[tm.Name] = tm.ID
	}
	tokens, err := svc.ds.ListVPPTokens(ctx)
	if err != nil {
		return nil, err
	}
	tokensByLocation := map[string]*fleet.VPPTokenDB{}
	for _, token := range tokens {
		// The default assignments for all tokens is "no team"
		// (ie: team_id IS NULL), here we reset the assignments
		// for all tokens, those will be re-added below.
		//
		// This ensures any unassignments are properly handled.
		tokensByLocation[token.Location] = token
		token.Teams = nil
	}

	tokensToSave := make(map[uint][]uint, len(volumePurchasingProgramInfo))
	for _, vpp := range volumePurchasingProgramInfo {
		for _, tmName := range vpp.Teams {
			if _, ok := teamsByName[norm.NFC.String(tmName)]; !ok && tmName != fleet.TeamNameAllTeams {
				invalid.Appendf("mdm.volume_purchasing_program", "team %s doesn't exist", tmName)
				return nil, nil
			}
		}

		loc := norm.NFC.String(vpp.Location)
		if _, ok := tokensByLocation[loc]; !ok {
			invalid.Appendf("mdm.volume_purchasing_program", "token with location %s doesn't exist", vpp.Location)
			return nil, nil
		}

		var tokenTeams []uint
		for _, teamName := range vpp.Teams {
			if teamName == fleet.TeamNameAllTeams {
				if len(vpp.Teams) > 1 {
					invalid.Appendf("mdm.volume_purchasing_program", "token cannot belong to %s and other teams", fleet.TeamNameAllTeams)
					return nil, nil
				}
				tokenTeams = []uint{}
				break
			}
			teamID := teamsByName[teamName]
			tokenTeams = append(tokenTeams, teamID)
		}

		tok := tokensByLocation[loc]
		tokensToSave[tok.ID] = tokenTeams
	}

	return tokensToSave, nil
}

func validateSSOProviderSettings(incoming, existing fleet.SSOProviderSettings, invalid *fleet.InvalidArgumentError) {
	if incoming.Metadata == "" && incoming.MetadataURL == "" {
		if existing.Metadata == "" && existing.MetadataURL == "" {
			invalid.Append("metadata", "either metadata or metadata_url must be defined")
		}
	}
	if incoming.EntityID == "" {
		if existing.EntityID == "" {
			invalid.Append("entity_id", "required")
		}
	} else if len(incoming.EntityID) < 5 {
		invalid.Append("entity_id", "must be 5 or more characters")
	}
	if incoming.IDPName == "" {
		if existing.IDPName == "" {
			invalid.Append("idp_name", "required")
		}
	}

	if incoming.MetadataURL != "" {
		if u, err := url.ParseRequestURI(incoming.MetadataURL); err != nil {
			invalid.Append("metadata_url", err.Error())
		} else if u.Scheme != "https" && u.Scheme != "http" {
			invalid.Append("metadata_url", "must be either https or http")
		}
	}
}

func validateSSOSettings(p fleet.AppConfig, existing *fleet.AppConfig, invalid *fleet.InvalidArgumentError, license *fleet.LicenseInfo) {
	if p.SSOSettings != nil && p.SSOSettings.EnableSSO {

		var existingSSOProviderSettings fleet.SSOProviderSettings
		if existing.SSOSettings != nil {
			existingSSOProviderSettings = existing.SSOSettings.SSOProviderSettings
		}
		validateSSOProviderSettings(p.SSOSettings.SSOProviderSettings, existingSSOProviderSettings, invalid)

		if !license.IsPremium() {
			if p.SSOSettings.EnableJITProvisioning {
				invalid.Append("enable_jit_provisioning", ErrMissingLicense.Error())
			}
		}
	}
}

// //////////////////////////////////////////////////////////////////////////////
// Apply enroll secret spec
// //////////////////////////////////////////////////////////////////////////////

type applyEnrollSecretSpecRequest struct {
	Spec   *fleet.EnrollSecretSpec `json:"spec"`
	DryRun bool                    `json:"-" query:"dry_run,optional"` // if true, apply validation but do not save changes
}

type applyEnrollSecretSpecResponse struct {
	Err error `json:"error,omitempty"`
}

func (r applyEnrollSecretSpecResponse) Error() error { return r.Err }

func applyEnrollSecretSpecEndpoint(ctx context.Context, request interface{}, svc fleet.Service) (fleet.Errorer, error) {
	req := request.(*applyEnrollSecretSpecRequest)
	err := svc.ApplyEnrollSecretSpec(
		ctx, req.Spec, fleet.ApplySpecOptions{
			DryRun: req.DryRun,
		},
	)
	if err != nil {
		return applyEnrollSecretSpecResponse{Err: err}, nil
	}
	return applyEnrollSecretSpecResponse{}, nil
}

func (svc *Service) ApplyEnrollSecretSpec(ctx context.Context, spec *fleet.EnrollSecretSpec, applyOpts fleet.ApplySpecOptions) error {
	if err := svc.authz.Authorize(ctx, &fleet.EnrollSecret{}, fleet.ActionWrite); err != nil {
		return err
	}
	if len(spec.Secrets) > fleet.MaxEnrollSecretsCount {
		return ctxerr.Wrap(ctx, fleet.NewInvalidArgumentError("secrets", "too many secrets"))
	}

	for _, s := range spec.Secrets {
		if s.Secret == "" {
			return ctxerr.New(ctx, "enroll secret must not be empty")
		}
	}

	if applyOpts.DryRun {
		for _, s := range spec.Secrets {
			available, err := svc.ds.IsEnrollSecretAvailable(ctx, s.Secret, false, nil)
			if err != nil {
				return err
			}
			if !available {
				return ctxerr.Wrap(ctx, fleet.NewInvalidArgumentError("secrets", "a provided global enroll secret is already being used"))
			}
		}
		return nil
	}

	return svc.ds.ApplyEnrollSecrets(ctx, nil, spec.Secrets)
}

// //////////////////////////////////////////////////////////////////////////////
// Get enroll secret spec
// //////////////////////////////////////////////////////////////////////////////

type getEnrollSecretSpecResponse struct {
	Spec *fleet.EnrollSecretSpec `json:"spec"`
	Err  error                   `json:"error,omitempty"`
}

func (r getEnrollSecretSpecResponse) Error() error { return r.Err }

func getEnrollSecretSpecEndpoint(ctx context.Context, request interface{}, svc fleet.Service) (fleet.Errorer, error) {
	specs, err := svc.GetEnrollSecretSpec(ctx)
	if err != nil {
		return getEnrollSecretSpecResponse{Err: err}, nil
	}
	return getEnrollSecretSpecResponse{Spec: specs}, nil
}

func (svc *Service) GetEnrollSecretSpec(ctx context.Context) (*fleet.EnrollSecretSpec, error) {
	if err := svc.authz.Authorize(ctx, &fleet.EnrollSecret{}, fleet.ActionRead); err != nil {
		return nil, err
	}

	secrets, err := svc.ds.GetEnrollSecrets(ctx, nil)
	if err != nil {
		return nil, err
	}
	return &fleet.EnrollSecretSpec{Secrets: secrets}, nil
}

// //////////////////////////////////////////////////////////////////////////////
// Version
// //////////////////////////////////////////////////////////////////////////////

type versionResponse struct {
	*version.Info
	Err error `json:"error,omitempty"`
}

func (r versionResponse) Error() error { return r.Err }

func versionEndpoint(ctx context.Context, request interface{}, svc fleet.Service) (fleet.Errorer, error) {
	info, err := svc.Version(ctx)
	if err != nil {
		return versionResponse{Err: err}, nil
	}
	return versionResponse{Info: info}, nil
}

func (svc *Service) Version(ctx context.Context) (*version.Info, error) {
	if err := svc.authz.Authorize(ctx, &fleet.Version{}, fleet.ActionRead); err != nil {
		return nil, err
	}

	info := version.Version()
	return &info, nil
}

// //////////////////////////////////////////////////////////////////////////////
// Get Certificate Chain
// //////////////////////////////////////////////////////////////////////////////

type getCertificateResponse struct {
	CertificateChain []byte `json:"certificate_chain"`
	Err              error  `json:"error,omitempty"`
}

func (r getCertificateResponse) Error() error { return r.Err }

func getCertificateEndpoint(ctx context.Context, request interface{}, svc fleet.Service) (fleet.Errorer, error) {
	chain, err := svc.CertificateChain(ctx)
	if err != nil {
		return getCertificateResponse{Err: err}, nil
	}
	return getCertificateResponse{CertificateChain: chain}, nil
}

// Certificate returns the PEM encoded certificate chain for osqueryd TLS termination.
func (svc *Service) CertificateChain(ctx context.Context) ([]byte, error) {
	config, err := svc.AppConfigObfuscated(ctx)
	if err != nil {
		return nil, err
	}

	u, err := url.Parse(config.ServerSettings.ServerURL)
	if err != nil {
		return nil, ctxerr.Wrap(ctx, err, "parsing serverURL")
	}

	conn, err := connectTLS(ctx, u)
	if err != nil {
		return nil, err
	}

	return chain(ctx, conn.ConnectionState(), u.Hostname())
}

func connectTLS(ctx context.Context, serverURL *url.URL) (*tls.Conn, error) {
	var hostport string
	if serverURL.Port() == "" {
		hostport = net.JoinHostPort(serverURL.Host, "443")
	} else {
		hostport = serverURL.Host
	}

	// attempt dialing twice, first with a secure conn, and then
	// if that fails, use insecure
	dial := func(insecure bool) (*tls.Conn, error) {
		conn, err := tls.Dial("tcp", hostport, &tls.Config{
			InsecureSkipVerify: insecure,
		})
		if err != nil {
			return nil, ctxerr.Wrap(ctx, err, "dial tls")
		}
		defer conn.Close()
		return conn, nil
	}

	var (
		conn *tls.Conn
		err  error
	)

	conn, err = dial(false)
	if err == nil {
		return conn, nil
	}
	conn, err = dial(true)
	return conn, err
}

// chain builds a PEM encoded certificate chain using the PeerCertificates
// in tls.ConnectionState. chain uses the hostname to omit the Leaf certificate
// from the chain.
func chain(ctx context.Context, cs tls.ConnectionState, hostname string) ([]byte, error) {
	buf := bytes.NewBuffer([]byte(""))

	verifyEncode := func(chain []*x509.Certificate) error {
		for _, cert := range chain {
			if len(chain) > 1 {
				// drop the leaf certificate from the chain. osqueryd does not
				// need it to establish a secure connection
				if err := cert.VerifyHostname(hostname); err == nil {
					continue
				}
			}
			if err := encodePEMCertificate(buf, cert); err != nil {
				return err
			}
		}
		return nil
	}

	// use verified chains if available(which adds the root CA), otherwise
	// use the certificate chain offered by the server (if terminated with
	// self-signed certs)
	if len(cs.VerifiedChains) != 0 {
		for _, chain := range cs.VerifiedChains {
			if err := verifyEncode(chain); err != nil {
				return nil, ctxerr.Wrap(ctx, err, "encode verified chains pem")
			}
		}
	} else {
		if err := verifyEncode(cs.PeerCertificates); err != nil {
			return nil, ctxerr.Wrap(ctx, err, "encode peer certificates pem")
		}
	}
	return buf.Bytes(), nil
}

func encodePEMCertificate(buf io.Writer, cert *x509.Certificate) error {
	block := &pem.Block{
		Type:  "CERTIFICATE",
		Bytes: cert.Raw,
	}
	return pem.Encode(buf, block)
}

func (svc *Service) HostFeatures(ctx context.Context, host *fleet.Host) (*fleet.Features, error) {
	if svc.EnterpriseOverrides != nil {
		return svc.EnterpriseOverrides.HostFeatures(ctx, host)
	}

	appConfig, err := svc.ds.AppConfig(ctx)
	if err != nil {
		return nil, err
	}
	return &appConfig.Features, nil
}

var alphanumeric = regexp.MustCompile(`^\w+$`)

func isAlphanumeric(s string) bool {
	return alphanumeric.MatchString(s)
}<|MERGE_RESOLUTION|>--- conflicted
+++ resolved
@@ -1296,11 +1296,7 @@
 	return result, nil
 }
 
-<<<<<<< HEAD
-func (svc *Service) populateDigiCertAPITokens(ctx context.Context, remainingOldCAs []fleet.DigiCertCertAuthority) error {
-=======
 func (svc *Service) populateDigiCertAPITokens(ctx context.Context, remainingOldCAs []fleet.DigiCertCA) error {
->>>>>>> 8601fcd7
 	assets, err := svc.ds.GetAllCAConfigAssetsByType(ctx, fleet.CAConfigDigiCert)
 	if err != nil && !fleet.IsNotFound(err) {
 		return ctxerr.Wrap(ctx, err, "get DigiCert CA config assets")
@@ -1316,11 +1312,7 @@
 	return nil
 }
 
-<<<<<<< HEAD
-func (svc *Service) populateCustomSCEPChallenges(ctx context.Context, remainingOldCAs []fleet.CustomSCEPProxyCertAuthority) error {
-=======
 func (svc *Service) populateCustomSCEPChallenges(ctx context.Context, remainingOldCAs []fleet.CustomSCEPProxyCA) error {
->>>>>>> 8601fcd7
 	assets, err := svc.ds.GetAllCAConfigAssetsByType(ctx, fleet.CAConfigCustomSCEPProxy)
 	if err != nil && !fleet.IsNotFound(err) {
 		return ctxerr.Wrap(ctx, err, "get custom SCEP CA config assets")
@@ -1340,13 +1332,8 @@
 // It mutates the provided result to set a deleted status where applicable and returns a list of the remaining (non-deleted) integrations.
 func filterDeletedDigiCertCAs(oldAppConfig *fleet.AppConfig, newAppConfig *fleet.AppConfig,
 	result *appConfigCAStatus,
-<<<<<<< HEAD
-) []fleet.DigiCertCertAuthority {
-	remainingOldCAs := make([]fleet.DigiCertCertAuthority, 0, len(oldAppConfig.Integrations.DigiCert.Value))
-=======
 ) []fleet.DigiCertCA {
 	remainingOldCAs := make([]fleet.DigiCertCA, 0, len(oldAppConfig.Integrations.DigiCert.Value))
->>>>>>> 8601fcd7
 	for _, oldCA := range oldAppConfig.Integrations.DigiCert.Value {
 		var found bool
 		for _, newCA := range newAppConfig.Integrations.DigiCert.Value {
@@ -1368,13 +1355,8 @@
 // It mutates the provided result to set a deleted status where applicable and returns a list of the remaining (non-deleted) integrations.
 func filterDeletedCustomSCEPCAs(oldAppConfig *fleet.AppConfig, newAppConfig *fleet.AppConfig,
 	result *appConfigCAStatus,
-<<<<<<< HEAD
-) []fleet.CustomSCEPProxyCertAuthority {
-	remainingOldCAs := make([]fleet.CustomSCEPProxyCertAuthority, 0, len(oldAppConfig.Integrations.CustomSCEPProxy.Value))
-=======
 ) []fleet.CustomSCEPProxyCA {
 	remainingOldCAs := make([]fleet.CustomSCEPProxyCA, 0, len(oldAppConfig.Integrations.CustomSCEPProxy.Value))
->>>>>>> 8601fcd7
 	for _, oldCA := range oldAppConfig.Integrations.CustomSCEPProxy.Value {
 		var found bool
 		for _, newCA := range newAppConfig.Integrations.CustomSCEPProxy.Value {
