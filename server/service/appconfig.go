--- conflicted
+++ resolved
@@ -1072,36 +1072,38 @@
 			return result, ctxerr.Wrap(ctx, err, "populate API tokens")
 		}
 		for i, newCA := range appConfig.Integrations.DigiCert.Value {
-			var found bool
+			var found, needToVerify bool
 			for _, oldCA := range remainingOldCAs {
 				switch {
 				case newCA.Equals(&oldCA):
 					// we clear the APIToken since we don't need to encrypt/save it
 					appConfig.Integrations.DigiCert.Value[i].APIToken = fleet.MaskedPassword
 					found = true
+					needToVerify = false
 				case newCA.Name == oldCA.Name:
 					// changed
+					found = true
 					if newCA.URL != oldCA.URL && (len(newCA.APIToken) == 0 || newCA.APIToken == fleet.MaskedPassword) {
 						invalid.Append("integrations.digicert.api_token",
 							fmt.Sprintf("DigiCert API token must be set when modifying URL of an existing CA: %s", newCA.Name))
-					} else {
-						result.digicert[newCA.Name] = caStatusEdited
+						break
 					}
-					found = true
+					result.digicert[newCA.Name] = caStatusEdited
+					needToVerify = newCA.NeedToVerify(&oldCA)
 				}
 			}
 			if !found {
 				if len(newCA.APIToken) == 0 || newCA.APIToken == fleet.MaskedPassword {
 					invalid.Append("integrations.digicert.api_token",
 						fmt.Sprintf("DigiCert API token must be set on CA: %s", newCA.Name))
-				} else {
-					result.digicert[newCA.Name] = caStatusAdded
+					break
 				}
-			}
-			if status, ok := result.digicert[newCA.Name]; ok && (status == caStatusEdited || status == caStatusAdded) {
+				result.digicert[newCA.Name] = caStatusAdded
+				needToVerify = true
+			}
+			if _, ok := result.digicert[newCA.Name]; ok && needToVerify {
 				err := digicert.VerifyProfileID(ctx, svc.logger, newCA)
 				if err != nil {
-					invalidCANames[newCA.Name] = struct{}{}
 					invalid.Append("integrations.digicert.profile_id",
 						fmt.Sprintf("Could not verify DigiCert profile ID %s for CA %s: %s", newCA.ProfileID, newCA.Name, err))
 				}
@@ -1168,69 +1170,37 @@
 		if err != nil {
 			return result, ctxerr.Wrap(ctx, err, "populate challenges")
 		}
-<<<<<<< HEAD
 		for i, newCA := range appConfig.Integrations.CustomSCEPProxy.Value {
 			var found bool
-=======
-		for i, newCA := range appConfig.Integrations.DigiCert.Value {
-			var found, needToVerify bool
->>>>>>> de64d1f0
 			for _, oldCA := range remainingOldCAs {
 				switch {
 				case newCA.Equals(&oldCA):
 					// we clear the Challenge since we don't need to encrypt/save it
 					appConfig.Integrations.CustomSCEPProxy.Value[i].Challenge = fleet.MaskedPassword
 					found = true
-					needToVerify = false
 				case newCA.Name == oldCA.Name:
 					// changed
-<<<<<<< HEAD
 					if newCA.URL != oldCA.URL && (len(newCA.Challenge) == 0 || newCA.Challenge == fleet.MaskedPassword) {
 						invalid.Append("integrations.custom_scep_proxy.challenge",
 							fmt.Sprintf("Custom SCEP challenge must be set when modifying URL of an existing CA: %s", newCA.Name))
 					} else {
 						result.customSCEPProxy[newCA.Name] = caStatusEdited
-=======
+					}
 					found = true
-					if newCA.URL != oldCA.URL && (len(newCA.APIToken) == 0 || newCA.APIToken == fleet.MaskedPassword) {
-						invalid.Append("integrations.digicert.api_token",
-							fmt.Sprintf("DigiCert API token must be set when modifying URL of an existing CA: %s", newCA.Name))
-						break
->>>>>>> de64d1f0
-					}
-					result.digicert[newCA.Name] = caStatusEdited
-					needToVerify = newCA.NeedToVerify(&oldCA)
 				}
 			}
 			if !found {
-<<<<<<< HEAD
 				if len(newCA.Challenge) == 0 || newCA.Challenge == fleet.MaskedPassword {
 					invalid.Append("integrations.custom_scep_proxy.challenge",
 						fmt.Sprintf("Custom SCEP challenge must be set on CA: %s", newCA.Name))
 				} else {
 					result.customSCEPProxy[newCA.Name] = caStatusAdded
-=======
-				if len(newCA.APIToken) == 0 || newCA.APIToken == fleet.MaskedPassword {
-					invalid.Append("integrations.digicert.api_token",
-						fmt.Sprintf("DigiCert API token must be set on CA: %s", newCA.Name))
-					break
->>>>>>> de64d1f0
 				}
-				result.digicert[newCA.Name] = caStatusAdded
-				needToVerify = true
-			}
-<<<<<<< HEAD
+			}
 			if status, ok := result.customSCEPProxy[newCA.Name]; ok && (status == caStatusEdited || status == caStatusAdded) {
 				if err := svc.scepConfigService.ValidateSCEPURL(ctx, newCA.URL); err != nil {
 					invalidCANames[newCA.Name] = struct{}{}
 					invalid.Append("integrations.custom_scep_proxy.url", err.Error())
-=======
-			if _, ok := result.digicert[newCA.Name]; ok && needToVerify {
-				err := digicert.VerifyProfileID(ctx, svc.logger, newCA)
-				if err != nil {
-					invalid.Append("integrations.digicert.profile_id",
-						fmt.Sprintf("Could not verify DigiCert profile ID %s for CA %s: %s", newCA.ProfileID, newCA.Name, err))
->>>>>>> de64d1f0
 				}
 			}
 		}
