package service

import (
	"bytes"
	"context"
	"crypto/tls"
	"crypto/x509"
	"encoding/json"
	"encoding/pem"
	"errors"
	"fmt"
	"io"
	"net"
	"net/http"
	"net/url"
	"regexp"
	"strings"

	"github.com/fleetdm/fleet/v4/pkg/optjson"
	"github.com/fleetdm/fleet/v4/pkg/rawjson"
	"github.com/fleetdm/fleet/v4/server/authz"
	authz_ctx "github.com/fleetdm/fleet/v4/server/contexts/authz"
	"github.com/fleetdm/fleet/v4/server/contexts/ctxdb"
	"github.com/fleetdm/fleet/v4/server/contexts/ctxerr"
	"github.com/fleetdm/fleet/v4/server/contexts/license"
	"github.com/fleetdm/fleet/v4/server/contexts/viewer"
	"github.com/fleetdm/fleet/v4/server/fleet"
	"github.com/fleetdm/fleet/v4/server/variables"
	"github.com/fleetdm/fleet/v4/server/version"
	"github.com/go-kit/log/level"
	"golang.org/x/text/unicode/norm"
)

////////////////////////////////////////////////////////////////////////////////
// Get AppConfig
////////////////////////////////////////////////////////////////////////////////

type appConfigResponse struct {
	fleet.AppConfig
	appConfigResponseFields
}

// appConfigResponseFields are grouped separately to aid with JSON unmarshaling
type appConfigResponseFields struct {
	UpdateInterval  *fleet.UpdateIntervalConfig  `json:"update_interval"`
	Vulnerabilities *fleet.VulnerabilitiesConfig `json:"vulnerabilities"`

	// License is loaded from the service
	License *fleet.LicenseInfo `json:"license,omitempty"`
	// Logging is loaded on the fly rather than from the database.
	Logging *fleet.Logging `json:"logging,omitempty"`
	// Email is returned when the email backend is something other than SMTP, for example SES
	Email *fleet.EmailConfig `json:"email,omitempty"`
	// SandboxEnabled is true if fleet serve was ran with server.sandbox_enabled=true
	SandboxEnabled bool                `json:"sandbox_enabled,omitempty"`
	Err            error               `json:"error,omitempty"`
	Partnerships   *fleet.Partnerships `json:"partnerships,omitempty"`
	// ConditionalAccess holds the Microsoft conditional access configuration.
	ConditionalAccess *fleet.ConditionalAccessSettings `json:"conditional_access,omitempty"`
}

// UnmarshalJSON implements the json.Unmarshaler interface to make sure we serialize
// both AppConfig and appConfigResponseFields properly:
//
// - If this function is not defined, AppConfig.UnmarshalJSON gets promoted and
// will be called instead.
// - If we try to unmarshal everything in one go, AppConfig.UnmarshalJSON doesn't get
// called.
func (r *appConfigResponse) UnmarshalJSON(data []byte) error {
	if err := json.Unmarshal(data, &r.AppConfig); err != nil {
		return err
	}
	if err := json.Unmarshal(data, &r.appConfigResponseFields); err != nil {
		return err
	}
	return nil
}

// MarshalJSON implements the json.Marshaler interface to make sure we serialize
// both AppConfig and responseFields properly:
//
// - If this function is not defined, AppConfig.MarshalJSON gets promoted and
// will be called instead.
// - If we try to unmarshal everything in one go, AppConfig.MarshalJSON doesn't get
// called.
func (r appConfigResponse) MarshalJSON() ([]byte, error) {
	// Marshal only the response fields
	responseData, err := json.Marshal(r.appConfigResponseFields)
	if err != nil {
		return nil, err
	}

	// Marshal the base AppConfig
	appConfigData, err := json.Marshal(r.AppConfig)
	if err != nil {
		return nil, err
	}

	// we need to marshal and combine both groups separately because
	// AppConfig has a custom marshaler.
	return rawjson.CombineRoots(responseData, appConfigData)
}

func (r appConfigResponse) Error() error { return r.Err }

func getAppConfigEndpoint(ctx context.Context, request interface{}, svc fleet.Service) (fleet.Errorer, error) {
	vc, ok := viewer.FromContext(ctx)
	if !ok {
		return nil, errors.New("could not fetch user")
	}
	appConfig, err := svc.AppConfigObfuscated(ctx)
	if err != nil {
		return nil, err
	}
	license, err := svc.License(ctx)
	if err != nil {
		return nil, err
	}
	loggingConfig, err := svc.LoggingConfig(ctx)
	if err != nil {
		return nil, err
	}
	emailConfig, err := svc.EmailConfig(ctx)
	if err != nil {
		return nil, err
	}
	updateIntervalConfig, err := svc.UpdateIntervalConfig(ctx)
	if err != nil {
		return nil, err
	}
	vulnConfig, err := svc.VulnerabilitiesConfig(ctx)
	if err != nil {
		return nil, err
	}
	partnerships, err := svc.PartnershipsConfig(ctx)
	if err != nil {
		return nil, err
	}

	var conditionalAccessSettings *fleet.ConditionalAccessSettings
	conditionalAccessIntegration, err := svc.ConditionalAccessMicrosoftGet(ctx)
	if err != nil {
		return nil, err
	}
	if conditionalAccessIntegration != nil {
		conditionalAccessSettings = &fleet.ConditionalAccessSettings{
			MicrosoftEntraTenantID:             conditionalAccessIntegration.TenantID,
			MicrosoftEntraConnectionConfigured: conditionalAccessIntegration.SetupDone,
		}
	}

	isGlobalAdmin := vc.User.GlobalRole != nil && *vc.User.GlobalRole == fleet.RoleAdmin
	isAnyTeamAdmin := false
	if vc.User.Teams != nil {
		// check if the user is an admin for any team
		for _, team := range vc.User.Teams {
			if team.Role == fleet.RoleAdmin {
				isAnyTeamAdmin = true
				break
			}
		}
	}

	// Only admins should see SMTP and SSO settings
	var smtpSettings *fleet.SMTPSettings
	var ssoSettings *fleet.SSOSettings
	if isGlobalAdmin || isAnyTeamAdmin {
		smtpSettings = appConfig.SMTPSettings
		ssoSettings = appConfig.SSOSettings
	}

	// Only global admins should see osquery agent settings.
	var agentOptions *json.RawMessage
	if isGlobalAdmin {
		agentOptions = appConfig.AgentOptions
	}

	transparencyURL := fleet.DefaultTransparencyURL
	// Fleet Premium license is required for custom transparency url
	if license.IsPremium() && appConfig.FleetDesktop.TransparencyURL != "" {
		transparencyURL = appConfig.FleetDesktop.TransparencyURL
	}
	fleetDesktop := fleet.FleetDesktopSettings{TransparencyURL: transparencyURL}

	if appConfig.OrgInfo.ContactURL == "" {
		appConfig.OrgInfo.ContactURL = fleet.DefaultOrgInfoContactURL
	}

	features := appConfig.Features
	response := appConfigResponse{
		AppConfig: fleet.AppConfig{
			OrgInfo:                appConfig.OrgInfo,
			ServerSettings:         appConfig.ServerSettings,
			Features:               features,
			VulnerabilitySettings:  appConfig.VulnerabilitySettings,
			HostExpirySettings:     appConfig.HostExpirySettings,
			ActivityExpirySettings: appConfig.ActivityExpirySettings,

			SMTPSettings: smtpSettings,
			SSOSettings:  ssoSettings,
			AgentOptions: agentOptions,

			FleetDesktop: fleetDesktop,

			WebhookSettings: appConfig.WebhookSettings,
			Integrations:    appConfig.Integrations,
			MDM:             appConfig.MDM,
			Scripts:         appConfig.Scripts,
			UIGitOpsMode:    appConfig.UIGitOpsMode,
		},
		appConfigResponseFields: appConfigResponseFields{
			UpdateInterval:    updateIntervalConfig,
			Vulnerabilities:   vulnConfig,
			License:           license,
			Logging:           loggingConfig,
			Email:             emailConfig,
			SandboxEnabled:    svc.SandboxEnabled(),
			Partnerships:      partnerships,
			ConditionalAccess: conditionalAccessSettings,
		},
	}
	return response, nil
}

func (svc *Service) SandboxEnabled() bool {
	return svc.config.Server.SandboxEnabled
}

func (svc *Service) AppConfigObfuscated(ctx context.Context) (*fleet.AppConfig, error) {
	if !svc.authz.IsAuthenticatedWith(ctx, authz_ctx.AuthnDeviceToken) {
		if err := svc.authz.Authorize(ctx, &fleet.AppConfig{}, fleet.ActionRead); err != nil {
			return nil, err
		}
	}

	ac, err := svc.ds.AppConfig(ctx)
	if err != nil {
		return nil, err
	}

	ac.Obfuscate()

	return ac, nil
}

// //////////////////////////////////////////////////////////////////////////////
// Modify AppConfig
// //////////////////////////////////////////////////////////////////////////////

type modifyAppConfigRequest struct {
	Force     bool `json:"-" query:"force,optional"`     // if true, bypass strict incoming json validation
	DryRun    bool `json:"-" query:"dry_run,optional"`   // if true, apply validation but do not save changes
	Overwrite bool `json:"-" query:"overwrite,optional"` // if true, overwrite any existing settings with the incoming ones
	json.RawMessage
}

func modifyAppConfigEndpoint(ctx context.Context, request interface{}, svc fleet.Service) (fleet.Errorer, error) {
	req := request.(*modifyAppConfigRequest)
	appConfig, err := svc.ModifyAppConfig(ctx, req.RawMessage, fleet.ApplySpecOptions{
		Force:     req.Force,
		DryRun:    req.DryRun,
		Overwrite: req.Overwrite,
	})
	if err != nil {
		return appConfigResponse{appConfigResponseFields: appConfigResponseFields{Err: err}}, nil
	}

	// We do not use svc.License(ctx) to allow roles (like GitOps) write but not read access to AppConfig.
	license, _ := license.FromContext(ctx)

	loggingConfig, err := svc.LoggingConfig(ctx)
	if err != nil {
		return nil, err
	}
	response := appConfigResponse{
		AppConfig: *appConfig,
		appConfigResponseFields: appConfigResponseFields{
			License: license,
			Logging: loggingConfig,
		},
	}

	response.Obfuscate()

	if (!license.IsPremium()) || response.FleetDesktop.TransparencyURL == "" {
		response.FleetDesktop.TransparencyURL = fleet.DefaultTransparencyURL
	}

	return response, nil
}

func (svc *Service) ModifyAppConfig(ctx context.Context, p []byte, applyOpts fleet.ApplySpecOptions) (*fleet.AppConfig, error) {
	if err := svc.authz.Authorize(ctx, &fleet.AppConfig{}, fleet.ActionWrite); err != nil {
		return nil, err
	}

	// we need the config from the datastore because API tokens are obfuscated at
	// the service layer we will retrieve the obfuscated config before we return.
	// We bypass the mysql cache because this is a read that will be followed by
	// modifications and a save, so we need up-to-date data.
	ctx = ctxdb.BypassCachedMysql(ctx, true)
	appConfig, err := svc.ds.AppConfig(ctx)
	if err != nil {
		return nil, err
	}
	// the rest of the calls can use the cache safely (we read the AppConfig
	// again before returning, either after a dry-run or after saving the
	// AppConfig, in which case the cache will be up-to-date and safe to use).
	ctx = ctxdb.BypassCachedMysql(ctx, false)

	oldAppConfig := appConfig.Copy()

	// We do not use svc.License(ctx) to allow roles (like GitOps) write but not read access to AppConfig.
	license, _ := license.FromContext(ctx)

	var oldSMTPSettings fleet.SMTPSettings
	if appConfig.SMTPSettings != nil {
		oldSMTPSettings = *appConfig.SMTPSettings
	} else {
		// SMTPSettings used to be a non-pointer on previous iterations,
		// so if current SMTPSettings are not present (with empty values),
		// then this is a bug, let's log an error.
		level.Error(svc.logger).Log("msg", "smtp_settings are not present")
	}

	oldAgentOptions := ""
	if appConfig.AgentOptions != nil {
		oldAgentOptions = string(*appConfig.AgentOptions)
	}

	oldConditionalAccessEnabled := appConfig.Integrations.ConditionalAccessEnabled

	storedJiraByProjectKey, err := fleet.IndexJiraIntegrations(appConfig.Integrations.Jira)
	if err != nil {
		return nil, ctxerr.Wrap(ctx, err, "modify AppConfig")
	}

	storedZendeskByGroupID, err := fleet.IndexZendeskIntegrations(appConfig.Integrations.Zendesk)
	if err != nil {
		return nil, ctxerr.Wrap(ctx, err, "modify AppConfig")
	}

	invalid := &fleet.InvalidArgumentError{}
	var newAppConfig fleet.AppConfig
	if err := json.Unmarshal(p, &newAppConfig); err != nil {
		return nil, ctxerr.Wrap(ctx, &fleet.BadRequestError{
			Message:     "failed to decode app config",
			InternalErr: err,
		})
	}

	// default transparency URL is https://fleetdm.com/transparency so you are allowed to apply as long as it's not changing
	if newAppConfig.FleetDesktop.TransparencyURL != "" && newAppConfig.FleetDesktop.TransparencyURL != fleet.DefaultTransparencyURL {
		if !license.IsPremium() {
			invalid.Append("transparency_url", ErrMissingLicense.Error())
			return nil, ctxerr.Wrap(ctx, invalid)
		}
		if _, err := url.Parse(newAppConfig.FleetDesktop.TransparencyURL); err != nil {
			invalid.Append("transparency_url", err.Error())
			return nil, ctxerr.Wrap(ctx, invalid)
		}
	}

	if newAppConfig.SSOSettings != nil {
		validateSSOSettings(newAppConfig, appConfig, invalid, license)
		if invalid.HasErrors() {
			return nil, ctxerr.Wrap(ctx, invalid)
		}
	}

	// If we're in overwrite mode, clear out any feautures that are not explicitly specified.
	if applyOpts.Overwrite {
		appConfig.Features = newAppConfig.Features
		appConfig.SSOSettings = newAppConfig.SSOSettings
		appConfig.MDM.EndUserAuthentication = newAppConfig.MDM.EndUserAuthentication
	}

	// We apply the config that is incoming to the old one
	appConfig.EnableStrictDecoding()
	if err := json.Unmarshal(p, &appConfig); err != nil {
		err = fleet.NewUserMessageError(err, http.StatusBadRequest)
		return nil, ctxerr.Wrap(ctx, err)
	}

	// if turning off Windows MDM and Windows Migration is not explicitly set to
	// on in the same update, set it to off (otherwise, if it is explicitly set
	// to true, return an error that it can't be done when MDM is off, this is
	// addressed in validateMDM).
	if oldAppConfig.MDM.WindowsEnabledAndConfigured != appConfig.MDM.WindowsEnabledAndConfigured &&
		!appConfig.MDM.WindowsEnabledAndConfigured && !newAppConfig.MDM.WindowsMigrationEnabled {
		appConfig.MDM.WindowsMigrationEnabled = false
	}

	caStatus, err := svc.processAppConfigCAs(ctx, &newAppConfig, oldAppConfig, appConfig, invalid)
	if err != nil {
		return nil, ctxerr.Wrap(ctx, err, "processing AppConfig CAs")
	}

	// EnableDiskEncryption is an optjson.Bool field in order to support the
	// legacy field under "mdm.macos_settings". If the field provided to the
	// PATCH endpoint is set but invalid (that is, "enable_disk_encryption":
	// null) and no legacy field overwrites it, leave it unchanged (as if not
	// provided).

	// TODO: move this logic to the AppConfig unmarshaller? we need to do
	// this because we unmarshal twice into appConfig:
	//
	// 1. To get the JSON value from the database
	// 2. To update fields with the incoming values
	if newAppConfig.MDM.EnableDiskEncryption.Valid {
		if newAppConfig.MDM.EnableDiskEncryption.Value && svc.config.Server.PrivateKey == "" {
			return nil, ctxerr.New(ctx,
				"Missing required private key. Learn how to configure the private key here: https://fleetdm.com/learn-more-about/fleet-server-private-key")
		}
		appConfig.MDM.EnableDiskEncryption = newAppConfig.MDM.EnableDiskEncryption
	} else if appConfig.MDM.EnableDiskEncryption.Set && !appConfig.MDM.EnableDiskEncryption.Valid {
		appConfig.MDM.EnableDiskEncryption = oldAppConfig.MDM.EnableDiskEncryption
	}
	// this is to handle the case where `enable_release_device_manually: null` is
	// passed in the request payload, which should be treated as "not present/not
	// changed" by the PATCH. We should really try to find a more general way to
	// handle this.
	if !oldAppConfig.MDM.MacOSSetup.EnableReleaseDeviceManually.Valid {
		// this makes a DB migration unnecessary, will update the field to its default false value as necessary
		oldAppConfig.MDM.MacOSSetup.EnableReleaseDeviceManually = optjson.SetBool(false)
	}
	if newAppConfig.MDM.MacOSSetup.EnableReleaseDeviceManually.Valid {
		appConfig.MDM.MacOSSetup.EnableReleaseDeviceManually = newAppConfig.MDM.MacOSSetup.EnableReleaseDeviceManually
	} else {
		appConfig.MDM.MacOSSetup.EnableReleaseDeviceManually = oldAppConfig.MDM.MacOSSetup.EnableReleaseDeviceManually
	}
	if appConfig.MDM.MacOSSetup.ManualAgentInstall.Valid && appConfig.MDM.MacOSSetup.ManualAgentInstall.Value {
		if !license.IsPremium() {
			invalid.Append("macos_setup.manual_agent_install", ErrMissingLicense.Error())
			return nil, ctxerr.Wrap(ctx, invalid)
		}
	}

	var legacyUsedWarning error
	if legacyKeys := appConfig.DidUnmarshalLegacySettings(); len(legacyKeys) > 0 {
		// this "warning" is returned only in dry-run mode, and if no other errors
		// were encountered.
		legacyUsedWarning = &fleet.BadRequestError{
			Message: fmt.Sprintf("warning: deprecated settings were used in the configuration: %v; consider updating to the new settings: https://fleetdm.com/docs/using-fleet/configuration-files#settings",
				legacyKeys),
		}
	}

	// required fields must be set, ensure they haven't been removed by applying
	// the new config
	if appConfig.OrgInfo.OrgName == "" {
		invalid.Append("org_name", "organization name must be present")
	}
	if appConfig.ServerSettings.ServerURL == "" {
		invalid.Append("server_url", "Fleet server URL must be present")
	} else {
		if err := ValidateServerURL(appConfig.ServerSettings.ServerURL); err != nil {
			invalid.Append("server_url", "Couldn't update settings: "+err.Error())
		}
	}

	if appConfig.ActivityExpirySettings.ActivityExpiryEnabled && appConfig.ActivityExpirySettings.ActivityExpiryWindow < 1 {
		invalid.Append("activity_expiry_settings.activity_expiry_window", "must be greater than 0")
	}

	if appConfig.OrgInfo.ContactURL == "" {
		appConfig.OrgInfo.ContactURL = fleet.DefaultOrgInfoContactURL
	}

	if newAppConfig.AgentOptions != nil {
		// if there were Agent Options in the new app config, then it replaced the
		// agent options in the resulting app config, so validate those.
		if err := fleet.ValidateJSONAgentOptions(ctx, svc.ds, *appConfig.AgentOptions, license.IsPremium()); err != nil {
			err = fleet.SuggestAgentOptionsCorrection(err)
			err = fleet.NewUserMessageError(err, http.StatusBadRequest)
			if applyOpts.Force && !applyOpts.DryRun {
				level.Info(svc.logger).Log("err", err, "msg", "force-apply appConfig agent options with validation errors")
			}
			if !applyOpts.Force {
				return nil, ctxerr.Wrap(ctx, err, "validate agent options")
			}
		}
	}

	// If the license is Premium, we should always send usage statisics.
	if !license.IsAllowDisableTelemetry() {
		appConfig.ServerSettings.EnableAnalytics = true
	}

	fleet.ValidateGoogleCalendarIntegrations(appConfig.Integrations.GoogleCalendar, invalid)
	fleet.ValidateEnabledVulnerabilitiesIntegrations(appConfig.WebhookSettings.VulnerabilitiesWebhook, appConfig.Integrations, invalid)
	fleet.ValidateEnabledFailingPoliciesIntegrations(appConfig.WebhookSettings.FailingPoliciesWebhook, appConfig.Integrations, invalid)
	fleet.ValidateEnabledHostStatusIntegrations(appConfig.WebhookSettings.HostStatusWebhook, invalid)
	fleet.ValidateEnabledActivitiesWebhook(appConfig.WebhookSettings.ActivitiesWebhook, invalid)

	var conditionalAccessNoTeamUpdated bool
	if newAppConfig.Integrations.ConditionalAccessEnabled.Set {
		if err := fleet.ValidateConditionalAccessIntegration(ctx, svc, oldConditionalAccessEnabled.Value, newAppConfig.Integrations.ConditionalAccessEnabled.Value); err != nil {
			return nil, err
		}
		conditionalAccessNoTeamUpdated = oldConditionalAccessEnabled.Value != newAppConfig.Integrations.ConditionalAccessEnabled.Value
		appConfig.Integrations.ConditionalAccessEnabled = newAppConfig.Integrations.ConditionalAccessEnabled
	}

	if err := svc.validateMDM(ctx, license, &oldAppConfig.MDM, &appConfig.MDM, invalid); err != nil {
		return nil, ctxerr.Wrap(ctx, err, "validating MDM config")
	}

	abmAssignments, err := svc.validateABMAssignments(ctx, &newAppConfig.MDM, &oldAppConfig.MDM, invalid, license)
	if err != nil {
		return nil, ctxerr.Wrap(ctx, err, "validating ABM token assignments")
	}

	var vppAssignments map[uint][]uint
	vppAssignmentsDefined := newAppConfig.MDM.VolumePurchasingProgram.Set && newAppConfig.MDM.VolumePurchasingProgram.Valid
	if vppAssignmentsDefined {
		vppAssignments, err = svc.validateVPPAssignments(ctx, newAppConfig.MDM.VolumePurchasingProgram.Value, invalid, license)
		if err != nil {
			return nil, ctxerr.Wrap(ctx, err, "validating VPP token assignments")
		}
	}

	if invalid.HasErrors() {
		return nil, ctxerr.Wrap(ctx, invalid)
	}

	// ignore MDM.EnabledAndConfigured MDM.AppleBMTermsExpired, and MDM.AppleBMEnabledAndConfigured
	// if provided in the modify payload we don't return an error in this case because it would
	// prevent using the output of fleetctl get config as input to fleetctl apply or this endpoint.
	appConfig.MDM.AppleBMTermsExpired = oldAppConfig.MDM.AppleBMTermsExpired
	appConfig.MDM.AppleBMEnabledAndConfigured = oldAppConfig.MDM.AppleBMEnabledAndConfigured
	appConfig.MDM.EnabledAndConfigured = oldAppConfig.MDM.EnabledAndConfigured
	// ignore MDM.AndroidEnabledAndConfigured because it is set by the server only
	appConfig.MDM.AndroidEnabledAndConfigured = oldAppConfig.MDM.AndroidEnabledAndConfigured

	// do not send a test email in dry-run mode, so this is a good place to stop
	// (we also delete the removed integrations after that, which we don't want
	// to do in dry-run mode).
	if applyOpts.DryRun {
		if legacyUsedWarning != nil {
			return nil, legacyUsedWarning
		}

		// must reload to get the unchanged app config (retrieve with obfuscated secrets)
		obfuscatedAppConfig, err := svc.ds.AppConfig(ctx)
		if err != nil {
			return nil, err
		}
		obfuscatedAppConfig.Obfuscate()
		return obfuscatedAppConfig, nil
	}

	// Perform validation of the applied SMTP settings.
	if newAppConfig.SMTPSettings != nil {
		// Ignore the values for SMTPEnabled and SMTPConfigured.
		oldSMTPSettings.SMTPEnabled = appConfig.SMTPSettings.SMTPEnabled
		oldSMTPSettings.SMTPConfigured = appConfig.SMTPSettings.SMTPConfigured

		// If we enable SMTP and the settings have changed, then we send a test email.
		if appConfig.SMTPSettings.SMTPEnabled {
			if oldSMTPSettings != *appConfig.SMTPSettings || !appConfig.SMTPSettings.SMTPConfigured {
				if err = svc.sendTestEmail(ctx, appConfig); err != nil {
					return nil, fleet.NewInvalidArgumentError("SMTP Options", err.Error())
				}
			}
			appConfig.SMTPSettings.SMTPConfigured = true
		} else {
			appConfig.SMTPSettings.SMTPConfigured = false
		}
	}

	// NOTE: the frontend will always send all integrations back when making
	// changes, so as soon as Jira or Zendesk has something set, it's fair to
	// assume that integrations are being modified and we have the full set of
	// those integrations. When deleting, it does send empty arrays (not nulls),
	// so this is fine - e.g. when deleting the last integration it sends:
	//
	//   {"integrations":{"zendesk":[],"jira":[]}}
	//
	if newAppConfig.Integrations.Jira != nil || newAppConfig.Integrations.Zendesk != nil {
		delJira, err := fleet.ValidateJiraIntegrations(ctx, storedJiraByProjectKey, newAppConfig.Integrations.Jira)
		if err != nil {
			if errors.As(err, &fleet.IntegrationTestError{}) {
				return nil, ctxerr.Wrap(ctx, &fleet.BadRequestError{
					Message: err.Error(),
				})
			}
			return nil, ctxerr.Wrap(ctx, fleet.NewInvalidArgumentError("Jira integration", err.Error()))
		}
		appConfig.Integrations.Jira = newAppConfig.Integrations.Jira

		delZendesk, err := fleet.ValidateZendeskIntegrations(ctx, storedZendeskByGroupID, newAppConfig.Integrations.Zendesk)
		if err != nil {
			if errors.As(err, &fleet.IntegrationTestError{}) {
				return nil, ctxerr.Wrap(ctx, &fleet.BadRequestError{
					Message: err.Error(),
				})
			}
			return nil, ctxerr.Wrap(ctx, fleet.NewInvalidArgumentError("Zendesk integration", err.Error()))
		}
		appConfig.Integrations.Zendesk = newAppConfig.Integrations.Zendesk

		// if any integration was deleted, remove it from any team that uses it
		if len(delJira)+len(delZendesk) > 0 {
			if err := svc.ds.DeleteIntegrationsFromTeams(ctx, fleet.Integrations{Jira: delJira, Zendesk: delZendesk}); err != nil {
				return nil, ctxerr.Wrap(ctx, err, "delete integrations from teams")
			}
		}
	}
	// If google_calendar is null, we keep the existing setting. If it's not null, we update.
	if newAppConfig.Integrations.GoogleCalendar == nil {
		appConfig.Integrations.GoogleCalendar = oldAppConfig.Integrations.GoogleCalendar
	}

	gitopsModeEnabled, gitopsRepoURL := appConfig.UIGitOpsMode.GitopsModeEnabled, appConfig.UIGitOpsMode.RepositoryURL
	if gitopsModeEnabled {
		if !license.IsPremium() {
			return nil, fleet.NewInvalidArgumentError("UI GitOpsMode: ", ErrMissingLicense.Error())
		}
		if gitopsRepoURL == "" {
			return nil, fleet.NewInvalidArgumentError("UI GitOps Mode: ", "Repository URL is required when GitOps mode is enabled")
		}
		parsedURL, err := url.Parse(gitopsRepoURL)
		if err != nil {
			return nil, fleet.NewInvalidArgumentError("UI Gitops Mode: ", "Repository URL is invalid")
		}
		if parsedURL.Scheme != "http" && parsedURL.Scheme != "https" {
			return nil, fleet.NewInvalidArgumentError("UI Gitops Mode: ", "Git repository URL must include protocol (e.g. https://)")
		}
	}

	if oldAppConfig.UIGitOpsMode.GitopsModeEnabled != appConfig.UIGitOpsMode.GitopsModeEnabled {
		// generate the activity
		var act fleet.ActivityDetails
		if gitopsModeEnabled {
			act = fleet.ActivityTypeEnabledGitOpsMode{}
		} else {
			act = fleet.ActivityTypeDisabledGitOpsMode{}
		}
		if err := svc.NewActivity(ctx, authz.UserFromContext(ctx), act); err != nil {
			return nil, ctxerr.Wrapf(ctx, err, "create activity %s", act.ActivityName())
		}

	}

	if !license.IsPremium() {
		// reset transparency url to empty for downgraded licenses
		appConfig.FleetDesktop.TransparencyURL = ""
	}

	if err := svc.ds.SaveAppConfig(ctx, appConfig); err != nil {
		return nil, err
	}

	// only create activities when config change has been persisted

	switch {
	case appConfig.WebhookSettings.ActivitiesWebhook.Enable && !oldAppConfig.WebhookSettings.ActivitiesWebhook.Enable:
		act := fleet.ActivityTypeEnabledActivityAutomations{WebhookUrl: appConfig.WebhookSettings.ActivitiesWebhook.DestinationURL}
		if err := svc.NewActivity(ctx, authz.UserFromContext(ctx), act); err != nil {
			return nil, ctxerr.Wrap(ctx, err, "create activity for enabled activity automations")
		}
	case !appConfig.WebhookSettings.ActivitiesWebhook.Enable && oldAppConfig.WebhookSettings.ActivitiesWebhook.Enable:
		act := fleet.ActivityTypeDisabledActivityAutomations{}
		if err := svc.NewActivity(ctx, authz.UserFromContext(ctx), act); err != nil {
			return nil, ctxerr.Wrap(ctx, err, "create activity for disabled activity automations")
		}
	case appConfig.WebhookSettings.ActivitiesWebhook.Enable &&
		appConfig.WebhookSettings.ActivitiesWebhook.DestinationURL != oldAppConfig.WebhookSettings.ActivitiesWebhook.DestinationURL:
		act := fleet.ActivityTypeEditedActivityAutomations{
			WebhookUrl: appConfig.WebhookSettings.ActivitiesWebhook.DestinationURL,
		}
		if err := svc.NewActivity(ctx, authz.UserFromContext(ctx), act); err != nil {
			return nil, ctxerr.Wrap(ctx, err, "create activity for edited activity automations")
		}
	}

	switch caStatus.ndes {
	case caStatusAdded:
		if err = svc.NewActivity(ctx, authz.UserFromContext(ctx), fleet.ActivityAddedNDESSCEPProxy{}); err != nil {
			return nil, ctxerr.Wrap(ctx, err, "create activity for added NDES SCEP proxy")
		}
	case caStatusEdited:
		if err = svc.NewActivity(ctx, authz.UserFromContext(ctx), fleet.ActivityEditedNDESSCEPProxy{}); err != nil {
			return nil, ctxerr.Wrap(ctx, err, "create activity for edited NDES SCEP proxy")
		}
	case caStatusDeleted:
		// Delete stored password
		if err := svc.ds.HardDeleteMDMConfigAsset(ctx, fleet.MDMAssetNDESPassword); err != nil {
			return nil, ctxerr.Wrap(ctx, err, "delete NDES SCEP password")
		}
		if err = svc.NewActivity(ctx, authz.UserFromContext(ctx), fleet.ActivityDeletedNDESSCEPProxy{}); err != nil {
			return nil, ctxerr.Wrap(ctx, err, "create activity for deleted NDES SCEP proxy")
		}
	default:
		// No change, no activity.
	}
	var caAssetsToDelete []string
	for caName, status := range caStatus.digicert {
		switch status {
		case caStatusAdded:
			if err = svc.NewActivity(ctx, authz.UserFromContext(ctx), fleet.ActivityAddedDigiCert{Name: caName}); err != nil {
				return nil, ctxerr.Wrap(ctx, err, "create activity for added DigiCert CA")
			}
		case caStatusEdited:
			if err = svc.NewActivity(ctx, authz.UserFromContext(ctx), fleet.ActivityEditedDigiCert{Name: caName}); err != nil {
				return nil, ctxerr.Wrap(ctx, err, "create activity for edited DigiCert CA")
			}
		case caStatusDeleted:
			if _, nameStillExists := caStatus.customSCEPProxy[caName]; !nameStillExists {
				caAssetsToDelete = append(caAssetsToDelete, caName)
			}
			if err = svc.NewActivity(ctx, authz.UserFromContext(ctx), fleet.ActivityDeletedDigiCert{Name: caName}); err != nil {
				return nil, ctxerr.Wrap(ctx, err, "create activity for deleted DigiCert CA")
			}
		}
	}
	for caName, status := range caStatus.customSCEPProxy {
		switch status {
		case caStatusAdded:
			if err = svc.NewActivity(ctx, authz.UserFromContext(ctx), fleet.ActivityAddedCustomSCEPProxy{Name: caName}); err != nil {
				return nil, ctxerr.Wrap(ctx, err, "create activity for added Custom SCEP Proxy")
			}
		case caStatusEdited:
			if err = svc.NewActivity(ctx, authz.UserFromContext(ctx), fleet.ActivityEditedCustomSCEPProxy{Name: caName}); err != nil {
				return nil, ctxerr.Wrap(ctx, err, "create activity for edited Custom SCEP Proxy")
			}
		case caStatusDeleted:
			if _, nameStillExists := caStatus.digicert[caName]; !nameStillExists {
				caAssetsToDelete = append(caAssetsToDelete, caName)
			}
			if err = svc.NewActivity(ctx, authz.UserFromContext(ctx), fleet.ActivityDeletedCustomSCEPProxy{Name: caName}); err != nil {
				return nil, ctxerr.Wrap(ctx, err, "create activity for deleted Custom SCEP Proxy")
			}
		}
	}
	if len(caAssetsToDelete) > 0 {
		err = svc.ds.DeleteCAConfigAssets(ctx, caAssetsToDelete)
		if err != nil {
			return nil, ctxerr.Wrap(ctx, err, "delete CA config assets")
		}
	}

	if oldAppConfig.MDM.MacOSSetup.MacOSSetupAssistant.Value != appConfig.MDM.MacOSSetup.MacOSSetupAssistant.Value &&
		appConfig.MDM.MacOSSetup.MacOSSetupAssistant.Value == "" {
		// clear macos setup assistant for no team - note that we cannot call
		// svc.DeleteMDMAppleSetupAssistant here as it would call the (non-premium)
		// current service implementation. We have to go through the Enterprise
		// extensions.
		if err := svc.EnterpriseOverrides.DeleteMDMAppleSetupAssistant(ctx, nil); err != nil {
			return nil, ctxerr.Wrap(ctx, err, "delete macos setup assistant")
		}
	}

	if oldAppConfig.MDM.MacOSSetup.BootstrapPackage.Value != appConfig.MDM.MacOSSetup.BootstrapPackage.Value &&
		appConfig.MDM.MacOSSetup.BootstrapPackage.Value == "" {
		// clear bootstrap package for no team - note that we cannot call
		// svc.DeleteMDMAppleBootstrapPackage here as it would call the (non-premium)
		// current service implementation. We have to go through the Enterprise
		// extensions.
		if err := svc.EnterpriseOverrides.DeleteMDMAppleBootstrapPackage(ctx, nil, applyOpts.DryRun); err != nil {
			return nil, ctxerr.Wrap(ctx, err, "delete Apple bootstrap package")
		}
	}

	tokensInCfg := make(map[string]struct{})
	for _, t := range newAppConfig.MDM.AppleBusinessManager.Value {
		tokensInCfg[t.OrganizationName] = struct{}{}
	}

	toks, err := svc.ds.ListABMTokens(ctx)
	if err != nil {
		return nil, ctxerr.Wrap(ctx, err, "listing ABM tokens")
	}

	if newAppConfig.MDM.AppleBusinessManager.Set && len(newAppConfig.MDM.AppleBusinessManager.Value) == 0 {
		for _, tok := range toks {
			if _, ok := tokensInCfg[tok.OrganizationName]; !ok {
				tok.MacOSDefaultTeamID = nil
				tok.IOSDefaultTeamID = nil
				tok.IPadOSDefaultTeamID = nil
				if err := svc.ds.SaveABMToken(ctx, tok); err != nil {
					return nil, ctxerr.Wrap(ctx, err, "saving ABM token assignments")
				}
			}
		}
	}

	if (appConfig.MDM.AppleBusinessManager.Set && appConfig.MDM.AppleBusinessManager.Valid) || appConfig.MDM.DeprecatedAppleBMDefaultTeam != "" {
		for _, tok := range abmAssignments {
			if err := svc.ds.SaveABMToken(ctx, tok); err != nil {
				return nil, ctxerr.Wrap(ctx, err, "saving ABM token assignments")
			}
		}
	}

	if vppAssignmentsDefined {
		// 1. Reset teams for VPP tokens that exist in Fleet but aren't present in the config being passed
		clear(tokensInCfg)
		for _, t := range newAppConfig.MDM.VolumePurchasingProgram.Value {
			tokensInCfg[t.Location] = struct{}{}
		}
		vppToks, err := svc.ds.ListVPPTokens(ctx)
		if err != nil {
			return nil, ctxerr.Wrap(ctx, err, "listing VPP tokens")
		}
		for _, tok := range vppToks {
			if _, ok := tokensInCfg[tok.Location]; !ok {
				tok.Teams = nil
				if _, err := svc.ds.UpdateVPPTokenTeams(ctx, tok.ID, nil); err != nil {
					return nil, ctxerr.Wrap(ctx, err, "saving VPP token teams")
				}
			}
		}
		// 2. Set VPP assignments that are defined in the config.
		for tokenID, tokenTeams := range vppAssignments {
			if _, err := svc.ds.UpdateVPPTokenTeams(ctx, tokenID, tokenTeams); err != nil {
				var errTokConstraint fleet.ErrVPPTokenTeamConstraint
				if errors.As(err, &errTokConstraint) {
					return nil, ctxerr.Wrap(ctx, fleet.NewUserMessageError(errTokConstraint, http.StatusConflict))
				}
				return nil, ctxerr.Wrap(ctx, err, "saving ABM token assignments")
			}
		}
	}

	// retrieve new app config with obfuscated secrets
	obfuscatedAppConfig, err := svc.ds.AppConfig(ctx)
	if err != nil {
		return nil, err
	}
	obfuscatedAppConfig.Obfuscate()

	// if the agent options changed, create the corresponding activity
	newAgentOptions := ""
	if obfuscatedAppConfig.AgentOptions != nil {
		newAgentOptions = string(*obfuscatedAppConfig.AgentOptions)
	}
	if oldAgentOptions != newAgentOptions {
		if err := svc.NewActivity(
			ctx,
			authz.UserFromContext(ctx),
			fleet.ActivityTypeEditedAgentOptions{
				Global: true,
			},
		); err != nil {
			return nil, ctxerr.Wrap(ctx, err, "create activity for app config agent options modification")
		}
	}

	//
	// Process OS updates config changes for Apple devices.
	//
	if err := svc.processAppleOSUpdateSettings(ctx, license, fleet.MacOS,
		oldAppConfig.MDM.MacOSUpdates,
		appConfig.MDM.MacOSUpdates,
	); err != nil {
		return nil, ctxerr.Wrap(ctx, err, "process macOS OS updates config change")
	}
	if err := svc.processAppleOSUpdateSettings(ctx, license, fleet.IOS,
		oldAppConfig.MDM.IOSUpdates,
		appConfig.MDM.IOSUpdates,
	); err != nil {
		return nil, ctxerr.Wrap(ctx, err, "process iOS OS updates config change")
	}
	if err := svc.processAppleOSUpdateSettings(ctx, license, fleet.IPadOS,
		oldAppConfig.MDM.IPadOSUpdates,
		appConfig.MDM.IPadOSUpdates,
	); err != nil {
		return nil, ctxerr.Wrap(ctx, err, "process iPadOS OS updates config change")
	}

	if appConfig.YaraRules != nil {
		if err := svc.ds.ApplyYaraRules(ctx, appConfig.YaraRules); err != nil {
			return nil, ctxerr.Wrap(ctx, err, "save yara rules for app config")
		}
	}

	// if the Windows updates requirements changed, create the corresponding
	// activity.
	if !oldAppConfig.MDM.WindowsUpdates.Equal(appConfig.MDM.WindowsUpdates) {
		var deadline, grace *int
		if appConfig.MDM.WindowsUpdates.DeadlineDays.Valid {
			deadline = &appConfig.MDM.WindowsUpdates.DeadlineDays.Value
		}
		if appConfig.MDM.WindowsUpdates.GracePeriodDays.Valid {
			grace = &appConfig.MDM.WindowsUpdates.GracePeriodDays.Value
		}

		if deadline != nil {
			if err := svc.EnterpriseOverrides.MDMWindowsEnableOSUpdates(ctx, nil, appConfig.MDM.WindowsUpdates); err != nil {
				return nil, ctxerr.Wrap(ctx, err, "enable no-team windows OS updates")
			}
		} else if err := svc.EnterpriseOverrides.MDMWindowsDisableOSUpdates(ctx, nil); err != nil {
			return nil, ctxerr.Wrap(ctx, err, "disable no-team windows OS updates")
		}

		if err := svc.NewActivity(
			ctx,
			authz.UserFromContext(ctx),
			fleet.ActivityTypeEditedWindowsUpdates{
				DeadlineDays:    deadline,
				GracePeriodDays: grace,
			},
		); err != nil {
			return nil, ctxerr.Wrap(ctx, err, "create activity for app config macos min version modification")
		}
	}

	if appConfig.MDM.EnableDiskEncryption.Valid && oldAppConfig.MDM.EnableDiskEncryption.Value != appConfig.MDM.EnableDiskEncryption.Value {
		if oldAppConfig.MDM.EnabledAndConfigured {
			var act fleet.ActivityDetails
			if appConfig.MDM.EnableDiskEncryption.Value {
				act = fleet.ActivityTypeEnabledMacosDiskEncryption{}
				if err := svc.EnterpriseOverrides.MDMAppleEnableFileVaultAndEscrow(ctx, nil); err != nil {
					return nil, ctxerr.Wrap(ctx, err, "enable no-team filevault and escrow")
				}
			} else {
				act = fleet.ActivityTypeDisabledMacosDiskEncryption{}
				if err := svc.EnterpriseOverrides.MDMAppleDisableFileVaultAndEscrow(ctx, nil); err != nil {
					return nil, ctxerr.Wrap(ctx, err, "disable no-team filevault and escrow")
				}
			}
			if err := svc.NewActivity(ctx, authz.UserFromContext(ctx), act); err != nil {
				return nil, ctxerr.Wrap(ctx, err, "create activity for app config macos disk encryption")
			}
		}
	}

	mdmEnableEndUserAuthChanged := oldAppConfig.MDM.MacOSSetup.EnableEndUserAuthentication != appConfig.MDM.MacOSSetup.EnableEndUserAuthentication
	if mdmEnableEndUserAuthChanged {
		var act fleet.ActivityDetails
		if appConfig.MDM.MacOSSetup.EnableEndUserAuthentication {
			act = fleet.ActivityTypeEnabledMacosSetupEndUserAuth{}
		} else {
			act = fleet.ActivityTypeDisabledMacosSetupEndUserAuth{}
		}
		if err := svc.NewActivity(ctx, authz.UserFromContext(ctx), act); err != nil {
			return nil, ctxerr.Wrap(ctx, err, "create activity for macos enable end user auth change")
		}
	}

	mdmSSOSettingsChanged := oldAppConfig.MDM.EndUserAuthentication.SSOProviderSettings !=
		appConfig.MDM.EndUserAuthentication.SSOProviderSettings
	serverURLChanged := oldAppConfig.ServerSettings.ServerURL != appConfig.ServerSettings.ServerURL
	appleMDMUrlChanged := oldAppConfig.MDMUrl() != appConfig.MDMUrl()
	if (mdmEnableEndUserAuthChanged || mdmSSOSettingsChanged || serverURLChanged || appleMDMUrlChanged) && license.IsPremium() {
		if err := svc.EnterpriseOverrides.MDMAppleSyncDEPProfiles(ctx); err != nil {
			return nil, ctxerr.Wrap(ctx, err, "sync DEP profiles")
		}
	}

	// if Windows MDM was enabled or disabled, create the corresponding activity
	if oldAppConfig.MDM.WindowsEnabledAndConfigured != appConfig.MDM.WindowsEnabledAndConfigured {
		var act fleet.ActivityDetails
		if appConfig.MDM.WindowsEnabledAndConfigured {
			act = fleet.ActivityTypeEnabledWindowsMDM{}
		} else {
			act = fleet.ActivityTypeDisabledWindowsMDM{}
		}
		if err := svc.NewActivity(ctx, authz.UserFromContext(ctx), act); err != nil {
			return nil, ctxerr.Wrapf(ctx, err, "create activity %s", act.ActivityName())
		}
	}

	if appConfig.MDM.WindowsEnabledAndConfigured && oldAppConfig.MDM.WindowsMigrationEnabled != appConfig.MDM.WindowsMigrationEnabled {
		var act fleet.ActivityDetails
		if appConfig.MDM.WindowsMigrationEnabled {
			act = fleet.ActivityTypeEnabledWindowsMDMMigration{}
		} else {
			act = fleet.ActivityTypeDisabledWindowsMDMMigration{}
		}
		if err := svc.NewActivity(ctx, authz.UserFromContext(ctx), act); err != nil {
			return nil, ctxerr.Wrapf(ctx, err, "create activity %s", act.ActivityName())
		}
	}

	// Create activity if conditional access was enabled or disabled for "No team".
	if conditionalAccessNoTeamUpdated {
		if appConfig.Integrations.ConditionalAccessEnabled.Value {
			if err := svc.NewActivity(
				ctx,
				authz.UserFromContext(ctx),
				fleet.ActivityTypeEnabledConditionalAccessAutomations{
					TeamID:   nil,
					TeamName: "",
				},
			); err != nil {
				return nil, ctxerr.Wrap(ctx, err, "create activity for enabling conditional access")
			}
		} else {
			if err := svc.NewActivity(
				ctx,
				authz.UserFromContext(ctx),
				fleet.ActivityTypeDisabledConditionalAccessAutomations{
					TeamID:   nil,
					TeamName: "",
				},
			); err != nil {
				return nil, ctxerr.Wrap(ctx, err, "create activity for disabling conditional access")
			}
		}
	}

	return obfuscatedAppConfig, nil
}

func (svc *Service) processAppConfigCAs(ctx context.Context, newAppConfig *fleet.AppConfig, oldAppConfig *fleet.AppConfig,
	appConfig *fleet.AppConfig, invalid *fleet.InvalidArgumentError,
) (appConfigCAStatus, error) {
	var invalidLicense bool
	fleetLicense, _ := license.FromContext(ctx)
	if newAppConfig.Integrations.NDESSCEPProxy.Set && newAppConfig.Integrations.NDESSCEPProxy.Valid && !fleetLicense.IsPremium() {
		invalid.Append("integrations.ndes_scep_proxy", ErrMissingLicense.Error())
		appConfig.Integrations.NDESSCEPProxy.Valid = false
		invalidLicense = true
	}
	if newAppConfig.Integrations.DigiCert.Set && newAppConfig.Integrations.DigiCert.Valid && !fleetLicense.IsPremium() {
		invalid.Append("integrations.digicert", ErrMissingLicense.Error())
		appConfig.Integrations.DigiCert.Valid = false
		invalidLicense = true
	}
	if newAppConfig.Integrations.CustomSCEPProxy.Set && newAppConfig.Integrations.CustomSCEPProxy.Valid && !fleetLicense.IsPremium() {
		invalid.Append("integrations.custom_scep_proxy", ErrMissingLicense.Error())
		appConfig.Integrations.CustomSCEPProxy.Valid = false
		invalidLicense = true
	}
	result := appConfigCAStatus{
		digicert:        make(map[string]caStatusType),
		customSCEPProxy: make(map[string]caStatusType),
	}
	if invalidLicense {
		return result, nil
	}

	// Validate NDES SCEP URLs if they changed. Validation is done in both dry run and normal mode.
	switch {
	case !newAppConfig.Integrations.NDESSCEPProxy.Set:
		// Nothing is set -- keep the old value
		appConfig.Integrations.NDESSCEPProxy = oldAppConfig.Integrations.NDESSCEPProxy
	case !newAppConfig.Integrations.NDESSCEPProxy.Valid:
		// User is explicitly clearing this setting
		appConfig.Integrations.NDESSCEPProxy.Valid = false
		if oldAppConfig.Integrations.NDESSCEPProxy.Valid {
			result.ndes = caStatusDeleted
		}
	default:
		// User is updating the setting
		appConfig.Integrations.NDESSCEPProxy.Value.URL = fleet.Preprocess(newAppConfig.Integrations.NDESSCEPProxy.Value.URL)
		appConfig.Integrations.NDESSCEPProxy.Value.AdminURL = fleet.Preprocess(newAppConfig.Integrations.NDESSCEPProxy.Value.AdminURL)
		appConfig.Integrations.NDESSCEPProxy.Value.Username = fleet.Preprocess(newAppConfig.Integrations.NDESSCEPProxy.Value.Username)
		// do not preprocess password
		if len(svc.config.Server.PrivateKey) == 0 {
			invalid.Append("integrations.ndes_scep_proxy",
				"Cannot encrypt NDES password. Missing required private key. Learn how to configure the private key here: https://fleetdm.com/learn-more-about/fleet-server-private-key")
		}

		validateAdminURL, validateURL := false, false
		newSCEPProxy := appConfig.Integrations.NDESSCEPProxy.Value
		if !oldAppConfig.Integrations.NDESSCEPProxy.Valid {
			result.ndes = caStatusAdded
			validateAdminURL, validateURL = true, true
		} else {
			oldSCEPProxy := oldAppConfig.Integrations.NDESSCEPProxy.Value
			if newSCEPProxy.URL != oldSCEPProxy.URL {
				result.ndes = caStatusEdited
				validateURL = true
			}
			if newSCEPProxy.AdminURL != oldSCEPProxy.AdminURL ||
				newSCEPProxy.Username != oldSCEPProxy.Username ||
				(newSCEPProxy.Password != "" && newSCEPProxy.Password != fleet.MaskedPassword) {
				result.ndes = caStatusEdited
				validateAdminURL = true
			}
		}

		if validateAdminURL {
			if err := svc.scepConfigService.ValidateNDESSCEPAdminURL(ctx, newSCEPProxy); err != nil {
				invalid.Append("integrations.ndes_scep_proxy", err.Error())
			}
		}

		if validateURL {
			if err := svc.scepConfigService.ValidateSCEPURL(ctx, newSCEPProxy.URL); err != nil {
				invalid.Append("integrations.ndes_scep_proxy.url", err.Error())
			}
		}
	}

	var (
		allCANames                         = make(map[string]struct{})
		invalidCANames                     = make(map[string]struct{})
		additionalDigiCertValidationNeeded bool
	)

	switch {
	case !newAppConfig.Integrations.DigiCert.Set:
		// Nothing to set -- keep the old value
		appConfig.Integrations.DigiCert = oldAppConfig.Integrations.DigiCert
		// Populate allCANames so we can check for uniqueness against custom SCEP proxy names
		for _, ca := range oldAppConfig.Integrations.DigiCert.Value {
			allCANames[ca.Name] = struct{}{}
		}
	case !newAppConfig.Integrations.DigiCert.Valid || len(newAppConfig.Integrations.DigiCert.Value) == 0:
		// User is explicitly clearing this setting
		appConfig.Integrations.DigiCert.Valid = false
		for _, ca := range oldAppConfig.Integrations.DigiCert.Value {
			result.digicert[ca.Name] = caStatusDeleted
		}
	default:
		// We clear DigiCert CAs because we will repopulate them as we diff old vs new CAs
		appConfig.Integrations.DigiCert.Value = nil
		if len(svc.config.Server.PrivateKey) == 0 {
			invalid.Append("integrations.digicert",
				"Cannot encrypt DigiCert API token. Missing required private key. Learn how to configure the private key here: https://fleetdm."+
					"com/learn-more-about/fleet-server-private-key")
			break
		}
		additionalDigiCertValidationNeeded = true
		for _, ca := range newAppConfig.Integrations.DigiCert.Value {
			ca.Name = fleet.Preprocess(ca.Name)
			if !validateCAName(ca.Name, "digicert", allCANames, invalid) ||
				!validateCACN(ca.CertificateCommonName, invalid) ||
				!validateSeatID(ca.CertificateSeatID, invalid) ||
				!validateUserPrincipalNames(ca.CertificateUserPrincipalNames, invalid) {
				invalidCANames[ca.Name] = struct{}{}
				additionalDigiCertValidationNeeded = false
				continue
			}
			// Validate URL
			ca.URL = fleet.Preprocess(ca.URL)
			if u, err := url.ParseRequestURI(ca.URL); err != nil {
				invalid.Append("integrations.digicert.url", err.Error())
				additionalDigiCertValidationNeeded = false
				continue
			} else if u.Scheme != "https" && u.Scheme != "http" {
				invalid.Append("integrations.digicert.url", "digicert URL must be https or http")
				additionalDigiCertValidationNeeded = false
				continue
			}

			ca.ProfileID = fleet.Preprocess(ca.ProfileID)
			appConfig.Integrations.DigiCert.Value = append(appConfig.Integrations.DigiCert.Value, ca)
		}
	}

	// if additional DigiCert validation is needed, get the encrypted config assets from DB
	if additionalDigiCertValidationNeeded {
		remainingOldCAs := filterDeletedDigiCertCAs(oldAppConfig, newAppConfig, &result)

		err := svc.populateDigiCertAPITokens(ctx, remainingOldCAs)
		if err != nil {
			return result, ctxerr.Wrap(ctx, err, "populate API tokens")
		}
		for i, newCA := range appConfig.Integrations.DigiCert.Value {
			var found, needToVerify bool
			for _, oldCA := range remainingOldCAs {
				switch {
				case newCA.Equals(&oldCA):
					// we clear the APIToken since we don't need to encrypt/save it
					appConfig.Integrations.DigiCert.Value[i].APIToken = fleet.MaskedPassword
					found = true
				case newCA.Name == oldCA.Name:
					// changed
					found = true
					needToVerify = newCA.NeedToVerify(&oldCA)
					if needToVerify && (len(newCA.APIToken) == 0 || newCA.APIToken == fleet.MaskedPassword) {
						invalid.Append("integrations.digicert.api_token",
							fmt.Sprintf("DigiCert API token must be set when modifying name, URL, or GUID of an existing CA: %s", newCA.Name))
						break
					}
					result.digicert[newCA.Name] = caStatusEdited
				}
			}
			if !found {
				if len(newCA.APIToken) == 0 || newCA.APIToken == fleet.MaskedPassword {
					invalid.Append("integrations.digicert.api_token",
						fmt.Sprintf("DigiCert API token must be set on CA: %s", newCA.Name))
					break
				}
				result.digicert[newCA.Name] = caStatusAdded
				needToVerify = true
			}
			if _, ok := result.digicert[newCA.Name]; ok && needToVerify {
				err := svc.digiCertService.VerifyProfileID(ctx, newCA)
				if err != nil {
					invalid.Append("integrations.digicert.profile_id",
						fmt.Sprintf("Could not verify DigiCert profile ID %s for CA %s: %s", newCA.ProfileID, newCA.Name, err))
				}
			}
		}
	}

	var additionalCustomSCEPValidationNeeded bool
	switch {
	case !newAppConfig.Integrations.CustomSCEPProxy.Set:
		// Nothing to set -- keep the old value
		appConfig.Integrations.CustomSCEPProxy = oldAppConfig.Integrations.CustomSCEPProxy
		for _, ca := range oldAppConfig.Integrations.CustomSCEPProxy.Value {
			if _, ok := allCANames[ca.Name]; ok {
				// This issue is caused by the new DigiCert CA added above
				invalid.Append("integrations.digicert.name", fmt.Sprintf("Couldn’t edit certificate authority. "+
					"\"%s\" name is already used by another DigiCert certificate authority. Please choose a different name and try again.", ca.Name))
				additionalCustomSCEPValidationNeeded = false
				continue
			}
			allCANames[ca.Name] = struct{}{}
		}
	case !newAppConfig.Integrations.CustomSCEPProxy.Valid || len(newAppConfig.Integrations.CustomSCEPProxy.Value) == 0:
		// User is explicitly clearing this setting
		appConfig.Integrations.CustomSCEPProxy.Valid = false
		for _, ca := range oldAppConfig.Integrations.CustomSCEPProxy.Value {
			result.customSCEPProxy[ca.Name] = caStatusDeleted
		}
	default:
		// We clear custom SCEP CAs because we will repopulate them as we diff old vs new CAs
		appConfig.Integrations.CustomSCEPProxy.Value = nil
		if len(svc.config.Server.PrivateKey) == 0 {
			invalid.Append("integrations.custom_scep_proxy",
				"Cannot encrypt SCEP challenge. Missing required private key. Learn how to configure the private key here: "+
					"https://fleetdm.com/learn-more-about/fleet-server-private-key")
			break
		}
		additionalCustomSCEPValidationNeeded = true
		for _, ca := range newAppConfig.Integrations.CustomSCEPProxy.Value {
			ca.Name = fleet.Preprocess(ca.Name)
			if !validateCAName(ca.Name, "custom_scep_proxy", allCANames, invalid) {
				invalidCANames[ca.Name] = struct{}{}
				additionalCustomSCEPValidationNeeded = false
				continue
			}
			ca.URL = fleet.Preprocess(ca.URL)
			// Validate URL
			if u, err := url.ParseRequestURI(ca.URL); err != nil {
				invalid.Append("integrations.custom_scep_proxy.url", err.Error())
				additionalCustomSCEPValidationNeeded = false
				continue
			} else if u.Scheme != "https" && u.Scheme != "http" {
				invalid.Append("integrations.custom_scep_proxy.url", "custom_scep_proxy URL must be https or http")
				additionalCustomSCEPValidationNeeded = false
				continue
			}
			appConfig.Integrations.CustomSCEPProxy.Value = append(appConfig.Integrations.CustomSCEPProxy.Value, ca)
		}
	}

	if additionalCustomSCEPValidationNeeded {
		remainingOldCAs := filterDeletedCustomSCEPCAs(oldAppConfig, newAppConfig, &result)
		err := svc.populateCustomSCEPChallenges(ctx, remainingOldCAs)
		if err != nil {
			return result, ctxerr.Wrap(ctx, err, "populate challenges")
		}
		for i, newCA := range appConfig.Integrations.CustomSCEPProxy.Value {
			var found bool
			for _, oldCA := range remainingOldCAs {
				switch {
				case newCA.Equals(&oldCA):
					// we clear the Challenge since we don't need to encrypt/save it
					appConfig.Integrations.CustomSCEPProxy.Value[i].Challenge = fleet.MaskedPassword
					found = true
				case newCA.Name == oldCA.Name:
					// changed
					if len(newCA.Challenge) == 0 || newCA.Challenge == fleet.MaskedPassword {
						invalid.Append("integrations.custom_scep_proxy.challenge",
							fmt.Sprintf("Custom SCEP challenge must be set when modifying existing CA: %s", newCA.Name))
					} else {
						result.customSCEPProxy[newCA.Name] = caStatusEdited
					}
					found = true
				}
			}
			if !found {
				if len(newCA.Challenge) == 0 || newCA.Challenge == fleet.MaskedPassword {
					invalid.Append("integrations.custom_scep_proxy.challenge",
						fmt.Sprintf("Custom SCEP challenge must be set on CA: %s", newCA.Name))
				} else {
					result.customSCEPProxy[newCA.Name] = caStatusAdded
				}
			}
			// Unlike DigiCert, we always validate the connection on add/edit of custom SCEP
			if status, ok := result.customSCEPProxy[newCA.Name]; ok && (status == caStatusEdited || status == caStatusAdded) {
				if err := svc.scepConfigService.ValidateSCEPURL(ctx, newCA.URL); err != nil {
					invalidCANames[newCA.Name] = struct{}{}
					invalid.Append("integrations.custom_scep_proxy.url", err.Error())
				}
			}
		}
	}

	// Remove status updates from invalid CA names
	for caName := range invalidCANames {
		delete(result.digicert, caName)
		delete(result.customSCEPProxy, caName)
	}

	return result, nil
}

func (svc *Service) populateDigiCertAPITokens(ctx context.Context, remainingOldCAs []fleet.DigiCertIntegration) error {
	assets, err := svc.ds.GetAllCAConfigAssetsByType(ctx, fleet.CAConfigDigiCert)
	if err != nil && !fleet.IsNotFound(err) {
		return ctxerr.Wrap(ctx, err, "get DigiCert CA config assets")
	}
	// Note: The added/updated assets will be saved to DB in ds.SaveAppConfig method
	for i, ca := range remainingOldCAs {
		asset, ok := assets[ca.Name]
		if !ok {
			continue
		}
		remainingOldCAs[i].APIToken = string(asset.Value)
	}
	return nil
}

func (svc *Service) populateCustomSCEPChallenges(ctx context.Context, remainingOldCAs []fleet.CustomSCEPProxyIntegration) error {
	assets, err := svc.ds.GetAllCAConfigAssetsByType(ctx, fleet.CAConfigCustomSCEPProxy)
	if err != nil && !fleet.IsNotFound(err) {
		return ctxerr.Wrap(ctx, err, "get custom SCEP CA config assets")
	}
	// Note: The added/updated assets will be saved to DB in ds.SaveAppConfig method
	for i, ca := range remainingOldCAs {
		asset, ok := assets[ca.Name]
		if !ok {
			continue
		}
		remainingOldCAs[i].Challenge = string(asset.Value)
	}
	return nil
}

// filterDeletedDigiCertCAs identifies deleted DigiCert integrations in the provided configs.
// It mutates the provided result to set a deleted status where applicable and returns a list of the remaining (non-deleted) integrations.
func filterDeletedDigiCertCAs(oldAppConfig *fleet.AppConfig, newAppConfig *fleet.AppConfig,
	result *appConfigCAStatus,
) []fleet.DigiCertIntegration {
	remainingOldCAs := make([]fleet.DigiCertIntegration, 0, len(oldAppConfig.Integrations.DigiCert.Value))
	for _, oldCA := range oldAppConfig.Integrations.DigiCert.Value {
		var found bool
		for _, newCA := range newAppConfig.Integrations.DigiCert.Value {
			if oldCA.Name == newCA.Name {
				found = true
				break
			}
		}
		if !found {
			result.digicert[oldCA.Name] = caStatusDeleted
		} else {
			remainingOldCAs = append(remainingOldCAs, oldCA)
		}
	}
	return remainingOldCAs
}

// filterDeletedCustomSCEPCAs identifies deleted custom SCEP integrations in the provided configs.
// It mutates the provided result to set a deleted status where applicable and returns a list of the remaining (non-deleted) integrations.
func filterDeletedCustomSCEPCAs(oldAppConfig *fleet.AppConfig, newAppConfig *fleet.AppConfig,
	result *appConfigCAStatus,
) []fleet.CustomSCEPProxyIntegration {
	remainingOldCAs := make([]fleet.CustomSCEPProxyIntegration, 0, len(oldAppConfig.Integrations.CustomSCEPProxy.Value))
	for _, oldCA := range oldAppConfig.Integrations.CustomSCEPProxy.Value {
		var found bool
		for _, newCA := range newAppConfig.Integrations.CustomSCEPProxy.Value {
			if oldCA.Name == newCA.Name {
				found = true
				break
			}
		}
		if !found {
			result.customSCEPProxy[oldCA.Name] = caStatusDeleted
		} else {
			remainingOldCAs = append(remainingOldCAs, oldCA)
		}
	}
	return remainingOldCAs
}

func validateCAName(name string, caType string, allCANames map[string]struct{}, invalid *fleet.InvalidArgumentError) bool {
	if name == "NDES" {
		invalid.Append("integrations."+caType+".name", "CA name cannot be NDES")
		return false
	}
	if len(name) == 0 {
		invalid.Append("integrations."+caType+".name", "CA name cannot be empty")
		return false
	}
	if len(name) > 255 {
		invalid.Append("integrations."+caType+".name", "CA name cannot be longer than 255 characters")
		return false
	}
	if !isAlphanumeric(name) {
		invalid.Append("integrations."+caType+".name",
			fmt.Sprintf("Couldn’t edit integrations.%s. Invalid characters in the \"name\" field. Only letters, "+
				"numbers and underscores allowed. %s",
				caType, name))
		return false
	}
	if _, ok := allCANames[name]; ok {
		invalid.Append("integrations."+caType+".name", fmt.Sprintf("Couldn’t edit certificate authority. "+
			"\"%s\" name is already used by another certificate authority. Please choose a different name and try again.", name))
		return false
	}
	allCANames[name] = struct{}{}
	return true
}

func validateCACN(cn string, invalid *fleet.InvalidArgumentError) bool {
	if len(strings.TrimSpace(cn)) == 0 {
		invalid.Append("integrations.digicert.certificate_common_name", "CA Common Name (CN) cannot be empty")
		return false
	}
<<<<<<< HEAD
	fleetVars := fleet.FindFleetVariables(cn)
=======
	fleetVars := variables.Find(cn)
>>>>>>> b295d3a1
	for fleetVar := range fleetVars {
		switch fleetVar {
		case string(fleet.FleetVarHostEndUserEmailIDP), string(fleet.FleetVarHostHardwareSerial):
			// ok
		default:
			invalid.Append("integrations.digicert.certificate_common_name", "FLEET_VAR_"+fleetVar+" is not allowed in CA Common Name (CN)")
			return false
		}
	}
	return true
}

func validateSeatID(seatID string, invalid *fleet.InvalidArgumentError) bool {
	if len(strings.TrimSpace(seatID)) == 0 {
		invalid.Append("integrations.digicert.certificate_seat_id", "CA Seat ID cannot be empty")
		return false
	}
<<<<<<< HEAD
	fleetVars := fleet.FindFleetVariables(seatID)
=======
	fleetVars := variables.Find(seatID)
>>>>>>> b295d3a1
	for fleetVar := range fleetVars {
		switch fleetVar {
		case string(fleet.FleetVarHostEndUserEmailIDP), string(fleet.FleetVarHostHardwareSerial):
			// ok
		default:
			invalid.Append("integrations.digicert.certificate_seat_id", "FLEET_VAR_"+fleetVar+" is not allowed in DigiCert Seat ID")
			return false
		}
	}
	return true
}

func validateUserPrincipalNames(userPrincipalNames []string, invalid *fleet.InvalidArgumentError) bool {
	if len(userPrincipalNames) == 0 {
		return true
	}
	if len(userPrincipalNames) > 1 {
		invalid.Append("integrations.digicert.certificate_user_principal_names",
			"DigiCert CA can only have one certificate user principal name")
		return false
	}
	if len(strings.TrimSpace(userPrincipalNames[0])) == 0 {
		invalid.Append("integrations.digicert.certificate_user_principal_names",
			"DigiCert CA certificate user principal name cannot be empty if specified")
		return false
	}
<<<<<<< HEAD
	fleetVars := fleet.FindFleetVariables(userPrincipalNames[0])
=======
	fleetVars := variables.Find(userPrincipalNames[0])
>>>>>>> b295d3a1
	for fleetVar := range fleetVars {
		switch fleetVar {
		case string(fleet.FleetVarHostEndUserEmailIDP), string(fleet.FleetVarHostHardwareSerial):
			// ok
		default:
			invalid.Append("integrations.digicert.certificate_user_principal_names",
				"FLEET_VAR_"+fleetVar+" is not allowed in CA User Principal Name")
			return false
		}
	}
	return true
}

type appConfigCAStatus struct {
	ndes            caStatusType
	digicert        map[string]caStatusType
	customSCEPProxy map[string]caStatusType
}

type caStatusType string

const (
	caStatusAdded   caStatusType = "added"
	caStatusEdited  caStatusType = "edited"
	caStatusDeleted caStatusType = "deleted"
)

// processAppleOSUpdateSettings updates the OS updates configuration if the minimum version+deadline are updated.
func (svc *Service) processAppleOSUpdateSettings(
	ctx context.Context,
	license *fleet.LicenseInfo,
	appleDevice fleet.AppleDevice,
	oldOSUpdateSettings fleet.AppleOSUpdateSettings,
	newOSUpdateSettings fleet.AppleOSUpdateSettings,
) error {
	if oldOSUpdateSettings.MinimumVersion.Value != newOSUpdateSettings.MinimumVersion.Value ||
		oldOSUpdateSettings.Deadline.Value != newOSUpdateSettings.Deadline.Value {
		if license.IsPremium() {
			if err := svc.EnterpriseOverrides.MDMAppleEditedAppleOSUpdates(ctx, nil, appleDevice, newOSUpdateSettings); err != nil {
				return ctxerr.Wrap(ctx, err, "update DDM profile after Apple OS updates change")
			}
		}

		var activity fleet.ActivityDetails
		switch appleDevice {
		case fleet.MacOS:
			activity = fleet.ActivityTypeEditedMacOSMinVersion{
				MinimumVersion: newOSUpdateSettings.MinimumVersion.Value,
				Deadline:       newOSUpdateSettings.Deadline.Value,
			}
		case fleet.IOS:
			activity = fleet.ActivityTypeEditedIOSMinVersion{
				MinimumVersion: newOSUpdateSettings.MinimumVersion.Value,
				Deadline:       newOSUpdateSettings.Deadline.Value,
			}
		case fleet.IPadOS:
			activity = fleet.ActivityTypeEditedIPadOSMinVersion{
				MinimumVersion: newOSUpdateSettings.MinimumVersion.Value,
				Deadline:       newOSUpdateSettings.Deadline.Value,
			}
		}
		if err := svc.NewActivity(ctx, authz.UserFromContext(ctx), activity); err != nil {
			return ctxerr.Wrap(ctx, err, "create activity for app config apple min version modification")
		}
	}
	return nil
}

func (svc *Service) HasCustomSetupAssistantConfigurationWebURL(ctx context.Context, teamID *uint) (bool, error) {
	az, ok := authz_ctx.FromContext(ctx)
	if !ok || !az.Checked() {
		return false, fleet.NewAuthRequiredError("method requires previous authorization")
	}

	asst, err := svc.ds.GetMDMAppleSetupAssistant(ctx, teamID)
	if err != nil {
		if fleet.IsNotFound(err) {
			return false, nil
		}
		return false, err
	}

	var m map[string]any
	if err := json.Unmarshal(asst.Profile, &m); err != nil {
		return false, err
	}

	_, ok = m["configuration_web_url"]
	return ok, nil
}

func (svc *Service) validateMDM(
	ctx context.Context,
	license *fleet.LicenseInfo,
	oldMdm *fleet.MDM,
	mdm *fleet.MDM,
	invalid *fleet.InvalidArgumentError,
) error {
	if mdm.EnableDiskEncryption.Value && !license.IsPremium() {
		invalid.Append("macos_settings.enable_disk_encryption", ErrMissingLicense.Error())
	}
	if mdm.MacOSSetup.MacOSSetupAssistant.Value != "" && oldMdm.MacOSSetup.MacOSSetupAssistant.Value != mdm.MacOSSetup.MacOSSetupAssistant.Value && !license.IsPremium() {
		invalid.Append("macos_setup.macos_setup_assistant", ErrMissingLicense.Error())
	}
	if mdm.MacOSSetup.EnableReleaseDeviceManually.Value && oldMdm.MacOSSetup.EnableReleaseDeviceManually.Value != mdm.MacOSSetup.EnableReleaseDeviceManually.Value && !license.IsPremium() {
		invalid.Append("macos_setup.enable_release_device_manually", ErrMissingLicense.Error())
	}
	if mdm.MacOSSetup.BootstrapPackage.Value != "" && oldMdm.MacOSSetup.BootstrapPackage.Value != mdm.MacOSSetup.BootstrapPackage.Value && !license.IsPremium() {
		invalid.Append("macos_setup.bootstrap_package", ErrMissingLicense.Error())
	}
	if mdm.MacOSSetup.EnableEndUserAuthentication && oldMdm.MacOSSetup.EnableEndUserAuthentication != mdm.MacOSSetup.EnableEndUserAuthentication && !license.IsPremium() {
		invalid.Append("macos_setup.enable_end_user_authentication", ErrMissingLicense.Error())
	}
	if mdm.MacOSSetup.ManualAgentInstall.Valid && oldMdm.MacOSSetup.ManualAgentInstall.Value != mdm.MacOSSetup.ManualAgentInstall.Value && !license.IsPremium() {
		invalid.Append("macos_setup.manual_agent_install", ErrMissingLicense.Error())
	}
	if mdm.WindowsMigrationEnabled && !license.IsPremium() {
		invalid.Append("windows_migration_enabled", ErrMissingLicense.Error())
	}

	// we want to use `oldMdm` here as this boolean is set by the fleet
	// server at startup and can't be modified by the user
	if !oldMdm.EnabledAndConfigured {
		if len(mdm.MacOSSettings.CustomSettings) > 0 && !fleet.MDMProfileSpecsMatch(mdm.MacOSSettings.CustomSettings, oldMdm.MacOSSettings.CustomSettings) {
			invalid.Append("macos_settings.custom_settings",
				`Couldn't update macos_settings because MDM features aren't turned on in Fleet. Use fleetctl generate mdm-apple and then fleet serve with mdm configuration to turn on MDM features.`)
		}

		if mdm.MacOSSetup.MacOSSetupAssistant.Value != "" && oldMdm.MacOSSetup.MacOSSetupAssistant.Value != mdm.MacOSSetup.MacOSSetupAssistant.Value {
			invalid.Append("macos_setup.macos_setup_assistant",
				`Couldn't update macos_setup because MDM features aren't turned on in Fleet. Use fleetctl generate mdm-apple and then fleet serve with mdm configuration to turn on MDM features.`)
		}

		if mdm.MacOSSetup.EnableReleaseDeviceManually.Value && oldMdm.MacOSSetup.EnableReleaseDeviceManually.Value != mdm.MacOSSetup.EnableReleaseDeviceManually.Value {
			invalid.Append("macos_setup.enable_release_device_manually",
				`Couldn't update macos_setup because MDM features aren't turned on in Fleet. Use fleetctl generate mdm-apple and then fleet serve with mdm configuration to turn on MDM features.`)
		}

		if mdm.MacOSSetup.BootstrapPackage.Value != "" && oldMdm.MacOSSetup.BootstrapPackage.Value != mdm.MacOSSetup.BootstrapPackage.Value {
			invalid.Append("macos_setup.bootstrap_package",
				`Couldn't update macos_setup because MDM features aren't turned on in Fleet. Use fleetctl generate mdm-apple and then fleet serve with mdm configuration to turn on MDM features.`)
		}
		if mdm.MacOSSetup.EnableEndUserAuthentication && oldMdm.MacOSSetup.EnableEndUserAuthentication != mdm.MacOSSetup.EnableEndUserAuthentication {
			invalid.Append("macos_setup.enable_end_user_authentication",
				`Couldn't update macos_setup because MDM features aren't turned on in Fleet. Use fleetctl generate mdm-apple and then fleet serve with mdm configuration to turn on MDM features.`)
		}
	}
	checkCustomSettings := func(prefix string, customSettings []fleet.MDMProfileSpec) {
		for i, prof := range customSettings {
			count := 0
			for _, b := range []bool{
				len(prof.Labels) > 0,
				len(prof.LabelsIncludeAll) > 0,
				len(prof.LabelsIncludeAny) > 0,
				len(prof.LabelsExcludeAny) > 0,
			} {
				if b {
					count++
				}
			}
			if count > 1 {
				invalid.Append(fmt.Sprintf("%s_settings.custom_settings", prefix),
					fmt.Sprintf(`Couldn't edit %s_settings.custom_settings. For each profile, only one of "labels_exclude_any", "labels_include_all", "labels_include_any" or "labels" can be included.`, prefix))
			}
			if len(prof.Labels) > 0 {
				customSettings[i].LabelsIncludeAll = customSettings[i].Labels
				customSettings[i].Labels = nil
			}
		}
	}
	checkCustomSettings("macos", mdm.MacOSSettings.CustomSettings)

	if !mdm.WindowsEnabledAndConfigured {
		if mdm.WindowsSettings.CustomSettings.Set &&
			len(mdm.WindowsSettings.CustomSettings.Value) > 0 &&
			!fleet.MDMProfileSpecsMatch(mdm.WindowsSettings.CustomSettings.Value, oldMdm.WindowsSettings.CustomSettings.Value) {
			invalid.Append("windows_settings.custom_settings",
				`Couldn’t edit windows_settings.custom_settings. Windows MDM isn’t turned on. This can be enabled by setting "controls.windows_enabled_and_configured: true" in the default configuration. Visit https://fleetdm.com/guides/windows-mdm-setup and https://fleetdm.com/docs/configuration/yaml-files#controls to learn more about enabling MDM.`)
		}
	}
	checkCustomSettings("windows", mdm.WindowsSettings.CustomSettings.Value)

	// MacOSUpdates
	updatingMacOSVersion := mdm.MacOSUpdates.MinimumVersion.Value != "" &&
		mdm.MacOSUpdates.MinimumVersion != oldMdm.MacOSUpdates.MinimumVersion
	updatingMacOSDeadline := mdm.MacOSUpdates.Deadline.Value != "" &&
		mdm.MacOSUpdates.Deadline != oldMdm.MacOSUpdates.Deadline
	// IOSUpdates
	updatingIOSVersion := mdm.IOSUpdates.MinimumVersion.Value != "" &&
		mdm.IOSUpdates.MinimumVersion != oldMdm.IOSUpdates.MinimumVersion
	updatingIOSDeadline := mdm.IOSUpdates.Deadline.Value != "" &&
		mdm.IOSUpdates.Deadline != oldMdm.IOSUpdates.Deadline
	// IPadOSUpdates
	updatingIPadOSVersion := mdm.IPadOSUpdates.MinimumVersion.Value != "" &&
		mdm.IPadOSUpdates.MinimumVersion != oldMdm.IPadOSUpdates.MinimumVersion
	updatingIPadOSDeadline := mdm.IPadOSUpdates.Deadline.Value != "" &&
		mdm.IPadOSUpdates.Deadline != oldMdm.IPadOSUpdates.Deadline

	if updatingMacOSVersion || updatingMacOSDeadline ||
		updatingIOSVersion || updatingIOSDeadline ||
		updatingIPadOSVersion || updatingIPadOSDeadline {
		// TODO: Should we validate MDM configured on here too?

		if !license.IsPremium() {
			invalid.Append("macos_updates.minimum_version", ErrMissingLicense.Error())
			return nil
		}
	}
	if err := mdm.MacOSUpdates.Validate(); err != nil {
		invalid.Append("macos_updates", err.Error())
	}
	if err := mdm.IOSUpdates.Validate(); err != nil {
		invalid.Append("ios_updates", err.Error())
	}
	if err := mdm.IPadOSUpdates.Validate(); err != nil {
		invalid.Append("ipados_updates", err.Error())
	}

	// WindowsUpdates
	updatingWindowsUpdates := !mdm.WindowsUpdates.Equal(oldMdm.WindowsUpdates)
	if updatingWindowsUpdates {
		// TODO: Should we validate MDM configured on here too?

		if !license.IsPremium() {
			invalid.Append("windows_updates.deadline_days", ErrMissingLicense.Error())
			return nil
		}
	}
	if err := mdm.WindowsUpdates.Validate(); err != nil {
		invalid.Append("windows_updates", err.Error())
	}

	// EndUserAuthentication
	// only validate SSO settings if they changed
	if mdm.EndUserAuthentication.SSOProviderSettings != oldMdm.EndUserAuthentication.SSOProviderSettings {
		if !license.IsPremium() {
			invalid.Append("end_user_authentication", ErrMissingLicense.Error())
			return nil
		}
		validateSSOProviderSettings(mdm.EndUserAuthentication.SSOProviderSettings, oldMdm.EndUserAuthentication.SSOProviderSettings, invalid)
	}

	// MacOSSetup validation
	if mdm.MacOSSetup.EnableEndUserAuthentication {
		if mdm.EndUserAuthentication.IsEmpty() {
			// TODO: update this error message to include steps to resolve the issue once docs for IdP
			// config are available
			invalid.Append("macos_setup.enable_end_user_authentication",
				`Couldn't enable macos_setup.enable_end_user_authentication because no IdP is configured for MDM features.`)
		}
	}

	if mdm.MacOSSetup.EnableEndUserAuthentication != oldMdm.MacOSSetup.EnableEndUserAuthentication {
		hasCustomConfigurationWebURL, err := svc.HasCustomSetupAssistantConfigurationWebURL(ctx, nil)
		if err != nil {
			return ctxerr.Wrap(ctx, err, "checking setup assistant configuration web url")
		}
		if hasCustomConfigurationWebURL {
			invalid.Append("end_user_authentication", fleet.EndUserAuthDEPWebURLConfiguredErrMsg)
		}
	}

	updatingMacOSMigration := mdm.MacOSMigration.Enable != oldMdm.MacOSMigration.Enable ||
		mdm.MacOSMigration.Mode != oldMdm.MacOSMigration.Mode ||
		mdm.MacOSMigration.WebhookURL != oldMdm.MacOSMigration.WebhookURL

	// MacOSMigration validation
	if updatingMacOSMigration {
		// TODO: Should we validate MDM configured on here too?

		if mdm.MacOSMigration.Enable {
			if !license.IsPremium() {
				invalid.Append("macos_migration.enable", ErrMissingLicense.Error())
				return nil
			}
			if !mdm.MacOSMigration.Mode.IsValid() {
				invalid.Append("macos_migration.mode", "mode must be one of 'voluntary' or 'forced'")
			}
			// TODO: improve url validation generally
			if u, err := url.ParseRequestURI(mdm.MacOSMigration.WebhookURL); err != nil {
				invalid.Append("macos_migration.webhook_url", err.Error())
			} else if u.Scheme != "https" && u.Scheme != "http" {
				invalid.Append("macos_migration.webhook_url", "webhook_url must be https or http")
			}
		}
	}

	// Windows validation
	if !svc.config.MDM.IsMicrosoftWSTEPSet() {
		if mdm.WindowsEnabledAndConfigured {
			invalid.Append("mdm.windows_enabled_and_configured", "Couldn't turn on Windows MDM. Please configure Fleet with a certificate and key pair first.")
			return nil
		}
	}
	if !mdm.WindowsEnabledAndConfigured && mdm.WindowsMigrationEnabled {
		invalid.Append("mdm.windows_migration_enabled", "Couldn't enable Windows MDM migration, Windows MDM is not enabled.")
	}
	return nil
}

func (svc *Service) validateABMAssignments(
	ctx context.Context,
	mdm, oldMdm *fleet.MDM,
	invalid *fleet.InvalidArgumentError,
	license *fleet.LicenseInfo,
) ([]*fleet.ABMToken, error) {
	if mdm.DeprecatedAppleBMDefaultTeam != "" && mdm.AppleBusinessManager.Set && mdm.AppleBusinessManager.Valid {
		invalid.Append("mdm.apple_bm_default_team", fleet.AppleABMDefaultTeamDeprecatedMessage)
		return nil, nil
	}

	if name := mdm.DeprecatedAppleBMDefaultTeam; name != "" && name != oldMdm.DeprecatedAppleBMDefaultTeam {
		if !license.IsPremium() {
			invalid.Append("mdm.apple_bm_default_team", ErrMissingLicense.Error())
			return nil, nil
		}
		team, err := svc.ds.TeamByName(ctx, name)
		if err != nil {
			invalid.Append("mdm.apple_bm_default_team", "team name not found")
			return nil, nil
		}
		tokens, err := svc.ds.ListABMTokens(ctx)
		if err != nil {
			return nil, err
		}

		if len(tokens) > 1 {
			invalid.Append("mdm.apple_bm_default_team", fleet.AppleABMDefaultTeamDeprecatedMessage)
			return nil, nil
		}

		if len(tokens) == 0 {
			invalid.Append("mdm.apple_bm_default_team", "no ABM tokens found")
			return nil, nil
		}

		tok := tokens[0]
		tok.MacOSDefaultTeamID = &team.ID
		tok.IOSDefaultTeamID = &team.ID
		tok.IPadOSDefaultTeamID = &team.ID

		return []*fleet.ABMToken{tok}, nil
	}

	if mdm.AppleBusinessManager.Set && len(mdm.AppleBusinessManager.Value) > 0 {
		if !license.IsPremium() {
			invalid.Append("mdm.apple_business_manager", ErrMissingLicense.Error())
			return nil, nil
		}

		teams, err := svc.ds.TeamsSummary(ctx)
		if err != nil {
			return nil, err
		}
		teamsByName := map[string]*uint{"": nil, "No team": nil}
		for _, tm := range teams {
			teamsByName[tm.Name] = &tm.ID
		}
		tokens, err := svc.ds.ListABMTokens(ctx)
		if err != nil {
			return nil, err
		}
		tokensByName := map[string]*fleet.ABMToken{}
		for _, token := range tokens {
			// The default assignments for all tokens is "no team"
			// (ie: team_id IS NULL), here we reset the assignments
			// for all tokens, those will be re-added below.
			//
			// This ensures any unassignments are properly handled.
			token.MacOSDefaultTeamID = nil
			token.IOSDefaultTeamID = nil
			token.IPadOSDefaultTeamID = nil
			tokensByName[token.OrganizationName] = token
		}

		var tokensToSave []*fleet.ABMToken
		for _, bm := range mdm.AppleBusinessManager.Value {
			for _, tmName := range []string{bm.MacOSTeam, bm.IOSTeam, bm.IpadOSTeam} {
				if _, ok := teamsByName[norm.NFC.String(tmName)]; !ok {
					invalid.Appendf("mdm.apple_business_manager", "team %s doesn't exist", tmName)
					return nil, nil
				}
			}

			if _, ok := tokensByName[norm.NFC.String(bm.OrganizationName)]; !ok {
				invalid.Appendf("mdm.apple_business_manager", "token with organization name %s doesn't exist", bm.OrganizationName)
				return nil, nil
			}

			tok := tokensByName[bm.OrganizationName]
			tok.MacOSDefaultTeamID = teamsByName[bm.MacOSTeam]
			tok.IOSDefaultTeamID = teamsByName[bm.IOSTeam]
			tok.IPadOSDefaultTeamID = teamsByName[bm.IpadOSTeam]
			tokensToSave = append(tokensToSave, tok)
		}

		return tokensToSave, nil
	}

	return nil, nil
}

func (svc *Service) validateVPPAssignments(
	ctx context.Context,
	volumePurchasingProgramInfo []fleet.MDMAppleVolumePurchasingProgramInfo,
	invalid *fleet.InvalidArgumentError,
	license *fleet.LicenseInfo,
) (map[uint][]uint, error) {
	// Allow clearing VPP assignments in free and premium.
	if len(volumePurchasingProgramInfo) == 0 {
		return nil, nil
	}

	if !license.IsPremium() {
		invalid.Append("mdm.volume_purchasing_program", ErrMissingLicense.Error())
		return nil, nil
	}

	teams, err := svc.ds.TeamsSummary(ctx)
	if err != nil {
		return nil, err
	}
	teamsByName := map[string]uint{fleet.TeamNameNoTeam: 0}
	for _, tm := range teams {
		teamsByName[tm.Name] = tm.ID
	}
	tokens, err := svc.ds.ListVPPTokens(ctx)
	if err != nil {
		return nil, err
	}
	tokensByLocation := map[string]*fleet.VPPTokenDB{}
	for _, token := range tokens {
		// The default assignments for all tokens is "no team"
		// (ie: team_id IS NULL), here we reset the assignments
		// for all tokens, those will be re-added below.
		//
		// This ensures any unassignments are properly handled.
		tokensByLocation[token.Location] = token
		token.Teams = nil
	}

	tokensToSave := make(map[uint][]uint, len(volumePurchasingProgramInfo))
	for _, vpp := range volumePurchasingProgramInfo {
		for _, tmName := range vpp.Teams {
			if _, ok := teamsByName[norm.NFC.String(tmName)]; !ok && tmName != fleet.TeamNameAllTeams {
				invalid.Appendf("mdm.volume_purchasing_program", "team %s doesn't exist", tmName)
				return nil, nil
			}
		}

		loc := norm.NFC.String(vpp.Location)
		if _, ok := tokensByLocation[loc]; !ok {
			invalid.Appendf("mdm.volume_purchasing_program", "token with location %s doesn't exist", vpp.Location)
			return nil, nil
		}

		var tokenTeams []uint
		for _, teamName := range vpp.Teams {
			if teamName == fleet.TeamNameAllTeams {
				if len(vpp.Teams) > 1 {
					invalid.Appendf("mdm.volume_purchasing_program", "token cannot belong to %s and other teams", fleet.TeamNameAllTeams)
					return nil, nil
				}
				tokenTeams = []uint{}
				break
			}
			teamID := teamsByName[teamName]
			tokenTeams = append(tokenTeams, teamID)
		}

		tok := tokensByLocation[loc]
		tokensToSave[tok.ID] = tokenTeams
	}

	return tokensToSave, nil
}

func validateSSOProviderSettings(incoming, existing fleet.SSOProviderSettings, invalid *fleet.InvalidArgumentError) {
	if incoming.Metadata == "" && incoming.MetadataURL == "" {
		if existing.Metadata == "" && existing.MetadataURL == "" {
			invalid.Append("metadata", "either metadata or metadata_url must be defined")
		}
	}
	if incoming.EntityID == "" {
		if existing.EntityID == "" {
			invalid.Append("entity_id", "required")
		}
	} else if len(incoming.EntityID) < 5 {
		invalid.Append("entity_id", "must be 5 or more characters")
	}
	if incoming.IDPName == "" {
		if existing.IDPName == "" {
			invalid.Append("idp_name", "required")
		}
	}

	if incoming.MetadataURL != "" {
		if u, err := url.ParseRequestURI(incoming.MetadataURL); err != nil {
			invalid.Append("metadata_url", err.Error())
		} else if u.Scheme != "https" && u.Scheme != "http" {
			invalid.Append("metadata_url", "must be either https or http")
		}
	}
}

func validateSSOSettings(p fleet.AppConfig, existing *fleet.AppConfig, invalid *fleet.InvalidArgumentError, license *fleet.LicenseInfo) {
	if p.SSOSettings != nil && p.SSOSettings.EnableSSO {

		var existingSSOProviderSettings fleet.SSOProviderSettings
		if existing.SSOSettings != nil {
			existingSSOProviderSettings = existing.SSOSettings.SSOProviderSettings
		}
		validateSSOProviderSettings(p.SSOSettings.SSOProviderSettings, existingSSOProviderSettings, invalid)

		if !license.IsPremium() {
			if p.SSOSettings.EnableJITProvisioning {
				invalid.Append("enable_jit_provisioning", ErrMissingLicense.Error())
			}
		}
	}
}

// //////////////////////////////////////////////////////////////////////////////
// Apply enroll secret spec
// //////////////////////////////////////////////////////////////////////////////

type applyEnrollSecretSpecRequest struct {
	Spec   *fleet.EnrollSecretSpec `json:"spec"`
	DryRun bool                    `json:"-" query:"dry_run,optional"` // if true, apply validation but do not save changes
}

type applyEnrollSecretSpecResponse struct {
	Err error `json:"error,omitempty"`
}

func (r applyEnrollSecretSpecResponse) Error() error { return r.Err }

func applyEnrollSecretSpecEndpoint(ctx context.Context, request interface{}, svc fleet.Service) (fleet.Errorer, error) {
	req := request.(*applyEnrollSecretSpecRequest)
	err := svc.ApplyEnrollSecretSpec(
		ctx, req.Spec, fleet.ApplySpecOptions{
			DryRun: req.DryRun,
		},
	)
	if err != nil {
		return applyEnrollSecretSpecResponse{Err: err}, nil
	}
	return applyEnrollSecretSpecResponse{}, nil
}

func (svc *Service) ApplyEnrollSecretSpec(ctx context.Context, spec *fleet.EnrollSecretSpec, applyOpts fleet.ApplySpecOptions) error {
	if err := svc.authz.Authorize(ctx, &fleet.EnrollSecret{}, fleet.ActionWrite); err != nil {
		return err
	}
	if len(spec.Secrets) > fleet.MaxEnrollSecretsCount {
		return ctxerr.Wrap(ctx, fleet.NewInvalidArgumentError("secrets", "too many secrets"))
	}

	for _, s := range spec.Secrets {
		if s.Secret == "" {
			return ctxerr.New(ctx, "enroll secret must not be empty")
		}
	}

	if applyOpts.DryRun {
		for _, s := range spec.Secrets {
			available, err := svc.ds.IsEnrollSecretAvailable(ctx, s.Secret, false, nil)
			if err != nil {
				return err
			}
			if !available {
				return ctxerr.Wrap(ctx, fleet.NewInvalidArgumentError("secrets", "a provided global enroll secret is already being used"))
			}
		}
		return nil
	}

	return svc.ds.ApplyEnrollSecrets(ctx, nil, spec.Secrets)
}

// //////////////////////////////////////////////////////////////////////////////
// Get enroll secret spec
// //////////////////////////////////////////////////////////////////////////////

type getEnrollSecretSpecResponse struct {
	Spec *fleet.EnrollSecretSpec `json:"spec"`
	Err  error                   `json:"error,omitempty"`
}

func (r getEnrollSecretSpecResponse) Error() error { return r.Err }

func getEnrollSecretSpecEndpoint(ctx context.Context, request interface{}, svc fleet.Service) (fleet.Errorer, error) {
	specs, err := svc.GetEnrollSecretSpec(ctx)
	if err != nil {
		return getEnrollSecretSpecResponse{Err: err}, nil
	}
	return getEnrollSecretSpecResponse{Spec: specs}, nil
}

func (svc *Service) GetEnrollSecretSpec(ctx context.Context) (*fleet.EnrollSecretSpec, error) {
	if err := svc.authz.Authorize(ctx, &fleet.EnrollSecret{}, fleet.ActionRead); err != nil {
		return nil, err
	}

	secrets, err := svc.ds.GetEnrollSecrets(ctx, nil)
	if err != nil {
		return nil, err
	}
	return &fleet.EnrollSecretSpec{Secrets: secrets}, nil
}

// //////////////////////////////////////////////////////////////////////////////
// Version
// //////////////////////////////////////////////////////////////////////////////

type versionResponse struct {
	*version.Info
	Err error `json:"error,omitempty"`
}

func (r versionResponse) Error() error { return r.Err }

func versionEndpoint(ctx context.Context, request interface{}, svc fleet.Service) (fleet.Errorer, error) {
	info, err := svc.Version(ctx)
	if err != nil {
		return versionResponse{Err: err}, nil
	}
	return versionResponse{Info: info}, nil
}

func (svc *Service) Version(ctx context.Context) (*version.Info, error) {
	if err := svc.authz.Authorize(ctx, &fleet.Version{}, fleet.ActionRead); err != nil {
		return nil, err
	}

	info := version.Version()
	return &info, nil
}

// //////////////////////////////////////////////////////////////////////////////
// Get Certificate Chain
// //////////////////////////////////////////////////////////////////////////////

type getCertificateResponse struct {
	CertificateChain []byte `json:"certificate_chain"`
	Err              error  `json:"error,omitempty"`
}

func (r getCertificateResponse) Error() error { return r.Err }

func getCertificateEndpoint(ctx context.Context, request interface{}, svc fleet.Service) (fleet.Errorer, error) {
	chain, err := svc.CertificateChain(ctx)
	if err != nil {
		return getCertificateResponse{Err: err}, nil
	}
	return getCertificateResponse{CertificateChain: chain}, nil
}

// Certificate returns the PEM encoded certificate chain for osqueryd TLS termination.
func (svc *Service) CertificateChain(ctx context.Context) ([]byte, error) {
	config, err := svc.AppConfigObfuscated(ctx)
	if err != nil {
		return nil, err
	}

	u, err := url.Parse(config.ServerSettings.ServerURL)
	if err != nil {
		return nil, ctxerr.Wrap(ctx, err, "parsing serverURL")
	}

	conn, err := connectTLS(ctx, u)
	if err != nil {
		return nil, err
	}

	return chain(ctx, conn.ConnectionState(), u.Hostname())
}

func connectTLS(ctx context.Context, serverURL *url.URL) (*tls.Conn, error) {
	var hostport string
	if serverURL.Port() == "" {
		hostport = net.JoinHostPort(serverURL.Host, "443")
	} else {
		hostport = serverURL.Host
	}

	// attempt dialing twice, first with a secure conn, and then
	// if that fails, use insecure
	dial := func(insecure bool) (*tls.Conn, error) {
		conn, err := tls.Dial("tcp", hostport, &tls.Config{
			InsecureSkipVerify: insecure,
		})
		if err != nil {
			return nil, ctxerr.Wrap(ctx, err, "dial tls")
		}
		defer conn.Close()
		return conn, nil
	}

	var (
		conn *tls.Conn
		err  error
	)

	conn, err = dial(false)
	if err == nil {
		return conn, nil
	}
	conn, err = dial(true)
	return conn, err
}

// chain builds a PEM encoded certificate chain using the PeerCertificates
// in tls.ConnectionState. chain uses the hostname to omit the Leaf certificate
// from the chain.
func chain(ctx context.Context, cs tls.ConnectionState, hostname string) ([]byte, error) {
	buf := bytes.NewBuffer([]byte(""))

	verifyEncode := func(chain []*x509.Certificate) error {
		for _, cert := range chain {
			if len(chain) > 1 {
				// drop the leaf certificate from the chain. osqueryd does not
				// need it to establish a secure connection
				if err := cert.VerifyHostname(hostname); err == nil {
					continue
				}
			}
			if err := encodePEMCertificate(buf, cert); err != nil {
				return err
			}
		}
		return nil
	}

	// use verified chains if available(which adds the root CA), otherwise
	// use the certificate chain offered by the server (if terminated with
	// self-signed certs)
	if len(cs.VerifiedChains) != 0 {
		for _, chain := range cs.VerifiedChains {
			if err := verifyEncode(chain); err != nil {
				return nil, ctxerr.Wrap(ctx, err, "encode verified chains pem")
			}
		}
	} else {
		if err := verifyEncode(cs.PeerCertificates); err != nil {
			return nil, ctxerr.Wrap(ctx, err, "encode peer certificates pem")
		}
	}
	return buf.Bytes(), nil
}

func encodePEMCertificate(buf io.Writer, cert *x509.Certificate) error {
	block := &pem.Block{
		Type:  "CERTIFICATE",
		Bytes: cert.Raw,
	}
	return pem.Encode(buf, block)
}

func (svc *Service) HostFeatures(ctx context.Context, host *fleet.Host) (*fleet.Features, error) {
	if svc.EnterpriseOverrides != nil {
		return svc.EnterpriseOverrides.HostFeatures(ctx, host)
	}

	appConfig, err := svc.ds.AppConfig(ctx)
	if err != nil {
		return nil, err
	}
	return &appConfig.Features, nil
}

var alphanumeric = regexp.MustCompile(`^\w+$`)

func isAlphanumeric(s string) bool {
	return alphanumeric.MatchString(s)
}<|MERGE_RESOLUTION|>--- conflicted
+++ resolved
@@ -1408,11 +1408,7 @@
 		invalid.Append("integrations.digicert.certificate_common_name", "CA Common Name (CN) cannot be empty")
 		return false
 	}
-<<<<<<< HEAD
-	fleetVars := fleet.FindFleetVariables(cn)
-=======
 	fleetVars := variables.Find(cn)
->>>>>>> b295d3a1
 	for fleetVar := range fleetVars {
 		switch fleetVar {
 		case string(fleet.FleetVarHostEndUserEmailIDP), string(fleet.FleetVarHostHardwareSerial):
@@ -1430,11 +1426,7 @@
 		invalid.Append("integrations.digicert.certificate_seat_id", "CA Seat ID cannot be empty")
 		return false
 	}
-<<<<<<< HEAD
-	fleetVars := fleet.FindFleetVariables(seatID)
-=======
 	fleetVars := variables.Find(seatID)
->>>>>>> b295d3a1
 	for fleetVar := range fleetVars {
 		switch fleetVar {
 		case string(fleet.FleetVarHostEndUserEmailIDP), string(fleet.FleetVarHostHardwareSerial):
@@ -1461,11 +1453,7 @@
 			"DigiCert CA certificate user principal name cannot be empty if specified")
 		return false
 	}
-<<<<<<< HEAD
-	fleetVars := fleet.FindFleetVariables(userPrincipalNames[0])
-=======
 	fleetVars := variables.Find(userPrincipalNames[0])
->>>>>>> b295d3a1
 	for fleetVar := range fleetVars {
 		switch fleetVar {
 		case string(fleet.FleetVarHostEndUserEmailIDP), string(fleet.FleetVarHostHardwareSerial):
