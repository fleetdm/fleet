package service

import (
	"bytes"
	"context"
	"crypto/rand"
	"crypto/rsa"
	"crypto/x509"
	"crypto/x509/pkix"
	"encoding/base64"
	"encoding/json"
	"errors"
	"fmt"
	"io"
	"math/big"
	mathrand "math/rand"
	"mime/multipart"
	"net/http"
	"net/http/httptest"
	"os"
	"strconv"
	"strings"
	"sync"
	"sync/atomic"
	"testing"
	"time"

	"github.com/micromdm/nanomdm/mdm"
	"github.com/micromdm/nanomdm/push"
	nanomdm_pushsvc "github.com/micromdm/nanomdm/push/service"

	"github.com/fleetdm/fleet/v4/server/config"
	"github.com/fleetdm/fleet/v4/server/datastore/mysql"
	"github.com/fleetdm/fleet/v4/server/fleet"
	apple_mdm "github.com/fleetdm/fleet/v4/server/mdm/apple"
	"github.com/fleetdm/fleet/v4/server/ptr"
	"github.com/fleetdm/fleet/v4/server/service/externalsvc"
	"github.com/fleetdm/fleet/v4/server/service/mock"
	"github.com/fleetdm/fleet/v4/server/service/schedule"
	"github.com/fleetdm/fleet/v4/server/test"
	kitlog "github.com/go-kit/kit/log"
	"github.com/go-kit/kit/log/level"
	"github.com/google/uuid"
	"github.com/groob/plist"
	"github.com/jmoiron/sqlx"
	micromdm "github.com/micromdm/micromdm/mdm/mdm"
	nanodep_client "github.com/micromdm/nanodep/client"
	"github.com/micromdm/nanodep/godep"
	nanodep_storage "github.com/micromdm/nanodep/storage"
	"github.com/micromdm/nanodep/tokenpki"
	scepclient "github.com/micromdm/scep/v2/client"
	"github.com/micromdm/scep/v2/cryptoutil/x509util"
	"github.com/micromdm/scep/v2/scep"
	"github.com/stretchr/testify/assert"
	"github.com/stretchr/testify/require"
	"github.com/stretchr/testify/suite"
	"go.mozilla.org/pkcs7"
)

func TestIntegrationsMDM(t *testing.T) {
	testingSuite := new(integrationMDMTestSuite)
	testingSuite.s = &testingSuite.Suite
	suite.Run(t, testingSuite)
}

type integrationMDMTestSuite struct {
	suite.Suite
	withServer
	fleetCfg             config.FleetConfig
	fleetDMNextCSRStatus atomic.Value
	pushProvider         *mock.APNSPushProvider
	depStorage           nanodep_storage.AllStorage
	depSchedule          *schedule.Schedule
	profileSchedule      *schedule.Schedule
	oktaMock             *externalsvc.MockOktaServer
}

func (s *integrationMDMTestSuite) SetupSuite() {
	s.withDS.SetupSuite("integrationMDMTestSuite")

	appConf, err := s.ds.AppConfig(context.Background())
	require.NoError(s.T(), err)
	appConf.MDM.EnabledAndConfigured = true
	err = s.ds.SaveAppConfig(context.Background(), appConf)
	require.NoError(s.T(), err)

	testCert, testKey, err := apple_mdm.NewSCEPCACertKey()
	require.NoError(s.T(), err)
	testCertPEM := tokenpki.PEMCertificate(testCert.Raw)
	testKeyPEM := tokenpki.PEMRSAPrivateKey(testKey)

	oktaMock := externalsvc.RunMockOktaServer(s.T())
	fleetCfg := config.TestConfig()
	config.SetTestMDMConfig(s.T(), &fleetCfg, testCertPEM, testKeyPEM, testBMToken)
	fleetCfg.Osquery.EnrollCooldown = 0
	fleetCfg.MDM.OktaServerURL = oktaMock.Srv.URL
	fleetCfg.MDM.OktaClientID = oktaMock.ClientID
	fleetCfg.MDM.OktaClientSecret = oktaMock.ClientSecret()

	mdmStorage, err := s.ds.NewMDMAppleMDMStorage(testCertPEM, testKeyPEM)
	require.NoError(s.T(), err)
	depStorage, err := s.ds.NewMDMAppleDEPStorage(*testBMToken)
	require.NoError(s.T(), err)
	scepStorage, err := s.ds.NewSCEPDepot(testCertPEM, testKeyPEM)
	require.NoError(s.T(), err)

	pushFactory, pushProvider := newMockAPNSPushProviderFactory()
	mdmPushService := nanomdm_pushsvc.New(
		mdmStorage,
		mdmStorage,
		pushFactory,
		NewNanoMDMLogger(kitlog.NewJSONLogger(os.Stdout)),
	)

	var depSchedule *schedule.Schedule
	var profileSchedule *schedule.Schedule
	config := TestServerOpts{
		License: &fleet.LicenseInfo{
			Tier: fleet.TierPremium,
		},
		FleetConfig: &fleetCfg,
		MDMStorage:  mdmStorage,
		DEPStorage:  depStorage,
		SCEPStorage: scepStorage,
		MDMPusher:   mdmPushService,
		StartCronSchedules: []TestNewScheduleFunc{
			func(ctx context.Context, ds fleet.Datastore) fleet.NewCronScheduleFunc {
				return func() (fleet.CronSchedule, error) {
					const name = string(fleet.CronAppleMDMDEPProfileAssigner)
					logger := kitlog.NewJSONLogger(os.Stdout)
					fleetSyncer := apple_mdm.NewDEPSyncer(ds, depStorage, logger, true)
					depSchedule = schedule.New(
						ctx, name, s.T().Name(), 1*time.Hour, ds, ds,
						schedule.WithLogger(logger),
						schedule.WithJob("dep_syncer", func(ctx context.Context) error {
							return fleetSyncer.Run(ctx)
						}),
					)
					return depSchedule, nil
				}
			},
			func(ctx context.Context, ds fleet.Datastore) fleet.NewCronScheduleFunc {
				return func() (fleet.CronSchedule, error) {
					const name = string(fleet.CronMDMAppleProfileManager)
					logger := kitlog.NewJSONLogger(os.Stdout)
					profileSchedule = schedule.New(
						ctx, name, s.T().Name(), 1*time.Hour, ds, ds,
						schedule.WithLogger(logger),
						schedule.WithJob("manage_profiles", func(ctx context.Context) error {
							return ReconcileProfiles(ctx, ds, NewMDMAppleCommander(mdmStorage, mdmPushService), logger)
						}),
					)
					return profileSchedule, nil
				}
			},
		},
	}
	users, server := RunServerForTestsWithDS(s.T(), s.ds, &config)
	s.server = server
	s.users = users
	s.token = s.getTestAdminToken()
	s.cachedAdminToken = s.token
	s.fleetCfg = fleetCfg
	s.pushProvider = pushProvider
	s.depStorage = depStorage
	s.depSchedule = depSchedule
	s.profileSchedule = profileSchedule
	s.oktaMock = oktaMock

	fleetdmSrv := httptest.NewServer(http.HandlerFunc(func(w http.ResponseWriter, r *http.Request) {
		status := s.fleetDMNextCSRStatus.Swap(http.StatusOK)
		w.WriteHeader(status.(int))
		_, _ = w.Write([]byte(fmt.Sprintf("status: %d", status)))
	}))
	s.T().Setenv("TEST_FLEETDM_API_URL", fleetdmSrv.URL)

	s.T().Cleanup(fleetdmSrv.Close)
}

func (s *integrationMDMTestSuite) FailNextCSRRequestWith(status int) {
	s.fleetDMNextCSRStatus.Store(status)
}

func (s *integrationMDMTestSuite) SucceedNextCSRRequest() {
	s.fleetDMNextCSRStatus.Store(http.StatusOK)
}

func (s *integrationMDMTestSuite) TearDownTest() {
	s.withServer.commonTearDownTest(s.T())
}

func (s *integrationMDMTestSuite) mockDEPResponse(handler http.Handler) {
	t := s.T()
	srv := httptest.NewServer(handler)
	err := s.depStorage.StoreConfig(context.Background(), apple_mdm.DEPName, &nanodep_client.Config{BaseURL: srv.URL})
	require.NoError(t, err)
	t.Cleanup(func() {
		srv.Close()
		err := s.depStorage.StoreConfig(context.Background(), apple_mdm.DEPName, &nanodep_client.Config{BaseURL: nanodep_client.DefaultBaseURL})
		require.NoError(t, err)
	})
}

func (s *integrationMDMTestSuite) TestAppleGetAppleMDM() {
	t := s.T()

	var mdmResp getAppleMDMResponse
	s.DoJSON("GET", "/api/latest/fleet/mdm/apple", nil, http.StatusOK, &mdmResp)
	// returned values are dummy, this is a test certificate
	require.Equal(t, "FleetDM", mdmResp.Issuer)
	require.NotZero(t, mdmResp.SerialNumber)
	require.Equal(t, "FleetDM", mdmResp.CommonName)
	require.NotZero(t, mdmResp.RenewDate)

	s.mockDEPResponse(http.HandlerFunc(func(w http.ResponseWriter, r *http.Request) {
		w.WriteHeader(http.StatusOK)
		switch r.URL.Path {
		case "/session":
			_, _ = w.Write([]byte(`{"auth_session_token": "xyz"}`))
		case "/account":
			_, _ = w.Write([]byte(`{"admin_id": "abc", "org_name": "test_org"}`))
		}
	}))
	var getAppleBMResp getAppleBMResponse
	s.DoJSON("GET", "/api/latest/fleet/mdm/apple_bm", nil, http.StatusOK, &getAppleBMResp)
	require.NoError(t, getAppleBMResp.Err)
	require.Equal(t, "abc", getAppleBMResp.AppleID)
	require.Equal(t, "test_org", getAppleBMResp.OrgName)
	require.Equal(t, "https://example.org/mdm/apple/mdm", getAppleBMResp.MDMServerURL)
	require.Empty(t, getAppleBMResp.DefaultTeam)

	// create a new team
	tm, err := s.ds.NewTeam(context.Background(), &fleet.Team{
		Name:        t.Name(),
		Description: "desc",
	})
	require.NoError(t, err)
	// set the default bm assignment to that team
	acResp := appConfigResponse{}
	s.DoJSON("PATCH", "/api/latest/fleet/config", json.RawMessage(fmt.Sprintf(`{
		"mdm": {
			"apple_bm_default_team": %q
		}
	}`, tm.Name)), http.StatusOK, &acResp)

	// try again, this time we get a default team in the response
	getAppleBMResp = getAppleBMResponse{}
	s.DoJSON("GET", "/api/latest/fleet/mdm/apple_bm", nil, http.StatusOK, &getAppleBMResp)
	require.NoError(t, getAppleBMResp.Err)
	require.Equal(t, "abc", getAppleBMResp.AppleID)
	require.Equal(t, "test_org", getAppleBMResp.OrgName)
	require.Equal(t, "https://example.org/mdm/apple/mdm", getAppleBMResp.MDMServerURL)
	require.Equal(t, tm.Name, getAppleBMResp.DefaultTeam)
}

func (s *integrationMDMTestSuite) TestABMExpiredToken() {
	t := s.T()
	s.mockDEPResponse(http.HandlerFunc(func(w http.ResponseWriter, r *http.Request) {
		w.WriteHeader(http.StatusForbidden)
		_, _ = w.Write([]byte(`{"code": "T_C_NOT_SIGNED"}`))
	}))

	config := s.getConfig()
	require.False(t, config.MDM.AppleBMTermsExpired)

	var getAppleBMResp getAppleBMResponse
	s.DoJSON("GET", "/api/latest/fleet/mdm/apple_bm", nil, http.StatusInternalServerError, &getAppleBMResp)

	config = s.getConfig()
	require.True(t, config.MDM.AppleBMTermsExpired)
}

func (s *integrationMDMTestSuite) TestProfileManagement() {
	t := s.T()
	ctx := context.Background()

	globalProfiles := [][]byte{
		mobileconfigForTest("N1", "I1"),
		mobileconfigForTest("N2", "I2"),
	}

	// add global profiles
	s.Do("POST", "/api/v1/fleet/mdm/apple/profiles/batch", batchSetMDMAppleProfilesRequest{Profiles: globalProfiles}, http.StatusNoContent)

	// create a new team
	tm, err := s.ds.NewTeam(ctx, &fleet.Team{Name: "batch_set_mdm_profiles"})
	require.NoError(t, err)

	teamProfiles := [][]byte{
		mobileconfigForTest("N3", "I3"),
	}
	// add profiles to the team
	s.Do("POST", "/api/v1/fleet/mdm/apple/profiles/batch", batchSetMDMAppleProfilesRequest{Profiles: teamProfiles}, http.StatusNoContent, "team_id", strconv.Itoa(int(tm.ID)))

	// create a non-macOS host
	_, err = s.ds.NewHost(context.Background(), &fleet.Host{
		OsqueryHostID: ptr.String("non-macos-host"),
		NodeKey:       ptr.String("non-macos-host"),
		UUID:          uuid.New().String(),
		Hostname:      fmt.Sprintf("%sfoo.local.non.macos", t.Name()),
		Platform:      "windows",
	})
	require.NoError(t, err)

	// create a host that's not enrolled into MDM
	_, err = s.ds.NewHost(context.Background(), &fleet.Host{
		OsqueryHostID: ptr.String("not-mdm-enrolled"),
		NodeKey:       ptr.String("not-mdm-enrolled"),
		UUID:          uuid.New().String(),
		Hostname:      fmt.Sprintf("%sfoo.local.not.enrolled", t.Name()),
		Platform:      "darwin",
	})
	require.NoError(t, err)

	// create and enroll a host in MDM
	d := newDevice(s)
	host, err := s.ds.NewHost(context.Background(), &fleet.Host{
		DetailUpdatedAt: time.Now(),
		LabelUpdatedAt:  time.Now(),
		PolicyUpdatedAt: time.Now(),
		SeenTime:        time.Now().Add(-1 * time.Minute),
		OsqueryHostID:   ptr.String(t.Name()),
		NodeKey:         ptr.String(t.Name()),
		UUID:            d.uuid,
		Hostname:        fmt.Sprintf("%sfoo.local", t.Name()),
		Platform:        "darwin",
		HardwareSerial:  d.serial,
	})
	require.NoError(t, err)
	d.mdmEnroll(s)

	var wg sync.WaitGroup
	wg.Add(2)
	s.pushProvider.PushFunc = func(pushes []*mdm.Push) (map[string]*push.Response, error) {
		wg.Done()
		require.Len(t, pushes, 1)
		require.Equal(t, pushes[0].PushMagic, "pushmagic"+d.serial)
		res := map[string]*push.Response{
			pushes[0].Token.String(): {
				Id:  uuid.New().String(),
				Err: nil,
			},
		}
		return res, nil
	}

	checkNextPayloads := func() ([][]byte, []string) {
		var cmd *micromdm.CommandPayload
		installs := [][]byte{}
		removes := []string{}

		for {
			// on the first run, cmd will be nil and we need to
			// ping the server via idle
			if cmd == nil {
				cmd = d.idle()
			} else {
				cmd = d.acknowledge(cmd.CommandUUID)
			}

			// if after idle or acknowledge cmd is still nil, it
			// means there aren't any commands left to run
			if cmd == nil {
				break
			}

			switch cmd.Command.RequestType {
			case "InstallProfile":
				installs = append(installs, cmd.Command.InstallProfile.Payload)
			case "RemoveProfile":
				removes = append(removes, cmd.Command.RemoveProfile.Identifier)

			}
		}

		return installs, removes
	}

	// trigger a profile sync
	_, err = s.profileSchedule.Trigger()
	require.NoError(t, err)
	wg.Wait()

	installs, removes := checkNextPayloads()
	// verify that we received both profiles
	require.ElementsMatch(t, installs, globalProfiles)
	require.Empty(t, removes)

	// add the host to a team
	err = s.ds.AddHostsToTeam(ctx, &tm.ID, []uint{host.ID})
	require.NoError(t, err)

	// trigger a profile sync
	wg.Add(3)
	_, err = s.profileSchedule.Trigger()
	require.NoError(t, err)
	wg.Wait()

	installs, removes = checkNextPayloads()
	// verify that we should install the team profile
	require.ElementsMatch(t, installs, teamProfiles)
	// verify that we should delete both profiles
	require.ElementsMatch(t, removes, []string{"I1", "I2"})

	// set new team profiles (delete + addition)
	teamProfiles = [][]byte{
		mobileconfigForTest("N4", "I4"),
		mobileconfigForTest("N5", "I5"),
	}
	s.Do("POST", "/api/v1/fleet/mdm/apple/profiles/batch", batchSetMDMAppleProfilesRequest{Profiles: teamProfiles}, http.StatusNoContent, "team_id", strconv.Itoa(int(tm.ID)))

	// trigger a profile sync
	wg.Add(3)
	_, err = s.profileSchedule.Trigger()
	require.NoError(t, err)
	wg.Wait()
	installs, removes = checkNextPayloads()
	// verify that we should install the team profiles
	require.ElementsMatch(t, installs, teamProfiles)
	// verify that we should delete the old team profiles
	require.ElementsMatch(t, removes, []string{"I3"})

	// with no changes
	_, err = s.profileSchedule.Trigger()
	require.NoError(t, err)
	installs, removes = checkNextPayloads()
	require.Empty(t, installs)
	require.Empty(t, removes)

	var hostResp getHostResponse
	s.DoJSON("GET", fmt.Sprintf("/api/v1/fleet/hosts/%d", host.ID), getHostRequest{}, http.StatusOK, &hostResp)
	require.NotEmpty(t, hostResp.Host.MDM.Profiles)
	resProfiles := *hostResp.Host.MDM.Profiles
	require.Len(t, resProfiles, len(teamProfiles))

	var teamSummaryResp getMDMAppleProfilesSummaryResponse
	s.DoJSON("GET", "/api/v1/fleet/mdm/apple/profiles/summary", getMDMAppleProfilesSummaryRequest{TeamID: &tm.ID}, http.StatusOK, &teamSummaryResp)
	require.Equal(t, uint(0), teamSummaryResp.Pending)
	require.Equal(t, uint(0), teamSummaryResp.Failed)
	require.Equal(t, uint(1), teamSummaryResp.Latest)

	var noTeamSummaryResp getMDMAppleProfilesSummaryResponse
	s.DoJSON("GET", "/api/v1/fleet/mdm/apple/profiles/summary", getMDMAppleProfilesSummaryRequest{}, http.StatusOK, &noTeamSummaryResp)
	require.Equal(t, uint(0), noTeamSummaryResp.Pending)
	require.Equal(t, uint(0), noTeamSummaryResp.Failed)
	require.Equal(t, uint(0), noTeamSummaryResp.Latest)
}

func (s *integrationMDMTestSuite) TestDEPProfileAssignment() {
	t := s.T()
	devices := []godep.Device{
		{SerialNumber: uuid.New().String(), Model: "MacBook Pro", OS: "osx", OpType: "added"},
		{SerialNumber: uuid.New().String(), Model: "MacBook Mini", OS: "osx", OpType: "added"},
	}

	var wg sync.WaitGroup
	wg.Add(2)
	s.mockDEPResponse(http.HandlerFunc(func(w http.ResponseWriter, r *http.Request) {
		w.WriteHeader(http.StatusOK)
		encoder := json.NewEncoder(w)
		switch r.URL.Path {
		case "/session":
			err := encoder.Encode(map[string]string{"auth_session_token": "xyz"})
			require.NoError(t, err)
		case "/profile":
			err := encoder.Encode(godep.ProfileResponse{ProfileUUID: "abc"})
			require.NoError(t, err)
		case "/server/devices":
			// This endpoint  is used to get an initial list of
			// devices, return a single device
			err := encoder.Encode(godep.DeviceResponse{Devices: devices[:1]})
			require.NoError(t, err)
		case "/devices/sync":
			// This endpoint is polled over time to sync devices from
			// ABM, send a repeated serial and a new one
			err := encoder.Encode(godep.DeviceResponse{Devices: devices})
			require.NoError(t, err)
		case "/profile/devices":
			wg.Done()
			_, _ = w.Write([]byte(`{}`))
		default:
			_, _ = w.Write([]byte(`{}`))
		}
	}))

	// create a DEP enrollment profile
	profile := json.RawMessage("{}")
	var createProfileResp createMDMAppleEnrollmentProfileResponse
	createProfileReq := createMDMAppleEnrollmentProfileRequest{
		Type:       "automatic",
		DEPProfile: &profile,
	}
	s.DoJSON("POST", "/api/latest/fleet/mdm/apple/enrollmentprofiles", createProfileReq, http.StatusOK, &createProfileResp)

	// query all hosts
	listHostsRes := listHostsResponse{}
	s.DoJSON("GET", "/api/latest/fleet/hosts", nil, http.StatusOK, &listHostsRes)
	require.Empty(t, listHostsRes.Hosts)

	// trigger a profile sync
	_, err := s.depSchedule.Trigger()
	require.NoError(t, err)
	wg.Wait()

	// both hosts should be returned from the hosts endpoint
	listHostsRes = listHostsResponse{}
	s.DoJSON("GET", "/api/latest/fleet/hosts", nil, http.StatusOK, &listHostsRes)
	require.Len(t, listHostsRes.Hosts, 2)
	require.Equal(t, listHostsRes.Hosts[0].HardwareSerial, devices[0].SerialNumber)
	require.Equal(t, listHostsRes.Hosts[1].HardwareSerial, devices[1].SerialNumber)
	require.EqualValues(
		t,
		[]string{devices[0].SerialNumber, devices[1].SerialNumber},
		[]string{listHostsRes.Hosts[0].HardwareSerial, listHostsRes.Hosts[1].HardwareSerial},
	)

	// create a new host
	createHostAndDeviceToken(t, s.ds, "not-dep")
	listHostsRes = listHostsResponse{}
	s.DoJSON("GET", "/api/latest/fleet/hosts", nil, http.StatusOK, &listHostsRes)
	require.Len(t, listHostsRes.Hosts, 3)

	// filtering by MDM status works
	listHostsRes = listHostsResponse{}
	s.DoJSON("GET", "/api/latest/fleet/hosts?mdm_enrollment_status=pending", nil, http.StatusOK, &listHostsRes)
	require.Len(t, listHostsRes.Hosts, 2)

	// enroll one of the hosts
	d := newDevice(s)
	d.serial = devices[0].SerialNumber
	d.mdmEnroll(s)

	// only one shows up as pending
	listHostsRes = listHostsResponse{}
	s.DoJSON("GET", "/api/latest/fleet/hosts?mdm_enrollment_status=pending", nil, http.StatusOK, &listHostsRes)
	require.Len(t, listHostsRes.Hosts, 1)

	activities := listActivitiesResponse{}
	s.DoJSON("GET", "/api/latest/fleet/activities", nil, http.StatusOK, &activities, "order_key", "created_at")
	found := false
	for _, activity := range activities.Activities {
		if activity.Type == "mdm_enrolled" &&
			strings.Contains(string(*activity.Details), devices[0].SerialNumber) {
			found = true
			require.Nil(t, activity.ActorID)
			require.Nil(t, activity.ActorFullName)
			require.JSONEq(
				t,
				fmt.Sprintf(
					`{"host_serial": "%s", "host_display_name": "%s (%s)", "installed_from_dep": true}`,
					devices[0].SerialNumber, devices[0].Model, devices[0].SerialNumber,
				),
				string(*activity.Details),
			)
		}
	}
	require.True(t, found)
}

func (s *integrationMDMTestSuite) TestDeviceMDMManualEnroll() {
	t := s.T()

	token := "token_test_manual_enroll"
	createHostAndDeviceToken(t, s.ds, token)

	// invalid token fails
	s.DoRaw("GET", "/api/latest/fleet/device/invalid_token/mdm/apple/manual_enrollment_profile", nil, http.StatusUnauthorized)

	// valid token downloads the profile
	resp := s.DoRaw("GET", "/api/latest/fleet/device/"+token+"/mdm/apple/manual_enrollment_profile", nil, http.StatusOK)
	body, err := io.ReadAll(resp.Body)
	resp.Body.Close()
	require.NoError(t, err)
	require.Contains(t, resp.Header, "Content-Disposition")
	require.Contains(t, resp.Header, "Content-Type")
	require.Contains(t, resp.Header, "X-Content-Type-Options")
	require.Contains(t, resp.Header.Get("Content-Disposition"), "attachment;")
	require.Contains(t, resp.Header.Get("Content-Type"), "application/x-apple-aspen-config")
	require.Contains(t, resp.Header.Get("X-Content-Type-Options"), "nosniff")
	headerLen, err := strconv.Atoi(resp.Header.Get("Content-Length"))
	require.NoError(t, err)
	require.Equal(t, len(body), headerLen)

	var profile struct {
		PayloadIdentifier string `plist:"PayloadIdentifier"`
	}
	require.NoError(t, plist.Unmarshal(body, &profile))
	require.Equal(t, apple_mdm.FleetPayloadIdentifier, profile.PayloadIdentifier)
}

func (s *integrationMDMTestSuite) TestAppleMDMDeviceEnrollment() {
	t := s.T()

	// Enroll two devices into MDM
	deviceA := newMDMEnrolledDevice(s)
	deviceB := newMDMEnrolledDevice(s)

	// Find the ID of Fleet's MDM solution
	var mdmID uint
	mysql.ExecAdhocSQL(t, s.ds, func(q sqlx.ExtContext) error {
		return sqlx.GetContext(context.Background(), q, &mdmID,
			`SELECT id FROM mobile_device_management_solutions WHERE name = ?`, fleet.WellKnownMDMFleet)
	})

	// Check that both devices are returned by the /hosts endpoint
	listHostsRes := listHostsResponse{}
	s.DoJSON("GET", "/api/latest/fleet/hosts", nil, http.StatusOK, &listHostsRes, "mdm_id", fmt.Sprint(mdmID))
	require.Len(t, listHostsRes.Hosts, 2)
	require.EqualValues(
		t,
		[]string{deviceA.uuid, deviceB.uuid},
		[]string{listHostsRes.Hosts[0].UUID, listHostsRes.Hosts[1].UUID},
	)

	var targetHostID uint
	var lastEnroll time.Time
	for _, host := range listHostsRes.Hosts {
		if host.UUID == deviceA.uuid {
			targetHostID = host.ID
			lastEnroll = host.LastEnrolledAt
			break
		}
	}

	// Activities are generated for each device
	activities := listActivitiesResponse{}
	s.DoJSON("GET", "/api/latest/fleet/activities", nil, http.StatusOK, &activities, "order_key", "created_at")
	require.GreaterOrEqual(t, len(activities.Activities), 2)

	details := []*json.RawMessage{}
	for _, activity := range activities.Activities {
		if activity.Type == "mdm_enrolled" {
			require.Nil(t, activity.ActorID)
			require.Nil(t, activity.ActorFullName)
			details = append(details, activity.Details)
		}
	}
	require.Len(t, details, 2)
	require.JSONEq(t, fmt.Sprintf(`{"host_serial": "%s", "host_display_name": "%s (%s)", "installed_from_dep": false}`, deviceA.serial, deviceA.model, deviceA.serial), string(*details[len(details)-2]))
	require.JSONEq(t, fmt.Sprintf(`{"host_serial": "%s", "host_display_name": "%s (%s)", "installed_from_dep": false}`, deviceB.serial, deviceB.model, deviceB.serial), string(*details[len(details)-1]))

	// set an enroll secret
	var applyResp applyEnrollSecretSpecResponse
	s.DoJSON("POST", "/api/latest/fleet/spec/enroll_secret", applyEnrollSecretSpecRequest{
		Spec: &fleet.EnrollSecretSpec{
			Secrets: []*fleet.EnrollSecret{{Secret: t.Name()}},
		},
	}, http.StatusOK, &applyResp)

	// simulate a matching host enrolling via osquery
	j, err := json.Marshal(&enrollAgentRequest{
		EnrollSecret:   t.Name(),
		HostIdentifier: deviceA.uuid,
	})
	require.NoError(t, err)
	var enrollResp enrollAgentResponse
	hres := s.DoRawNoAuth("POST", "/api/osquery/enroll", j, http.StatusOK)
	defer hres.Body.Close()
	require.NoError(t, json.NewDecoder(hres.Body).Decode(&enrollResp))
	require.NotEmpty(t, enrollResp.NodeKey)

	// query all hosts
	listHostsRes = listHostsResponse{}
	s.DoJSON("GET", "/api/latest/fleet/hosts", nil, http.StatusOK, &listHostsRes)
	// we still have only two hosts
	require.Len(t, listHostsRes.Hosts, 2)

	// LastEnrolledAt should have been updated
	var getHostResp getHostResponse
	s.DoJSON("GET", fmt.Sprintf("/api/latest/fleet/hosts/%d", targetHostID), nil, http.StatusOK, &getHostResp)
	require.Greater(t, getHostResp.Host.LastEnrolledAt, lastEnroll)

	// Unenroll a device
	deviceA.checkout()

	// An activity is created
	activities = listActivitiesResponse{}
	s.DoJSON("GET", "/api/latest/fleet/activities", nil, http.StatusOK, &activities)

	found := false
	for _, activity := range activities.Activities {
		if activity.Type == "mdm_unenrolled" {
			found = true
			require.Nil(t, activity.ActorID)
			require.Nil(t, activity.ActorFullName)
			details = append(details, activity.Details)
			require.JSONEq(t, fmt.Sprintf(`{"host_serial": "%s", "host_display_name": "%s (%s)", "installed_from_dep": false}`, deviceA.serial, deviceA.model, deviceA.serial), string(*activity.Details))
		}
	}
	require.True(t, found)
}

func (s *integrationMDMTestSuite) TestDeviceMultipleAuthMessages() {
	d := newMDMEnrolledDevice(s)

	listHostsRes := listHostsResponse{}
	s.DoJSON("GET", "/api/latest/fleet/hosts", nil, http.StatusOK, &listHostsRes)
	require.Len(s.T(), listHostsRes.Hosts, 1)

	// send the auth message again, we still have only one host
	d.authenticate()
	listHostsRes = listHostsResponse{}
	s.DoJSON("GET", "/api/latest/fleet/hosts", nil, http.StatusOK, &listHostsRes)
	require.Len(s.T(), listHostsRes.Hosts, 1)
}

func (s *integrationMDMTestSuite) TestAppleMDMCSRRequest() {
	t := s.T()

	var errResp validationErrResp
	// missing arguments
	s.DoJSON("POST", "/api/latest/fleet/mdm/apple/request_csr", requestMDMAppleCSRRequest{}, http.StatusUnprocessableEntity, &errResp)
	require.Len(t, errResp.Errors, 1)
	require.Equal(t, errResp.Errors[0].Name, "email_address")

	// invalid email address
	errResp = validationErrResp{}
	s.DoJSON("POST", "/api/latest/fleet/mdm/apple/request_csr", requestMDMAppleCSRRequest{EmailAddress: "abc", Organization: "def"}, http.StatusUnprocessableEntity, &errResp)
	require.Len(t, errResp.Errors, 1)
	require.Equal(t, errResp.Errors[0].Name, "email_address")

	// missing organization
	errResp = validationErrResp{}
	s.DoJSON("POST", "/api/latest/fleet/mdm/apple/request_csr", requestMDMAppleCSRRequest{EmailAddress: "a@b.c", Organization: ""}, http.StatusUnprocessableEntity, &errResp)
	require.Len(t, errResp.Errors, 1)
	require.Equal(t, errResp.Errors[0].Name, "organization")

	// fleetdm CSR request failed
	s.FailNextCSRRequestWith(http.StatusBadRequest)
	errResp = validationErrResp{}
	s.DoJSON("POST", "/api/latest/fleet/mdm/apple/request_csr", requestMDMAppleCSRRequest{EmailAddress: "a@b.c", Organization: "test"}, http.StatusUnprocessableEntity, &errResp)
	require.Len(t, errResp.Errors, 1)
	require.Contains(t, errResp.Errors[0].Reason, "this email address is not valid")

	s.FailNextCSRRequestWith(http.StatusInternalServerError)
	errResp = validationErrResp{}
	s.DoJSON("POST", "/api/latest/fleet/mdm/apple/request_csr", requestMDMAppleCSRRequest{EmailAddress: "a@b.c", Organization: "test"}, http.StatusBadGateway, &errResp)
	require.Len(t, errResp.Errors, 1)
	require.Contains(t, errResp.Errors[0].Reason, "FleetDM CSR request failed")

	var reqCSRResp requestMDMAppleCSRResponse
	// fleetdm CSR request succeeds
	s.SucceedNextCSRRequest()
	s.DoJSON("POST", "/api/latest/fleet/mdm/apple/request_csr", requestMDMAppleCSRRequest{EmailAddress: "a@b.c", Organization: "test"}, http.StatusOK, &reqCSRResp)
	require.Contains(t, string(reqCSRResp.APNsKey), "-----BEGIN RSA PRIVATE KEY-----\n")
	require.Contains(t, string(reqCSRResp.SCEPCert), "-----BEGIN CERTIFICATE-----\n")
	require.Contains(t, string(reqCSRResp.SCEPKey), "-----BEGIN RSA PRIVATE KEY-----\n")
}

func (s *integrationMDMTestSuite) TestMDMAppleUnenroll() {
	t := s.T()
	// enroll into mdm
	d := newMDMEnrolledDevice(s)

	// set an enroll secret
	var applyResp applyEnrollSecretSpecResponse
	s.DoJSON("POST", "/api/latest/fleet/spec/enroll_secret", applyEnrollSecretSpecRequest{
		Spec: &fleet.EnrollSecretSpec{
			Secrets: []*fleet.EnrollSecret{{Secret: t.Name()}},
		},
	}, http.StatusOK, &applyResp)

	// simulate a matching host enrolling via osquery
	j, err := json.Marshal(&enrollAgentRequest{
		EnrollSecret:   t.Name(),
		HostIdentifier: d.uuid,
	})
	require.NoError(t, err)
	var enrollResp enrollAgentResponse
	hres := s.DoRawNoAuth("POST", "/api/osquery/enroll", j, http.StatusOK)
	defer hres.Body.Close()
	require.NoError(t, json.NewDecoder(hres.Body).Decode(&enrollResp))
	require.NotEmpty(t, enrollResp.NodeKey)

	listHostsRes := listHostsResponse{}
	s.DoJSON("GET", "/api/latest/fleet/hosts", nil, http.StatusOK, &listHostsRes)
	require.Len(t, listHostsRes.Hosts, 1)
	h := listHostsRes.Hosts[0]

	// try to unenroll the host, fails since the host doesn't respond
	s.Do("PATCH", fmt.Sprintf("/api/latest/fleet/mdm/hosts/%d/unenroll", h.ID), nil, http.StatusGatewayTimeout)

	// we're going to modify this mock, make sure we restore its default
	originalPushMock := s.pushProvider.PushFunc
	defer func() { s.pushProvider.PushFunc = originalPushMock }()

	// if there's an error coming from APNs servers
	s.pushProvider.PushFunc = func(pushes []*mdm.Push) (map[string]*push.Response, error) {
		return map[string]*push.Response{
			pushes[0].Token.String(): {
				Id:  uuid.New().String(),
				Err: errors.New("test"),
			},
		}, nil
	}
	s.Do("PATCH", fmt.Sprintf("/api/latest/fleet/mdm/hosts/%d/unenroll", h.ID), nil, http.StatusBadGateway)

	// if there was an error unrelated to APNs
	s.pushProvider.PushFunc = func(pushes []*mdm.Push) (map[string]*push.Response, error) {
		res := map[string]*push.Response{
			pushes[0].Token.String(): {
				Id:  uuid.New().String(),
				Err: nil,
			},
		}
		return res, errors.New("baz")
	}
	s.Do("PATCH", fmt.Sprintf("/api/latest/fleet/mdm/hosts/%d/unenroll", h.ID), nil, http.StatusInternalServerError)

	// try again, but this time the host is online and answers
	s.pushProvider.PushFunc = func(pushes []*mdm.Push) (map[string]*push.Response, error) {
		res, err := mockSuccessfulPush(pushes)
		d.checkout()
		return res, err
	}
	s.Do("PATCH", fmt.Sprintf("/api/latest/fleet/mdm/hosts/%d/unenroll", h.ID), nil, http.StatusOK)
}

func (s *integrationMDMTestSuite) TestMDMAppleGetEncryptionKey() {
	t := s.T()
	ctx := context.Background()

	// create a host
	host, err := s.ds.NewHost(ctx, &fleet.Host{
		DetailUpdatedAt: time.Now(),
		LabelUpdatedAt:  time.Now(),
		PolicyUpdatedAt: time.Now(),
		SeenTime:        time.Now().Add(-1 * time.Minute),
		OsqueryHostID:   ptr.String(t.Name()),
		NodeKey:         ptr.String(t.Name()),
		UUID:            uuid.New().String(),
		Hostname:        fmt.Sprintf("%sfoo.local", t.Name()),
		Platform:        "darwin",
	})
	require.NoError(t, err)

	// install a filevault profile for that host
	prof, err := fleet.Mobileconfig(mobileconfigForTest("N1", apple_mdm.FleetFileVaultPayloadIdentifier)).ParseConfigProfile()
	require.NoError(t, err)
	fileVaultProf, err := s.ds.NewMDMAppleConfigProfile(ctx, *prof)
	require.NoError(t, err)
	hostCmdUUID := uuid.New().String()
	err = s.ds.BulkUpsertMDMAppleHostProfiles(ctx, []*fleet.MDMAppleBulkUpsertHostProfilePayload{
		{
			ProfileID:         fileVaultProf.ProfileID,
			ProfileIdentifier: fileVaultProf.Identifier,
			HostUUID:          host.UUID,
			CommandUUID:       hostCmdUUID,
			OperationType:     fleet.MDMAppleOperationTypeInstall,
			Status:            &fleet.MDMAppleDeliveryApplied,
		},
	})
	require.NoError(t, err)

	t.Cleanup(func() {
		err := s.ds.UpdateOrDeleteHostMDMAppleProfile(ctx, &fleet.HostMDMAppleProfile{
			HostUUID:      host.UUID,
			CommandUUID:   hostCmdUUID,
			ProfileID:     fileVaultProf.ProfileID,
			Status:        &fleet.MDMAppleDeliveryApplied,
			OperationType: fleet.MDMAppleOperationTypeRemove,
		})
		require.NoError(t, err)
		err = s.ds.DeleteMDMAppleConfigProfile(ctx, fileVaultProf.ProfileID)
		require.NoError(t, err)
	})

	// get that host - it has no encryption key at this point, so it should
	// report "action_required" disk encryption and "log_out" action.
	getHostResp := getHostResponse{}
	s.DoJSON("GET", fmt.Sprintf("/api/latest/fleet/hosts/%d", host.ID), nil, http.StatusOK, &getHostResp)
	require.NotNil(t, getHostResp.Host.MDM.MacOSSettings.DiskEncryption)
	require.Equal(t, fleet.DiskEncryptionActionRequired, *getHostResp.Host.MDM.MacOSSettings.DiskEncryption)
	require.NotNil(t, getHostResp.Host.MDM.MacOSSettings.ActionRequired)
	require.Equal(t, fleet.ActionRequiredLogOut, *getHostResp.Host.MDM.MacOSSettings.ActionRequired)

	// add an encryption key for the host
	cert, _, _, err := s.fleetCfg.MDM.AppleSCEP()
	require.NoError(t, err)
	parsed, err := x509.ParseCertificate(cert.Certificate[0])
	require.NoError(t, err)
	recoveryKey := "AAA-BBB-CCC"
	encryptedKey, err := pkcs7.Encrypt([]byte(recoveryKey), []*x509.Certificate{parsed})
	require.NoError(t, err)
	base64EncryptedKey := base64.StdEncoding.EncodeToString(encryptedKey)

	err = s.ds.SetOrUpdateHostDiskEncryptionKey(ctx, host.ID, base64EncryptedKey)
	require.NoError(t, err)

	// get that host - it has an encryption key with unknown decryptability, so
	// it should report "enforcing" disk encryption.
	getHostResp = getHostResponse{}
	s.DoJSON("GET", fmt.Sprintf("/api/latest/fleet/hosts/%d", host.ID), nil, http.StatusOK, &getHostResp)
	require.NotNil(t, getHostResp.Host.MDM.MacOSSettings.DiskEncryption)
	require.Equal(t, fleet.DiskEncryptionEnforcing, *getHostResp.Host.MDM.MacOSSettings.DiskEncryption)
	require.Nil(t, getHostResp.Host.MDM.MacOSSettings.ActionRequired)

	// request with no token
	res := s.DoRawNoAuth("GET", fmt.Sprintf("/api/latest/fleet/mdm/hosts/%d/encryption_key", host.ID), nil, http.StatusUnauthorized)
	res.Body.Close()

	// encryption key not processed yet
	resp := getHostEncryptionKeyResponse{}
	s.DoJSON("GET", fmt.Sprintf("/api/latest/fleet/mdm/hosts/%d/encryption_key", host.ID), nil, http.StatusNotFound, &resp)

	// unable to decrypt encryption key
	err = s.ds.SetHostsDiskEncryptionKeyStatus(ctx, []uint{host.ID}, false, time.Now())
	require.NoError(t, err)
	resp = getHostEncryptionKeyResponse{}
	s.DoJSON("GET", fmt.Sprintf("/api/latest/fleet/mdm/hosts/%d/encryption_key", host.ID), nil, http.StatusNotFound, &resp)

	// get that host - it has an encryption key that is un-decryptable, so it
	// should report "action_required" disk encryption and "rotate_key" action.
	getHostResp = getHostResponse{}
	s.DoJSON("GET", fmt.Sprintf("/api/latest/fleet/hosts/%d", host.ID), nil, http.StatusOK, &getHostResp)
	require.NotNil(t, getHostResp.Host.MDM.MacOSSettings.DiskEncryption)
	require.Equal(t, fleet.DiskEncryptionActionRequired, *getHostResp.Host.MDM.MacOSSettings.DiskEncryption)
	require.NotNil(t, getHostResp.Host.MDM.MacOSSettings.ActionRequired)
	require.Equal(t, fleet.ActionRequiredRotateKey, *getHostResp.Host.MDM.MacOSSettings.ActionRequired)

	// no activities created so far
	activities := listActivitiesResponse{}
	s.DoJSON("GET", "/api/latest/fleet/activities", nil, http.StatusOK, &activities)
	found := false
	for _, activity := range activities.Activities {
		if activity.Type == "read_host_disk_encryption_key" {
			found = true
		}
	}
	require.False(t, found)

	// decryptable key
	checkDecryptableKey := func(u fleet.User) {
		err = s.ds.SetHostsDiskEncryptionKeyStatus(ctx, []uint{host.ID}, true, time.Now())
		require.NoError(t, err)
		resp = getHostEncryptionKeyResponse{}
		s.DoJSON("GET", fmt.Sprintf("/api/latest/fleet/mdm/hosts/%d/encryption_key", host.ID), nil, http.StatusOK, &resp)
		require.Equal(t, recoveryKey, resp.EncryptionKey.DecryptedValue)

		// use the admin token to get the activities
		currToken := s.token
		defer func() { s.token = currToken }()
		s.token = s.getTestAdminToken()
		s.lastActivityMatches(
			"read_host_disk_encryption_key",
			fmt.Sprintf(`{"host_display_name": "%s", "host_id": %d}`, host.DisplayName(), host.ID),
			0,
		)
	}

	// we're about to mess up with the token, make sure to set it to the
	// default value when the test ends
	currToken := s.token
	t.Cleanup(func() { s.token = currToken })

	// admins are able to see the host encryption key
	s.token = s.getTestAdminToken()
	checkDecryptableKey(s.users["admin1@example.com"])

	// get that host - it has an encryption key that is decryptable, so it
	// should report "applied" disk encryption.
	getHostResp = getHostResponse{}
	s.DoJSON("GET", fmt.Sprintf("/api/latest/fleet/hosts/%d", host.ID), nil, http.StatusOK, &getHostResp)
	require.NotNil(t, getHostResp.Host.MDM.MacOSSettings.DiskEncryption)
	require.Equal(t, fleet.DiskEncryptionApplied, *getHostResp.Host.MDM.MacOSSettings.DiskEncryption)
	require.Nil(t, getHostResp.Host.MDM.MacOSSettings.ActionRequired)

	// maintainers are able to see the token
	u := s.users["user1@example.com"]
	s.token = s.getTestToken(u.Email, test.GoodPassword)
	checkDecryptableKey(u)

	// observers are able to see the token
	u = s.users["user2@example.com"]
	s.token = s.getTestToken(u.Email, test.GoodPassword)
	checkDecryptableKey(u)

	// add the host to a team
	team, err := s.ds.NewTeam(context.Background(), &fleet.Team{
		ID:          4827,
		Name:        "team1_" + t.Name(),
		Description: "desc team1_" + t.Name(),
	})
	require.NoError(t, err)
	err = s.ds.AddHostsToTeam(ctx, &team.ID, []uint{host.ID})
	require.NoError(t, err)

	// admins are still able to see the token
	s.token = s.getTestAdminToken()
	checkDecryptableKey(s.users["admin1@example.com"])

	// maintainers are still able to see the token
	u = s.users["user1@example.com"]
	s.token = s.getTestToken(u.Email, test.GoodPassword)
	checkDecryptableKey(u)

	// observers are still able to see the token
	u = s.users["user2@example.com"]
	s.token = s.getTestToken(u.Email, test.GoodPassword)
	checkDecryptableKey(u)

	// add a team member
	u = fleet.User{
		Name:       "test team user",
		Email:      "user1+team@example.com",
		GlobalRole: nil,
		Teams: []fleet.UserTeam{
			{
				Team: *team,
				Role: fleet.RoleMaintainer,
			},
		},
	}
	require.NoError(t, u.SetPassword(test.GoodPassword, 10, 10))
	_, err = s.ds.NewUser(ctx, &u)
	require.NoError(t, err)

	// members are able to see the token
	s.token = s.getTestToken(u.Email, test.GoodPassword)
	checkDecryptableKey(u)

	// create a separate team
	team2, err := s.ds.NewTeam(context.Background(), &fleet.Team{
		ID:          4828,
		Name:        "team2_" + t.Name(),
		Description: "desc team2_" + t.Name(),
	})
	require.NoError(t, err)
	// add a team member
	u = fleet.User{
		Name:       "test team user",
		Email:      "user1+team2@example.com",
		GlobalRole: nil,
		Teams: []fleet.UserTeam{
			{
				Team: *team2,
				Role: fleet.RoleMaintainer,
			},
		},
	}
	require.NoError(t, u.SetPassword(test.GoodPassword, 10, 10))
	_, err = s.ds.NewUser(ctx, &u)
	require.NoError(t, err)

	// non-members aren't able to see the token
	s.token = s.getTestToken(u.Email, test.GoodPassword)
	resp = getHostEncryptionKeyResponse{}
	s.DoJSON("GET", fmt.Sprintf("/api/latest/fleet/mdm/hosts/%d/encryption_key", host.ID), nil, http.StatusForbidden, &resp)
}

func (s *integrationMDMTestSuite) TestMDMAppleConfigProfileCRUD() {
	t := s.T()
	ctx := context.Background()

	testTeam, err := s.ds.NewTeam(ctx, &fleet.Team{Name: "TestTeam"})
	require.NoError(t, err)

	testProfiles := make(map[string]fleet.MDMAppleConfigProfile)
	generateTestProfile := func(name string) {
		cp := fleet.MDMAppleConfigProfile{
			Name:       name,
			Identifier: fmt.Sprintf("%s.SomeIdentifier", name),
		}
		cp.Mobileconfig = mcBytesForTest(cp.Name, cp.Identifier, fmt.Sprintf("%s.UUID", name))
		testProfiles[name] = cp
	}
	setTestProfileID := func(name string, id uint) {
		tp := testProfiles[name]
		tp.ProfileID = id
		testProfiles[name] = tp
	}

	generateNewReq := func(name string, teamID *uint) (*bytes.Buffer, map[string]string) {
		body := &bytes.Buffer{}
		writer := multipart.NewWriter(body)
		if teamID != nil {
			err = writer.WriteField("team_id", fmt.Sprintf("%d", testTeam.ID))
			require.NoError(t, err)
		}
		ff, err := writer.CreateFormFile("profile", "some_filename")
		require.NoError(t, err)
		_, err = io.Copy(ff, bytes.NewReader(testProfiles[name].Mobileconfig))
		require.NoError(t, err)
		writer.Close()

		headers := map[string]string{
			"Content-Type":  writer.FormDataContentType(),
			"Accept":        "application/json",
			"Authorization": fmt.Sprintf("Bearer %s", s.token),
		}

		return body, headers
	}

	checkGetResponse := func(resp *http.Response, expected fleet.MDMAppleConfigProfile) {
		// check expected headers
		require.Contains(t, resp.Header["Content-Type"], "application/x-apple-aspen-config")
		require.Contains(t, resp.Header["Content-Disposition"], fmt.Sprintf(`attachment;filename="%s_%s.%s"`, time.Now().Format("2006-01-02"), strings.ReplaceAll(expected.Name, " ", "_"), "mobileconfig"))
		// check expected body
		var bb bytes.Buffer
		_, err = io.Copy(&bb, resp.Body)
		require.NoError(t, err)
		require.Equal(t, []byte(expected.Mobileconfig), bb.Bytes())
	}

	checkConfigProfile := func(expected fleet.MDMAppleConfigProfile, actual fleet.MDMAppleConfigProfile) {
		require.Equal(t, expected.Name, actual.Name)
		require.Equal(t, expected.Identifier, actual.Identifier)
	}

	// create new profile (no team)
	generateTestProfile("TestNoTeam")
	body, headers := generateNewReq("TestNoTeam", nil)
	newResp := s.DoRawWithHeaders("POST", "/api/latest/fleet/mdm/apple/profiles", body.Bytes(), http.StatusOK, headers)
	var newCP fleet.MDMAppleConfigProfile
	err = json.NewDecoder(newResp.Body).Decode(&newCP)
	require.NoError(t, err)
	require.NotEmpty(t, newCP.ProfileID)
	setTestProfileID("TestNoTeam", newCP.ProfileID)

	// create new profile (with team id)
	generateTestProfile("TestWithTeamID")
	body, headers = generateNewReq("TestWithTeamID", ptr.Uint(1))
	newResp = s.DoRawWithHeaders("POST", "/api/latest/fleet/mdm/apple/profiles", body.Bytes(), http.StatusOK, headers)
	err = json.NewDecoder(newResp.Body).Decode(&newCP)
	require.NoError(t, err)
	require.NotEmpty(t, newCP.ProfileID)
	setTestProfileID("TestWithTeamID", newCP.ProfileID)

	// list profiles (no team)
	expectedCP := testProfiles["TestNoTeam"]
	var listResp listMDMAppleConfigProfilesResponse
	s.DoJSON("GET", "/api/latest/fleet/mdm/apple/profiles", nil, http.StatusOK, &listResp)
	require.Len(t, listResp.ConfigProfiles, 1)
	respCP := listResp.ConfigProfiles[0]
	require.Equal(t, expectedCP.Name, respCP.Name)
	checkConfigProfile(expectedCP, *respCP)
	require.Empty(t, respCP.Mobileconfig) // list profiles endpoint shouldn't include mobileconfig bytes
	require.Empty(t, respCP.TeamID)       // zero means no team

	// list profiles (team 1)
	expectedCP = testProfiles["TestWithTeamID"]
	listResp = listMDMAppleConfigProfilesResponse{}
	s.DoJSON("GET", "/api/latest/fleet/mdm/apple/profiles", listMDMAppleConfigProfilesRequest{TeamID: testTeam.ID}, http.StatusOK, &listResp)
	require.Len(t, listResp.ConfigProfiles, 1)
	respCP = listResp.ConfigProfiles[0]
	require.Equal(t, expectedCP.Name, respCP.Name)
	checkConfigProfile(expectedCP, *respCP)
	require.Empty(t, respCP.Mobileconfig)         // list profiles endpoint shouldn't include mobileconfig bytes
	require.Equal(t, testTeam.ID, *respCP.TeamID) // team 1

	// get profile (no team)
	expectedCP = testProfiles["TestNoTeam"]
	getPath := fmt.Sprintf("/api/latest/fleet/mdm/apple/profiles/%d", expectedCP.ProfileID)
	getResp := s.DoRawWithHeaders("GET", getPath, nil, http.StatusOK, map[string]string{"Authorization": fmt.Sprintf("Bearer %s", s.token)})
	checkGetResponse(getResp, expectedCP)

	// get profile (team 1)
	expectedCP = testProfiles["TestWithTeamID"]
	getPath = fmt.Sprintf("/api/latest/fleet/mdm/apple/profiles/%d", expectedCP.ProfileID)
	getResp = s.DoRawWithHeaders("GET", getPath, nil, http.StatusOK, map[string]string{"Authorization": fmt.Sprintf("Bearer %s", s.token)})
	checkGetResponse(getResp, expectedCP)

	// delete profile (no team)
	deletedCP := testProfiles["TestNoTeam"]
	deletePath := fmt.Sprintf("/api/latest/fleet/mdm/apple/profiles/%d", deletedCP.ProfileID)
	var deleteResp deleteMDMAppleConfigProfileResponse
	s.DoJSON("DELETE", deletePath, nil, http.StatusOK, &deleteResp)
	// confirm deleted
	listResp = listMDMAppleConfigProfilesResponse{}
	s.DoJSON("GET", "/api/latest/fleet/mdm/apple/profiles", listMDMAppleConfigProfilesRequest{}, http.StatusOK, &listResp)
	require.Len(t, listResp.ConfigProfiles, 0)
	getPath = fmt.Sprintf("/api/latest/fleet/mdm/apple/profiles/%d", deletedCP.ProfileID)
	_ = s.DoRawWithHeaders("GET", getPath, nil, http.StatusNotFound, map[string]string{"Authorization": fmt.Sprintf("Bearer %s", s.token)})

	// delete profile (team 1)
	deletedCP = testProfiles["TestWithTeamID"]
	deletePath = fmt.Sprintf("/api/latest/fleet/mdm/apple/profiles/%d", deletedCP.ProfileID)
	deleteResp = deleteMDMAppleConfigProfileResponse{}
	s.DoJSON("DELETE", deletePath, nil, http.StatusOK, &deleteResp)
	// confirm deleted
	listResp = listMDMAppleConfigProfilesResponse{}
	s.DoJSON("GET", "/api/latest/fleet/mdm/apple/profiles", listMDMAppleConfigProfilesRequest{TeamID: testTeam.ID}, http.StatusOK, &listResp)
	require.Len(t, listResp.ConfigProfiles, 0)
	getPath = fmt.Sprintf("/api/latest/fleet/mdm/apple/profiles/%d", deletedCP.ProfileID)
	_ = s.DoRawWithHeaders("GET", getPath, nil, http.StatusNotFound, map[string]string{"Authorization": fmt.Sprintf("Bearer %s", s.token)})
}

func (s *integrationMDMTestSuite) TestAppConfigMDMAppleProfiles() {
	t := s.T()

	// set the macos custom settings fields
	acResp := appConfigResponse{}
	s.DoJSON("PATCH", "/api/latest/fleet/config", json.RawMessage(`{
		"mdm": { "macos_settings": { "custom_settings": ["foo", "bar"] } }
  }`), http.StatusOK, &acResp)
	assert.Equal(t, []string{"foo", "bar"}, acResp.MDM.MacOSSettings.CustomSettings)

	// check that they are returned by a GET /config
	acResp = appConfigResponse{}
	s.DoJSON("GET", "/api/latest/fleet/config", nil, http.StatusOK, &acResp)
	assert.Equal(t, []string{"foo", "bar"}, acResp.MDM.MacOSSettings.CustomSettings)

	// patch without specifying the macos custom settings fields and an unrelated
	// field, should not remove them
	acResp = appConfigResponse{}
	s.DoJSON("PATCH", "/api/latest/fleet/config", json.RawMessage(`{
		"mdm": { "macos_settings": {"enable_disk_encryption": true} }
  }`), http.StatusOK, &acResp)
	assert.Equal(t, []string{"foo", "bar"}, acResp.MDM.MacOSSettings.CustomSettings)

	// patch with explicitly empty macos custom settings fields, would remove
	// them but this is a dry-run
	acResp = appConfigResponse{}
	s.DoJSON("PATCH", "/api/latest/fleet/config", json.RawMessage(`{
		"mdm": { "macos_settings": { "custom_settings": null } }
  }`), http.StatusOK, &acResp, "dry_run", "true")
	assert.Equal(t, []string{"foo", "bar"}, acResp.MDM.MacOSSettings.CustomSettings)

	// patch with explicitly empty macos custom settings fields, removes them
	acResp = appConfigResponse{}
	s.DoJSON("PATCH", "/api/latest/fleet/config", json.RawMessage(`{
		"mdm": { "macos_settings": { "custom_settings": null } }
  }`), http.StatusOK, &acResp)
	assert.Empty(t, acResp.MDM.MacOSSettings.CustomSettings)
}

func (s *integrationMDMTestSuite) TestAppConfigMDMAppleDiskEncryption() {
	t := s.T()

	// set the macos disk encryption field
	acResp := appConfigResponse{}
	s.DoJSON("PATCH", "/api/latest/fleet/config", json.RawMessage(`{
		"mdm": { "macos_settings": { "enable_disk_encryption": true } }
  }`), http.StatusOK, &acResp)
	assert.True(t, acResp.MDM.MacOSSettings.EnableDiskEncryption)
	enabledDiskActID := s.lastActivityMatches(fleet.ActivityTypeEnabledMacosDiskEncryption{}.ActivityName(),
		`{"team_id": null, "team_name": null}`, 0)

	// will have generated the macos config profile
	s.assertConfigProfilesByIdentifier(nil, apple_mdm.FleetFileVaultPayloadIdentifier, true)

	// check that they are returned by a GET /config
	acResp = appConfigResponse{}
	s.DoJSON("GET", "/api/latest/fleet/config", nil, http.StatusOK, &acResp)
	assert.True(t, acResp.MDM.MacOSSettings.EnableDiskEncryption)

	// patch without specifying the macos disk encryption and an unrelated field,
	// should not alter it
	acResp = appConfigResponse{}
	s.DoJSON("PATCH", "/api/latest/fleet/config", json.RawMessage(`{
			"mdm": { "macos_settings": {"custom_settings": ["a"]} }
		}`), http.StatusOK, &acResp)
	assert.True(t, acResp.MDM.MacOSSettings.EnableDiskEncryption)
	assert.Equal(t, []string{"a"}, acResp.MDM.MacOSSettings.CustomSettings)
	s.lastActivityMatches(fleet.ActivityTypeEnabledMacosDiskEncryption{}.ActivityName(),
		``, enabledDiskActID)

	// patch with false, would reset it but this is a dry-run
	acResp = appConfigResponse{}
	s.DoJSON("PATCH", "/api/latest/fleet/config", json.RawMessage(`{
				"mdm": { "macos_settings": { "enable_disk_encryption": false } }
		  }`), http.StatusOK, &acResp, "dry_run", "true")
	assert.True(t, acResp.MDM.MacOSSettings.EnableDiskEncryption)
	assert.Equal(t, []string{"a"}, acResp.MDM.MacOSSettings.CustomSettings)
	s.lastActivityMatches(fleet.ActivityTypeEnabledMacosDiskEncryption{}.ActivityName(),
		``, enabledDiskActID)

	// patch with false, resets it
	acResp = appConfigResponse{}
	s.DoJSON("PATCH", "/api/latest/fleet/config", json.RawMessage(`{
		"mdm": { "macos_settings": { "enable_disk_encryption": false, "custom_settings": ["b"] } }
		  }`), http.StatusOK, &acResp)
	assert.False(t, acResp.MDM.MacOSSettings.EnableDiskEncryption)
	assert.Equal(t, []string{"b"}, acResp.MDM.MacOSSettings.CustomSettings)
	s.lastActivityMatches(fleet.ActivityTypeDisabledMacosDiskEncryption{}.ActivityName(),
		`{"team_id": null, "team_name": null}`, 0)

	// will have deleted the macos config profile
	s.assertConfigProfilesByIdentifier(nil, apple_mdm.FleetFileVaultPayloadIdentifier, false)

	// use the MDM settings endpoint to set it to true
	s.Do("PATCH", "/api/latest/fleet/mdm/apple/settings",
		fleet.MDMAppleSettingsPayload{EnableDiskEncryption: ptr.Bool(true)}, http.StatusNoContent)
	enabledDiskActID = s.lastActivityMatches(fleet.ActivityTypeEnabledMacosDiskEncryption{}.ActivityName(),
		`{"team_id": null, "team_name": null}`, 0)

	// will have created the macos config profile
	s.assertConfigProfilesByIdentifier(nil, apple_mdm.FleetFileVaultPayloadIdentifier, true)

	acResp = appConfigResponse{}
	s.DoJSON("GET", "/api/latest/fleet/config", nil, http.StatusOK, &acResp)
	assert.True(t, acResp.MDM.MacOSSettings.EnableDiskEncryption)
	assert.Equal(t, []string{"b"}, acResp.MDM.MacOSSettings.CustomSettings)

	// call update endpoint with no changes
	s.Do("PATCH", "/api/latest/fleet/mdm/apple/settings",
		fleet.MDMAppleSettingsPayload{}, http.StatusNoContent)
	s.lastActivityMatches(fleet.ActivityTypeEnabledMacosDiskEncryption{}.ActivityName(),
		``, enabledDiskActID)

	// the macos config profile still exists
	s.assertConfigProfilesByIdentifier(nil, apple_mdm.FleetFileVaultPayloadIdentifier, true)

	acResp = appConfigResponse{}
	s.DoJSON("GET", "/api/latest/fleet/config", nil, http.StatusOK, &acResp)
	assert.True(t, acResp.MDM.MacOSSettings.EnableDiskEncryption)
	assert.Equal(t, []string{"b"}, acResp.MDM.MacOSSettings.CustomSettings)
}

func (s *integrationMDMTestSuite) TestApplyTeamsMDMAppleProfiles() {
	t := s.T()

	// create a team through the service so it initializes the agent ops
	teamName := t.Name() + "team1"
	team := &fleet.Team{
		Name:        teamName,
		Description: "desc team1",
	}
	var createTeamResp teamResponse
	s.DoJSON("POST", "/api/latest/fleet/teams", team, http.StatusOK, &createTeamResp)
	require.NotZero(t, createTeamResp.Team.ID)
	team = createTeamResp.Team

	// apply with custom macos settings
	teamSpecs := applyTeamSpecsRequest{Specs: []*fleet.TeamSpec{{
		Name: teamName,
		MDM: fleet.TeamSpecMDM{
			MacOSSettings: map[string]interface{}{"custom_settings": []string{"foo", "bar"}},
		},
	}}}
	s.Do("POST", "/api/latest/fleet/spec/teams", teamSpecs, http.StatusOK)

	// retrieving the team returns the custom macos settings
	var teamResp getTeamResponse
	s.DoJSON("GET", fmt.Sprintf("/api/latest/fleet/teams/%d", team.ID), nil, http.StatusOK, &teamResp)
	require.Equal(t, []string{"foo", "bar"}, teamResp.Team.Config.MDM.MacOSSettings.CustomSettings)

	// apply with invalid macos settings subfield should fail
	teamSpecs = applyTeamSpecsRequest{Specs: []*fleet.TeamSpec{{
		Name: teamName,
		MDM: fleet.TeamSpecMDM{
			MacOSSettings: map[string]interface{}{"foo_bar": 123},
		},
	}}}
	res := s.Do("POST", "/api/latest/fleet/spec/teams", teamSpecs, http.StatusBadRequest)
	errMsg := extractServerErrorText(res.Body)
	assert.Contains(t, errMsg, `unsupported key provided: "foo_bar"`)

	// apply with some good and some bad macos settings subfield should fail
	teamSpecs = applyTeamSpecsRequest{Specs: []*fleet.TeamSpec{{
		Name: teamName,
		MDM: fleet.TeamSpecMDM{
			MacOSSettings: map[string]interface{}{"custom_settings": []interface{}{"A", true}},
		},
	}}}
	res = s.Do("POST", "/api/latest/fleet/spec/teams", teamSpecs, http.StatusBadRequest)
	errMsg = extractServerErrorText(res.Body)
	assert.Contains(t, errMsg, `invalid value type at 'macos_settings.custom_settings': expected array of strings but got bool`)

	// apply without custom macos settings specified and unrelated field, should
	// not replace existing settings
	teamSpecs = applyTeamSpecsRequest{Specs: []*fleet.TeamSpec{{
		Name: teamName,
		MDM: fleet.TeamSpecMDM{
			MacOSSettings: map[string]interface{}{"enable_disk_encryption": false},
		},
	}}}
	s.Do("POST", "/api/latest/fleet/spec/teams", teamSpecs, http.StatusOK)
	teamResp = getTeamResponse{}
	s.DoJSON("GET", fmt.Sprintf("/api/latest/fleet/teams/%d", team.ID), nil, http.StatusOK, &teamResp)
	require.Equal(t, []string{"foo", "bar"}, teamResp.Team.Config.MDM.MacOSSettings.CustomSettings)

	// apply with explicitly empty custom macos settings would clear the existing
	// settings, but dry-run
	teamSpecs = applyTeamSpecsRequest{Specs: []*fleet.TeamSpec{{
		Name: teamName,
		MDM: fleet.TeamSpecMDM{
			MacOSSettings: map[string]interface{}{"custom_settings": []string{}},
		},
	}}}
	s.Do("POST", "/api/latest/fleet/spec/teams", teamSpecs, http.StatusOK, "dry_run", "true")
	teamResp = getTeamResponse{}
	s.DoJSON("GET", fmt.Sprintf("/api/latest/fleet/teams/%d", team.ID), nil, http.StatusOK, &teamResp)
	require.Equal(t, []string{"foo", "bar"}, teamResp.Team.Config.MDM.MacOSSettings.CustomSettings)

	// apply with explicitly empty custom macos settings clears the existing settings
	teamSpecs = applyTeamSpecsRequest{Specs: []*fleet.TeamSpec{{
		Name: teamName,
		MDM: fleet.TeamSpecMDM{
			MacOSSettings: map[string]interface{}{"custom_settings": []string{}},
		},
	}}}
	s.Do("POST", "/api/latest/fleet/spec/teams", teamSpecs, http.StatusOK)
	teamResp = getTeamResponse{}
	s.DoJSON("GET", fmt.Sprintf("/api/latest/fleet/teams/%d", team.ID), nil, http.StatusOK, &teamResp)
	require.Equal(t, []string{}, teamResp.Team.Config.MDM.MacOSSettings.CustomSettings)
}

func (s *integrationMDMTestSuite) TestTeamsMDMAppleDiskEncryption() {
	t := s.T()

	// create a team through the service so it initializes the agent ops
	teamName := t.Name() + "team1"
	team := &fleet.Team{
		Name:        teamName,
		Description: "desc team1",
	}
	var createTeamResp teamResponse
	s.DoJSON("POST", "/api/latest/fleet/teams", team, http.StatusOK, &createTeamResp)
	require.NotZero(t, createTeamResp.Team.ID)
	team = createTeamResp.Team

	// no macos config profile yet
	s.assertConfigProfilesByIdentifier(ptr.Uint(team.ID), apple_mdm.FleetFileVaultPayloadIdentifier, false)

	// apply with disk encryption
	teamSpecs := applyTeamSpecsRequest{Specs: []*fleet.TeamSpec{{
		Name: teamName,
		MDM: fleet.TeamSpecMDM{
			MacOSSettings: map[string]interface{}{"enable_disk_encryption": true},
		},
	}}}
	s.Do("POST", "/api/latest/fleet/spec/teams", teamSpecs, http.StatusOK)
	lastDiskActID := s.lastActivityOfTypeMatches(fleet.ActivityTypeEnabledMacosDiskEncryption{}.ActivityName(),
		fmt.Sprintf(`{"team_id": %d, "team_name": %q}`, team.ID, teamName), 0)

	// macos config profile created
	s.assertConfigProfilesByIdentifier(ptr.Uint(team.ID), apple_mdm.FleetFileVaultPayloadIdentifier, true)

	// retrieving the team returns the disk encryption setting
	var teamResp getTeamResponse
	s.DoJSON("GET", fmt.Sprintf("/api/latest/fleet/teams/%d", team.ID), nil, http.StatusOK, &teamResp)
	require.True(t, teamResp.Team.Config.MDM.MacOSSettings.EnableDiskEncryption)

	// apply with invalid disk encryption value should fail
	teamSpecs = applyTeamSpecsRequest{Specs: []*fleet.TeamSpec{{
		Name: teamName,
		MDM: fleet.TeamSpecMDM{
			MacOSSettings: map[string]interface{}{"enable_disk_encryption": 123},
		},
	}}}
	res := s.Do("POST", "/api/latest/fleet/spec/teams", teamSpecs, http.StatusBadRequest)
	errMsg := extractServerErrorText(res.Body)
	assert.Contains(t, errMsg, `invalid value type at 'macos_settings.enable_disk_encryption': expected bool but got float64`)

	// apply without disk encryption settings specified and unrelated field,
	// should not replace existing disk encryption
	teamSpecs = applyTeamSpecsRequest{Specs: []*fleet.TeamSpec{{
		Name: teamName,
		MDM: fleet.TeamSpecMDM{
			MacOSSettings: map[string]interface{}{"custom_settings": []string{"a"}},
		},
	}}}
	s.Do("POST", "/api/latest/fleet/spec/teams", teamSpecs, http.StatusOK)
	teamResp = getTeamResponse{}
	s.DoJSON("GET", fmt.Sprintf("/api/latest/fleet/teams/%d", team.ID), nil, http.StatusOK, &teamResp)
	require.True(t, teamResp.Team.Config.MDM.MacOSSettings.EnableDiskEncryption)
	require.Equal(t, []string{"a"}, teamResp.Team.Config.MDM.MacOSSettings.CustomSettings)
	s.lastActivityOfTypeMatches(fleet.ActivityTypeEnabledMacosDiskEncryption{}.ActivityName(),
		``, lastDiskActID)

	// apply with false would clear the existing setting, but dry-run
	teamSpecs = applyTeamSpecsRequest{Specs: []*fleet.TeamSpec{{
		Name: teamName,
		MDM: fleet.TeamSpecMDM{
			MacOSSettings: map[string]interface{}{"enable_disk_encryption": false},
		},
	}}}
	s.Do("POST", "/api/latest/fleet/spec/teams", teamSpecs, http.StatusOK, "dry_run", "true")
	teamResp = getTeamResponse{}
	s.DoJSON("GET", fmt.Sprintf("/api/latest/fleet/teams/%d", team.ID), nil, http.StatusOK, &teamResp)
	require.True(t, teamResp.Team.Config.MDM.MacOSSettings.EnableDiskEncryption)
	s.lastActivityOfTypeMatches(fleet.ActivityTypeEnabledMacosDiskEncryption{}.ActivityName(),
		``, lastDiskActID)

	// apply with false clears the existing setting
	teamSpecs = applyTeamSpecsRequest{Specs: []*fleet.TeamSpec{{
		Name: teamName,
		MDM: fleet.TeamSpecMDM{
			MacOSSettings: map[string]interface{}{"enable_disk_encryption": false},
		},
	}}}
	s.Do("POST", "/api/latest/fleet/spec/teams", teamSpecs, http.StatusOK)
	teamResp = getTeamResponse{}
	s.DoJSON("GET", fmt.Sprintf("/api/latest/fleet/teams/%d", team.ID), nil, http.StatusOK, &teamResp)
	require.False(t, teamResp.Team.Config.MDM.MacOSSettings.EnableDiskEncryption)
	s.lastActivityOfTypeMatches(fleet.ActivityTypeDisabledMacosDiskEncryption{}.ActivityName(),
		fmt.Sprintf(`{"team_id": %d, "team_name": %q}`, team.ID, teamName), 0)

	// macos config profile deleted
	s.assertConfigProfilesByIdentifier(ptr.Uint(team.ID), apple_mdm.FleetFileVaultPayloadIdentifier, false)

	// modify team's disk encryption via ModifyTeam endpoint
	var modResp teamResponse
	s.DoJSON("PATCH", fmt.Sprintf("/api/latest/fleet/teams/%d", team.ID), fleet.TeamPayload{
		MDM: &fleet.TeamPayloadMDM{
			MacOSSettings: &fleet.MacOSSettings{EnableDiskEncryption: true},
		},
	}, http.StatusOK, &modResp)
	require.True(t, modResp.Team.Config.MDM.MacOSSettings.EnableDiskEncryption)
	s.lastActivityOfTypeMatches(fleet.ActivityTypeEnabledMacosDiskEncryption{}.ActivityName(),
		fmt.Sprintf(`{"team_id": %d, "team_name": %q}`, team.ID, teamName), 0)

	// macos config profile created
	s.assertConfigProfilesByIdentifier(ptr.Uint(team.ID), apple_mdm.FleetFileVaultPayloadIdentifier, true)

	// modify team's disk encryption and description via ModifyTeam endpoint
	modResp = teamResponse{}
	s.DoJSON("PATCH", fmt.Sprintf("/api/latest/fleet/teams/%d", team.ID), fleet.TeamPayload{
		Description: ptr.String("foobar"),
		MDM: &fleet.TeamPayloadMDM{
			MacOSSettings: &fleet.MacOSSettings{EnableDiskEncryption: false},
		},
	}, http.StatusOK, &modResp)
	require.False(t, modResp.Team.Config.MDM.MacOSSettings.EnableDiskEncryption)
	require.Equal(t, "foobar", modResp.Team.Description)
	s.lastActivityOfTypeMatches(fleet.ActivityTypeDisabledMacosDiskEncryption{}.ActivityName(),
		fmt.Sprintf(`{"team_id": %d, "team_name": %q}`, team.ID, teamName), 0)

	// macos config profile deleted
	s.assertConfigProfilesByIdentifier(ptr.Uint(team.ID), apple_mdm.FleetFileVaultPayloadIdentifier, false)

	// use the MDM settings endpoint to set it to true
	s.Do("PATCH", "/api/latest/fleet/mdm/apple/settings",
		fleet.MDMAppleSettingsPayload{TeamID: ptr.Uint(team.ID), EnableDiskEncryption: ptr.Bool(true)}, http.StatusNoContent)
	lastDiskActID = s.lastActivityOfTypeMatches(fleet.ActivityTypeEnabledMacosDiskEncryption{}.ActivityName(),
		fmt.Sprintf(`{"team_id": %d, "team_name": %q}`, team.ID, teamName), 0)

	// macos config profile created
	s.assertConfigProfilesByIdentifier(ptr.Uint(team.ID), apple_mdm.FleetFileVaultPayloadIdentifier, true)

	teamResp = getTeamResponse{}
	s.DoJSON("GET", fmt.Sprintf("/api/latest/fleet/teams/%d", team.ID), nil, http.StatusOK, &teamResp)
	require.True(t, teamResp.Team.Config.MDM.MacOSSettings.EnableDiskEncryption)

	// use the MDM settings endpoint with no changes
	s.Do("PATCH", "/api/latest/fleet/mdm/apple/settings",
		fleet.MDMAppleSettingsPayload{TeamID: ptr.Uint(team.ID)}, http.StatusNoContent)
	s.lastActivityOfTypeMatches(fleet.ActivityTypeEnabledMacosDiskEncryption{}.ActivityName(),
		``, lastDiskActID)

	// macos config profile still exists
	s.assertConfigProfilesByIdentifier(ptr.Uint(team.ID), apple_mdm.FleetFileVaultPayloadIdentifier, true)

	teamResp = getTeamResponse{}
	s.DoJSON("GET", fmt.Sprintf("/api/latest/fleet/teams/%d", team.ID), nil, http.StatusOK, &teamResp)
	require.True(t, teamResp.Team.Config.MDM.MacOSSettings.EnableDiskEncryption)

	// use the MDM settings endpoint with an unknown team id
	s.Do("PATCH", "/api/latest/fleet/mdm/apple/settings",
		fleet.MDMAppleSettingsPayload{TeamID: ptr.Uint(9999)}, http.StatusNotFound)
}

func (s *integrationMDMTestSuite) TestBatchSetMDMAppleProfiles() {
	t := s.T()
	ctx := context.Background()

	// create a new team
	tm, err := s.ds.NewTeam(ctx, &fleet.Team{Name: "batch_set_mdm_profiles"})
	require.NoError(t, err)

	// apply an empty set to no-team
	s.Do("POST", "/api/v1/fleet/mdm/apple/profiles/batch", batchSetMDMAppleProfilesRequest{Profiles: nil}, http.StatusNoContent)
	s.lastActivityMatches(
		fleet.ActivityTypeEditedMacosProfile{}.ActivityName(),
		`{"team_id": null, "team_name": null}`,
		0,
	)

	// apply to both team id and name
	s.Do("POST", "/api/v1/fleet/mdm/apple/profiles/batch", batchSetMDMAppleProfilesRequest{Profiles: nil},
		http.StatusUnprocessableEntity, "team_id", strconv.Itoa(int(tm.ID)), "team_name", tm.Name)

	// invalid team name
	s.Do("POST", "/api/v1/fleet/mdm/apple/profiles/batch", batchSetMDMAppleProfilesRequest{Profiles: nil},
		http.StatusNotFound, "team_name", uuid.New().String())

	// duplicate profile names
	s.Do("POST", "/api/v1/fleet/mdm/apple/profiles/batch", batchSetMDMAppleProfilesRequest{Profiles: [][]byte{
		mobileconfigForTest("N1", "I1"),
		mobileconfigForTest("N1", "I2"),
	}}, http.StatusUnprocessableEntity, "team_id", strconv.Itoa(int(tm.ID)))

	// successfully apply a profile for the team
	s.Do("POST", "/api/v1/fleet/mdm/apple/profiles/batch", batchSetMDMAppleProfilesRequest{Profiles: [][]byte{
		mobileconfigForTest("N1", "I1"),
	}}, http.StatusNoContent, "team_id", strconv.Itoa(int(tm.ID)))
	s.lastActivityMatches(
		fleet.ActivityTypeEditedMacosProfile{}.ActivityName(),
		fmt.Sprintf(`{"team_id": %d, "team_name": %q}`, tm.ID, tm.Name),
		0,
	)
}

func (s *integrationMDMTestSuite) TestEnrollOrbitAfterDEPSync() {
	t := s.T()
	ctx := context.Background()

	// create a host with minimal information and the serial, no uuid/osquery id
	// (as when created via DEP sync). Platform must be "darwin" as this is the
	// only supported OS with DEP.
	dbZeroTime := time.Date(2000, 1, 1, 0, 0, 0, 0, time.UTC)
	h, err := s.ds.NewHost(ctx, &fleet.Host{
		HardwareSerial:   uuid.New().String(),
		Platform:         "darwin",
		LastEnrolledAt:   dbZeroTime,
		DetailUpdatedAt:  dbZeroTime,
		RefetchRequested: true,
	})
	require.NoError(t, err)

	// create an enroll secret
	secret := uuid.New().String()
	var applyResp applyEnrollSecretSpecResponse
	s.DoJSON("POST", "/api/latest/fleet/spec/enroll_secret", applyEnrollSecretSpecRequest{
		Spec: &fleet.EnrollSecretSpec{
			Secrets: []*fleet.EnrollSecret{{Secret: secret}},
		},
	}, http.StatusOK, &applyResp)

	// enroll the host from orbit, it should match the host above via the serial
	var resp EnrollOrbitResponse
	hostUUID := uuid.New().String()
	s.DoJSON("POST", "/api/fleet/orbit/enroll", EnrollOrbitRequest{
		EnrollSecret:   secret,
		HardwareUUID:   hostUUID, // will not match any existing host
		HardwareSerial: h.HardwareSerial,
	}, http.StatusOK, &resp)
	require.NotEmpty(t, resp.OrbitNodeKey)

	// fetch the host, it will match the one created above
	// (NOTE: cannot check the returned OrbitNodeKey, this field is not part of the response)
	var hostResp getHostResponse
	s.DoJSON("GET", fmt.Sprintf("/api/latest/fleet/hosts/%d", h.ID), nil, http.StatusOK, &hostResp)
	require.Equal(t, h.ID, hostResp.Host.ID)

	got, err := s.ds.LoadHostByOrbitNodeKey(ctx, resp.OrbitNodeKey)
	require.NoError(t, err)
	require.Equal(t, h.ID, got.ID)

	// enroll the host from osquery, it should match the same host
	var osqueryResp enrollAgentResponse
	osqueryID := uuid.New().String()
	s.DoJSON("POST", "/api/osquery/enroll", enrollAgentRequest{
		EnrollSecret:   secret,
		HostIdentifier: osqueryID, // osquery host_identifier may not be the same as the host UUID, simulate that here
		HostDetails: map[string]map[string]string{
			"system_info": {
				"uuid":            hostUUID,
				"hardware_serial": h.HardwareSerial,
			},
		},
	}, http.StatusOK, &osqueryResp)
	require.NotEmpty(t, osqueryResp.NodeKey)

	// load the host by osquery node key, should match the initial host
	got, err = s.ds.LoadHostByNodeKey(ctx, osqueryResp.NodeKey)
	require.NoError(t, err)
	require.Equal(t, h.ID, got.ID)
}

<<<<<<< HEAD
func (s *integrationMDMTestSuite) TestDEPOktaLogin() {
	t := s.T()

	params := func(u, p string) []byte {
		j, err := json.Marshal(&mdmAppleDEPLoginRequest{
			Username: u,
			Password: p,
		})
		require.NoError(t, err)
		return j
	}

	// invalid user/pass combination returns an unauthorized
	// error
	s.DoRawNoAuth(
		"POST",
		"/api/latest/fleet/mdm/apple/dep_login",
		params(s.oktaMock.Username, "bad"),
		http.StatusUnauthorized,
	)

	// invalid clientID/clientSecret returns a server error
	oldSecret := s.oktaMock.ClientSecret()
	s.oktaMock.SetClientSecret("new-secret")
	s.DoRawNoAuth(
		"POST",
		"/api/latest/fleet/mdm/apple/dep_login",
		params(s.oktaMock.Username, s.oktaMock.UserPassword),
		http.StatusInternalServerError,
	)
	s.oktaMock.SetClientSecret(oldSecret)

	// valid user/pass authenticates the user and creates a new
	// entry in `mdm_idp_accounts`
	s.DoRawNoAuth(
		"POST",
		"/api/latest/fleet/mdm/apple/dep_login",
		params(s.oktaMock.Username, s.oktaMock.UserPassword),
		http.StatusOK,
	)
	var uuid string
	mysql.ExecAdhocSQL(t, s.ds, func(q sqlx.ExtContext) error {
		return sqlx.GetContext(context.Background(), q, &uuid,
			`SELECT uuid FROM mdm_idp_accounts WHERE username = ?`, s.oktaMock.Username)
	})
	require.NotEmpty(t, uuid)
=======
func (s *integrationMDMTestSuite) assertConfigProfilesByIdentifier(teamID *uint, profileIdent string, exists bool) {
	t := s.T()

	cfgProfs, err := s.ds.ListMDMAppleConfigProfiles(context.Background(), teamID)
	require.NoError(t, err)

	label := "exist"
	if !exists {
		label = "not exist"
	}
	require.Condition(t, func() bool {
		for _, p := range cfgProfs {
			if p.Identifier == profileIdent {
				return exists // success if we want it to exist, failure if we don't
			}
		}
		return !exists
	}, "a config profile must %s with identifier: %s", label, profileIdent)
>>>>>>> 6d80daa1
}

type device struct {
	uuid   string
	serial string
	model  string

	s        *integrationMDMTestSuite
	scepCert *x509.Certificate
	scepKey  *rsa.PrivateKey
}

func newDevice(s *integrationMDMTestSuite) *device {
	return &device{
		uuid:   strings.ToUpper(uuid.New().String()),
		serial: randSerial(),
		model:  "MacBookPro16,1",
		s:      s,
	}
}

func newMDMEnrolledDevice(s *integrationMDMTestSuite) *device {
	d := newDevice(s)
	d.mdmEnroll(s)
	return d
}

func (d *device) mdmEnroll(s *integrationMDMTestSuite) {
	d.scepEnroll()
	d.authenticate()
	d.tokenUpdate()
}

func (d *device) authenticate() {
	payload := map[string]any{
		"MessageType":  "Authenticate",
		"UDID":         d.uuid,
		"Model":        d.model,
		"DeviceName":   "testdevice" + d.serial,
		"Topic":        "com.apple.mgmt.External." + d.uuid,
		"EnrollmentID": "testenrollmentid-" + d.uuid,
		"SerialNumber": d.serial,
	}
	d.request("application/x-apple-aspen-mdm-checkin", payload)
}

func (d *device) tokenUpdate() {
	payload := map[string]any{
		"MessageType":  "TokenUpdate",
		"UDID":         d.uuid,
		"Topic":        "com.apple.mgmt.External." + d.uuid,
		"EnrollmentID": "testenrollmentid-" + d.uuid,
		"NotOnConsole": "false",
		"PushMagic":    "pushmagic" + d.serial,
		"Token":        []byte("token" + d.serial),
	}
	d.request("application/x-apple-aspen-mdm-checkin", payload)
}

func (d *device) checkout() {
	payload := map[string]any{
		"MessageType":  "CheckOut",
		"Topic":        "com.apple.mgmt.External." + d.uuid,
		"UDID":         d.uuid,
		"EnrollmentID": "testenrollmentid-" + d.uuid,
	}
	d.request("application/x-apple-aspen-mdm-checkin", payload)
}

// Devices send an Idle status to signal the server that they're ready to
// receive commands.
// The server can signal back with either a command to run
// or an empty response body to end the communication.
func (d *device) idle() *micromdm.CommandPayload {
	payload := map[string]any{
		"Status":       "Idle",
		"Topic":        "com.apple.mgmt.External." + d.uuid,
		"UDID":         d.uuid,
		"EnrollmentID": "testenrollmentid-" + d.uuid,
	}
	return d.sendAndDecodeCommandResponse(payload)
}

func (d *device) acknowledge(cmdUUID string) *micromdm.CommandPayload {
	payload := map[string]any{
		"Status":       "Acknowledged",
		"Topic":        "com.apple.mgmt.External." + d.uuid,
		"UDID":         d.uuid,
		"EnrollmentID": "testenrollmentid-" + d.uuid,
		"CommandUUID":  cmdUUID,
	}
	return d.sendAndDecodeCommandResponse(payload)
}

func (d *device) sendAndDecodeCommandResponse(payload map[string]any) *micromdm.CommandPayload {
	res := d.request("", payload)
	if res.ContentLength == 0 {
		return nil
	}
	raw, err := io.ReadAll(res.Body)
	require.NoError(d.s.T(), err)
	cmd, err := mdm.DecodeCommand(raw)
	require.NoError(d.s.T(), err)

	var p micromdm.CommandPayload
	err = plist.Unmarshal(cmd.Raw, &p)
	require.NoError(d.s.T(), err)
	return &p
}

func (d *device) request(reqType string, payload map[string]any) *http.Response {
	body, err := plist.Marshal(payload)
	require.NoError(d.s.T(), err)

	signedData, err := pkcs7.NewSignedData(body)
	require.NoError(d.s.T(), err)
	err = signedData.AddSigner(d.scepCert, d.scepKey, pkcs7.SignerInfoConfig{})
	require.NoError(d.s.T(), err)
	sig, err := signedData.Finish()
	require.NoError(d.s.T(), err)

	return d.s.DoRawWithHeaders(
		"POST",
		"/mdm/apple/mdm",
		body,
		200,
		map[string]string{
			"Content-Type":  reqType,
			"Mdm-Signature": base64.StdEncoding.EncodeToString(sig),
		},
	)
}

func (d *device) scepEnroll() {
	t := d.s.T()
	ctx := context.Background()
	logger := kitlog.NewJSONLogger(os.Stdout)
	logger = level.NewFilter(logger, level.AllowDebug())
	client, err := scepclient.New(d.s.server.URL+apple_mdm.SCEPPath, logger)
	require.NoError(t, err)

	resp, _, err := client.GetCACert(ctx, "")
	require.NoError(t, err)

	certs, err := x509.ParseCertificates(resp)
	require.NoError(t, err)

	key, err := rsa.GenerateKey(rand.Reader, 2048)
	require.NoError(t, err)

	csrTemplate := x509util.CertificateRequest{
		CertificateRequest: x509.CertificateRequest{
			Subject: pkix.Name{
				CommonName: "fleet-test",
			},
			SignatureAlgorithm: x509.SHA256WithRSA,
		},
		ChallengePassword: d.s.fleetCfg.MDMApple.SCEP.Challenge,
	}
	csrDerBytes, err := x509util.CreateCertificateRequest(rand.Reader, &csrTemplate, key)
	require.NoError(t, err)
	csr, err := x509.ParseCertificateRequest(csrDerBytes)
	require.NoError(t, err)

	notBefore := time.Now()
	notAfter := notBefore.Add(time.Hour)

	certTemplate := x509.Certificate{
		SerialNumber: big.NewInt(1),
		Subject: pkix.Name{
			CommonName:   "SCEP SIGNER",
			Organization: csr.Subject.Organization,
		},
		NotBefore:             notBefore,
		NotAfter:              notAfter,
		KeyUsage:              x509.KeyUsageKeyEncipherment | x509.KeyUsageDigitalSignature,
		ExtKeyUsage:           []x509.ExtKeyUsage{x509.ExtKeyUsageServerAuth},
		BasicConstraintsValid: true,
	}

	certDerBytes, err := x509.CreateCertificate(rand.Reader, &certTemplate, &certTemplate, &key.PublicKey, key)
	require.NoError(t, err)
	cert, err := x509.ParseCertificate(certDerBytes)
	require.NoError(t, err)

	tmpl := &scep.PKIMessage{
		MessageType: scep.PKCSReq,
		Recipients:  certs,
		SignerKey:   key,
		SignerCert:  cert,
		CSRReqMessage: &scep.CSRReqMessage{
			ChallengePassword: d.s.fleetCfg.MDMApple.SCEP.Challenge,
		},
	}

	msg, err := scep.NewCSRRequest(csr, tmpl, scep.WithLogger(logger))
	require.NoError(t, err)

	respBytes, err := client.PKIOperation(ctx, msg.Raw)
	require.NoError(t, err)

	respMsg, err := scep.ParsePKIMessage(respBytes, scep.WithLogger(logger), scep.WithCACerts(msg.Recipients))
	require.NoError(t, err)
	require.Equal(t, scep.SUCCESS, respMsg.PKIStatus)

	err = respMsg.DecryptPKIEnvelope(cert, key)
	require.NoError(t, err)

	d.scepCert = respMsg.CertRepMessage.Certificate
	d.scepKey = key
}

// numbers plus capital letters without I, L, O for readability
const serialLetters = "0123456789ABCDEFGHJKMNPQRSTUVWXYZ"

func randSerial() string {
	b := make([]byte, 12)
	for i := range b {
		//nolint:gosec // not used for crypto, only to generate random serial for testing
		b[i] = serialLetters[mathrand.Intn(len(serialLetters))]
	}
	return string(b)
}

var testBMToken = &nanodep_client.OAuth1Tokens{
	ConsumerKey:       "test_consumer",
	ConsumerSecret:    "test_secret",
	AccessToken:       "test_access_token",
	AccessSecret:      "test_access_secret",
	AccessTokenExpiry: time.Date(2999, 1, 1, 0, 0, 0, 0, time.UTC),
}<|MERGE_RESOLUTION|>--- conflicted
+++ resolved
@@ -1660,7 +1660,6 @@
 	require.Equal(t, h.ID, got.ID)
 }
 
-<<<<<<< HEAD
 func (s *integrationMDMTestSuite) TestDEPOktaLogin() {
 	t := s.T()
 
@@ -1707,7 +1706,8 @@
 			`SELECT uuid FROM mdm_idp_accounts WHERE username = ?`, s.oktaMock.Username)
 	})
 	require.NotEmpty(t, uuid)
-=======
+}
+
 func (s *integrationMDMTestSuite) assertConfigProfilesByIdentifier(teamID *uint, profileIdent string, exists bool) {
 	t := s.T()
 
@@ -1726,7 +1726,6 @@
 		}
 		return !exists
 	}, "a config profile must %s with identifier: %s", label, profileIdent)
->>>>>>> 6d80daa1
 }
 
 type device struct {
