--- conflicted
+++ resolved
@@ -9220,7 +9220,6 @@
 	verifyProfiles(mdmDevice, 0)
 }
 
-<<<<<<< HEAD
 func (s *integrationMDMTestSuite) TestAppConfigMDMWindowsProfiles() {
 	t := s.T()
 
@@ -9323,7 +9322,8 @@
 	teamResp = getTeamResponse{}
 	s.DoJSON("GET", fmt.Sprintf("/api/latest/fleet/teams/%d", team.ID), nil, http.StatusOK, &teamResp)
 	require.Empty(t, teamResp.Team.Config.MDM.WindowsSettings.CustomSettings.Value)
-=======
+}
+
 func (s *integrationMDMTestSuite) TestBatchSetMDMProfiles() {
 	t := s.T()
 	ctx := context.Background()
@@ -9449,5 +9449,4 @@
 		fmt.Sprintf(`{"team_id": %d, "team_name": %q}`, tm.ID, tm.Name),
 		0,
 	)
->>>>>>> 98c104a3
 }