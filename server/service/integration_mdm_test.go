package service

import (
	"bytes"
	"context"
	"crypto/rand"
	"crypto/rsa"
	"crypto/x509"
	"crypto/x509/pkix"
	"encoding/base64"
	"encoding/json"
	"errors"
	"fmt"
	"io"
	"math/big"
	mathrand "math/rand"
	"mime/multipart"
	"net/http"
	"net/http/httptest"
	"os"
	"path/filepath"
	"sort"
	"strconv"
	"strings"
	"sync"
	"sync/atomic"
	"testing"
	"time"

	"github.com/fleetdm/fleet/v4/server/config"
	"github.com/fleetdm/fleet/v4/server/datastore/mysql"
	"github.com/fleetdm/fleet/v4/server/fleet"
	apple_mdm "github.com/fleetdm/fleet/v4/server/mdm/apple"
	"github.com/fleetdm/fleet/v4/server/mdm/apple/mobileconfig"
	"github.com/fleetdm/fleet/v4/server/ptr"
	"github.com/fleetdm/fleet/v4/server/service/mock"
	"github.com/fleetdm/fleet/v4/server/service/schedule"
	"github.com/fleetdm/fleet/v4/server/test"
	kitlog "github.com/go-kit/kit/log"
	"github.com/go-kit/kit/log/level"
	"github.com/google/uuid"
	"github.com/groob/plist"
	"github.com/jmoiron/sqlx"
	micromdm "github.com/micromdm/micromdm/mdm/mdm"
	nanodep_client "github.com/micromdm/nanodep/client"
	"github.com/micromdm/nanodep/godep"
	nanodep_storage "github.com/micromdm/nanodep/storage"
	"github.com/micromdm/nanodep/tokenpki"
	"github.com/micromdm/nanomdm/mdm"
	"github.com/micromdm/nanomdm/push"
	nanomdm_pushsvc "github.com/micromdm/nanomdm/push/service"
	scepclient "github.com/micromdm/scep/v2/client"
	"github.com/micromdm/scep/v2/cryptoutil/x509util"
	"github.com/micromdm/scep/v2/scep"
	"github.com/stretchr/testify/assert"
	"github.com/stretchr/testify/require"
	"github.com/stretchr/testify/suite"
	"go.mozilla.org/pkcs7"
)

func TestIntegrationsMDM(t *testing.T) {
	testingSuite := new(integrationMDMTestSuite)
	testingSuite.s = &testingSuite.Suite
	suite.Run(t, testingSuite)
}

type integrationMDMTestSuite struct {
	suite.Suite
	withServer
	fleetCfg             config.FleetConfig
	fleetDMNextCSRStatus atomic.Value
	pushProvider         *mock.APNSPushProvider
	depStorage           nanodep_storage.AllStorage
	depSchedule          *schedule.Schedule
	profileSchedule      *schedule.Schedule
	onScheduleDone       func() // function called when profileSchedule.Trigger() job completed
	mdmStorage           *mysql.NanoMDMStorage
}

func (s *integrationMDMTestSuite) SetupSuite() {
	s.withDS.SetupSuite("integrationMDMTestSuite")

	appConf, err := s.ds.AppConfig(context.Background())
	require.NoError(s.T(), err)
	appConf.MDM.EnabledAndConfigured = true
	err = s.ds.SaveAppConfig(context.Background(), appConf)
	require.NoError(s.T(), err)

	testCert, testKey, err := apple_mdm.NewSCEPCACertKey()
	require.NoError(s.T(), err)
	testCertPEM := tokenpki.PEMCertificate(testCert.Raw)
	testKeyPEM := tokenpki.PEMRSAPrivateKey(testKey)

	fleetCfg := config.TestConfig()
	config.SetTestMDMConfig(s.T(), &fleetCfg, testCertPEM, testKeyPEM, testBMToken)
	fleetCfg.Osquery.EnrollCooldown = 0

	mdmStorage, err := s.ds.NewMDMAppleMDMStorage(testCertPEM, testKeyPEM)
	require.NoError(s.T(), err)
	depStorage, err := s.ds.NewMDMAppleDEPStorage(*testBMToken)
	require.NoError(s.T(), err)
	scepStorage, err := s.ds.NewSCEPDepot(testCertPEM, testKeyPEM)
	require.NoError(s.T(), err)

	pushFactory, pushProvider := newMockAPNSPushProviderFactory()
	mdmPushService := nanomdm_pushsvc.New(
		mdmStorage,
		mdmStorage,
		pushFactory,
		NewNanoMDMLogger(kitlog.NewJSONLogger(os.Stdout)),
	)

	var depSchedule *schedule.Schedule
	var profileSchedule *schedule.Schedule
	config := TestServerOpts{
		License: &fleet.LicenseInfo{
			Tier: fleet.TierPremium,
		},
		FleetConfig: &fleetCfg,
		MDMStorage:  mdmStorage,
		DEPStorage:  depStorage,
		SCEPStorage: scepStorage,
		MDMPusher:   mdmPushService,
		StartCronSchedules: []TestNewScheduleFunc{
			func(ctx context.Context, ds fleet.Datastore) fleet.NewCronScheduleFunc {
				return func() (fleet.CronSchedule, error) {
					const name = string(fleet.CronAppleMDMDEPProfileAssigner)
					logger := kitlog.NewJSONLogger(os.Stdout)
					fleetSyncer := apple_mdm.NewDEPService(ds, depStorage, logger, true)
					depSchedule = schedule.New(
						ctx, name, s.T().Name(), 1*time.Hour, ds, ds,
						schedule.WithLogger(logger),
						schedule.WithJob("dep_syncer", func(ctx context.Context) error {
							return fleetSyncer.RunAssigner(ctx)
						}),
					)
					return depSchedule, nil
				}
			},
			func(ctx context.Context, ds fleet.Datastore) fleet.NewCronScheduleFunc {
				return func() (fleet.CronSchedule, error) {
					const name = string(fleet.CronMDMAppleProfileManager)
					logger := kitlog.NewJSONLogger(os.Stdout)
					profileSchedule = schedule.New(
						ctx, name, s.T().Name(), 1*time.Hour, ds, ds,
						schedule.WithLogger(logger),
						schedule.WithJob("manage_profiles", func(ctx context.Context) error {
							if s.onScheduleDone != nil {
								defer s.onScheduleDone()
							}
							return ReconcileProfiles(ctx, ds, apple_mdm.NewMDMAppleCommander(mdmStorage, mdmPushService), logger)
						}),
					)
					return profileSchedule, nil
				}
			},
		},
	}
	users, server := RunServerForTestsWithDS(s.T(), s.ds, &config)
	s.server = server
	s.users = users
	s.token = s.getTestAdminToken()
	s.cachedAdminToken = s.token
	s.fleetCfg = fleetCfg
	s.pushProvider = pushProvider
	s.depStorage = depStorage
	s.depSchedule = depSchedule
	s.profileSchedule = profileSchedule
	s.mdmStorage = mdmStorage

	fleetdmSrv := httptest.NewServer(http.HandlerFunc(func(w http.ResponseWriter, r *http.Request) {
		status := s.fleetDMNextCSRStatus.Swap(http.StatusOK)
		w.WriteHeader(status.(int))
		_, _ = w.Write([]byte(fmt.Sprintf("status: %d", status)))
	}))
	s.T().Setenv("TEST_FLEETDM_API_URL", fleetdmSrv.URL)

	s.T().Cleanup(fleetdmSrv.Close)
}

func (s *integrationMDMTestSuite) FailNextCSRRequestWith(status int) {
	s.fleetDMNextCSRStatus.Store(status)
}

func (s *integrationMDMTestSuite) SucceedNextCSRRequest() {
	s.fleetDMNextCSRStatus.Store(http.StatusOK)
}

func (s *integrationMDMTestSuite) TearDownTest() {
	t := s.T()
	ctx := context.Background()

	s.token = s.getTestAdminToken()
	appCfg := s.getConfig()
	if appCfg.MDM.MacOSSettings.EnableDiskEncryption {
		// ensure global disk encryption is disabled on exit
		s.Do("PATCH", "/api/latest/fleet/config", json.RawMessage(`{
		"mdm": { "macos_settings": { "enable_disk_encryption": false } }
  }`), http.StatusOK)
	}

	s.withServer.commonTearDownTest(t)

	// use a sql statement to delete all profiles, since the datastore prevents
	// deleting the fleet-specific ones.
	mysql.ExecAdhocSQL(t, s.ds, func(q sqlx.ExtContext) error {
		_, err := q.ExecContext(ctx, "DELETE FROM mdm_apple_configuration_profiles")
		return err
	})
}

func (s *integrationMDMTestSuite) mockDEPResponse(handler http.Handler) {
	t := s.T()
	srv := httptest.NewServer(handler)
	err := s.depStorage.StoreConfig(context.Background(), apple_mdm.DEPName, &nanodep_client.Config{BaseURL: srv.URL})
	require.NoError(t, err)
	t.Cleanup(func() {
		srv.Close()
		err := s.depStorage.StoreConfig(context.Background(), apple_mdm.DEPName, &nanodep_client.Config{BaseURL: nanodep_client.DefaultBaseURL})
		require.NoError(t, err)
	})
}

func (s *integrationMDMTestSuite) TestAppleGetAppleMDM() {
	t := s.T()

	var mdmResp getAppleMDMResponse
	s.DoJSON("GET", "/api/latest/fleet/mdm/apple", nil, http.StatusOK, &mdmResp)
	// returned values are dummy, this is a test certificate
	require.Equal(t, "FleetDM", mdmResp.Issuer)
	require.NotZero(t, mdmResp.SerialNumber)
	require.Equal(t, "FleetDM", mdmResp.CommonName)
	require.NotZero(t, mdmResp.RenewDate)

	s.mockDEPResponse(http.HandlerFunc(func(w http.ResponseWriter, r *http.Request) {
		w.WriteHeader(http.StatusOK)
		switch r.URL.Path {
		case "/session":
			_, _ = w.Write([]byte(`{"auth_session_token": "xyz"}`))
		case "/account":
			_, _ = w.Write([]byte(`{"admin_id": "abc", "org_name": "test_org"}`))
		}
	}))
	var getAppleBMResp getAppleBMResponse
	s.DoJSON("GET", "/api/latest/fleet/mdm/apple_bm", nil, http.StatusOK, &getAppleBMResp)
	require.NoError(t, getAppleBMResp.Err)
	require.Equal(t, "abc", getAppleBMResp.AppleID)
	require.Equal(t, "test_org", getAppleBMResp.OrgName)
	require.Equal(t, "https://example.org/mdm/apple/mdm", getAppleBMResp.MDMServerURL)
	require.Empty(t, getAppleBMResp.DefaultTeam)

	// create a new team
	tm, err := s.ds.NewTeam(context.Background(), &fleet.Team{
		Name:        t.Name(),
		Description: "desc",
	})
	require.NoError(t, err)
	// set the default bm assignment to that team
	acResp := appConfigResponse{}
	s.DoJSON("PATCH", "/api/latest/fleet/config", json.RawMessage(fmt.Sprintf(`{
		"mdm": {
			"apple_bm_default_team": %q
		}
	}`, tm.Name)), http.StatusOK, &acResp)

	// try again, this time we get a default team in the response
	getAppleBMResp = getAppleBMResponse{}
	s.DoJSON("GET", "/api/latest/fleet/mdm/apple_bm", nil, http.StatusOK, &getAppleBMResp)
	require.NoError(t, getAppleBMResp.Err)
	require.Equal(t, "abc", getAppleBMResp.AppleID)
	require.Equal(t, "test_org", getAppleBMResp.OrgName)
	require.Equal(t, "https://example.org/mdm/apple/mdm", getAppleBMResp.MDMServerURL)
	require.Equal(t, tm.Name, getAppleBMResp.DefaultTeam)
}

func (s *integrationMDMTestSuite) TestABMExpiredToken() {
	t := s.T()
	s.mockDEPResponse(http.HandlerFunc(func(w http.ResponseWriter, r *http.Request) {
		w.WriteHeader(http.StatusForbidden)
		_, _ = w.Write([]byte(`{"code": "T_C_NOT_SIGNED"}`))
	}))

	config := s.getConfig()
	require.False(t, config.MDM.AppleBMTermsExpired)

	var getAppleBMResp getAppleBMResponse
	s.DoJSON("GET", "/api/latest/fleet/mdm/apple_bm", nil, http.StatusInternalServerError, &getAppleBMResp)

	config = s.getConfig()
	require.True(t, config.MDM.AppleBMTermsExpired)
}

func (s *integrationMDMTestSuite) TestProfileManagement() {
	t := s.T()
	ctx := context.Background()

	err := s.ds.ApplyEnrollSecrets(ctx, nil, []*fleet.EnrollSecret{{Secret: t.Name()}})
	require.NoError(t, err)
	var fleetdProfile bytes.Buffer
	params := mobileconfig.FleetdProfileOptions{
		EnrollSecret: t.Name(),
		ServerURL:    "https://example.org",
		PayloadType:  mobileconfig.FleetdConfigPayloadIdentifier,
	}
	err = mobileconfig.FleetdProfileTemplate.Execute(&fleetdProfile, params)
	require.NoError(t, err)

	globalProfiles := [][]byte{
		mobileconfigForTest("N1", "I1"),
		mobileconfigForTest("N2", "I2"),
	}
	wantGlobalProfiles := append(globalProfiles, fleetdProfile.Bytes())

	// add global profiles
	s.Do("POST", "/api/v1/fleet/mdm/apple/profiles/batch", batchSetMDMAppleProfilesRequest{Profiles: globalProfiles}, http.StatusNoContent)

	// create a new team
	tm, err := s.ds.NewTeam(ctx, &fleet.Team{Name: "batch_set_mdm_profiles"})
	require.NoError(t, err)

	teamProfiles := [][]byte{
		mobileconfigForTest("N3", "I3"),
	}
	wantTeamProfiles := append(teamProfiles, fleetdProfile.Bytes())
	// add profiles to the team
	s.Do("POST", "/api/v1/fleet/mdm/apple/profiles/batch", batchSetMDMAppleProfilesRequest{Profiles: teamProfiles}, http.StatusNoContent, "team_id", strconv.Itoa(int(tm.ID)))

	// create a non-macOS host
	_, err = s.ds.NewHost(context.Background(), &fleet.Host{
		OsqueryHostID: ptr.String("non-macos-host"),
		NodeKey:       ptr.String("non-macos-host"),
		UUID:          uuid.New().String(),
		Hostname:      fmt.Sprintf("%sfoo.local.non.macos", t.Name()),
		Platform:      "windows",
	})
	require.NoError(t, err)

	// create a host that's not enrolled into MDM
	_, err = s.ds.NewHost(context.Background(), &fleet.Host{
		OsqueryHostID: ptr.String("not-mdm-enrolled"),
		NodeKey:       ptr.String("not-mdm-enrolled"),
		UUID:          uuid.New().String(),
		Hostname:      fmt.Sprintf("%sfoo.local.not.enrolled", t.Name()),
		Platform:      "darwin",
	})
	require.NoError(t, err)

	// create and enroll a host in MDM
	d := newDevice(s)
	host, err := s.ds.NewHost(context.Background(), &fleet.Host{
		DetailUpdatedAt: time.Now(),
		LabelUpdatedAt:  time.Now(),
		PolicyUpdatedAt: time.Now(),
		SeenTime:        time.Now().Add(-1 * time.Minute),
		OsqueryHostID:   ptr.String(t.Name()),
		NodeKey:         ptr.String(t.Name()),
		UUID:            d.uuid,
		Hostname:        fmt.Sprintf("%sfoo.local", t.Name()),
		Platform:        "darwin",
		HardwareSerial:  d.serial,
	})
	require.NoError(t, err)
	d.mdmEnroll(s)

	triggerSchedule := func() {
		ch := make(chan bool)
		s.onScheduleDone = func() { close(ch) }
		_, err := s.profileSchedule.Trigger()
		require.NoError(t, err)
		<-ch
	}

	s.pushProvider.PushFunc = func(pushes []*mdm.Push) (map[string]*push.Response, error) {
		require.Len(t, pushes, 1)
		require.Equal(t, pushes[0].PushMagic, "pushmagic"+d.serial)
		res := map[string]*push.Response{
			pushes[0].Token.String(): {
				Id:  uuid.New().String(),
				Err: nil,
			},
		}
		return res, nil
	}

	checkNextPayloads := func() ([][]byte, []string) {
		var cmd *micromdm.CommandPayload
		installs := [][]byte{}
		removes := []string{}

		for {
			// on the first run, cmd will be nil and we need to
			// ping the server via idle
			if cmd == nil {
				cmd = d.idle()
			} else {
				cmd = d.acknowledge(cmd.CommandUUID)
			}

			// if after idle or acknowledge cmd is still nil, it
			// means there aren't any commands left to run
			if cmd == nil {
				break
			}

			switch cmd.Command.RequestType {
			case "InstallProfile":
				installs = append(installs, cmd.Command.InstallProfile.Payload)
			case "RemoveProfile":
				removes = append(removes, cmd.Command.RemoveProfile.Identifier)

			}
		}

		return installs, removes
	}

	// trigger a profile sync
	triggerSchedule()

	installs, removes := checkNextPayloads()
	// verify that we received all profiles
	require.ElementsMatch(t, wantGlobalProfiles, installs)
	require.Empty(t, removes)

	// add the host to a team
	err = s.ds.AddHostsToTeam(ctx, &tm.ID, []uint{host.ID})
	require.NoError(t, err)

	// trigger a profile sync
	triggerSchedule()

	installs, removes = checkNextPayloads()
	// verify that we should install the team profile
	require.ElementsMatch(t, wantTeamProfiles, installs)
	// verify that we should delete both profiles
	require.ElementsMatch(t, []string{"I1", "I2", mobileconfig.FleetdConfigPayloadIdentifier}, removes)

	// set new team profiles (delete + addition)
	teamProfiles = [][]byte{
		mobileconfigForTest("N4", "I4"),
		mobileconfigForTest("N5", "I5"),
	}
	wantTeamProfiles = teamProfiles
	s.Do("POST", "/api/v1/fleet/mdm/apple/profiles/batch", batchSetMDMAppleProfilesRequest{Profiles: teamProfiles}, http.StatusNoContent, "team_id", strconv.Itoa(int(tm.ID)))

	// trigger a profile sync
	triggerSchedule()
	installs, removes = checkNextPayloads()
	// verify that we should install the team profiles
	require.ElementsMatch(t, wantTeamProfiles, installs)
	// verify that we should delete the old team profiles
	require.ElementsMatch(t, []string{"I3"}, removes)

	// with no changes
	_, err = s.profileSchedule.Trigger()
	require.NoError(t, err)
	installs, removes = checkNextPayloads()
	require.Empty(t, installs)
	require.Empty(t, removes)

	var hostResp getHostResponse
	s.DoJSON("GET", fmt.Sprintf("/api/v1/fleet/hosts/%d", host.ID), getHostRequest{}, http.StatusOK, &hostResp)
	require.NotEmpty(t, hostResp.Host.MDM.Profiles)
	resProfiles := *hostResp.Host.MDM.Profiles
	// one extra profile for the fleetd config
	require.Len(t, resProfiles, len(wantTeamProfiles)+1)

	var teamSummaryResp getMDMAppleProfilesSummaryResponse
	s.DoJSON("GET", "/api/v1/fleet/mdm/apple/profiles/summary", getMDMAppleProfilesSummaryRequest{TeamID: &tm.ID}, http.StatusOK, &teamSummaryResp)
	require.Equal(t, uint(0), teamSummaryResp.Pending)
	require.Equal(t, uint(0), teamSummaryResp.Failed)
	require.Equal(t, uint(1), teamSummaryResp.Latest)

	var noTeamSummaryResp getMDMAppleProfilesSummaryResponse
	s.DoJSON("GET", "/api/v1/fleet/mdm/apple/profiles/summary", getMDMAppleProfilesSummaryRequest{}, http.StatusOK, &noTeamSummaryResp)
	require.Equal(t, uint(0), noTeamSummaryResp.Pending)
	require.Equal(t, uint(0), noTeamSummaryResp.Failed)
	require.Equal(t, uint(0), noTeamSummaryResp.Latest)
}

func (s *integrationMDMTestSuite) TestDEPProfileAssignment() {
	t := s.T()
	devices := []godep.Device{
		{SerialNumber: uuid.New().String(), Model: "MacBook Pro", OS: "osx", OpType: "added"},
		{SerialNumber: uuid.New().String(), Model: "MacBook Mini", OS: "osx", OpType: "added"},
	}

	var wg sync.WaitGroup
	wg.Add(2)
	s.mockDEPResponse(http.HandlerFunc(func(w http.ResponseWriter, r *http.Request) {
		w.WriteHeader(http.StatusOK)
		encoder := json.NewEncoder(w)
		switch r.URL.Path {
		case "/session":
			err := encoder.Encode(map[string]string{"auth_session_token": "xyz"})
			require.NoError(t, err)
		case "/profile":
			err := encoder.Encode(godep.ProfileResponse{ProfileUUID: "abc"})
			require.NoError(t, err)
		case "/server/devices":
			// This endpoint  is used to get an initial list of
			// devices, return a single device
			err := encoder.Encode(godep.DeviceResponse{Devices: devices[:1]})
			require.NoError(t, err)
		case "/devices/sync":
			// This endpoint is polled over time to sync devices from
			// ABM, send a repeated serial and a new one
			err := encoder.Encode(godep.DeviceResponse{Devices: devices})
			require.NoError(t, err)
		case "/profile/devices":
			wg.Done()
			_, _ = w.Write([]byte(`{}`))
		default:
			_, _ = w.Write([]byte(`{}`))
		}
	}))

	// query all hosts
	listHostsRes := listHostsResponse{}
	s.DoJSON("GET", "/api/latest/fleet/hosts", nil, http.StatusOK, &listHostsRes)
	require.Empty(t, listHostsRes.Hosts)

	// trigger a profile sync
	_, err := s.depSchedule.Trigger()
	require.NoError(t, err)
	wg.Wait()

	// both hosts should be returned from the hosts endpoint
	listHostsRes = listHostsResponse{}
	s.DoJSON("GET", "/api/latest/fleet/hosts", nil, http.StatusOK, &listHostsRes)
	require.Len(t, listHostsRes.Hosts, 2)
	require.Equal(t, listHostsRes.Hosts[0].HardwareSerial, devices[0].SerialNumber)
	require.Equal(t, listHostsRes.Hosts[1].HardwareSerial, devices[1].SerialNumber)
	require.EqualValues(
		t,
		[]string{devices[0].SerialNumber, devices[1].SerialNumber},
		[]string{listHostsRes.Hosts[0].HardwareSerial, listHostsRes.Hosts[1].HardwareSerial},
	)

	// create a new host
	createHostAndDeviceToken(t, s.ds, "not-dep")
	listHostsRes = listHostsResponse{}
	s.DoJSON("GET", "/api/latest/fleet/hosts", nil, http.StatusOK, &listHostsRes)
	require.Len(t, listHostsRes.Hosts, 3)

	// filtering by MDM status works
	listHostsRes = listHostsResponse{}
	s.DoJSON("GET", "/api/latest/fleet/hosts?mdm_enrollment_status=pending", nil, http.StatusOK, &listHostsRes)
	require.Len(t, listHostsRes.Hosts, 2)

	d := newDevice(s)
	s.pushProvider.PushFunc = func(pushes []*mdm.Push) (map[string]*push.Response, error) {
		return map[string]*push.Response{}, nil
	}

	// enroll one of the hosts
	d.serial = devices[0].SerialNumber
	d.mdmEnroll(s)

	// make sure the host gets a request to install fleetd
	cmd := d.idle()
	require.NotNil(t, cmd)
	require.NotNil(t, cmd.Command)
	require.Equal(t, "InstallEnterpriseApplication", cmd.Command.RequestType)
	require.NotNil(t, cmd.Command.InstallEnterpriseApplication)
	require.NotNil(t, cmd.Command.InstallEnterpriseApplication.ManifestURL)
	require.Contains(t, *cmd.Command.InstallEnterpriseApplication.ManifestURL, apple_mdm.FleetdPublicManifestURL)

	// only one shows up as pending
	listHostsRes = listHostsResponse{}
	s.DoJSON("GET", "/api/latest/fleet/hosts?mdm_enrollment_status=pending", nil, http.StatusOK, &listHostsRes)
	require.Len(t, listHostsRes.Hosts, 1)

	activities := listActivitiesResponse{}
	s.DoJSON("GET", "/api/latest/fleet/activities", nil, http.StatusOK, &activities, "order_key", "created_at")
	found := false
	for _, activity := range activities.Activities {
		if activity.Type == "mdm_enrolled" &&
			strings.Contains(string(*activity.Details), devices[0].SerialNumber) {
			found = true
			require.Nil(t, activity.ActorID)
			require.Nil(t, activity.ActorFullName)
			require.JSONEq(
				t,
				fmt.Sprintf(
					`{"host_serial": "%s", "host_display_name": "%s (%s)", "installed_from_dep": true}`,
					devices[0].SerialNumber, devices[0].Model, devices[0].SerialNumber,
				),
				string(*activity.Details),
			)
		}
	}
	require.True(t, found)
}

func (s *integrationMDMTestSuite) TestDeviceMDMManualEnroll() {
	t := s.T()

	token := "token_test_manual_enroll"
	createHostAndDeviceToken(t, s.ds, token)

	// invalid token fails
	s.DoRaw("GET", "/api/latest/fleet/device/invalid_token/mdm/apple/manual_enrollment_profile", nil, http.StatusUnauthorized)

	// valid token downloads the profile
	resp := s.DoRaw("GET", "/api/latest/fleet/device/"+token+"/mdm/apple/manual_enrollment_profile", nil, http.StatusOK)
	body, err := io.ReadAll(resp.Body)
	resp.Body.Close()
	require.NoError(t, err)
	require.Contains(t, resp.Header, "Content-Disposition")
	require.Contains(t, resp.Header, "Content-Type")
	require.Contains(t, resp.Header, "X-Content-Type-Options")
	require.Contains(t, resp.Header.Get("Content-Disposition"), "attachment;")
	require.Contains(t, resp.Header.Get("Content-Type"), "application/x-apple-aspen-config")
	require.Contains(t, resp.Header.Get("X-Content-Type-Options"), "nosniff")
	headerLen, err := strconv.Atoi(resp.Header.Get("Content-Length"))
	require.NoError(t, err)
	require.Equal(t, len(body), headerLen)

	var profile struct {
		PayloadIdentifier string `plist:"PayloadIdentifier"`
	}
	require.NoError(t, plist.Unmarshal(body, &profile))
	require.Equal(t, apple_mdm.FleetPayloadIdentifier, profile.PayloadIdentifier)
}

func (s *integrationMDMTestSuite) TestAppleMDMDeviceEnrollment() {
	t := s.T()

	// Enroll two devices into MDM
	deviceA := newMDMEnrolledDevice(s)
	deviceB := newMDMEnrolledDevice(s)

	// Find the ID of Fleet's MDM solution
	var mdmID uint
	mysql.ExecAdhocSQL(t, s.ds, func(q sqlx.ExtContext) error {
		return sqlx.GetContext(context.Background(), q, &mdmID,
			`SELECT id FROM mobile_device_management_solutions WHERE name = ?`, fleet.WellKnownMDMFleet)
	})

	// Check that both devices are returned by the /hosts endpoint
	listHostsRes := listHostsResponse{}
	s.DoJSON("GET", "/api/latest/fleet/hosts", nil, http.StatusOK, &listHostsRes, "mdm_id", fmt.Sprint(mdmID))
	require.Len(t, listHostsRes.Hosts, 2)
	require.EqualValues(
		t,
		[]string{deviceA.uuid, deviceB.uuid},
		[]string{listHostsRes.Hosts[0].UUID, listHostsRes.Hosts[1].UUID},
	)

	var targetHostID uint
	var lastEnroll time.Time
	for _, host := range listHostsRes.Hosts {
		if host.UUID == deviceA.uuid {
			targetHostID = host.ID
			lastEnroll = host.LastEnrolledAt
			break
		}
	}

	// Activities are generated for each device
	activities := listActivitiesResponse{}
	s.DoJSON("GET", "/api/latest/fleet/activities", nil, http.StatusOK, &activities, "order_key", "created_at")
	require.GreaterOrEqual(t, len(activities.Activities), 2)

	details := []*json.RawMessage{}
	for _, activity := range activities.Activities {
		if activity.Type == "mdm_enrolled" {
			require.Nil(t, activity.ActorID)
			require.Nil(t, activity.ActorFullName)
			details = append(details, activity.Details)
		}
	}
	require.Len(t, details, 2)
	require.JSONEq(t, fmt.Sprintf(`{"host_serial": "%s", "host_display_name": "%s (%s)", "installed_from_dep": false}`, deviceA.serial, deviceA.model, deviceA.serial), string(*details[len(details)-2]))
	require.JSONEq(t, fmt.Sprintf(`{"host_serial": "%s", "host_display_name": "%s (%s)", "installed_from_dep": false}`, deviceB.serial, deviceB.model, deviceB.serial), string(*details[len(details)-1]))

	// set an enroll secret
	var applyResp applyEnrollSecretSpecResponse
	s.DoJSON("POST", "/api/latest/fleet/spec/enroll_secret", applyEnrollSecretSpecRequest{
		Spec: &fleet.EnrollSecretSpec{
			Secrets: []*fleet.EnrollSecret{{Secret: t.Name()}},
		},
	}, http.StatusOK, &applyResp)

	// simulate a matching host enrolling via osquery
	j, err := json.Marshal(&enrollAgentRequest{
		EnrollSecret:   t.Name(),
		HostIdentifier: deviceA.uuid,
	})
	require.NoError(t, err)
	var enrollResp enrollAgentResponse
	hres := s.DoRawNoAuth("POST", "/api/osquery/enroll", j, http.StatusOK)
	defer hres.Body.Close()
	require.NoError(t, json.NewDecoder(hres.Body).Decode(&enrollResp))
	require.NotEmpty(t, enrollResp.NodeKey)

	// query all hosts
	listHostsRes = listHostsResponse{}
	s.DoJSON("GET", "/api/latest/fleet/hosts", nil, http.StatusOK, &listHostsRes)
	// we still have only two hosts
	require.Len(t, listHostsRes.Hosts, 2)

	// LastEnrolledAt should have been updated
	var getHostResp getHostResponse
	s.DoJSON("GET", fmt.Sprintf("/api/latest/fleet/hosts/%d", targetHostID), nil, http.StatusOK, &getHostResp)
	require.Greater(t, getHostResp.Host.LastEnrolledAt, lastEnroll)

	// Unenroll a device
	deviceA.checkout()

	// An activity is created
	activities = listActivitiesResponse{}
	s.DoJSON("GET", "/api/latest/fleet/activities", nil, http.StatusOK, &activities)

	found := false
	for _, activity := range activities.Activities {
		if activity.Type == "mdm_unenrolled" {
			found = true
			require.Nil(t, activity.ActorID)
			require.Nil(t, activity.ActorFullName)
			details = append(details, activity.Details)
			require.JSONEq(t, fmt.Sprintf(`{"host_serial": "%s", "host_display_name": "%s (%s)", "installed_from_dep": false}`, deviceA.serial, deviceA.model, deviceA.serial), string(*activity.Details))
		}
	}
	require.True(t, found)
}

func (s *integrationMDMTestSuite) TestDeviceMultipleAuthMessages() {
	d := newMDMEnrolledDevice(s)

	listHostsRes := listHostsResponse{}
	s.DoJSON("GET", "/api/latest/fleet/hosts", nil, http.StatusOK, &listHostsRes)
	require.Len(s.T(), listHostsRes.Hosts, 1)

	// send the auth message again, we still have only one host
	d.authenticate()
	listHostsRes = listHostsResponse{}
	s.DoJSON("GET", "/api/latest/fleet/hosts", nil, http.StatusOK, &listHostsRes)
	require.Len(s.T(), listHostsRes.Hosts, 1)
}

func (s *integrationMDMTestSuite) TestAppleMDMCSRRequest() {
	t := s.T()

	var errResp validationErrResp
	// missing arguments
	s.DoJSON("POST", "/api/latest/fleet/mdm/apple/request_csr", requestMDMAppleCSRRequest{}, http.StatusUnprocessableEntity, &errResp)
	require.Len(t, errResp.Errors, 1)
	require.Equal(t, errResp.Errors[0].Name, "email_address")

	// invalid email address
	errResp = validationErrResp{}
	s.DoJSON("POST", "/api/latest/fleet/mdm/apple/request_csr", requestMDMAppleCSRRequest{EmailAddress: "abc", Organization: "def"}, http.StatusUnprocessableEntity, &errResp)
	require.Len(t, errResp.Errors, 1)
	require.Equal(t, errResp.Errors[0].Name, "email_address")

	// missing organization
	errResp = validationErrResp{}
	s.DoJSON("POST", "/api/latest/fleet/mdm/apple/request_csr", requestMDMAppleCSRRequest{EmailAddress: "a@b.c", Organization: ""}, http.StatusUnprocessableEntity, &errResp)
	require.Len(t, errResp.Errors, 1)
	require.Equal(t, errResp.Errors[0].Name, "organization")

	// fleetdm CSR request failed
	s.FailNextCSRRequestWith(http.StatusBadRequest)
	errResp = validationErrResp{}
	s.DoJSON("POST", "/api/latest/fleet/mdm/apple/request_csr", requestMDMAppleCSRRequest{EmailAddress: "a@b.c", Organization: "test"}, http.StatusUnprocessableEntity, &errResp)
	require.Len(t, errResp.Errors, 1)
	require.Contains(t, errResp.Errors[0].Reason, "this email address is not valid")

	s.FailNextCSRRequestWith(http.StatusInternalServerError)
	errResp = validationErrResp{}
	s.DoJSON("POST", "/api/latest/fleet/mdm/apple/request_csr", requestMDMAppleCSRRequest{EmailAddress: "a@b.c", Organization: "test"}, http.StatusBadGateway, &errResp)
	require.Len(t, errResp.Errors, 1)
	require.Contains(t, errResp.Errors[0].Reason, "FleetDM CSR request failed")

	var reqCSRResp requestMDMAppleCSRResponse
	// fleetdm CSR request succeeds
	s.SucceedNextCSRRequest()
	s.DoJSON("POST", "/api/latest/fleet/mdm/apple/request_csr", requestMDMAppleCSRRequest{EmailAddress: "a@b.c", Organization: "test"}, http.StatusOK, &reqCSRResp)
	require.Contains(t, string(reqCSRResp.APNsKey), "-----BEGIN RSA PRIVATE KEY-----\n")
	require.Contains(t, string(reqCSRResp.SCEPCert), "-----BEGIN CERTIFICATE-----\n")
	require.Contains(t, string(reqCSRResp.SCEPKey), "-----BEGIN RSA PRIVATE KEY-----\n")
}

func (s *integrationMDMTestSuite) TestMDMAppleUnenroll() {
	t := s.T()
	// enroll into mdm
	d := newMDMEnrolledDevice(s)

	// set an enroll secret
	var applyResp applyEnrollSecretSpecResponse
	s.DoJSON("POST", "/api/latest/fleet/spec/enroll_secret", applyEnrollSecretSpecRequest{
		Spec: &fleet.EnrollSecretSpec{
			Secrets: []*fleet.EnrollSecret{{Secret: t.Name()}},
		},
	}, http.StatusOK, &applyResp)

	// simulate a matching host enrolling via osquery
	j, err := json.Marshal(&enrollAgentRequest{
		EnrollSecret:   t.Name(),
		HostIdentifier: d.uuid,
	})
	require.NoError(t, err)
	var enrollResp enrollAgentResponse
	hres := s.DoRawNoAuth("POST", "/api/osquery/enroll", j, http.StatusOK)
	defer hres.Body.Close()
	require.NoError(t, json.NewDecoder(hres.Body).Decode(&enrollResp))
	require.NotEmpty(t, enrollResp.NodeKey)

	listHostsRes := listHostsResponse{}
	s.DoJSON("GET", "/api/latest/fleet/hosts", nil, http.StatusOK, &listHostsRes)
	require.Len(t, listHostsRes.Hosts, 1)
	h := listHostsRes.Hosts[0]

	// assign profiles to the host
	s.Do("POST", "/api/v1/fleet/mdm/apple/profiles/batch", batchSetMDMAppleProfilesRequest{Profiles: [][]byte{
		mobileconfigForTest("N1", "I1"),
		mobileconfigForTest("N2", "I2"),
		mobileconfigForTest("N3", "I3"),
	}}, http.StatusNoContent)

	// trigger a sync and verify that there are profiles assigned to the host
	_, err = s.profileSchedule.Trigger()
	require.NoError(t, err)

	var hostResp getHostResponse
	s.DoJSON("GET", fmt.Sprintf("/api/v1/fleet/hosts/%d", h.ID), getHostRequest{}, http.StatusOK, &hostResp)
	// 3 profiles added + 1 profile with fleetd configuration
	require.Len(t, *hostResp.Host.MDM.Profiles, 4)

	// try to unenroll the host, fails since the host doesn't respond
	s.Do("PATCH", fmt.Sprintf("/api/latest/fleet/mdm/hosts/%d/unenroll", h.ID), nil, http.StatusGatewayTimeout)

	// we're going to modify this mock, make sure we restore its default
	originalPushMock := s.pushProvider.PushFunc
	defer func() { s.pushProvider.PushFunc = originalPushMock }()

	// if there's an error coming from APNs servers
	s.pushProvider.PushFunc = func(pushes []*mdm.Push) (map[string]*push.Response, error) {
		return map[string]*push.Response{
			pushes[0].Token.String(): {
				Id:  uuid.New().String(),
				Err: errors.New("test"),
			},
		}, nil
	}
	s.Do("PATCH", fmt.Sprintf("/api/latest/fleet/mdm/hosts/%d/unenroll", h.ID), nil, http.StatusBadGateway)

	// if there was an error unrelated to APNs
	s.pushProvider.PushFunc = func(pushes []*mdm.Push) (map[string]*push.Response, error) {
		res := map[string]*push.Response{
			pushes[0].Token.String(): {
				Id:  uuid.New().String(),
				Err: nil,
			},
		}
		return res, errors.New("baz")
	}
	s.Do("PATCH", fmt.Sprintf("/api/latest/fleet/mdm/hosts/%d/unenroll", h.ID), nil, http.StatusInternalServerError)

	// try again, but this time the host is online and answers
	s.pushProvider.PushFunc = func(pushes []*mdm.Push) (map[string]*push.Response, error) {
		res, err := mockSuccessfulPush(pushes)
		d.checkout()
		return res, err
	}
	s.Do("PATCH", fmt.Sprintf("/api/latest/fleet/mdm/hosts/%d/unenroll", h.ID), nil, http.StatusOK)

	// profiles are removed and the host is no longer enrolled
	hostResp = getHostResponse{}
	s.DoJSON("GET", fmt.Sprintf("/api/v1/fleet/hosts/%d", h.ID), getHostRequest{}, http.StatusOK, &hostResp)
	require.Nil(t, hostResp.Host.MDM.Profiles)
	require.Equal(t, "", hostResp.Host.MDM.Name)
}

func (s *integrationMDMTestSuite) TestMDMAppleGetEncryptionKey() {
	t := s.T()
	ctx := context.Background()

	// create a host
	host, err := s.ds.NewHost(ctx, &fleet.Host{
		DetailUpdatedAt: time.Now(),
		LabelUpdatedAt:  time.Now(),
		PolicyUpdatedAt: time.Now(),
		SeenTime:        time.Now().Add(-1 * time.Minute),
		OsqueryHostID:   ptr.String(t.Name()),
		NodeKey:         ptr.String(t.Name()),
		UUID:            uuid.New().String(),
		Hostname:        fmt.Sprintf("%sfoo.local", t.Name()),
		Platform:        "darwin",
	})
	require.NoError(t, err)

	// install a filevault profile for that host

	acResp := appConfigResponse{}
	s.DoJSON("PATCH", "/api/latest/fleet/config", json.RawMessage(`{
		"mdm": { "macos_settings": { "enable_disk_encryption": true } }
  }`), http.StatusOK, &acResp)
	assert.True(t, acResp.MDM.MacOSSettings.EnableDiskEncryption)
	fileVaultProf := s.assertConfigProfilesByIdentifier(nil, mobileconfig.FleetFileVaultPayloadIdentifier, true)
	hostCmdUUID := uuid.New().String()
	err = s.ds.BulkUpsertMDMAppleHostProfiles(ctx, []*fleet.MDMAppleBulkUpsertHostProfilePayload{
		{
			ProfileID:         fileVaultProf.ProfileID,
			ProfileIdentifier: fileVaultProf.Identifier,
			HostUUID:          host.UUID,
			CommandUUID:       hostCmdUUID,
			OperationType:     fleet.MDMAppleOperationTypeInstall,
			Status:            &fleet.MDMAppleDeliveryApplied,
			Checksum:          []byte("csum"),
		},
	})
	require.NoError(t, err)

	t.Cleanup(func() {
		err := s.ds.UpdateOrDeleteHostMDMAppleProfile(ctx, &fleet.HostMDMAppleProfile{
			HostUUID:      host.UUID,
			CommandUUID:   hostCmdUUID,
			ProfileID:     fileVaultProf.ProfileID,
			Status:        &fleet.MDMAppleDeliveryApplied,
			OperationType: fleet.MDMAppleOperationTypeRemove,
		})
		require.NoError(t, err)
		// not an error if the profile does not exist
		_ = s.ds.DeleteMDMAppleConfigProfile(ctx, fileVaultProf.ProfileID)
	})

	// get that host - it has no encryption key at this point, so it should
	// report "action_required" disk encryption and "log_out" action.
	getHostResp := getHostResponse{}
	s.DoJSON("GET", fmt.Sprintf("/api/latest/fleet/hosts/%d", host.ID), nil, http.StatusOK, &getHostResp)
	require.NotNil(t, getHostResp.Host.MDM.MacOSSettings.DiskEncryption)
	require.Equal(t, fleet.DiskEncryptionActionRequired, *getHostResp.Host.MDM.MacOSSettings.DiskEncryption)
	require.NotNil(t, getHostResp.Host.MDM.MacOSSettings.ActionRequired)
	require.Equal(t, fleet.ActionRequiredLogOut, *getHostResp.Host.MDM.MacOSSettings.ActionRequired)

	// add an encryption key for the host
	cert, _, _, err := s.fleetCfg.MDM.AppleSCEP()
	require.NoError(t, err)
	parsed, err := x509.ParseCertificate(cert.Certificate[0])
	require.NoError(t, err)
	recoveryKey := "AAA-BBB-CCC"
	encryptedKey, err := pkcs7.Encrypt([]byte(recoveryKey), []*x509.Certificate{parsed})
	require.NoError(t, err)
	base64EncryptedKey := base64.StdEncoding.EncodeToString(encryptedKey)

	err = s.ds.SetOrUpdateHostDiskEncryptionKey(ctx, host.ID, base64EncryptedKey)
	require.NoError(t, err)

	// get that host - it has an encryption key with unknown decryptability, so
	// it should report "enforcing" disk encryption.
	getHostResp = getHostResponse{}
	s.DoJSON("GET", fmt.Sprintf("/api/latest/fleet/hosts/%d", host.ID), nil, http.StatusOK, &getHostResp)
	require.NotNil(t, getHostResp.Host.MDM.MacOSSettings.DiskEncryption)
	require.Equal(t, fleet.DiskEncryptionEnforcing, *getHostResp.Host.MDM.MacOSSettings.DiskEncryption)
	require.Nil(t, getHostResp.Host.MDM.MacOSSettings.ActionRequired)

	// request with no token
	res := s.DoRawNoAuth("GET", fmt.Sprintf("/api/latest/fleet/mdm/hosts/%d/encryption_key", host.ID), nil, http.StatusUnauthorized)
	res.Body.Close()

	// encryption key not processed yet
	resp := getHostEncryptionKeyResponse{}
	s.DoJSON("GET", fmt.Sprintf("/api/latest/fleet/mdm/hosts/%d/encryption_key", host.ID), nil, http.StatusNotFound, &resp)

	// unable to decrypt encryption key
	err = s.ds.SetHostsDiskEncryptionKeyStatus(ctx, []uint{host.ID}, false, time.Now())
	require.NoError(t, err)
	resp = getHostEncryptionKeyResponse{}
	s.DoJSON("GET", fmt.Sprintf("/api/latest/fleet/mdm/hosts/%d/encryption_key", host.ID), nil, http.StatusNotFound, &resp)

	// get that host - it has an encryption key that is un-decryptable, so it
	// should report "action_required" disk encryption and "rotate_key" action.
	getHostResp = getHostResponse{}
	s.DoJSON("GET", fmt.Sprintf("/api/latest/fleet/hosts/%d", host.ID), nil, http.StatusOK, &getHostResp)
	require.NotNil(t, getHostResp.Host.MDM.MacOSSettings.DiskEncryption)
	require.Equal(t, fleet.DiskEncryptionActionRequired, *getHostResp.Host.MDM.MacOSSettings.DiskEncryption)
	require.NotNil(t, getHostResp.Host.MDM.MacOSSettings.ActionRequired)
	require.Equal(t, fleet.ActionRequiredRotateKey, *getHostResp.Host.MDM.MacOSSettings.ActionRequired)

	// no activities created so far
	activities := listActivitiesResponse{}
	s.DoJSON("GET", "/api/latest/fleet/activities", nil, http.StatusOK, &activities)
	found := false
	for _, activity := range activities.Activities {
		if activity.Type == "read_host_disk_encryption_key" {
			found = true
		}
	}
	require.False(t, found)

	// decryptable key
	checkDecryptableKey := func(u fleet.User) {
		err = s.ds.SetHostsDiskEncryptionKeyStatus(ctx, []uint{host.ID}, true, time.Now())
		require.NoError(t, err)
		resp = getHostEncryptionKeyResponse{}
		s.DoJSON("GET", fmt.Sprintf("/api/latest/fleet/mdm/hosts/%d/encryption_key", host.ID), nil, http.StatusOK, &resp)
		require.Equal(t, recoveryKey, resp.EncryptionKey.DecryptedValue)

		// use the admin token to get the activities
		currToken := s.token
		defer func() { s.token = currToken }()
		s.token = s.getTestAdminToken()
		s.lastActivityMatches(
			"read_host_disk_encryption_key",
			fmt.Sprintf(`{"host_display_name": "%s", "host_id": %d}`, host.DisplayName(), host.ID),
			0,
		)
	}

	team, err := s.ds.NewTeam(context.Background(), &fleet.Team{
		ID:          4827,
		Name:        "team1_" + t.Name(),
		Description: "desc team1_" + t.Name(),
	})
	require.NoError(t, err)

	// enable disk encryption on the team so the key is not deleted when the host is added
	teamSpecs := applyTeamSpecsRequest{Specs: []*fleet.TeamSpec{{
		Name: "team1_" + t.Name(),
		MDM: fleet.TeamSpecMDM{
			MacOSSettings: map[string]interface{}{"enable_disk_encryption": true},
		},
	}}}
	s.Do("POST", "/api/latest/fleet/spec/teams", teamSpecs, http.StatusOK)

	// we're about to mess up with the token, make sure to set it to the
	// default value when the test ends
	currToken := s.token
	t.Cleanup(func() { s.token = currToken })

	// admins are able to see the host encryption key
	s.token = s.getTestAdminToken()
	checkDecryptableKey(s.users["admin1@example.com"])

	// get that host - it has an encryption key that is decryptable, so it
	// should report "applied" disk encryption.
	getHostResp = getHostResponse{}
	s.DoJSON("GET", fmt.Sprintf("/api/latest/fleet/hosts/%d", host.ID), nil, http.StatusOK, &getHostResp)
	require.NotNil(t, getHostResp.Host.MDM.MacOSSettings.DiskEncryption)
	require.Equal(t, fleet.DiskEncryptionApplied, *getHostResp.Host.MDM.MacOSSettings.DiskEncryption)
	require.Nil(t, getHostResp.Host.MDM.MacOSSettings.ActionRequired)

	// maintainers are able to see the token
	u := s.users["user1@example.com"]
	s.token = s.getTestToken(u.Email, test.GoodPassword)
	checkDecryptableKey(u)

	// observers are able to see the token
	u = s.users["user2@example.com"]
	s.token = s.getTestToken(u.Email, test.GoodPassword)
	checkDecryptableKey(u)

	// add the host to a team
	err = s.ds.AddHostsToTeam(ctx, &team.ID, []uint{host.ID})
	require.NoError(t, err)

	// admins are still able to see the token
	s.token = s.getTestAdminToken()
	checkDecryptableKey(s.users["admin1@example.com"])

	// maintainers are still able to see the token
	u = s.users["user1@example.com"]
	s.token = s.getTestToken(u.Email, test.GoodPassword)
	checkDecryptableKey(u)

	// observers are still able to see the token
	u = s.users["user2@example.com"]
	s.token = s.getTestToken(u.Email, test.GoodPassword)
	checkDecryptableKey(u)

	// add a team member
	u = fleet.User{
		Name:       "test team user",
		Email:      "user1+team@example.com",
		GlobalRole: nil,
		Teams: []fleet.UserTeam{
			{
				Team: *team,
				Role: fleet.RoleMaintainer,
			},
		},
	}
	require.NoError(t, u.SetPassword(test.GoodPassword, 10, 10))
	_, err = s.ds.NewUser(ctx, &u)
	require.NoError(t, err)

	// members are able to see the token
	s.token = s.getTestToken(u.Email, test.GoodPassword)
	checkDecryptableKey(u)

	// create a separate team
	team2, err := s.ds.NewTeam(context.Background(), &fleet.Team{
		ID:          4828,
		Name:        "team2_" + t.Name(),
		Description: "desc team2_" + t.Name(),
	})
	require.NoError(t, err)
	// add a team member
	u = fleet.User{
		Name:       "test team user",
		Email:      "user1+team2@example.com",
		GlobalRole: nil,
		Teams: []fleet.UserTeam{
			{
				Team: *team2,
				Role: fleet.RoleMaintainer,
			},
		},
	}
	require.NoError(t, u.SetPassword(test.GoodPassword, 10, 10))
	_, err = s.ds.NewUser(ctx, &u)
	require.NoError(t, err)

	// non-members aren't able to see the token
	s.token = s.getTestToken(u.Email, test.GoodPassword)
	resp = getHostEncryptionKeyResponse{}
	s.DoJSON("GET", fmt.Sprintf("/api/latest/fleet/mdm/hosts/%d/encryption_key", host.ID), nil, http.StatusForbidden, &resp)
}

func (s *integrationMDMTestSuite) TestMDMAppleConfigProfileCRUD() {
	t := s.T()
	ctx := context.Background()

	testTeam, err := s.ds.NewTeam(ctx, &fleet.Team{Name: "TestTeam"})
	require.NoError(t, err)

	testProfiles := make(map[string]fleet.MDMAppleConfigProfile)
	generateTestProfile := func(name string, identifier string) {
		i := identifier
		if i == "" {
			i = fmt.Sprintf("%s.SomeIdentifier", name)
		}
		cp := fleet.MDMAppleConfigProfile{
			Name:       name,
			Identifier: i,
		}
		cp.Mobileconfig = mcBytesForTest(cp.Name, cp.Identifier, fmt.Sprintf("%s.UUID", name))
		testProfiles[name] = cp
	}
	setTestProfileID := func(name string, id uint) {
		tp := testProfiles[name]
		tp.ProfileID = id
		testProfiles[name] = tp
	}

	generateNewReq := func(name string, teamID *uint) (*bytes.Buffer, map[string]string) {
		return generateNewProfileMultipartRequest(t, teamID, "some_filename", testProfiles[name].Mobileconfig, s.token)
	}

	checkGetResponse := func(resp *http.Response, expected fleet.MDMAppleConfigProfile) {
		// check expected headers
		require.Contains(t, resp.Header["Content-Type"], "application/x-apple-aspen-config")
		require.Contains(t, resp.Header["Content-Disposition"], fmt.Sprintf(`attachment;filename="%s_%s.%s"`, time.Now().Format("2006-01-02"), strings.ReplaceAll(expected.Name, " ", "_"), "mobileconfig"))
		// check expected body
		var bb bytes.Buffer
		_, err = io.Copy(&bb, resp.Body)
		require.NoError(t, err)
		require.Equal(t, []byte(expected.Mobileconfig), bb.Bytes())
	}

	checkConfigProfile := func(expected fleet.MDMAppleConfigProfile, actual fleet.MDMAppleConfigProfile) {
		require.Equal(t, expected.Name, actual.Name)
		require.Equal(t, expected.Identifier, actual.Identifier)
	}

	// create new profile (no team)
	generateTestProfile("TestNoTeam", "")
	body, headers := generateNewReq("TestNoTeam", nil)
	newResp := s.DoRawWithHeaders("POST", "/api/latest/fleet/mdm/apple/profiles", body.Bytes(), http.StatusOK, headers)
	var newCP fleet.MDMAppleConfigProfile
	err = json.NewDecoder(newResp.Body).Decode(&newCP)
	require.NoError(t, err)
	require.NotEmpty(t, newCP.ProfileID)
	setTestProfileID("TestNoTeam", newCP.ProfileID)

	// create new profile (with team id)
	generateTestProfile("TestWithTeamID", "")
	body, headers = generateNewReq("TestWithTeamID", &testTeam.ID)
	newResp = s.DoRawWithHeaders("POST", "/api/latest/fleet/mdm/apple/profiles", body.Bytes(), http.StatusOK, headers)
	err = json.NewDecoder(newResp.Body).Decode(&newCP)
	require.NoError(t, err)
	require.NotEmpty(t, newCP.ProfileID)
	setTestProfileID("TestWithTeamID", newCP.ProfileID)

	// list profiles (no team)
	expectedCP := testProfiles["TestNoTeam"]
	var listResp listMDMAppleConfigProfilesResponse
	s.DoJSON("GET", "/api/latest/fleet/mdm/apple/profiles", nil, http.StatusOK, &listResp)
	require.Len(t, listResp.ConfigProfiles, 1)
	respCP := listResp.ConfigProfiles[0]
	require.Equal(t, expectedCP.Name, respCP.Name)
	checkConfigProfile(expectedCP, *respCP)
	require.Empty(t, respCP.Mobileconfig) // list profiles endpoint shouldn't include mobileconfig bytes
	require.Empty(t, respCP.TeamID)       // zero means no team

	// list profiles (team 1)
	expectedCP = testProfiles["TestWithTeamID"]
	listResp = listMDMAppleConfigProfilesResponse{}
	s.DoJSON("GET", "/api/latest/fleet/mdm/apple/profiles", listMDMAppleConfigProfilesRequest{TeamID: testTeam.ID}, http.StatusOK, &listResp)
	require.Len(t, listResp.ConfigProfiles, 1)
	respCP = listResp.ConfigProfiles[0]
	require.Equal(t, expectedCP.Name, respCP.Name)
	checkConfigProfile(expectedCP, *respCP)
	require.Empty(t, respCP.Mobileconfig)         // list profiles endpoint shouldn't include mobileconfig bytes
	require.Equal(t, testTeam.ID, *respCP.TeamID) // team 1

	// get profile (no team)
	expectedCP = testProfiles["TestNoTeam"]
	getPath := fmt.Sprintf("/api/latest/fleet/mdm/apple/profiles/%d", expectedCP.ProfileID)
	getResp := s.DoRawWithHeaders("GET", getPath, nil, http.StatusOK, map[string]string{"Authorization": fmt.Sprintf("Bearer %s", s.token)})
	checkGetResponse(getResp, expectedCP)

	// get profile (team 1)
	expectedCP = testProfiles["TestWithTeamID"]
	getPath = fmt.Sprintf("/api/latest/fleet/mdm/apple/profiles/%d", expectedCP.ProfileID)
	getResp = s.DoRawWithHeaders("GET", getPath, nil, http.StatusOK, map[string]string{"Authorization": fmt.Sprintf("Bearer %s", s.token)})
	checkGetResponse(getResp, expectedCP)

	// delete profile (no team)
	deletedCP := testProfiles["TestNoTeam"]
	deletePath := fmt.Sprintf("/api/latest/fleet/mdm/apple/profiles/%d", deletedCP.ProfileID)
	var deleteResp deleteMDMAppleConfigProfileResponse
	s.DoJSON("DELETE", deletePath, nil, http.StatusOK, &deleteResp)
	// confirm deleted
	listResp = listMDMAppleConfigProfilesResponse{}
	s.DoJSON("GET", "/api/latest/fleet/mdm/apple/profiles", listMDMAppleConfigProfilesRequest{}, http.StatusOK, &listResp)
	require.Len(t, listResp.ConfigProfiles, 0)
	getPath = fmt.Sprintf("/api/latest/fleet/mdm/apple/profiles/%d", deletedCP.ProfileID)
	_ = s.DoRawWithHeaders("GET", getPath, nil, http.StatusNotFound, map[string]string{"Authorization": fmt.Sprintf("Bearer %s", s.token)})

	// delete profile (team 1)
	deletedCP = testProfiles["TestWithTeamID"]
	deletePath = fmt.Sprintf("/api/latest/fleet/mdm/apple/profiles/%d", deletedCP.ProfileID)
	deleteResp = deleteMDMAppleConfigProfileResponse{}
	s.DoJSON("DELETE", deletePath, nil, http.StatusOK, &deleteResp)
	// confirm deleted
	listResp = listMDMAppleConfigProfilesResponse{}
	s.DoJSON("GET", "/api/latest/fleet/mdm/apple/profiles", listMDMAppleConfigProfilesRequest{TeamID: testTeam.ID}, http.StatusOK, &listResp)
	require.Len(t, listResp.ConfigProfiles, 0)
	getPath = fmt.Sprintf("/api/latest/fleet/mdm/apple/profiles/%d", deletedCP.ProfileID)
	_ = s.DoRawWithHeaders("GET", getPath, nil, http.StatusNotFound, map[string]string{"Authorization": fmt.Sprintf("Bearer %s", s.token)})

	// trying to add/delete profiles managed by Fleet fails
	for p := range mobileconfig.FleetPayloadIdentifiers() {
		generateTestProfile("TestNoTeam", p)
		body, headers := generateNewReq("TestNoTeam", nil)
		s.DoRawWithHeaders("POST", "/api/latest/fleet/mdm/apple/profiles", body.Bytes(), http.StatusBadRequest, headers)

		generateTestProfile("TestWithTeamID", p)
		body, headers = generateNewReq("TestWithTeamID", nil)
		s.DoRawWithHeaders("POST", "/api/latest/fleet/mdm/apple/profiles", body.Bytes(), http.StatusBadRequest, headers)
		cp, err := fleet.NewMDMAppleConfigProfile(mobileconfigForTestWithContent("N1", "I1", p, "random"), nil)
		require.NoError(t, err)
		testProfiles["WithContent"] = *cp
		body, headers = generateNewReq("WithContent", nil)
		s.DoRawWithHeaders("POST", "/api/latest/fleet/mdm/apple/profiles", body.Bytes(), http.StatusBadRequest, headers)
	}

	// make fleet add a FileVault profile
	acResp := appConfigResponse{}
	s.DoJSON("PATCH", "/api/latest/fleet/config", json.RawMessage(`{
		"mdm": { "macos_settings": { "enable_disk_encryption": true } }
  }`), http.StatusOK, &acResp)
	assert.True(t, acResp.MDM.MacOSSettings.EnableDiskEncryption)
	profile := s.assertConfigProfilesByIdentifier(nil, mobileconfig.FleetFileVaultPayloadIdentifier, true)

	// try to delete the profile
	deletePath = fmt.Sprintf("/api/latest/fleet/mdm/apple/profiles/%d", profile.ProfileID)
	deleteResp = deleteMDMAppleConfigProfileResponse{}
	s.DoJSON("DELETE", deletePath, nil, http.StatusBadRequest, &deleteResp)
}

func (s *integrationMDMTestSuite) TestAppConfigMDMAppleProfiles() {
	t := s.T()

	// set the macos custom settings fields
	acResp := appConfigResponse{}
	s.DoJSON("PATCH", "/api/latest/fleet/config", json.RawMessage(`{
		"mdm": { "macos_settings": { "custom_settings": ["foo", "bar"] } }
  }`), http.StatusOK, &acResp)
	assert.Equal(t, []string{"foo", "bar"}, acResp.MDM.MacOSSettings.CustomSettings)

	// check that they are returned by a GET /config
	acResp = appConfigResponse{}
	s.DoJSON("GET", "/api/latest/fleet/config", nil, http.StatusOK, &acResp)
	assert.Equal(t, []string{"foo", "bar"}, acResp.MDM.MacOSSettings.CustomSettings)

	// patch without specifying the macos custom settings fields and an unrelated
	// field, should not remove them
	acResp = appConfigResponse{}
	s.DoJSON("PATCH", "/api/latest/fleet/config", json.RawMessage(`{
		"mdm": { "macos_settings": {"enable_disk_encryption": true} }
  }`), http.StatusOK, &acResp)
	assert.Equal(t, []string{"foo", "bar"}, acResp.MDM.MacOSSettings.CustomSettings)

	// patch with explicitly empty macos custom settings fields, would remove
	// them but this is a dry-run
	acResp = appConfigResponse{}
	s.DoJSON("PATCH", "/api/latest/fleet/config", json.RawMessage(`{
		"mdm": { "macos_settings": { "custom_settings": null } }
  }`), http.StatusOK, &acResp, "dry_run", "true")
	assert.Equal(t, []string{"foo", "bar"}, acResp.MDM.MacOSSettings.CustomSettings)

	// patch with explicitly empty macos custom settings fields, removes them
	acResp = appConfigResponse{}
	s.DoJSON("PATCH", "/api/latest/fleet/config", json.RawMessage(`{
		"mdm": { "macos_settings": { "custom_settings": null } }
  }`), http.StatusOK, &acResp)
	assert.Empty(t, acResp.MDM.MacOSSettings.CustomSettings)
}

func (s *integrationMDMTestSuite) TestAppConfigMDMAppleDiskEncryption() {
	t := s.T()

	// set the macos disk encryption field
	acResp := appConfigResponse{}
	s.DoJSON("PATCH", "/api/latest/fleet/config", json.RawMessage(`{
		"mdm": { "macos_settings": { "enable_disk_encryption": true } }
  }`), http.StatusOK, &acResp)
	assert.True(t, acResp.MDM.MacOSSettings.EnableDiskEncryption)
	enabledDiskActID := s.lastActivityMatches(fleet.ActivityTypeEnabledMacosDiskEncryption{}.ActivityName(),
		`{"team_id": null, "team_name": null}`, 0)

	// will have generated the macos config profile
	s.assertConfigProfilesByIdentifier(nil, mobileconfig.FleetFileVaultPayloadIdentifier, true)

	// check that they are returned by a GET /config
	acResp = appConfigResponse{}
	s.DoJSON("GET", "/api/latest/fleet/config", nil, http.StatusOK, &acResp)
	assert.True(t, acResp.MDM.MacOSSettings.EnableDiskEncryption)

	// patch without specifying the macos disk encryption and an unrelated field,
	// should not alter it
	acResp = appConfigResponse{}
	s.DoJSON("PATCH", "/api/latest/fleet/config", json.RawMessage(`{
			"mdm": { "macos_settings": {"custom_settings": ["a"]} }
		}`), http.StatusOK, &acResp)
	assert.True(t, acResp.MDM.MacOSSettings.EnableDiskEncryption)
	assert.Equal(t, []string{"a"}, acResp.MDM.MacOSSettings.CustomSettings)
	s.lastActivityMatches(fleet.ActivityTypeEnabledMacosDiskEncryption{}.ActivityName(),
		``, enabledDiskActID)

	// patch with false, would reset it but this is a dry-run
	acResp = appConfigResponse{}
	s.DoJSON("PATCH", "/api/latest/fleet/config", json.RawMessage(`{
				"mdm": { "macos_settings": { "enable_disk_encryption": false } }
		  }`), http.StatusOK, &acResp, "dry_run", "true")
	assert.True(t, acResp.MDM.MacOSSettings.EnableDiskEncryption)
	assert.Equal(t, []string{"a"}, acResp.MDM.MacOSSettings.CustomSettings)
	s.lastActivityMatches(fleet.ActivityTypeEnabledMacosDiskEncryption{}.ActivityName(),
		``, enabledDiskActID)

	// patch with false, resets it
	acResp = appConfigResponse{}
	s.DoJSON("PATCH", "/api/latest/fleet/config", json.RawMessage(`{
		"mdm": { "macos_settings": { "enable_disk_encryption": false, "custom_settings": ["b"] } }
		  }`), http.StatusOK, &acResp)
	assert.False(t, acResp.MDM.MacOSSettings.EnableDiskEncryption)
	assert.Equal(t, []string{"b"}, acResp.MDM.MacOSSettings.CustomSettings)
	s.lastActivityMatches(fleet.ActivityTypeDisabledMacosDiskEncryption{}.ActivityName(),
		`{"team_id": null, "team_name": null}`, 0)

	// will have deleted the macos config profile
	s.assertConfigProfilesByIdentifier(nil, mobileconfig.FleetFileVaultPayloadIdentifier, false)

	// use the MDM settings endpoint to set it to true
	s.Do("PATCH", "/api/latest/fleet/mdm/apple/settings",
		fleet.MDMAppleSettingsPayload{EnableDiskEncryption: ptr.Bool(true)}, http.StatusNoContent)
	enabledDiskActID = s.lastActivityMatches(fleet.ActivityTypeEnabledMacosDiskEncryption{}.ActivityName(),
		`{"team_id": null, "team_name": null}`, 0)

	// will have created the macos config profile
	s.assertConfigProfilesByIdentifier(nil, mobileconfig.FleetFileVaultPayloadIdentifier, true)

	acResp = appConfigResponse{}
	s.DoJSON("GET", "/api/latest/fleet/config", nil, http.StatusOK, &acResp)
	assert.True(t, acResp.MDM.MacOSSettings.EnableDiskEncryption)
	assert.Equal(t, []string{"b"}, acResp.MDM.MacOSSettings.CustomSettings)

	// call update endpoint with no changes
	s.Do("PATCH", "/api/latest/fleet/mdm/apple/settings",
		fleet.MDMAppleSettingsPayload{}, http.StatusNoContent)
	s.lastActivityMatches(fleet.ActivityTypeEnabledMacosDiskEncryption{}.ActivityName(),
		``, enabledDiskActID)

	// the macos config profile still exists
	s.assertConfigProfilesByIdentifier(nil, mobileconfig.FleetFileVaultPayloadIdentifier, true)

	acResp = appConfigResponse{}
	s.DoJSON("GET", "/api/latest/fleet/config", nil, http.StatusOK, &acResp)
	assert.True(t, acResp.MDM.MacOSSettings.EnableDiskEncryption)
	assert.Equal(t, []string{"b"}, acResp.MDM.MacOSSettings.CustomSettings)
}

func (s *integrationMDMTestSuite) TestMDMAppleDiskEncryptionAggregate() {
	t := s.T()
	ctx := context.Background()

	// no hosts with any disk encryption status's
	fvsResp := getMDMAppleFileVauleSummaryResponse{}
	s.DoJSON("GET", "/api/latest/fleet/mdm/apple/filevault/summary", nil, http.StatusOK, &fvsResp)
	require.Equal(t, uint(0), fvsResp.Applied)
	require.Equal(t, uint(0), fvsResp.ActionRequired)
	require.Equal(t, uint(0), fvsResp.Enforcing)
	require.Equal(t, uint(0), fvsResp.Failed)
	require.Equal(t, uint(0), fvsResp.RemovingEnforcement)

	// 10 new hosts
	var hosts []*fleet.Host
	for i := 0; i < 10; i++ {
		h, err := s.ds.NewHost(ctx, &fleet.Host{
			DetailUpdatedAt: time.Now(),
			LabelUpdatedAt:  time.Now(),
			PolicyUpdatedAt: time.Now(),
			SeenTime:        time.Now().Add(-1 * time.Minute),
			OsqueryHostID:   ptr.String(fmt.Sprintf("%s-%d", t.Name(), i)),
			NodeKey:         ptr.String(fmt.Sprintf("%s-%d", t.Name(), i)),
			UUID:            fmt.Sprintf("%d-%s", i, uuid.New().String()),
			Hostname:        fmt.Sprintf("%sfoo.local", t.Name()),
			Platform:        "darwin",
		})
		require.NoError(t, err)
		hosts = append(hosts, h)
	}

	// no team tests ====

	// new filevault profile with no team
	prof, err := fleet.NewMDMAppleConfigProfile(mobileconfigForTest("filevault-1", mobileconfig.FleetFileVaultPayloadIdentifier), ptr.Uint(0))
	require.NoError(t, err)

	// generates a disk encryption aggregate value based on the arguments passed in
	generateAggregateValue := func(
		hosts []*fleet.Host,
		operationType fleet.MDMAppleOperationType,
		status *fleet.MDMAppleDeliveryStatus,
		decryptable bool,
	) {
		for _, host := range hosts {
			hostCmdUUID := uuid.New().String()
			err := s.ds.BulkUpsertMDMAppleHostProfiles(ctx, []*fleet.MDMAppleBulkUpsertHostProfilePayload{
				{
					ProfileID:         prof.ProfileID,
					ProfileIdentifier: prof.Identifier,
					HostUUID:          host.UUID,
					CommandUUID:       hostCmdUUID,
					OperationType:     operationType,
					Status:            status,
					Checksum:          []byte("csum"),
				},
			})
			require.NoError(t, err)
			oneMinuteAfterThreshold := time.Now().Add(+1 * time.Minute)
			err = s.ds.SetOrUpdateHostDiskEncryptionKey(ctx, host.ID, "test-key")
			require.NoError(t, err)
			err = s.ds.SetHostsDiskEncryptionKeyStatus(ctx, []uint{host.ID}, decryptable, oneMinuteAfterThreshold)
			require.NoError(t, err)
		}
	}

	// hosts 1,2 have disk encryption "applied" status
	generateAggregateValue(hosts[0:2], fleet.MDMAppleOperationTypeInstall, &fleet.MDMAppleDeliveryApplied, true)
	fvsResp = getMDMAppleFileVauleSummaryResponse{}
	s.DoJSON("GET", "/api/latest/fleet/mdm/apple/filevault/summary", nil, http.StatusOK, &fvsResp)
	require.Equal(t, uint(2), fvsResp.Applied)
	require.Equal(t, uint(0), fvsResp.ActionRequired)
	require.Equal(t, uint(0), fvsResp.Enforcing)
	require.Equal(t, uint(0), fvsResp.Failed)
	require.Equal(t, uint(0), fvsResp.RemovingEnforcement)

	// hosts 3,4 have disk encryption "action required" status
	generateAggregateValue(hosts[2:4], fleet.MDMAppleOperationTypeInstall, &fleet.MDMAppleDeliveryApplied, false)
	fvsResp = getMDMAppleFileVauleSummaryResponse{}
	s.DoJSON("GET", "/api/latest/fleet/mdm/apple/filevault/summary", nil, http.StatusOK, &fvsResp)
	require.Equal(t, uint(2), fvsResp.Applied)
	require.Equal(t, uint(2), fvsResp.ActionRequired)
	require.Equal(t, uint(0), fvsResp.Enforcing)
	require.Equal(t, uint(0), fvsResp.Failed)
	require.Equal(t, uint(0), fvsResp.RemovingEnforcement)

	// hosts 5,6 have disk encryption "enforcing" status

	// host profiles status are `pending`
	generateAggregateValue(hosts[4:6], fleet.MDMAppleOperationTypeInstall, &fleet.MDMAppleDeliveryPending, true)
	fvsResp = getMDMAppleFileVauleSummaryResponse{}
	s.DoJSON("GET", "/api/latest/fleet/mdm/apple/filevault/summary", nil, http.StatusOK, &fvsResp)
	require.Equal(t, uint(2), fvsResp.Applied)
	require.Equal(t, uint(2), fvsResp.ActionRequired)
	require.Equal(t, uint(2), fvsResp.Enforcing)
	require.Equal(t, uint(0), fvsResp.Failed)
	require.Equal(t, uint(0), fvsResp.RemovingEnforcement)

	// host profiles status dont exist
	generateAggregateValue(hosts[4:6], fleet.MDMAppleOperationTypeInstall, nil, true)
	fvsResp = getMDMAppleFileVauleSummaryResponse{}
	s.DoJSON("GET", "/api/latest/fleet/mdm/apple/filevault/summary", nil, http.StatusOK, &fvsResp)
	require.Equal(t, uint(2), fvsResp.Applied)
	require.Equal(t, uint(2), fvsResp.ActionRequired)
	require.Equal(t, uint(2), fvsResp.Enforcing)
	require.Equal(t, uint(0), fvsResp.Failed)
	require.Equal(t, uint(0), fvsResp.RemovingEnforcement)

	// host profile is applied but decryptable key does not exist
	mysql.ExecAdhocSQL(t, s.ds, func(q sqlx.ExtContext) error {
		_, err := q.ExecContext(
			context.Background(),
			"UPDATE host_disk_encryption_keys SET decryptable = NULL WHERE host_id IN (?, ?)",
			hosts[5].ID,
			hosts[6].ID,
		)
		require.NoError(t, err)
		return err
	})
	fvsResp = getMDMAppleFileVauleSummaryResponse{}
	s.DoJSON("GET", "/api/latest/fleet/mdm/apple/filevault/summary", nil, http.StatusOK, &fvsResp)
	require.Equal(t, uint(2), fvsResp.Applied)
	require.Equal(t, uint(2), fvsResp.ActionRequired)
	require.Equal(t, uint(2), fvsResp.Enforcing)
	require.Equal(t, uint(0), fvsResp.Failed)
	require.Equal(t, uint(0), fvsResp.RemovingEnforcement)

	// hosts 7,8 have disk encryption "failed" status
	generateAggregateValue(hosts[6:8], fleet.MDMAppleOperationTypeInstall, &fleet.MDMAppleDeliveryFailed, true)
	fvsResp = getMDMAppleFileVauleSummaryResponse{}
	s.DoJSON("GET", "/api/latest/fleet/mdm/apple/filevault/summary", nil, http.StatusOK, &fvsResp)
	require.Equal(t, uint(2), fvsResp.Applied)
	require.Equal(t, uint(2), fvsResp.ActionRequired)
	require.Equal(t, uint(2), fvsResp.Enforcing)
	require.Equal(t, uint(2), fvsResp.Failed)
	require.Equal(t, uint(0), fvsResp.RemovingEnforcement)

	// hosts 9,10 have disk encryption "removing enforcement" status
	generateAggregateValue(hosts[8:10], fleet.MDMAppleOperationTypeRemove, &fleet.MDMAppleDeliveryPending, true)
	fvsResp = getMDMAppleFileVauleSummaryResponse{}
	s.DoJSON("GET", "/api/latest/fleet/mdm/apple/filevault/summary", nil, http.StatusOK, &fvsResp)
	require.Equal(t, uint(2), fvsResp.Applied)
	require.Equal(t, uint(2), fvsResp.ActionRequired)
	require.Equal(t, uint(2), fvsResp.Enforcing)
	require.Equal(t, uint(2), fvsResp.Failed)
	require.Equal(t, uint(2), fvsResp.RemovingEnforcement)

	// team tests ====

	// host 1,2 added to team 1
	tm, _ := s.ds.NewTeam(ctx, &fleet.Team{Name: "team-1"})
	err = s.ds.AddHostsToTeam(ctx, &tm.ID, []uint{hosts[0].ID, hosts[1].ID})
	require.NoError(t, err)

	// new filevault profile for team 1
	prof, err = fleet.NewMDMAppleConfigProfile(mobileconfigForTest("filevault-1", mobileconfig.FleetFileVaultPayloadIdentifier), ptr.Uint(1))
	require.NoError(t, err)
	prof.TeamID = &tm.ID
	require.NoError(t, err)

	// filtering by the "team_id" query param
	generateAggregateValue(hosts[0:2], fleet.MDMAppleOperationTypeInstall, &fleet.MDMAppleDeliveryApplied, true)
	fvsResp = getMDMAppleFileVauleSummaryResponse{}
	s.DoJSON("GET", "/api/latest/fleet/mdm/apple/filevault/summary", nil, http.StatusOK, &fvsResp, "team_id", strconv.Itoa(int(tm.ID)))
	require.Equal(t, uint(2), fvsResp.Applied)
	require.Equal(t, uint(0), fvsResp.ActionRequired)
	require.Equal(t, uint(0), fvsResp.Enforcing)
	require.Equal(t, uint(0), fvsResp.Failed)
	require.Equal(t, uint(0), fvsResp.RemovingEnforcement)
}

func (s *integrationMDMTestSuite) TestApplyTeamsMDMAppleProfiles() {
	t := s.T()

	// create a team through the service so it initializes the agent ops
	teamName := t.Name() + "team1"
	team := &fleet.Team{
		Name:        teamName,
		Description: "desc team1",
	}
	var createTeamResp teamResponse
	s.DoJSON("POST", "/api/latest/fleet/teams", team, http.StatusOK, &createTeamResp)
	require.NotZero(t, createTeamResp.Team.ID)
	team = createTeamResp.Team

	// apply with custom macos settings
	teamSpecs := applyTeamSpecsRequest{Specs: []*fleet.TeamSpec{{
		Name: teamName,
		MDM: fleet.TeamSpecMDM{
			MacOSSettings: map[string]interface{}{"custom_settings": []string{"foo", "bar"}},
		},
	}}}
	s.Do("POST", "/api/latest/fleet/spec/teams", teamSpecs, http.StatusOK)

	// retrieving the team returns the custom macos settings
	var teamResp getTeamResponse
	s.DoJSON("GET", fmt.Sprintf("/api/latest/fleet/teams/%d", team.ID), nil, http.StatusOK, &teamResp)
	require.Equal(t, []string{"foo", "bar"}, teamResp.Team.Config.MDM.MacOSSettings.CustomSettings)

	// apply with invalid macos settings subfield should fail
	teamSpecs = applyTeamSpecsRequest{Specs: []*fleet.TeamSpec{{
		Name: teamName,
		MDM: fleet.TeamSpecMDM{
			MacOSSettings: map[string]interface{}{"foo_bar": 123},
		},
	}}}
	res := s.Do("POST", "/api/latest/fleet/spec/teams", teamSpecs, http.StatusBadRequest)
	errMsg := extractServerErrorText(res.Body)
	assert.Contains(t, errMsg, `unsupported key provided: "foo_bar"`)

	// apply with some good and some bad macos settings subfield should fail
	teamSpecs = applyTeamSpecsRequest{Specs: []*fleet.TeamSpec{{
		Name: teamName,
		MDM: fleet.TeamSpecMDM{
			MacOSSettings: map[string]interface{}{"custom_settings": []interface{}{"A", true}},
		},
	}}}
	res = s.Do("POST", "/api/latest/fleet/spec/teams", teamSpecs, http.StatusBadRequest)
	errMsg = extractServerErrorText(res.Body)
	assert.Contains(t, errMsg, `invalid value type at 'macos_settings.custom_settings': expected array of strings but got bool`)

	// apply without custom macos settings specified and unrelated field, should
	// not replace existing settings
	teamSpecs = applyTeamSpecsRequest{Specs: []*fleet.TeamSpec{{
		Name: teamName,
		MDM: fleet.TeamSpecMDM{
			MacOSSettings: map[string]interface{}{"enable_disk_encryption": false},
		},
	}}}
	s.Do("POST", "/api/latest/fleet/spec/teams", teamSpecs, http.StatusOK)
	teamResp = getTeamResponse{}
	s.DoJSON("GET", fmt.Sprintf("/api/latest/fleet/teams/%d", team.ID), nil, http.StatusOK, &teamResp)
	require.Equal(t, []string{"foo", "bar"}, teamResp.Team.Config.MDM.MacOSSettings.CustomSettings)

	// apply with explicitly empty custom macos settings would clear the existing
	// settings, but dry-run
	teamSpecs = applyTeamSpecsRequest{Specs: []*fleet.TeamSpec{{
		Name: teamName,
		MDM: fleet.TeamSpecMDM{
			MacOSSettings: map[string]interface{}{"custom_settings": []string{}},
		},
	}}}
	s.Do("POST", "/api/latest/fleet/spec/teams", teamSpecs, http.StatusOK, "dry_run", "true")
	teamResp = getTeamResponse{}
	s.DoJSON("GET", fmt.Sprintf("/api/latest/fleet/teams/%d", team.ID), nil, http.StatusOK, &teamResp)
	require.Equal(t, []string{"foo", "bar"}, teamResp.Team.Config.MDM.MacOSSettings.CustomSettings)

	// apply with explicitly empty custom macos settings clears the existing settings
	teamSpecs = applyTeamSpecsRequest{Specs: []*fleet.TeamSpec{{
		Name: teamName,
		MDM: fleet.TeamSpecMDM{
			MacOSSettings: map[string]interface{}{"custom_settings": []string{}},
		},
	}}}
	s.Do("POST", "/api/latest/fleet/spec/teams", teamSpecs, http.StatusOK)
	teamResp = getTeamResponse{}
	s.DoJSON("GET", fmt.Sprintf("/api/latest/fleet/teams/%d", team.ID), nil, http.StatusOK, &teamResp)
	require.Equal(t, []string{}, teamResp.Team.Config.MDM.MacOSSettings.CustomSettings)
}

func (s *integrationMDMTestSuite) TestTeamsMDMAppleDiskEncryption() {
	t := s.T()

	// create a team through the service so it initializes the agent ops
	teamName := t.Name() + "team1"
	team := &fleet.Team{
		Name:        teamName,
		Description: "desc team1",
	}
	var createTeamResp teamResponse
	s.DoJSON("POST", "/api/latest/fleet/teams", team, http.StatusOK, &createTeamResp)
	require.NotZero(t, createTeamResp.Team.ID)
	team = createTeamResp.Team

	// no macos config profile yet
	s.assertConfigProfilesByIdentifier(ptr.Uint(team.ID), mobileconfig.FleetFileVaultPayloadIdentifier, false)

	// apply with disk encryption
	teamSpecs := applyTeamSpecsRequest{Specs: []*fleet.TeamSpec{{
		Name: teamName,
		MDM: fleet.TeamSpecMDM{
			MacOSSettings: map[string]interface{}{"enable_disk_encryption": true},
		},
	}}}
	s.Do("POST", "/api/latest/fleet/spec/teams", teamSpecs, http.StatusOK)
	lastDiskActID := s.lastActivityOfTypeMatches(fleet.ActivityTypeEnabledMacosDiskEncryption{}.ActivityName(),
		fmt.Sprintf(`{"team_id": %d, "team_name": %q}`, team.ID, teamName), 0)

	// macos config profile created
	s.assertConfigProfilesByIdentifier(ptr.Uint(team.ID), mobileconfig.FleetFileVaultPayloadIdentifier, true)

	// retrieving the team returns the disk encryption setting
	var teamResp getTeamResponse
	s.DoJSON("GET", fmt.Sprintf("/api/latest/fleet/teams/%d", team.ID), nil, http.StatusOK, &teamResp)
	require.True(t, teamResp.Team.Config.MDM.MacOSSettings.EnableDiskEncryption)

	// apply with invalid disk encryption value should fail
	teamSpecs = applyTeamSpecsRequest{Specs: []*fleet.TeamSpec{{
		Name: teamName,
		MDM: fleet.TeamSpecMDM{
			MacOSSettings: map[string]interface{}{"enable_disk_encryption": 123},
		},
	}}}
	res := s.Do("POST", "/api/latest/fleet/spec/teams", teamSpecs, http.StatusBadRequest)
	errMsg := extractServerErrorText(res.Body)
	assert.Contains(t, errMsg, `invalid value type at 'macos_settings.enable_disk_encryption': expected bool but got float64`)

	// apply an empty set of batch profiles to the team
	s.Do("POST", "/api/v1/fleet/mdm/apple/profiles/batch", batchSetMDMAppleProfilesRequest{Profiles: nil},
		http.StatusUnprocessableEntity, "team_id", strconv.Itoa(int(team.ID)), "team_name", team.Name)

	// the configuration profile is still there
	s.assertConfigProfilesByIdentifier(ptr.Uint(team.ID), mobileconfig.FleetFileVaultPayloadIdentifier, true)

	// apply without disk encryption settings specified and unrelated field,
	// should not replace existing disk encryption
	teamSpecs = applyTeamSpecsRequest{Specs: []*fleet.TeamSpec{{
		Name: teamName,
		MDM: fleet.TeamSpecMDM{
			MacOSSettings: map[string]interface{}{"custom_settings": []string{"a"}},
		},
	}}}
	s.Do("POST", "/api/latest/fleet/spec/teams", teamSpecs, http.StatusOK)
	teamResp = getTeamResponse{}
	s.DoJSON("GET", fmt.Sprintf("/api/latest/fleet/teams/%d", team.ID), nil, http.StatusOK, &teamResp)
	require.True(t, teamResp.Team.Config.MDM.MacOSSettings.EnableDiskEncryption)
	require.Equal(t, []string{"a"}, teamResp.Team.Config.MDM.MacOSSettings.CustomSettings)
	s.lastActivityOfTypeMatches(fleet.ActivityTypeEnabledMacosDiskEncryption{}.ActivityName(),
		``, lastDiskActID)

	// apply with false would clear the existing setting, but dry-run
	teamSpecs = applyTeamSpecsRequest{Specs: []*fleet.TeamSpec{{
		Name: teamName,
		MDM: fleet.TeamSpecMDM{
			MacOSSettings: map[string]interface{}{"enable_disk_encryption": false},
		},
	}}}
	s.Do("POST", "/api/latest/fleet/spec/teams", teamSpecs, http.StatusOK, "dry_run", "true")
	teamResp = getTeamResponse{}
	s.DoJSON("GET", fmt.Sprintf("/api/latest/fleet/teams/%d", team.ID), nil, http.StatusOK, &teamResp)
	require.True(t, teamResp.Team.Config.MDM.MacOSSettings.EnableDiskEncryption)
	s.lastActivityOfTypeMatches(fleet.ActivityTypeEnabledMacosDiskEncryption{}.ActivityName(),
		``, lastDiskActID)

	// apply with false clears the existing setting
	teamSpecs = applyTeamSpecsRequest{Specs: []*fleet.TeamSpec{{
		Name: teamName,
		MDM: fleet.TeamSpecMDM{
			MacOSSettings: map[string]interface{}{"enable_disk_encryption": false},
		},
	}}}
	s.Do("POST", "/api/latest/fleet/spec/teams", teamSpecs, http.StatusOK)
	teamResp = getTeamResponse{}
	s.DoJSON("GET", fmt.Sprintf("/api/latest/fleet/teams/%d", team.ID), nil, http.StatusOK, &teamResp)
	require.False(t, teamResp.Team.Config.MDM.MacOSSettings.EnableDiskEncryption)
	s.lastActivityOfTypeMatches(fleet.ActivityTypeDisabledMacosDiskEncryption{}.ActivityName(),
		fmt.Sprintf(`{"team_id": %d, "team_name": %q}`, team.ID, teamName), 0)

	// macos config profile deleted
	s.assertConfigProfilesByIdentifier(ptr.Uint(team.ID), mobileconfig.FleetFileVaultPayloadIdentifier, false)

	// modify team's disk encryption via ModifyTeam endpoint
	var modResp teamResponse
	s.DoJSON("PATCH", fmt.Sprintf("/api/latest/fleet/teams/%d", team.ID), fleet.TeamPayload{
		MDM: &fleet.TeamPayloadMDM{
			MacOSSettings: &fleet.MacOSSettings{EnableDiskEncryption: true},
		},
	}, http.StatusOK, &modResp)
	require.True(t, modResp.Team.Config.MDM.MacOSSettings.EnableDiskEncryption)
	s.lastActivityOfTypeMatches(fleet.ActivityTypeEnabledMacosDiskEncryption{}.ActivityName(),
		fmt.Sprintf(`{"team_id": %d, "team_name": %q}`, team.ID, teamName), 0)

	// macos config profile created
	s.assertConfigProfilesByIdentifier(ptr.Uint(team.ID), mobileconfig.FleetFileVaultPayloadIdentifier, true)

	// modify team's disk encryption and description via ModifyTeam endpoint
	modResp = teamResponse{}
	s.DoJSON("PATCH", fmt.Sprintf("/api/latest/fleet/teams/%d", team.ID), fleet.TeamPayload{
		Description: ptr.String("foobar"),
		MDM: &fleet.TeamPayloadMDM{
			MacOSSettings: &fleet.MacOSSettings{EnableDiskEncryption: false},
		},
	}, http.StatusOK, &modResp)
	require.False(t, modResp.Team.Config.MDM.MacOSSettings.EnableDiskEncryption)
	require.Equal(t, "foobar", modResp.Team.Description)
	s.lastActivityOfTypeMatches(fleet.ActivityTypeDisabledMacosDiskEncryption{}.ActivityName(),
		fmt.Sprintf(`{"team_id": %d, "team_name": %q}`, team.ID, teamName), 0)

	// macos config profile deleted
	s.assertConfigProfilesByIdentifier(ptr.Uint(team.ID), mobileconfig.FleetFileVaultPayloadIdentifier, false)

	// use the MDM settings endpoint to set it to true
	s.Do("PATCH", "/api/latest/fleet/mdm/apple/settings",
		fleet.MDMAppleSettingsPayload{TeamID: ptr.Uint(team.ID), EnableDiskEncryption: ptr.Bool(true)}, http.StatusNoContent)
	lastDiskActID = s.lastActivityOfTypeMatches(fleet.ActivityTypeEnabledMacosDiskEncryption{}.ActivityName(),
		fmt.Sprintf(`{"team_id": %d, "team_name": %q}`, team.ID, teamName), 0)

	// macos config profile created
	s.assertConfigProfilesByIdentifier(ptr.Uint(team.ID), mobileconfig.FleetFileVaultPayloadIdentifier, true)

	teamResp = getTeamResponse{}
	s.DoJSON("GET", fmt.Sprintf("/api/latest/fleet/teams/%d", team.ID), nil, http.StatusOK, &teamResp)
	require.True(t, teamResp.Team.Config.MDM.MacOSSettings.EnableDiskEncryption)

	// use the MDM settings endpoint with no changes
	s.Do("PATCH", "/api/latest/fleet/mdm/apple/settings",
		fleet.MDMAppleSettingsPayload{TeamID: ptr.Uint(team.ID)}, http.StatusNoContent)
	s.lastActivityOfTypeMatches(fleet.ActivityTypeEnabledMacosDiskEncryption{}.ActivityName(),
		``, lastDiskActID)

	// macos config profile still exists
	s.assertConfigProfilesByIdentifier(ptr.Uint(team.ID), mobileconfig.FleetFileVaultPayloadIdentifier, true)

	teamResp = getTeamResponse{}
	s.DoJSON("GET", fmt.Sprintf("/api/latest/fleet/teams/%d", team.ID), nil, http.StatusOK, &teamResp)
	require.True(t, teamResp.Team.Config.MDM.MacOSSettings.EnableDiskEncryption)

	// use the MDM settings endpoint with an unknown team id
	s.Do("PATCH", "/api/latest/fleet/mdm/apple/settings",
		fleet.MDMAppleSettingsPayload{TeamID: ptr.Uint(9999)}, http.StatusNotFound)
}

func (s *integrationMDMTestSuite) TestBatchSetMDMAppleProfiles() {
	t := s.T()
	ctx := context.Background()

	// create a new team
	tm, err := s.ds.NewTeam(ctx, &fleet.Team{Name: "batch_set_mdm_profiles"})
	require.NoError(t, err)

	// apply an empty set to no-team
	s.Do("POST", "/api/v1/fleet/mdm/apple/profiles/batch", batchSetMDMAppleProfilesRequest{Profiles: nil}, http.StatusNoContent)
	s.lastActivityMatches(
		fleet.ActivityTypeEditedMacosProfile{}.ActivityName(),
		`{"team_id": null, "team_name": null}`,
		0,
	)

	// apply to both team id and name
	s.Do("POST", "/api/v1/fleet/mdm/apple/profiles/batch", batchSetMDMAppleProfilesRequest{Profiles: nil},
		http.StatusUnprocessableEntity, "team_id", strconv.Itoa(int(tm.ID)), "team_name", tm.Name)

	// invalid team name
	s.Do("POST", "/api/v1/fleet/mdm/apple/profiles/batch", batchSetMDMAppleProfilesRequest{Profiles: nil},
		http.StatusNotFound, "team_name", uuid.New().String())

	// duplicate profile names
	s.Do("POST", "/api/v1/fleet/mdm/apple/profiles/batch", batchSetMDMAppleProfilesRequest{Profiles: [][]byte{
		mobileconfigForTest("N1", "I1"),
		mobileconfigForTest("N1", "I2"),
	}}, http.StatusUnprocessableEntity, "team_id", strconv.Itoa(int(tm.ID)))

	// profiles with reserved identifiers
	for p := range mobileconfig.FleetPayloadIdentifiers() {
		res := s.Do("POST", "/api/v1/fleet/mdm/apple/profiles/batch", batchSetMDMAppleProfilesRequest{Profiles: [][]byte{
			mobileconfigForTest("N1", "I1"),
			mobileconfigForTest(p, p),
		}}, http.StatusUnprocessableEntity, "team_id", strconv.Itoa(int(tm.ID)))
		errMsg := extractServerErrorText(res.Body)
		require.Contains(t, errMsg, fmt.Sprintf("Validation Failed: payload identifier %s is not allowed", p))
	}

	// payloads with reserved types
	for p := range mobileconfig.FleetPayloadTypes() {
		res := s.Do("POST", "/api/v1/fleet/mdm/apple/profiles/batch", batchSetMDMAppleProfilesRequest{Profiles: [][]byte{
			mobileconfigForTestWithContent("N1", "I1", "II1", p),
		}}, http.StatusUnprocessableEntity, "team_id", strconv.Itoa(int(tm.ID)))
		errMsg := extractServerErrorText(res.Body)
		require.Contains(t, errMsg, fmt.Sprintf("Validation Failed: unsupported PayloadType(s): %s", p))
	}

	// payloads with reserved identifiers
	for p := range mobileconfig.FleetPayloadIdentifiers() {
		res := s.Do("POST", "/api/v1/fleet/mdm/apple/profiles/batch", batchSetMDMAppleProfilesRequest{Profiles: [][]byte{
			mobileconfigForTestWithContent("N1", "I1", p, "random"),
		}}, http.StatusUnprocessableEntity, "team_id", strconv.Itoa(int(tm.ID)))
		errMsg := extractServerErrorText(res.Body)
		require.Contains(t, errMsg, fmt.Sprintf("Validation Failed: unsupported PayloadIdentifier(s): %s", p))
	}

	// successfully apply a profile for the team
	s.Do("POST", "/api/v1/fleet/mdm/apple/profiles/batch", batchSetMDMAppleProfilesRequest{Profiles: [][]byte{
		mobileconfigForTest("N1", "I1"),
	}}, http.StatusNoContent, "team_id", strconv.Itoa(int(tm.ID)))
	s.lastActivityMatches(
		fleet.ActivityTypeEditedMacosProfile{}.ActivityName(),
		fmt.Sprintf(`{"team_id": %d, "team_name": %q}`, tm.ID, tm.Name),
		0,
	)
}

func (s *integrationMDMTestSuite) TestEnrollOrbitAfterDEPSync() {
	t := s.T()
	ctx := context.Background()

	// create a host with minimal information and the serial, no uuid/osquery id
	// (as when created via DEP sync). Platform must be "darwin" as this is the
	// only supported OS with DEP.
	dbZeroTime := time.Date(2000, 1, 1, 0, 0, 0, 0, time.UTC)
	h, err := s.ds.NewHost(ctx, &fleet.Host{
		HardwareSerial:   uuid.New().String(),
		Platform:         "darwin",
		LastEnrolledAt:   dbZeroTime,
		DetailUpdatedAt:  dbZeroTime,
		RefetchRequested: true,
	})
	require.NoError(t, err)

	// create an enroll secret
	secret := uuid.New().String()
	var applyResp applyEnrollSecretSpecResponse
	s.DoJSON("POST", "/api/latest/fleet/spec/enroll_secret", applyEnrollSecretSpecRequest{
		Spec: &fleet.EnrollSecretSpec{
			Secrets: []*fleet.EnrollSecret{{Secret: secret}},
		},
	}, http.StatusOK, &applyResp)

	// enroll the host from orbit, it should match the host above via the serial
	var resp EnrollOrbitResponse
	hostUUID := uuid.New().String()
	s.DoJSON("POST", "/api/fleet/orbit/enroll", EnrollOrbitRequest{
		EnrollSecret:   secret,
		HardwareUUID:   hostUUID, // will not match any existing host
		HardwareSerial: h.HardwareSerial,
	}, http.StatusOK, &resp)
	require.NotEmpty(t, resp.OrbitNodeKey)

	// fetch the host, it will match the one created above
	// (NOTE: cannot check the returned OrbitNodeKey, this field is not part of the response)
	var hostResp getHostResponse
	s.DoJSON("GET", fmt.Sprintf("/api/latest/fleet/hosts/%d", h.ID), nil, http.StatusOK, &hostResp)
	require.Equal(t, h.ID, hostResp.Host.ID)

	got, err := s.ds.LoadHostByOrbitNodeKey(ctx, resp.OrbitNodeKey)
	require.NoError(t, err)
	require.Equal(t, h.ID, got.ID)

	// enroll the host from osquery, it should match the same host
	var osqueryResp enrollAgentResponse
	osqueryID := uuid.New().String()
	s.DoJSON("POST", "/api/osquery/enroll", enrollAgentRequest{
		EnrollSecret:   secret,
		HostIdentifier: osqueryID, // osquery host_identifier may not be the same as the host UUID, simulate that here
		HostDetails: map[string]map[string]string{
			"system_info": {
				"uuid":            hostUUID,
				"hardware_serial": h.HardwareSerial,
			},
		},
	}, http.StatusOK, &osqueryResp)
	require.NotEmpty(t, osqueryResp.NodeKey)

	// load the host by osquery node key, should match the initial host
	got, err = s.ds.LoadHostByNodeKey(ctx, osqueryResp.NodeKey)
	require.NoError(t, err)
	require.Equal(t, h.ID, got.ID)
}

func (s *integrationMDMTestSuite) TestDiskEncryptionRotation() {
	t := s.T()
	h := createOrbitEnrolledHost(t, "darwin", "h", s.ds)

	// false by default
	resp := orbitGetConfigResponse{}
	s.DoJSON("POST", "/api/fleet/orbit/config", json.RawMessage(fmt.Sprintf(`{"orbit_node_key": %q}`, *h.OrbitNodeKey)), http.StatusOK, &resp)
	require.False(t, resp.Notifications.RotateDiskEncryptionKey)

	// create an auth token for h
	token := "much_valid"
	mysql.ExecAdhocSQL(t, s.ds, func(db sqlx.ExtContext) error {
		_, err := db.ExecContext(context.Background(), `INSERT INTO host_device_auth (host_id, token) VALUES (?, ?)`, h.ID, token)
		return err
	})

	tokRes := s.DoRawNoAuth("POST", "/api/latest/fleet/device/"+token+"/rotate_encryption_key", nil, http.StatusOK)
	tokRes.Body.Close()

	// true after the POST request
	resp = orbitGetConfigResponse{}
	s.DoJSON("POST", "/api/fleet/orbit/config", json.RawMessage(fmt.Sprintf(`{"orbit_node_key": %q}`, *h.OrbitNodeKey)), http.StatusOK, &resp)
	require.True(t, resp.Notifications.RotateDiskEncryptionKey)

	// false on following requests
	resp = orbitGetConfigResponse{}
	s.DoJSON("POST", "/api/fleet/orbit/config", json.RawMessage(fmt.Sprintf(`{"orbit_node_key": %q}`, *h.OrbitNodeKey)), http.StatusOK, &resp)
	require.False(t, resp.Notifications.RotateDiskEncryptionKey)
}

func (s *integrationMDMTestSuite) TestHostMDMProfilesStatus() {
	t := s.T()
	ctx := context.Background()

	createManualMDMEnrollWithOrbit := func(secret string) *fleet.Host {
		// orbit enrollment happens before mdm enrollment, otherwise the host would
		// always receive the "no team" profiles on mdm enrollment since it would
		// not be part of any team yet (team assignment is done when it enrolls
		// with orbit).
		d := newDevice(s)

		// enroll the device with orbit
		var resp EnrollOrbitResponse
		s.DoJSON("POST", "/api/fleet/orbit/enroll", EnrollOrbitRequest{
			EnrollSecret:   secret,
			HardwareUUID:   d.uuid, // will not match any existing host
			HardwareSerial: d.serial,
		}, http.StatusOK, &resp)
		require.NotEmpty(t, resp.OrbitNodeKey)
		orbitNodeKey := resp.OrbitNodeKey
		h, err := s.ds.LoadHostByOrbitNodeKey(ctx, orbitNodeKey)
		require.NoError(t, err)
		h.OrbitNodeKey = &orbitNodeKey

		d.mdmEnroll(s)

		return h
	}

	triggerReconcileProfiles := func() {
		ch := make(chan bool)
		s.onScheduleDone = func() { close(ch) }
		_, err := s.profileSchedule.Trigger()
		require.NoError(t, err)
		<-ch
		// this will only mark them as "pending", as the response to confirm
		// profile deployment is asynchronous, so we simulate it here by
		// updating any "pending" (not NULL) profiles to "applied"
		mysql.ExecAdhocSQL(t, s.ds, func(q sqlx.ExtContext) error {
			_, err := q.ExecContext(ctx, `UPDATE host_mdm_apple_profiles SET status = 'applied' WHERE status = 'pending'`)
			return err
		})
	}

	// add a couple global profiles
	globalProfiles := [][]byte{
		mobileconfigForTest("G1", "G1"),
		mobileconfigForTest("G2", "G2"),
	}
	s.Do("POST", "/api/v1/fleet/mdm/apple/profiles/batch",
		batchSetMDMAppleProfilesRequest{Profiles: globalProfiles}, http.StatusNoContent)
	// create the no-team enroll secret
	var applyResp applyEnrollSecretSpecResponse
	globalEnrollSec := "global_enroll_sec"
	s.DoJSON("POST", "/api/latest/fleet/spec/enroll_secret",
		applyEnrollSecretSpecRequest{
			Spec: &fleet.EnrollSecretSpec{
				Secrets: []*fleet.EnrollSecret{{Secret: globalEnrollSec}},
			},
		}, http.StatusOK, &applyResp)

	// create a team with a couple profiles
	tm1, err := s.ds.NewTeam(ctx, &fleet.Team{Name: "team_profiles_status_1"})
	require.NoError(t, err)
	tm1Profiles := [][]byte{
		mobileconfigForTest("T1.1", "T1.1"),
		mobileconfigForTest("T1.2", "T1.2"),
	}
	s.Do("POST", "/api/v1/fleet/mdm/apple/profiles/batch",
		batchSetMDMAppleProfilesRequest{Profiles: tm1Profiles}, http.StatusNoContent,
		"team_id", strconv.Itoa(int(tm1.ID)))
	// create the team 1 enroll secret
	var teamResp teamEnrollSecretsResponse
	tm1EnrollSec := "team1_enroll_sec"
	s.DoJSON("PATCH", fmt.Sprintf("/api/latest/fleet/teams/%d/secrets", tm1.ID),
		modifyTeamEnrollSecretsRequest{
			Secrets: []fleet.EnrollSecret{{Secret: tm1EnrollSec}},
		}, http.StatusOK, &teamResp)

	// create another team with different profiles
	tm2, err := s.ds.NewTeam(ctx, &fleet.Team{Name: "team_profiles_status_2"})
	require.NoError(t, err)
	tm2Profiles := [][]byte{
		mobileconfigForTest("T2.1", "T2.1"),
	}
	s.Do("POST", "/api/v1/fleet/mdm/apple/profiles/batch",
		batchSetMDMAppleProfilesRequest{Profiles: tm2Profiles}, http.StatusNoContent,
		"team_id", strconv.Itoa(int(tm2.ID)))

	// enroll a couple hosts in no team
	h1 := createManualMDMEnrollWithOrbit(globalEnrollSec)
	require.Nil(t, h1.TeamID)
	h2 := createManualMDMEnrollWithOrbit(globalEnrollSec)
	require.Nil(t, h2.TeamID)
	s.assertHostConfigProfiles(map[*fleet.Host][]fleet.HostMDMAppleProfile{
		h1: {
			{Identifier: "G1", OperationType: fleet.MDMAppleOperationTypeInstall, Status: &fleet.MDMAppleDeliveryPending},
			{Identifier: "G2", OperationType: fleet.MDMAppleOperationTypeInstall, Status: &fleet.MDMAppleDeliveryPending},
		},
		h2: {
			{Identifier: "G1", OperationType: fleet.MDMAppleOperationTypeInstall, Status: &fleet.MDMAppleDeliveryPending},
			{Identifier: "G2", OperationType: fleet.MDMAppleOperationTypeInstall, Status: &fleet.MDMAppleDeliveryPending},
		},
	})

	// enroll a couple hosts in team 1
	h3 := createManualMDMEnrollWithOrbit(tm1EnrollSec)
	require.NotNil(t, h3.TeamID)
	require.Equal(t, tm1.ID, *h3.TeamID)
	h4 := createManualMDMEnrollWithOrbit(tm1EnrollSec)
	require.NotNil(t, h4.TeamID)
	require.Equal(t, tm1.ID, *h4.TeamID)
	s.assertHostConfigProfiles(map[*fleet.Host][]fleet.HostMDMAppleProfile{
		h3: {
			{Identifier: "T1.1", OperationType: fleet.MDMAppleOperationTypeInstall, Status: &fleet.MDMAppleDeliveryPending},
			{Identifier: "T1.2", OperationType: fleet.MDMAppleOperationTypeInstall, Status: &fleet.MDMAppleDeliveryPending},
		},
		h4: {
			{Identifier: "T1.1", OperationType: fleet.MDMAppleOperationTypeInstall, Status: &fleet.MDMAppleDeliveryPending},
			{Identifier: "T1.2", OperationType: fleet.MDMAppleOperationTypeInstall, Status: &fleet.MDMAppleDeliveryPending},
		},
	})

	// apply the pending profiles
	triggerReconcileProfiles()

	// switch a no team host (h1) to a team (tm2)
	var moveHostResp addHostsToTeamResponse
	s.DoJSON("POST", "/api/v1/fleet/hosts/transfer",
		addHostsToTeamRequest{TeamID: &tm2.ID, HostIDs: []uint{h1.ID}}, http.StatusOK, &moveHostResp)
	s.assertHostConfigProfiles(map[*fleet.Host][]fleet.HostMDMAppleProfile{
		h1: {
			{Identifier: "G1", OperationType: fleet.MDMAppleOperationTypeRemove, Status: &fleet.MDMAppleDeliveryPending},
			{Identifier: "G2", OperationType: fleet.MDMAppleOperationTypeRemove, Status: &fleet.MDMAppleDeliveryPending},
			{Identifier: "T2.1", OperationType: fleet.MDMAppleOperationTypeInstall, Status: &fleet.MDMAppleDeliveryPending},
			{Identifier: mobileconfig.FleetdConfigPayloadIdentifier, OperationType: fleet.MDMAppleOperationTypeInstall, Status: &fleet.MDMAppleDeliveryPending},
		},
		h2: {
			{Identifier: "G1", OperationType: fleet.MDMAppleOperationTypeInstall, Status: &fleet.MDMAppleDeliveryApplied},
			{Identifier: "G2", OperationType: fleet.MDMAppleOperationTypeInstall, Status: &fleet.MDMAppleDeliveryApplied},
			{Identifier: mobileconfig.FleetdConfigPayloadIdentifier, OperationType: fleet.MDMAppleOperationTypeInstall, Status: &fleet.MDMAppleDeliveryApplied},
		},
	})

	// switch a team host (h3) to another team (tm2)
	s.DoJSON("POST", "/api/v1/fleet/hosts/transfer",
		addHostsToTeamRequest{TeamID: &tm2.ID, HostIDs: []uint{h3.ID}}, http.StatusOK, &moveHostResp)
	s.assertHostConfigProfiles(map[*fleet.Host][]fleet.HostMDMAppleProfile{
		h3: {
			{Identifier: "T1.1", OperationType: fleet.MDMAppleOperationTypeRemove, Status: &fleet.MDMAppleDeliveryPending},
			{Identifier: "T1.2", OperationType: fleet.MDMAppleOperationTypeRemove, Status: &fleet.MDMAppleDeliveryPending},
			{Identifier: "T2.1", OperationType: fleet.MDMAppleOperationTypeInstall, Status: &fleet.MDMAppleDeliveryPending},
			{Identifier: mobileconfig.FleetdConfigPayloadIdentifier, OperationType: fleet.MDMAppleOperationTypeInstall, Status: &fleet.MDMAppleDeliveryPending},
		},
		h4: {
			{Identifier: "T1.1", OperationType: fleet.MDMAppleOperationTypeInstall, Status: &fleet.MDMAppleDeliveryApplied},
			{Identifier: "T1.2", OperationType: fleet.MDMAppleOperationTypeInstall, Status: &fleet.MDMAppleDeliveryApplied},
			{Identifier: mobileconfig.FleetdConfigPayloadIdentifier, OperationType: fleet.MDMAppleOperationTypeInstall, Status: &fleet.MDMAppleDeliveryApplied},
		},
	})

	// switch a team host (h4) to no team
	s.DoJSON("POST", "/api/v1/fleet/hosts/transfer",
		addHostsToTeamRequest{TeamID: nil, HostIDs: []uint{h4.ID}}, http.StatusOK, &moveHostResp)
	s.assertHostConfigProfiles(map[*fleet.Host][]fleet.HostMDMAppleProfile{
		h3: {
			{Identifier: "T1.1", OperationType: fleet.MDMAppleOperationTypeRemove, Status: &fleet.MDMAppleDeliveryPending},
			{Identifier: "T1.2", OperationType: fleet.MDMAppleOperationTypeRemove, Status: &fleet.MDMAppleDeliveryPending},
			{Identifier: "T2.1", OperationType: fleet.MDMAppleOperationTypeInstall, Status: &fleet.MDMAppleDeliveryPending},
			{Identifier: mobileconfig.FleetdConfigPayloadIdentifier, OperationType: fleet.MDMAppleOperationTypeInstall, Status: &fleet.MDMAppleDeliveryPending},
		},
		h4: {
			{Identifier: "T1.1", OperationType: fleet.MDMAppleOperationTypeRemove, Status: &fleet.MDMAppleDeliveryPending},
			{Identifier: "T1.2", OperationType: fleet.MDMAppleOperationTypeRemove, Status: &fleet.MDMAppleDeliveryPending},
			{Identifier: "G1", OperationType: fleet.MDMAppleOperationTypeInstall, Status: &fleet.MDMAppleDeliveryPending},
			{Identifier: "G2", OperationType: fleet.MDMAppleOperationTypeInstall, Status: &fleet.MDMAppleDeliveryPending},
			{Identifier: mobileconfig.FleetdConfigPayloadIdentifier, OperationType: fleet.MDMAppleOperationTypeInstall, Status: &fleet.MDMAppleDeliveryPending},
		},
	})

	// apply the pending profiles
	triggerReconcileProfiles()

	// add a profile to no team (h2 and h4 are now part of no team)
	body, headers := generateNewProfileMultipartRequest(t, nil,
		"some_name", mobileconfigForTest("G3", "G3"), s.token)
	s.DoRawWithHeaders("POST", "/api/latest/fleet/mdm/apple/profiles", body.Bytes(), http.StatusOK, headers)
	s.assertHostConfigProfiles(map[*fleet.Host][]fleet.HostMDMAppleProfile{
		h2: {
			{Identifier: "G1", OperationType: fleet.MDMAppleOperationTypeInstall, Status: &fleet.MDMAppleDeliveryApplied},
			{Identifier: "G2", OperationType: fleet.MDMAppleOperationTypeInstall, Status: &fleet.MDMAppleDeliveryApplied},
			{Identifier: mobileconfig.FleetdConfigPayloadIdentifier, OperationType: fleet.MDMAppleOperationTypeInstall, Status: &fleet.MDMAppleDeliveryApplied},
			{Identifier: "G3", OperationType: fleet.MDMAppleOperationTypeInstall, Status: &fleet.MDMAppleDeliveryPending},
		},
		h4: {
			{Identifier: "G1", OperationType: fleet.MDMAppleOperationTypeInstall, Status: &fleet.MDMAppleDeliveryApplied},
			{Identifier: "G2", OperationType: fleet.MDMAppleOperationTypeInstall, Status: &fleet.MDMAppleDeliveryApplied},
			{Identifier: "G3", OperationType: fleet.MDMAppleOperationTypeInstall, Status: &fleet.MDMAppleDeliveryPending},
			{Identifier: mobileconfig.FleetdConfigPayloadIdentifier, OperationType: fleet.MDMAppleOperationTypeInstall, Status: &fleet.MDMAppleDeliveryApplied},
		},
	})

	// add a profile to team 2 (h1 and h3 are now part of team 2)
	body, headers = generateNewProfileMultipartRequest(t, &tm2.ID,
		"some_name", mobileconfigForTest("T2.2", "T2.2"), s.token)
	s.DoRawWithHeaders("POST", "/api/latest/fleet/mdm/apple/profiles", body.Bytes(), http.StatusOK, headers)
	s.assertHostConfigProfiles(map[*fleet.Host][]fleet.HostMDMAppleProfile{
		h1: {
			{Identifier: "T2.1", OperationType: fleet.MDMAppleOperationTypeInstall, Status: &fleet.MDMAppleDeliveryApplied},
			{Identifier: "T2.2", OperationType: fleet.MDMAppleOperationTypeInstall, Status: &fleet.MDMAppleDeliveryPending},
			{Identifier: mobileconfig.FleetdConfigPayloadIdentifier, OperationType: fleet.MDMAppleOperationTypeInstall, Status: &fleet.MDMAppleDeliveryApplied},
		},
		h3: {
			{Identifier: "T2.1", OperationType: fleet.MDMAppleOperationTypeInstall, Status: &fleet.MDMAppleDeliveryApplied},
			{Identifier: "T2.2", OperationType: fleet.MDMAppleOperationTypeInstall, Status: &fleet.MDMAppleDeliveryPending},
			{Identifier: mobileconfig.FleetdConfigPayloadIdentifier, OperationType: fleet.MDMAppleOperationTypeInstall, Status: &fleet.MDMAppleDeliveryApplied},
		},
	})

	// apply the pending profiles
	triggerReconcileProfiles()

	// delete a no team profile
	noTeamProfs, err := s.ds.ListMDMAppleConfigProfiles(ctx, nil)
	require.NoError(t, err)
	var g1ProfID uint
	for _, p := range noTeamProfs {
		if p.Identifier == "G1" {
			g1ProfID = p.ProfileID
			break
		}
	}
	require.NotZero(t, g1ProfID)
	var delProfResp deleteMDMAppleConfigProfileResponse
	s.DoJSON("DELETE", fmt.Sprintf("/api/latest/fleet/mdm/apple/profiles/%d", g1ProfID),
		deleteMDMAppleConfigProfileRequest{}, http.StatusOK, &delProfResp)
	s.assertHostConfigProfiles(map[*fleet.Host][]fleet.HostMDMAppleProfile{
		h2: {
			{Identifier: "G1", OperationType: fleet.MDMAppleOperationTypeRemove, Status: &fleet.MDMAppleDeliveryPending},
			{Identifier: "G2", OperationType: fleet.MDMAppleOperationTypeInstall, Status: &fleet.MDMAppleDeliveryApplied},
			{Identifier: "G3", OperationType: fleet.MDMAppleOperationTypeInstall, Status: &fleet.MDMAppleDeliveryApplied},
			{Identifier: mobileconfig.FleetdConfigPayloadIdentifier, OperationType: fleet.MDMAppleOperationTypeInstall, Status: &fleet.MDMAppleDeliveryApplied},
		},
		h4: {
			{Identifier: "G1", OperationType: fleet.MDMAppleOperationTypeRemove, Status: &fleet.MDMAppleDeliveryPending},
			{Identifier: "G2", OperationType: fleet.MDMAppleOperationTypeInstall, Status: &fleet.MDMAppleDeliveryApplied},
			{Identifier: "G3", OperationType: fleet.MDMAppleOperationTypeInstall, Status: &fleet.MDMAppleDeliveryApplied},
			{Identifier: mobileconfig.FleetdConfigPayloadIdentifier, OperationType: fleet.MDMAppleOperationTypeInstall, Status: &fleet.MDMAppleDeliveryApplied},
		},
	})

	// delete a team profile
	tm2Profs, err := s.ds.ListMDMAppleConfigProfiles(ctx, &tm2.ID)
	require.NoError(t, err)
	var tm21ProfID uint
	for _, p := range tm2Profs {
		if p.Identifier == "T2.1" {
			tm21ProfID = p.ProfileID
			break
		}
	}
	require.NotZero(t, tm21ProfID)
	s.DoJSON("DELETE", fmt.Sprintf("/api/latest/fleet/mdm/apple/profiles/%d", tm21ProfID),
		deleteMDMAppleConfigProfileRequest{}, http.StatusOK, &delProfResp)
	s.assertHostConfigProfiles(map[*fleet.Host][]fleet.HostMDMAppleProfile{
		h1: {
			{Identifier: "T2.1", OperationType: fleet.MDMAppleOperationTypeRemove, Status: &fleet.MDMAppleDeliveryPending},
			{Identifier: "T2.2", OperationType: fleet.MDMAppleOperationTypeInstall, Status: &fleet.MDMAppleDeliveryApplied},
			{Identifier: mobileconfig.FleetdConfigPayloadIdentifier, OperationType: fleet.MDMAppleOperationTypeInstall, Status: &fleet.MDMAppleDeliveryApplied},
		},
		h3: {
			{Identifier: "T2.1", OperationType: fleet.MDMAppleOperationTypeRemove, Status: &fleet.MDMAppleDeliveryPending},
			{Identifier: "T2.2", OperationType: fleet.MDMAppleOperationTypeInstall, Status: &fleet.MDMAppleDeliveryApplied},
			{Identifier: mobileconfig.FleetdConfigPayloadIdentifier, OperationType: fleet.MDMAppleOperationTypeInstall, Status: &fleet.MDMAppleDeliveryApplied},
		},
	})

	// apply the pending profiles
	triggerReconcileProfiles()

	// bulk-set profiles for no team, with add/delete/edit
	g2Edited := mobileconfigForTest("G2b", "G2b")
	g4Content := mobileconfigForTest("G4", "G4")
	s.Do("POST", "/api/latest/fleet/mdm/apple/profiles/batch",
		batchSetMDMAppleProfilesRequest{
			Profiles: [][]byte{
				g2Edited,
				// G3 is deleted
				g4Content,
			},
		}, http.StatusNoContent)

	s.assertHostConfigProfiles(map[*fleet.Host][]fleet.HostMDMAppleProfile{
		h2: {
			{Identifier: "G2", OperationType: fleet.MDMAppleOperationTypeRemove, Status: &fleet.MDMAppleDeliveryPending},
			{Identifier: "G2b", OperationType: fleet.MDMAppleOperationTypeInstall, Status: &fleet.MDMAppleDeliveryPending},
			{Identifier: "G3", OperationType: fleet.MDMAppleOperationTypeRemove, Status: &fleet.MDMAppleDeliveryPending},
			{Identifier: "G4", OperationType: fleet.MDMAppleOperationTypeInstall, Status: &fleet.MDMAppleDeliveryPending},
			{Identifier: mobileconfig.FleetdConfigPayloadIdentifier, OperationType: fleet.MDMAppleOperationTypeInstall, Status: &fleet.MDMAppleDeliveryApplied},
		},
		h4: {
			{Identifier: "G2", OperationType: fleet.MDMAppleOperationTypeRemove, Status: &fleet.MDMAppleDeliveryPending},
			{Identifier: "G2b", OperationType: fleet.MDMAppleOperationTypeInstall, Status: &fleet.MDMAppleDeliveryPending},
			{Identifier: "G3", OperationType: fleet.MDMAppleOperationTypeRemove, Status: &fleet.MDMAppleDeliveryPending},
			{Identifier: "G4", OperationType: fleet.MDMAppleOperationTypeInstall, Status: &fleet.MDMAppleDeliveryPending},
			{Identifier: mobileconfig.FleetdConfigPayloadIdentifier, OperationType: fleet.MDMAppleOperationTypeInstall, Status: &fleet.MDMAppleDeliveryApplied},
		},
	})

	// bulk-set profiles for a team, with add/delete/edit
	t22Edited := mobileconfigForTest("T2.2b", "T2.2b")
	t23Content := mobileconfigForTest("T2.3", "T2.3")
	s.Do("POST", "/api/latest/fleet/mdm/apple/profiles/batch",
		batchSetMDMAppleProfilesRequest{
			Profiles: [][]byte{
				t22Edited,
				t23Content,
			},
		}, http.StatusNoContent, "team_id", fmt.Sprint(tm2.ID))
	s.assertHostConfigProfiles(map[*fleet.Host][]fleet.HostMDMAppleProfile{
		h1: {
			{Identifier: "T2.2", OperationType: fleet.MDMAppleOperationTypeRemove, Status: &fleet.MDMAppleDeliveryPending},
			{Identifier: "T2.2b", OperationType: fleet.MDMAppleOperationTypeInstall, Status: &fleet.MDMAppleDeliveryPending},
			{Identifier: "T2.3", OperationType: fleet.MDMAppleOperationTypeInstall, Status: &fleet.MDMAppleDeliveryPending},
			{Identifier: mobileconfig.FleetdConfigPayloadIdentifier, OperationType: fleet.MDMAppleOperationTypeInstall, Status: &fleet.MDMAppleDeliveryApplied},
		},
		h3: {
			{Identifier: "T2.2", OperationType: fleet.MDMAppleOperationTypeRemove, Status: &fleet.MDMAppleDeliveryPending},
			{Identifier: "T2.2b", OperationType: fleet.MDMAppleOperationTypeInstall, Status: &fleet.MDMAppleDeliveryPending},
			{Identifier: "T2.3", OperationType: fleet.MDMAppleOperationTypeInstall, Status: &fleet.MDMAppleDeliveryPending},
			{Identifier: mobileconfig.FleetdConfigPayloadIdentifier, OperationType: fleet.MDMAppleOperationTypeInstall, Status: &fleet.MDMAppleDeliveryApplied},
		},
	})

	// apply the pending profiles
	triggerReconcileProfiles()

	// bulk-set profiles for no team and team 2, without changes, and team 1 added (but no host affected)
	s.Do("POST", "/api/latest/fleet/mdm/apple/profiles/batch",
		batchSetMDMAppleProfilesRequest{
			Profiles: [][]byte{
				g2Edited,
				g4Content,
			},
		}, http.StatusNoContent)
	s.Do("POST", "/api/latest/fleet/mdm/apple/profiles/batch",
		batchSetMDMAppleProfilesRequest{
			Profiles: [][]byte{
				t22Edited,
				t23Content,
			},
		}, http.StatusNoContent, "team_id", fmt.Sprint(tm2.ID))
	s.Do("POST", "/api/latest/fleet/mdm/apple/profiles/batch",
		batchSetMDMAppleProfilesRequest{
			Profiles: [][]byte{
				mobileconfigForTest("T1.3", "T1.3"),
			},
		}, http.StatusNoContent, "team_id", fmt.Sprint(tm1.ID))
	s.assertHostConfigProfiles(map[*fleet.Host][]fleet.HostMDMAppleProfile{
		h1: {
			{Identifier: "T2.2b", OperationType: fleet.MDMAppleOperationTypeInstall, Status: &fleet.MDMAppleDeliveryApplied},
			{Identifier: "T2.3", OperationType: fleet.MDMAppleOperationTypeInstall, Status: &fleet.MDMAppleDeliveryApplied},
			{Identifier: mobileconfig.FleetdConfigPayloadIdentifier, OperationType: fleet.MDMAppleOperationTypeInstall, Status: &fleet.MDMAppleDeliveryApplied},
		},
		h2: {
			{Identifier: "G2b", OperationType: fleet.MDMAppleOperationTypeInstall, Status: &fleet.MDMAppleDeliveryApplied},
			{Identifier: "G4", OperationType: fleet.MDMAppleOperationTypeInstall, Status: &fleet.MDMAppleDeliveryApplied},
			{Identifier: mobileconfig.FleetdConfigPayloadIdentifier, OperationType: fleet.MDMAppleOperationTypeInstall, Status: &fleet.MDMAppleDeliveryApplied},
		},
		h3: {
			{Identifier: "T2.2b", OperationType: fleet.MDMAppleOperationTypeInstall, Status: &fleet.MDMAppleDeliveryApplied},
			{Identifier: "T2.3", OperationType: fleet.MDMAppleOperationTypeInstall, Status: &fleet.MDMAppleDeliveryApplied},
			{Identifier: mobileconfig.FleetdConfigPayloadIdentifier, OperationType: fleet.MDMAppleOperationTypeInstall, Status: &fleet.MDMAppleDeliveryApplied},
		},
		h4: {
			{Identifier: "G2b", OperationType: fleet.MDMAppleOperationTypeInstall, Status: &fleet.MDMAppleDeliveryApplied},
			{Identifier: "G4", OperationType: fleet.MDMAppleOperationTypeInstall, Status: &fleet.MDMAppleDeliveryApplied},
			{Identifier: mobileconfig.FleetdConfigPayloadIdentifier, OperationType: fleet.MDMAppleOperationTypeInstall, Status: &fleet.MDMAppleDeliveryApplied},
		},
	})

	// delete team 2 (h1 and h3 are part of that team)
	s.Do("DELETE", fmt.Sprintf("/api/latest/fleet/teams/%d", tm2.ID), nil, http.StatusOK)
	s.assertHostConfigProfiles(map[*fleet.Host][]fleet.HostMDMAppleProfile{
		h1: {
			{Identifier: "T2.2b", OperationType: fleet.MDMAppleOperationTypeRemove, Status: &fleet.MDMAppleDeliveryPending},
			{Identifier: "T2.3", OperationType: fleet.MDMAppleOperationTypeRemove, Status: &fleet.MDMAppleDeliveryPending},
			{Identifier: "G2b", OperationType: fleet.MDMAppleOperationTypeInstall, Status: &fleet.MDMAppleDeliveryPending},
			{Identifier: "G4", OperationType: fleet.MDMAppleOperationTypeInstall, Status: &fleet.MDMAppleDeliveryPending},
			{Identifier: mobileconfig.FleetdConfigPayloadIdentifier, OperationType: fleet.MDMAppleOperationTypeInstall, Status: &fleet.MDMAppleDeliveryPending},
		},
		h3: {
			{Identifier: "T2.2b", OperationType: fleet.MDMAppleOperationTypeRemove, Status: &fleet.MDMAppleDeliveryPending},
			{Identifier: "T2.3", OperationType: fleet.MDMAppleOperationTypeRemove, Status: &fleet.MDMAppleDeliveryPending},
			{Identifier: "G2b", OperationType: fleet.MDMAppleOperationTypeInstall, Status: &fleet.MDMAppleDeliveryPending},
			{Identifier: "G4", OperationType: fleet.MDMAppleOperationTypeInstall, Status: &fleet.MDMAppleDeliveryPending},
			{Identifier: mobileconfig.FleetdConfigPayloadIdentifier, OperationType: fleet.MDMAppleOperationTypeInstall, Status: &fleet.MDMAppleDeliveryPending},
		},
	})

	// apply the pending profiles
	triggerReconcileProfiles()

	// final state
	s.assertHostConfigProfiles(map[*fleet.Host][]fleet.HostMDMAppleProfile{
		h1: {
			{Identifier: "G2b", OperationType: fleet.MDMAppleOperationTypeInstall, Status: &fleet.MDMAppleDeliveryApplied},
			{Identifier: "G4", OperationType: fleet.MDMAppleOperationTypeInstall, Status: &fleet.MDMAppleDeliveryApplied},
			{Identifier: mobileconfig.FleetdConfigPayloadIdentifier, OperationType: fleet.MDMAppleOperationTypeInstall, Status: &fleet.MDMAppleDeliveryApplied},
		},
		h2: {
			{Identifier: "G2b", OperationType: fleet.MDMAppleOperationTypeInstall, Status: &fleet.MDMAppleDeliveryApplied},
			{Identifier: "G4", OperationType: fleet.MDMAppleOperationTypeInstall, Status: &fleet.MDMAppleDeliveryApplied},
			{Identifier: mobileconfig.FleetdConfigPayloadIdentifier, OperationType: fleet.MDMAppleOperationTypeInstall, Status: &fleet.MDMAppleDeliveryApplied},
		},
		h3: {
			{Identifier: "G2b", OperationType: fleet.MDMAppleOperationTypeInstall, Status: &fleet.MDMAppleDeliveryApplied},
			{Identifier: "G4", OperationType: fleet.MDMAppleOperationTypeInstall, Status: &fleet.MDMAppleDeliveryApplied},
			{Identifier: mobileconfig.FleetdConfigPayloadIdentifier, OperationType: fleet.MDMAppleOperationTypeInstall, Status: &fleet.MDMAppleDeliveryApplied},
		},
		h4: {
			{Identifier: "G2b", OperationType: fleet.MDMAppleOperationTypeInstall, Status: &fleet.MDMAppleDeliveryApplied},
			{Identifier: "G4", OperationType: fleet.MDMAppleOperationTypeInstall, Status: &fleet.MDMAppleDeliveryApplied},
			{Identifier: mobileconfig.FleetdConfigPayloadIdentifier, OperationType: fleet.MDMAppleOperationTypeInstall, Status: &fleet.MDMAppleDeliveryApplied},
		},
	})
}

func (s *integrationMDMTestSuite) TestFleetdConfiguration() {
	t := s.T()
	s.assertConfigProfilesByIdentifier(nil, mobileconfig.FleetdConfigPayloadIdentifier, false)

	triggerSchedule := func() {
		ch := make(chan bool)
		s.onScheduleDone = func() { close(ch) }
		_, err := s.profileSchedule.Trigger()
		require.NoError(t, err)
		<-ch
	}

	var applyResp applyEnrollSecretSpecResponse
	s.DoJSON("POST", "/api/latest/fleet/spec/enroll_secret", applyEnrollSecretSpecRequest{
		Spec: &fleet.EnrollSecretSpec{
			Secrets: []*fleet.EnrollSecret{{Secret: t.Name()}},
		},
	}, http.StatusOK, &applyResp)

	// a new fleetd configuration profile for "no team" is created
	triggerSchedule()
	s.assertConfigProfilesByIdentifier(nil, mobileconfig.FleetdConfigPayloadIdentifier, true)

	// create a new team
	tm, err := s.ds.NewTeam(context.Background(), &fleet.Team{
		Name:        t.Name(),
		Description: "desc",
	})
	require.NoError(t, err)
	s.assertConfigProfilesByIdentifier(&tm.ID, mobileconfig.FleetdConfigPayloadIdentifier, false)

	// set the default bm assignment to that team
	acResp := appConfigResponse{}
	s.DoJSON("PATCH", "/api/latest/fleet/config", json.RawMessage(fmt.Sprintf(`{
		"mdm": {
			"apple_bm_default_team": %q
		}
	}`, tm.Name)), http.StatusOK, &acResp)

	// the team doesn't have any enroll secrets yet, a profile is created using the global enroll secret
	triggerSchedule()
	p := s.assertConfigProfilesByIdentifier(&tm.ID, mobileconfig.FleetdConfigPayloadIdentifier, true)
	require.Contains(t, string(p.Mobileconfig), t.Name())

	// create an enroll secret for the team
	teamSpecs := applyTeamSpecsRequest{Specs: []*fleet.TeamSpec{{
		Name:    tm.Name,
		Secrets: []fleet.EnrollSecret{{Secret: t.Name() + "team-secret"}},
	}}}
	s.Do("POST", "/api/latest/fleet/spec/teams", teamSpecs, http.StatusOK)

	// a new fleetd configuration profile for that team is created
	triggerSchedule()
	p = s.assertConfigProfilesByIdentifier(&tm.ID, mobileconfig.FleetdConfigPayloadIdentifier, true)
	require.Contains(t, string(p.Mobileconfig), t.Name()+"team-secret")

	// the old configuration profile is kept
	s.assertConfigProfilesByIdentifier(nil, mobileconfig.FleetdConfigPayloadIdentifier, true)
}

func (s *integrationMDMTestSuite) TestEnqueueMDMCommand() {
	ctx := context.Background()
	t := s.T()

	unenrolledHost := createHostAndDeviceToken(t, s.ds, "unused")
	enrolledHost := newMDMEnrolledDevice(s)

	base64Cmd := func(rawCmd string) string {
		return base64.RawStdEncoding.EncodeToString([]byte(rawCmd))
	}

	newRawCmd := func(cmdUUID string) string {
		return fmt.Sprintf(`<?xml version="1.0" encoding="UTF-8"?>
<!DOCTYPE plist PUBLIC "-//Apple//DTD PLIST 1.0//EN" "http://www.apple.com/DTDs/PropertyList-1.0.dtd">
<plist version="1.0">
<dict>
    <key>Command</key>
    <dict>
        <key>ManagedOnly</key>
        <false/>
        <key>RequestType</key>
        <string>ProfileList</string>
    </dict>
    <key>CommandUUID</key>
    <string>%s</string>
</dict>
</plist>`, cmdUUID)
	}

	// call with unknown host UUID
	uuid1 := uuid.New().String()
	s.Do("POST", "/api/latest/fleet/mdm/apple/enqueue",
		enqueueMDMAppleCommandRequest{
			Command:   base64Cmd(newRawCmd(uuid1)),
			DeviceIDs: []string{"no-such-host"},
		}, http.StatusNotFound)

	// get command results returns 404, that command does not exist
	var cmdResResp getMDMAppleCommandResultsResponse
	s.DoJSON("GET", "/api/latest/fleet/mdm/apple/commandresults", nil, http.StatusNotFound, &cmdResResp, "command_uuid", uuid1)

	// list commands returns empty set
	var listCmdResp listMDMAppleCommandsResponse
	s.DoJSON("GET", "/api/latest/fleet/mdm/apple/commands", nil, http.StatusOK, &listCmdResp)
	require.Empty(t, listCmdResp.Results)

	// call with unenrolled host UUID
	res := s.Do("POST", "/api/latest/fleet/mdm/apple/enqueue",
		enqueueMDMAppleCommandRequest{
			Command:   base64Cmd(newRawCmd(uuid.New().String())),
			DeviceIDs: []string{unenrolledHost.UUID},
		}, http.StatusUnprocessableEntity)
	errMsg := extractServerErrorText(res.Body)
	require.Contains(t, errMsg, "at least one of the hosts is not enrolled in MDM")

	// call with enrolled host UUID
	uuid2 := uuid.New().String()
	rawCmd := newRawCmd(uuid2)
	var resp enqueueMDMAppleCommandResponse
	s.DoJSON("POST", "/api/latest/fleet/mdm/apple/enqueue",
		enqueueMDMAppleCommandRequest{
			Command:   base64Cmd(rawCmd),
			DeviceIDs: []string{enrolledHost.uuid},
		}, http.StatusOK, &resp)
	require.NotEmpty(t, resp.CommandUUID)
	require.Contains(t, rawCmd, resp.CommandUUID)
	require.Empty(t, resp.FailedUUIDs)
	require.Equal(t, "ProfileList", resp.RequestType)

	// the command exists but no results yet
	s.DoJSON("GET", "/api/latest/fleet/mdm/apple/commandresults", nil, http.StatusOK, &cmdResResp, "command_uuid", uuid2)
	require.Len(t, cmdResResp.Results, 0)

	// simulate a result and call again
	err := s.mdmStorage.StoreCommandReport(&mdm.Request{
		EnrollID: &mdm.EnrollID{ID: enrolledHost.uuid},
		Context:  ctx,
	}, &mdm.CommandResults{
		CommandUUID: uuid2,
		Status:      "Acknowledged",
		RequestType: "ProfileList",
		Raw:         []byte(rawCmd),
	})
	require.NoError(t, err)

	h, err := s.ds.HostByIdentifier(ctx, enrolledHost.uuid)
	require.NoError(t, err)
	h.Hostname = "test-host"
	err = s.ds.UpdateHost(ctx, h)
	require.NoError(t, err)

	s.DoJSON("GET", "/api/latest/fleet/mdm/apple/commandresults", nil, http.StatusOK, &cmdResResp, "command_uuid", uuid2)
	require.Len(t, cmdResResp.Results, 1)
	require.NotZero(t, cmdResResp.Results[0].UpdatedAt)
	cmdResResp.Results[0].UpdatedAt = time.Time{}
	require.Equal(t, &fleet.MDMAppleCommandResult{
		DeviceID:    enrolledHost.uuid,
		CommandUUID: uuid2,
		Status:      "Acknowledged",
		RequestType: "ProfileList",
		Result:      []byte(rawCmd),
		Hostname:    "test-host",
	}, cmdResResp.Results[0])

	// list commands returns that command
	s.DoJSON("GET", "/api/latest/fleet/mdm/apple/commands", nil, http.StatusOK, &listCmdResp)
	require.Len(t, listCmdResp.Results, 1)
	require.NotZero(t, listCmdResp.Results[0].UpdatedAt)
	listCmdResp.Results[0].UpdatedAt = time.Time{}
	require.Equal(t, &fleet.MDMAppleCommand{
		DeviceID:    enrolledHost.uuid,
		CommandUUID: uuid2,
		Status:      "Acknowledged",
		RequestType: "ProfileList",
		Hostname:    "test-host",
	}, listCmdResp.Results[0])
}

func (s *integrationMDMTestSuite) TestBootstrapPackage() {
	t := s.T()

	read := func(name string) []byte {
		b, err := os.ReadFile(filepath.Join("testdata", "bootstrap-packages", name))
		require.NoError(t, err)
		return b
	}
	invalidPkg := read("invalid.tar.gz")
	unsignedPkg := read("unsigned.pkg")
	wrongTOCPkg := read("wrong-toc.pkg")
	signedPkg := read("signed.pkg")

	// empty bootstrap package
	s.uploadBootstrapPackage(&fleet.MDMAppleBootstrapPackage{}, http.StatusBadRequest, "package multipart field is required")
	// no name
	s.uploadBootstrapPackage(&fleet.MDMAppleBootstrapPackage{Bytes: signedPkg}, http.StatusBadRequest, "package multipart field is required")
	// invalid
	s.uploadBootstrapPackage(&fleet.MDMAppleBootstrapPackage{Bytes: invalidPkg, Name: "invalid.tar.gz"}, http.StatusBadRequest, "invalid file type")
	// unsigned
	s.uploadBootstrapPackage(&fleet.MDMAppleBootstrapPackage{Bytes: unsignedPkg, Name: "pkg.pkg"}, http.StatusBadRequest, "file is not signed")
	// wrong TOC
	s.uploadBootstrapPackage(&fleet.MDMAppleBootstrapPackage{Bytes: wrongTOCPkg, Name: "pkg.pkg"}, http.StatusBadRequest, "invalid package")
	// successfully upload a package
	s.uploadBootstrapPackage(&fleet.MDMAppleBootstrapPackage{Bytes: signedPkg, Name: "pkg.pkg", TeamID: 0}, http.StatusOK, "")

	// get package metadata
	var metadataResp bootstrapPackageMetadataResponse
	s.DoJSON("GET", "/api/latest/fleet/mdm/apple/bootstrap/0/metadata", nil, http.StatusOK, &metadataResp)
	require.Equal(t, metadataResp.MDMAppleBootstrapPackage.Name, "pkg.pkg")
	require.NotEmpty(t, metadataResp.MDMAppleBootstrapPackage.Sha256, "")
	require.NotEmpty(t, metadataResp.MDMAppleBootstrapPackage.Token)

	// download a package, wrong token
	var downloadResp downloadBootstrapPackageResponse
	s.DoJSON("GET", "/api/latest/fleet/mdm/apple/bootstrap?token=bad", nil, http.StatusNotFound, &downloadResp)

	resp := s.DoRaw("GET", fmt.Sprintf("/api/latest/fleet/mdm/apple/bootstrap?token=%s", metadataResp.MDMAppleBootstrapPackage.Token), nil, http.StatusOK)
	respBytes, err := io.ReadAll(resp.Body)
	require.NoError(t, err)
	require.EqualValues(t, signedPkg, respBytes)

	// missing package
	metadataResp = bootstrapPackageMetadataResponse{}
	s.DoJSON("GET", "/api/latest/fleet/mdm/apple/bootstrap/1/metadata", nil, http.StatusNotFound, &metadataResp)

	// delete package
	var deleteResp deleteBootstrapPackageResponse
	s.DoJSON("DELETE", "/api/latest/fleet/mdm/apple/bootstrap/0", nil, http.StatusOK, &deleteResp)
	metadataResp = bootstrapPackageMetadataResponse{}
	s.DoJSON("GET", "/api/latest/fleet/mdm/apple/bootstrap/0/metadata", nil, http.StatusNotFound, &metadataResp)
	// trying to delete again is a bad request
	s.DoJSON("DELETE", "/api/latest/fleet/mdm/apple/bootstrap/0", nil, http.StatusNotFound, &deleteResp)
}

func (s *integrationMDMTestSuite) TestBootstrapPackageStatus() {
	t := s.T()
	pkg, err := os.ReadFile(filepath.Join("testdata", "bootstrap-packages", "signed.pkg"))
	require.NoError(t, err)

	// upload a bootstrap package for "no team"
	s.uploadBootstrapPackage(&fleet.MDMAppleBootstrapPackage{Bytes: pkg, Name: "pkg.pkg", TeamID: 0}, http.StatusOK, "")

	// get package metadata
	var metadataResp bootstrapPackageMetadataResponse
	s.DoJSON("GET", "/api/latest/fleet/mdm/apple/bootstrap/0/metadata", nil, http.StatusOK, &metadataResp)
	globalBootstrapPackage := metadataResp.MDMAppleBootstrapPackage

	// create a team and upload a bootstrap package for that team.
	teamName := t.Name() + "team1"
	team := &fleet.Team{
		Name:        teamName,
		Description: "desc team1",
	}
	var createTeamResp teamResponse
	s.DoJSON("POST", "/api/latest/fleet/teams", team, http.StatusOK, &createTeamResp)
	require.NotZero(t, createTeamResp.Team.ID)
	team = createTeamResp.Team

	// upload a bootstrap package for the team
	s.uploadBootstrapPackage(&fleet.MDMAppleBootstrapPackage{Bytes: pkg, Name: "pkg.pkg", TeamID: team.ID}, http.StatusOK, "")

	// get package metadata
	metadataResp = bootstrapPackageMetadataResponse{}
	s.DoJSON("GET", fmt.Sprintf("/api/latest/fleet/mdm/apple/bootstrap/%d/metadata", team.ID), nil, http.StatusOK, &metadataResp)
	teamBootstrapPackage := metadataResp.MDMAppleBootstrapPackage

	type deviceWithResponse struct {
		// An empty string here means "skip the response", ie: pending
		bootstrapResponse string
		device            *device
	}

	// Note: The responses specified here are not a 1:1 mapping of the possible responses specified
	// by Apple. Instead `enrollAndCheckBootstrapPackage` below uses them to simulate scenarios in
	// which a device may or may not send a response. For example, "Offline" means that no response
	// will be sent by the device, which should in turn be interpreted by Fleet as "Pending"). See
	// https://developer.apple.com/documentation/devicemanagement/installenterpriseapplicationresponse
	noTeamDevices := []deviceWithResponse{
		{"Acknowledge", newDevice(s)},
		{"Acknowledge", newDevice(s)},
		{"Acknowledge", newDevice(s)},
		{"Error", newDevice(s)},
		{"Offline", newDevice(s)},
		{"Offline", newDevice(s)},
	}

	teamDevices := []deviceWithResponse{
		{"Acknowledge", newDevice(s)},
		{"Acknowledge", newDevice(s)},
		{"Error", newDevice(s)},
		{"Error", newDevice(s)},
		{"Error", newDevice(s)},
		{"Offline", newDevice(s)},
	}

	expectedUUIDsByTeamAndStatus := make(map[uint]map[fleet.MDMBootstrapPackageStatus][]string)
	expectedUUIDsByTeamAndStatus[0] = map[fleet.MDMBootstrapPackageStatus][]string{
		fleet.MDMBootstrapPackageInstalled: {noTeamDevices[0].device.uuid, noTeamDevices[1].device.uuid, noTeamDevices[2].device.uuid},
		fleet.MDMBootstrapPackageFailed:    {noTeamDevices[3].device.uuid},
		fleet.MDMBootstrapPackagePending:   {noTeamDevices[4].device.uuid, noTeamDevices[5].device.uuid},
	}
	expectedUUIDsByTeamAndStatus[team.ID] = map[fleet.MDMBootstrapPackageStatus][]string{
		fleet.MDMBootstrapPackageInstalled: {teamDevices[0].device.uuid, teamDevices[1].device.uuid},
		fleet.MDMBootstrapPackageFailed:    {teamDevices[2].device.uuid, teamDevices[3].device.uuid, teamDevices[4].device.uuid},
		fleet.MDMBootstrapPackagePending:   {teamDevices[5].device.uuid},
	}

	// for good measure, add a couple of manually enrolled hosts
	_ = newMDMEnrolledDevice(s)
	_ = newMDMEnrolledDevice(s)

	// create a non-macOS host
	_, err = s.ds.NewHost(context.Background(), &fleet.Host{
		OsqueryHostID: ptr.String("non-macos-host"),
		NodeKey:       ptr.String("non-macos-host"),
		UUID:          uuid.New().String(),
		Hostname:      fmt.Sprintf("%sfoo.local.non.macos", t.Name()),
		Platform:      "windows",
	})
	require.NoError(t, err)

	// create a host that's not enrolled into MDM
	_, err = s.ds.NewHost(context.Background(), &fleet.Host{
		OsqueryHostID: ptr.String("not-mdm-enrolled"),
		NodeKey:       ptr.String("not-mdm-enrolled"),
		UUID:          uuid.New().String(),
		Hostname:      fmt.Sprintf("%sfoo.local.not.enrolled", t.Name()),
		Platform:      "darwin",
	})
	require.NoError(t, err)

	ch := make(chan bool)
	mockRespDevices := noTeamDevices
	s.mockDEPResponse(http.HandlerFunc(func(w http.ResponseWriter, r *http.Request) {
		w.WriteHeader(http.StatusOK)
		encoder := json.NewEncoder(w)
		switch r.URL.Path {
		case "/session":
			err := encoder.Encode(map[string]string{"auth_session_token": "xyz"})
			require.NoError(t, err)
		case "/profile":
			err := encoder.Encode(godep.ProfileResponse{ProfileUUID: "abc"})
			require.NoError(t, err)
		case "/server/devices":
			err := encoder.Encode(godep.DeviceResponse{})
			require.NoError(t, err)
		case "/devices/sync":
			depResp := []godep.Device{}
			for _, gd := range mockRespDevices {
				depResp = append(depResp, godep.Device{SerialNumber: gd.device.serial})
			}
			err := encoder.Encode(godep.DeviceResponse{Devices: depResp})
			require.NoError(t, err)
		case "/profile/devices":
			ch <- true
			_, _ = w.Write([]byte(`{}`))
		default:
			_, _ = w.Write([]byte(`{}`))
		}
	}))

	// trigger a dep sync
	_, err = s.depSchedule.Trigger()
	require.NoError(t, err)
	<-ch

	var summaryResp getMDMAppleBootstrapPackageSummaryResponse
	s.DoJSON("GET", "/api/latest/fleet/mdm/apple/bootstrap/summary", nil, http.StatusOK, &summaryResp)
	require.Equal(t, fleet.MDMAppleBootstrapPackageSummary{Pending: uint(len(noTeamDevices))}, summaryResp.MDMAppleBootstrapPackageSummary)

	// set the default bm assignment to `team`
	acResp := appConfigResponse{}
	s.DoJSON("PATCH", "/api/latest/fleet/config", json.RawMessage(fmt.Sprintf(`{
		"mdm": {
			"apple_bm_default_team": %q
		}
	}`, team.Name)), http.StatusOK, &acResp)

	// trigger a dep sync
	mockRespDevices = teamDevices
	_, err = s.depSchedule.Trigger()
	require.NoError(t, err)
	<-ch

	summaryResp = getMDMAppleBootstrapPackageSummaryResponse{}
	s.DoJSON("GET", fmt.Sprintf("/api/latest/fleet/mdm/apple/bootstrap/summary?team_id=%d", team.ID), nil, http.StatusOK, &summaryResp)
	require.Equal(t, fleet.MDMAppleBootstrapPackageSummary{Pending: uint(len(noTeamDevices))}, summaryResp.MDMAppleBootstrapPackageSummary)

<<<<<<< HEAD
=======
	mockErrorChain := []mdm.ErrorChain{
		{ErrorCode: 12021, ErrorDomain: "MCMDMErrorDomain", LocalizedDescription: "Unknown command", USEnglishDescription: "Unknown command"},
	}

>>>>>>> 443d2471
	// devices send their responses
	enrollAndCheckBootstrapPackage := func(d *deviceWithResponse, bp *fleet.MDMAppleBootstrapPackage) {
		d.device.mdmEnroll(s)
		cmd := d.device.idle()
		for cmd != nil {
			// if the command is to install the bootstrap package
			if manifest := cmd.Command.InstallEnterpriseApplication.Manifest; manifest != nil {
				require.Equal(t, "InstallEnterpriseApplication", cmd.Command.RequestType)
				require.Equal(t, "software-package", (*manifest).ManifestItems[0].Assets[0].Kind)
				wantURL, err := bp.URL("https://example.org")
				require.NoError(t, err)
				require.Equal(t, wantURL, (*manifest).ManifestItems[0].Assets[0].URL)

				// respond to the command accordingly
				switch d.bootstrapResponse {
				case "Acknowledge":
					cmd = d.device.acknowledge(cmd.CommandUUID)
					continue
				case "Error":
<<<<<<< HEAD
					cmd = d.device.err(cmd.CommandUUID, "")
=======
					cmd = d.device.err(cmd.CommandUUID, mockErrorChain)
>>>>>>> 443d2471
					continue
				case "Offline":
					// host is offline, can't process any more commands
					cmd = nil
					continue
				}
			}
			cmd = d.device.acknowledge(cmd.CommandUUID)
		}
	}

	for _, d := range noTeamDevices {
		dd := d
		enrollAndCheckBootstrapPackage(&dd, globalBootstrapPackage)
	}

	for _, d := range teamDevices {
		dd := d
		enrollAndCheckBootstrapPackage(&dd, teamBootstrapPackage)
	}

	checkHostDetails := func(t *testing.T, hostID uint, hostUUID string, expectedStatus fleet.MDMBootstrapPackageStatus) {
		var hostResp getHostResponse
		s.DoJSON("GET", fmt.Sprintf("/api/latest/fleet/hosts/%d", hostID), nil, http.StatusOK, &hostResp)
		require.NotNil(t, hostResp.Host)
		require.NotNil(t, hostResp.Host.MDM.MacOSSetup)
		require.Equal(t, hostResp.Host.MDM.MacOSSetup.BootstrapPackageStatus, expectedStatus)
<<<<<<< HEAD
=======
		if expectedStatus == fleet.MDMBootstrapPackageFailed {
			require.Equal(t, hostResp.Host.MDM.MacOSSetup.Detail, apple_mdm.FmtErrorChain(mockErrorChain))
		} else {
			require.Empty(t, hostResp.Host.MDM.MacOSSetup.Detail)
		}
		require.Nil(t, hostResp.Host.MDM.MacOSSetup.Result)
>>>>>>> 443d2471

		var hostByIdentifierResp getHostResponse
		s.DoJSON("GET", fmt.Sprintf("/api/latest/fleet/hosts/identifier/%s", hostUUID), nil, http.StatusOK, &hostByIdentifierResp)
		require.NotNil(t, hostByIdentifierResp.Host)
		require.NotNil(t, hostByIdentifierResp.Host.MDM.MacOSSetup)
		require.Equal(t, hostByIdentifierResp.Host.MDM.MacOSSetup.BootstrapPackageStatus, expectedStatus)
<<<<<<< HEAD
=======
		if expectedStatus == fleet.MDMBootstrapPackageFailed {
			require.Equal(t, hostResp.Host.MDM.MacOSSetup.Detail, apple_mdm.FmtErrorChain(mockErrorChain))
		} else {
			require.Empty(t, hostResp.Host.MDM.MacOSSetup.Detail)
		}
		require.Nil(t, hostResp.Host.MDM.MacOSSetup.Result)
>>>>>>> 443d2471
	}

	checkHostAPIs := func(t *testing.T, status fleet.MDMBootstrapPackageStatus, teamID *uint) {
		var expectedUUIDs []string
		if teamID == nil {
			expectedUUIDs = expectedUUIDsByTeamAndStatus[0][status]
		} else {
			expectedUUIDs = expectedUUIDsByTeamAndStatus[*teamID][status]
		}

		listHostsPath := fmt.Sprintf("/api/latest/fleet/hosts?bootstrap_package=%s", status)
		if teamID != nil {
			listHostsPath += fmt.Sprintf("&team_id=%d", *teamID)
		}
		var listHostsResp listHostsResponse
		s.DoJSON("GET", listHostsPath, nil, http.StatusOK, &listHostsResp)
		require.NotNil(t, listHostsResp.Hosts)
		require.Len(t, listHostsResp.Hosts, len(expectedUUIDs))

		gotHostsByUUID := make(map[string]fleet.HostResponse)
		for _, h := range listHostsResp.Hosts {
			gotHostsByUUID[h.UUID] = h
		}
		require.Len(t, gotHostsByUUID, len(expectedUUIDs))

		for _, uuid := range expectedUUIDs {
			require.Contains(t, gotHostsByUUID, uuid)
			h := gotHostsByUUID[uuid]
			checkHostDetails(t, h.ID, h.UUID, status)
		}

		countPath := fmt.Sprintf("/api/latest/fleet/hosts/count?bootstrap_package=%s", status)
		if teamID != nil {
			countPath += fmt.Sprintf("&team_id=%d", *teamID)
		}
		var countResp countHostsResponse
		s.DoJSON("GET", countPath, nil, http.StatusOK, &countResp)
		require.Equal(t, countResp.Count, len(expectedUUIDs))
	}

	// check summary no team hosts
	summaryResp = getMDMAppleBootstrapPackageSummaryResponse{}
	s.DoJSON("GET", "/api/latest/fleet/mdm/apple/bootstrap/summary", nil, http.StatusOK, &summaryResp)
	require.Equal(t, fleet.MDMAppleBootstrapPackageSummary{
		Installed: uint(3),
		Pending:   uint(2),
		Failed:    uint(1),
	}, summaryResp.MDMAppleBootstrapPackageSummary)

	checkHostAPIs(t, fleet.MDMBootstrapPackageInstalled, nil)
	checkHostAPIs(t, fleet.MDMBootstrapPackagePending, nil)
	checkHostAPIs(t, fleet.MDMBootstrapPackageFailed, nil)

	// check team summary
	summaryResp = getMDMAppleBootstrapPackageSummaryResponse{}
	s.DoJSON("GET", fmt.Sprintf("/api/latest/fleet/mdm/apple/bootstrap/summary?team_id=%d", team.ID), nil, http.StatusOK, &summaryResp)
	require.Equal(t, fleet.MDMAppleBootstrapPackageSummary{
		Installed: uint(2),
		Pending:   uint(1),
		Failed:    uint(3),
	}, summaryResp.MDMAppleBootstrapPackageSummary)

	checkHostAPIs(t, fleet.MDMBootstrapPackageInstalled, &team.ID)
	checkHostAPIs(t, fleet.MDMBootstrapPackagePending, &team.ID)
	checkHostAPIs(t, fleet.MDMBootstrapPackageFailed, &team.ID)
}

// only asserts the profile identifier, status and operation (per host)
func (s *integrationMDMTestSuite) assertHostConfigProfiles(want map[*fleet.Host][]fleet.HostMDMAppleProfile) {
	t := s.T()
	ds := s.ds
	ctx := context.Background()

	for h, wantProfs := range want {
		gotProfs, err := ds.GetHostMDMProfiles(ctx, h.UUID)
		require.NoError(t, err)
		require.Equal(t, len(wantProfs), len(gotProfs), "host uuid: %s", h.UUID)

		sort.Slice(gotProfs, func(i, j int) bool {
			l, r := gotProfs[i], gotProfs[j]
			return l.Identifier < r.Identifier
		})
		sort.Slice(wantProfs, func(i, j int) bool {
			l, r := wantProfs[i], wantProfs[j]
			return l.Identifier < r.Identifier
		})
		for i, wp := range wantProfs {
			gp := gotProfs[i]
			require.Equal(t, wp.Identifier, gp.Identifier, "host uuid: %s, prof id: %s", h.UUID, gp.Identifier)
			require.Equal(t, wp.OperationType, gp.OperationType, "host uuid: %s, prof id: %s", h.UUID, gp.Identifier)
			require.Equal(t, wp.Status, gp.Status, "host uuid: %s, prof id: %s", h.UUID, gp.Identifier)
		}
	}
}

func (s *integrationMDMTestSuite) assertConfigProfilesByIdentifier(teamID *uint, profileIdent string, exists bool) (profile *fleet.MDMAppleConfigProfile) {
	t := s.T()
	if teamID == nil {
		teamID = ptr.Uint(0)
	}
	var cfgProfs []*fleet.MDMAppleConfigProfile
	mysql.ExecAdhocSQL(t, s.ds, func(q sqlx.ExtContext) error {
		return sqlx.SelectContext(context.Background(), q, &cfgProfs, `SELECT * FROM mdm_apple_configuration_profiles WHERE team_id = ?`, teamID)
	})

	label := "exist"
	if !exists {
		label = "not exist"
	}
	require.Condition(t, func() bool {
		for _, p := range cfgProfs {
			if p.Identifier == profileIdent {
				profile = p
				return exists // success if we want it to exist, failure if we don't
			}
		}
		return !exists
	}, "a config profile must %s with identifier: %s", label, profileIdent)

	return profile
}

// generates the body and headers part of a multipart request ready to be
// used via s.DoRawWithHeaders to POST /api/_version_/fleet/mdm/apple/profiles.
func generateNewProfileMultipartRequest(t *testing.T, tmID *uint,
	fileName string, fileContent []byte, token string,
) (*bytes.Buffer, map[string]string) {
	var body bytes.Buffer

	writer := multipart.NewWriter(&body)
	if tmID != nil {
		err := writer.WriteField("team_id", fmt.Sprintf("%d", *tmID))
		require.NoError(t, err)
	}

	ff, err := writer.CreateFormFile("profile", fileName)
	require.NoError(t, err)
	_, err = io.Copy(ff, bytes.NewReader(fileContent))
	require.NoError(t, err)
	err = writer.Close()
	require.NoError(t, err)

	headers := map[string]string{
		"Content-Type":  writer.FormDataContentType(),
		"Accept":        "application/json",
		"Authorization": fmt.Sprintf("Bearer %s", token),
	}
	return &body, headers
}

func (s *integrationMDMTestSuite) uploadBootstrapPackage(
	pkg *fleet.MDMAppleBootstrapPackage,
	expectedStatus int,
	wantErr string,
) {
	t := s.T()

	var b bytes.Buffer
	w := multipart.NewWriter(&b)

	// add the package field
	fw, err := w.CreateFormFile("package", pkg.Name)
	require.NoError(t, err)
	_, err = io.Copy(fw, bytes.NewBuffer(pkg.Bytes))
	require.NoError(t, err)

	// add the team_id field
	err = w.WriteField("team_id", fmt.Sprint(pkg.TeamID))
	require.NoError(t, err)

	w.Close()

	headers := map[string]string{
		"Content-Type":  w.FormDataContentType(),
		"Accept":        "application/json",
		"Authorization": fmt.Sprintf("Bearer %s", s.token),
	}

	res := s.DoRawWithHeaders("POST", "/api/latest/fleet/mdm/apple/bootstrap", b.Bytes(), expectedStatus, headers)

	if wantErr != "" {
		errMsg := extractServerErrorText(res.Body)
		assert.Contains(t, errMsg, wantErr)
	}
}

type device struct {
	uuid   string
	serial string
	model  string

	s        *integrationMDMTestSuite
	scepCert *x509.Certificate
	scepKey  *rsa.PrivateKey
}

func newDevice(s *integrationMDMTestSuite) *device {
	return &device{
		uuid:   strings.ToUpper(uuid.New().String()),
		serial: randSerial(),
		model:  "MacBookPro16,1",
		s:      s,
	}
}

func newMDMEnrolledDevice(s *integrationMDMTestSuite) *device {
	d := newDevice(s)
	d.mdmEnroll(s)
	return d
}

func (d *device) mdmEnroll(s *integrationMDMTestSuite) {
	d.scepEnroll()
	d.authenticate()
	d.tokenUpdate()
}

func (d *device) authenticate() {
	payload := map[string]any{
		"MessageType":  "Authenticate",
		"UDID":         d.uuid,
		"Model":        d.model,
		"DeviceName":   "testdevice" + d.serial,
		"Topic":        "com.apple.mgmt.External." + d.uuid,
		"EnrollmentID": "testenrollmentid-" + d.uuid,
		"SerialNumber": d.serial,
	}
	d.request("application/x-apple-aspen-mdm-checkin", payload)
}

func (d *device) tokenUpdate() {
	payload := map[string]any{
		"MessageType":  "TokenUpdate",
		"UDID":         d.uuid,
		"Topic":        "com.apple.mgmt.External." + d.uuid,
		"EnrollmentID": "testenrollmentid-" + d.uuid,
		"NotOnConsole": "false",
		"PushMagic":    "pushmagic" + d.serial,
		"Token":        []byte("token" + d.serial),
	}
	d.request("application/x-apple-aspen-mdm-checkin", payload)
}

func (d *device) checkout() {
	payload := map[string]any{
		"MessageType":  "CheckOut",
		"Topic":        "com.apple.mgmt.External." + d.uuid,
		"UDID":         d.uuid,
		"EnrollmentID": "testenrollmentid-" + d.uuid,
	}
	d.request("application/x-apple-aspen-mdm-checkin", payload)
}

// Devices send an Idle status to signal the server that they're ready to
// receive commands.
// The server can signal back with either a command to run
// or an empty response body to end the communication.
func (d *device) idle() *micromdm.CommandPayload {
	payload := map[string]any{
		"Status":       "Idle",
		"Topic":        "com.apple.mgmt.External." + d.uuid,
		"UDID":         d.uuid,
		"EnrollmentID": "testenrollmentid-" + d.uuid,
	}
	return d.sendAndDecodeCommandResponse(payload)
}

func (d *device) acknowledge(cmdUUID string) *micromdm.CommandPayload {
	payload := map[string]any{
		"Status":       "Acknowledged",
		"Topic":        "com.apple.mgmt.External." + d.uuid,
		"UDID":         d.uuid,
		"EnrollmentID": "testenrollmentid-" + d.uuid,
		"CommandUUID":  cmdUUID,
	}
	return d.sendAndDecodeCommandResponse(payload)
}

<<<<<<< HEAD
func (d *device) err(cmdUUID string, msg string) *micromdm.CommandPayload {
=======
func (d *device) err(cmdUUID string, errChain []mdm.ErrorChain) *micromdm.CommandPayload {
>>>>>>> 443d2471
	payload := map[string]any{
		"Status":       "Error",
		"Topic":        "com.apple.mgmt.External." + d.uuid,
		"UDID":         d.uuid,
		"EnrollmentID": "testenrollmentid-" + d.uuid,
		"CommandUUID":  cmdUUID,
<<<<<<< HEAD
=======
		"ErrorChain":   errChain,
>>>>>>> 443d2471
	}
	return d.sendAndDecodeCommandResponse(payload)
}

func (d *device) sendAndDecodeCommandResponse(payload map[string]any) *micromdm.CommandPayload {
	res := d.request("", payload)
	if res.ContentLength == 0 {
		return nil
	}
	raw, err := io.ReadAll(res.Body)
	require.NoError(d.s.T(), err)
	cmd, err := mdm.DecodeCommand(raw)
	require.NoError(d.s.T(), err)

	var p micromdm.CommandPayload
	err = plist.Unmarshal(cmd.Raw, &p)
	require.NoError(d.s.T(), err)
	return &p
}

func (d *device) request(reqType string, payload map[string]any) *http.Response {
	body, err := plist.Marshal(payload)
	require.NoError(d.s.T(), err)

	signedData, err := pkcs7.NewSignedData(body)
	require.NoError(d.s.T(), err)
	err = signedData.AddSigner(d.scepCert, d.scepKey, pkcs7.SignerInfoConfig{})
	require.NoError(d.s.T(), err)
	sig, err := signedData.Finish()
	require.NoError(d.s.T(), err)

	return d.s.DoRawWithHeaders(
		"POST",
		"/mdm/apple/mdm",
		body,
		200,
		map[string]string{
			"Content-Type":  reqType,
			"Mdm-Signature": base64.StdEncoding.EncodeToString(sig),
		},
	)
}

func (d *device) scepEnroll() {
	t := d.s.T()
	ctx := context.Background()
	logger := kitlog.NewJSONLogger(os.Stdout)
	logger = level.NewFilter(logger, level.AllowDebug())
	client, err := scepclient.New(d.s.server.URL+apple_mdm.SCEPPath, logger)
	require.NoError(t, err)

	resp, _, err := client.GetCACert(ctx, "")
	require.NoError(t, err)

	certs, err := x509.ParseCertificates(resp)
	require.NoError(t, err)

	key, err := rsa.GenerateKey(rand.Reader, 2048)
	require.NoError(t, err)

	csrTemplate := x509util.CertificateRequest{
		CertificateRequest: x509.CertificateRequest{
			Subject: pkix.Name{
				CommonName: "fleet-test",
			},
			SignatureAlgorithm: x509.SHA256WithRSA,
		},
		ChallengePassword: d.s.fleetCfg.MDM.AppleSCEPChallenge,
	}
	csrDerBytes, err := x509util.CreateCertificateRequest(rand.Reader, &csrTemplate, key)
	require.NoError(t, err)
	csr, err := x509.ParseCertificateRequest(csrDerBytes)
	require.NoError(t, err)

	notBefore := time.Now()
	notAfter := notBefore.Add(time.Hour)

	certTemplate := x509.Certificate{
		SerialNumber: big.NewInt(1),
		Subject: pkix.Name{
			CommonName:   "SCEP SIGNER",
			Organization: csr.Subject.Organization,
		},
		NotBefore:             notBefore,
		NotAfter:              notAfter,
		KeyUsage:              x509.KeyUsageKeyEncipherment | x509.KeyUsageDigitalSignature,
		ExtKeyUsage:           []x509.ExtKeyUsage{x509.ExtKeyUsageServerAuth},
		BasicConstraintsValid: true,
	}

	certDerBytes, err := x509.CreateCertificate(rand.Reader, &certTemplate, &certTemplate, &key.PublicKey, key)
	require.NoError(t, err)
	cert, err := x509.ParseCertificate(certDerBytes)
	require.NoError(t, err)

	tmpl := &scep.PKIMessage{
		MessageType: scep.PKCSReq,
		Recipients:  certs,
		SignerKey:   key,
		SignerCert:  cert,
		CSRReqMessage: &scep.CSRReqMessage{
			ChallengePassword: d.s.fleetCfg.MDM.AppleSCEPChallenge,
		},
	}

	msg, err := scep.NewCSRRequest(csr, tmpl, scep.WithLogger(logger))
	require.NoError(t, err)

	respBytes, err := client.PKIOperation(ctx, msg.Raw)
	require.NoError(t, err)

	respMsg, err := scep.ParsePKIMessage(respBytes, scep.WithLogger(logger), scep.WithCACerts(msg.Recipients))
	require.NoError(t, err)
	require.Equal(t, scep.SUCCESS, respMsg.PKIStatus)

	err = respMsg.DecryptPKIEnvelope(cert, key)
	require.NoError(t, err)

	d.scepCert = respMsg.CertRepMessage.Certificate
	d.scepKey = key
}

// numbers plus capital letters without I, L, O for readability
const serialLetters = "0123456789ABCDEFGHJKMNPQRSTUVWXYZ"

func randSerial() string {
	b := make([]byte, 12)
	for i := range b {
		//nolint:gosec // not used for crypto, only to generate random serial for testing
		b[i] = serialLetters[mathrand.Intn(len(serialLetters))]
	}
	return string(b)
}

var testBMToken = &nanodep_client.OAuth1Tokens{
	ConsumerKey:       "test_consumer",
	ConsumerSecret:    "test_secret",
	AccessToken:       "test_access_token",
	AccessSecret:      "test_access_secret",
	AccessTokenExpiry: time.Date(2999, 1, 1, 0, 0, 0, 0, time.UTC),
}

// TestGitOpsUserActions tests the MDM permissions listed in ../../docs/Using-Fleet/Permissions.md.
func (s *integrationMDMTestSuite) TestGitOpsUserActions() {
	t := s.T()
	ctx := context.Background()

	//
	// Setup test data.
	// All setup actions are authored by a global admin.
	//

	t1, err := s.ds.NewTeam(ctx, &fleet.Team{
		Name: "Foo",
	})
	require.NoError(t, err)
	t2, err := s.ds.NewTeam(ctx, &fleet.Team{
		Name: "Bar",
	})
	require.NoError(t, err)
	t3, err := s.ds.NewTeam(ctx, &fleet.Team{
		Name: "Zoo",
	})
	require.NoError(t, err)
	// Create the global GitOps user we'll use in tests.
	u := &fleet.User{
		Name:       "GitOps",
		Email:      "gitops1-mdm@example.com",
		GlobalRole: ptr.String(fleet.RoleGitOps),
	}
	require.NoError(t, u.SetPassword(test.GoodPassword, 10, 10))
	_, err = s.ds.NewUser(context.Background(), u)
	require.NoError(t, err)
	// Create a GitOps user for team t1 we'll use in tests.
	u2 := &fleet.User{
		Name:       "GitOps 2",
		Email:      "gitops2-mdm@example.com",
		GlobalRole: nil,
		Teams: []fleet.UserTeam{
			{
				Team: *t1,
				Role: fleet.RoleGitOps,
			},
			{
				Team: *t3,
				Role: fleet.RoleGitOps,
			},
		},
	}
	require.NoError(t, u2.SetPassword(test.GoodPassword, 10, 10))
	_, err = s.ds.NewUser(context.Background(), u2)
	require.NoError(t, err)

	//
	// Start running permission tests with user gitops1-mdm.
	//
	s.setTokenForTest(t, "gitops1-mdm@example.com", test.GoodPassword)

	// Attempt to edit global MDM settings, should allow.
	acResp := appConfigResponse{}
	s.DoJSON("PATCH", "/api/latest/fleet/config", json.RawMessage(`{
		"mdm": { "macos_settings": { "enable_disk_encryption": true } }
  }`), http.StatusOK, &acResp)
	assert.True(t, acResp.MDM.MacOSSettings.EnableDiskEncryption)

	// Attempt to set profile batch globally, should allow.
	globalProfiles := [][]byte{
		mobileconfigForTest("N1", "I1"),
		mobileconfigForTest("N2", "I2"),
	}
	s.Do("POST", "/api/v1/fleet/mdm/apple/profiles/batch", batchSetMDMAppleProfilesRequest{Profiles: globalProfiles}, http.StatusNoContent)

	// Attempt to edit team MDM settings, should allow.
	teamSpecs := applyTeamSpecsRequest{Specs: []*fleet.TeamSpec{{
		Name: t1.Name,
		MDM: fleet.TeamSpecMDM{
			MacOSSettings: map[string]interface{}{
				"enable_disk_encryption": true,
				"custom_settings":        []interface{}{"foo", "bar"},
			},
		},
	}}}
	s.Do("POST", "/api/latest/fleet/spec/teams", teamSpecs, http.StatusOK)

	// Attempt to set profile batch for team t1, should allow.
	teamProfiles := [][]byte{
		mobileconfigForTest("N3", "I3"),
		mobileconfigForTest("N4", "I4"),
	}
	s.Do("POST", "/api/v1/fleet/mdm/apple/profiles/batch", batchSetMDMAppleProfilesRequest{
		Profiles: teamProfiles,
	}, http.StatusNoContent, "team_id", strconv.Itoa(int(t1.ID)))

	//
	// Start running permission tests with user gitops2-mdm,
	// which is GitOps for teams t1 and t3.
	//
	s.setTokenForTest(t, "gitops2-mdm@example.com", test.GoodPassword)

	// Attempt to edit team t1 MDM settings, should allow.
	teamSpecs = applyTeamSpecsRequest{Specs: []*fleet.TeamSpec{{
		Name: t1.Name,
		MDM: fleet.TeamSpecMDM{
			MacOSSettings: map[string]interface{}{
				"enable_disk_encryption": true,
				"custom_settings":        []interface{}{"foo", "bar"},
			},
		},
	}}}
	s.Do("POST", "/api/latest/fleet/spec/teams", teamSpecs, http.StatusOK)

	// Attempt to set profile batch for team t1, should allow.
	teamProfiles = [][]byte{
		mobileconfigForTest("N5", "I5"),
		mobileconfigForTest("N6", "I6"),
	}
	s.Do("POST", "/api/v1/fleet/mdm/apple/profiles/batch", batchSetMDMAppleProfilesRequest{
		Profiles: teamProfiles,
	}, http.StatusNoContent, "team_id", strconv.Itoa(int(t1.ID)))

	// Attempt to set profile batch for team t2, should not allow.
	teamProfiles = [][]byte{
		mobileconfigForTest("N7", "I7"),
		mobileconfigForTest("N8", "I8"),
	}
	s.Do("POST", "/api/v1/fleet/mdm/apple/profiles/batch", batchSetMDMAppleProfilesRequest{
		Profiles: teamProfiles,
	}, http.StatusForbidden, "team_id", strconv.Itoa(int(t2.ID)))
}

func (s *integrationMDMTestSuite) setTokenForTest(t *testing.T, email, password string) {
	oldToken := s.token
	t.Cleanup(func() {
		s.token = oldToken
	})

	s.token = s.getCachedUserToken(email, password)
}<|MERGE_RESOLUTION|>--- conflicted
+++ resolved
@@ -2798,13 +2798,10 @@
 	s.DoJSON("GET", fmt.Sprintf("/api/latest/fleet/mdm/apple/bootstrap/summary?team_id=%d", team.ID), nil, http.StatusOK, &summaryResp)
 	require.Equal(t, fleet.MDMAppleBootstrapPackageSummary{Pending: uint(len(noTeamDevices))}, summaryResp.MDMAppleBootstrapPackageSummary)
 
-<<<<<<< HEAD
-=======
 	mockErrorChain := []mdm.ErrorChain{
 		{ErrorCode: 12021, ErrorDomain: "MCMDMErrorDomain", LocalizedDescription: "Unknown command", USEnglishDescription: "Unknown command"},
 	}
 
->>>>>>> 443d2471
 	// devices send their responses
 	enrollAndCheckBootstrapPackage := func(d *deviceWithResponse, bp *fleet.MDMAppleBootstrapPackage) {
 		d.device.mdmEnroll(s)
@@ -2824,11 +2821,7 @@
 					cmd = d.device.acknowledge(cmd.CommandUUID)
 					continue
 				case "Error":
-<<<<<<< HEAD
-					cmd = d.device.err(cmd.CommandUUID, "")
-=======
 					cmd = d.device.err(cmd.CommandUUID, mockErrorChain)
->>>>>>> 443d2471
 					continue
 				case "Offline":
 					// host is offline, can't process any more commands
@@ -2856,30 +2849,24 @@
 		require.NotNil(t, hostResp.Host)
 		require.NotNil(t, hostResp.Host.MDM.MacOSSetup)
 		require.Equal(t, hostResp.Host.MDM.MacOSSetup.BootstrapPackageStatus, expectedStatus)
-<<<<<<< HEAD
-=======
 		if expectedStatus == fleet.MDMBootstrapPackageFailed {
 			require.Equal(t, hostResp.Host.MDM.MacOSSetup.Detail, apple_mdm.FmtErrorChain(mockErrorChain))
 		} else {
 			require.Empty(t, hostResp.Host.MDM.MacOSSetup.Detail)
 		}
 		require.Nil(t, hostResp.Host.MDM.MacOSSetup.Result)
->>>>>>> 443d2471
 
 		var hostByIdentifierResp getHostResponse
 		s.DoJSON("GET", fmt.Sprintf("/api/latest/fleet/hosts/identifier/%s", hostUUID), nil, http.StatusOK, &hostByIdentifierResp)
 		require.NotNil(t, hostByIdentifierResp.Host)
 		require.NotNil(t, hostByIdentifierResp.Host.MDM.MacOSSetup)
 		require.Equal(t, hostByIdentifierResp.Host.MDM.MacOSSetup.BootstrapPackageStatus, expectedStatus)
-<<<<<<< HEAD
-=======
 		if expectedStatus == fleet.MDMBootstrapPackageFailed {
 			require.Equal(t, hostResp.Host.MDM.MacOSSetup.Detail, apple_mdm.FmtErrorChain(mockErrorChain))
 		} else {
 			require.Empty(t, hostResp.Host.MDM.MacOSSetup.Detail)
 		}
 		require.Nil(t, hostResp.Host.MDM.MacOSSetup.Result)
->>>>>>> 443d2471
 	}
 
 	checkHostAPIs := func(t *testing.T, status fleet.MDMBootstrapPackageStatus, teamID *uint) {
@@ -3158,21 +3145,14 @@
 	return d.sendAndDecodeCommandResponse(payload)
 }
 
-<<<<<<< HEAD
-func (d *device) err(cmdUUID string, msg string) *micromdm.CommandPayload {
-=======
 func (d *device) err(cmdUUID string, errChain []mdm.ErrorChain) *micromdm.CommandPayload {
->>>>>>> 443d2471
 	payload := map[string]any{
 		"Status":       "Error",
 		"Topic":        "com.apple.mgmt.External." + d.uuid,
 		"UDID":         d.uuid,
 		"EnrollmentID": "testenrollmentid-" + d.uuid,
 		"CommandUUID":  cmdUUID,
-<<<<<<< HEAD
-=======
 		"ErrorChain":   errChain,
->>>>>>> 443d2471
 	}
 	return d.sendAndDecodeCommandResponse(payload)
 }
