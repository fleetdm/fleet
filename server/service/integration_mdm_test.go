--- conflicted
+++ resolved
@@ -2939,7 +2939,6 @@
 	checkHostAPIs(t, fleet.MDMBootstrapPackageFailed, &team.ID)
 }
 
-<<<<<<< HEAD
 func (s *integrationMDMTestSuite) TestEULA() {
 	t := s.T()
 	pdfBytes := []byte("%PDF-1.pdf-contents")
@@ -2985,8 +2984,8 @@
 	s.DoJSON("GET", fmt.Sprintf("/api/latest/fleet/mdm/apple/setup/eula/%s", eulaToken), nil, http.StatusNotFound, &metadataResp)
 	// trying to delete again is a bad request
 	s.DoJSON("DELETE", fmt.Sprintf("/api/latest/fleet/mdm/apple/setup/eula/%s", eulaToken), nil, http.StatusNotFound, &deleteResp)
-
-=======
+}
+
 func (s *integrationMDMTestSuite) TestMacosSetupAssistant() {
 	ctx := context.Background()
 	t := s.T()
@@ -3113,7 +3112,6 @@
 
 	// get for team returns 404
 	s.DoJSON("GET", "/api/latest/fleet/mdm/apple/enrollment_profile", nil, http.StatusNotFound, &getResp, "team_id", fmt.Sprint(tm.ID))
->>>>>>> 582e85c8
 }
 
 // only asserts the profile identifier, status and operation (per host)
