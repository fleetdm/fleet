--- conflicted
+++ resolved
@@ -63,7 +63,6 @@
 type integrationMDMTestSuite struct {
 	suite.Suite
 	withServer
-<<<<<<< HEAD
 	fleetCfg              config.FleetConfig
 	fleetDMNextCSRStatus  atomic.Value
 	pushProvider          *mock.APNSPushProvider
@@ -73,17 +72,7 @@
 	onProfileScheduleDone func() // function called when profileSchedule.Trigger() job completed
 	onDEPScheduleDone     func() // function called when depSchedule.Trigger() job completed
 	mdmStorage            *mysql.NanoMDMStorage
-=======
-	fleetCfg             config.FleetConfig
-	fleetDMNextCSRStatus atomic.Value
-	pushProvider         *mock.APNSPushProvider
-	depStorage           nanodep_storage.AllStorage
-	depSchedule          *schedule.Schedule
-	profileSchedule      *schedule.Schedule
-	onScheduleDone       func() // function called when profileSchedule.Trigger() job completed
-	mdmStorage           *mysql.NanoMDMStorage
-	worker               *worker.Worker
->>>>>>> 85cfd0d2
+	worker                *worker.Worker
 }
 
 func (s *integrationMDMTestSuite) SetupSuite() {
@@ -4228,7 +4217,6 @@
 
 	var profile enrollmentProfile
 	require.NoError(t, plist.Unmarshal(body, &profile))
-<<<<<<< HEAD
 
 	for _, p := range profile.PayloadContent {
 		switch p.PayloadType {
@@ -4241,8 +4229,6 @@
 		}
 	}
 	return &profile
-=======
-	require.Equal(t, apple_mdm.FleetPayloadIdentifier, profile.PayloadIdentifier)
 }
 
 func (s *integrationMDMTestSuite) runWorker() {
@@ -4251,5 +4237,4 @@
 	pending, err := s.ds.GetQueuedJobs(context.Background(), 1)
 	require.NoError(s.T(), err)
 	require.Empty(s.T(), pending)
->>>>>>> 85cfd0d2
 }