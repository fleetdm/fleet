package service

import (
	"bytes"
	"context"
	"crypto/x509"
	"database/sql"
	"encoding/base64"
	"encoding/json"
	"encoding/xml"
	"errors"
	"fmt"
	"io"
	"mime/multipart"
	"net/http"
	"net/http/httptest"
	"net/url"
	"os"
	"path/filepath"
	"regexp"
	"sort"
	"strconv"
	"strings"
	"sync"
	"sync/atomic"
	"testing"
	"time"

	"github.com/fleetdm/fleet/v4/pkg/file"
	"github.com/fleetdm/fleet/v4/pkg/mdm/mdmtest"
	"github.com/fleetdm/fleet/v4/pkg/optjson"
	"github.com/fleetdm/fleet/v4/server/bindata"
	"github.com/fleetdm/fleet/v4/server/config"
	"github.com/fleetdm/fleet/v4/server/datastore/mysql"
	"github.com/fleetdm/fleet/v4/server/datastore/redis/redistest"
	"github.com/fleetdm/fleet/v4/server/fleet"
	"github.com/fleetdm/fleet/v4/server/live_query/live_query_mock"
	servermdm "github.com/fleetdm/fleet/v4/server/mdm"
	apple_mdm "github.com/fleetdm/fleet/v4/server/mdm/apple"
	"github.com/fleetdm/fleet/v4/server/mdm/apple/mobileconfig"
	microsoft_mdm "github.com/fleetdm/fleet/v4/server/mdm/microsoft"
	"github.com/fleetdm/fleet/v4/server/mdm/microsoft/syncml"
	nanodep_client "github.com/fleetdm/fleet/v4/server/mdm/nanodep/client"
	"github.com/fleetdm/fleet/v4/server/mdm/nanodep/godep"
	nanodep_storage "github.com/fleetdm/fleet/v4/server/mdm/nanodep/storage"
	"github.com/fleetdm/fleet/v4/server/mdm/nanodep/tokenpki"
	"github.com/fleetdm/fleet/v4/server/mdm/nanomdm/mdm"
	"github.com/fleetdm/fleet/v4/server/mdm/nanomdm/push"
	nanomdm_pushsvc "github.com/fleetdm/fleet/v4/server/mdm/nanomdm/push/service"
	"github.com/fleetdm/fleet/v4/server/ptr"
	"github.com/fleetdm/fleet/v4/server/service/mock"
	"github.com/fleetdm/fleet/v4/server/service/osquery_utils"
	"github.com/fleetdm/fleet/v4/server/service/schedule"
	"github.com/fleetdm/fleet/v4/server/test"
	"github.com/fleetdm/fleet/v4/server/worker"
	kitlog "github.com/go-kit/log"
	"github.com/google/uuid"
	"github.com/groob/plist"
	"github.com/jmoiron/sqlx"
	micromdm "github.com/micromdm/micromdm/mdm/mdm"
	"github.com/stretchr/testify/assert"
	"github.com/stretchr/testify/require"
	"github.com/stretchr/testify/suite"
	"go.mozilla.org/pkcs7"
)

func TestIntegrationsMDM(t *testing.T) {
	testingSuite := new(integrationMDMTestSuite)
	testingSuite.s = &testingSuite.Suite
	suite.Run(t, testingSuite)
}

type integrationMDMTestSuite struct {
	suite.Suite
	withServer
	fleetCfg                   config.FleetConfig
	fleetDMNextCSRStatus       atomic.Value
	pushProvider               *mock.APNSPushProvider
	depStorage                 nanodep_storage.AllDEPStorage
	depSchedule                *schedule.Schedule
	profileSchedule            *schedule.Schedule
	integrationsSchedule       *schedule.Schedule
	onProfileJobDone           func() // function called when profileSchedule.Trigger() job completed
	onDEPScheduleDone          func() // function called when depSchedule.Trigger() job completed
	onIntegrationsScheduleDone func() // function called when integrationsSchedule.Trigger() job completed
	mdmStorage                 *mysql.NanoMDMStorage
	worker                     *worker.Worker
	mdmCommander               *apple_mdm.MDMAppleCommander
	logger                     kitlog.Logger
}

func (s *integrationMDMTestSuite) SetupSuite() {
	s.withDS.SetupSuite("integrationMDMTestSuite")

	appConf, err := s.ds.AppConfig(context.Background())
	require.NoError(s.T(), err)
	appConf.MDM.EnabledAndConfigured = true
	appConf.MDM.WindowsEnabledAndConfigured = true
	appConf.MDM.AppleBMEnabledAndConfigured = true
	err = s.ds.SaveAppConfig(context.Background(), appConf)
	require.NoError(s.T(), err)

	testCert, testKey, err := apple_mdm.NewSCEPCACertKey()
	require.NoError(s.T(), err)
	testCertPEM := tokenpki.PEMCertificate(testCert.Raw)
	testKeyPEM := tokenpki.PEMRSAPrivateKey(testKey)

	fleetCfg := config.TestConfig()
	config.SetTestMDMConfig(s.T(), &fleetCfg, testCertPEM, testKeyPEM, testBMToken, "")
	fleetCfg.Osquery.EnrollCooldown = 0

	mdmStorage, err := s.ds.NewMDMAppleMDMStorage(testCertPEM, testKeyPEM)
	require.NoError(s.T(), err)
	depStorage, err := s.ds.NewMDMAppleDEPStorage(*testBMToken)
	require.NoError(s.T(), err)
	scepStorage, err := s.ds.NewSCEPDepot(testCertPEM, testKeyPEM)
	require.NoError(s.T(), err)

	pushLog := kitlog.NewJSONLogger(os.Stdout)
	if os.Getenv("FLEET_INTEGRATION_TESTS_DISABLE_LOG") != "" {
		pushLog = kitlog.NewNopLogger()
	}
	pushFactory, pushProvider := newMockAPNSPushProviderFactory()
	mdmPushService := nanomdm_pushsvc.New(
		mdmStorage,
		mdmStorage,
		pushFactory,
		NewNanoMDMLogger(pushLog),
	)
	mdmCommander := apple_mdm.NewMDMAppleCommander(mdmStorage, mdmPushService, fleetCfg.MDM)
	redisPool := redistest.SetupRedis(s.T(), "zz", false, false, false)
	s.withServer.lq = live_query_mock.New(s.T())

	wlog := kitlog.NewJSONLogger(os.Stdout)
	if os.Getenv("FLEET_INTEGRATION_TESTS_DISABLE_LOG") != "" {
		wlog = kitlog.NewNopLogger()
	}
	macosJob := &worker.MacosSetupAssistant{
		Datastore:  s.ds,
		Log:        wlog,
		DEPService: apple_mdm.NewDEPService(s.ds, depStorage, wlog),
		DEPClient:  apple_mdm.NewDEPClient(depStorage, s.ds, wlog),
	}
	appleMDMJob := &worker.AppleMDM{
		Datastore: s.ds,
		Log:       wlog,
		Commander: mdmCommander,
	}
	workr := worker.NewWorker(s.ds, wlog)
	workr.TestIgnoreUnknownJobs = true
	workr.Register(macosJob, appleMDMJob)
	s.worker = workr

	// clear the jobs queue of any pending jobs generated via DB migrations
	mysql.ExecAdhocSQL(s.T(), s.ds, func(q sqlx.ExtContext) error {
		_, err := q.ExecContext(context.Background(), "DELETE FROM jobs")
		return err
	})

	var depSchedule *schedule.Schedule
	var integrationsSchedule *schedule.Schedule
	var profileSchedule *schedule.Schedule
	cronLog := kitlog.NewJSONLogger(os.Stdout)
	if os.Getenv("FLEET_INTEGRATION_TESTS_DISABLE_LOG") != "" {
		cronLog = kitlog.NewNopLogger()
	}
	serverLogger := kitlog.NewJSONLogger(os.Stdout)
	if os.Getenv("FLEET_INTEGRATION_TESTS_DISABLE_LOG") != "" {
		serverLogger = kitlog.NewNopLogger()
	}
	config := TestServerOpts{
		License: &fleet.LicenseInfo{
			Tier: fleet.TierPremium,
		},
		Logger:      serverLogger,
		FleetConfig: &fleetCfg,
		MDMStorage:  mdmStorage,
		DEPStorage:  depStorage,
		SCEPStorage: scepStorage,
		MDMPusher:   mdmPushService,
		Pool:        redisPool,
		Lq:          s.lq,
		StartCronSchedules: []TestNewScheduleFunc{
			func(ctx context.Context, ds fleet.Datastore) fleet.NewCronScheduleFunc {
				return func() (fleet.CronSchedule, error) {
					const name = string(fleet.CronAppleMDMDEPProfileAssigner)
					logger := cronLog
					fleetSyncer := apple_mdm.NewDEPService(ds, depStorage, logger)
					depSchedule = schedule.New(
						ctx, name, s.T().Name(), 1*time.Hour, ds, ds,
						schedule.WithLogger(logger),
						schedule.WithJob("dep_syncer", func(ctx context.Context) error {
							if s.onDEPScheduleDone != nil {
								defer s.onDEPScheduleDone()
							}
							err := fleetSyncer.RunAssigner(ctx)
							require.NoError(s.T(), err)
							return err
						}),
					)
					return depSchedule, nil
				}
			},
			func(ctx context.Context, ds fleet.Datastore) fleet.NewCronScheduleFunc {
				return func() (fleet.CronSchedule, error) {
					const name = string(fleet.CronMDMAppleProfileManager)
					logger := cronLog
					profileSchedule = schedule.New(
						ctx, name, s.T().Name(), 1*time.Hour, ds, ds,
						schedule.WithLogger(logger),
						schedule.WithJob("manage_apple_profiles", func(ctx context.Context) error {
							if s.onProfileJobDone != nil {
								s.onProfileJobDone()
							}
							err = ReconcileAppleProfiles(ctx, ds, mdmCommander, logger, fleetCfg.MDM)
							require.NoError(s.T(), err)
							return err
						}),
						schedule.WithJob("manage_windows_profiles", func(ctx context.Context) error {
							if s.onProfileJobDone != nil {
								defer s.onProfileJobDone()
							}
							err := ReconcileWindowsProfiles(ctx, ds, logger)
							require.NoError(s.T(), err)
							return err
						}),
					)
					return profileSchedule, nil
				}
			},
			func(ctx context.Context, ds fleet.Datastore) fleet.NewCronScheduleFunc {
				return func() (fleet.CronSchedule, error) {
					const name = string(fleet.CronWorkerIntegrations)
					logger := cronLog
					integrationsSchedule = schedule.New(
						ctx, name, s.T().Name(), 1*time.Minute, ds, ds,
						schedule.WithLogger(logger),
						schedule.WithJob("integrations_worker", func(ctx context.Context) error {
							return s.worker.ProcessJobs(ctx)
						}),
						schedule.WithJob("dep_cooldowns", func(ctx context.Context) error {
							if s.onIntegrationsScheduleDone != nil {
								defer s.onIntegrationsScheduleDone()
							}

							return worker.ProcessDEPCooldowns(ctx, ds, logger)
						}),
					)
					return integrationsSchedule, nil
				}
			},
		},
		APNSTopic: "com.apple.mgmt.External.10ac3ce5-4668-4e58-b69a-b2b5ce667589",
	}
	users, server := RunServerForTestsWithDS(s.T(), s.ds, &config)
	s.server = server
	s.users = users
	s.token = s.getTestAdminToken()
	s.cachedAdminToken = s.token
	s.fleetCfg = fleetCfg
	s.pushProvider = pushProvider
	s.depStorage = depStorage
	s.depSchedule = depSchedule
	s.integrationsSchedule = integrationsSchedule
	s.profileSchedule = profileSchedule
	s.mdmStorage = mdmStorage
	s.mdmCommander = mdmCommander
	s.logger = serverLogger

	fleetdmSrv := httptest.NewServer(http.HandlerFunc(func(w http.ResponseWriter, r *http.Request) {
		status := s.fleetDMNextCSRStatus.Swap(http.StatusOK)
		w.WriteHeader(status.(int))
		_, _ = w.Write([]byte(fmt.Sprintf("status: %d", status)))
	}))
	s.T().Setenv("TEST_FLEETDM_API_URL", fleetdmSrv.URL)

	appConf, err = s.ds.AppConfig(context.Background())
	require.NoError(s.T(), err)
	appConf.ServerSettings.ServerURL = server.URL
	err = s.ds.SaveAppConfig(context.Background(), appConf)
	require.NoError(s.T(), err)

	s.T().Cleanup(fleetdmSrv.Close)
}

func (s *integrationMDMTestSuite) TearDownSuite() {
	appConf, err := s.ds.AppConfig(context.Background())
	require.NoError(s.T(), err)
	appConf.MDM.EnabledAndConfigured = false
	err = s.ds.SaveAppConfig(context.Background(), appConf)
	require.NoError(s.T(), err)
}

func (s *integrationMDMTestSuite) FailNextCSRRequestWith(status int) {
	s.fleetDMNextCSRStatus.Store(status)
}

func (s *integrationMDMTestSuite) SucceedNextCSRRequest() {
	s.fleetDMNextCSRStatus.Store(http.StatusOK)
}

func (s *integrationMDMTestSuite) TearDownTest() {
	t := s.T()
	ctx := context.Background()

	s.token = s.getTestAdminToken()
	appCfg := s.getConfig()
	// ensure windows mdm is always enabled for the next test
	appCfg.MDM.WindowsEnabledAndConfigured = true
	// ensure global disk encryption is disabled on exit
	appCfg.MDM.EnableDiskEncryption = optjson.SetBool(false)
	// ensure enable release manually is false
	appCfg.MDM.MacOSSetup.EnableReleaseDeviceManually = optjson.SetBool(false)
	// ensure global Windows OS updates are always disabled for the next test
	appCfg.MDM.WindowsUpdates = fleet.WindowsUpdates{}
	// ensure the server URL is constant
	appCfg.ServerSettings.ServerURL = s.server.URL
	err := s.ds.SaveAppConfig(ctx, &appCfg.AppConfig)
	require.NoError(t, err)

	s.withServer.commonTearDownTest(t)

	// use a sql statement to delete all profiles, since the datastore prevents
	// deleting the fleet-specific ones.
	mysql.ExecAdhocSQL(t, s.ds, func(q sqlx.ExtContext) error {
		_, err := q.ExecContext(ctx, "DELETE FROM mdm_apple_configuration_profiles")
		return err
	})
	mysql.ExecAdhocSQL(t, s.ds, func(q sqlx.ExtContext) error {
		_, err := q.ExecContext(ctx, "DELETE FROM mdm_windows_configuration_profiles")
		return err
	})
	mysql.ExecAdhocSQL(t, s.ds, func(q sqlx.ExtContext) error {
		_, err := q.ExecContext(ctx, "DELETE FROM mdm_apple_bootstrap_packages")
		return err
	})

	// clear any pending worker job
	mysql.ExecAdhocSQL(t, s.ds, func(q sqlx.ExtContext) error {
		_, err := q.ExecContext(ctx, "DELETE FROM jobs")
		return err
	})

	// clear any host dep assignments
	mysql.ExecAdhocSQL(t, s.ds, func(q sqlx.ExtContext) error {
		_, err := q.ExecContext(ctx, "DELETE FROM host_dep_assignments")
		return err
	})

	// clear any mdm windows enrollments
	mysql.ExecAdhocSQL(t, s.ds, func(q sqlx.ExtContext) error {
		_, err := q.ExecContext(ctx, "DELETE FROM mdm_windows_enrollments")
		return err
	})

	// clear any lingering declarations
	mysql.ExecAdhocSQL(t, s.ds, func(tx sqlx.ExtContext) error {
		_, err := tx.ExecContext(ctx, "DELETE FROM mdm_apple_declarations")
		return err
	})
	mysql.ExecAdhocSQL(t, s.ds, func(tx sqlx.ExtContext) error {
		_, err := tx.ExecContext(ctx, "DELETE FROM host_mdm_apple_declarations")
		return err
	})

	// clear any lingering software installers
	mysql.ExecAdhocSQL(t, s.ds, func(tx sqlx.ExtContext) error {
		_, err := tx.ExecContext(ctx, "DELETE FROM software_installers")
		return err
	})
}

func (s *integrationMDMTestSuite) mockDEPResponse(handler http.Handler) {
	t := s.T()
	srv := httptest.NewServer(handler)
	err := s.depStorage.StoreConfig(context.Background(), apple_mdm.DEPName, &nanodep_client.Config{BaseURL: srv.URL})
	require.NoError(t, err)
	t.Cleanup(func() {
		srv.Close()
		err := s.depStorage.StoreConfig(context.Background(), apple_mdm.DEPName, &nanodep_client.Config{BaseURL: nanodep_client.DefaultBaseURL})
		require.NoError(t, err)
	})
}

func (s *integrationMDMTestSuite) awaitTriggerProfileSchedule(t *testing.T) {
	// two jobs running sequentially (macOS then Windows) on the same schedule
	var wg sync.WaitGroup
	wg.Add(2)
	s.onProfileJobDone = wg.Done
	_, err := s.profileSchedule.Trigger()
	require.NoError(t, err)
	wg.Wait()
}

func (s *integrationMDMTestSuite) TestGetBootstrapToken() {
	// see https://developer.apple.com/documentation/devicemanagement/get_bootstrap_token
	t := s.T()
	mdmDevice := mdmtest.NewTestMDMClientAppleDirect(mdmtest.AppleEnrollInfo{
		SCEPChallenge: s.fleetCfg.MDM.AppleSCEPChallenge,
		SCEPURL:       s.server.URL + apple_mdm.SCEPPath,
		MDMURL:        s.server.URL + apple_mdm.MDMPath,
	})
	err := mdmDevice.Enroll()
	require.NoError(t, err)

	checkStoredCertAuthAssociation := func(id string, expectedCount uint) {
		// confirm expected cert auth association
		mysql.ExecAdhocSQL(t, s.ds, func(q sqlx.ExtContext) error {
			var ct uint
			// query duplicates the logic in nanomdm/storage/mysql/certauth.go
			if err := sqlx.GetContext(context.Background(), q, &ct, "SELECT COUNT(*) FROM nano_cert_auth_associations WHERE id = ?", mdmDevice.UUID); err != nil {
				return err
			}
			require.Equal(t, expectedCount, ct)
			return nil
		})
	}
	checkStoredCertAuthAssociation(mdmDevice.UUID, 1)

	checkStoredBootstrapToken := func(id string, expectedToken *string, expectedErr error) {
		// confirm expected bootstrap token
		mysql.ExecAdhocSQL(t, s.ds, func(q sqlx.ExtContext) error {
			var tok *string
			err := sqlx.GetContext(context.Background(), q, &tok, "SELECT bootstrap_token_b64 FROM nano_devices WHERE id = ?", mdmDevice.UUID)
			if err != nil || expectedErr != nil {
				require.ErrorIs(t, err, expectedErr)
			} else {
				require.NoError(t, err)
			}

			if expectedToken != nil {
				require.NotEmpty(t, tok)
				decoded, err := base64.StdEncoding.DecodeString(*tok)
				require.NoError(t, err)
				require.Equal(t, *expectedToken, string(decoded))
			} else {
				require.Empty(t, tok)
			}
			return nil
		})
	}

	t.Run("bootstrap token not set", func(t *testing.T) {
		// device record exists, but bootstrap token not set
		checkStoredBootstrapToken(mdmDevice.UUID, nil, nil)

		// if token not set, server returns empty body and no error (see https://github.com/micromdm/nanomdm/pull/63)
		res, err := mdmDevice.GetBootstrapToken()
		require.NoError(t, err)
		require.Nil(t, res)
	})

	t.Run("bootstrap token set", func(t *testing.T) {
		// device record exists, set bootstrap token
		token := base64.StdEncoding.EncodeToString([]byte("testtoken"))
		mysql.ExecAdhocSQL(t, s.ds, func(q sqlx.ExtContext) error {
			_, err := q.ExecContext(context.Background(), "UPDATE nano_devices SET bootstrap_token_b64 = ? WHERE id = ?", base64.StdEncoding.EncodeToString([]byte(token)), mdmDevice.UUID)
			require.NoError(t, err)
			return nil
		})
		checkStoredBootstrapToken(mdmDevice.UUID, &token, nil)

		// if token set, server returns token
		res, err := mdmDevice.GetBootstrapToken()
		require.NoError(t, err)
		require.NotNil(t, res)
		require.Equal(t, token, string(res))
	})

	t.Run("no device record", func(t *testing.T) {
		// delete the entire device record
		mysql.ExecAdhocSQL(t, s.ds, func(q sqlx.ExtContext) error {
			_, err := q.ExecContext(context.Background(), "DELETE FROM nano_devices WHERE id = ?", mdmDevice.UUID)
			require.NoError(t, err)
			return nil
		})
		checkStoredBootstrapToken(mdmDevice.UUID, nil, sql.ErrNoRows)

		// if not found, server returns empty body and no error (see https://github.com/fleetdm/nanomdm/pull/8)
		res, err := mdmDevice.GetBootstrapToken()
		require.NoError(t, err)
		require.Nil(t, res)
	})

	t.Run("no cert auth association", func(t *testing.T) {
		// on mdm checkout, nano soft deletes by calling storage.Disable, which leaves the cert auth
		// association in place, so what if we hard delete instead?
		mysql.ExecAdhocSQL(t, s.ds, func(q sqlx.ExtContext) error {
			_, err := q.ExecContext(context.Background(), "DELETE FROM nano_cert_auth_associations WHERE id = ?", mdmDevice.UUID)
			require.NoError(t, err)
			return nil
		})
		checkStoredCertAuthAssociation(mdmDevice.UUID, 0)

		// TODO: server returns 500 on account of cert auth but what is the expected behavior?
		res, err := mdmDevice.GetBootstrapToken()
		require.ErrorContains(t, err, "500") // getbootstraptoken service: cert auth: existing enrollment: enrollment not associated with cert
		require.Nil(t, res)
	})
}

func (s *integrationMDMTestSuite) TestAppleGetAppleMDM() {
	t := s.T()

	var mdmResp getAppleMDMResponse
	s.DoJSON("GET", "/api/latest/fleet/apns", nil, http.StatusOK, &mdmResp)
	// returned values are dummy, this is a test certificate
	require.Equal(t, "FleetDM", mdmResp.Issuer)
	require.NotZero(t, mdmResp.SerialNumber)
	require.Equal(t, "FleetDM", mdmResp.CommonName)
	require.NotZero(t, mdmResp.RenewDate)

	s.mockDEPResponse(http.HandlerFunc(func(w http.ResponseWriter, r *http.Request) {
		w.WriteHeader(http.StatusOK)
		switch r.URL.Path {
		case "/session":
			_, _ = w.Write([]byte(`{"auth_session_token": "xyz"}`))
		case "/account":
			_, _ = w.Write([]byte(`{"admin_id": "abc", "org_name": "test_org"}`))
		}
	}))
	var getAppleBMResp getAppleBMResponse
	s.DoJSON("GET", "/api/latest/fleet/abm", nil, http.StatusOK, &getAppleBMResp)
	require.NoError(t, getAppleBMResp.Err)
	require.Equal(t, "abc", getAppleBMResp.AppleID)
	require.Equal(t, "test_org", getAppleBMResp.OrgName)
	require.Equal(t, s.server.URL+"/mdm/apple/mdm", getAppleBMResp.MDMServerURL)
	require.Empty(t, getAppleBMResp.DefaultTeam)

	// create a new team
	tm, err := s.ds.NewTeam(context.Background(), &fleet.Team{
		Name:        t.Name(),
		Description: "desc",
	})
	require.NoError(t, err)
	// set the default bm assignment to that team
	acResp := appConfigResponse{}
	s.DoJSON("PATCH", "/api/latest/fleet/config", json.RawMessage(fmt.Sprintf(`{
		"mdm": {
			"apple_bm_default_team": %q
		}
	}`, tm.Name)), http.StatusOK, &acResp)

	// try again, this time we get a default team in the response
	getAppleBMResp = getAppleBMResponse{}
	s.DoJSON("GET", "/api/latest/fleet/abm", nil, http.StatusOK, &getAppleBMResp)
	require.NoError(t, getAppleBMResp.Err)
	require.Equal(t, "abc", getAppleBMResp.AppleID)
	require.Equal(t, "test_org", getAppleBMResp.OrgName)
	require.Equal(t, s.server.URL+"/mdm/apple/mdm", getAppleBMResp.MDMServerURL)
	require.Equal(t, tm.Name, getAppleBMResp.DefaultTeam)
}

func (s *integrationMDMTestSuite) TestABMExpiredToken() {
	t := s.T()
	var returnType string
	s.mockDEPResponse(http.HandlerFunc(func(w http.ResponseWriter, r *http.Request) {
		switch returnType {
		case "not_signed":
			w.WriteHeader(http.StatusForbidden)
			_, _ = w.Write([]byte(`{"code": "T_C_NOT_SIGNED"}`))
		case "unauthorized":
			w.WriteHeader(http.StatusUnauthorized)
			_, _ = w.Write([]byte(`{}`))
		case "success":
			w.WriteHeader(http.StatusOK)
			_, _ = w.Write([]byte(`{"auth_session_token": "abcd"}`))
		default:
			require.Fail(t, "unexpected return type: %s", returnType)
		}
	}))

	config := s.getConfig()
	require.False(t, config.MDM.AppleBMTermsExpired)

	// not signed error flips the AppleBMTermsExpired flag
	returnType = "not_signed"
	res := s.DoRaw("GET", "/api/latest/fleet/abm", nil, http.StatusBadRequest)
	errMsg := extractServerErrorText(res.Body)
	require.Contains(t, errMsg, "DEP auth error: 403 Forbidden")

	config = s.getConfig()
	require.True(t, config.MDM.AppleBMTermsExpired)

	// a successful call clears it
	returnType = "success"
	s.DoRaw("GET", "/api/latest/fleet/abm", nil, http.StatusOK)

	config = s.getConfig()
	require.False(t, config.MDM.AppleBMTermsExpired)

	// an unauthorized call returns 400 but does not flip the terms expired flag
	returnType = "unauthorized"
	res = s.DoRaw("GET", "/api/latest/fleet/abm", nil, http.StatusBadRequest)
	errMsg = extractServerErrorText(res.Body)
	require.Contains(t, errMsg, "Apple Business Manager certificate or server token is invalid")

	config = s.getConfig()
	require.False(t, config.MDM.AppleBMTermsExpired)
}

func checkNextPayloads(t *testing.T, mdmDevice *mdmtest.TestAppleMDMClient, forceDeviceErr bool) ([][]byte, []string) {
	installs := [][]byte{}
	removes := []string{}

	// on the first run, cmd will be nil and we need to
	// ping the server via idle
	// if after idle or acknowledge cmd is still nil, it
	// means there aren't any commands left to run
	cmd, err := mdmDevice.Idle()
	require.NoError(t, err)
	for cmd != nil {
		var fullCmd micromdm.CommandPayload
		require.NoError(t, plist.Unmarshal(cmd.Raw, &fullCmd))
		switch cmd.Command.RequestType {
		case "InstallProfile":
			installs = append(installs, fullCmd.Command.InstallProfile.Payload)
		case "RemoveProfile":
			removes = append(removes, fullCmd.Command.RemoveProfile.Identifier)

		}

		if forceDeviceErr {
			cmd, err = mdmDevice.Err(cmd.CommandUUID, []mdm.ErrorChain{})
		} else {
			cmd, err = mdmDevice.Acknowledge(cmd.CommandUUID)
		}

		require.NoError(t, err)
	}

	return installs, removes
}

func setupExpectedFleetdProfile(t *testing.T, serverURL string, enrollSecret string, teamID *uint) []byte {
	var b bytes.Buffer
	params := mobileconfig.FleetdProfileOptions{
		EnrollSecret: enrollSecret,
		ServerURL:    serverURL,
		PayloadType:  mobileconfig.FleetdConfigPayloadIdentifier,
		PayloadName:  servermdm.FleetdConfigProfileName,
	}
	err := mobileconfig.FleetdProfileTemplate.Execute(&b, params)
	require.NoError(t, err)
	return b.Bytes()
}

func setupExpectedCAProfile(t *testing.T, cfg config.MDMConfig) []byte {
	cert, _, _, err := cfg.AppleSCEP()
	require.NoError(t, err)
	var b bytes.Buffer
	params := mobileconfig.FleetCARootTemplateOptions{
		PayloadName:       servermdm.FleetCAConfigProfileName,
		PayloadIdentifier: mobileconfig.FleetCARootConfigPayloadIdentifier,
		Certificate:       base64.StdEncoding.EncodeToString(cert.Certificate[0]),
	}
	err = mobileconfig.FleetCARootTemplate.Execute(&b, params)
	require.NoError(t, err)
	return b.Bytes()
}

func setupPusher(s *integrationMDMTestSuite, t *testing.T, mdmDevice *mdmtest.TestAppleMDMClient) {
	origPush := s.pushProvider.PushFunc
	s.pushProvider.PushFunc = func(pushes []*mdm.Push) (map[string]*push.Response, error) {
		require.Len(t, pushes, 1)
		require.Equal(t, pushes[0].PushMagic, "pushmagic"+mdmDevice.SerialNumber)
		res := map[string]*push.Response{
			pushes[0].Token.String(): {
				Id:  uuid.New().String(),
				Err: nil,
			},
		}
		return res, nil
	}
	t.Cleanup(func() { s.pushProvider.PushFunc = origPush })
}

func createHostThenEnrollMDM(ds fleet.Datastore, fleetServerURL string, t *testing.T) (*fleet.Host, *mdmtest.TestAppleMDMClient) {
	desktopToken := uuid.New().String()
	mdmDevice := mdmtest.NewTestMDMClientAppleDesktopManual(fleetServerURL, desktopToken)
	fleetHost, err := ds.NewHost(context.Background(), &fleet.Host{
		DetailUpdatedAt: time.Now(),
		LabelUpdatedAt:  time.Now(),
		PolicyUpdatedAt: time.Now(),
		SeenTime:        time.Now().Add(-1 * time.Minute),
		OsqueryHostID:   ptr.String(t.Name() + uuid.New().String()),
		NodeKey:         ptr.String(t.Name() + uuid.New().String()),
		Hostname:        fmt.Sprintf("%sfoo.local", t.Name()),
		Platform:        "darwin",

		UUID:           mdmDevice.UUID,
		HardwareSerial: mdmDevice.SerialNumber,
	})
	require.NoError(t, err)

	err = ds.SetOrUpdateDeviceAuthToken(context.Background(), fleetHost.ID, desktopToken)
	require.NoError(t, err)

	err = mdmDevice.Enroll()
	require.NoError(t, err)

	return fleetHost, mdmDevice
}

func createWindowsHostThenEnrollMDM(ds fleet.Datastore, fleetServerURL string, t *testing.T) (*fleet.Host, *mdmtest.TestWindowsMDMClient) {
	host := createOrbitEnrolledHost(t, "windows", "h1", ds)
	mdmDevice := mdmtest.NewTestMDMClientWindowsProgramatic(fleetServerURL, *host.OrbitNodeKey)
	err := mdmDevice.Enroll()
	require.NoError(t, err)
	err = ds.UpdateMDMWindowsEnrollmentsHostUUID(context.Background(), host.UUID, mdmDevice.DeviceID)
	require.NoError(t, err)
	return host, mdmDevice
}

func loadEnrollmentProfileDEPToken(t *testing.T, ds *mysql.Datastore) string {
	var token string
	mysql.ExecAdhocSQL(t, ds, func(q sqlx.ExtContext) error {
		return sqlx.GetContext(context.Background(), q, &token,
			`SELECT token FROM mdm_apple_enrollment_profiles`)
	})
	return token
}

func (s *integrationMDMTestSuite) TestDeviceMDMManualEnroll() {
	t := s.T()

	token := "token_test_manual_enroll"
	createHostAndDeviceToken(t, s.ds, token)

	// invalid token fails
	s.DoRaw("GET", "/api/latest/fleet/device/invalid_token/mdm/apple/manual_enrollment_profile", nil, http.StatusUnauthorized)

	// valid token downloads the profile
	s.downloadAndVerifyEnrollmentProfile("/api/latest/fleet/device/" + token + "/mdm/apple/manual_enrollment_profile")
}

func (s *integrationMDMTestSuite) TestAppleMDMDeviceEnrollment() {
	t := s.T()

	// Enroll two devices into MDM
	mdmEnrollInfo := mdmtest.AppleEnrollInfo{
		SCEPChallenge: s.fleetCfg.MDM.AppleSCEPChallenge,
		SCEPURL:       s.server.URL + apple_mdm.SCEPPath,
		MDMURL:        s.server.URL + apple_mdm.MDMPath,
	}
	mdmDeviceA := mdmtest.NewTestMDMClientAppleDirect(mdmEnrollInfo)
	err := mdmDeviceA.Enroll()
	require.NoError(t, err)
	s.lastActivityOfTypeMatches(fleet.ActivityTypeMDMEnrolled{}.ActivityName(),
		fmt.Sprintf(`{"host_serial": "%s", "host_display_name": "%s (%s)", "installed_from_dep": false, "mdm_platform": "apple"}`, mdmDeviceA.SerialNumber, mdmDeviceA.Model, mdmDeviceA.SerialNumber), 0)

	mdmDeviceB := mdmtest.NewTestMDMClientAppleDirect(mdmEnrollInfo)
	err = mdmDeviceB.Enroll()
	require.NoError(t, err)
	s.lastActivityOfTypeMatches(fleet.ActivityTypeMDMEnrolled{}.ActivityName(),
		fmt.Sprintf(`{"host_serial": "%s", "host_display_name": "%s (%s)", "installed_from_dep": false, "mdm_platform": "apple"}`, mdmDeviceB.SerialNumber, mdmDeviceB.Model, mdmDeviceB.SerialNumber), 0)

	// Find the ID of Fleet's MDM solution
	var mdmID uint
	mysql.ExecAdhocSQL(t, s.ds, func(q sqlx.ExtContext) error {
		return sqlx.GetContext(context.Background(), q, &mdmID,
			`SELECT id FROM mobile_device_management_solutions WHERE name = ?`, fleet.WellKnownMDMFleet)
	})

	// Check that both devices are returned by the /hosts endpoint
	listHostsRes := listHostsResponse{}
	s.DoJSON("GET", "/api/latest/fleet/hosts", nil, http.StatusOK, &listHostsRes, "mdm_id", fmt.Sprint(mdmID))
	require.Len(t, listHostsRes.Hosts, 2)
	require.EqualValues(
		t,
		[]string{mdmDeviceA.UUID, mdmDeviceB.UUID},
		[]string{listHostsRes.Hosts[0].UUID, listHostsRes.Hosts[1].UUID},
	)

	var targetHostID uint
	var lastEnroll time.Time
	for _, host := range listHostsRes.Hosts {
		if host.UUID == mdmDeviceA.UUID {
			targetHostID = host.ID
			lastEnroll = host.LastEnrolledAt
			break
		}
	}

	// set an enroll secret
	var applyResp applyEnrollSecretSpecResponse
	s.DoJSON("POST", "/api/latest/fleet/spec/enroll_secret", applyEnrollSecretSpecRequest{
		Spec: &fleet.EnrollSecretSpec{
			Secrets: []*fleet.EnrollSecret{{Secret: t.Name()}},
		},
	}, http.StatusOK, &applyResp)

	// simulate a matching host enrolling via osquery
	j, err := json.Marshal(&enrollAgentRequest{
		EnrollSecret:   t.Name(),
		HostIdentifier: mdmDeviceA.UUID,
	})
	require.NoError(t, err)
	var enrollResp enrollAgentResponse
	hres := s.DoRawNoAuth("POST", "/api/osquery/enroll", j, http.StatusOK)
	defer hres.Body.Close()
	require.NoError(t, json.NewDecoder(hres.Body).Decode(&enrollResp))
	require.NotEmpty(t, enrollResp.NodeKey)

	// query all hosts
	listHostsRes = listHostsResponse{}
	s.DoJSON("GET", "/api/latest/fleet/hosts", nil, http.StatusOK, &listHostsRes)
	// we still have only two hosts
	require.Len(t, listHostsRes.Hosts, 2)

	// LastEnrolledAt should have been updated
	var getHostResp getHostResponse
	s.DoJSON("GET", fmt.Sprintf("/api/latest/fleet/hosts/%d", targetHostID), nil, http.StatusOK, &getHostResp)
	require.Greater(t, getHostResp.Host.LastEnrolledAt, lastEnroll)

	// Unenroll a device
	err = mdmDeviceA.Checkout()
	require.NoError(t, err)

	// An activity is created
	activities := listActivitiesResponse{}
	s.DoJSON("GET", "/api/latest/fleet/activities", nil, http.StatusOK, &activities)

	found := false
	for _, activity := range activities.Activities {
		if activity.Type == "mdm_unenrolled" {
			found = true
			require.Nil(t, activity.ActorID)
			require.Nil(t, activity.ActorFullName)
			require.JSONEq(t, fmt.Sprintf(`{"host_serial": "%s", "host_display_name": "%s (%s)", "installed_from_dep": false}`, mdmDeviceA.SerialNumber, mdmDeviceA.Model, mdmDeviceA.SerialNumber), string(*activity.Details))
		}
	}
	require.True(t, found)
}

func (s *integrationMDMTestSuite) TestDeviceMultipleAuthMessages() {
	t := s.T()

	mdmDevice := mdmtest.NewTestMDMClientAppleDirect(mdmtest.AppleEnrollInfo{
		SCEPChallenge: s.fleetCfg.MDM.AppleSCEPChallenge,
		SCEPURL:       s.server.URL + apple_mdm.SCEPPath,
		MDMURL:        s.server.URL + apple_mdm.MDMPath,
	})
	err := mdmDevice.Enroll()
	require.NoError(t, err)

	listHostsRes := listHostsResponse{}
	s.DoJSON("GET", "/api/latest/fleet/hosts", nil, http.StatusOK, &listHostsRes)
	require.Len(s.T(), listHostsRes.Hosts, 1)

	// send the auth message again, we still have only one host
	err = mdmDevice.Authenticate()
	require.NoError(t, err)
	listHostsRes = listHostsResponse{}
	s.DoJSON("GET", "/api/latest/fleet/hosts", nil, http.StatusOK, &listHostsRes)
	require.Len(s.T(), listHostsRes.Hosts, 1)
}

func (s *integrationMDMTestSuite) TestAppleMDMCSRRequest() {
	t := s.T()

	var errResp validationErrResp
	// missing arguments
	s.DoJSON("POST", "/api/latest/fleet/mdm/apple/request_csr", requestMDMAppleCSRRequest{}, http.StatusUnprocessableEntity, &errResp)
	require.Len(t, errResp.Errors, 1)
	require.Equal(t, errResp.Errors[0].Name, "email_address")

	// invalid email address
	errResp = validationErrResp{}
	s.DoJSON("POST", "/api/latest/fleet/mdm/apple/request_csr", requestMDMAppleCSRRequest{EmailAddress: "abc", Organization: "def"}, http.StatusUnprocessableEntity, &errResp)
	require.Len(t, errResp.Errors, 1)
	require.Equal(t, errResp.Errors[0].Name, "email_address")

	// missing organization
	errResp = validationErrResp{}
	s.DoJSON("POST", "/api/latest/fleet/mdm/apple/request_csr", requestMDMAppleCSRRequest{EmailAddress: "a@b.c", Organization: ""}, http.StatusUnprocessableEntity, &errResp)
	require.Len(t, errResp.Errors, 1)
	require.Equal(t, errResp.Errors[0].Name, "organization")

	// fleetdm CSR request failed
	s.FailNextCSRRequestWith(http.StatusBadRequest)
	errResp = validationErrResp{}
	s.DoJSON("POST", "/api/latest/fleet/mdm/apple/request_csr", requestMDMAppleCSRRequest{EmailAddress: "a@b.c", Organization: "test"}, http.StatusUnprocessableEntity, &errResp)
	require.Len(t, errResp.Errors, 1)
	require.Contains(t, errResp.Errors[0].Reason, "this email address is not valid")

	s.FailNextCSRRequestWith(http.StatusInternalServerError)
	errResp = validationErrResp{}
	s.DoJSON("POST", "/api/latest/fleet/mdm/apple/request_csr", requestMDMAppleCSRRequest{EmailAddress: "a@b.c", Organization: "test"}, http.StatusBadGateway, &errResp)
	require.Len(t, errResp.Errors, 1)
	require.Contains(t, errResp.Errors[0].Reason, "FleetDM CSR request failed")

	var reqCSRResp requestMDMAppleCSRResponse
	// fleetdm CSR request succeeds
	s.SucceedNextCSRRequest()
	s.DoJSON("POST", "/api/latest/fleet/mdm/apple/request_csr", requestMDMAppleCSRRequest{EmailAddress: "a@b.c", Organization: "test"}, http.StatusOK, &reqCSRResp)
	require.Contains(t, string(reqCSRResp.APNsKey), "-----BEGIN RSA PRIVATE KEY-----\n")
	require.Contains(t, string(reqCSRResp.SCEPCert), "-----BEGIN CERTIFICATE-----\n")
	require.Contains(t, string(reqCSRResp.SCEPKey), "-----BEGIN RSA PRIVATE KEY-----\n")
}

func (s *integrationMDMTestSuite) TestMDMAppleUnenroll() {
	t := s.T()

	// Enroll a device into MDM.
	mdmDevice := mdmtest.NewTestMDMClientAppleDirect(mdmtest.AppleEnrollInfo{
		SCEPChallenge: s.fleetCfg.MDM.AppleSCEPChallenge,
		SCEPURL:       s.server.URL + apple_mdm.SCEPPath,
		MDMURL:        s.server.URL + apple_mdm.MDMPath,
	})
	err := mdmDevice.Enroll()
	require.NoError(t, err)

	// set an enroll secret
	var applyResp applyEnrollSecretSpecResponse
	s.DoJSON("POST", "/api/latest/fleet/spec/enroll_secret", applyEnrollSecretSpecRequest{
		Spec: &fleet.EnrollSecretSpec{
			Secrets: []*fleet.EnrollSecret{{Secret: t.Name()}},
		},
	}, http.StatusOK, &applyResp)

	// simulate a matching host enrolling via osquery
	j, err := json.Marshal(&enrollAgentRequest{
		EnrollSecret:   t.Name(),
		HostIdentifier: mdmDevice.UUID,
	})
	require.NoError(t, err)
	var enrollResp enrollAgentResponse
	hres := s.DoRawNoAuth("POST", "/api/osquery/enroll", j, http.StatusOK)
	defer hres.Body.Close()
	require.NoError(t, json.NewDecoder(hres.Body).Decode(&enrollResp))
	require.NotEmpty(t, enrollResp.NodeKey)

	listHostsRes := listHostsResponse{}
	s.DoJSON("GET", "/api/latest/fleet/hosts", nil, http.StatusOK, &listHostsRes)
	require.Len(t, listHostsRes.Hosts, 1)
	h := listHostsRes.Hosts[0]

	// assign profiles to the host
	s.Do("POST", "/api/v1/fleet/mdm/apple/profiles/batch", batchSetMDMAppleProfilesRequest{Profiles: [][]byte{
		mobileconfigForTest("N1", "I1"),
		mobileconfigForTest("N2", "I2"),
		mobileconfigForTest("N3", "I3"),
	}}, http.StatusNoContent)

	// trigger a sync and verify that there are profiles assigned to the host
	s.awaitTriggerProfileSchedule(t)

	var hostResp getHostResponse
	s.DoJSON("GET", fmt.Sprintf("/api/v1/fleet/hosts/%d", h.ID), getHostRequest{}, http.StatusOK, &hostResp)
	// 3 profiles added + 1 profile with fleetd configuration + 1 root CA config
	require.Len(t, *hostResp.Host.MDM.Profiles, 5)

	// try to unenroll the host, fails since the host doesn't respond
	s.Do("DELETE", fmt.Sprintf("/api/latest/fleet/hosts/%d/mdm", h.ID), nil, http.StatusGatewayTimeout)

	// we're going to modify this mock, make sure we restore its default
	originalPushMock := s.pushProvider.PushFunc
	defer func() { s.pushProvider.PushFunc = originalPushMock }()

	// if there's an error coming from APNs servers
	s.pushProvider.PushFunc = func(pushes []*mdm.Push) (map[string]*push.Response, error) {
		return map[string]*push.Response{
			pushes[0].Token.String(): {
				Id:  uuid.New().String(),
				Err: errors.New("test"),
			},
		}, nil
	}
	s.Do("DELETE", fmt.Sprintf("/api/latest/fleet/hosts/%d/mdm", h.ID), nil, http.StatusBadGateway)

	// if there was an error unrelated to APNs
	s.pushProvider.PushFunc = func(pushes []*mdm.Push) (map[string]*push.Response, error) {
		res := map[string]*push.Response{
			pushes[0].Token.String(): {
				Id:  uuid.New().String(),
				Err: nil,
			},
		}
		return res, errors.New("baz")
	}
	s.Do("DELETE", fmt.Sprintf("/api/latest/fleet/hosts/%d/mdm", h.ID), nil, http.StatusInternalServerError)

	// try again, but this time the host is online and answers
	var checkoutErr error
	s.pushProvider.PushFunc = func(pushes []*mdm.Push) (map[string]*push.Response, error) {
		res, err := mockSuccessfulPush(pushes)
		checkoutErr = mdmDevice.Checkout()
		return res, err
	}
	s.Do("DELETE", fmt.Sprintf("/api/latest/fleet/hosts/%d/mdm", h.ID), nil, http.StatusOK)
	// trying again fails with 409 as it is alreayd unenrolled
	s.Do("DELETE", fmt.Sprintf("/api/latest/fleet/hosts/%d/mdm", h.ID), nil, http.StatusConflict)

	require.NoError(t, checkoutErr)

	// profiles are removed and the host is no longer enrolled
	hostResp = getHostResponse{}
	s.DoJSON("GET", fmt.Sprintf("/api/v1/fleet/hosts/%d", h.ID), getHostRequest{}, http.StatusOK, &hostResp)
	require.Nil(t, hostResp.Host.MDM.Profiles)
	require.Equal(t, "", hostResp.Host.MDM.Name)
}

func (s *integrationMDMTestSuite) TestMDMDiskEncryptionSettingBackwardsCompat() {
	t := s.T()

	acResp := appConfigResponse{}
	s.DoJSON("PATCH", "/api/latest/fleet/config", json.RawMessage(`{
		"mdm": { "enable_disk_encryption": false }
  }`), http.StatusOK, &acResp)
	assert.False(t, acResp.MDM.EnableDiskEncryption.Value)

	// new config takes precedence over old config
	acResp = appConfigResponse{}
	s.DoJSON("PATCH", "/api/latest/fleet/config", json.RawMessage(`{
	  "mdm": { "enable_disk_encryption": false, "macos_settings": {"enable_disk_encryption": true} }
  }`), http.StatusOK, &acResp)
	assert.False(t, acResp.MDM.EnableDiskEncryption.Value)

	s.assertConfigProfilesByIdentifier(nil, mobileconfig.FleetFileVaultPayloadIdentifier, false)

	// if new config is not present, old config is applied
	acResp = appConfigResponse{}
	s.DoJSON("PATCH", "/api/latest/fleet/config", json.RawMessage(`{
	  "mdm": { "macos_settings": {"enable_disk_encryption": true} }
  }`), http.StatusOK, &acResp)
	assert.True(t, acResp.MDM.EnableDiskEncryption.Value)
	s.assertConfigProfilesByIdentifier(nil, mobileconfig.FleetFileVaultPayloadIdentifier, true)

	// new config takes precedence over old config again
	acResp = appConfigResponse{}
	s.DoJSON("PATCH", "/api/latest/fleet/config", json.RawMessage(`{
	  "mdm": { "enable_disk_encryption": false, "macos_settings": {"enable_disk_encryption": true} }
  }`), http.StatusOK, &acResp)
	assert.False(t, acResp.MDM.EnableDiskEncryption.Value)
	s.assertConfigProfilesByIdentifier(nil, mobileconfig.FleetFileVaultPayloadIdentifier, false)

	// unrelated change doesn't affect the disk encryption setting
	acResp = appConfigResponse{}
	s.DoJSON("PATCH", "/api/latest/fleet/config", json.RawMessage(`{
	  "mdm": { "macos_settings": {"custom_settings": ["test.mobileconfig"]} }
  }`), http.StatusOK, &acResp)
	assert.False(t, acResp.MDM.EnableDiskEncryption.Value)

	// Same tests, but for teams
	team, err := s.ds.NewTeam(context.Background(), &fleet.Team{
		Name:        "team1_" + t.Name(),
		Description: "desc team1_" + t.Name(),
	})
	require.NoError(t, err)

	checkTeamDiskEncryption := func(wantSetting bool) {
		var teamResp getTeamResponse
		s.DoJSON("GET", fmt.Sprintf("/api/latest/fleet/teams/%d", team.ID), nil, http.StatusOK, &teamResp)
		require.Equal(t, wantSetting, teamResp.Team.Config.MDM.EnableDiskEncryption)
	}

	// after creation, disk encryption is off
	checkTeamDiskEncryption(false)

	// new config takes precedence over old config
	teamSpecs := applyTeamSpecsRequest{Specs: []*fleet.TeamSpec{{
		Name: team.Name,
		MDM: fleet.TeamSpecMDM{
			EnableDiskEncryption: optjson.SetBool(false),
			MacOSSettings:        map[string]interface{}{"enable_disk_encryption": true},
		},
	}}}
	s.Do("POST", "/api/latest/fleet/spec/teams", teamSpecs, http.StatusOK)
	checkTeamDiskEncryption(false)
	s.assertConfigProfilesByIdentifier(ptr.Uint(team.ID), mobileconfig.FleetFileVaultPayloadIdentifier, false)

	// if new config is not present, old config is applied
	teamSpecs = applyTeamSpecsRequest{Specs: []*fleet.TeamSpec{{
		Name: team.Name,
		MDM: fleet.TeamSpecMDM{
			MacOSSettings: map[string]interface{}{"enable_disk_encryption": true},
		},
	}}}
	s.Do("POST", "/api/latest/fleet/spec/teams", teamSpecs, http.StatusOK)
	checkTeamDiskEncryption(true)
	s.assertConfigProfilesByIdentifier(ptr.Uint(team.ID), mobileconfig.FleetFileVaultPayloadIdentifier, true)

	// new config takes precedence over old config again
	teamSpecs = applyTeamSpecsRequest{Specs: []*fleet.TeamSpec{{
		Name: team.Name,
		MDM: fleet.TeamSpecMDM{
			EnableDiskEncryption: optjson.SetBool(false),
			MacOSSettings:        map[string]interface{}{"enable_disk_encryption": true},
		},
	}}}
	s.Do("POST", "/api/latest/fleet/spec/teams", teamSpecs, http.StatusOK)
	checkTeamDiskEncryption(false)
	s.assertConfigProfilesByIdentifier(ptr.Uint(team.ID), mobileconfig.FleetFileVaultPayloadIdentifier, false)

	// unrelated change doesn't affect the disk encryption setting
	teamSpecs = applyTeamSpecsRequest{Specs: []*fleet.TeamSpec{{
		Name: team.Name,
		MDM: fleet.TeamSpecMDM{
			EnableDiskEncryption: optjson.SetBool(false),
			MacOSSettings:        map[string]interface{}{"custom_settings": []interface{}{"A", "B"}},
		},
	}}}
	s.Do("POST", "/api/latest/fleet/spec/teams", teamSpecs, http.StatusOK)
	checkTeamDiskEncryption(false)
	s.assertConfigProfilesByIdentifier(ptr.Uint(team.ID), mobileconfig.FleetFileVaultPayloadIdentifier, false)
}

func (s *integrationMDMTestSuite) TestDiskEncryptionSharedSetting() {
	t := s.T()

	// create a team
	teamName := t.Name()
	team := &fleet.Team{
		Name:        teamName,
		Description: "desc " + teamName,
	}
	var createTeamResp teamResponse
	s.DoJSON("POST", "/api/latest/fleet/teams", team, http.StatusOK, &createTeamResp)
	require.NotZero(t, createTeamResp.Team.ID)

	setMDMEnabled := func(macMDM, windowsMDM bool) {
		appConf, err := s.ds.AppConfig(context.Background())
		require.NoError(s.T(), err)
		appConf.MDM.WindowsEnabledAndConfigured = windowsMDM
		appConf.MDM.EnabledAndConfigured = macMDM
		err = s.ds.SaveAppConfig(context.Background(), appConf)
		require.NoError(s.T(), err)
	}

	// before doing any modifications, grab the current values and make
	// sure they're set to the same ones on cleanup to not interfere with
	// other tests.
	origAppConf, err := s.ds.AppConfig(context.Background())
	require.NoError(s.T(), err)
	t.Cleanup(func() {
		err := s.ds.SaveAppConfig(context.Background(), origAppConf)
		require.NoError(s.T(), err)
	})

	checkConfigSetErrors := func() {
		// try to set app config
		res := s.Do("PATCH", "/api/latest/fleet/config", json.RawMessage(`{
		"mdm": { "enable_disk_encryption": true }
  }`), http.StatusUnprocessableEntity)
		errMsg := extractServerErrorText(res.Body)
		require.Contains(t, errMsg, "Couldn't edit enable_disk_encryption. Neither macOS MDM nor Windows is turned on. Visit https://fleetdm.com/docs/using-fleet to learn how to turn on MDM.")

		// try to create a new team using specs
		teamSpecs := map[string]any{
			"specs": []any{
				map[string]any{
					"name": teamName + uuid.NewString(),
					"mdm": map[string]any{
						"enable_disk_encryption": true,
					},
				},
			},
		}
		res = s.Do("POST", "/api/latest/fleet/spec/teams", teamSpecs, http.StatusUnprocessableEntity)
		errMsg = extractServerErrorText(res.Body)
		require.Contains(t, errMsg, "Couldn't edit enable_disk_encryption. Neither macOS MDM nor Windows is turned on. Visit https://fleetdm.com/docs/using-fleet to learn how to turn on MDM.")

		// try to edit the existing team using specs
		teamSpecs = map[string]any{
			"specs": []any{
				map[string]any{
					"name": teamName,
					"mdm": map[string]any{
						"enable_disk_encryption": true,
					},
				},
			},
		}
		res = s.Do("POST", "/api/latest/fleet/spec/teams", teamSpecs, http.StatusUnprocessableEntity)
		errMsg = extractServerErrorText(res.Body)
		require.Contains(t, errMsg, "Couldn't edit enable_disk_encryption. Neither macOS MDM nor Windows is turned on. Visit https://fleetdm.com/docs/using-fleet to learn how to turn on MDM.")
	}

	checkConfigSetSucceeds := func() {
		res := s.Do("PATCH", "/api/latest/fleet/config", json.RawMessage(`{
		"mdm": { "enable_disk_encryption": true }
  }`), http.StatusOK)
		errMsg := extractServerErrorText(res.Body)
		require.Empty(t, errMsg)

		// try to create a new team using specs
		teamSpecs := map[string]any{
			"specs": []any{
				map[string]any{
					"name": teamName + uuid.NewString(),
					"mdm": map[string]any{
						"enable_disk_encryption": true,
					},
				},
			},
		}
		res = s.Do("POST", "/api/latest/fleet/spec/teams", teamSpecs, http.StatusOK)
		errMsg = extractServerErrorText(res.Body)
		require.Empty(t, errMsg)

		// edit the existing team using specs
		teamSpecs = map[string]any{
			"specs": []any{
				map[string]any{
					"name": teamName,
					"mdm": map[string]any{
						"enable_disk_encryption": true,
					},
				},
			},
		}
		res = s.Do("POST", "/api/latest/fleet/spec/teams", teamSpecs, http.StatusOK)
		errMsg = extractServerErrorText(res.Body)
		require.Empty(t, errMsg)

		// always try to set the value to `false` so we start fresh
		s.Do("PATCH", "/api/latest/fleet/config", json.RawMessage(`{
		"mdm": { "enable_disk_encryption": false }
  }`), http.StatusOK)
		teamSpecs = map[string]any{
			"specs": []any{
				map[string]any{
					"name": teamName,
					"mdm": map[string]any{
						"enable_disk_encryption": false,
					},
				},
			},
		}
		s.Do("POST", "/api/latest/fleet/spec/teams", teamSpecs, http.StatusOK)
	}

	// disable both windows and mac mdm
	// we should get an error
	setMDMEnabled(false, false)
	checkConfigSetErrors()

	// enable windows mdm, no errors
	setMDMEnabled(false, true)
	checkConfigSetSucceeds()

	// enable mac mdm, no errors
	setMDMEnabled(true, true)
	checkConfigSetSucceeds()

	// only macos mdm enabled, no errors
	setMDMEnabled(true, false)
	checkConfigSetSucceeds()
}

func (s *integrationMDMTestSuite) TestMDMAppleHostDiskEncryption() {
	t := s.T()
	ctx := context.Background()

	// create a host
	host, err := s.ds.NewHost(ctx, &fleet.Host{
		DetailUpdatedAt: time.Now(),
		LabelUpdatedAt:  time.Now(),
		PolicyUpdatedAt: time.Now(),
		SeenTime:        time.Now().Add(-1 * time.Minute),
		OsqueryHostID:   ptr.String(t.Name()),
		NodeKey:         ptr.String(t.Name()),
		UUID:            uuid.New().String(),
		Hostname:        fmt.Sprintf("%sfoo.local", t.Name()),
		Platform:        "darwin",
	})
	require.NoError(t, err)

	// install a filevault profile for that host

	acResp := appConfigResponse{}
	s.DoJSON("PATCH", "/api/latest/fleet/config", json.RawMessage(`{
		"mdm": { "enable_disk_encryption": true }
  }`), http.StatusOK, &acResp)
	assert.True(t, acResp.MDM.EnableDiskEncryption.Value)
	fileVaultProf := s.assertConfigProfilesByIdentifier(nil, mobileconfig.FleetFileVaultPayloadIdentifier, true)
	hostCmdUUID := uuid.New().String()
	err = s.ds.BulkUpsertMDMAppleHostProfiles(ctx, []*fleet.MDMAppleBulkUpsertHostProfilePayload{
		{
			ProfileUUID:       fileVaultProf.ProfileUUID,
			ProfileIdentifier: fileVaultProf.Identifier,
			HostUUID:          host.UUID,
			CommandUUID:       hostCmdUUID,
			OperationType:     fleet.MDMOperationTypeInstall,
			Status:            &fleet.MDMDeliveryPending,
			Checksum:          []byte("csum"),
		},
	})
	require.NoError(t, err)

	t.Cleanup(func() {
		err := s.ds.UpdateOrDeleteHostMDMAppleProfile(ctx, &fleet.HostMDMAppleProfile{
			HostUUID:      host.UUID,
			CommandUUID:   hostCmdUUID,
			ProfileUUID:   fileVaultProf.ProfileUUID,
			Status:        &fleet.MDMDeliveryVerifying,
			OperationType: fleet.MDMOperationTypeRemove,
		})
		require.NoError(t, err)
		// not an error if the profile does not exist
		_ = s.ds.DeleteMDMAppleConfigProfile(ctx, fileVaultProf.ProfileUUID)
	})

	// get that host - it should
	// report "enforcing" disk encryption
	getHostResp := getHostResponse{}
	s.DoJSON("GET", fmt.Sprintf("/api/latest/fleet/hosts/%d", host.ID), nil, http.StatusOK, &getHostResp)
	require.NotNil(t, getHostResp.Host.MDM.MacOSSettings.DiskEncryption)
	require.Equal(t, fleet.DiskEncryptionEnforcing, *getHostResp.Host.MDM.MacOSSettings.DiskEncryption)
	require.Nil(t, getHostResp.Host.MDM.MacOSSettings.ActionRequired)
	require.NotNil(t, getHostResp.Host.MDM.OSSettings)
	require.NotNil(t, getHostResp.Host.MDM.OSSettings.DiskEncryption.Status)
	require.Equal(t, fleet.DiskEncryptionEnforcing, *getHostResp.Host.MDM.OSSettings.DiskEncryption.Status)
	require.Equal(t, "", getHostResp.Host.MDM.OSSettings.DiskEncryption.Detail)

	// report a profile install error
	err = s.ds.UpdateOrDeleteHostMDMAppleProfile(ctx, &fleet.HostMDMAppleProfile{
		HostUUID:      host.UUID,
		CommandUUID:   hostCmdUUID,
		ProfileUUID:   fileVaultProf.ProfileUUID,
		Status:        &fleet.MDMDeliveryFailed,
		OperationType: fleet.MDMOperationTypeInstall,
		Detail:        "test error",
	})
	require.NoError(t, err)

	// get that host - it should report "failed" disk encryption and include the error message detail
	getHostResp = getHostResponse{}
	s.DoJSON("GET", fmt.Sprintf("/api/latest/fleet/hosts/%d", host.ID), nil, http.StatusOK, &getHostResp)
	require.NotNil(t, getHostResp.Host.MDM.MacOSSettings.DiskEncryption)
	require.Equal(t, fleet.DiskEncryptionFailed, *getHostResp.Host.MDM.MacOSSettings.DiskEncryption)
	require.Nil(t, getHostResp.Host.MDM.MacOSSettings.ActionRequired)
	require.NotNil(t, getHostResp.Host.MDM.OSSettings)
	require.NotNil(t, getHostResp.Host.MDM.OSSettings.DiskEncryption.Status)
	require.Equal(t, fleet.DiskEncryptionFailed, *getHostResp.Host.MDM.OSSettings.DiskEncryption.Status)
	require.Equal(t, "test error", getHostResp.Host.MDM.OSSettings.DiskEncryption.Detail)

	// report that the profile was installed and verified
	err = s.ds.UpdateOrDeleteHostMDMAppleProfile(ctx, &fleet.HostMDMAppleProfile{
		HostUUID:      host.UUID,
		CommandUUID:   hostCmdUUID,
		ProfileUUID:   fileVaultProf.ProfileUUID,
		Status:        &fleet.MDMDeliveryVerified,
		OperationType: fleet.MDMOperationTypeInstall,
		Detail:        "",
	})
	require.NoError(t, err)

	// get that host - it has no encryption key at this point, so it should
	// report "action_required" disk encryption and "log_out" action.
	getHostResp = getHostResponse{}
	s.DoJSON("GET", fmt.Sprintf("/api/latest/fleet/hosts/%d", host.ID), nil, http.StatusOK, &getHostResp)
	require.NotNil(t, getHostResp.Host.MDM.MacOSSettings.DiskEncryption)
	require.Equal(t, fleet.DiskEncryptionActionRequired, *getHostResp.Host.MDM.MacOSSettings.DiskEncryption)
	require.NotNil(t, getHostResp.Host.MDM.MacOSSettings.ActionRequired)
	require.Equal(t, fleet.ActionRequiredLogOut, *getHostResp.Host.MDM.MacOSSettings.ActionRequired)
	require.NotNil(t, getHostResp.Host.MDM.OSSettings)
	require.NotNil(t, getHostResp.Host.MDM.OSSettings.DiskEncryption.Status)
	require.Equal(t, fleet.DiskEncryptionActionRequired, *getHostResp.Host.MDM.OSSettings.DiskEncryption.Status)
	require.Equal(t, "", getHostResp.Host.MDM.OSSettings.DiskEncryption.Detail)

	// add an encryption key for the host
	cert, _, _, err := s.fleetCfg.MDM.AppleSCEP()
	require.NoError(t, err)
	parsed, err := x509.ParseCertificate(cert.Certificate[0])
	require.NoError(t, err)
	recoveryKey := "AAA-BBB-CCC"
	encryptedKey, err := pkcs7.Encrypt([]byte(recoveryKey), []*x509.Certificate{parsed})
	require.NoError(t, err)
	base64EncryptedKey := base64.StdEncoding.EncodeToString(encryptedKey)

	err = s.ds.SetOrUpdateHostDiskEncryptionKey(ctx, host.ID, base64EncryptedKey, "", nil)
	require.NoError(t, err)

	// get that host - it has an encryption key with unknown decryptability, so
	// it should report "verifying" disk encryption.
	getHostResp = getHostResponse{}
	s.DoJSON("GET", fmt.Sprintf("/api/latest/fleet/hosts/%d", host.ID), nil, http.StatusOK, &getHostResp)
	require.NotNil(t, getHostResp.Host.MDM.MacOSSettings.DiskEncryption)
	require.Equal(t, fleet.DiskEncryptionVerifying, *getHostResp.Host.MDM.MacOSSettings.DiskEncryption)
	require.Nil(t, getHostResp.Host.MDM.MacOSSettings.ActionRequired)
	require.NotNil(t, getHostResp.Host.MDM.OSSettings)
	require.NotNil(t, getHostResp.Host.MDM.OSSettings.DiskEncryption.Status)
	require.Equal(t, fleet.DiskEncryptionVerifying, *getHostResp.Host.MDM.OSSettings.DiskEncryption.Status)
	require.Equal(t, "", getHostResp.Host.MDM.OSSettings.DiskEncryption.Detail)

	// request with no token
	res := s.DoRawNoAuth("GET", fmt.Sprintf("/api/latest/fleet/hosts/%d/encryption_key", host.ID), nil, http.StatusUnauthorized)
	res.Body.Close()

	// encryption key not processed yet
	resp := getHostEncryptionKeyResponse{}
	s.DoJSON("GET", fmt.Sprintf("/api/latest/fleet/hosts/%d/encryption_key", host.ID), nil, http.StatusNotFound, &resp)

	// unable to decrypt encryption key
	err = s.ds.SetHostsDiskEncryptionKeyStatus(ctx, []uint{host.ID}, false, time.Now())
	require.NoError(t, err)
	resp = getHostEncryptionKeyResponse{}
	s.DoJSON("GET", fmt.Sprintf("/api/latest/fleet/hosts/%d/encryption_key", host.ID), nil, http.StatusNotFound, &resp)

	// get that host - it has an encryption key that is un-decryptable, so it
	// should report "action_required" disk encryption and "rotate_key" action.
	getHostResp = getHostResponse{}
	s.DoJSON("GET", fmt.Sprintf("/api/latest/fleet/hosts/%d", host.ID), nil, http.StatusOK, &getHostResp)
	require.NotNil(t, getHostResp.Host.MDM.MacOSSettings.DiskEncryption)
	require.Equal(t, fleet.DiskEncryptionActionRequired, *getHostResp.Host.MDM.MacOSSettings.DiskEncryption)
	require.NotNil(t, getHostResp.Host.MDM.MacOSSettings.ActionRequired)
	require.Equal(t, fleet.ActionRequiredRotateKey, *getHostResp.Host.MDM.MacOSSettings.ActionRequired)
	require.NotNil(t, getHostResp.Host.MDM.OSSettings)
	require.NotNil(t, getHostResp.Host.MDM.OSSettings.DiskEncryption.Status)
	require.Equal(t, fleet.DiskEncryptionActionRequired, *getHostResp.Host.MDM.OSSettings.DiskEncryption.Status)
	require.Equal(t, "", getHostResp.Host.MDM.OSSettings.DiskEncryption.Detail)

	// no activities created so far
	activities := listActivitiesResponse{}
	s.DoJSON("GET", "/api/latest/fleet/activities", nil, http.StatusOK, &activities)
	found := false
	for _, activity := range activities.Activities {
		if activity.Type == "read_host_disk_encryption_key" {
			found = true
		}
	}
	require.False(t, found)

	// decryptable key
	checkDecryptableKey := func(u fleet.User) {
		err = s.ds.SetHostsDiskEncryptionKeyStatus(ctx, []uint{host.ID}, true, time.Now())
		require.NoError(t, err)
		resp = getHostEncryptionKeyResponse{}
		s.DoJSON("GET", fmt.Sprintf("/api/latest/fleet/hosts/%d/encryption_key", host.ID), nil, http.StatusOK, &resp)
		require.Equal(t, recoveryKey, resp.EncryptionKey.DecryptedValue)

		// use the admin token to get the activities
		currToken := s.token
		defer func() { s.token = currToken }()
		s.token = s.getTestAdminToken()
		s.lastActivityMatches(
			"read_host_disk_encryption_key",
			fmt.Sprintf(`{"host_display_name": "%s", "host_id": %d}`, host.DisplayName(), host.ID),
			0,
		)
	}

	team, err := s.ds.NewTeam(context.Background(), &fleet.Team{
		ID:          4827,
		Name:        "team1_" + t.Name(),
		Description: "desc team1_" + t.Name(),
	})
	require.NoError(t, err)

	// enable disk encryption on the team so the key is not deleted when the host is added
	teamSpecs := applyTeamSpecsRequest{Specs: []*fleet.TeamSpec{{
		Name: "team1_" + t.Name(),
		MDM: fleet.TeamSpecMDM{
			EnableDiskEncryption: optjson.SetBool(true),
		},
	}}}
	s.Do("POST", "/api/latest/fleet/spec/teams", teamSpecs, http.StatusOK)

	// we're about to mess up with the token, make sure to set it to the
	// default value when the test ends
	currToken := s.token
	t.Cleanup(func() { s.token = currToken })

	// admins are able to see the host encryption key
	s.token = s.getTestAdminToken()
	checkDecryptableKey(s.users["admin1@example.com"])

	// get that host - it has an encryption key that is decryptable, so it
	// should report "verified" disk encryption.
	getHostResp = getHostResponse{}
	s.DoJSON("GET", fmt.Sprintf("/api/latest/fleet/hosts/%d", host.ID), nil, http.StatusOK, &getHostResp)
	require.NotNil(t, getHostResp.Host.MDM.MacOSSettings.DiskEncryption)
	require.Equal(t, fleet.DiskEncryptionVerified, *getHostResp.Host.MDM.MacOSSettings.DiskEncryption)
	require.Nil(t, getHostResp.Host.MDM.MacOSSettings.ActionRequired)
	require.NotNil(t, getHostResp.Host.MDM.OSSettings)
	require.NotNil(t, getHostResp.Host.MDM.OSSettings.DiskEncryption.Status)
	require.Equal(t, fleet.DiskEncryptionVerified, *getHostResp.Host.MDM.OSSettings.DiskEncryption.Status)
	require.Equal(t, "", getHostResp.Host.MDM.OSSettings.DiskEncryption.Detail)

	// maintainers are able to see the token
	u := s.users["user1@example.com"]
	s.token = s.getTestToken(u.Email, test.GoodPassword)
	checkDecryptableKey(u)

	// observers are able to see the token
	u = s.users["user2@example.com"]
	s.token = s.getTestToken(u.Email, test.GoodPassword)
	checkDecryptableKey(u)

	// add the host to a team
	err = s.ds.AddHostsToTeam(ctx, &team.ID, []uint{host.ID})
	require.NoError(t, err)

	// admins are still able to see the token
	s.token = s.getTestAdminToken()
	checkDecryptableKey(s.users["admin1@example.com"])

	// maintainers are still able to see the token
	u = s.users["user1@example.com"]
	s.token = s.getTestToken(u.Email, test.GoodPassword)
	checkDecryptableKey(u)

	// observers are still able to see the token
	u = s.users["user2@example.com"]
	s.token = s.getTestToken(u.Email, test.GoodPassword)
	checkDecryptableKey(u)

	// add a team member
	u = fleet.User{
		Name:       "test team user",
		Email:      "user1+team@example.com",
		GlobalRole: nil,
		Teams: []fleet.UserTeam{
			{
				Team: *team,
				Role: fleet.RoleMaintainer,
			},
		},
	}
	require.NoError(t, u.SetPassword(test.GoodPassword, 10, 10))
	_, err = s.ds.NewUser(ctx, &u)
	require.NoError(t, err)

	// members are able to see the token
	s.token = s.getTestToken(u.Email, test.GoodPassword)
	checkDecryptableKey(u)

	// create a separate team
	team2, err := s.ds.NewTeam(context.Background(), &fleet.Team{
		ID:          4828,
		Name:        "team2_" + t.Name(),
		Description: "desc team2_" + t.Name(),
	})
	require.NoError(t, err)
	// add a team member
	u = fleet.User{
		Name:       "test team user",
		Email:      "user1+team2@example.com",
		GlobalRole: nil,
		Teams: []fleet.UserTeam{
			{
				Team: *team2,
				Role: fleet.RoleMaintainer,
			},
		},
	}
	require.NoError(t, u.SetPassword(test.GoodPassword, 10, 10))
	_, err = s.ds.NewUser(ctx, &u)
	require.NoError(t, err)

	// non-members aren't able to see the token
	s.token = s.getTestToken(u.Email, test.GoodPassword)
	resp = getHostEncryptionKeyResponse{}
	s.DoJSON("GET", fmt.Sprintf("/api/latest/fleet/hosts/%d/encryption_key", host.ID), nil, http.StatusForbidden, &resp)
}

func (s *integrationMDMTestSuite) TestWindowsMDMGetEncryptionKey() {
	t := s.T()
	ctx := context.Background()

	// create a host and enroll it in Fleet
	host := createOrbitEnrolledHost(t, "windows", "h1", s.ds)
	err := s.ds.SetOrUpdateMDMData(ctx, host.ID, false, true, s.server.URL, false, fleet.WellKnownMDMFleet, "")
	require.NoError(t, err)

	// request encryption key with no auth token
	res := s.DoRawNoAuth("GET", fmt.Sprintf("/api/latest/fleet/hosts/%d/encryption_key", host.ID), nil, http.StatusUnauthorized)
	res.Body.Close()

	// no encryption key
	resp := getHostEncryptionKeyResponse{}
	s.DoJSON("GET", fmt.Sprintf("/api/latest/fleet/hosts/%d/encryption_key", host.ID), nil, http.StatusNotFound, &resp)

	// invalid host id
	resp = getHostEncryptionKeyResponse{}
	s.DoJSON("GET", fmt.Sprintf("/api/latest/fleet/hosts/%d/encryption_key", host.ID+999), nil, http.StatusNotFound, &resp)

	// add an encryption key for the host
	cert, _, _, err := s.fleetCfg.MDM.MicrosoftWSTEP()
	require.NoError(t, err)
	recoveryKey := "AAA-BBB-CCC"
	encryptedKey, err := microsoft_mdm.Encrypt(recoveryKey, cert.Leaf)
	require.NoError(t, err)

	err = s.ds.SetOrUpdateHostDiskEncryptionKey(ctx, host.ID, encryptedKey, "", ptr.Bool(true))
	require.NoError(t, err)

	resp = getHostEncryptionKeyResponse{}
	s.DoJSON("GET", fmt.Sprintf("/api/latest/fleet/hosts/%d/encryption_key", host.ID), nil, http.StatusOK, &resp)
	require.Equal(t, host.ID, resp.HostID)
	require.Equal(t, recoveryKey, resp.EncryptionKey.DecryptedValue)
	s.lastActivityOfTypeMatches(fleet.ActivityTypeReadHostDiskEncryptionKey{}.ActivityName(),
		fmt.Sprintf(`{"host_display_name": "%s", "host_id": %d}`, host.DisplayName(), host.ID), 0)

	// update the key to blank with a client error
	err = s.ds.SetOrUpdateHostDiskEncryptionKey(ctx, host.ID, "", "failed", nil)
	require.NoError(t, err)

	resp = getHostEncryptionKeyResponse{}
	s.DoJSON("GET", fmt.Sprintf("/api/latest/fleet/hosts/%d/encryption_key", host.ID), nil, http.StatusNotFound, &resp)
}

func (s *integrationMDMTestSuite) TestAppConfigMDMAppleDiskEncryption() {
	t := s.T()

	// set the macos disk encryption field
	acResp := appConfigResponse{}
	s.DoJSON("PATCH", "/api/latest/fleet/config", json.RawMessage(`{
		"mdm": { "enable_disk_encryption": true }
  }`), http.StatusOK, &acResp)
	assert.True(t, acResp.MDM.EnableDiskEncryption.Value)
	enabledDiskActID := s.lastActivityMatches(fleet.ActivityTypeEnabledMacosDiskEncryption{}.ActivityName(),
		`{"team_id": null, "team_name": null}`, 0)

	// will have generated the macos config profile
	s.assertConfigProfilesByIdentifier(nil, mobileconfig.FleetFileVaultPayloadIdentifier, true)

	// check that they are returned by a GET /config
	acResp = appConfigResponse{}
	s.DoJSON("GET", "/api/latest/fleet/config", nil, http.StatusOK, &acResp)
	assert.True(t, acResp.MDM.EnableDiskEncryption.Value)

	// patch without specifying the macos disk encryption and an unrelated field,
	// should not alter it
	acResp = appConfigResponse{}
	s.DoJSON("PATCH", "/api/latest/fleet/config", json.RawMessage(`{
                     "mdm": { "macos_settings": {"custom_settings": [{"path": "a"}]} }
		}`), http.StatusOK, &acResp)
	assert.True(t, acResp.MDM.EnableDiskEncryption.Value)
	assert.Equal(t, []fleet.MDMProfileSpec{{Path: "a"}}, acResp.MDM.MacOSSettings.CustomSettings)
	s.lastActivityMatches(fleet.ActivityTypeEnabledMacosDiskEncryption{}.ActivityName(),
		``, enabledDiskActID)

	// patch with false, would reset it but this is a dry-run
	acResp = appConfigResponse{}
	s.DoJSON("PATCH", "/api/latest/fleet/config", json.RawMessage(`{
				"mdm": { "enable_disk_encryption": false }
		  }`), http.StatusOK, &acResp, "dry_run", "true")
	assert.True(t, acResp.MDM.EnableDiskEncryption.Value)
	assert.Equal(t, []fleet.MDMProfileSpec{{Path: "a"}}, acResp.MDM.MacOSSettings.CustomSettings)
	s.lastActivityMatches(fleet.ActivityTypeEnabledMacosDiskEncryption{}.ActivityName(),
		``, enabledDiskActID)

	// patch with false, resets it
	acResp = appConfigResponse{}
	s.DoJSON("PATCH", "/api/latest/fleet/config", json.RawMessage(`{
	    "mdm": { "enable_disk_encryption": false, "macos_settings": { "custom_settings": [{"path":"b"}] } }
		  }`), http.StatusOK, &acResp)
	assert.False(t, acResp.MDM.EnableDiskEncryption.Value)
	assert.Equal(t, []fleet.MDMProfileSpec{{Path: "b"}}, acResp.MDM.MacOSSettings.CustomSettings)
	s.lastActivityMatches(fleet.ActivityTypeDisabledMacosDiskEncryption{}.ActivityName(),
		`{"team_id": null, "team_name": null}`, 0)

	// will have deleted the macos config profile
	s.assertConfigProfilesByIdentifier(nil, mobileconfig.FleetFileVaultPayloadIdentifier, false)

	// use the MDM disk encryption endpoint to set it to true
	s.Do("POST", "/api/latest/fleet/disk_encryption",
		updateMDMDiskEncryptionRequest{EnableDiskEncryption: true}, http.StatusNoContent)
	enabledDiskActID = s.lastActivityMatches(fleet.ActivityTypeEnabledMacosDiskEncryption{}.ActivityName(),
		`{"team_id": null, "team_name": null}`, 0)

	// will have created the macos config profile
	s.assertConfigProfilesByIdentifier(nil, mobileconfig.FleetFileVaultPayloadIdentifier, true)

	acResp = appConfigResponse{}
	s.DoJSON("GET", "/api/latest/fleet/config", nil, http.StatusOK, &acResp)
	assert.True(t, acResp.MDM.EnableDiskEncryption.Value)
	assert.Equal(t, []fleet.MDMProfileSpec{{Path: "b"}}, acResp.MDM.MacOSSettings.CustomSettings)

	// call update endpoint with no changes
	s.Do("PATCH", "/api/latest/fleet/mdm/apple/settings",
		fleet.MDMAppleSettingsPayload{}, http.StatusNoContent)
	s.lastActivityMatches(fleet.ActivityTypeEnabledMacosDiskEncryption{}.ActivityName(),
		``, enabledDiskActID)

	// the macos config profile still exists
	s.assertConfigProfilesByIdentifier(nil, mobileconfig.FleetFileVaultPayloadIdentifier, true)

	acResp = appConfigResponse{}
	s.DoJSON("GET", "/api/latest/fleet/config", nil, http.StatusOK, &acResp)
	assert.True(t, acResp.MDM.EnableDiskEncryption.Value)
	assert.Equal(t, []fleet.MDMProfileSpec{{Path: "b"}}, acResp.MDM.MacOSSettings.CustomSettings)

	// mdm/apple/settings works for windows as well as it's being used by
	// clients (UI) this way
	appConf, err := s.ds.AppConfig(context.Background())
	require.NoError(s.T(), err)
	appConf.MDM.EnabledAndConfigured = false
	appConf.MDM.WindowsEnabledAndConfigured = true
	err = s.ds.SaveAppConfig(context.Background(), appConf)
	require.NoError(s.T(), err)
	defer func() {
		appConf, err := s.ds.AppConfig(context.Background())
		require.NoError(s.T(), err)
		appConf.MDM.EnabledAndConfigured = true
		appConf.MDM.WindowsEnabledAndConfigured = true
		err = s.ds.SaveAppConfig(context.Background(), appConf)
		require.NoError(s.T(), err)
	}()

	// flip and verify the value
	s.Do("POST", "/api/latest/fleet/disk_encryption",
		updateMDMDiskEncryptionRequest{EnableDiskEncryption: false}, http.StatusNoContent)
	acResp = appConfigResponse{}
	s.DoJSON("GET", "/api/latest/fleet/config", nil, http.StatusOK, &acResp)
	assert.False(t, acResp.MDM.EnableDiskEncryption.Value)

	s.Do("POST", "/api/latest/fleet/disk_encryption",
		updateMDMDiskEncryptionRequest{EnableDiskEncryption: true}, http.StatusNoContent)
	acResp = appConfigResponse{}
	s.DoJSON("GET", "/api/latest/fleet/config", nil, http.StatusOK, &acResp)
	assert.True(t, acResp.MDM.EnableDiskEncryption.Value)
}

func (s *integrationMDMTestSuite) TestMDMAppleDiskEncryptionAggregate() {
	t := s.T()
	ctx := context.Background()

	// no hosts with any disk encryption status's
	expectedNoTeamDiskEncryptionSummary := fleet.MDMDiskEncryptionSummary{}
	s.checkMDMDiskEncryptionSummaries(t, nil, expectedNoTeamDiskEncryptionSummary, true)
	expectedNoTeamProfilesSummary := fleet.MDMProfilesSummary{}
	s.checkMDMProfilesSummaries(t, nil, expectedNoTeamProfilesSummary, &expectedNoTeamProfilesSummary)

	// 10 new hosts
	var hosts []*fleet.Host
	for i := 0; i < 10; i++ {
		h, err := s.ds.NewHost(ctx, &fleet.Host{
			DetailUpdatedAt: time.Now(),
			LabelUpdatedAt:  time.Now(),
			PolicyUpdatedAt: time.Now(),
			SeenTime:        time.Now().Add(-1 * time.Minute),
			OsqueryHostID:   ptr.String(fmt.Sprintf("%s-%d", t.Name(), i)),
			NodeKey:         ptr.String(fmt.Sprintf("%s-%d", t.Name(), i)),
			UUID:            fmt.Sprintf("%d-%s", i, uuid.New().String()),
			Hostname:        fmt.Sprintf("%sfoo.local", t.Name()),
			Platform:        "darwin",
		})
		require.NoError(t, err)
		hosts = append(hosts, h)
	}

	// no team tests ====

	// new filevault profile with no team
	prof, err := fleet.NewMDMAppleConfigProfile(mobileconfigForTest("filevault-1", mobileconfig.FleetFileVaultPayloadIdentifier), ptr.Uint(0))
	require.NoError(t, err)

	// generates a disk encryption aggregate value based on the arguments passed in
	generateAggregateValue := func(
		hosts []*fleet.Host,
		operationType fleet.MDMOperationType,
		status *fleet.MDMDeliveryStatus,
		decryptable bool,
	) {
		for _, host := range hosts {
			hostCmdUUID := uuid.New().String()
			err := s.ds.BulkUpsertMDMAppleHostProfiles(ctx, []*fleet.MDMAppleBulkUpsertHostProfilePayload{
				{
					ProfileUUID:       prof.ProfileUUID,
					ProfileIdentifier: prof.Identifier,
					HostUUID:          host.UUID,
					CommandUUID:       hostCmdUUID,
					OperationType:     operationType,
					Status:            status,
					Checksum:          []byte("csum"),
				},
			})
			require.NoError(t, err)
			oneMinuteAfterThreshold := time.Now().Add(+1 * time.Minute)
			err = s.ds.SetOrUpdateHostDiskEncryptionKey(ctx, host.ID, "test-key", "", nil)
			require.NoError(t, err)
			err = s.ds.SetHostsDiskEncryptionKeyStatus(ctx, []uint{host.ID}, decryptable, oneMinuteAfterThreshold)
			require.NoError(t, err)
		}
	}

	// hosts 1,2 have disk encryption "applied" status
	generateAggregateValue(hosts[0:2], fleet.MDMOperationTypeInstall, &fleet.MDMDeliveryVerifying, true)
	expectedNoTeamDiskEncryptionSummary.Verifying.MacOS = 2
	s.checkMDMDiskEncryptionSummaries(t, nil, expectedNoTeamDiskEncryptionSummary, true)
	expectedNoTeamProfilesSummary.Verifying = 2
	s.checkMDMProfilesSummaries(t, nil, expectedNoTeamProfilesSummary, &expectedNoTeamProfilesSummary)

	// hosts 3,4 have disk encryption "action required" status
	generateAggregateValue(hosts[2:4], fleet.MDMOperationTypeInstall, &fleet.MDMDeliveryVerifying, false)
	expectedNoTeamDiskEncryptionSummary.ActionRequired.MacOS = 2
	s.checkMDMDiskEncryptionSummaries(t, nil, expectedNoTeamDiskEncryptionSummary, true)
	expectedNoTeamProfilesSummary.Pending = 2
	s.checkMDMProfilesSummaries(t, nil, expectedNoTeamProfilesSummary, &expectedNoTeamProfilesSummary)

	// hosts 5,6 have disk encryption "enforcing" status

	// host profiles status are `pending`
	generateAggregateValue(hosts[4:6], fleet.MDMOperationTypeInstall, &fleet.MDMDeliveryPending, true)
	expectedNoTeamDiskEncryptionSummary.Enforcing.MacOS = 2
	s.checkMDMDiskEncryptionSummaries(t, nil, expectedNoTeamDiskEncryptionSummary, true)
	expectedNoTeamProfilesSummary.Pending = 4
	s.checkMDMProfilesSummaries(t, nil, expectedNoTeamProfilesSummary, &expectedNoTeamProfilesSummary)

	// host profiles status dont exist
	generateAggregateValue(hosts[4:6], fleet.MDMOperationTypeInstall, nil, true)
	s.checkMDMDiskEncryptionSummaries(t, nil, expectedNoTeamDiskEncryptionSummary, true)               // no change
	s.checkMDMProfilesSummaries(t, nil, expectedNoTeamProfilesSummary, &expectedNoTeamProfilesSummary) // no change

	// host profile is applied but decryptable key does not exist
	mysql.ExecAdhocSQL(t, s.ds, func(q sqlx.ExtContext) error {
		_, err := q.ExecContext(
			context.Background(),
			"UPDATE host_disk_encryption_keys SET decryptable = NULL WHERE host_id IN (?, ?)",
			hosts[5].ID,
			hosts[6].ID,
		)
		require.NoError(t, err)
		return err
	})
	s.checkMDMDiskEncryptionSummaries(t, nil, expectedNoTeamDiskEncryptionSummary, true)               // no change
	s.checkMDMProfilesSummaries(t, nil, expectedNoTeamProfilesSummary, &expectedNoTeamProfilesSummary) // no change

	// hosts 7,8 have disk encryption "failed" status
	generateAggregateValue(hosts[6:8], fleet.MDMOperationTypeInstall, &fleet.MDMDeliveryFailed, true)
	expectedNoTeamDiskEncryptionSummary.Failed.MacOS = 2
	s.checkMDMDiskEncryptionSummaries(t, nil, expectedNoTeamDiskEncryptionSummary, true)
	expectedNoTeamProfilesSummary.Failed = 2
	s.checkMDMProfilesSummaries(t, nil, expectedNoTeamProfilesSummary, &expectedNoTeamProfilesSummary)

	// hosts 9,10 have disk encryption "removing enforcement" status
	generateAggregateValue(hosts[8:10], fleet.MDMOperationTypeRemove, &fleet.MDMDeliveryPending, true)
	expectedNoTeamDiskEncryptionSummary.RemovingEnforcement.MacOS = 2
	s.checkMDMDiskEncryptionSummaries(t, nil, expectedNoTeamDiskEncryptionSummary, true)
	expectedNoTeamProfilesSummary.Pending = 6
	s.checkMDMProfilesSummaries(t, nil, expectedNoTeamProfilesSummary, &expectedNoTeamProfilesSummary)

	// team tests ====

	// host 1,2 added to team 1
	tm, _ := s.ds.NewTeam(ctx, &fleet.Team{Name: "team-1"})
	err = s.ds.AddHostsToTeam(ctx, &tm.ID, []uint{hosts[0].ID, hosts[1].ID})
	require.NoError(t, err)

	// new filevault profile for team 1
	prof, err = fleet.NewMDMAppleConfigProfile(mobileconfigForTest("filevault-1", mobileconfig.FleetFileVaultPayloadIdentifier), ptr.Uint(1))
	require.NoError(t, err)
	prof.TeamID = &tm.ID
	require.NoError(t, err)

	// filtering by the "team_id" query param
	generateAggregateValue(hosts[0:2], fleet.MDMOperationTypeInstall, &fleet.MDMDeliveryVerifying, true)

	var expectedTeamDiskEncryptionSummary fleet.MDMDiskEncryptionSummary
	expectedTeamDiskEncryptionSummary.Verifying.MacOS = 2
	s.checkMDMDiskEncryptionSummaries(t, &tm.ID, expectedTeamDiskEncryptionSummary, true)

	expectedNoTeamDiskEncryptionSummary.Verifying.MacOS = 0 // now 0 because hosts 1,2 were added to team 1
	s.checkMDMDiskEncryptionSummaries(t, nil, expectedNoTeamDiskEncryptionSummary, true)

	expectedTeamProfilesSummary := fleet.MDMProfilesSummary{Verifying: 2}
	s.checkMDMProfilesSummaries(t, &tm.ID, expectedTeamProfilesSummary, &expectedTeamProfilesSummary)

	expectedNoTeamProfilesSummary = fleet.MDMProfilesSummary{
		Verifying: 0, // now 0 because hosts 1,2 were added to team 1
		Pending:   6,
		Failed:    2,
	}
	s.checkMDMProfilesSummaries(t, nil, expectedNoTeamProfilesSummary, &expectedNoTeamProfilesSummary)

	// verified status for host 1
	require.NoError(t, apple_mdm.VerifyHostMDMProfiles(ctx, s.ds, hosts[0], map[string]*fleet.HostMacOSProfile{prof.Identifier: {Identifier: prof.Identifier, DisplayName: prof.Name, InstallDate: time.Now()}}))
	// TODO: Why is there no change to the verification status of host 1 reflected in the summaries?
	s.checkMDMDiskEncryptionSummaries(t, &tm.ID, expectedTeamDiskEncryptionSummary, true)              // no change
	s.checkMDMDiskEncryptionSummaries(t, nil, expectedNoTeamDiskEncryptionSummary, true)               // no change
	s.checkMDMProfilesSummaries(t, &tm.ID, expectedTeamProfilesSummary, &expectedTeamProfilesSummary)  // no change
	s.checkMDMProfilesSummaries(t, nil, expectedNoTeamProfilesSummary, &expectedNoTeamProfilesSummary) // no change
}

func (s *integrationMDMTestSuite) TestTeamsMDMAppleDiskEncryption() {
	t := s.T()

	// create a team through the service so it initializes the agent ops
	teamName := t.Name() + "team1"
	team := &fleet.Team{
		Name:        teamName,
		Description: "desc team1",
	}
	var createTeamResp teamResponse
	s.DoJSON("POST", "/api/latest/fleet/teams", team, http.StatusOK, &createTeamResp)
	require.NotZero(t, createTeamResp.Team.ID)
	team = createTeamResp.Team

	// no macos config profile yet
	s.assertConfigProfilesByIdentifier(ptr.Uint(team.ID), mobileconfig.FleetFileVaultPayloadIdentifier, false)

	// apply with disk encryption
	teamSpecs := applyTeamSpecsRequest{Specs: []*fleet.TeamSpec{{
		Name: teamName,
		MDM: fleet.TeamSpecMDM{
			EnableDiskEncryption: optjson.SetBool(true),
		},
	}}}
	s.Do("POST", "/api/latest/fleet/spec/teams", teamSpecs, http.StatusOK)
	lastDiskActID := s.lastActivityOfTypeMatches(fleet.ActivityTypeEnabledMacosDiskEncryption{}.ActivityName(),
		fmt.Sprintf(`{"team_id": %d, "team_name": %q}`, team.ID, teamName), 0)

	// macos config profile created
	s.assertConfigProfilesByIdentifier(ptr.Uint(team.ID), mobileconfig.FleetFileVaultPayloadIdentifier, true)

	// retrieving the team returns the disk encryption setting
	var teamResp getTeamResponse
	s.DoJSON("GET", fmt.Sprintf("/api/latest/fleet/teams/%d", team.ID), nil, http.StatusOK, &teamResp)
	require.True(t, teamResp.Team.Config.MDM.EnableDiskEncryption)

	// apply with invalid disk encryption value should fail
	teamSpecs = applyTeamSpecsRequest{Specs: []*fleet.TeamSpec{{
		Name: teamName,
		MDM: fleet.TeamSpecMDM{
			MacOSSettings: map[string]interface{}{"enable_disk_encryption": 123},
		},
	}}}
	res := s.Do("POST", "/api/latest/fleet/spec/teams", teamSpecs, http.StatusBadRequest)
	errMsg := extractServerErrorText(res.Body)
	assert.Contains(t, errMsg, `invalid value type at 'macos_settings.enable_disk_encryption': expected bool but got float64`)

	// apply an empty set of batch profiles to the team
	s.Do("POST", "/api/v1/fleet/mdm/apple/profiles/batch", batchSetMDMAppleProfilesRequest{Profiles: nil},
		http.StatusUnprocessableEntity, "team_id", strconv.Itoa(int(team.ID)), "team_name", team.Name)

	// the configuration profile is still there
	s.assertConfigProfilesByIdentifier(ptr.Uint(team.ID), mobileconfig.FleetFileVaultPayloadIdentifier, true)

	// apply without disk encryption settings specified and unrelated field,
	// should not replace existing disk encryption
	teamSpecs = applyTeamSpecsRequest{Specs: []*fleet.TeamSpec{{
		Name: teamName,
		MDM: fleet.TeamSpecMDM{
			MacOSSettings: map[string]interface{}{
				"custom_settings": []map[string]interface{}{
					{"path": "a"},
				},
			},
		},
	}}}
	s.Do("POST", "/api/latest/fleet/spec/teams", teamSpecs, http.StatusOK)
	teamResp = getTeamResponse{}
	s.DoJSON("GET", fmt.Sprintf("/api/latest/fleet/teams/%d", team.ID), nil, http.StatusOK, &teamResp)
	require.True(t, teamResp.Team.Config.MDM.EnableDiskEncryption)
	require.Equal(t, []fleet.MDMProfileSpec{{Path: "a"}}, teamResp.Team.Config.MDM.MacOSSettings.CustomSettings)
	s.lastActivityOfTypeMatches(fleet.ActivityTypeEnabledMacosDiskEncryption{}.ActivityName(),
		``, lastDiskActID)

	// apply with false would clear the existing setting, but dry-run
	teamSpecs = applyTeamSpecsRequest{Specs: []*fleet.TeamSpec{{
		Name: teamName,
		MDM: fleet.TeamSpecMDM{
			EnableDiskEncryption: optjson.SetBool(false),
		},
	}}}
	s.Do("POST", "/api/latest/fleet/spec/teams", teamSpecs, http.StatusOK, "dry_run", "true")
	teamResp = getTeamResponse{}
	s.DoJSON("GET", fmt.Sprintf("/api/latest/fleet/teams/%d", team.ID), nil, http.StatusOK, &teamResp)
	require.True(t, teamResp.Team.Config.MDM.EnableDiskEncryption)
	s.lastActivityOfTypeMatches(fleet.ActivityTypeEnabledMacosDiskEncryption{}.ActivityName(),
		``, lastDiskActID)

	// apply with false clears the existing setting
	teamSpecs = applyTeamSpecsRequest{Specs: []*fleet.TeamSpec{{
		Name: teamName,
		MDM: fleet.TeamSpecMDM{
			MacOSSettings: map[string]interface{}{"enable_disk_encryption": false},
		},
	}}}
	s.Do("POST", "/api/latest/fleet/spec/teams", teamSpecs, http.StatusOK)
	teamResp = getTeamResponse{}
	s.DoJSON("GET", fmt.Sprintf("/api/latest/fleet/teams/%d", team.ID), nil, http.StatusOK, &teamResp)
	require.False(t, teamResp.Team.Config.MDM.EnableDiskEncryption)
	s.lastActivityOfTypeMatches(fleet.ActivityTypeDisabledMacosDiskEncryption{}.ActivityName(),
		fmt.Sprintf(`{"team_id": %d, "team_name": %q}`, team.ID, teamName), 0)

	// macos config profile deleted
	s.assertConfigProfilesByIdentifier(ptr.Uint(team.ID), mobileconfig.FleetFileVaultPayloadIdentifier, false)

	// modify team's disk encryption via ModifyTeam endpoint
	var modResp teamResponse
	s.DoJSON("PATCH", fmt.Sprintf("/api/latest/fleet/teams/%d", team.ID), fleet.TeamPayload{
		MDM: &fleet.TeamPayloadMDM{
			EnableDiskEncryption: optjson.SetBool(true),
			MacOSSettings:        &fleet.MacOSSettings{},
		},
	}, http.StatusOK, &modResp)
	require.True(t, modResp.Team.Config.MDM.EnableDiskEncryption)
	s.lastActivityOfTypeMatches(fleet.ActivityTypeEnabledMacosDiskEncryption{}.ActivityName(),
		fmt.Sprintf(`{"team_id": %d, "team_name": %q}`, team.ID, teamName), 0)

	// macos config profile created
	s.assertConfigProfilesByIdentifier(ptr.Uint(team.ID), mobileconfig.FleetFileVaultPayloadIdentifier, true)

	// modify team's disk encryption and description via ModifyTeam endpoint
	modResp = teamResponse{}
	s.DoJSON("PATCH", fmt.Sprintf("/api/latest/fleet/teams/%d", team.ID), fleet.TeamPayload{
		Description: ptr.String("foobar"),
		MDM: &fleet.TeamPayloadMDM{
			EnableDiskEncryption: optjson.SetBool(false),
		},
	}, http.StatusOK, &modResp)
	require.False(t, modResp.Team.Config.MDM.EnableDiskEncryption)
	require.Equal(t, "foobar", modResp.Team.Description)
	s.lastActivityOfTypeMatches(fleet.ActivityTypeDisabledMacosDiskEncryption{}.ActivityName(),
		fmt.Sprintf(`{"team_id": %d, "team_name": %q}`, team.ID, teamName), 0)

	// macos config profile deleted
	s.assertConfigProfilesByIdentifier(ptr.Uint(team.ID), mobileconfig.FleetFileVaultPayloadIdentifier, false)

	// use the MDM settings endpoint to set it to true
	s.Do("POST", "/api/latest/fleet/disk_encryption",
		updateMDMDiskEncryptionRequest{TeamID: ptr.Uint(team.ID), EnableDiskEncryption: true}, http.StatusNoContent)
	lastDiskActID = s.lastActivityOfTypeMatches(fleet.ActivityTypeEnabledMacosDiskEncryption{}.ActivityName(),
		fmt.Sprintf(`{"team_id": %d, "team_name": %q}`, team.ID, teamName), 0)

	// macos config profile created
	s.assertConfigProfilesByIdentifier(ptr.Uint(team.ID), mobileconfig.FleetFileVaultPayloadIdentifier, true)

	teamResp = getTeamResponse{}
	s.DoJSON("GET", fmt.Sprintf("/api/latest/fleet/teams/%d", team.ID), nil, http.StatusOK, &teamResp)
	require.True(t, teamResp.Team.Config.MDM.EnableDiskEncryption)

	// use the MDM settings endpoint with no changes
	s.Do("PATCH", "/api/latest/fleet/mdm/apple/settings",
		fleet.MDMAppleSettingsPayload{TeamID: ptr.Uint(team.ID)}, http.StatusNoContent)
	s.lastActivityOfTypeMatches(fleet.ActivityTypeEnabledMacosDiskEncryption{}.ActivityName(),
		``, lastDiskActID)

	// macos config profile still exists
	s.assertConfigProfilesByIdentifier(ptr.Uint(team.ID), mobileconfig.FleetFileVaultPayloadIdentifier, true)

	teamResp = getTeamResponse{}
	s.DoJSON("GET", fmt.Sprintf("/api/latest/fleet/teams/%d", team.ID), nil, http.StatusOK, &teamResp)
	require.True(t, teamResp.Team.Config.MDM.EnableDiskEncryption)

	// use the MDM settings endpoint with an unknown team id
	s.Do("POST", "/api/latest/fleet/disk_encryption",
		updateMDMDiskEncryptionRequest{TeamID: ptr.Uint(9999), EnableDiskEncryption: true}, http.StatusNotFound)

	// mdm/apple/settings works for windows as well as it's being used by
	// clients (UI) this way
	appConf, err := s.ds.AppConfig(context.Background())
	require.NoError(s.T(), err)
	appConf.MDM.EnabledAndConfigured = false
	appConf.MDM.WindowsEnabledAndConfigured = true
	err = s.ds.SaveAppConfig(context.Background(), appConf)
	require.NoError(s.T(), err)
	defer func() {
		appConf, err := s.ds.AppConfig(context.Background())
		require.NoError(s.T(), err)
		appConf.MDM.EnabledAndConfigured = true
		appConf.MDM.WindowsEnabledAndConfigured = true
		err = s.ds.SaveAppConfig(context.Background(), appConf)
		require.NoError(s.T(), err)
	}()

	// flip and verify the value
	s.Do("POST", "/api/latest/fleet/disk_encryption",
		updateMDMDiskEncryptionRequest{TeamID: ptr.Uint(team.ID), EnableDiskEncryption: false}, http.StatusNoContent)
	teamResp = getTeamResponse{}
	s.DoJSON("GET", fmt.Sprintf("/api/latest/fleet/teams/%d", team.ID), nil, http.StatusOK, &teamResp)
	require.False(t, teamResp.Team.Config.MDM.EnableDiskEncryption)

	s.Do("POST", "/api/latest/fleet/disk_encryption",
		updateMDMDiskEncryptionRequest{TeamID: ptr.Uint(team.ID), EnableDiskEncryption: true}, http.StatusNoContent)
	teamResp = getTeamResponse{}
	s.DoJSON("GET", fmt.Sprintf("/api/latest/fleet/teams/%d", team.ID), nil, http.StatusOK, &teamResp)
	require.True(t, teamResp.Team.Config.MDM.EnableDiskEncryption)
}

func (s *integrationMDMTestSuite) TestEnrollOrbitAfterDEPSync() {
	t := s.T()
	ctx := context.Background()

	// create a host with minimal information and the serial, no uuid/osquery id
	// (as when created via DEP sync). Platform must be "darwin" as this is the
	// only supported OS with DEP.
	dbZeroTime := time.Date(2000, 1, 1, 0, 0, 0, 0, time.UTC)
	h, err := s.ds.NewHost(ctx, &fleet.Host{
		HardwareSerial:   uuid.New().String(),
		Platform:         "darwin",
		LastEnrolledAt:   dbZeroTime,
		DetailUpdatedAt:  dbZeroTime,
		RefetchRequested: true,
	})
	require.NoError(t, err)

	// create an enroll secret
	secret := uuid.New().String()
	var applyResp applyEnrollSecretSpecResponse
	s.DoJSON("POST", "/api/latest/fleet/spec/enroll_secret", applyEnrollSecretSpecRequest{
		Spec: &fleet.EnrollSecretSpec{
			Secrets: []*fleet.EnrollSecret{{Secret: secret}},
		},
	}, http.StatusOK, &applyResp)

	// enroll the host from orbit, it should match the host above via the serial
	var resp EnrollOrbitResponse
	hostUUID := uuid.New().String()
	s.DoJSON("POST", "/api/fleet/orbit/enroll", EnrollOrbitRequest{
		EnrollSecret:   secret,
		HardwareUUID:   hostUUID, // will not match any existing host
		HardwareSerial: h.HardwareSerial,
	}, http.StatusOK, &resp)
	require.NotEmpty(t, resp.OrbitNodeKey)

	// fetch the host, it will match the one created above
	// (NOTE: cannot check the returned OrbitNodeKey, this field is not part of the response)
	var hostResp getHostResponse
	s.DoJSON("GET", fmt.Sprintf("/api/latest/fleet/hosts/%d", h.ID), nil, http.StatusOK, &hostResp)
	require.Equal(t, h.ID, hostResp.Host.ID)

	got, err := s.ds.LoadHostByOrbitNodeKey(ctx, resp.OrbitNodeKey)
	require.NoError(t, err)
	require.Equal(t, h.ID, got.ID)

	// enroll the host from osquery, it should match the same host
	var osqueryResp enrollAgentResponse
	osqueryID := uuid.New().String()
	s.DoJSON("POST", "/api/osquery/enroll", enrollAgentRequest{
		EnrollSecret:   secret,
		HostIdentifier: osqueryID, // osquery host_identifier may not be the same as the host UUID, simulate that here
		HostDetails: map[string]map[string]string{
			"system_info": {
				"uuid":            hostUUID,
				"hardware_serial": h.HardwareSerial,
			},
		},
	}, http.StatusOK, &osqueryResp)
	require.NotEmpty(t, osqueryResp.NodeKey)

	// load the host by osquery node key, should match the initial host
	got, err = s.ds.LoadHostByNodeKey(ctx, osqueryResp.NodeKey)
	require.NoError(t, err)
	require.Equal(t, h.ID, got.ID)
}

func (s *integrationMDMTestSuite) TestDiskEncryptionRotation() {
	t := s.T()
	h := createOrbitEnrolledHost(t, "darwin", "h", s.ds)

	// false by default
	resp := orbitGetConfigResponse{}
	s.DoJSON("POST", "/api/fleet/orbit/config", json.RawMessage(fmt.Sprintf(`{"orbit_node_key": %q}`, *h.OrbitNodeKey)), http.StatusOK, &resp)
	require.False(t, resp.Notifications.RotateDiskEncryptionKey)

	// create an auth token for h
	token := "much_valid"
	mysql.ExecAdhocSQL(t, s.ds, func(db sqlx.ExtContext) error {
		_, err := db.ExecContext(context.Background(), `INSERT INTO host_device_auth (host_id, token) VALUES (?, ?)`, h.ID, token)
		return err
	})

	tokRes := s.DoRawNoAuth("POST", "/api/latest/fleet/device/"+token+"/rotate_encryption_key", nil, http.StatusOK)
	tokRes.Body.Close()

	// true after the POST request
	resp = orbitGetConfigResponse{}
	s.DoJSON("POST", "/api/fleet/orbit/config", json.RawMessage(fmt.Sprintf(`{"orbit_node_key": %q}`, *h.OrbitNodeKey)), http.StatusOK, &resp)
	require.True(t, resp.Notifications.RotateDiskEncryptionKey)

	// false on following requests
	resp = orbitGetConfigResponse{}
	s.DoJSON("POST", "/api/fleet/orbit/config", json.RawMessage(fmt.Sprintf(`{"orbit_node_key": %q}`, *h.OrbitNodeKey)), http.StatusOK, &resp)
	require.False(t, resp.Notifications.RotateDiskEncryptionKey)
}

func (s *integrationMDMTestSuite) TestFleetdConfiguration() {
	t := s.T()
	s.assertConfigProfilesByIdentifier(nil, mobileconfig.FleetdConfigPayloadIdentifier, false)

	var applyResp applyEnrollSecretSpecResponse
	s.DoJSON("POST", "/api/latest/fleet/spec/enroll_secret", applyEnrollSecretSpecRequest{
		Spec: &fleet.EnrollSecretSpec{
			Secrets: []*fleet.EnrollSecret{{Secret: t.Name()}},
		},
	}, http.StatusOK, &applyResp)

	// a new fleetd configuration profile for "no team" is created
	s.awaitTriggerProfileSchedule(t)
	s.assertConfigProfilesByIdentifier(nil, mobileconfig.FleetdConfigPayloadIdentifier, true)

	// create a new team
	tm, err := s.ds.NewTeam(context.Background(), &fleet.Team{
		Name:        t.Name(),
		Description: "desc",
	})
	require.NoError(t, err)
	s.assertConfigProfilesByIdentifier(&tm.ID, mobileconfig.FleetdConfigPayloadIdentifier, false)

	// set the default bm assignment to that team
	acResp := appConfigResponse{}
	s.DoJSON("PATCH", "/api/latest/fleet/config", json.RawMessage(fmt.Sprintf(`{
		"mdm": {
			"apple_bm_default_team": %q
		}
	}`, tm.Name)), http.StatusOK, &acResp)

	// the team doesn't have any enroll secrets yet, a profile is created using the global enroll secret
	s.awaitTriggerProfileSchedule(t)
	p := s.assertConfigProfilesByIdentifier(&tm.ID, mobileconfig.FleetdConfigPayloadIdentifier, true)
	require.Contains(t, string(p.Mobileconfig), t.Name())

	// create an enroll secret for the team
	teamSpecs := applyTeamSpecsRequest{Specs: []*fleet.TeamSpec{{
		Name:    tm.Name,
		Secrets: []fleet.EnrollSecret{{Secret: t.Name() + "team-secret"}},
	}}}
	s.Do("POST", "/api/latest/fleet/spec/teams", teamSpecs, http.StatusOK)

	// a new fleetd configuration profile for that team is created
	s.awaitTriggerProfileSchedule(t)
	p = s.assertConfigProfilesByIdentifier(&tm.ID, mobileconfig.FleetdConfigPayloadIdentifier, true)
	require.Contains(t, string(p.Mobileconfig), t.Name()+"team-secret")

	// the old configuration profile is kept
	s.assertConfigProfilesByIdentifier(nil, mobileconfig.FleetdConfigPayloadIdentifier, true)
}

func (s *integrationMDMTestSuite) TestEnqueueMDMCommand() {
	ctx := context.Background()
	t := s.T()

	// Create host enrolled via osquery, but not enrolled in MDM.
	unenrolledHost := createHostAndDeviceToken(t, s.ds, "unused")

	// Create device enrolled in MDM but not enrolled via osquery.
	mdmDevice := mdmtest.NewTestMDMClientAppleDirect(mdmtest.AppleEnrollInfo{
		SCEPChallenge: s.fleetCfg.MDM.AppleSCEPChallenge,
		SCEPURL:       s.server.URL + apple_mdm.SCEPPath,
		MDMURL:        s.server.URL + apple_mdm.MDMPath,
	})
	err := mdmDevice.Enroll()
	require.NoError(t, err)

	base64Cmd := func(rawCmd string) string {
		return base64.RawStdEncoding.EncodeToString([]byte(rawCmd))
	}

	newRawCmd := func(cmdUUID string) string {
		return fmt.Sprintf(`<?xml version="1.0" encoding="UTF-8"?>
<!DOCTYPE plist PUBLIC "-//Apple//DTD PLIST 1.0//EN" "http://www.apple.com/DTDs/PropertyList-1.0.dtd">
<plist version="1.0">
<dict>
    <key>Command</key>
    <dict>
        <key>ManagedOnly</key>
        <false/>
        <key>RequestType</key>
        <string>ProfileList</string>
    </dict>
    <key>CommandUUID</key>
    <string>%s</string>
</dict>
</plist>`, cmdUUID)
	}

	// call with unknown host UUID
	uuid1 := uuid.New().String()
	s.Do("POST", "/api/latest/fleet/mdm/apple/enqueue",
		enqueueMDMAppleCommandRequest{
			// explicitly use standard encoding to make sure it also works
			// see #11384
			Command:   base64.StdEncoding.EncodeToString([]byte(newRawCmd(uuid1))),
			DeviceIDs: []string{"no-such-host"},
		}, http.StatusNotFound)

	// get command results returns 404, that command does not exist
	var cmdResResp getMDMAppleCommandResultsResponse
	s.DoJSON("GET", "/api/latest/fleet/mdm/apple/commandresults", nil, http.StatusNotFound, &cmdResResp, "command_uuid", uuid1)
	var getMDMCmdResp getMDMCommandResultsResponse
	s.DoJSON("GET", "/api/latest/fleet/commands/results", nil, http.StatusNotFound, &cmdResResp, "command_uuid", uuid1)

	// list commands returns empty set
	var listCmdResp listMDMAppleCommandsResponse
	s.DoJSON("GET", "/api/latest/fleet/mdm/apple/commands", nil, http.StatusOK, &listCmdResp)
	require.Empty(t, listCmdResp.Results)

	// call with unenrolled host UUID
	res := s.Do("POST", "/api/latest/fleet/mdm/apple/enqueue",
		enqueueMDMAppleCommandRequest{
			Command:   base64Cmd(newRawCmd(uuid.New().String())),
			DeviceIDs: []string{unenrolledHost.UUID},
		}, http.StatusBadRequest)
	errMsg := extractServerErrorText(res.Body)
	require.Contains(t, errMsg, "at least one of the hosts is not enrolled in MDM")

	// create a new Host to get the UUID on the DB
	linuxHost := createOrbitEnrolledHost(t, "linux", "h1", s.ds)
	windowsHost := createOrbitEnrolledHost(t, "windows", "h2", s.ds)
	// call with unenrolled host UUID
	res = s.Do("POST", "/api/latest/fleet/mdm/apple/enqueue",
		enqueueMDMAppleCommandRequest{
			Command:   base64Cmd(newRawCmd(uuid.New().String())),
			DeviceIDs: []string{linuxHost.UUID, windowsHost.UUID},
		}, http.StatusBadRequest)
	errMsg = extractServerErrorText(res.Body)
	require.Contains(t, errMsg, "at least one of the hosts is not enrolled in MDM or is not an elegible device")

	// call with payload that is not a valid, plist-encoded MDM command
	res = s.Do("POST", "/api/latest/fleet/mdm/apple/enqueue",
		enqueueMDMAppleCommandRequest{
			Command:   base64Cmd(string(mobileconfigForTest("test config profile", uuid.New().String()))),
			DeviceIDs: []string{mdmDevice.UUID},
		}, http.StatusUnsupportedMediaType)
	errMsg = extractServerErrorText(res.Body)
	require.Contains(t, errMsg, "unable to decode plist command")

	// call with enrolled host UUID
	uuid2 := uuid.New().String()
	rawCmd := newRawCmd(uuid2)
	var resp enqueueMDMAppleCommandResponse
	s.DoJSON("POST", "/api/latest/fleet/mdm/apple/enqueue",
		enqueueMDMAppleCommandRequest{
			Command:   base64Cmd(rawCmd),
			DeviceIDs: []string{mdmDevice.UUID},
		}, http.StatusOK, &resp)
	require.NotEmpty(t, resp.CommandUUID)
	require.Contains(t, rawCmd, resp.CommandUUID)
	require.Equal(t, resp.Platform, "darwin")
	require.Empty(t, resp.FailedUUIDs)
	require.Equal(t, "ProfileList", resp.RequestType)

	// the command exists but no results yet
	s.DoJSON("GET", "/api/latest/fleet/mdm/apple/commandresults", nil, http.StatusOK, &cmdResResp, "command_uuid", uuid2)
	require.Len(t, cmdResResp.Results, 0)
	s.DoJSON("GET", "/api/latest/fleet/commands/results", nil, http.StatusOK, &getMDMCmdResp, "command_uuid", uuid2)
	require.Len(t, getMDMCmdResp.Results, 0)

	// simulate a result and call again
	err = s.mdmStorage.StoreCommandReport(&mdm.Request{
		EnrollID: &mdm.EnrollID{ID: mdmDevice.UUID},
		Context:  ctx,
	}, &mdm.CommandResults{
		CommandUUID: uuid2,
		Status:      "Acknowledged",
		RequestType: "ProfileList",
		Raw:         []byte(rawCmd),
	})
	require.NoError(t, err)

	h, err := s.ds.HostByIdentifier(ctx, mdmDevice.UUID)
	require.NoError(t, err)
	h.Hostname = "test-host"
	err = s.ds.UpdateHost(ctx, h)
	require.NoError(t, err)

	s.DoJSON("GET", "/api/latest/fleet/mdm/apple/commandresults", nil, http.StatusOK, &cmdResResp, "command_uuid", uuid2)
	require.Len(t, cmdResResp.Results, 1)
	require.NotZero(t, cmdResResp.Results[0].UpdatedAt)
	cmdResResp.Results[0].UpdatedAt = time.Time{}
	require.Equal(t, &fleet.MDMCommandResult{
		HostUUID:    mdmDevice.UUID,
		CommandUUID: uuid2,
		Status:      "Acknowledged",
		RequestType: "ProfileList",
		Result:      []byte(rawCmd),
		Payload:     []byte(rawCmd),
		Hostname:    "test-host",
	}, cmdResResp.Results[0])

	s.DoJSON("GET", "/api/latest/fleet/commands/results", nil, http.StatusOK, &getMDMCmdResp, "command_uuid", uuid2)
	require.Len(t, getMDMCmdResp.Results, 1)
	require.NotZero(t, getMDMCmdResp.Results[0].UpdatedAt)
	getMDMCmdResp.Results[0].UpdatedAt = time.Time{}
	require.Equal(t, &fleet.MDMCommandResult{
		HostUUID:    mdmDevice.UUID,
		CommandUUID: uuid2,
		Status:      "Acknowledged",
		RequestType: "ProfileList",
		Result:      []byte(rawCmd),
		Payload:     []byte(rawCmd),
		Hostname:    "test-host",
	}, getMDMCmdResp.Results[0])

	// list commands returns that command
	s.DoJSON("GET", "/api/latest/fleet/mdm/apple/commands", nil, http.StatusOK, &listCmdResp)
	require.Len(t, listCmdResp.Results, 1)
	require.NotZero(t, listCmdResp.Results[0].UpdatedAt)
	listCmdResp.Results[0].UpdatedAt = time.Time{}
	require.Equal(t, &fleet.MDMAppleCommand{
		DeviceID:    mdmDevice.UUID,
		CommandUUID: uuid2,
		Status:      "Acknowledged",
		RequestType: "ProfileList",
		Hostname:    "test-host",
	}, listCmdResp.Results[0])
}

func (s *integrationMDMTestSuite) TestMDMWindowsCommandResults() {
	ctx := context.Background()
	t := s.T()

	h, err := s.ds.NewHost(ctx, &fleet.Host{
		Hostname:      "test-win-host-name",
		OsqueryHostID: ptr.String("1337"),
		NodeKey:       ptr.String("1337"),
		UUID:          "test-win-host-uuid",
		Platform:      "windows",
	})
	require.NoError(t, err)

	dev := &fleet.MDMWindowsEnrolledDevice{
		MDMDeviceID:            "test-device-id",
		MDMHardwareID:          "test-hardware-id",
		MDMDeviceState:         "ds",
		MDMDeviceType:          "dt",
		MDMDeviceName:          "dn",
		MDMEnrollType:          "et",
		MDMEnrollUserID:        "euid",
		MDMEnrollProtoVersion:  "epv",
		MDMEnrollClientVersion: "ecv",
		MDMNotInOOBE:           false,
		HostUUID:               h.UUID,
	}

	require.NoError(t, s.ds.MDMWindowsInsertEnrolledDevice(ctx, dev))
	var enrollmentID uint

	mysql.ExecAdhocSQL(t, s.ds, func(q sqlx.ExtContext) error {
		return sqlx.GetContext(ctx, q, &enrollmentID, `SELECT id FROM mdm_windows_enrollments WHERE mdm_device_id = ?`, dev.MDMDeviceID)
	})

	mysql.ExecAdhocSQL(t, s.ds, func(q sqlx.ExtContext) error {
		_, err := q.ExecContext(ctx,
			`UPDATE mdm_windows_enrollments SET host_uuid = ? WHERE id = ?`, dev.HostUUID, enrollmentID)
		return err
	})

	rawCmd := "some-command"
	cmdUUID := "some-uuid"
	cmdTarget := "some-target-loc-uri"

	mysql.ExecAdhocSQL(t, s.ds, func(q sqlx.ExtContext) error {
		_, err := q.ExecContext(ctx, `INSERT INTO windows_mdm_commands (command_uuid, raw_command, target_loc_uri) VALUES (?, ?, ?)`, cmdUUID, rawCmd, cmdTarget)
		return err
	})

	var responseID int64
	rawResponse := []byte("some-response")
	mysql.ExecAdhocSQL(t, s.ds, func(q sqlx.ExtContext) error {
		res, err := q.ExecContext(ctx, `INSERT INTO windows_mdm_responses (enrollment_id, raw_response) VALUES (?, ?)`, enrollmentID, rawResponse)
		if err != nil {
			return err
		}
		responseID, err = res.LastInsertId()
		return err
	})

	rawResult := []byte("some-result")
	statusCode := "200"
	mysql.ExecAdhocSQL(t, s.ds, func(q sqlx.ExtContext) error {
		_, err := q.ExecContext(ctx, `INSERT INTO windows_mdm_command_results (enrollment_id, command_uuid, raw_result, response_id, status_code) VALUES (?, ?, ?, ?, ?)`, enrollmentID, cmdUUID, rawResult, responseID, statusCode)
		return err
	})

	var resp getMDMCommandResultsResponse
	s.DoJSON("GET", fmt.Sprintf("/api/latest/fleet/commands/results?command_uuid=%s", cmdUUID), nil, http.StatusOK, &resp)
	require.Len(t, resp.Results, 1)
	require.Equal(t, dev.HostUUID, resp.Results[0].HostUUID)
	require.Equal(t, cmdUUID, resp.Results[0].CommandUUID)
	require.Equal(t, rawResponse, resp.Results[0].Result)
	require.Equal(t, cmdTarget, resp.Results[0].RequestType)
	require.Equal(t, statusCode, resp.Results[0].Status)
	require.Equal(t, h.Hostname, resp.Results[0].Hostname)

	resp = getMDMCommandResultsResponse{}
	s.DoJSON("GET", fmt.Sprintf("/api/latest/fleet/commands/results?command_uuid=%s", uuid.New().String()), nil, http.StatusNotFound, &resp)
	require.Empty(t, resp.Results)
}

func (s *integrationMDMTestSuite) TestAppConfigMDMMacOSMigration() {
	t := s.T()

	checkDefaultAppConfig := func() {
		var ac appConfigResponse
		s.DoJSON("GET", "/api/v1/fleet/config", nil, http.StatusOK, &ac)
		require.False(t, ac.MDM.MacOSMigration.Enable)
		require.Empty(t, ac.MDM.MacOSMigration.Mode)
		require.Empty(t, ac.MDM.MacOSMigration.WebhookURL)
	}
	checkDefaultAppConfig()

	var acResp appConfigResponse
	// missing webhook_url
	s.DoJSON("PATCH", "/api/v1/fleet/config", json.RawMessage(`{
		"mdm": { "macos_migration": { "enable": true, "mode": "voluntary", "webhook_url": "" } }
  	}`), http.StatusUnprocessableEntity, &acResp)
	checkDefaultAppConfig()

	// invalid url scheme for webhook_url
	s.DoJSON("PATCH", "/api/v1/fleet/config", json.RawMessage(`{
		"mdm": { "macos_migration": { "enable": true, "mode": "voluntary", "webhook_url": "ftp://example.com" } }
	}`), http.StatusUnprocessableEntity, &acResp)
	checkDefaultAppConfig()

	// invalid mode
	s.DoJSON("PATCH", "/api/v1/fleet/config", json.RawMessage(`{
		"mdm": { "macos_migration": { "enable": true, "mode": "foobar", "webhook_url": "https://example.com" } }
  	}`), http.StatusUnprocessableEntity, &acResp)
	checkDefaultAppConfig()

	// valid request
	s.DoJSON("PATCH", "/api/v1/fleet/config", json.RawMessage(`{
		"mdm": { "macos_migration": { "enable": true, "mode": "voluntary", "webhook_url": "https://example.com" } }
	}`), http.StatusOK, &acResp)

	// confirm new app config
	s.DoJSON("GET", "/api/v1/fleet/config", nil, http.StatusOK, &acResp)
	require.True(t, acResp.MDM.MacOSMigration.Enable)
	require.Equal(t, fleet.MacOSMigrationModeVoluntary, acResp.MDM.MacOSMigration.Mode)
	require.Equal(t, "https://example.com", acResp.MDM.MacOSMigration.WebhookURL)
}

func (s *integrationMDMTestSuite) TestBootstrapPackage() {
	t := s.T()

	read := func(name string) []byte {
		b, err := os.ReadFile(filepath.Join("testdata", "bootstrap-packages", name))
		require.NoError(t, err)
		return b
	}
	invalidPkg := read("invalid.tar.gz")
	unsignedPkg := read("unsigned.pkg")
	wrongTOCPkg := read("wrong-toc.pkg")
	signedPkg := read("signed.pkg")

	// empty bootstrap package
	s.uploadBootstrapPackage(&fleet.MDMAppleBootstrapPackage{}, http.StatusBadRequest, "package multipart field is required")
	// no name
	s.uploadBootstrapPackage(&fleet.MDMAppleBootstrapPackage{Bytes: signedPkg}, http.StatusBadRequest, "package multipart field is required")
	// invalid
	s.uploadBootstrapPackage(&fleet.MDMAppleBootstrapPackage{Bytes: invalidPkg, Name: "invalid.tar.gz"}, http.StatusBadRequest, "invalid file type")
	// invalid names
	for _, char := range file.InvalidMacOSChars {
		s.uploadBootstrapPackage(
			&fleet.MDMAppleBootstrapPackage{
				Bytes: signedPkg,
				Name:  fmt.Sprintf("invalid_%c_name.pkg", char),
			}, http.StatusBadRequest, "")
	}
	// unsigned
	s.uploadBootstrapPackage(&fleet.MDMAppleBootstrapPackage{Bytes: unsignedPkg, Name: "pkg.pkg"}, http.StatusBadRequest, "file is not signed")
	// wrong TOC
	s.uploadBootstrapPackage(&fleet.MDMAppleBootstrapPackage{Bytes: wrongTOCPkg, Name: "pkg.pkg"}, http.StatusBadRequest, "invalid package")
	// successfully upload a package
	s.uploadBootstrapPackage(&fleet.MDMAppleBootstrapPackage{Bytes: signedPkg, Name: "pkg.pkg", TeamID: 0}, http.StatusOK, "")
	// check the activity log
	s.lastActivityMatches(
		fleet.ActivityTypeAddedBootstrapPackage{}.ActivityName(),
		`{"bootstrap_package_name": "pkg.pkg", "team_id": null, "team_name": null}`,
		0,
	)

	// get package metadata
	var metadataResp bootstrapPackageMetadataResponse
	s.DoJSON("GET", "/api/latest/fleet/bootstrap/0/metadata", nil, http.StatusOK, &metadataResp)
	require.Equal(t, metadataResp.MDMAppleBootstrapPackage.Name, "pkg.pkg")
	require.NotEmpty(t, metadataResp.MDMAppleBootstrapPackage.Sha256, "")
	require.NotEmpty(t, metadataResp.MDMAppleBootstrapPackage.Token)

	// download a package, wrong token
	var downloadResp downloadBootstrapPackageResponse
	s.DoJSON("GET", "/api/latest/fleet/bootstrap?token=bad", nil, http.StatusNotFound, &downloadResp)

	resp := s.DoRaw("GET", fmt.Sprintf("/api/latest/fleet/bootstrap?token=%s", metadataResp.MDMAppleBootstrapPackage.Token), nil, http.StatusOK)
	respBytes, err := io.ReadAll(resp.Body)
	require.NoError(t, err)
	require.EqualValues(t, signedPkg, respBytes)

	// missing package
	metadataResp = bootstrapPackageMetadataResponse{}
	s.DoJSON("GET", "/api/latest/fleet/bootstrap/1/metadata", nil, http.StatusNotFound, &metadataResp)

	// delete package
	var deleteResp deleteBootstrapPackageResponse
	s.DoJSON("DELETE", "/api/latest/fleet/bootstrap/0", nil, http.StatusOK, &deleteResp)
	// check the activity log
	s.lastActivityMatches(
		fleet.ActivityTypeDeletedBootstrapPackage{}.ActivityName(),
		`{"bootstrap_package_name": "pkg.pkg", "team_id": null, "team_name": null}`,
		0,
	)

	metadataResp = bootstrapPackageMetadataResponse{}
	s.DoJSON("GET", "/api/latest/fleet/bootstrap/0/metadata", nil, http.StatusNotFound, &metadataResp)
	// trying to delete again is a bad request
	s.DoJSON("DELETE", "/api/latest/fleet/bootstrap/0", nil, http.StatusNotFound, &deleteResp)
}

func (s *integrationMDMTestSuite) TestBootstrapPackageStatus() {
	t := s.T()
	pkg, err := os.ReadFile(filepath.Join("testdata", "bootstrap-packages", "signed.pkg"))
	require.NoError(t, err)

	// upload a bootstrap package for "no team"
	s.uploadBootstrapPackage(&fleet.MDMAppleBootstrapPackage{Bytes: pkg, Name: "pkg.pkg", TeamID: 0}, http.StatusOK, "")

	// get package metadata
	var metadataResp bootstrapPackageMetadataResponse
	s.DoJSON("GET", "/api/latest/fleet/bootstrap/0/metadata", nil, http.StatusOK, &metadataResp)
	globalBootstrapPackage := metadataResp.MDMAppleBootstrapPackage

	// create a team and upload a bootstrap package for that team.
	teamName := t.Name() + "team1"
	team := &fleet.Team{
		Name:        teamName,
		Description: "desc team1",
	}
	var createTeamResp teamResponse
	s.DoJSON("POST", "/api/latest/fleet/teams", team, http.StatusOK, &createTeamResp)
	require.NotZero(t, createTeamResp.Team.ID)
	team = createTeamResp.Team

	// upload a bootstrap package for the team
	s.uploadBootstrapPackage(&fleet.MDMAppleBootstrapPackage{Bytes: pkg, Name: "pkg.pkg", TeamID: team.ID}, http.StatusOK, "")

	// get package metadata
	metadataResp = bootstrapPackageMetadataResponse{}
	s.DoJSON("GET", fmt.Sprintf("/api/latest/fleet/bootstrap/%d/metadata", team.ID), nil, http.StatusOK, &metadataResp)
	teamBootstrapPackage := metadataResp.MDMAppleBootstrapPackage

	type deviceWithResponse struct {
		bootstrapResponse string
		device            *mdmtest.TestAppleMDMClient
	}

	// Note: The responses specified here are not a 1:1 mapping of the possible responses specified
	// by Apple. Instead `enrollAndCheckBootstrapPackage` below uses them to simulate scenarios in
	// which a device may or may not send a response. For example, "Offline" means that no response
	// will be sent by the device, which should in turn be interpreted by Fleet as "Pending"). See
	// https://developer.apple.com/documentation/devicemanagement/installenterpriseapplicationresponse
	//
	// Below:
	// - Acknowledge means the device will enroll and acknowledge the request to install the bp
	// - Error means that the device will enroll and fail to install the bp
	// - Offline means that the device will enroll but won't acknowledge nor fail the bp request
	// - Pending means that the device won't enroll at all
	mdmEnrollInfo := mdmtest.AppleEnrollInfo{
		SCEPChallenge: s.fleetCfg.MDM.AppleSCEPChallenge,
		SCEPURL:       s.server.URL + apple_mdm.SCEPPath,
		MDMURL:        s.server.URL + apple_mdm.MDMPath,
	}
	noTeamDevices := []deviceWithResponse{
		{"Acknowledge", mdmtest.NewTestMDMClientAppleDirect(mdmEnrollInfo)},
		{"Acknowledge", mdmtest.NewTestMDMClientAppleDirect(mdmEnrollInfo)},
		{"Acknowledge", mdmtest.NewTestMDMClientAppleDirect(mdmEnrollInfo)},
		{"Error", mdmtest.NewTestMDMClientAppleDirect(mdmEnrollInfo)},
		{"Offline", mdmtest.NewTestMDMClientAppleDirect(mdmEnrollInfo)},
		{"Offline", mdmtest.NewTestMDMClientAppleDirect(mdmEnrollInfo)},
		{"Pending", mdmtest.NewTestMDMClientAppleDirect(mdmEnrollInfo)},
		{"Pending", mdmtest.NewTestMDMClientAppleDirect(mdmEnrollInfo)},
	}

	teamDevices := []deviceWithResponse{
		{"Acknowledge", mdmtest.NewTestMDMClientAppleDirect(mdmEnrollInfo)},
		{"Acknowledge", mdmtest.NewTestMDMClientAppleDirect(mdmEnrollInfo)},
		{"Error", mdmtest.NewTestMDMClientAppleDirect(mdmEnrollInfo)},
		{"Error", mdmtest.NewTestMDMClientAppleDirect(mdmEnrollInfo)},
		{"Error", mdmtest.NewTestMDMClientAppleDirect(mdmEnrollInfo)},
		{"Offline", mdmtest.NewTestMDMClientAppleDirect(mdmEnrollInfo)},
		{"Pending", mdmtest.NewTestMDMClientAppleDirect(mdmEnrollInfo)},
	}

	expectedSerialsByTeamAndStatus := make(map[uint]map[fleet.MDMBootstrapPackageStatus][]string)
	expectedSerialsByTeamAndStatus[0] = map[fleet.MDMBootstrapPackageStatus][]string{
		fleet.MDMBootstrapPackageInstalled: {noTeamDevices[0].device.SerialNumber, noTeamDevices[1].device.SerialNumber, noTeamDevices[2].device.SerialNumber},
		fleet.MDMBootstrapPackageFailed:    {noTeamDevices[3].device.SerialNumber},
		fleet.MDMBootstrapPackagePending:   {noTeamDevices[4].device.SerialNumber, noTeamDevices[5].device.SerialNumber, noTeamDevices[6].device.SerialNumber, noTeamDevices[7].device.SerialNumber},
	}
	expectedSerialsByTeamAndStatus[team.ID] = map[fleet.MDMBootstrapPackageStatus][]string{
		fleet.MDMBootstrapPackageInstalled: {teamDevices[0].device.SerialNumber, teamDevices[1].device.SerialNumber},
		fleet.MDMBootstrapPackageFailed:    {teamDevices[2].device.SerialNumber, teamDevices[3].device.SerialNumber, teamDevices[4].device.SerialNumber},
		fleet.MDMBootstrapPackagePending:   {teamDevices[5].device.SerialNumber, teamDevices[6].device.SerialNumber},
	}

	// for good measure, add a couple of manually enrolled hosts
	createHostThenEnrollMDM(s.ds, s.server.URL, t)
	createHostThenEnrollMDM(s.ds, s.server.URL, t)

	// create a non-macOS host
	winHost, err := s.ds.NewHost(context.Background(), &fleet.Host{
		OsqueryHostID: ptr.String("non-macos-host"),
		NodeKey:       ptr.String("non-macos-host"),
		UUID:          uuid.New().String(),
		Hostname:      fmt.Sprintf("%sfoo.local.non.macos", t.Name()),
		Platform:      "windows",
		MDM:           fleet.MDMHostData{},
	})
	require.NoError(t, err)

	err = s.ds.SetOrUpdateMDMData(context.Background(), winHost.ID, false, true, "https://example.com", true, fleet.WellKnownMDMFleet, "")
	require.NoError(t, err)

	// create a host that's not enrolled into MDM
	_, err = s.ds.NewHost(context.Background(), &fleet.Host{
		OsqueryHostID: ptr.String("not-mdm-enrolled"),
		NodeKey:       ptr.String("not-mdm-enrolled"),
		UUID:          uuid.New().String(),
		Hostname:      fmt.Sprintf("%sfoo.local.not.enrolled", t.Name()),
		Platform:      "darwin",
	})
	require.NoError(t, err)

	ch := make(chan bool)
	mockRespDevices := noTeamDevices
	s.mockDEPResponse(http.HandlerFunc(func(w http.ResponseWriter, r *http.Request) {
		w.WriteHeader(http.StatusOK)
		encoder := json.NewEncoder(w)
		switch r.URL.Path {
		case "/session":
			err := encoder.Encode(map[string]string{"auth_session_token": "xyz"})
			require.NoError(t, err)
		case "/profile":
			err := encoder.Encode(godep.ProfileResponse{ProfileUUID: "abc"})
			require.NoError(t, err)
		case "/server/devices":
			err := encoder.Encode(godep.DeviceResponse{})
			require.NoError(t, err)
		case "/devices/sync":
			depResp := []godep.Device{}
			for _, gd := range mockRespDevices {
				depResp = append(depResp, godep.Device{SerialNumber: gd.device.SerialNumber})
			}
			err := encoder.Encode(godep.DeviceResponse{Devices: depResp})
			require.NoError(t, err)
		case "/profile/devices":
			ch <- true
			_, _ = w.Write([]byte(`{}`))
		default:
			_, _ = w.Write([]byte(`{}`))
		}
	}))

	// trigger a dep sync
	_, err = s.depSchedule.Trigger()
	require.NoError(t, err)
	<-ch

	var summaryResp getMDMAppleBootstrapPackageSummaryResponse
	s.DoJSON("GET", "/api/latest/fleet/bootstrap/summary", nil, http.StatusOK, &summaryResp)
	require.Equal(t, fleet.MDMAppleBootstrapPackageSummary{Pending: uint(len(noTeamDevices))}, summaryResp.MDMAppleBootstrapPackageSummary)

	var lhr listHostsResponse
	s.DoJSON("GET", "/api/latest/fleet/hosts", nil, http.StatusOK, &lhr, "team_id", "0", "bootstrap_package", "pending")
	require.Len(t, lhr.Hosts, len(noTeamDevices))

	// set the default bm assignment to `team`
	acResp := appConfigResponse{}
	s.DoJSON("PATCH", "/api/latest/fleet/config", json.RawMessage(fmt.Sprintf(`{
		"mdm": {
			"apple_bm_default_team": %q
		}
	}`, team.Name)), http.StatusOK, &acResp)

	// trigger a dep sync
	mockRespDevices = teamDevices
	_, err = s.depSchedule.Trigger()
	require.NoError(t, err)
	<-ch

	summaryResp = getMDMAppleBootstrapPackageSummaryResponse{}
	s.DoJSON("GET", fmt.Sprintf("/api/latest/fleet/bootstrap/summary?team_id=%d", team.ID), nil, http.StatusOK, &summaryResp)
	require.Equal(t, fleet.MDMAppleBootstrapPackageSummary{Pending: uint(len(teamDevices))}, summaryResp.MDMAppleBootstrapPackageSummary)

	mockErrorChain := []mdm.ErrorChain{
		{ErrorCode: 12021, ErrorDomain: "MCMDMErrorDomain", LocalizedDescription: "Unknown command", USEnglishDescription: "Unknown command"},
	}

	// devices send their responses
	enrollAndCheckBootstrapPackage := func(d *deviceWithResponse, bp *fleet.MDMAppleBootstrapPackage) {
		err := d.device.Enroll() // queues DEP post-enrollment worker job
		require.NoError(t, err)

		// process worker jobs
		s.runWorker()

		cmd, err := d.device.Idle()
		require.NoError(t, err)
		for cmd != nil {
			var fullCmd micromdm.CommandPayload
			require.NoError(t, plist.Unmarshal(cmd.Raw, &fullCmd))

			// if the command is to install the bootstrap package
			if manifest := fullCmd.Command.InstallEnterpriseApplication.Manifest; manifest != nil {
				require.Equal(t, "InstallEnterpriseApplication", cmd.Command.RequestType)
				require.NotNil(t, manifest)
				require.Equal(t, "software-package", (*manifest).ManifestItems[0].Assets[0].Kind)
				wantURL, err := bp.URL(s.server.URL)
				require.NoError(t, err)
				require.Equal(t, wantURL, (*manifest).ManifestItems[0].Assets[0].URL)

				// respond to the command accordingly
				switch d.bootstrapResponse {
				case "Acknowledge":
					cmd, err = d.device.Acknowledge(cmd.CommandUUID)
					require.NoError(t, err)
					continue
				case "Error":
					cmd, err = d.device.Err(cmd.CommandUUID, mockErrorChain)
					require.NoError(t, err)
					continue
				case "Offline":
					// host is offline, can't process any more commands
					cmd = nil
					continue
				}
			}
			cmd, err = d.device.Acknowledge(cmd.CommandUUID)
			require.NoError(t, err)
		}
	}

	for _, d := range noTeamDevices {
		dd := d
		if dd.bootstrapResponse != "Pending" {
			enrollAndCheckBootstrapPackage(&dd, globalBootstrapPackage)
		}
	}

	for _, d := range teamDevices {
		dd := d
		if dd.bootstrapResponse != "Pending" {
			enrollAndCheckBootstrapPackage(&dd, teamBootstrapPackage)
		}
	}

	checkHostDetails := func(t *testing.T, hostID uint, hostUUID string, expectedStatus fleet.MDMBootstrapPackageStatus) {
		var hostResp getHostResponse
		s.DoJSON("GET", fmt.Sprintf("/api/latest/fleet/hosts/%d", hostID), nil, http.StatusOK, &hostResp)
		require.NotNil(t, hostResp.Host)
		require.NotNil(t, hostResp.Host.MDM.MacOSSetup)
		require.Equal(t, hostResp.Host.MDM.MacOSSetup.BootstrapPackageName, "pkg.pkg")
		require.Equal(t, hostResp.Host.MDM.MacOSSetup.BootstrapPackageStatus, expectedStatus)
		if expectedStatus == fleet.MDMBootstrapPackageFailed {
			require.Equal(t, hostResp.Host.MDM.MacOSSetup.Detail, apple_mdm.FmtErrorChain(mockErrorChain))
		} else {
			require.Empty(t, hostResp.Host.MDM.MacOSSetup.Detail)
		}
		require.Nil(t, hostResp.Host.MDM.MacOSSetup.Result)

		var hostByIdentifierResp getHostResponse
		s.DoJSON("GET", fmt.Sprintf("/api/latest/fleet/hosts/identifier/%s", hostUUID), nil, http.StatusOK, &hostByIdentifierResp)
		require.NotNil(t, hostByIdentifierResp.Host)
		require.NotNil(t, hostByIdentifierResp.Host.MDM.MacOSSetup)
		require.Equal(t, hostByIdentifierResp.Host.MDM.MacOSSetup.BootstrapPackageStatus, expectedStatus)
		if expectedStatus == fleet.MDMBootstrapPackageFailed {
			require.Equal(t, hostResp.Host.MDM.MacOSSetup.Detail, apple_mdm.FmtErrorChain(mockErrorChain))
		} else {
			require.Empty(t, hostResp.Host.MDM.MacOSSetup.Detail)
		}
		require.Nil(t, hostResp.Host.MDM.MacOSSetup.Result)
	}

	checkHostAPIs := func(t *testing.T, status fleet.MDMBootstrapPackageStatus, teamID *uint) {
		var expectedSerials []string
		if teamID == nil {
			expectedSerials = expectedSerialsByTeamAndStatus[0][status]
		} else {
			expectedSerials = expectedSerialsByTeamAndStatus[*teamID][status]
		}

		listHostsPath := fmt.Sprintf("/api/latest/fleet/hosts?bootstrap_package=%s", status)
		if teamID != nil {
			listHostsPath += fmt.Sprintf("&team_id=%d", *teamID)
		}
		var listHostsResp listHostsResponse
		s.DoJSON("GET", listHostsPath, nil, http.StatusOK, &listHostsResp)
		require.NotNil(t, listHostsResp.Hosts)
		require.Len(t, listHostsResp.Hosts, len(expectedSerials))

		gotHostsBySerial := make(map[string]fleet.HostResponse)
		for _, h := range listHostsResp.Hosts {
			gotHostsBySerial[h.HardwareSerial] = h
		}
		require.Len(t, gotHostsBySerial, len(expectedSerials))

		for _, serial := range expectedSerials {
			require.Contains(t, gotHostsBySerial, serial)
			h := gotHostsBySerial[serial]

			// pending hosts don't have an UUID yet.
			if h.UUID != "" {
				checkHostDetails(t, h.ID, h.UUID, status)
			}
		}

		countPath := fmt.Sprintf("/api/latest/fleet/hosts/count?bootstrap_package=%s", status)
		if teamID != nil {
			countPath += fmt.Sprintf("&team_id=%d", *teamID)
		}
		var countResp countHostsResponse
		s.DoJSON("GET", countPath, nil, http.StatusOK, &countResp)
		require.Equal(t, countResp.Count, len(expectedSerials))
	}

	// check summary no team hosts
	summaryResp = getMDMAppleBootstrapPackageSummaryResponse{}
	s.DoJSON("GET", "/api/latest/fleet/bootstrap/summary", nil, http.StatusOK, &summaryResp)
	require.Equal(t, fleet.MDMAppleBootstrapPackageSummary{
		Installed: uint(3),
		Pending:   uint(4),
		Failed:    uint(1),
	}, summaryResp.MDMAppleBootstrapPackageSummary)

	checkHostAPIs(t, fleet.MDMBootstrapPackageInstalled, nil)
	checkHostAPIs(t, fleet.MDMBootstrapPackagePending, nil)
	checkHostAPIs(t, fleet.MDMBootstrapPackageFailed, nil)

	// check team summary
	summaryResp = getMDMAppleBootstrapPackageSummaryResponse{}
	s.DoJSON("GET", fmt.Sprintf("/api/latest/fleet/bootstrap/summary?team_id=%d", team.ID), nil, http.StatusOK, &summaryResp)
	require.Equal(t, fleet.MDMAppleBootstrapPackageSummary{
		Installed: uint(2),
		Pending:   uint(2),
		Failed:    uint(3),
	}, summaryResp.MDMAppleBootstrapPackageSummary)

	checkHostAPIs(t, fleet.MDMBootstrapPackageInstalled, &team.ID)
	checkHostAPIs(t, fleet.MDMBootstrapPackagePending, &team.ID)
	checkHostAPIs(t, fleet.MDMBootstrapPackageFailed, &team.ID)
}

func (s *integrationMDMTestSuite) TestEULA() {
	t := s.T()
	pdfBytes := []byte("%PDF-1.pdf-contents")
	pdfName := "eula.pdf"

	// trying to get metadata about an EULA that hasn't been uploaded yet is an error
	metadataResp := getMDMEULAMetadataResponse{}
	s.DoJSON("GET", "/api/latest/fleet/setup_experience/eula/metadata", nil, http.StatusNotFound, &metadataResp)

	// trying to upload a file that is not a PDF fails
	s.uploadEULA(&fleet.MDMEULA{Bytes: []byte("should-fail"), Name: "should-fail.pdf"}, http.StatusBadRequest, "invalid file type")
	// trying to upload an empty file fails
	s.uploadEULA(&fleet.MDMEULA{Bytes: []byte{}, Name: "should-fail.pdf"}, http.StatusBadRequest, "invalid file type")

	// admin is able to upload a new EULA
	s.uploadEULA(&fleet.MDMEULA{Bytes: pdfBytes, Name: pdfName}, http.StatusOK, "")

	// get EULA metadata
	metadataResp = getMDMEULAMetadataResponse{}
	s.DoJSON("GET", "/api/latest/fleet/setup_experience/eula/metadata", nil, http.StatusOK, &metadataResp)
	require.NotEmpty(t, metadataResp.MDMEULA.Token)
	require.NotEmpty(t, metadataResp.MDMEULA.CreatedAt)
	require.Equal(t, pdfName, metadataResp.MDMEULA.Name)
	eulaToken := metadataResp.Token

	// download EULA
	resp := s.DoRaw("GET", fmt.Sprintf("/api/latest/fleet/setup_experience/eula/%s", eulaToken), nil, http.StatusOK)
	require.EqualValues(t, len(pdfBytes), resp.ContentLength)
	require.Equal(t, "application/pdf", resp.Header.Get("content-type"))
	respBytes, err := io.ReadAll(resp.Body)
	require.NoError(t, err)
	require.EqualValues(t, pdfBytes, respBytes)

	// try to download EULA with a bad token
	var downloadResp downloadBootstrapPackageResponse
	s.DoJSON("GET", "/api/latest/fleet/setup_experience/eula/bad-token", nil, http.StatusNotFound, &downloadResp)

	// trying to upload any EULA without deleting the previous one first results in an error
	s.uploadEULA(&fleet.MDMEULA{Bytes: pdfBytes, Name: "should-fail.pdf"}, http.StatusConflict, "")

	// delete EULA
	var deleteResp deleteMDMEULAResponse
	s.DoJSON("DELETE", fmt.Sprintf("/api/latest/fleet/setup_experience/eula/%s", eulaToken), nil, http.StatusOK, &deleteResp)
	metadataResp = getMDMEULAMetadataResponse{}
	s.DoJSON("GET", fmt.Sprintf("/api/latest/fleet/setup_experience/eula/%s", eulaToken), nil, http.StatusNotFound, &metadataResp)
	// trying to delete again is a bad request
	s.DoJSON("DELETE", fmt.Sprintf("/api/latest/fleet/setup_experience/eula/%s", eulaToken), nil, http.StatusNotFound, &deleteResp)
}

func (s *integrationMDMTestSuite) TestMigrateMDMDeviceWebhook() {
	t := s.T()

	h := createHostAndDeviceToken(t, s.ds, "good-token")

	var webhookCalled bool
	webhookSrv := httptest.NewServer(http.HandlerFunc(func(w http.ResponseWriter, r *http.Request) {
		webhookCalled = true
		w.WriteHeader(http.StatusOK)
		switch r.URL.Path {
		case "/test_mdm_migration":
			var payload fleet.MigrateMDMDeviceWebhookPayload
			b, err := io.ReadAll(r.Body)
			require.NoError(t, err)
			err = json.Unmarshal(b, &payload)
			require.NoError(t, err)

			require.Equal(t, h.ID, payload.Host.ID)
			require.Equal(t, h.UUID, payload.Host.UUID)
			require.Equal(t, h.HardwareSerial, payload.Host.HardwareSerial)

		default:
			t.Errorf("unexpected request: %s", r.URL.Path)
		}
	}))
	defer webhookSrv.Close()

	// patch app config with webhook url
	acResp := fleet.AppConfig{}
	s.DoJSON("PATCH", "/api/latest/fleet/config", json.RawMessage(fmt.Sprintf(`{
		"mdm": {
			"macos_migration": {
				"enable": true,
				"mode": "voluntary",
				"webhook_url": "%s/test_mdm_migration"
			}
		}
	}`, webhookSrv.URL)), http.StatusOK, &acResp)
	require.True(t, acResp.MDM.MacOSMigration.Enable)

	// expect errors when host is not eligible for migration
	isServer, enrolled, installedFromDEP := true, true, true
	mdmName := "ExampleMDM"
	mdmURL := "https://mdm.example.com"

	// host is a server so migration is not allowed
	require.NoError(t, s.ds.SetOrUpdateMDMData(context.Background(), h.ID, isServer, enrolled, mdmURL, installedFromDEP, mdmName, ""))
	s.Do("POST", fmt.Sprintf("/api/v1/fleet/device/%s/migrate_mdm", "good-token"), nil, http.StatusBadRequest)
	require.False(t, webhookCalled)

	// host is not DEP so migration is not allowed
	require.NoError(t, s.ds.SetOrUpdateMDMData(context.Background(), h.ID, !isServer, enrolled, mdmURL, !installedFromDEP, mdmName, ""))
	s.Do("POST", fmt.Sprintf("/api/v1/fleet/device/%s/migrate_mdm", "good-token"), nil, http.StatusBadRequest)
	require.False(t, webhookCalled)

	// host is not enrolled to MDM so migration is not allowed
	require.NoError(t, s.ds.SetOrUpdateMDMData(context.Background(), h.ID, !isServer, !enrolled, mdmURL, installedFromDEP, mdmName, ""))
	s.Do("POST", fmt.Sprintf("/api/v1/fleet/device/%s/migrate_mdm", "good-token"), nil, http.StatusBadRequest)
	require.False(t, webhookCalled)

	// host is already enrolled to Fleet MDM so migration is not allowed
	require.NoError(t, s.ds.SetOrUpdateMDMData(context.Background(), h.ID, !isServer, enrolled, mdmURL, installedFromDEP, fleet.WellKnownMDMFleet, ""))
	s.Do("POST", fmt.Sprintf("/api/v1/fleet/device/%s/migrate_mdm", "good-token"), nil, http.StatusBadRequest)
	require.False(t, webhookCalled)

	// up to this point, the refetch critical queries timestamp has not been set
	// on the host.
	h, err := s.ds.Host(context.Background(), h.ID)
	require.NoError(t, err)
	require.Nil(t, h.RefetchCriticalQueriesUntil)

	// host is enrolled to a third-party MDM but hasn't been assigned in
	// ABM yet, so migration is not allowed
	require.NoError(t, s.ds.SetOrUpdateMDMData(context.Background(), h.ID, !isServer, enrolled, mdmURL, installedFromDEP, mdmName, ""))
	s.Do("POST", fmt.Sprintf("/api/v1/fleet/device/%s/migrate_mdm", "good-token"), nil, http.StatusBadRequest)
	require.False(t, webhookCalled)

	// simulate that the device is assigned to Fleet in ABM
	s.mockDEPResponse(http.HandlerFunc(func(w http.ResponseWriter, r *http.Request) {
		w.WriteHeader(http.StatusOK)
		switch r.URL.Path {
		case "/session":
			_, _ = w.Write([]byte(`{"auth_session_token": "xyz"}`))
		case "/profile":
			encoder := json.NewEncoder(w)
			err := encoder.Encode(godep.ProfileResponse{ProfileUUID: "abc"})
			require.NoError(t, err)
		case "/server/devices", "/devices/sync":
			encoder := json.NewEncoder(w)
			err := encoder.Encode(godep.DeviceResponse{
				Devices: []godep.Device{
					{
						SerialNumber: h.HardwareSerial,
						Model:        "Mac Mini",
						OS:           "osx",
						OpType:       "added",
					},
				},
			})
			require.NoError(t, err)

		case "/profile/devices":
			b, err := io.ReadAll(r.Body)
			require.NoError(t, err)
			var prof profileAssignmentReq
			require.NoError(t, json.Unmarshal(b, &prof))
			var resp godep.ProfileResponse
			resp.ProfileUUID = prof.ProfileUUID
			resp.Devices = map[string]string{
				prof.Devices[0]: string(fleet.DEPAssignProfileResponseSuccess),
			}
			encoder := json.NewEncoder(w)
			err = encoder.Encode(resp)
			require.NoError(t, err)
		}
	}))
	s.runDEPSchedule()

	// hosts meets all requirements, webhook is run
	s.Do("POST", fmt.Sprintf("/api/v1/fleet/device/%s/migrate_mdm", "good-token"), nil, http.StatusNoContent)
	require.True(t, webhookCalled)
	webhookCalled = false

	// the refetch critical queries timestamp has been set in the future
	h, err = s.ds.Host(context.Background(), h.ID)
	require.NoError(t, err)
	require.NotNil(t, h.RefetchCriticalQueriesUntil)
	require.True(t, h.RefetchCriticalQueriesUntil.After(time.Now()))

	// calling again works but does not trigger the webhook, as it was called recently
	s.Do("POST", fmt.Sprintf("/api/v1/fleet/device/%s/migrate_mdm", "good-token"), nil, http.StatusNoContent)
	require.False(t, webhookCalled)

	// setting the refetch critical queries timestamp in the past triggers the webhook again
	h.RefetchCriticalQueriesUntil = ptr.Time(time.Now().Add(-1 * time.Minute))
	err = s.ds.UpdateHost(context.Background(), h)
	require.NoError(t, err)

	s.Do("POST", fmt.Sprintf("/api/v1/fleet/device/%s/migrate_mdm", "good-token"), nil, http.StatusNoContent)
	require.True(t, webhookCalled)
	webhookCalled = false

	// the refetch critical queries timestamp has been updated to the future
	h, err = s.ds.Host(context.Background(), h.ID)
	require.NoError(t, err)
	require.NotNil(t, h.RefetchCriticalQueriesUntil)
	require.True(t, h.RefetchCriticalQueriesUntil.After(time.Now()))

	require.NoError(t, s.ds.UpdateHostRefetchCriticalQueriesUntil(context.Background(), h.ID, nil))

	// bad token
	s.Do("POST", fmt.Sprintf("/api/v1/fleet/device/%s/migrate_mdm", "bad-token"), nil, http.StatusUnauthorized)
	require.False(t, webhookCalled)

	// disable macos migration
	s.DoJSON("PATCH", "/api/latest/fleet/config", json.RawMessage(`{
		"mdm": {
			"macos_migration": {
				"enable": false,
				"mode": "voluntary",
				"webhook_url": ""
		      }
		}
	}`), http.StatusOK, &acResp)
	require.False(t, acResp.MDM.MacOSMigration.Enable)

	// expect error if macos migration is not configured
	s.Do("POST", fmt.Sprintf("/api/v1/fleet/device/%s/migrate_mdm", "good-token"), nil, http.StatusBadRequest)
	require.False(t, webhookCalled)
}

func (s *integrationMDMTestSuite) TestMigrateMDMDeviceWebhookErrors() {
	t := s.T()

	h := createHostAndDeviceToken(t, s.ds, "good-token")

	var webhookCalled bool
	webhookSrv := httptest.NewServer(http.HandlerFunc(func(w http.ResponseWriter, r *http.Request) {
		webhookCalled = true
		w.WriteHeader(http.StatusBadRequest)
	}))
	defer webhookSrv.Close()

	// patch app config with webhook url
	acResp := fleet.AppConfig{}
	s.DoJSON("PATCH", "/api/latest/fleet/config", json.RawMessage(fmt.Sprintf(`{
		"mdm": {
			"macos_migration": {
				"enable": true,
				"mode": "voluntary",
				"webhook_url": "%s/test_mdm_migration"
			}
		}
	}`, webhookSrv.URL)), http.StatusOK, &acResp)
	require.True(t, acResp.MDM.MacOSMigration.Enable)

	isServer, enrolled, installedFromDEP := true, true, true
	mdmName := "ExampleMDM"
	mdmURL := "https://mdm.example.com"

	// host is enrolled to a third-party MDM but hasn't been assigned in
	// ABM yet, so migration is not allowed
	require.NoError(t, s.ds.SetOrUpdateMDMData(context.Background(), h.ID, !isServer, enrolled, mdmURL, installedFromDEP, mdmName, ""))
	s.Do("POST", fmt.Sprintf("/api/v1/fleet/device/%s/migrate_mdm", "good-token"), nil, http.StatusBadRequest)
	require.False(t, webhookCalled)

	// simulate that the device is assigned to Fleet in ABM
	s.mockDEPResponse(http.HandlerFunc(func(w http.ResponseWriter, r *http.Request) {
		w.WriteHeader(http.StatusOK)
		switch r.URL.Path {
		case "/session":
			_, _ = w.Write([]byte(`{"auth_session_token": "xyz"}`))
		case "/profile":
			encoder := json.NewEncoder(w)
			err := encoder.Encode(godep.ProfileResponse{ProfileUUID: "abc"})
			require.NoError(t, err)
		case "/server/devices", "/devices/sync":
			encoder := json.NewEncoder(w)
			err := encoder.Encode(godep.DeviceResponse{
				Devices: []godep.Device{
					{
						SerialNumber: h.HardwareSerial,
						Model:        "Mac Mini",
						OS:           "osx",
						OpType:       "added",
					},
				},
			})
			require.NoError(t, err)
		case "/profile/devices":
			b, err := io.ReadAll(r.Body)
			require.NoError(t, err)
			var prof profileAssignmentReq
			require.NoError(t, json.Unmarshal(b, &prof))
			var resp godep.ProfileResponse
			resp.ProfileUUID = prof.ProfileUUID
			resp.Devices = map[string]string{
				prof.Devices[0]: string(fleet.DEPAssignProfileResponseSuccess),
			}
			encoder := json.NewEncoder(w)
			err = encoder.Encode(resp)
			require.NoError(t, err)
		}
	}))
	s.runDEPSchedule()

	// hosts meets all requirements, webhook is run but returns an error, server should respond with
	// the same status code
	require.False(t, webhookCalled)
	s.Do("POST", fmt.Sprintf("/api/v1/fleet/device/%s/migrate_mdm", "good-token"), nil, http.StatusBadRequest)
	require.True(t, webhookCalled)
}

func (s *integrationMDMTestSuite) TestMDMMacOSSetup() {
	t := s.T()

	s.mockDEPResponse(http.HandlerFunc(func(w http.ResponseWriter, r *http.Request) {
		w.WriteHeader(http.StatusOK)
		encoder := json.NewEncoder(w)
		switch r.URL.Path {
		case "/session":
			err := encoder.Encode(map[string]string{"auth_session_token": "xyz"})
			require.NoError(t, err)
		case "/profile":
			err := encoder.Encode(godep.ProfileResponse{ProfileUUID: "abc"})
			require.NoError(t, err)
		default:
			_, _ = w.Write([]byte(`{}`))
		}
	}))

	// setup test data
	var acResp appConfigResponse
	s.DoJSON("PATCH", "/api/latest/fleet/config", json.RawMessage(`{
		"mdm": {
			"end_user_authentication": {
				"entity_id": "https://localhost:8080",
				"issuer_uri": "http://localhost:8080/simplesaml/saml2/idp/SSOService.php",
				"idp_name": "SimpleSAML",
				"metadata_url": "http://localhost:9080/simplesaml/saml2/idp/metadata.php"
		      }
		}
	}`), http.StatusOK, &acResp)
	require.NotEmpty(t, acResp.MDM.EndUserAuthentication)

	tm, err := s.ds.NewTeam(context.Background(), &fleet.Team{Name: "team1"})
	require.NoError(t, err)

	endUserAuthCases := []struct {
		raw      string
		expected bool
	}{
		{
			raw:      `"mdm": {}`,
			expected: false,
		},
		{
			raw: `"mdm": {
				"macos_setup": {}
			}`,
			expected: false,
		},
		{
			raw: `"mdm": {
				"macos_setup": {
					"enable_end_user_authentication": true
				}
			}`,
			expected: true,
		},
		{
			raw: `"mdm": {
				"macos_setup": {
					"enable_end_user_authentication": false
				}
			}`,
			expected: false,
		},
	}

	writeTmpJSON := func(t *testing.T, v any) string {
		tmpFile, err := os.CreateTemp(t.TempDir(), "*.json")
		require.NoError(t, err)
		err = json.NewEncoder(tmpFile).Encode(v)
		require.NoError(t, err)
		return tmpFile.Name()
	}

	mustReadFile := func(t *testing.T, path string) string {
		b, err := os.ReadFile(path)
		require.NoError(t, err)
		return string(b)
	}

	asstOk := writeTmpJSON(t, map[string]any{"ok": true})
	asstURL := writeTmpJSON(t, map[string]any{"url": "https://example.com"})
	asstAwait := writeTmpJSON(t, map[string]any{"await_device_configured": true})
	asstsByName := map[string]string{
		asstOk:    mustReadFile(t, asstOk),
		asstURL:   mustReadFile(t, asstURL),
		asstAwait: mustReadFile(t, asstAwait),
	}

	enableReleaseDeviceCases := []struct {
		enableRelease     *bool
		setupAssistant    string
		expectedRelease   bool
		expectedAssistant string
		expectedStatus    int
	}{
		{
			enableRelease:     nil,
			setupAssistant:    "",
			expectedRelease:   false,
			expectedAssistant: "",
			expectedStatus:    http.StatusOK,
		},
		{
			enableRelease:     ptr.Bool(true),
			setupAssistant:    "",
			expectedRelease:   true,
			expectedAssistant: "",
			expectedStatus:    http.StatusOK,
		},
		{
			enableRelease:     ptr.Bool(false),
			setupAssistant:    "",
			expectedRelease:   false,
			expectedAssistant: "",
			expectedStatus:    http.StatusOK,
		},
		{
			enableRelease:     ptr.Bool(false),
			setupAssistant:    asstURL,
			expectedRelease:   false,
			expectedAssistant: "",
			expectedStatus:    http.StatusUnprocessableEntity,
		},
		{
			enableRelease:     ptr.Bool(true),
			setupAssistant:    asstAwait,
			expectedRelease:   false,
			expectedAssistant: "",
			expectedStatus:    http.StatusUnprocessableEntity,
		},
	}

	t.Run("UpdateAppConfig", func(t *testing.T) {
		acResp := appConfigResponse{}
		path := "/api/latest/fleet/config"
		fmtJSON := func(s string) json.RawMessage {
			return json.RawMessage(fmt.Sprintf(`{
				%s
			}`, s))
		}

		// get the initial appconfig; enable end user authentication and release
		// device default is false
		s.DoJSON("GET", path, nil, http.StatusOK, &acResp)
		require.False(t, acResp.MDM.MacOSSetup.EnableEndUserAuthentication)
		require.False(t, acResp.MDM.MacOSSetup.EnableReleaseDeviceManually.Value)

		for i, c := range endUserAuthCases {
			t.Run(strconv.Itoa(i), func(t *testing.T) {
				acResp = appConfigResponse{}
				s.DoJSON("PATCH", path, fmtJSON(c.raw), http.StatusOK, &acResp)
				require.Equal(t, c.expected, acResp.MDM.MacOSSetup.EnableEndUserAuthentication)

				acResp = appConfigResponse{}
				s.DoJSON("GET", path, nil, http.StatusOK, &acResp)
				require.Equal(t, c.expected, acResp.MDM.MacOSSetup.EnableEndUserAuthentication)
			})
		}

		for i, c := range enableReleaseDeviceCases {
			t.Run(strconv.Itoa(i), func(t *testing.T) {
				macSetup := map[string]any{}
				if c.enableRelease != nil {
					macSetup["enable_release_device_manually"] = *c.enableRelease
				}
				if c.setupAssistant != "" {
					macSetup["macos_setup_assistant"] = c.setupAssistant
				}

				uploadSucceeded := true
				if c.setupAssistant != "" {
					s.Do("POST", "/api/v1/fleet/enrollment_profiles/automatic", createMDMAppleSetupAssistantRequest{
						Name:              c.setupAssistant,
						EnrollmentProfile: json.RawMessage(asstsByName[c.setupAssistant]),
					}, c.expectedStatus)
					if c.expectedStatus >= 300 {
						uploadSucceeded = false
					}
				}

				if uploadSucceeded {
					acResp = appConfigResponse{}
					s.DoJSON("PATCH", path,
						json.RawMessage(jsonMustMarshal(t, map[string]any{"mdm": map[string]any{"macos_setup": macSetup}})),
						c.expectedStatus, &acResp)
					require.Equal(t, c.expectedRelease, acResp.MDM.MacOSSetup.EnableReleaseDeviceManually.Value)
					require.Equal(t, c.expectedAssistant, acResp.MDM.MacOSSetup.MacOSSetupAssistant.Value)
				}

				acResp = appConfigResponse{}
				s.DoJSON("GET", path, nil, http.StatusOK, &acResp)
				require.Equal(t, c.expectedRelease, acResp.MDM.MacOSSetup.EnableReleaseDeviceManually.Value)
				require.Equal(t, c.expectedAssistant, acResp.MDM.MacOSSetup.MacOSSetupAssistant.Value)
			})
		}
	})

	t.Run("UpdateTeamConfig", func(t *testing.T) {
		path := fmt.Sprintf("/api/latest/fleet/teams/%d", tm.ID)
		fmtJSON := `{
			"name": %q,
			%s
		}`

		// get the initial team config; enable end user authentication and release
		// device default is false
		teamResp := teamResponse{}
		s.DoJSON("GET", path, nil, http.StatusOK, &teamResp)
		require.False(t, teamResp.Team.Config.MDM.MacOSSetup.EnableEndUserAuthentication)
		require.False(t, teamResp.Team.Config.MDM.MacOSSetup.EnableReleaseDeviceManually.Value)

		for i, c := range endUserAuthCases {
			t.Run(strconv.Itoa(i), func(t *testing.T) {
				teamResp = teamResponse{}
				s.DoJSON("PATCH", path, json.RawMessage(fmt.Sprintf(fmtJSON, tm.Name, c.raw)), http.StatusOK, &teamResp)
				require.Equal(t, c.expected, teamResp.Team.Config.MDM.MacOSSetup.EnableEndUserAuthentication)

				teamResp = teamResponse{}
				s.DoJSON("GET", path, nil, http.StatusOK, &teamResp)
				require.Equal(t, c.expected, teamResp.Team.Config.MDM.MacOSSetup.EnableEndUserAuthentication)
			})
		}

		for i, c := range enableReleaseDeviceCases {
			expectedPatchStatus := c.expectedStatus
			if expectedPatchStatus == http.StatusOK {
				expectedPatchStatus = http.StatusNoContent
			}

			t.Run(strconv.Itoa(i), func(t *testing.T) {
				if c.setupAssistant != "" {
					s.Do("POST", "/api/v1/fleet/enrollment_profiles/automatic", createMDMAppleSetupAssistantRequest{
						TeamID:            &tm.ID,
						Name:              c.setupAssistant,
						EnrollmentProfile: json.RawMessage(asstsByName[c.setupAssistant]),
					}, c.expectedStatus)
					uploadSucceeded := c.expectedStatus < 300

					if uploadSucceeded {
						// use the apply team specs to set both the setup assistant and the
						// enable release at once
						macSetup := fleet.MacOSSetup{
							MacOSSetupAssistant: optjson.SetString(c.setupAssistant),
						}
						if c.enableRelease != nil {
							macSetup.EnableReleaseDeviceManually = optjson.SetBool(*c.enableRelease)
						}
						teamSpecs := applyTeamSpecsRequest{Specs: []*fleet.TeamSpec{{
							Name: tm.Name,
							MDM:  fleet.TeamSpecMDM{MacOSSetup: macSetup},
						}}}
						s.Do("POST", "/api/latest/fleet/spec/teams", teamSpecs, http.StatusOK)
					}
				} else {
					// no setup assistant, use the PATCH /setup_experience endpoint
					payload := map[string]any{
						"team_id": tm.ID,
					}
					if c.enableRelease != nil {
						payload["enable_release_device_manually"] = *c.enableRelease
					}
					s.Do("PATCH", "/api/latest/fleet/setup_experience", json.RawMessage(jsonMustMarshal(t, payload)), expectedPatchStatus)
				}

				teamResp = teamResponse{}
				s.DoJSON("GET", path, nil, http.StatusOK, &teamResp)
				require.Equal(t, c.expectedRelease, teamResp.Team.Config.MDM.MacOSSetup.EnableReleaseDeviceManually.Value)
				require.Equal(t, c.expectedAssistant, teamResp.Team.Config.MDM.MacOSSetup.MacOSSetupAssistant.Value)
			})
		}
	})

	t.Run("TestMDMAppleSetupEndpoint", func(t *testing.T) {
		t.Run("TestNoTeam", func(t *testing.T) {
			var acResp appConfigResponse
			s.Do("PATCH", "/api/latest/fleet/setup_experience",
				fleet.MDMAppleSetupPayload{TeamID: ptr.Uint(0), EnableEndUserAuthentication: ptr.Bool(true)}, http.StatusNoContent)
			acResp = appConfigResponse{}
			s.DoJSON("GET", "/api/latest/fleet/config", nil, http.StatusOK, &acResp)
			require.True(t, acResp.MDM.MacOSSetup.EnableEndUserAuthentication)
			lastActivityID := s.lastActivityOfTypeMatches(fleet.ActivityTypeEnabledMacosSetupEndUserAuth{}.ActivityName(),
				`{"team_id": null, "team_name": null}`, 0)

			s.Do("PATCH", "/api/latest/fleet/setup_experience",
				fleet.MDMAppleSetupPayload{TeamID: ptr.Uint(0), EnableEndUserAuthentication: ptr.Bool(true)}, http.StatusNoContent)
			acResp = appConfigResponse{}
			s.DoJSON("GET", "/api/latest/fleet/config", nil, http.StatusOK, &acResp)
			require.True(t, acResp.MDM.MacOSSetup.EnableEndUserAuthentication)
			s.lastActivityOfTypeMatches(fleet.ActivityTypeEnabledMacosSetupEndUserAuth{}.ActivityName(),
				``, lastActivityID) // no new activity

			s.Do("PATCH", "/api/latest/fleet/setup_experience",
				fleet.MDMAppleSetupPayload{TeamID: ptr.Uint(0), EnableEndUserAuthentication: ptr.Bool(false)}, http.StatusNoContent)
			acResp = appConfigResponse{}
			s.DoJSON("GET", "/api/latest/fleet/config", nil, http.StatusOK, &acResp)
			require.False(t, acResp.MDM.MacOSSetup.EnableEndUserAuthentication)
			require.Greater(t, s.lastActivityOfTypeMatches(fleet.ActivityTypeDisabledMacosSetupEndUserAuth{}.ActivityName(),
				`{"team_id": null, "team_name": null}`, 0), lastActivityID)
		})

		t.Run("TestTeam", func(t *testing.T) {
			tmConfigPath := fmt.Sprintf("/api/latest/fleet/teams/%d", tm.ID)
			expectedActivityDetail := fmt.Sprintf(`{"team_id": %d, "team_name": %q}`, tm.ID, tm.Name)
			var tmResp teamResponse
			s.Do("PATCH", "/api/latest/fleet/setup_experience",
				fleet.MDMAppleSetupPayload{TeamID: &tm.ID, EnableEndUserAuthentication: ptr.Bool(true)}, http.StatusNoContent)
			tmResp = teamResponse{}
			s.DoJSON("GET", tmConfigPath, nil, http.StatusOK, &tmResp)
			require.True(t, tmResp.Team.Config.MDM.MacOSSetup.EnableEndUserAuthentication)
			lastActivityID := s.lastActivityOfTypeMatches(fleet.ActivityTypeEnabledMacosSetupEndUserAuth{}.ActivityName(),
				expectedActivityDetail, 0)

			s.Do("PATCH", "/api/latest/fleet/setup_experience",
				fleet.MDMAppleSetupPayload{TeamID: &tm.ID, EnableEndUserAuthentication: ptr.Bool(true)}, http.StatusNoContent)
			tmResp = teamResponse{}
			s.DoJSON("GET", tmConfigPath, nil, http.StatusOK, &tmResp)
			require.True(t, tmResp.Team.Config.MDM.MacOSSetup.EnableEndUserAuthentication)
			s.lastActivityOfTypeMatches(fleet.ActivityTypeEnabledMacosSetupEndUserAuth{}.ActivityName(),
				``, lastActivityID) // no new activity

			s.Do("PATCH", "/api/latest/fleet/setup_experience",
				fleet.MDMAppleSetupPayload{TeamID: &tm.ID, EnableEndUserAuthentication: ptr.Bool(false)}, http.StatusNoContent)
			tmResp = teamResponse{}
			s.DoJSON("GET", tmConfigPath, nil, http.StatusOK, &tmResp)
			require.False(t, tmResp.Team.Config.MDM.MacOSSetup.EnableEndUserAuthentication)
			require.Greater(t, s.lastActivityOfTypeMatches(fleet.ActivityTypeDisabledMacosSetupEndUserAuth{}.ActivityName(),
				expectedActivityDetail, 0), lastActivityID)
		})
	})

	t.Run("ValidateEnableEndUserAuthentication", func(t *testing.T) {
		// ensure the test is setup correctly
		var acResp appConfigResponse
		s.DoJSON("PATCH", "/api/latest/fleet/config", json.RawMessage(`{
			"mdm": {
				"end_user_authentication": {
					"entity_id": "https://localhost:8080",
					"issuer_uri": "http://localhost:8080/simplesaml/saml2/idp/SSOService.php",
					"idp_name": "SimpleSAML",
					"metadata_url": "http://localhost:9080/simplesaml/saml2/idp/metadata.php"
				},
				"macos_setup": {
					"enable_end_user_authentication": true
				}
			}
		}`), http.StatusOK, &acResp)
		require.NotEmpty(t, acResp.MDM.EndUserAuthentication)

		// ok to disable end user authentication without a configured IdP
		acResp = appConfigResponse{}
		s.DoJSON("PATCH", "/api/latest/fleet/config", json.RawMessage(`{
			"mdm": {
				"end_user_authentication": {
					"entity_id": "",
					"issuer_uri": "",
					"idp_name": "",
					"metadata_url": ""
				},
				"macos_setup": {
					"enable_end_user_authentication": false
				}
			}
		}`), http.StatusOK, &acResp)
		require.Equal(t, acResp.MDM.MacOSSetup.EnableEndUserAuthentication, false)
		require.True(t, acResp.MDM.EndUserAuthentication.IsEmpty())

		// can't enable end user authentication without a configured IdP
		s.DoJSON("PATCH", "/api/latest/fleet/config", json.RawMessage(`{
			"mdm": {
				"end_user_authentication": {
					"entity_id": "",
					"issuer_uri": "",
					"idp_name": "",
					"metadata_url": ""
				},
				"macos_setup": {
					"enable_end_user_authentication": true
				}
			}
		}`), http.StatusUnprocessableEntity, &acResp)

		// can't use setup endpoint to enable end user authentication on no team without a configured IdP
		s.Do("PATCH", "/api/latest/fleet/setup_experience",
			fleet.MDMAppleSetupPayload{TeamID: ptr.Uint(0), EnableEndUserAuthentication: ptr.Bool(true)}, http.StatusUnprocessableEntity)

		// can't enable end user authentication on team config without a configured IdP already on app config
		var teamResp teamResponse
		s.DoJSON("PATCH", fmt.Sprintf("/api/latest/fleet/teams/%d", tm.ID), json.RawMessage(fmt.Sprintf(`{
			"name": %q,
			"mdm": {
				"macos_setup": {
					"enable_end_user_authentication": true
				}
			}
		}`, tm.Name)), http.StatusUnprocessableEntity, &teamResp)

		// can't use setup endpoint to enable end user authentication on team without a configured IdP
		s.Do("PATCH", "/api/latest/fleet/setup_experience",
			fleet.MDMAppleSetupPayload{TeamID: &tm.ID, EnableEndUserAuthentication: ptr.Bool(true)}, http.StatusUnprocessableEntity)

		// ensure IdP is empty for the rest of the tests
		s.DoJSON("PATCH", "/api/latest/fleet/config", json.RawMessage(`{
			"mdm": {
				"end_user_authentication": {
					"entity_id": "",
					"issuer_uri": "",
					"idp_name": "",
					"metadata_url": ""
				}
			}
		}`), http.StatusOK, &acResp)
		require.Empty(t, acResp.MDM.EndUserAuthentication)
	})
}

func (s *integrationMDMTestSuite) TestMacosSetupAssistant() {
	ctx := context.Background()
	t := s.T()

	// get for no team returns 404
	var getResp getMDMAppleSetupAssistantResponse
	s.DoJSON("GET", "/api/latest/fleet/enrollment_profiles/automatic", nil, http.StatusNotFound, &getResp)
	// get for non-existing team returns 404
	s.DoJSON("GET", "/api/latest/fleet/enrollment_profiles/automatic", nil, http.StatusNotFound, &getResp, "team_id", "123")

	// create a setup assistant for no team
	noTeamProf := `{"x": 1}`
	var createResp createMDMAppleSetupAssistantResponse
	s.DoJSON("POST", "/api/latest/fleet/enrollment_profiles/automatic", createMDMAppleSetupAssistantRequest{
		TeamID:            nil,
		Name:              "no-team",
		EnrollmentProfile: json.RawMessage(noTeamProf),
	}, http.StatusOK, &createResp)
	noTeamAsst := createResp.MDMAppleSetupAssistant
	require.Nil(t, noTeamAsst.TeamID)
	require.NotZero(t, noTeamAsst.UploadedAt)
	require.Equal(t, "no-team", noTeamAsst.Name)
	require.JSONEq(t, noTeamProf, string(noTeamAsst.Profile))
	s.lastActivityMatches(fleet.ActivityTypeChangedMacosSetupAssistant{}.ActivityName(),
		`{"name": "no-team", "team_id": null, "team_name": null}`, 0)

	// create a team and a setup assistant for that team
	tm, err := s.ds.NewTeam(ctx, &fleet.Team{
		Name:        t.Name(),
		Description: "desc",
	})
	require.NoError(t, err)
	tmProf := `{"y": 1}`
	s.DoJSON("POST", "/api/latest/fleet/enrollment_profiles/automatic", createMDMAppleSetupAssistantRequest{
		TeamID:            &tm.ID,
		Name:              "team1",
		EnrollmentProfile: json.RawMessage(tmProf),
	}, http.StatusOK, &createResp)
	tmAsst := createResp.MDMAppleSetupAssistant
	require.NotNil(t, tmAsst.TeamID)
	require.Equal(t, tm.ID, *tmAsst.TeamID)
	require.NotZero(t, tmAsst.UploadedAt)
	require.Equal(t, "team1", tmAsst.Name)
	require.JSONEq(t, tmProf, string(tmAsst.Profile))
	s.lastActivityMatches(fleet.ActivityTypeChangedMacosSetupAssistant{}.ActivityName(),
		fmt.Sprintf(`{"name": "team1", "team_id": %d, "team_name": %q}`, tm.ID, tm.Name), 0)

	// update no-team
	noTeamProf = `{"x": 2}`
	s.DoJSON("POST", "/api/latest/fleet/enrollment_profiles/automatic", createMDMAppleSetupAssistantRequest{
		TeamID:            nil,
		Name:              "no-team2",
		EnrollmentProfile: json.RawMessage(noTeamProf),
	}, http.StatusOK, &createResp)
	s.lastActivityMatches(fleet.ActivityTypeChangedMacosSetupAssistant{}.ActivityName(),
		`{"name": "no-team2", "team_id": null, "team_name": null}`, 0)

	// update team
	tmProf = `{"y": 2}`
	s.DoJSON("POST", "/api/latest/fleet/enrollment_profiles/automatic", createMDMAppleSetupAssistantRequest{
		TeamID:            &tm.ID,
		Name:              "team2",
		EnrollmentProfile: json.RawMessage(tmProf),
	}, http.StatusOK, &createResp)
	lastChangedActID := s.lastActivityMatches(fleet.ActivityTypeChangedMacosSetupAssistant{}.ActivityName(),
		fmt.Sprintf(`{"name": "team2", "team_id": %d, "team_name": %q}`, tm.ID, tm.Name), 0)

	// sleep a second so the uploaded-at timestamp would change if there were
	// changes, then update again no team/team but without any change, doesn't
	// create a changed activity.
	time.Sleep(time.Second)

	// no change to no-team
	s.DoJSON("POST", "/api/latest/fleet/enrollment_profiles/automatic", createMDMAppleSetupAssistantRequest{
		TeamID:            nil,
		Name:              "no-team2",
		EnrollmentProfile: json.RawMessage(noTeamProf),
	}, http.StatusOK, &createResp)
	// the last activity is that of the team (i.e. no new activity was created for no-team)
	s.lastActivityMatches(fleet.ActivityTypeChangedMacosSetupAssistant{}.ActivityName(),
		fmt.Sprintf(`{"name": "team2", "team_id": %d, "team_name": %q}`, tm.ID, tm.Name), lastChangedActID)

	// no change to team
	s.DoJSON("POST", "/api/latest/fleet/enrollment_profiles/automatic", createMDMAppleSetupAssistantRequest{
		TeamID:            &tm.ID,
		Name:              "team2",
		EnrollmentProfile: json.RawMessage(tmProf),
	}, http.StatusOK, &createResp)
	s.lastActivityMatches(fleet.ActivityTypeChangedMacosSetupAssistant{}.ActivityName(),
		fmt.Sprintf(`{"name": "team2", "team_id": %d, "team_name": %q}`, tm.ID, tm.Name), lastChangedActID)

	// update team with only a setup assistant JSON change, should detect it
	// and create a new activity (name is the same)
	tmProf = `{"y": 3}`
	s.DoJSON("POST", "/api/latest/fleet/enrollment_profiles/automatic", createMDMAppleSetupAssistantRequest{
		TeamID:            &tm.ID,
		Name:              "team2",
		EnrollmentProfile: json.RawMessage(tmProf),
	}, http.StatusOK, &createResp)
	latestChangedActID := s.lastActivityMatches(fleet.ActivityTypeChangedMacosSetupAssistant{}.ActivityName(),
		fmt.Sprintf(`{"name": "team2", "team_id": %d, "team_name": %q}`, tm.ID, tm.Name), 0)
	require.Greater(t, latestChangedActID, lastChangedActID)

	// get no team
	s.DoJSON("GET", "/api/latest/fleet/enrollment_profiles/automatic", nil, http.StatusOK, &getResp)
	require.Nil(t, getResp.TeamID)
	require.NotZero(t, getResp.UploadedAt)
	require.Equal(t, "no-team2", getResp.Name)
	require.JSONEq(t, noTeamProf, string(getResp.Profile))

	// get team
	s.DoJSON("GET", "/api/latest/fleet/enrollment_profiles/automatic", nil, http.StatusOK, &getResp, "team_id", fmt.Sprint(tm.ID))
	require.NotNil(t, getResp.TeamID)
	require.Equal(t, tm.ID, *getResp.TeamID)
	require.NotZero(t, getResp.UploadedAt)
	require.Equal(t, "team2", getResp.Name)
	require.JSONEq(t, tmProf, string(getResp.Profile))

	// try to set the url
	tmProf = `{"url": "https://example.com"}`
	res := s.Do("POST", "/api/latest/fleet/enrollment_profiles/automatic", createMDMAppleSetupAssistantRequest{
		TeamID:            &tm.ID,
		Name:              "team5",
		EnrollmentProfile: json.RawMessage(tmProf),
	}, http.StatusUnprocessableEntity)
	errMsg := extractServerErrorText(res.Body)
	require.Contains(t, errMsg, `The automatic enrollment profile can't include url.`)
	s.lastActivityMatches(fleet.ActivityTypeChangedMacosSetupAssistant{}.ActivityName(),
		fmt.Sprintf(`{"name": "team2", "team_id": %d, "team_name": %q}`, tm.ID, tm.Name), latestChangedActID)

	// try to set a non-object json value
	tmProf = `true`
	res = s.Do("POST", "/api/latest/fleet/enrollment_profiles/automatic", createMDMAppleSetupAssistantRequest{
		TeamID:            &tm.ID,
		Name:              "team6",
		EnrollmentProfile: json.RawMessage(tmProf),
	}, http.StatusInternalServerError) // TODO: that should be a 4xx error, see #4406
	errMsg = extractServerErrorText(res.Body)
	require.Contains(t, errMsg, `cannot unmarshal bool into Go value of type map[string]interface`)
	s.lastActivityMatches(fleet.ActivityTypeChangedMacosSetupAssistant{}.ActivityName(),
		fmt.Sprintf(`{"name": "team2", "team_id": %d, "team_name": %q}`, tm.ID, tm.Name), latestChangedActID)

	// delete the no-team setup assistant
	s.Do("DELETE", "/api/latest/fleet/enrollment_profiles/automatic", nil, http.StatusNoContent)
	latestChangedActID = s.lastActivityMatches(fleet.ActivityTypeDeletedMacosSetupAssistant{}.ActivityName(),
		`{"name": "no-team2", "team_id": null, "team_name": null}`, 0)

	// get for no team returns 404
	s.DoJSON("GET", "/api/latest/fleet/enrollment_profiles/automatic", nil, http.StatusNotFound, &getResp)

	// delete the team (not the assistant), this also deletes the assistant
	err = s.ds.DeleteTeam(ctx, tm.ID)
	require.NoError(t, err)

	// get for team returns 404
	s.DoJSON("GET", "/api/latest/fleet/enrollment_profiles/automatic", nil, http.StatusNotFound, &getResp, "team_id", fmt.Sprint(tm.ID))

	// no deleted activity was created for the team as the whole team was deleted
	// (a deleted team activity would exist if that was done via the API and not
	// directly with the datastore)
	s.lastActivityMatches(fleet.ActivityTypeDeletedMacosSetupAssistant{}.ActivityName(),
		`{"name": "no-team2", "team_id": null, "team_name": null}`, latestChangedActID)

	// create another team and a setup assistant for that team
	tm2, err := s.ds.NewTeam(ctx, &fleet.Team{
		Name:        t.Name() + "2",
		Description: "desc2",
	})
	require.NoError(t, err)
	tm2Prof := `{"z": 1}`
	s.DoJSON("POST", "/api/latest/fleet/enrollment_profiles/automatic", createMDMAppleSetupAssistantRequest{
		TeamID:            &tm2.ID,
		Name:              "teamB",
		EnrollmentProfile: json.RawMessage(tm2Prof),
	}, http.StatusOK, &createResp)
	s.lastActivityMatches(fleet.ActivityTypeChangedMacosSetupAssistant{}.ActivityName(),
		fmt.Sprintf(`{"name": "teamB", "team_id": %d, "team_name": %q}`, tm2.ID, tm2.Name), 0)

	// delete that team's setup assistant
	s.Do("DELETE", "/api/latest/fleet/enrollment_profiles/automatic", nil, http.StatusNoContent, "team_id", fmt.Sprint(tm2.ID))
	s.lastActivityMatches(fleet.ActivityTypeDeletedMacosSetupAssistant{}.ActivityName(),
		fmt.Sprintf(`{"name": "teamB", "team_id": %d, "team_name": %q}`, tm2.ID, tm2.Name), 0)
}

// only asserts the profile identifier, status and operation (per host)
func (s *integrationMDMTestSuite) assertHostConfigProfiles(want map[*fleet.Host][]fleet.HostMDMAppleProfile) {
	t := s.T()
	ds := s.ds
	ctx := context.Background()

	for h, wantProfs := range want {
		gotProfs, err := ds.GetHostMDMAppleProfiles(ctx, h.UUID)
		require.NoError(t, err)
		require.Equal(t, len(wantProfs), len(gotProfs), "host uuid: %s", h.UUID)

		sort.Slice(gotProfs, func(i, j int) bool {
			l, r := gotProfs[i], gotProfs[j]
			return l.Identifier < r.Identifier
		})
		sort.Slice(wantProfs, func(i, j int) bool {
			l, r := wantProfs[i], wantProfs[j]
			return l.Identifier < r.Identifier
		})
		for i, wp := range wantProfs {
			gp := gotProfs[i]
			require.Equal(t, wp.Identifier, gp.Identifier, "host uuid: %s, prof id: %s", h.UUID, gp.Identifier)
			require.Equal(t, wp.OperationType, gp.OperationType, "host uuid: %s, prof id: %s", h.UUID, gp.Identifier)
			require.Equal(t, wp.Status, gp.Status, "host uuid: %s, prof id: %s", h.UUID, gp.Identifier)
		}
	}
}

func (s *integrationMDMTestSuite) assertConfigProfilesByIdentifier(teamID *uint, profileIdent string, exists bool) (profile *fleet.MDMAppleConfigProfile) {
	t := s.T()
	if teamID == nil {
		teamID = ptr.Uint(0)
	}
	var cfgProfs []*fleet.MDMAppleConfigProfile
	mysql.ExecAdhocSQL(t, s.ds, func(q sqlx.ExtContext) error {
		return sqlx.SelectContext(context.Background(), q, &cfgProfs, `SELECT * FROM mdm_apple_configuration_profiles WHERE team_id = ?`, teamID)
	})

	label := "exist"
	if !exists {
		label = "not exist"
	}
	require.Condition(t, func() bool {
		for _, p := range cfgProfs {
			if p.Identifier == profileIdent {
				profile = p
				return exists // success if we want it to exist, failure if we don't
			}
		}
		return !exists
	}, "a config profile must %s with identifier: %s", label, profileIdent)

	return profile
}

func (s *integrationMDMTestSuite) assertMacOSConfigProfilesByName(teamID *uint, profileName string, exists bool) {
	t := s.T()
	if teamID == nil {
		teamID = ptr.Uint(0)
	}
	var cfgProfs []*fleet.MDMAppleConfigProfile
	mysql.ExecAdhocSQL(t, s.ds, func(q sqlx.ExtContext) error {
		return sqlx.SelectContext(context.Background(), q, &cfgProfs, `SELECT name FROM mdm_apple_configuration_profiles WHERE team_id = ?`, teamID)
	})

	label := "exist"
	if !exists {
		label = "not exist"
	}
	require.Condition(t, func() bool {
		for _, p := range cfgProfs {
			if p.Name == profileName {
				return exists // success if we want it to exist, failure if we don't
			}
		}
		return !exists
	}, "a config profile must %s with name: %s", label, profileName)
}

func (s *integrationMDMTestSuite) assertMacOSDeclarationsByName(teamID *uint, declarationName string, exists bool) {
	t := s.T()
	if teamID == nil {
		teamID = ptr.Uint(0)
	}
	var cfgProfs []*fleet.MDMAppleConfigProfile
	mysql.ExecAdhocSQL(t, s.ds, func(q sqlx.ExtContext) error {
		return sqlx.SelectContext(context.Background(), q, &cfgProfs, `SELECT name FROM mdm_apple_declarations WHERE team_id = ?`, teamID)
	})

	label := "exist"
	if !exists {
		label = "not exist"
	}
	require.Condition(t, func() bool {
		for _, p := range cfgProfs {
			if p.Name == declarationName {
				return exists // success if we want it to exist, failure if we don't
			}
		}
		return !exists
	}, "a config profile must %s with name: %s", label, declarationName)
}

func (s *integrationMDMTestSuite) assertWindowsConfigProfilesByName(teamID *uint, profileName string, exists bool) {
	t := s.T()
	if teamID == nil {
		teamID = ptr.Uint(0)
	}
	var cfgProfs []*fleet.MDMWindowsConfigProfile
	mysql.ExecAdhocSQL(t, s.ds, func(q sqlx.ExtContext) error {
		return sqlx.SelectContext(context.Background(), q, &cfgProfs, `SELECT * FROM mdm_windows_configuration_profiles WHERE team_id = ?`, teamID)
	})

	label := "exist"
	if !exists {
		label = "not exist"
	}
	require.Condition(t, func() bool {
		for _, p := range cfgProfs {
			if p.Name == profileName {
				return exists // success if we want it to exist, failure if we don't
			}
		}
		return !exists
	}, "a config profile must %s with name: %s", label, profileName)
}

// generates the body and headers part of a multipart request ready to be
// used via s.DoRawWithHeaders to POST /api/_version_/fleet/mdm/apple/profiles.
func generateNewProfileMultipartRequest(t *testing.T,
	fileName string, fileContent []byte, token string, extraFields map[string][]string,
) (*bytes.Buffer, map[string]string) {
	return generateMultipartRequest(t, "profile", fileName, fileContent, token, extraFields)
}

func generateMultipartRequest(t *testing.T,
	uploadFileField, fileName string, fileContent []byte, token string,
	extraFields map[string][]string,
) (*bytes.Buffer, map[string]string) {
	var body bytes.Buffer

	writer := multipart.NewWriter(&body)

	// add file content
	ff, err := writer.CreateFormFile(uploadFileField, fileName)
	require.NoError(t, err)
	_, err = io.Copy(ff, bytes.NewReader(fileContent))
	require.NoError(t, err)

	// add extra fields
	for key, values := range extraFields {
		for _, value := range values {
			err := writer.WriteField(key, value)
			require.NoError(t, err)
		}
	}

	err = writer.Close()
	require.NoError(t, err)

	headers := map[string]string{
		"Content-Type":  writer.FormDataContentType(),
		"Accept":        "application/json",
		"Authorization": fmt.Sprintf("Bearer %s", token),
	}
	return &body, headers
}

func (s *integrationMDMTestSuite) uploadBootstrapPackage(
	pkg *fleet.MDMAppleBootstrapPackage,
	expectedStatus int,
	wantErr string,
) {
	t := s.T()

	var b bytes.Buffer
	w := multipart.NewWriter(&b)

	// add the package field
	fw, err := w.CreateFormFile("package", pkg.Name)
	require.NoError(t, err)
	_, err = io.Copy(fw, bytes.NewBuffer(pkg.Bytes))
	require.NoError(t, err)

	// add the team_id field
	err = w.WriteField("team_id", fmt.Sprint(pkg.TeamID))
	require.NoError(t, err)

	w.Close()

	headers := map[string]string{
		"Content-Type":  w.FormDataContentType(),
		"Accept":        "application/json",
		"Authorization": fmt.Sprintf("Bearer %s", s.token),
	}

	res := s.DoRawWithHeaders("POST", "/api/latest/fleet/bootstrap", b.Bytes(), expectedStatus, headers)

	if wantErr != "" {
		errMsg := extractServerErrorText(res.Body)
		assert.Contains(t, errMsg, wantErr)
	}
}

func (s *integrationMDMTestSuite) uploadEULA(
	eula *fleet.MDMEULA,
	expectedStatus int,
	wantErr string,
) {
	t := s.T()

	var b bytes.Buffer
	w := multipart.NewWriter(&b)

	// add the eula field
	fw, err := w.CreateFormFile("eula", eula.Name)
	require.NoError(t, err)
	_, err = io.Copy(fw, bytes.NewBuffer(eula.Bytes))
	require.NoError(t, err)
	w.Close()

	headers := map[string]string{
		"Content-Type":  w.FormDataContentType(),
		"Accept":        "application/json",
		"Authorization": fmt.Sprintf("Bearer %s", s.token),
	}

	res := s.DoRawWithHeaders("POST", "/api/latest/fleet/setup_experience/eula", b.Bytes(), expectedStatus, headers)

	if wantErr != "" {
		errMsg := extractServerErrorText(res.Body)
		assert.Contains(t, errMsg, wantErr)
	}
}

var testBMToken = &nanodep_client.OAuth1Tokens{
	ConsumerKey:       "test_consumer",
	ConsumerSecret:    "test_secret",
	AccessToken:       "test_access_token",
	AccessSecret:      "test_access_secret",
	AccessTokenExpiry: time.Date(2999, 1, 1, 0, 0, 0, 0, time.UTC),
}

// TestGitOpsUserActions tests the MDM permissions listed in ../../docs/Using\ Fleet/manage-access.md
func (s *integrationMDMTestSuite) TestGitOpsUserActions() {
	t := s.T()
	ctx := context.Background()

	//
	// Setup test data.
	// All setup actions are authored by a global admin.
	//

	t1, err := s.ds.NewTeam(ctx, &fleet.Team{
		Name: "Foo",
	})
	require.NoError(t, err)
	t2, err := s.ds.NewTeam(ctx, &fleet.Team{
		Name: "Bar",
	})
	require.NoError(t, err)
	t3, err := s.ds.NewTeam(ctx, &fleet.Team{
		Name: "Zoo",
	})
	require.NoError(t, err)
	// Create the global GitOps user we'll use in tests.
	u := &fleet.User{
		Name:       "GitOps",
		Email:      "gitops1-mdm@example.com",
		GlobalRole: ptr.String(fleet.RoleGitOps),
	}
	require.NoError(t, u.SetPassword(test.GoodPassword, 10, 10))
	_, err = s.ds.NewUser(context.Background(), u)
	require.NoError(t, err)
	// Create a GitOps user for team t1 we'll use in tests.
	u2 := &fleet.User{
		Name:       "GitOps 2",
		Email:      "gitops2-mdm@example.com",
		GlobalRole: nil,
		Teams: []fleet.UserTeam{
			{
				Team: *t1,
				Role: fleet.RoleGitOps,
			},
			{
				Team: *t3,
				Role: fleet.RoleGitOps,
			},
		},
	}
	require.NoError(t, u2.SetPassword(test.GoodPassword, 10, 10))
	_, err = s.ds.NewUser(context.Background(), u2)
	require.NoError(t, err)

	//
	// Start running permission tests with user gitops1-mdm.
	//
	s.setTokenForTest(t, "gitops1-mdm@example.com", test.GoodPassword)

	// Attempt to edit global MDM settings, should allow (also ensure the IdP settings are cleared).
	acResp := appConfigResponse{}
	s.DoJSON("PATCH", "/api/latest/fleet/config", json.RawMessage(`{
		"mdm": {
			"macos_setup": {
				"enable_end_user_authentication": false
			},
			"enable_disk_encryption": true,
			"end_user_authentication": {
				"entity_id": "",
				"issuer_uri": "",
				"idp_name": "",
				"metadata_url": ""
			}
		}
  }`), http.StatusOK, &acResp)
	assert.True(t, acResp.MDM.EnableDiskEncryption.Value)

	// Attempt to setup Apple MDM, will fail but the important thing is that it
	// fails with 422 (cannot enable end user auth because no IdP is configured)
	// and not 403 forbidden.
	s.Do("PATCH", "/api/latest/fleet/setup_experience",
		fleet.MDMAppleSetupPayload{TeamID: ptr.Uint(0), EnableEndUserAuthentication: ptr.Bool(true)}, http.StatusUnprocessableEntity)

	// Attempt to update the Apple MDM settings but with no change, just to
	// validate the access.
	s.Do("PATCH", "/api/latest/fleet/mdm/apple/settings",
		fleet.MDMAppleSettingsPayload{}, http.StatusNoContent)

	// Attempt to set profile batch globally, should allow.
	globalProfiles := [][]byte{
		mobileconfigForTest("N1", "I1"),
		mobileconfigForTest("N2", "I2"),
	}
	s.Do("POST", "/api/v1/fleet/mdm/apple/profiles/batch", batchSetMDMAppleProfilesRequest{Profiles: globalProfiles}, http.StatusNoContent)

	// Attempt to edit team MDM settings, should allow.
	teamSpecs := applyTeamSpecsRequest{Specs: []*fleet.TeamSpec{{
		Name: t1.Name,
		MDM: fleet.TeamSpecMDM{
			EnableDiskEncryption: optjson.SetBool(true),
			MacOSSettings: map[string]interface{}{
				"custom_settings": []interface{}{"foo", "bar"},
			},
		},
	}}}
	s.Do("POST", "/api/latest/fleet/spec/teams", teamSpecs, http.StatusOK)

	// Attempt to set profile batch for team t1, should allow.
	teamProfiles := [][]byte{
		mobileconfigForTest("N3", "I3"),
		mobileconfigForTest("N4", "I4"),
	}
	s.Do("POST", "/api/v1/fleet/mdm/apple/profiles/batch", batchSetMDMAppleProfilesRequest{
		Profiles: teamProfiles,
	}, http.StatusNoContent, "team_id", strconv.Itoa(int(t1.ID)))

	//
	// Start running permission tests with user gitops2-mdm,
	// which is GitOps for teams t1 and t3.
	//
	s.setTokenForTest(t, "gitops2-mdm@example.com", test.GoodPassword)

	// Attempt to edit team t1 MDM settings, should allow.
	teamSpecs = applyTeamSpecsRequest{Specs: []*fleet.TeamSpec{{
		Name: t1.Name,
		MDM: fleet.TeamSpecMDM{
			EnableDiskEncryption: optjson.SetBool(true),
			MacOSSettings: map[string]interface{}{
				"custom_settings": []interface{}{"foo", "bar"},
			},
		},
	}}}
	s.Do("POST", "/api/latest/fleet/spec/teams", teamSpecs, http.StatusOK)

	// Attempt to set profile batch for team t1, should allow.
	teamProfiles = [][]byte{
		mobileconfigForTest("N5", "I5"),
		mobileconfigForTest("N6", "I6"),
	}
	s.Do("POST", "/api/v1/fleet/mdm/apple/profiles/batch", batchSetMDMAppleProfilesRequest{
		Profiles: teamProfiles,
	}, http.StatusNoContent, "team_id", strconv.Itoa(int(t1.ID)))

	// Attempt to set profile batch for team t2, should not allow.
	teamProfiles = [][]byte{
		mobileconfigForTest("N7", "I7"),
		mobileconfigForTest("N8", "I8"),
	}
	s.Do("POST", "/api/v1/fleet/mdm/apple/profiles/batch", batchSetMDMAppleProfilesRequest{
		Profiles: teamProfiles,
	}, http.StatusForbidden, "team_id", strconv.Itoa(int(t2.ID)))

	// Attempt to retrieve host profiles fails if the host doesn't belong to the team
	h1, err := s.ds.NewHost(ctx, &fleet.Host{
		NodeKey:  ptr.String(t.Name() + "1"),
		UUID:     t.Name() + "1",
		Hostname: t.Name() + "foo.local",
	})
	require.NoError(t, err)
	s.DoJSON("GET", fmt.Sprintf("/api/latest/fleet/mdm/hosts/%d/profiles", h1.ID), getHostRequest{}, http.StatusForbidden, &getHostResponse{})

	err = s.ds.AddHostsToTeam(ctx, &t1.ID, []uint{h1.ID})
	require.NoError(t, err)
	s.DoJSON("GET", fmt.Sprintf("/api/latest/fleet/mdm/hosts/%d/profiles", h1.ID), getHostRequest{}, http.StatusOK, &getHostResponse{})
}

func (s *integrationMDMTestSuite) TestOrgLogo() {
	t := s.T()

	// change org logo urls
	var acResp appConfigResponse
	s.DoJSON("PATCH", "/api/v1/fleet/config", json.RawMessage(`{
		"org_info": {
			"org_logo_url": "http://test-image.com",
			"org_logo_url_light_background": "http://test-image-light.com"
		}
	}`), http.StatusOK, &acResp)

	// enroll a host
	token := "token_test_migration"
	host := createOrbitEnrolledHost(t, "darwin", "h", s.ds)
	createDeviceTokenForHost(t, s.ds, host.ID, token)

	// check icon urls are correct
	getDesktopResp := fleetDesktopResponse{}
	res := s.DoRawNoAuth("GET", "/api/latest/fleet/device/"+token+"/desktop", nil, http.StatusOK)
	require.NoError(t, json.NewDecoder(res.Body).Decode(&getDesktopResp))
	require.NoError(t, res.Body.Close())
	require.NoError(t, getDesktopResp.Err)
	require.Equal(t, acResp.OrgInfo.OrgLogoURL, getDesktopResp.Config.OrgInfo.OrgLogoURL)
	require.Equal(t, acResp.OrgInfo.OrgLogoURLLightBackground, getDesktopResp.Config.OrgInfo.OrgLogoURLLightBackground)
}

func (s *integrationMDMTestSuite) setTokenForTest(t *testing.T, email, password string) {
	oldToken := s.token
	t.Cleanup(func() {
		s.token = oldToken
	})

	s.token = s.getCachedUserToken(email, password)
}

func (s *integrationMDMTestSuite) TestSSO() {
	t := s.T()

	mdmDevice := mdmtest.NewTestMDMClientAppleDirect(mdmtest.AppleEnrollInfo{
		SCEPChallenge: s.fleetCfg.MDM.AppleSCEPChallenge,
	})
	var lastSubmittedProfile *godep.Profile
	s.mockDEPResponse(http.HandlerFunc(func(w http.ResponseWriter, r *http.Request) {
		w.WriteHeader(http.StatusOK)
		switch r.URL.Path {
		case "/session":
			_, _ = w.Write([]byte(`{"auth_session_token": "xyz"}`))
		case "/profile":
			lastSubmittedProfile = &godep.Profile{}
			rawProfile, err := io.ReadAll(r.Body)
			require.NoError(t, err)
			err = json.Unmarshal(rawProfile, lastSubmittedProfile)
			require.NoError(t, err)
			encoder := json.NewEncoder(w)
			err = encoder.Encode(godep.ProfileResponse{ProfileUUID: "abc"})
			require.NoError(t, err)
		case "/profile/devices":
			encoder := json.NewEncoder(w)
			err := encoder.Encode(godep.ProfileResponse{
				ProfileUUID: "abc",
				Devices:     map[string]string{},
			})
			require.NoError(t, err)
		case "/server/devices", "/devices/sync":
			// This endpoint  is used to get an initial list of
			// devices, return a single device
			encoder := json.NewEncoder(w)
			err := encoder.Encode(godep.DeviceResponse{
				Devices: []godep.Device{
					{
						SerialNumber: mdmDevice.SerialNumber,
						Model:        mdmDevice.Model,
						OS:           "osx",
						OpType:       "added",
					},
				},
			})
			require.NoError(t, err)
		}
	}))

	// sync the list of ABM devices
	s.runDEPSchedule()

	// MDM SSO fields are empty by default
	acResp := appConfigResponse{}
	s.DoJSON("GET", "/api/latest/fleet/config", nil, http.StatusOK, &acResp)
	assert.Empty(t, acResp.MDM.EndUserAuthentication.SSOProviderSettings)

	// set the SSO fields
	acResp = appConfigResponse{}
	s.DoJSON("PATCH", "/api/latest/fleet/config", json.RawMessage(`{
		"mdm": {
			"end_user_authentication": {
				"entity_id": "https://localhost:8080",
				"issuer_uri": "http://localhost:8080/simplesaml/saml2/idp/SSOService.php",
				"idp_name": "SimpleSAML",
				"metadata_url": "http://localhost:9080/simplesaml/saml2/idp/metadata.php"
			},
			"macos_setup": {
				"enable_end_user_authentication": true
			}
		}
	}`), http.StatusOK, &acResp)
	wantSettings := fleet.SSOProviderSettings{
		EntityID:    "https://localhost:8080",
		IssuerURI:   "http://localhost:8080/simplesaml/saml2/idp/SSOService.php",
		IDPName:     "SimpleSAML",
		MetadataURL: "http://localhost:9080/simplesaml/saml2/idp/metadata.php",
	}
	assert.Equal(t, wantSettings, acResp.MDM.EndUserAuthentication.SSOProviderSettings)

	// check that they are returned by a GET /config
	acResp = appConfigResponse{}
	s.DoJSON("GET", "/api/latest/fleet/config", nil, http.StatusOK, &acResp)
	assert.Equal(t, wantSettings, acResp.MDM.EndUserAuthentication.SSOProviderSettings)

	// trigger the worker to process the job and wait for result before continuing.
	s.runWorker()

	// check that the last submitted DEP profile has been updated accordingly
	require.Contains(t, lastSubmittedProfile.URL, acResp.ServerSettings.ServerURL+"/mdm/sso")
	require.Equal(t, acResp.ServerSettings.ServerURL+"/mdm/sso", lastSubmittedProfile.ConfigurationWebURL)

	// patch without specifying the mdm sso settings fields and an unrelated
	// field, should not remove them
	acResp = appConfigResponse{}
	s.DoJSON("PATCH", "/api/latest/fleet/config", json.RawMessage(`{
		"mdm": { "enable_disk_encryption": true }
  }`), http.StatusOK, &acResp)
	assert.Equal(t, wantSettings, acResp.MDM.EndUserAuthentication.SSOProviderSettings)

	s.runWorker()

	// patch with explicitly empty mdm sso settings fields, would remove
	// them but this is a dry-run
	acResp = appConfigResponse{}
	s.DoJSON("PATCH", "/api/latest/fleet/config", json.RawMessage(`{
		"mdm": {
			"end_user_authentication": {
				"entity_id": "",
				"issuer_uri": "",
				"idp_name": "",
				"metadata_url": ""
			},
			"macos_setup": {
				"enable_end_user_authentication": false
			}
		}
	}`), http.StatusOK, &acResp, "dry_run", "true")
	assert.Equal(t, wantSettings, acResp.MDM.EndUserAuthentication.SSOProviderSettings)

	s.runWorker()

	// patch with explicitly empty mdm sso settings fields, fails because end user auth is still enabled
	acResp = appConfigResponse{}
	s.DoJSON("PATCH", "/api/latest/fleet/config", json.RawMessage(`{
		"mdm": {
			"end_user_authentication": {
				"entity_id": "",
				"issuer_uri": "",
				"idp_name": "",
				"metadata_url": ""
			}
		}
	}`), http.StatusUnprocessableEntity, &acResp)

	// patch with explicitly empty mdm sso settings fields and disabled end user auth, removes them
	acResp = appConfigResponse{}
	s.DoJSON("PATCH", "/api/latest/fleet/config", json.RawMessage(`{
		"mdm": {
			"end_user_authentication": {
				"entity_id": "",
				"issuer_uri": "",
				"idp_name": "",
				"metadata_url": ""
			},
			"macos_setup": {
				"enable_end_user_authentication": false
			}
		}
	}`), http.StatusOK, &acResp)
	assert.Empty(t, acResp.MDM.EndUserAuthentication.SSOProviderSettings)

	s.runWorker()
	require.Equal(t, lastSubmittedProfile.ConfigurationWebURL, lastSubmittedProfile.URL)

	checkStoredIdPInfo := func(uuid, username, fullname, email string) {
		acc, err := s.ds.GetMDMIdPAccountByUUID(context.Background(), uuid)
		require.NoError(t, err)
		require.Equal(t, username, acc.Username)
		require.Equal(t, fullname, acc.Fullname)
		require.Equal(t, email, acc.Email)
	}

	// test basic authentication for each supported config flow.
	//
	// IT admins can set up SSO as part of the same entity or as a completely
	// separate entity.
	//
	// Configs supporting each flow are defined in `tools/saml/config.php`
	configFlows := []string{
		"mdm.test.com",           // independent, mdm-sso only app
		"https://localhost:8080", // app that supports both MDM and Fleet UI SSO
	}
	for _, entityID := range configFlows {
		acResp = appConfigResponse{}
		s.DoJSON("PATCH", "/api/latest/fleet/config", json.RawMessage(fmt.Sprintf(`{
		"server_settings": {"server_url": "https://localhost:8080"},
		"mdm": {
			"end_user_authentication": {
				"entity_id": "%s",
				"issuer_uri": "http://localhost:8080/simplesaml/saml2/idp/SSOService.php",
				"idp_name": "SimpleSAML",
				"metadata_url": "http://localhost:9080/simplesaml/saml2/idp/metadata.php"
			},
			"macos_setup": {
				"enable_end_user_authentication": true
			}
		}
	}`, entityID)), http.StatusOK, &acResp)

		s.runWorker()
		require.Contains(t, lastSubmittedProfile.URL, acResp.ServerSettings.ServerURL+"/mdm/sso")
		require.Equal(t, acResp.ServerSettings.ServerURL+"/mdm/sso", lastSubmittedProfile.ConfigurationWebURL)

		res := s.LoginMDMSSOUser("sso_user", "user123#")
		require.NotEmpty(t, res.Header.Get("Location"))
		require.Equal(t, http.StatusSeeOther, res.StatusCode)

		u, err := url.Parse(res.Header.Get("Location"))
		require.NoError(t, err)
		q := u.Query()
		user1EnrollRef := q.Get("enrollment_reference")
		// without an EULA uploaded
		require.False(t, q.Has("eula_token"))
		require.True(t, q.Has("profile_token"))
		require.True(t, q.Has("enrollment_reference"))
		require.False(t, q.Has("error"))
		// the url retrieves a valid profile
		s.downloadAndVerifyEnrollmentProfile(
			fmt.Sprintf(
				"/api/mdm/apple/enroll?token=%s&enrollment_reference=%s",
				q.Get("profile_token"),
				user1EnrollRef,
			),
		)

		// IdP info stored is accurate for the account
		checkStoredIdPInfo(user1EnrollRef, "sso_user", "SSO User 1", "sso_user@example.com")
	}

	res := s.LoginMDMSSOUser("sso_user", "user123#")
	require.NotEmpty(t, res.Header.Get("Location"))
	require.Equal(t, http.StatusSeeOther, res.StatusCode)

	u, err := url.Parse(res.Header.Get("Location"))
	require.NoError(t, err)
	q := u.Query()
	user1EnrollRef := q.Get("enrollment_reference")

	// upload an EULA
	pdfBytes := []byte("%PDF-1.pdf-contents")
	pdfName := "eula.pdf"
	s.uploadEULA(&fleet.MDMEULA{Bytes: pdfBytes, Name: pdfName}, http.StatusOK, "")

	res = s.LoginMDMSSOUser("sso_user", "user123#")
	require.NotEmpty(t, res.Header.Get("Location"))
	require.Equal(t, http.StatusSeeOther, res.StatusCode)
	u, err = url.Parse(res.Header.Get("Location"))
	require.NoError(t, err)
	q = u.Query()
	// with an EULA uploaded, all values are present
	require.True(t, q.Has("eula_token"))
	require.True(t, q.Has("profile_token"))
	require.True(t, q.Has("enrollment_reference"))
	require.False(t, q.Has("error"))
	// the enrollment reference is the same for the same user
	require.Equal(t, user1EnrollRef, q.Get("enrollment_reference"))
	// the url retrieves a valid profile
	prof := s.downloadAndVerifyEnrollmentProfile(
		fmt.Sprintf(
			"/api/mdm/apple/enroll?token=%s&enrollment_reference=%s",
			q.Get("profile_token"),
			user1EnrollRef,
		),
	)
	// the url retrieves a valid EULA
	resp := s.DoRaw("GET", "/api/latest/fleet/setup_experience/eula/"+q.Get("eula_token"), nil, http.StatusOK)
	require.EqualValues(t, len(pdfBytes), resp.ContentLength)
	require.Equal(t, "application/pdf", resp.Header.Get("content-type"))
	respBytes, err := io.ReadAll(resp.Body)
	require.NoError(t, err)
	require.EqualValues(t, pdfBytes, respBytes)

	// IdP info stored is accurate for the account
	checkStoredIdPInfo(user1EnrollRef, "sso_user", "SSO User 1", "sso_user@example.com")

	enrollURL := ""
	scepURL := ""
	for _, p := range prof.PayloadContent {
		switch p.PayloadType {
		case "com.apple.security.scep":
			scepURL = p.PayloadContent.URL
		case "com.apple.mdm":
			enrollURL = p.ServerURL
		}
	}
	require.NotEmpty(t, enrollURL)
	require.NotEmpty(t, scepURL)

	// enroll the device using the provided profile
	// we're using localhost for SSO because that's how the local
	// SimpleSAML server is configured, and s.server.URL changes between
	// test runs.
	mdmDevice.EnrollInfo.MDMURL = strings.Replace(enrollURL, "https://localhost:8080", s.server.URL, 1)
	mdmDevice.EnrollInfo.SCEPURL = strings.Replace(scepURL, "https://localhost:8080", s.server.URL, 1)
	err = mdmDevice.Enroll()
	require.NoError(t, err)

	// Enroll generated the TokenUpdate request to Fleet and enqueued the
	// Post-DEP enrollment job, it needs to be processed.
	s.runWorker()

	// ask for commands and verify that we get AccountConfiguration
	var accCmd *mdm.Command
	cmd, err := mdmDevice.Idle()
	require.NoError(t, err)
	for cmd != nil {
		if cmd.Command.RequestType == "AccountConfiguration" {
			accCmd = cmd
		}
		cmd, err = mdmDevice.Acknowledge(cmd.CommandUUID)
		require.NoError(t, err)
	}
	require.NotNil(t, accCmd)
	require.NotNil(t, accCmd.Command)

	var fullAccCmd *micromdm.CommandPayload
	require.NoError(t, plist.Unmarshal(accCmd.Raw, &fullAccCmd))
	require.True(t, fullAccCmd.Command.AccountConfiguration.LockPrimaryAccountInfo)
	require.Equal(t, "SSO User 1", fullAccCmd.Command.AccountConfiguration.PrimaryAccountFullName)
	require.Equal(t, "sso_user", fullAccCmd.Command.AccountConfiguration.PrimaryAccountUserName)

	// report host details for the device
	var hostResp getHostResponse
	s.DoJSON("GET", "/api/v1/fleet/hosts/identifier/"+mdmDevice.UUID, nil, http.StatusOK, &hostResp)

	ac, err := s.ds.AppConfig(context.Background())
	require.NoError(t, err)

	detailQueries := osquery_utils.GetDetailQueries(context.Background(), config.FleetConfig{}, ac, &ac.Features)

	// simulate osquery reporting mdm information
	rows := []map[string]string{
		{
			"enrolled":           "true",
			"installed_from_dep": "true",
			"server_url":         "https://test.example.com?enrollment_reference=" + user1EnrollRef,
			"payload_identifier": apple_mdm.FleetPayloadIdentifier,
		},
	}
	err = detailQueries["mdm"].DirectIngestFunc(
		context.Background(),
		kitlog.NewNopLogger(),
		&fleet.Host{ID: hostResp.Host.ID},
		s.ds,
		rows,
	)
	require.NoError(t, err)

	// sumulate osquery reporting chrome extension information
	rows = []map[string]string{
		{"email": "g1@example.com"},
		{"email": "g2@example.com"},
	}
	err = detailQueries["google_chrome_profiles"].DirectIngestFunc(
		context.Background(),
		kitlog.NewNopLogger(),
		&fleet.Host{ID: hostResp.Host.ID},
		s.ds,
		rows,
	)
	require.NoError(t, err)

	// host device mapping includes the SSO user and the chrome extension users
	var dmResp listHostDeviceMappingResponse
	s.DoJSON("GET", fmt.Sprintf("/api/v1/fleet/hosts/%d/device_mapping", hostResp.Host.ID), nil, http.StatusOK, &dmResp)
	require.Len(t, dmResp.DeviceMapping, 3)
	sourceByEmail := make(map[string]string, 3)
	for _, dm := range dmResp.DeviceMapping {
		sourceByEmail[dm.Email] = dm.Source
	}
	source, ok := sourceByEmail["sso_user@example.com"]
	require.True(t, ok)
	require.Equal(t, fleet.DeviceMappingMDMIdpAccounts, source)
	source, ok = sourceByEmail["g1@example.com"]
	require.True(t, ok)
	require.Equal(t, "google_chrome_profiles", source)
	source, ok = sourceByEmail["g2@example.com"]
	require.True(t, ok)
	require.Equal(t, "google_chrome_profiles", source)

	// list hosts can filter on mdm idp email
	var hostsResp listHostsResponse
	s.DoJSON("GET", fmt.Sprintf("/api/v1/fleet/hosts?query=%s&device_mapping=true", url.QueryEscape("sso_user@example.com")), nil, http.StatusOK, &hostsResp)
	require.Len(t, hostsResp.Hosts, 1)
	gotHost := hostsResp.Hosts[0]
	require.Equal(t, hostResp.Host.ID, gotHost.ID)
	require.NotNil(t, gotHost.DeviceMapping)
	var dm []fleet.HostDeviceMapping
	require.NoError(t, json.Unmarshal(*gotHost.DeviceMapping, &dm))
	require.Len(t, dm, 3)

	// reporting google chrome profiles only clears chrome profiles from device mapping
	err = detailQueries["google_chrome_profiles"].DirectIngestFunc(
		context.Background(),
		kitlog.NewNopLogger(),
		&fleet.Host{ID: hostResp.Host.ID},
		s.ds,
		[]map[string]string{},
	)
	require.NoError(t, err)
	dmResp = listHostDeviceMappingResponse{}
	s.DoJSON("GET", fmt.Sprintf("/api/v1/fleet/hosts/%d/device_mapping", hostResp.Host.ID), nil, http.StatusOK, &dmResp)
	require.Len(t, dmResp.DeviceMapping, 1)
	require.Equal(t, "sso_user@example.com", dmResp.DeviceMapping[0].Email)
	require.Equal(t, fleet.DeviceMappingMDMIdpAccounts, dmResp.DeviceMapping[0].Source)
	hostsResp = listHostsResponse{}
	s.DoJSON("GET", fmt.Sprintf("/api/v1/fleet/hosts?query=%s&device_mapping=true", url.QueryEscape("sso_user@example.com")), nil, http.StatusOK, &hostsResp)
	require.Len(t, hostsResp.Hosts, 1)
	gotHost = hostsResp.Hosts[0]
	require.Equal(t, hostResp.Host.ID, gotHost.ID)
	require.NotNil(t, gotHost.DeviceMapping)
	dm = []fleet.HostDeviceMapping{}
	require.NoError(t, json.Unmarshal(*gotHost.DeviceMapping, &dm))
	require.Len(t, dm, 1)
	require.Equal(t, "sso_user@example.com", dm[0].Email)
	require.Equal(t, fleet.DeviceMappingMDMIdpAccounts, dm[0].Source)

	// enrolling a different user works without problems
	res = s.LoginMDMSSOUser("sso_user2", "user123#")
	require.NotEmpty(t, res.Header.Get("Location"))
	require.Equal(t, http.StatusSeeOther, res.StatusCode)
	u, err = url.Parse(res.Header.Get("Location"))
	require.NoError(t, err)
	q = u.Query()
	user2EnrollRef := q.Get("enrollment_reference")
	require.True(t, q.Has("eula_token"))
	require.True(t, q.Has("profile_token"))
	require.True(t, q.Has("enrollment_reference"))
	require.False(t, q.Has("error"))
	// the enrollment reference is different to the one used for the previous user
	require.NotEqual(t, user1EnrollRef, user2EnrollRef)
	// the url retrieves a valid profile
	s.downloadAndVerifyEnrollmentProfile(
		fmt.Sprintf(
			"/api/mdm/apple/enroll?token=%s&enrollment_reference=%s",
			q.Get("profile_token"),
			user2EnrollRef,
		),
	)
	// the url retrieves a valid EULA
	resp = s.DoRaw("GET", "/api/latest/fleet/setup_experience/eula/"+q.Get("eula_token"), nil, http.StatusOK)
	require.EqualValues(t, len(pdfBytes), resp.ContentLength)
	require.Equal(t, "application/pdf", resp.Header.Get("content-type"))
	respBytes, err = io.ReadAll(resp.Body)
	require.NoError(t, err)
	require.EqualValues(t, pdfBytes, respBytes)

	// IdP info stored is accurate for the account
	checkStoredIdPInfo(user2EnrollRef, "sso_user2", "SSO User 2", "sso_user2@example.com")

	// changing the server URL also updates the remote DEP profile
	acResp = appConfigResponse{}
	s.DoJSON("PATCH", "/api/latest/fleet/config", json.RawMessage(`{
                "server_settings": {"server_url": "https://example.com"}
	}`), http.StatusOK, &acResp)

	s.runWorker()
	require.Contains(t, lastSubmittedProfile.URL, "https://example.com/mdm/sso")
	require.Equal(t, "https://example.com/mdm/sso", lastSubmittedProfile.ConfigurationWebURL)

	// hitting the callback with an invalid session id redirects the user to the UI
	rawSSOResp := base64.StdEncoding.EncodeToString([]byte(`<samlp:Response ID="_7822b394622740aa92878ca6c7d1a28c53e80ec5ef"></samlp:Response>`))
	res = s.DoRawNoAuth("POST", "/api/v1/fleet/mdm/sso/callback?SAMLResponse="+url.QueryEscape(rawSSOResp), nil, http.StatusSeeOther)
	require.NotEmpty(t, res.Header.Get("Location"))
	u, err = url.Parse(res.Header.Get("Location"))
	require.NoError(t, err)
	q = u.Query()
	require.False(t, q.Has("eula_token"))
	require.False(t, q.Has("profile_token"))
	require.False(t, q.Has("enrollment_reference"))
	require.True(t, q.Has("error"))
}

type scepPayload struct {
	Challenge string
	URL       string
}

type enrollmentPayload struct {
	PayloadType    string
	ServerURL      string      // used by the enrollment payload
	PayloadContent scepPayload // scep contains a nested payload content dict
}

type enrollmentProfile struct {
	PayloadIdentifier string
	PayloadContent    []enrollmentPayload
}

func (s *integrationMDMTestSuite) downloadAndVerifyEnrollmentProfile(path string) *enrollmentProfile {
	t := s.T()

	resp := s.DoRaw("GET", path, nil, http.StatusOK)
	body, err := io.ReadAll(resp.Body)
	resp.Body.Close()
	require.NoError(t, err)
	require.Contains(t, resp.Header, "Content-Disposition")
	require.Contains(t, resp.Header, "Content-Type")
	require.Contains(t, resp.Header, "X-Content-Type-Options")
	require.Contains(t, resp.Header.Get("Content-Disposition"), "attachment;")
	require.Contains(t, resp.Header.Get("Content-Type"), "application/x-apple-aspen-config")
	require.Contains(t, resp.Header.Get("X-Content-Type-Options"), "nosniff")
	headerLen, err := strconv.Atoi(resp.Header.Get("Content-Length"))
	require.NoError(t, err)
	require.Equal(t, len(body), headerLen)

	return s.verifyEnrollmentProfile(body, "")
}

func (s *integrationMDMTestSuite) verifyEnrollmentProfile(rawProfile []byte, enrollmentRef string) *enrollmentProfile {
	t := s.T()
	var profile enrollmentProfile

	if !bytes.HasPrefix(bytes.TrimSpace(rawProfile), []byte("<?xml")) {
		p7, err := pkcs7.Parse(rawProfile)
		require.NoError(t, err)
		rootCA := x509.NewCertPool()
		require.True(t, rootCA.AppendCertsFromPEM([]byte(s.fleetCfg.MDM.AppleSCEPCertBytes)))
		require.NoError(t, p7.VerifyWithChain(rootCA))
		rawProfile = p7.Content
	}

	require.NoError(t, plist.Unmarshal(rawProfile, &profile))

	for _, p := range profile.PayloadContent {
		switch p.PayloadType {
		case "com.apple.security.scep":
			require.Equal(t, s.getConfig().ServerSettings.ServerURL+apple_mdm.SCEPPath, p.PayloadContent.URL)
			require.Equal(t, s.fleetCfg.MDM.AppleSCEPChallenge, p.PayloadContent.Challenge)
		case "com.apple.mdm":
			require.Contains(t, p.ServerURL, s.getConfig().ServerSettings.ServerURL+apple_mdm.MDMPath)
			if enrollmentRef != "" {
				require.Contains(t, p.ServerURL, enrollmentRef)
			}
		default:
			require.Failf(t, "unrecognized payload type in enrollment profile: %s", p.PayloadType)
		}
	}
	return &profile
}

func (s *integrationMDMTestSuite) TestMDMMigration() {
	t := s.T()
	ctx := context.Background()

	// enable migration
	var acResp appConfigResponse
	s.DoJSON("PATCH", "/api/v1/fleet/config", json.RawMessage(`{
		"mdm": { "macos_migration": { "enable": true, "mode": "voluntary", "webhook_url": "https://example.com" } }
	}`), http.StatusOK, &acResp)

	checkMigrationResponses := func(host *fleet.Host, token string) {
		getDesktopResp := fleetDesktopResponse{}
		res := s.DoRawNoAuth("GET", "/api/latest/fleet/device/"+token+"/desktop", nil, http.StatusOK)
		require.NoError(t, json.NewDecoder(res.Body).Decode(&getDesktopResp))
		require.NoError(t, res.Body.Close())
		require.NoError(t, getDesktopResp.Err)
		require.Zero(t, *getDesktopResp.FailingPolicies)
		require.False(t, getDesktopResp.Notifications.NeedsMDMMigration)
		require.False(t, getDesktopResp.Notifications.RenewEnrollmentProfile)
		require.Equal(t, acResp.OrgInfo.OrgLogoURL, getDesktopResp.Config.OrgInfo.OrgLogoURL)
		require.Equal(t, acResp.OrgInfo.OrgLogoURLLightBackground, getDesktopResp.Config.OrgInfo.OrgLogoURLLightBackground)
		require.Equal(t, acResp.OrgInfo.ContactURL, getDesktopResp.Config.OrgInfo.ContactURL)
		require.Equal(t, acResp.OrgInfo.OrgName, getDesktopResp.Config.OrgInfo.OrgName)
		require.Equal(t, acResp.MDM.MacOSMigration.Mode, getDesktopResp.Config.MDM.MacOSMigration.Mode)

		orbitConfigResp := orbitGetConfigResponse{}
		s.DoJSON("POST", "/api/fleet/orbit/config", json.RawMessage(fmt.Sprintf(`{"orbit_node_key": %q}`, *host.OrbitNodeKey)), http.StatusOK, &orbitConfigResp)
		require.False(t, orbitConfigResp.Notifications.NeedsMDMMigration)
		require.False(t, orbitConfigResp.Notifications.RenewEnrollmentProfile)

		// simulate that the device is assigned to Fleet in ABM
		profileAssignmentStatusResponse := fleet.DEPAssignProfileResponseSuccess
		s.mockDEPResponse(http.HandlerFunc(func(w http.ResponseWriter, r *http.Request) {
			w.WriteHeader(http.StatusOK)
			switch r.URL.Path {
			case "/session":
				_, _ = w.Write([]byte(`{"auth_session_token": "xyz"}`))
			case "/profile":
				encoder := json.NewEncoder(w)
				err := encoder.Encode(godep.ProfileResponse{ProfileUUID: "abc"})
				require.NoError(t, err)
			case "/server/devices", "/devices/sync":
				encoder := json.NewEncoder(w)
				err := encoder.Encode(godep.DeviceResponse{
					Devices: []godep.Device{
						{
							SerialNumber: host.HardwareSerial,
							Model:        "Mac Mini",
							OS:           "osx",
							OpType:       "added",
						},
					},
				})
				require.NoError(t, err)
			case "/profile/devices":
				b, err := io.ReadAll(r.Body)
				require.NoError(t, err)
				var prof profileAssignmentReq
				require.NoError(t, json.Unmarshal(b, &prof))
				var resp godep.ProfileResponse
				resp.ProfileUUID = prof.ProfileUUID
				resp.Devices = map[string]string{
					prof.Devices[0]: string(profileAssignmentStatusResponse),
				}
				encoder := json.NewEncoder(w)
				err = encoder.Encode(resp)
				require.NoError(t, err)
			}
		}))

		cleanAssignmentStatus := func() {
			mysql.ExecAdhocSQL(t, s.ds, func(q sqlx.ExtContext) error {
				stmt := `UPDATE host_dep_assignments
					 SET assign_profile_response = NULL,
					     response_updated_at = NULL,
					     profile_uuid = NULL
					 WHERE host_id = ?`
				_, err := q.ExecContext(context.Background(), stmt, host.ID)
				return err
			})
		}

		// simulate that the device is enrolled in a third-party MDM and DEP capable
		err := s.ds.SetOrUpdateMDMData(
			ctx,
			host.ID,
			false,
			true,
			"https://simplemdm.com",
			true,
			fleet.WellKnownMDMSimpleMDM,
			"",
		)
		require.NoError(t, err)

		// simulate a response before we have the chance to assign the profile
		getDesktopResp = fleetDesktopResponse{}
		res = s.DoRawNoAuth("GET", "/api/latest/fleet/device/"+token+"/desktop", nil, http.StatusOK)
		require.NoError(t, json.NewDecoder(res.Body).Decode(&getDesktopResp))
		require.NoError(t, res.Body.Close())
		require.NoError(t, getDesktopResp.Err)
		require.Zero(t, *getDesktopResp.FailingPolicies)
		require.False(t, getDesktopResp.Notifications.NeedsMDMMigration)
		require.False(t, getDesktopResp.Notifications.RenewEnrollmentProfile)
		require.Equal(t, acResp.OrgInfo.OrgLogoURL, getDesktopResp.Config.OrgInfo.OrgLogoURL)
		require.Equal(t, acResp.OrgInfo.OrgLogoURLLightBackground, getDesktopResp.Config.OrgInfo.OrgLogoURLLightBackground)
		require.Equal(t, acResp.OrgInfo.ContactURL, getDesktopResp.Config.OrgInfo.ContactURL)
		require.Equal(t, acResp.OrgInfo.OrgName, getDesktopResp.Config.OrgInfo.OrgName)
		require.Equal(t, acResp.MDM.MacOSMigration.Mode, getDesktopResp.Config.MDM.MacOSMigration.Mode)
		orbitConfigResp = orbitGetConfigResponse{}
		s.DoJSON("POST", "/api/fleet/orbit/config", json.RawMessage(fmt.Sprintf(`{"orbit_node_key": %q}`, *host.OrbitNodeKey)), http.StatusOK, &orbitConfigResp)
		require.False(t, orbitConfigResp.Notifications.NeedsMDMMigration)
		require.False(t, orbitConfigResp.Notifications.RenewEnrollmentProfile)
		cleanAssignmentStatus()

		// simulate a "FAILED" JSON profile assignment
		profileAssignmentStatusResponse = fleet.DEPAssignProfileResponseFailed
		s.runDEPSchedule()
		getDesktopResp = fleetDesktopResponse{}
		res = s.DoRawNoAuth("GET", "/api/latest/fleet/device/"+token+"/desktop", nil, http.StatusOK)
		require.NoError(t, json.NewDecoder(res.Body).Decode(&getDesktopResp))
		require.NoError(t, res.Body.Close())
		require.False(t, getDesktopResp.Notifications.NeedsMDMMigration)
		require.False(t, orbitConfigResp.Notifications.RenewEnrollmentProfile)
		orbitConfigResp = orbitGetConfigResponse{}
		s.DoJSON("POST", "/api/fleet/orbit/config", json.RawMessage(fmt.Sprintf(`{"orbit_node_key": %q}`, *host.OrbitNodeKey)), http.StatusOK, &orbitConfigResp)
		require.False(t, orbitConfigResp.Notifications.NeedsMDMMigration)
		require.False(t, orbitConfigResp.Notifications.RenewEnrollmentProfile)
		require.NoError(t, s.ds.DeleteHostDEPAssignments(ctx, []string{host.HardwareSerial}))
		cleanAssignmentStatus()

		// simulate a "NOT_ACCESSIBLE" JSON profile assignment
		profileAssignmentStatusResponse = fleet.DEPAssignProfileResponseNotAccessible
		s.runDEPSchedule()
		getDesktopResp = fleetDesktopResponse{}
		res = s.DoRawNoAuth("GET", "/api/latest/fleet/device/"+token+"/desktop", nil, http.StatusOK)
		require.NoError(t, json.NewDecoder(res.Body).Decode(&getDesktopResp))
		require.NoError(t, res.Body.Close())
		require.False(t, getDesktopResp.Notifications.NeedsMDMMigration)
		require.False(t, orbitConfigResp.Notifications.RenewEnrollmentProfile)
		s.DoJSON("POST", "/api/fleet/orbit/config", json.RawMessage(fmt.Sprintf(`{"orbit_node_key": %q}`, *host.OrbitNodeKey)), http.StatusOK, &orbitConfigResp)
		require.False(t, orbitConfigResp.Notifications.NeedsMDMMigration)
		require.False(t, orbitConfigResp.Notifications.RenewEnrollmentProfile)
		require.NoError(t, s.ds.DeleteHostDEPAssignments(ctx, []string{host.HardwareSerial}))
		cleanAssignmentStatus()

		// simulate a "SUCCESS" JSON profile assignment
		profileAssignmentStatusResponse = fleet.DEPAssignProfileResponseSuccess
		s.runDEPSchedule()
		getDesktopResp = fleetDesktopResponse{}
		res = s.DoRawNoAuth("GET", "/api/latest/fleet/device/"+token+"/desktop", nil, http.StatusOK)
		require.NoError(t, json.NewDecoder(res.Body).Decode(&getDesktopResp))
		require.NoError(t, res.Body.Close())
		require.True(t, getDesktopResp.Notifications.NeedsMDMMigration)
		require.False(t, orbitConfigResp.Notifications.RenewEnrollmentProfile)
		s.DoJSON("POST", "/api/fleet/orbit/config", json.RawMessage(fmt.Sprintf(`{"orbit_node_key": %q}`, *host.OrbitNodeKey)), http.StatusOK, &orbitConfigResp)
		require.True(t, orbitConfigResp.Notifications.NeedsMDMMigration)
		require.False(t, orbitConfigResp.Notifications.RenewEnrollmentProfile)
		cleanAssignmentStatus()

		// simulate that the device needs to be enrolled in fleet, DEP capable
		err = s.ds.SetOrUpdateMDMData(
			ctx,
			host.ID,
			false,
			false,
			s.server.URL,
			true,
			fleet.WellKnownMDMFleet,
			"",
		)
		require.NoError(t, err)

		getDesktopResp = fleetDesktopResponse{}
		res = s.DoRawNoAuth("GET", "/api/latest/fleet/device/"+token+"/desktop", nil, http.StatusOK)
		require.NoError(t, json.NewDecoder(res.Body).Decode(&getDesktopResp))
		require.NoError(t, res.Body.Close())
		require.NoError(t, getDesktopResp.Err)
		require.Zero(t, *getDesktopResp.FailingPolicies)
		require.False(t, getDesktopResp.Notifications.NeedsMDMMigration)
		require.True(t, getDesktopResp.Notifications.RenewEnrollmentProfile)
		require.Equal(t, acResp.OrgInfo.OrgLogoURL, getDesktopResp.Config.OrgInfo.OrgLogoURL)
		require.Equal(t, acResp.OrgInfo.OrgLogoURLLightBackground, getDesktopResp.Config.OrgInfo.OrgLogoURLLightBackground)
		require.Equal(t, acResp.OrgInfo.ContactURL, getDesktopResp.Config.OrgInfo.ContactURL)
		require.Equal(t, acResp.OrgInfo.OrgName, getDesktopResp.Config.OrgInfo.OrgName)
		require.Equal(t, acResp.MDM.MacOSMigration.Mode, getDesktopResp.Config.MDM.MacOSMigration.Mode)

		orbitConfigResp = orbitGetConfigResponse{}
		s.DoJSON("POST", "/api/fleet/orbit/config", json.RawMessage(fmt.Sprintf(`{"orbit_node_key": %q}`, *host.OrbitNodeKey)), http.StatusOK, &orbitConfigResp)
		require.False(t, orbitConfigResp.Notifications.NeedsMDMMigration)
		require.True(t, orbitConfigResp.Notifications.RenewEnrollmentProfile)

		// simulate that the device is manually enrolled into fleet, but DEP capable
		err = s.ds.SetOrUpdateMDMData(
			ctx,
			host.ID,
			false,
			true,
			s.server.URL,
			false,
			fleet.WellKnownMDMFleet,
			"",
		)
		require.NoError(t, err)
		getDesktopResp = fleetDesktopResponse{}
		res = s.DoRawNoAuth("GET", "/api/latest/fleet/device/"+token+"/desktop", nil, http.StatusOK)
		require.NoError(t, json.NewDecoder(res.Body).Decode(&getDesktopResp))
		require.NoError(t, res.Body.Close())
		require.NoError(t, getDesktopResp.Err)
		require.Zero(t, *getDesktopResp.FailingPolicies)
		require.False(t, getDesktopResp.Notifications.NeedsMDMMigration)
		require.False(t, getDesktopResp.Notifications.RenewEnrollmentProfile)
		require.Equal(t, acResp.OrgInfo.OrgLogoURL, getDesktopResp.Config.OrgInfo.OrgLogoURL)
		require.Equal(t, acResp.OrgInfo.OrgLogoURLLightBackground, getDesktopResp.Config.OrgInfo.OrgLogoURLLightBackground)
		require.Equal(t, acResp.OrgInfo.ContactURL, getDesktopResp.Config.OrgInfo.ContactURL)
		require.Equal(t, acResp.OrgInfo.OrgName, getDesktopResp.Config.OrgInfo.OrgName)
		require.Equal(t, acResp.MDM.MacOSMigration.Mode, getDesktopResp.Config.MDM.MacOSMigration.Mode)

		orbitConfigResp = orbitGetConfigResponse{}
		s.DoJSON("POST", "/api/fleet/orbit/config", json.RawMessage(fmt.Sprintf(`{"orbit_node_key": %q}`, *host.OrbitNodeKey)), http.StatusOK, &orbitConfigResp)
		require.False(t, orbitConfigResp.Notifications.NeedsMDMMigration)
		require.False(t, orbitConfigResp.Notifications.RenewEnrollmentProfile)
	}

	token := "token_test_migration"
	host := createOrbitEnrolledHost(t, "darwin", "h", s.ds)
	createDeviceTokenForHost(t, s.ds, host.ID, token)
	checkMigrationResponses(host, token)
	require.NoError(t, s.ds.DeleteHostDEPAssignments(ctx, []string{host.HardwareSerial}))

	tm, err := s.ds.NewTeam(ctx, &fleet.Team{Name: "team-1"})
	require.NoError(t, err)
	err = s.ds.AddHostsToTeam(ctx, &tm.ID, []uint{host.ID})
	require.NoError(t, err)
	checkMigrationResponses(host, token)
}

// ///////////////////////////////////////////////////////////////////////////
// Windows MDM tests

func (s *integrationMDMTestSuite) TestAppConfigWindowsMDM() {
	ctx := context.Background()
	t := s.T()

	appConf, err := s.ds.AppConfig(context.Background())
	require.NoError(s.T(), err)
	appConf.MDM.WindowsEnabledAndConfigured = false
	err = s.ds.SaveAppConfig(context.Background(), appConf)
	require.NoError(s.T(), err)

	// the feature flag is enabled for the MDM test suite
	var acResp appConfigResponse
	s.DoJSON("GET", "/api/latest/fleet/config", nil, http.StatusOK, &acResp)
	assert.False(t, acResp.MDM.WindowsEnabledAndConfigured)

	// create a couple teams
	tm1, err := s.ds.NewTeam(ctx, &fleet.Team{Name: t.Name() + "1"})
	require.NoError(t, err)
	tm2, err := s.ds.NewTeam(ctx, &fleet.Team{Name: t.Name() + "2"})
	require.NoError(t, err)

	// create some hosts - a Windows workstation in each team and no-team,
	// Windows server in no team, Windows workstation enrolled in a 3rd-party in
	// team 2, Windows workstation already enrolled in Fleet in no team, and a
	// macOS host in no team.
	metadataHosts := []struct {
		os           string
		suffix       string
		isServer     bool
		teamID       *uint
		enrolledName string
		shouldEnroll bool
	}{
		{"windows", "win-no-team", false, nil, "", true},
		{"windows", "win-team-1", false, &tm1.ID, "", true},
		{"windows", "win-team-2", false, &tm2.ID, "", true},
		{"windows", "win-server", true, nil, "", false},                                    // is a server
		{"windows", "win-third-party", false, &tm2.ID, fleet.WellKnownMDMSimpleMDM, false}, // is enrolled in 3rd-party
		{"windows", "win-fleet", false, nil, fleet.WellKnownMDMFleet, false},               // is already Fleet-enrolled
		{"darwin", "macos-no-team", false, nil, "", false},                                 // is not Windows
	}
	hostsBySuffix := make(map[string]*fleet.Host, len(metadataHosts))
	for _, meta := range metadataHosts {
		h := createOrbitEnrolledHost(t, meta.os, meta.suffix, s.ds)
		createDeviceTokenForHost(t, s.ds, h.ID, meta.suffix)
		err := s.ds.SetOrUpdateMDMData(ctx, h.ID, meta.isServer, meta.enrolledName != "", "https://example.com", false, meta.enrolledName, "")
		require.NoError(t, err)
		if meta.teamID != nil {
			err = s.ds.AddHostsToTeam(ctx, meta.teamID, []uint{h.ID})
			require.NoError(t, err)
		}
		hostsBySuffix[meta.suffix] = h
	}

	// enable Windows MDM
	acResp = appConfigResponse{}
	s.DoJSON("PATCH", "/api/latest/fleet/config", json.RawMessage(`{
		"mdm": { "windows_enabled_and_configured": true }
  }`), http.StatusOK, &acResp)
	assert.True(t, acResp.MDM.WindowsEnabledAndConfigured)
	s.lastActivityOfTypeMatches(fleet.ActivityTypeEnabledWindowsMDM{}.ActivityName(), `{}`, 0)

	// get the orbit config for each host, verify that only the expected ones
	// receive the "needs enrollment to Windows MDM" notification.
	for _, meta := range metadataHosts {
		var resp orbitGetConfigResponse
		s.DoJSON("POST", "/api/fleet/orbit/config",
			json.RawMessage(fmt.Sprintf(`{"orbit_node_key": %q}`, *hostsBySuffix[meta.suffix].OrbitNodeKey)),
			http.StatusOK, &resp)
		require.Equal(t, meta.shouldEnroll, resp.Notifications.NeedsProgrammaticWindowsMDMEnrollment)
		require.False(t, resp.Notifications.NeedsProgrammaticWindowsMDMUnenrollment)
		if meta.shouldEnroll {
			require.Contains(t, resp.Notifications.WindowsMDMDiscoveryEndpoint, microsoft_mdm.MDE2DiscoveryPath)
		} else {
			require.Empty(t, resp.Notifications.WindowsMDMDiscoveryEndpoint)
		}
	}

	// disable Microsoft MDM
	s.DoJSON("PATCH", "/api/latest/fleet/config", json.RawMessage(`{
		"mdm": { "windows_enabled_and_configured": false }
  }`), http.StatusOK, &acResp)
	assert.False(t, acResp.MDM.WindowsEnabledAndConfigured)
	s.lastActivityOfTypeMatches(fleet.ActivityTypeDisabledWindowsMDM{}.ActivityName(), `{}`, 0)

	// set the win-no-team host as enrolled in Windows MDM
	noTeamHost := hostsBySuffix["win-no-team"]
	err = s.ds.SetOrUpdateMDMData(ctx, noTeamHost.ID, false, true, "https://example.com", false, fleet.WellKnownMDMFleet, "")
	require.NoError(t, err)

	// get the orbit config for win-no-team should return true for the
	// unenrollment notification
	var resp orbitGetConfigResponse
	s.DoJSON("POST", "/api/fleet/orbit/config",
		json.RawMessage(fmt.Sprintf(`{"orbit_node_key": %q}`, *noTeamHost.OrbitNodeKey)),
		http.StatusOK, &resp)
	require.True(t, resp.Notifications.NeedsProgrammaticWindowsMDMUnenrollment)
	require.False(t, resp.Notifications.NeedsProgrammaticWindowsMDMEnrollment)
	require.Empty(t, resp.Notifications.WindowsMDMDiscoveryEndpoint)
}

func (s *integrationMDMTestSuite) TestOrbitConfigNudgeSettings() {
	t := s.T()

	// ensure the config is empty before starting
	s.applyConfig([]byte(`
  mdm:
    macos_updates:
      deadline: ""
      minimum_version: ""
 `))

	var resp orbitGetConfigResponse
	// missing orbit key
	s.DoJSON("POST", "/api/fleet/orbit/config", nil, http.StatusUnauthorized, &resp)

	// nudge config is empty if macos_updates is not set, and Windows MDM notifications are unset
	h := createOrbitEnrolledHost(t, "darwin", "h", s.ds)

	err := s.ds.UpdateHostOperatingSystem(context.Background(), h.ID, fleet.OperatingSystem{Platform: "darwin", Version: "12.0"})
	require.NoError(t, err)

	resp = orbitGetConfigResponse{}
	s.DoJSON("POST", "/api/fleet/orbit/config", json.RawMessage(fmt.Sprintf(`{"orbit_node_key": %q}`, *h.OrbitNodeKey)), http.StatusOK, &resp)
	require.Empty(t, resp.NudgeConfig)
	require.False(t, resp.Notifications.NeedsProgrammaticWindowsMDMEnrollment)
	require.Empty(t, resp.Notifications.WindowsMDMDiscoveryEndpoint)
	require.False(t, resp.Notifications.NeedsProgrammaticWindowsMDMUnenrollment)

	// set macos_updates
	s.applyConfig([]byte(`
  mdm:
    macos_updates:
      deadline: 2022-01-04
      minimum_version: 12.1.3
 `))

	// still empty if MDM is turned off for the host
	resp = orbitGetConfigResponse{}
	s.DoJSON("POST", "/api/fleet/orbit/config", json.RawMessage(fmt.Sprintf(`{"orbit_node_key": %q}`, *h.OrbitNodeKey)), http.StatusOK, &resp)
	require.Empty(t, resp.NudgeConfig)

	// turn on MDM features
	mdmDevice := mdmtest.NewTestMDMClientAppleDirect(mdmtest.AppleEnrollInfo{
		SCEPChallenge: s.fleetCfg.MDM.AppleSCEPChallenge,
		SCEPURL:       s.server.URL + apple_mdm.SCEPPath,
		MDMURL:        s.server.URL + apple_mdm.MDMPath,
	})
	mdmDevice.SerialNumber = h.HardwareSerial
	mdmDevice.UUID = h.UUID
	err = mdmDevice.Enroll()
	require.NoError(t, err)

	resp = orbitGetConfigResponse{}
	s.DoJSON("POST", "/api/fleet/orbit/config", json.RawMessage(fmt.Sprintf(`{"orbit_node_key": %q}`, *h.OrbitNodeKey)), http.StatusOK, &resp)
	wantCfg, err := fleet.NewNudgeConfig(fleet.MacOSUpdates{Deadline: optjson.SetString("2022-01-04"), MinimumVersion: optjson.SetString("12.1.3")})
	require.NoError(t, err)
	require.Equal(t, wantCfg, resp.NudgeConfig)
	require.Equal(t, wantCfg.OSVersionRequirements[0].RequiredInstallationDate.String(), "2022-01-04 04:00:00 +0000 UTC")

	// create a team with an empty macos_updates config
	team, err := s.ds.NewTeam(context.Background(), &fleet.Team{
		ID:          4827,
		Name:        "team1_" + t.Name(),
		Description: "desc team1_" + t.Name(),
	})
	require.NoError(t, err)
	s.assertMacOSDeclarationsByName(&team.ID, servermdm.FleetMacOSUpdatesProfileName, false)

	// add the host to the team
	err = s.ds.AddHostsToTeam(context.Background(), &team.ID, []uint{h.ID})
	require.NoError(t, err)

	// NudgeConfig should be empty
	resp = orbitGetConfigResponse{}
	s.DoJSON("POST", "/api/fleet/orbit/config", json.RawMessage(fmt.Sprintf(`{"orbit_node_key": %q}`, *h.OrbitNodeKey)), http.StatusOK, &resp)
	require.Empty(t, resp.NudgeConfig)
	require.Equal(t, wantCfg.OSVersionRequirements[0].RequiredInstallationDate.String(), "2022-01-04 04:00:00 +0000 UTC")

	// modify the team config, add macos_updates config
	var tmResp teamResponse
	s.DoJSON("PATCH", fmt.Sprintf("/api/latest/fleet/teams/%d", team.ID), fleet.TeamPayload{
		MDM: &fleet.TeamPayloadMDM{
			MacOSUpdates: &fleet.MacOSUpdates{
				Deadline:       optjson.SetString("1992-01-01"),
				MinimumVersion: optjson.SetString("13.1.1"),
			},
		},
	}, http.StatusOK, &tmResp)
	s.assertMacOSDeclarationsByName(&team.ID, servermdm.FleetMacOSUpdatesProfileName, true)

	resp = orbitGetConfigResponse{}
	s.DoJSON("POST", "/api/fleet/orbit/config", json.RawMessage(fmt.Sprintf(`{"orbit_node_key": %q}`, *h.OrbitNodeKey)), http.StatusOK, &resp)
	wantCfg, err = fleet.NewNudgeConfig(fleet.MacOSUpdates{Deadline: optjson.SetString("1992-01-01"), MinimumVersion: optjson.SetString("13.1.1")})
	require.NoError(t, err)
	require.Equal(t, wantCfg, resp.NudgeConfig)
	require.Equal(t, wantCfg.OSVersionRequirements[0].RequiredInstallationDate.String(), "1992-01-01 04:00:00 +0000 UTC")

	// create a new host, still receives the global config
	h2 := createOrbitEnrolledHost(t, "darwin", "h2", s.ds)
	mdmDevice = mdmtest.NewTestMDMClientAppleDirect(mdmtest.AppleEnrollInfo{
		SCEPChallenge: s.fleetCfg.MDM.AppleSCEPChallenge,
		SCEPURL:       s.server.URL + apple_mdm.SCEPPath,
		MDMURL:        s.server.URL + apple_mdm.MDMPath,
	})
	mdmDevice.SerialNumber = h2.HardwareSerial
	mdmDevice.UUID = h2.UUID
	err = mdmDevice.Enroll()
	require.NoError(t, err)

	err = s.ds.UpdateHostOperatingSystem(context.Background(), h2.ID, fleet.OperatingSystem{Platform: "darwin", Version: "12.0"})
	require.NoError(t, err)

	resp = orbitGetConfigResponse{}
	s.DoJSON("POST", "/api/fleet/orbit/config", json.RawMessage(fmt.Sprintf(`{"orbit_node_key": %q}`, *h2.OrbitNodeKey)), http.StatusOK, &resp)
	wantCfg, err = fleet.NewNudgeConfig(fleet.MacOSUpdates{Deadline: optjson.SetString("2022-01-04"), MinimumVersion: optjson.SetString("12.1.3")})
	require.NoError(t, err)
	require.Equal(t, wantCfg, resp.NudgeConfig)
	require.Equal(t, wantCfg.OSVersionRequirements[0].RequiredInstallationDate.String(), "2022-01-04 04:00:00 +0000 UTC")

	// host on macos > 14, shouldn't be receiving nudge configs
	h3 := createOrbitEnrolledHost(t, "darwin", "h3", s.ds)

	mdmDevice = mdmtest.NewTestMDMClientAppleDirect(mdmtest.AppleEnrollInfo{
		SCEPChallenge: s.fleetCfg.MDM.AppleSCEPChallenge,
		SCEPURL:       s.server.URL + apple_mdm.SCEPPath,
		MDMURL:        s.server.URL + apple_mdm.MDMPath,
	})
	mdmDevice.SerialNumber = h3.HardwareSerial
	mdmDevice.UUID = h3.UUID
	err = mdmDevice.Enroll()
	require.NoError(t, err)

	err = s.ds.UpdateHostOperatingSystem(context.Background(), h3.ID, fleet.OperatingSystem{Platform: "darwin", Version: "14.1"})
	require.NoError(t, err)

	resp = orbitGetConfigResponse{}
	s.DoJSON("POST", "/api/fleet/orbit/config", json.RawMessage(fmt.Sprintf(`{"orbit_node_key": %q}`, *h3.OrbitNodeKey)), http.StatusOK, &resp)
	require.Nil(t, resp.NudgeConfig)

	// host is available for nudge, but has not had details query run
	// yet, so we don't know the os version.
	h4 := createOrbitEnrolledHost(t, "darwin", "h4", s.ds)

	mdmDevice = mdmtest.NewTestMDMClientAppleDirect(mdmtest.AppleEnrollInfo{
		SCEPChallenge: s.fleetCfg.MDM.AppleSCEPChallenge,
		SCEPURL:       s.server.URL + apple_mdm.SCEPPath,
		MDMURL:        s.server.URL + apple_mdm.MDMPath,
	})
	mdmDevice.SerialNumber = h4.HardwareSerial
	mdmDevice.UUID = h4.UUID
	err = mdmDevice.Enroll()
	require.NoError(t, err)

	resp = orbitGetConfigResponse{}
	s.DoJSON("POST", "/api/fleet/orbit/config", json.RawMessage(fmt.Sprintf(`{"orbit_node_key": %q}`, *h4.OrbitNodeKey)), http.StatusOK, &resp)
	require.Nil(t, resp.NudgeConfig)
}

func (s *integrationMDMTestSuite) TestValidDiscoveryRequest() {
	t := s.T()

	// Preparing the Discovery Request message
	requestBytes := []byte(`
		 <s:Envelope xmlns:a="http://www.w3.org/2005/08/addressing" xmlns:s="http://www.w3.org/2003/05/soap-envelope">
		   <s:Header>
		     <a:Action s:mustUnderstand="1">http://schemas.microsoft.com/windows/management/2012/01/enrollment/IDiscoveryService/Discover</a:Action>
		     <a:MessageID>urn:uuid:148132ec-a575-4322-b01b-6172a9cf8478</a:MessageID>
		     <a:ReplyTo>
		       <a:Address>http://www.w3.org/2005/08/addressing/anonymous</a:Address>
		     </a:ReplyTo>
		     <a:To s:mustUnderstand="1">https://mdmwindows.com:443/EnrollmentServer/Discovery.svc</a:To>
		   </s:Header>
		   <s:Body>
		     <Discover xmlns="http://schemas.microsoft.com/windows/management/2012/01/enrollment">
		       <request xmlns:i="http://www.w3.org/2001/XMLSchema-instance">
		         <EmailAddress>demo@mdmwindows.com</EmailAddress>
		         <RequestVersion>5.0</RequestVersion>
		         <DeviceType>CIMClient_Windows</DeviceType>
		         <ApplicationVersion>6.2.9200.2965</ApplicationVersion>
		         <OSEdition>48</OSEdition>
		         <AuthPolicies>
		           <AuthPolicy>OnPremise</AuthPolicy>
		           <AuthPolicy>Federated</AuthPolicy>
		         </AuthPolicies>
		       </request>
		     </Discover>
		   </s:Body>
		 </s:Envelope>`)

	resp := s.DoRaw("POST", microsoft_mdm.MDE2DiscoveryPath, requestBytes, http.StatusOK)

	resBytes, err := io.ReadAll(resp.Body)
	require.NoError(t, err)

	require.Contains(t, resp.Header["Content-Type"], syncml.SoapContentType)

	// Checking if SOAP response can be unmarshalled to an golang type
	var xmlType interface{}
	err = xml.Unmarshal(resBytes, &xmlType)
	require.NoError(t, err)

	// Checking if SOAP response contains a valid DiscoveryResponse message
	resSoapMsg := string(resBytes)
	require.True(t, s.isXMLTagPresent("DiscoverResult", resSoapMsg))
	require.True(t, s.isXMLTagContentPresent("AuthPolicy", resSoapMsg))
	require.True(t, s.isXMLTagContentPresent("EnrollmentVersion", resSoapMsg))
	require.True(t, s.isXMLTagContentPresent("EnrollmentPolicyServiceUrl", resSoapMsg))
	require.True(t, s.isXMLTagContentPresent("EnrollmentServiceUrl", resSoapMsg))
}

func (s *integrationMDMTestSuite) TestInvalidDiscoveryRequest() {
	t := s.T()

	// Preparing the Discovery Request message
	requestBytes := []byte(`
		 <s:Envelope xmlns:a="http://www.w3.org/2005/08/addressing" xmlns:s="http://www.w3.org/2003/05/soap-envelope">
		   <s:Header>
		     <a:Action s:mustUnderstand="1">http://schemas.microsoft.com/windows/management/2012/01/enrollment/IDiscoveryService/Discover</a:Action>
		     <a:ReplyTo>
		       <a:Address>http://www.w3.org/2005/08/addressing/anonymous</a:Address>
		     </a:ReplyTo>
		     <a:To s:mustUnderstand="1">https://mdmwindows.com:443/EnrollmentServer/Discovery.svc</a:To>
		   </s:Header>
		   <s:Body>
		     <Discover xmlns="http://schemas.microsoft.com/windows/management/2012/01/enrollment">
		       <request xmlns:i="http://www.w3.org/2001/XMLSchema-instance">
		         <EmailAddress>demo@mdmwindows.com</EmailAddress>
		         <RequestVersion>5.0</RequestVersion>
		         <DeviceType>CIMClient_Windows</DeviceType>
		         <ApplicationVersion>6.2.9200.2965</ApplicationVersion>
		         <OSEdition>48</OSEdition>
		         <AuthPolicies>
		           <AuthPolicy>OnPremise</AuthPolicy>
		           <AuthPolicy>Federated</AuthPolicy>
		         </AuthPolicies>
		       </request>
		     </Discover>
		   </s:Body>
		 </s:Envelope>`)

	resp := s.DoRaw("POST", microsoft_mdm.MDE2DiscoveryPath, requestBytes, http.StatusOK)

	resBytes, err := io.ReadAll(resp.Body)
	require.NoError(t, err)

	require.Contains(t, resp.Header["Content-Type"], syncml.SoapContentType)

	// Checking if response can be unmarshalled to an golang type
	var xmlType interface{}
	err = xml.Unmarshal(resBytes, &xmlType)
	require.NoError(t, err)

	// Checking if SOAP response contains a valid SoapFault message
	resSoapMsg := string(resBytes)

	require.True(t, s.isXMLTagPresent("s:fault", resSoapMsg))
	require.True(t, s.isXMLTagContentPresent("s:value", resSoapMsg))
	require.True(t, s.isXMLTagContentPresent("s:text", resSoapMsg))
	require.True(t, s.checkIfXMLTagContains("s:text", "invalid SOAP header: Header.MessageID", resSoapMsg))
}

func (s *integrationMDMTestSuite) TestNoEmailDiscoveryRequest() {
	t := s.T()

	// Preparing the Discovery Request message
	requestBytes := []byte(`
		 <s:Envelope xmlns:a="http://www.w3.org/2005/08/addressing" xmlns:s="http://www.w3.org/2003/05/soap-envelope">
		   <s:Header>
		     <a:Action s:mustUnderstand="1">http://schemas.microsoft.com/windows/management/2012/01/enrollment/IDiscoveryService/Discover</a:Action>
		     <a:MessageID>urn:uuid:148132ec-a575-4322-b01b-6172a9cf8478</a:MessageID>
		     <a:ReplyTo>
		       <a:Address>http://www.w3.org/2005/08/addressing/anonymous</a:Address>
		     </a:ReplyTo>
		     <a:To s:mustUnderstand="1">https://mdmwindows.com:443/EnrollmentServer/Discovery.svc</a:To>
		   </s:Header>
		   <s:Body>
		     <Discover xmlns="http://schemas.microsoft.com/windows/management/2012/01/enrollment">
		       <request xmlns:i="http://www.w3.org/2001/XMLSchema-instance">
		         <EmailAddress></EmailAddress>
		         <RequestVersion>5.0</RequestVersion>
		         <DeviceType>CIMClient_Windows</DeviceType>
		         <ApplicationVersion>6.2.9200.2965</ApplicationVersion>
		         <OSEdition>48</OSEdition>
		         <AuthPolicies>
		           <AuthPolicy>OnPremise</AuthPolicy>
		           <AuthPolicy>Federated</AuthPolicy>
		         </AuthPolicies>
		       </request>
		     </Discover>
		   </s:Body>
		 </s:Envelope>`)

	resp := s.DoRaw("POST", microsoft_mdm.MDE2DiscoveryPath, requestBytes, http.StatusOK)

	resBytes, err := io.ReadAll(resp.Body)
	require.NoError(t, err)

	require.Contains(t, resp.Header["Content-Type"], syncml.SoapContentType)

	// Checking if SOAP response can be unmarshalled to an golang type
	var xmlType interface{}
	err = xml.Unmarshal(resBytes, &xmlType)
	require.NoError(t, err)

	// Checking if SOAP response contains a valid DiscoveryResponse message
	resSoapMsg := string(resBytes)
	require.True(t, s.isXMLTagPresent("DiscoverResult", resSoapMsg))
	require.True(t, s.isXMLTagContentPresent("AuthPolicy", resSoapMsg))
	require.True(t, s.isXMLTagContentPresent("EnrollmentVersion", resSoapMsg))
	require.True(t, s.isXMLTagContentPresent("EnrollmentPolicyServiceUrl", resSoapMsg))
	require.True(t, s.isXMLTagContentPresent("EnrollmentServiceUrl", resSoapMsg))
	require.True(t, !s.isXMLTagContentPresent("AuthenticationServiceUrl", resSoapMsg))
}

func (s *integrationMDMTestSuite) TestValidGetPoliciesRequestWithDeviceToken() {
	t := s.T()

	// create a new Host to get the UUID on the DB
	windowsHost := createOrbitEnrolledHost(t, "windows", "h1", s.ds)

	// Preparing the GetPolicies Request message
	encodedBinToken, err := fleet.GetEncodedBinarySecurityToken(fleet.WindowsMDMProgrammaticEnrollmentType, *windowsHost.OrbitNodeKey)
	require.NoError(t, err)

	requestBytes, err := s.newGetPoliciesMsg(true, encodedBinToken)
	require.NoError(t, err)

	resp := s.DoRaw("POST", microsoft_mdm.MDE2PolicyPath, requestBytes, http.StatusOK)

	resBytes, err := io.ReadAll(resp.Body)
	require.NoError(t, err)

	require.Contains(t, resp.Header["Content-Type"], syncml.SoapContentType)

	// Checking if SOAP response can be unmarshalled to an golang type
	var xmlType interface{}
	err = xml.Unmarshal(resBytes, &xmlType)
	require.NoError(t, err)

	// Checking if SOAP response contains a valid GetPoliciesResponse message
	resSoapMsg := string(resBytes)
	require.True(t, s.isXMLTagPresent("GetPoliciesResponse", resSoapMsg))
	require.True(t, s.isXMLTagPresent("policyOIDReference", resSoapMsg))
	require.True(t, s.isXMLTagPresent("oIDReferenceID", resSoapMsg))
	require.True(t, s.isXMLTagContentPresent("validityPeriodSeconds", resSoapMsg))
	require.True(t, s.isXMLTagContentPresent("renewalPeriodSeconds", resSoapMsg))
	require.True(t, s.isXMLTagContentPresent("minimalKeyLength", resSoapMsg))
}

func (s *integrationMDMTestSuite) TestValidGetPoliciesRequestWithAzureToken() {
	t := s.T()

	// Preparing the GetPolicies Request message with Azure JWT token
	azureADTok := "ZXlKMGVYQWlPaUpLVjFRaUxDSmhiR2NpT2lKU1V6STFOaUlzSW5nMWRDSTZJaTFMU1ROUk9XNU9VamRpVW05bWVHMWxXbTlZY1dKSVdrZGxkeUlzSW10cFpDSTZJaTFMU1ROUk9XNU9VamRpVW05bWVHMWxXbTlZY1dKSVdrZGxkeUo5LmV5SmhkV1FpT2lKb2RIUndjem92TDIxaGNtTnZjMnhoWW5NdWIzSm5MeUlzSW1semN5STZJbWgwZEhCek9pOHZjM1J6TG5kcGJtUnZkM011Ym1WMEwyWmhaVFZqTkdZekxXWXpNVGd0TkRRNE15MWlZelptTFRjMU9UVTFaalJoTUdFM01pOGlMQ0pwWVhRaU9qRTJPRGt4TnpBNE5UZ3NJbTVpWmlJNk1UWTRPVEUzTURnMU9Dd2laWGh3SWpveE5qZzVNVGMxTmpZeExDSmhZM0lpT2lJeElpd2lZV2x2SWpvaVFWUlJRWGt2T0ZSQlFVRkJOV2gwUTNFMGRERjNjbHBwUTIxQmVEQlpWaTloZGpGTVMwRkRPRXM1Vm10SGVtNUdXVGxzTUZoYWVrZHVha2N6VVRaMWVIUldNR3QxT1hCeFJXdFRZeUlzSW1GdGNpSTZXeUp3ZDJRaUxDSnljMkVpWFN3aVlYQndhV1FpT2lJeU9XUTVaV1E1T0MxaE5EWTVMVFExTXpZdFlXUmxNaTFtT1RneFltTXhaRFl3TldVaUxDSmhjSEJwWkdGamNpSTZJakFpTENKa1pYWnBZMlZwWkNJNkltRXhNMlkzWVdVd0xURXpPR0V0TkdKaU1pMDVNalF5TFRka09USXlaVGRqTkdGak15SXNJbWx3WVdSa2NpSTZJakU0Tmk0eE1pNHhPRGN1TWpZaUxDSnVZVzFsSWpvaVZHVnpkRTFoY21OdmMweGhZbk1pTENKdmFXUWlPaUpsTTJNMU5XVmtZeTFqTXpRNExUUTBNVFl0T0dZd05TMHlOVFJtWmpNd05qVmpOV1VpTENKd2QyUmZkWEpzSWpvaWFIUjBjSE02THk5d2IzSjBZV3d1YldsamNtOXpiMlowYjI1c2FXNWxMbU52YlM5RGFHRnVaMlZRWVhOemQyOXlaQzVoYzNCNElpd2ljbWdpT2lJd0xrRldTVUU0T0ZSc0xXaHFlbWN3VXpoaU0xZFdXREJ2UzJOdFZGRXpTbHB1ZUUxa1QzQTNUbVZVVm5OV2FYVkhOa0ZRYnk0aUxDSnpZM0FpT2lKdFpHMWZaR1ZzWldkaGRHbHZiaUlzSW5OMVlpSTZJa1pTUTJ4RldURk9ObXR2ZEdWblMzcFplV0pFTjJkdFdGbGxhVTVIUkZrd05FSjJOV3R6ZDJGeGJVRWlMQ0owYVdRaU9pSm1ZV1UxWXpSbU15MW1NekU0TFRRME9ETXRZbU0yWmkwM05UazFOV1kwWVRCaE56SWlMQ0oxYm1seGRXVmZibUZ0WlNJNkluUmxjM1JBYldGeVkyOXpiR0ZpY3k1dmNtY2lMQ0oxY0c0aU9pSjBaWE4wUUcxaGNtTnZjMnhoWW5NdWIzSm5JaXdpZFhScElqb2lNVGg2WkVWSU5UZFRSWFZyYWpseGJqRm9aMlJCUVNJc0luWmxjaUk2SWpFdU1DSjkuVG1FUlRsZktBdWo5bTVvQUc2UTBRblV4VEFEaTNFamtlNHZ3VXo3UTdqUUFVZVZGZzl1U0pzUXNjU2hFTXVxUmQzN1R2VlpQanljdEVoRFgwLVpQcEVVYUlSempuRVEyTWxvc21SZURYZzhrYkhNZVliWi1jb0ZucDEyQkVpQnpJWFBGZnBpaU1GRnNZZ0hSSF9tSWxwYlBlRzJuQ2p0LTZSOHgzYVA5QS1tM0J3eV91dnV0WDFNVEVZRmFsekhGa04wNWkzbjZRcjhURnlJQ1ZUYW5OanlkMjBBZFRMbHJpTVk0RVBmZzRaLThVVTctZkcteElycWVPUmVWTnYwOUFHV192MDd6UkVaNmgxVk9tNl9nelRGcElVVURuZFdabnFLTHlySDlkdkF3WnFFSG1HUmlTNElNWnRFdDJNTkVZSnhDWHhlSi1VbWZJdV9tUVhKMW9R"
	requestBytes, err := s.newGetPoliciesMsg(false, azureADTok)
	require.NoError(t, err)

	resp := s.DoRaw("POST", microsoft_mdm.MDE2PolicyPath, requestBytes, http.StatusOK)

	resBytes, err := io.ReadAll(resp.Body)
	require.NoError(t, err)

	require.Contains(t, resp.Header["Content-Type"], syncml.SoapContentType)

	// Checking if SOAP response can be unmarshalled to an golang type
	var xmlType interface{}
	err = xml.Unmarshal(resBytes, &xmlType)
	require.NoError(t, err)

	// Checking if SOAP response contains a valid GetPoliciesResponse message
	resSoapMsg := string(resBytes)
	require.True(t, s.isXMLTagPresent("GetPoliciesResponse", resSoapMsg))
	require.True(t, s.isXMLTagPresent("policyOIDReference", resSoapMsg))
	require.True(t, s.isXMLTagPresent("oIDReferenceID", resSoapMsg))
	require.True(t, s.isXMLTagContentPresent("validityPeriodSeconds", resSoapMsg))
	require.True(t, s.isXMLTagContentPresent("renewalPeriodSeconds", resSoapMsg))
	require.True(t, s.isXMLTagContentPresent("minimalKeyLength", resSoapMsg))
}

func (s *integrationMDMTestSuite) TestGetPoliciesRequestWithInvalidUUID() {
	t := s.T()

	// create a new Host to get the UUID on the DB
	_, err := s.ds.NewHost(context.Background(), &fleet.Host{
		ID:            1,
		OsqueryHostID: ptr.String("Desktop-ABCQWE"),
		NodeKey:       ptr.String("Desktop-ABCQWE"),
		UUID:          uuid.New().String(),
		Hostname:      fmt.Sprintf("%sfoo.local.not.enrolled", s.T().Name()),
		Platform:      "windows",
	})
	require.NoError(t, err)

	// Preparing the GetPolicies Request message
	encodedBinToken, err := fleet.GetEncodedBinarySecurityToken(fleet.WindowsMDMProgrammaticEnrollmentType, "not_exists")
	require.NoError(t, err)

	requestBytes, err := s.newGetPoliciesMsg(true, encodedBinToken)
	require.NoError(t, err)

	resp := s.DoRaw("POST", microsoft_mdm.MDE2PolicyPath, requestBytes, http.StatusOK)

	resBytes, err := io.ReadAll(resp.Body)
	require.NoError(t, err)

	require.Contains(t, resp.Header["Content-Type"], syncml.SoapContentType)

	// Checking if SOAP response can be unmarshalled to an golang type
	var xmlType interface{}
	err = xml.Unmarshal(resBytes, &xmlType)
	require.NoError(t, err)

	// Checking if SOAP response contains a valid SoapFault message
	resSoapMsg := string(resBytes)
	require.True(t, s.isXMLTagPresent("s:fault", resSoapMsg))
	require.True(t, s.isXMLTagContentPresent("s:value", resSoapMsg))
	require.True(t, s.isXMLTagContentPresent("s:text", resSoapMsg))
	require.True(t, s.checkIfXMLTagContains("s:text", "host data cannot be found", resSoapMsg))
}

func (s *integrationMDMTestSuite) TestGetPoliciesRequestWithNotElegibleHost() {
	t := s.T()

	// create a new Host to get the UUID on the DB
	linuxHost := createOrbitEnrolledHost(t, "linux", "h1", s.ds)

	// Preparing the GetPolicies Request message
	encodedBinToken, err := fleet.GetEncodedBinarySecurityToken(fleet.WindowsMDMProgrammaticEnrollmentType, *linuxHost.OrbitNodeKey)
	require.NoError(t, err)

	requestBytes, err := s.newGetPoliciesMsg(true, encodedBinToken)
	require.NoError(t, err)

	resp := s.DoRaw("POST", microsoft_mdm.MDE2PolicyPath, requestBytes, http.StatusOK)

	resBytes, err := io.ReadAll(resp.Body)
	require.NoError(t, err)

	require.Contains(t, resp.Header["Content-Type"], syncml.SoapContentType)

	// Checking if SOAP response can be unmarshalled to an golang type
	var xmlType interface{}
	err = xml.Unmarshal(resBytes, &xmlType)
	require.NoError(t, err)

	// Checking if SOAP response contains a valid SoapFault message
	resSoapMsg := string(resBytes)
	require.True(t, s.isXMLTagPresent("s:fault", resSoapMsg))
	require.True(t, s.isXMLTagContentPresent("s:value", resSoapMsg))
	require.True(t, s.isXMLTagContentPresent("s:text", resSoapMsg))
	require.True(t, s.checkIfXMLTagContains("s:text", "host is not elegible for Windows MDM enrollment", resSoapMsg))
}

func (s *integrationMDMTestSuite) TestValidRequestSecurityTokenRequestWithDeviceToken() {
	t := s.T()
	windowsHost := createOrbitEnrolledHost(t, "windows", "h1", s.ds)

	// Delete the host from the list of MDM enrolled devices if present
	_ = s.ds.MDMWindowsDeleteEnrolledDevice(context.Background(), windowsHost.UUID)

	// Preparing the RequestSecurityToken Request message
	encodedBinToken, err := fleet.GetEncodedBinarySecurityToken(fleet.WindowsMDMProgrammaticEnrollmentType, *windowsHost.OrbitNodeKey)
	require.NoError(t, err)

	requestBytes, err := s.newSecurityTokenMsg(encodedBinToken, true, false)
	require.NoError(t, err)

	resp := s.DoRaw("POST", microsoft_mdm.MDE2EnrollPath, requestBytes, http.StatusOK)

	resBytes, err := io.ReadAll(resp.Body)
	require.NoError(t, err)

	require.Contains(t, resp.Header["Content-Type"], syncml.SoapContentType)

	// Checking if SOAP response can be unmarshalled to an golang type
	var xmlType interface{}
	err = xml.Unmarshal(resBytes, &xmlType)
	require.NoError(t, err)

	// Checking if SOAP response contains a valid RequestSecurityTokenResponseCollection message
	resSoapMsg := string(resBytes)

	require.True(t, s.isXMLTagPresent("RequestSecurityTokenResponseCollection", resSoapMsg))
	require.True(t, s.isXMLTagPresent("DispositionMessage", resSoapMsg))
	require.True(t, s.isXMLTagContentPresent("TokenType", resSoapMsg))
	require.True(t, s.isXMLTagContentPresent("RequestID", resSoapMsg))
	require.True(t, s.isXMLTagContentPresent("BinarySecurityToken", resSoapMsg))

	// Checking if an activity was created for the enrollment
	s.lastActivityOfTypeMatches(
		fleet.ActivityTypeMDMEnrolled{}.ActivityName(),
		`{
			"mdm_platform": "microsoft",
			"host_serial": "",
			"installed_from_dep": false,
			"host_display_name": "DESKTOP-0C89RC0"
		 }`,
		0)

	expectedDeviceID := "AB157C3A18778F4FB21E2739066C1F27" // TODO: make the hard-coded deviceID in `s.newSecurityTokenMsg` configurable

	// Checking if the host uuid was set on mdm windows enrollments
	d, err := s.ds.MDMWindowsGetEnrolledDeviceWithDeviceID(context.Background(), expectedDeviceID)
	require.NoError(t, err)
	require.NotEmpty(t, d.HostUUID)
	require.Equal(t, windowsHost.UUID, d.HostUUID)
}

// TODO: Do we need integration tests for WindowsMDMAutomaticEnrollmentType flows?

func (s *integrationMDMTestSuite) TestValidRequestSecurityTokenRequestWithAzureToken() {
	t := s.T()

	// Preparing the SecurityToken Request message with Azure JWT token
	azureADTok := "ZXlKMGVYQWlPaUpLVjFRaUxDSmhiR2NpT2lKU1V6STFOaUlzSW5nMWRDSTZJaTFMU1ROUk9XNU9VamRpVW05bWVHMWxXbTlZY1dKSVdrZGxkeUlzSW10cFpDSTZJaTFMU1ROUk9XNU9VamRpVW05bWVHMWxXbTlZY1dKSVdrZGxkeUo5LmV5SmhkV1FpT2lKb2RIUndjem92TDIxaGNtTnZjMnhoWW5NdWIzSm5MeUlzSW1semN5STZJbWgwZEhCek9pOHZjM1J6TG5kcGJtUnZkM011Ym1WMEwyWmhaVFZqTkdZekxXWXpNVGd0TkRRNE15MWlZelptTFRjMU9UVTFaalJoTUdFM01pOGlMQ0pwWVhRaU9qRTJPRGt4TnpBNE5UZ3NJbTVpWmlJNk1UWTRPVEUzTURnMU9Dd2laWGh3SWpveE5qZzVNVGMxTmpZeExDSmhZM0lpT2lJeElpd2lZV2x2SWpvaVFWUlJRWGt2T0ZSQlFVRkJOV2gwUTNFMGRERjNjbHBwUTIxQmVEQlpWaTloZGpGTVMwRkRPRXM1Vm10SGVtNUdXVGxzTUZoYWVrZHVha2N6VVRaMWVIUldNR3QxT1hCeFJXdFRZeUlzSW1GdGNpSTZXeUp3ZDJRaUxDSnljMkVpWFN3aVlYQndhV1FpT2lJeU9XUTVaV1E1T0MxaE5EWTVMVFExTXpZdFlXUmxNaTFtT1RneFltTXhaRFl3TldVaUxDSmhjSEJwWkdGamNpSTZJakFpTENKa1pYWnBZMlZwWkNJNkltRXhNMlkzWVdVd0xURXpPR0V0TkdKaU1pMDVNalF5TFRka09USXlaVGRqTkdGak15SXNJbWx3WVdSa2NpSTZJakU0Tmk0eE1pNHhPRGN1TWpZaUxDSnVZVzFsSWpvaVZHVnpkRTFoY21OdmMweGhZbk1pTENKdmFXUWlPaUpsTTJNMU5XVmtZeTFqTXpRNExUUTBNVFl0T0dZd05TMHlOVFJtWmpNd05qVmpOV1VpTENKd2QyUmZkWEpzSWpvaWFIUjBjSE02THk5d2IzSjBZV3d1YldsamNtOXpiMlowYjI1c2FXNWxMbU52YlM5RGFHRnVaMlZRWVhOemQyOXlaQzVoYzNCNElpd2ljbWdpT2lJd0xrRldTVUU0T0ZSc0xXaHFlbWN3VXpoaU0xZFdXREJ2UzJOdFZGRXpTbHB1ZUUxa1QzQTNUbVZVVm5OV2FYVkhOa0ZRYnk0aUxDSnpZM0FpT2lKdFpHMWZaR1ZzWldkaGRHbHZiaUlzSW5OMVlpSTZJa1pTUTJ4RldURk9ObXR2ZEdWblMzcFplV0pFTjJkdFdGbGxhVTVIUkZrd05FSjJOV3R6ZDJGeGJVRWlMQ0owYVdRaU9pSm1ZV1UxWXpSbU15MW1NekU0TFRRME9ETXRZbU0yWmkwM05UazFOV1kwWVRCaE56SWlMQ0oxYm1seGRXVmZibUZ0WlNJNkluUmxjM1JBYldGeVkyOXpiR0ZpY3k1dmNtY2lMQ0oxY0c0aU9pSjBaWE4wUUcxaGNtTnZjMnhoWW5NdWIzSm5JaXdpZFhScElqb2lNVGg2WkVWSU5UZFRSWFZyYWpseGJqRm9aMlJCUVNJc0luWmxjaUk2SWpFdU1DSjkuVG1FUlRsZktBdWo5bTVvQUc2UTBRblV4VEFEaTNFamtlNHZ3VXo3UTdqUUFVZVZGZzl1U0pzUXNjU2hFTXVxUmQzN1R2VlpQanljdEVoRFgwLVpQcEVVYUlSempuRVEyTWxvc21SZURYZzhrYkhNZVliWi1jb0ZucDEyQkVpQnpJWFBGZnBpaU1GRnNZZ0hSSF9tSWxwYlBlRzJuQ2p0LTZSOHgzYVA5QS1tM0J3eV91dnV0WDFNVEVZRmFsekhGa04wNWkzbjZRcjhURnlJQ1ZUYW5OanlkMjBBZFRMbHJpTVk0RVBmZzRaLThVVTctZkcteElycWVPUmVWTnYwOUFHV192MDd6UkVaNmgxVk9tNl9nelRGcElVVURuZFdabnFLTHlySDlkdkF3WnFFSG1HUmlTNElNWnRFdDJNTkVZSnhDWHhlSi1VbWZJdV9tUVhKMW9R"
	requestBytes, err := s.newSecurityTokenMsg(azureADTok, false, false)
	require.NoError(t, err)

	resp := s.DoRaw("POST", microsoft_mdm.MDE2EnrollPath, requestBytes, http.StatusOK)

	resBytes, err := io.ReadAll(resp.Body)
	require.NoError(t, err)

	require.Contains(t, resp.Header["Content-Type"], syncml.SoapContentType)

	// Checking if SOAP response can be unmarshalled to an golang type
	var xmlType interface{}
	err = xml.Unmarshal(resBytes, &xmlType)
	require.NoError(t, err)

	// Checking if SOAP response contains a valid RequestSecurityTokenResponseCollection message
	resSoapMsg := string(resBytes)
	require.True(t, s.isXMLTagPresent("RequestSecurityTokenResponseCollection", resSoapMsg))
	require.True(t, s.isXMLTagPresent("DispositionMessage", resSoapMsg))
	require.True(t, s.isXMLTagContentPresent("TokenType", resSoapMsg))
	require.True(t, s.isXMLTagContentPresent("RequestID", resSoapMsg))
	require.True(t, s.isXMLTagContentPresent("BinarySecurityToken", resSoapMsg))

	// Checking if an activity was created for the enrollment
	s.lastActivityOfTypeMatches(
		fleet.ActivityTypeMDMEnrolled{}.ActivityName(),
		`{
			"mdm_platform": "microsoft",
			"host_serial": "",
			"installed_from_dep": false,
			"host_display_name": "DESKTOP-0C89RC0"
		 }`,
		0)

	expectedDeviceID := "AB157C3A18778F4FB21E2739066C1F27" // TODO: make the hard-coded deviceID in `s.newSecurityTokenMsg` configurable

	// Checking the host uuid was not set on mdm windows enrollments
	d, err := s.ds.MDMWindowsGetEnrolledDeviceWithDeviceID(context.Background(), expectedDeviceID)
	require.NoError(t, err)
	require.Empty(t, d.HostUUID)
}

func (s *integrationMDMTestSuite) TestInvalidRequestSecurityTokenRequestWithMissingAdditionalContext() {
	t := s.T()

	// create a new Host to get the UUID on the DB
	windowsHost := createOrbitEnrolledHost(t, "windows", "h1", s.ds)

	// Preparing the RequestSecurityToken Request message
	encodedBinToken, err := fleet.GetEncodedBinarySecurityToken(fleet.WindowsMDMProgrammaticEnrollmentType, *windowsHost.OrbitNodeKey)
	require.NoError(t, err)

	requestBytes, err := s.newSecurityTokenMsg(encodedBinToken, true, true)
	require.NoError(t, err)

	resp := s.DoRaw("POST", microsoft_mdm.MDE2EnrollPath, requestBytes, http.StatusOK)

	resBytes, err := io.ReadAll(resp.Body)
	require.NoError(t, err)

	require.Contains(t, resp.Header["Content-Type"], syncml.SoapContentType)

	// Checking if SOAP response can be unmarshalled to an golang type
	var xmlType interface{}
	err = xml.Unmarshal(resBytes, &xmlType)
	require.NoError(t, err)

	// Checking if SOAP response contains a valid SoapFault message
	resSoapMsg := string(resBytes)
	require.True(t, s.isXMLTagPresent("s:fault", resSoapMsg))
	require.True(t, s.isXMLTagContentPresent("s:value", resSoapMsg))
	require.True(t, s.isXMLTagContentPresent("s:text", resSoapMsg))
	require.True(t, s.checkIfXMLTagContains("s:text", "ContextItem item DeviceType is not present", resSoapMsg))
}

func (s *integrationMDMTestSuite) TestValidGetAuthRequest() {
	t := s.T()

	// Target Endpoint url with query params
	targetEndpointURL := microsoft_mdm.MDE2AuthPath + "?appru=ms-app%3A%2F%2Fwindows.immersivecontrolpanel&login_hint=demo%40mdmwindows.com"
	resp := s.DoRaw("GET", targetEndpointURL, nil, http.StatusOK)

	resBytes, err := io.ReadAll(resp.Body)
	require.NoError(t, err)
	require.Contains(t, resp.Header["Content-Type"], "text/html; charset=UTF-8")
	require.NotEmpty(t, resBytes)

	// Checking response content
	resContent := string(resBytes)
	require.Contains(t, resContent, "inputToken.name = 'wresult'")
	require.Contains(t, resContent, "form.action = \"ms-app://windows.immersivecontrolpanel\"")
	require.Contains(t, resContent, "performPost()")

	// Getting token content
	encodedToken := s.getRawTokenValue(resContent)
	require.NotEmpty(t, encodedToken)
}

func (s *integrationMDMTestSuite) TestInvalidGetAuthRequest() {
	t := s.T()

	// Target Endpoint url with no login_hit query param
	targetEndpointURL := microsoft_mdm.MDE2AuthPath + "?appru=ms-app%3A%2F%2Fwindows.immersivecontrolpanel"
	resp := s.DoRaw("GET", targetEndpointURL, nil, http.StatusInternalServerError)

	resBytes, err := io.ReadAll(resp.Body)
	resContent := string(resBytes)
	require.NoError(t, err)
	require.NotEmpty(t, resBytes)
	require.Contains(t, resContent, "forbidden")
}

func (s *integrationMDMTestSuite) TestValidGetTOC() {
	t := s.T()

	// hacky check to make sure the assets were built (they require `-tags full`
	// when building the tests otherwise this test will always fail due to a
	// panic in server/bindata package)
	defer func() {
		if panicVal := recover(); panicVal != nil {
			s, ok := panicVal.(string)
			if ok && strings.Contains(s, "Assets may not be used when running Fleet as a library") {
				t.Skip("skipping, test will fail due to assets not built (requires '-tags full')")
			}
		}
	}()
	_, _ = bindata.Asset("check if assets are build")

	resp := s.DoRaw("GET", microsoft_mdm.MDE2TOSPath+"?api-version=1.0&redirect_uri=ms-appx-web%3a%2f%2fMicrosoft.AAD.BrokerPlugin&client-request-id=f2cf3127-1e80-4d73-965d-42a3b84bdb40", nil, http.StatusOK)

	resBytes, err := io.ReadAll(resp.Body)
	require.NoError(t, err)

	require.Contains(t, resp.Header["Content-Type"], syncml.WebContainerContentType)

	resTOCcontent := string(resBytes)
	require.Contains(t, resTOCcontent, "Microsoft.AAD.BrokerPlugin")
	require.Contains(t, resTOCcontent, "IsAccepted=true")
	require.Contains(t, resTOCcontent, "OpaqueBlob=")
}

func (s *integrationMDMTestSuite) TestWindowsMDM() {
	t := s.T()
	orbitHost, d := createWindowsHostThenEnrollMDM(s.ds, s.server.URL, t)

	cmdOneUUID := uuid.New().String()
	commandOne := &fleet.MDMWindowsCommand{
		CommandUUID: cmdOneUUID,
		RawCommand: []byte(fmt.Sprintf(`
                     <Exec>
                       <CmdID>%s</CmdID>
                       <Item>
                         <Target>
                           <LocURI>./Device/Vendor/MSFT/Reboot/RebootNow</LocURI>
                         </Target>
                         <Meta>
                           <Format xmlns="syncml:metinf">null</Format>
                           <Type>text/plain</Type>
                         </Meta>
                         <Data></Data>
                       </Item>
                     </Exec>
		`, cmdOneUUID)),
		TargetLocURI: "./Device/Vendor/MSFT/Reboot/RebootNow",
	}
	err := s.ds.MDMWindowsInsertCommandForHosts(context.Background(), []string{orbitHost.UUID}, commandOne)
	require.NoError(t, err)

	cmds, err := d.StartManagementSession()
	require.NoError(t, err)
	// 2 Status + 1 Exec
	require.Len(t, cmds, 3)
	receivedCmd := cmds[cmdOneUUID]
	require.NotNil(t, receivedCmd)
	require.Equal(t, receivedCmd.Verb, fleet.CmdExec)
	require.Len(t, receivedCmd.Cmd.Items, 1)
	require.EqualValues(t, "./Device/Vendor/MSFT/Reboot/RebootNow", *receivedCmd.Cmd.Items[0].Target)

	msgID, err := d.GetCurrentMsgID()
	require.NoError(t, err)

	d.AppendResponse(fleet.SyncMLCmd{
		XMLName: xml.Name{Local: fleet.CmdStatus},
		MsgRef:  &msgID,
		CmdRef:  &cmdOneUUID,
		Cmd:     ptr.String("Exec"),
		Data:    ptr.String("200"),
		Items:   nil,
		CmdID:   fleet.CmdID{Value: uuid.NewString()},
	})
	cmds, err = d.SendResponse()
	require.NoError(t, err)
	// the ack of the message should be the only returned command
	require.Len(t, cmds, 1)

	cmdTwoUUID := uuid.New().String()
	commandTwo := &fleet.MDMWindowsCommand{
		CommandUUID: cmdTwoUUID,
		RawCommand: []byte(fmt.Sprintf(`
                    <Get>
                      <CmdID>%s</CmdID>
                      <Item>
                        <Target>
                          <LocURI>./Device/Vendor/MSFT/DMClient/Provider/DEMO%%20MDM/SignedEntDMID</LocURI>
                        </Target>
                      </Item>
                    </Get>
		`, cmdTwoUUID)),
		TargetLocURI: "./Device/Vendor/MSFT/DMClient/Provider/DEMO%%20MDM/SignedEntDMID",
	}
	err = s.ds.MDMWindowsInsertCommandForHosts(context.Background(), []string{orbitHost.UUID}, commandTwo)
	require.NoError(t, err)

	cmdThreeUUID := uuid.New().String()
	commandThree := &fleet.MDMWindowsCommand{
		CommandUUID: cmdThreeUUID,
		RawCommand: []byte(fmt.Sprintf(`
                    <Replace>
                       <CmdID>%s</CmdID>
                       <Item>
                         <Target>
                           <LocURI>./Device/Vendor/MSFT/DMClient/Provider/DEMO%%20MDM/SignedEntDMID</LocURI>
                         </Target>
                         <Meta>
                           <Type xmlns="syncml:metinf">text/plain</Type>
                           <Format xmlns="syncml:metinf">chr</Format>
                         </Meta>
                         <Data>1</Data>
                       </Item>
                    </Replace>
		`, cmdThreeUUID)),
		TargetLocURI: "./Device/Vendor/MSFT/DMClient/Provider/DEMO%%20MDM/SignedEntDMID",
	}
	err = s.ds.MDMWindowsInsertCommandForHosts(context.Background(), []string{orbitHost.UUID}, commandThree)
	require.NoError(t, err)

	cmdFourUUID := uuid.New().String()
	commandFour := &fleet.MDMWindowsCommand{
		CommandUUID: cmdFourUUID,
		RawCommand: []byte(fmt.Sprintf(`
                    <Add>
                       <CmdID>%s</CmdID>
                       <Item>
                         <Target>
                           <LocURI>./Vendor/MSFT/WiFi/Profile/MyNetwork/WlanXml</LocURI>
                         </Target>
                         <Meta>
                           <Type xmlns="syncml:metinf">text/plain</Type>
                           <Format xmlns="syncml:metinf">chr</Format>
                         </Meta>
                         <Data>
						   &lt;?xml version=&quot;1.0&quot;?&gt;&lt;WLANProfile
						   xmlns=&quot;http://contoso.com/provisioning/EapHostConfig&quot;&gt;&lt;EapMethod&gt;&lt;Type
						 </Data>
                       </Item>
                    </Add>
		`, cmdFourUUID)),
		TargetLocURI: "./Vendor/MSFT/WiFi/Profile/MyNetwork/WlanXml",
	}
	err = s.ds.MDMWindowsInsertCommandForHosts(context.Background(), []string{orbitHost.UUID}, commandFour)
	require.NoError(t, err)

	cmds, err = d.StartManagementSession()
	require.NoError(t, err)
	// two status + the three commands we enqueued
	require.Len(t, cmds, 5)
	receivedCmdTwo := cmds[cmdTwoUUID]
	require.NotNil(t, receivedCmdTwo)
	require.Equal(t, receivedCmdTwo.Verb, fleet.CmdGet)
	require.Len(t, receivedCmdTwo.Cmd.Items, 1)
	require.EqualValues(t, "./Device/Vendor/MSFT/DMClient/Provider/DEMO%20MDM/SignedEntDMID", *receivedCmdTwo.Cmd.Items[0].Target)

	receivedCmdThree := cmds[cmdThreeUUID]
	require.NotNil(t, receivedCmdThree)
	require.Equal(t, receivedCmdThree.Verb, fleet.CmdReplace)
	require.Len(t, receivedCmdThree.Cmd.Items, 1)
	require.EqualValues(t, "./Device/Vendor/MSFT/DMClient/Provider/DEMO%20MDM/SignedEntDMID", *receivedCmdThree.Cmd.Items[0].Target)

	receivedCmdFour := cmds[cmdFourUUID]
	require.NotNil(t, receivedCmdFour)
	require.Equal(t, receivedCmdFour.Verb, fleet.CmdAdd)
	require.Len(t, receivedCmdFour.Cmd.Items, 1)
	require.EqualValues(t, "./Vendor/MSFT/WiFi/Profile/MyNetwork/WlanXml", *receivedCmdFour.Cmd.Items[0].Target)

	// status 200 for command Two  (Get)
	d.AppendResponse(fleet.SyncMLCmd{
		XMLName: xml.Name{Local: fleet.CmdStatus},
		MsgRef:  &msgID,
		CmdRef:  &cmdTwoUUID,
		Cmd:     ptr.String("Get"),
		Data:    ptr.String("200"),
		Items:   nil,
		CmdID:   fleet.CmdID{Value: uuid.NewString()},
	})
	// results for command two (Get)
	cmdTwoRespUUID := uuid.NewString()
	d.AppendResponse(fleet.SyncMLCmd{
		XMLName: xml.Name{Local: fleet.CmdResults},
		MsgRef:  &msgID,
		CmdRef:  &cmdTwoUUID,
		Cmd:     ptr.String("Replace"),
		Data:    ptr.String("200"),
		Items: []fleet.CmdItem{
			{
				Source: ptr.String("./Device/Vendor/MSFT/DMClient/Provider/DEMO%20MDM/SignedEntDMID"),
				Data:   &fleet.RawXmlData{Content: "0"},
			},
		},
		CmdID: fleet.CmdID{Value: cmdTwoRespUUID},
	})
	// status 200 for command Three (Replace)
	d.AppendResponse(fleet.SyncMLCmd{
		XMLName: xml.Name{Local: fleet.CmdStatus},
		MsgRef:  &msgID,
		CmdRef:  &cmdThreeUUID,
		Cmd:     ptr.String("Replace"),
		Data:    ptr.String("200"),
		Items:   nil,
		CmdID:   fleet.CmdID{Value: uuid.NewString()},
	})
	// status 200 for command Four (Add)
	d.AppendResponse(fleet.SyncMLCmd{
		XMLName: xml.Name{Local: fleet.CmdStatus},
		MsgRef:  &msgID,
		CmdRef:  &cmdFourUUID,
		Cmd:     ptr.String("Add"),
		Data:    ptr.String("200"),
		Items:   nil,
		CmdID:   fleet.CmdID{Value: uuid.NewString()},
	})
	cmds, err = d.SendResponse()
	require.NoError(t, err)

	// the ack of the message should be the only returned command
	require.Len(t, cmds, 1)

	// check command results

	getCommandFullResult := func(cmdUUID string) []byte {
		var fullResult []byte
		mysql.ExecAdhocSQL(t, s.ds, func(q sqlx.ExtContext) error {
			return sqlx.GetContext(context.Background(), q, &fullResult, `
			SELECT raw_response
			FROM windows_mdm_responses wmr
			JOIN windows_mdm_command_results wmcr ON wmcr.response_id = wmr.id
			WHERE command_uuid = ?
			`, cmdUUID)
		})
		return fullResult
	}

	var getMDMCmdResp getMDMCommandResultsResponse
	s.DoJSON("GET", "/api/latest/fleet/commands/results", nil, http.StatusOK, &getMDMCmdResp, "command_uuid", cmdOneUUID)
	require.Len(t, getMDMCmdResp.Results, 1)
	require.NotZero(t, getMDMCmdResp.Results[0].UpdatedAt)
	getMDMCmdResp.Results[0].UpdatedAt = time.Time{}
	require.Equal(t, &fleet.MDMCommandResult{
		HostUUID:    orbitHost.UUID,
		CommandUUID: cmdOneUUID,
		Status:      "200",
		RequestType: "./Device/Vendor/MSFT/Reboot/RebootNow",
		Result:      getCommandFullResult(cmdOneUUID),
		Payload:     commandOne.RawCommand,
		Hostname:    "TestIntegrationsMDM/TestWindowsMDMh1.local",
	}, getMDMCmdResp.Results[0])

	s.DoJSON("GET", "/api/latest/fleet/commands/results", nil, http.StatusOK, &getMDMCmdResp, "command_uuid", cmdTwoUUID)
	require.Len(t, getMDMCmdResp.Results, 1)
	require.NotZero(t, getMDMCmdResp.Results[0].UpdatedAt)
	getMDMCmdResp.Results[0].UpdatedAt = time.Time{}
	require.Equal(t, &fleet.MDMCommandResult{
		HostUUID:    orbitHost.UUID,
		CommandUUID: cmdTwoUUID,
		Status:      "200",
		RequestType: "./Device/Vendor/MSFT/DMClient/Provider/DEMO%%20MDM/SignedEntDMID",
		Result:      getCommandFullResult(cmdTwoUUID),
		Payload:     commandTwo.RawCommand,
		Hostname:    "TestIntegrationsMDM/TestWindowsMDMh1.local",
	}, getMDMCmdResp.Results[0])

	s.DoJSON("GET", "/api/latest/fleet/commands/results", nil, http.StatusOK, &getMDMCmdResp, "command_uuid", cmdThreeUUID)
	require.Len(t, getMDMCmdResp.Results, 1)
	require.NotZero(t, getMDMCmdResp.Results[0].UpdatedAt)
	getMDMCmdResp.Results[0].UpdatedAt = time.Time{}
	require.Equal(t, &fleet.MDMCommandResult{
		HostUUID:    orbitHost.UUID,
		CommandUUID: cmdThreeUUID,
		Status:      "200",
		RequestType: "./Device/Vendor/MSFT/DMClient/Provider/DEMO%%20MDM/SignedEntDMID",
		Result:      getCommandFullResult(cmdThreeUUID),
		Hostname:    "TestIntegrationsMDM/TestWindowsMDMh1.local",
		Payload:     commandThree.RawCommand,
	}, getMDMCmdResp.Results[0])

	s.DoJSON("GET", "/api/latest/fleet/commands/results", nil, http.StatusOK, &getMDMCmdResp, "command_uuid", cmdFourUUID)
	require.Len(t, getMDMCmdResp.Results, 1)
	require.NotZero(t, getMDMCmdResp.Results[0].UpdatedAt)
	getMDMCmdResp.Results[0].UpdatedAt = time.Time{}
	require.Equal(t, &fleet.MDMCommandResult{
		HostUUID:    orbitHost.UUID,
		CommandUUID: cmdFourUUID,
		Status:      "200",
		RequestType: "./Vendor/MSFT/WiFi/Profile/MyNetwork/WlanXml",
		Result:      getCommandFullResult(cmdFourUUID),
		Hostname:    "TestIntegrationsMDM/TestWindowsMDMh1.local",
		Payload:     commandFour.RawCommand,
	}, getMDMCmdResp.Results[0])
}

func (s *integrationMDMTestSuite) TestWindowsAutomaticEnrollmentCommands() {
	t := s.T()
	ctx := context.Background()

	// define a global enroll secret
	err := s.ds.ApplyEnrollSecrets(ctx, nil, []*fleet.EnrollSecret{{Secret: t.Name()}})
	require.NoError(t, err)

	azureMail := "foo.bar.baz@example.com"
	d := mdmtest.NewTestMDMClientWindowsAutomatic(s.server.URL, azureMail)
	require.NoError(t, d.Enroll())

	checkinAndAck := func(expectFleetdCmds bool) {
		cmds, err := d.StartManagementSession()
		require.NoError(t, err)

		if !expectFleetdCmds {
			// receives only the 2 status commands
			require.Len(t, cmds, 2)
			for _, c := range cmds {
				require.Equal(t, "Status", c.Verb, c)
			}
			return
		}

		// 2 status + 2 commands to install fleetd
		require.Len(t, cmds, 4)
		var fleetdAddCmd, fleetdExecCmd fleet.ProtoCmdOperation
		for _, c := range cmds {
			switch c.Verb {
			case "Add":
				fleetdAddCmd = c
			case "Exec":
				fleetdExecCmd = c
			}
		}
		require.Equal(t, syncml.FleetdWindowsInstallerGUID, fleetdAddCmd.Cmd.GetTargetURI())
		require.Equal(t, syncml.FleetdWindowsInstallerGUID, fleetdExecCmd.Cmd.GetTargetURI())

		// reply with success for both commands
		msgID, err := d.GetCurrentMsgID()
		require.NoError(t, err)

		d.AppendResponse(fleet.SyncMLCmd{
			XMLName: xml.Name{Local: fleet.CmdStatus},
			MsgRef:  &msgID,
			CmdRef:  &fleetdAddCmd.Cmd.CmdID.Value,
			Cmd:     &fleetdAddCmd.Verb,
			Data:    ptr.String("200"),
			Items:   nil,
			CmdID:   fleet.CmdID{Value: uuid.NewString()},
		})
		d.AppendResponse(fleet.SyncMLCmd{
			XMLName: xml.Name{Local: fleet.CmdStatus},
			MsgRef:  &msgID,
			CmdRef:  &fleetdExecCmd.Cmd.CmdID.Value,
			Cmd:     &fleetdExecCmd.Verb,
			Data:    ptr.String("200"),
			Items:   nil,
			CmdID:   fleet.CmdID{Value: uuid.NewString()},
		})
		cmds, err = d.SendResponse()
		require.NoError(t, err)

		// the ack of the message should be the only returned command
		require.Len(t, cmds, 1)
	}

	// start a management session, will receive the install fleetd commands
	checkinAndAck(true)

	// start a new management session again, Fleetd is not reported as installed
	// so it receives the commands again
	checkinAndAck(true)

	// simulate fleetd installed and enrolled
	host := createOrbitEnrolledHost(t, "windows", "h1", s.ds)
	err = s.ds.UpdateMDMWindowsEnrollmentsHostUUID(ctx, host.UUID, d.DeviceID)
	require.NoError(t, err)
	err = s.ds.SetOrUpdateHostOrbitInfo(ctx, host.ID, "1.23", sql.NullString{}, sql.NullBool{})
	require.NoError(t, err)

	// start a new management session again, Fleetd is reported as installed so
	// it does not receive the commands
	checkinAndAck(false)
}

func (s *integrationMDMTestSuite) TestValidManagementUnenrollRequest() {
	t := s.T()

	// Target Endpoint URL for the management endpoint
	targetEndpointURL := microsoft_mdm.MDE2ManagementPath

	// Target DeviceID to use
	deviceID := "DB257C3A08778F4FB61E2749066C1F27"

	// Inserting new device
	enrolledDevice := &fleet.MDMWindowsEnrolledDevice{
		MDMDeviceID:            deviceID,
		MDMHardwareID:          uuid.New().String() + uuid.New().String(),
		MDMDeviceState:         uuid.New().String(),
		MDMDeviceType:          "CIMClient_Windows",
		MDMDeviceName:          "DESKTOP-1C3ARC1",
		MDMEnrollType:          "ProgrammaticEnrollment",
		MDMEnrollUserID:        "upn@domain.com",
		MDMEnrollProtoVersion:  "5.0",
		MDMEnrollClientVersion: "10.0.19045.2965",
		MDMNotInOOBE:           false,
	}

	err := s.ds.MDMWindowsInsertEnrolledDevice(context.Background(), enrolledDevice)
	require.NoError(t, err)

	// Checking if device was enrolled
	_, err = s.ds.MDMWindowsGetEnrolledDeviceWithDeviceID(context.Background(), deviceID)
	require.NoError(t, err)

	// Preparing the SyncML unenroll request
	requestBytes, err := s.newSyncMLUnenrollMsg(deviceID, targetEndpointURL)
	require.NoError(t, err)

	resp := s.DoRaw("POST", targetEndpointURL, requestBytes, http.StatusOK)

	// Checking that Command error code was updated

	// Checking response headers
	require.Contains(t, resp.Header["Content-Type"], syncml.SyncMLContentType)

	// Read response data
	resBytes, err := io.ReadAll(resp.Body)
	require.NoError(t, err)

	// Checking if response can be unmarshalled to an golang type
	var xmlType interface{}
	err = xml.Unmarshal(resBytes, &xmlType)
	require.NoError(t, err)

	// Checking if device was unenrolled
	_, err = s.ds.MDMWindowsGetEnrolledDeviceWithDeviceID(context.Background(), deviceID)
	require.True(t, fleet.IsNotFound(err))
}

func (s *integrationMDMTestSuite) TestRunMDMCommands() {
	t := s.T()
	ctx := context.Background()

	// create a Windows host enrolled in MDM
	enrolledWindows := createOrbitEnrolledHost(t, "windows", "h1", s.ds)
	deviceID := "DB257C3A08778F4FB61E2749066C1F27"
	enrolledDevice := &fleet.MDMWindowsEnrolledDevice{
		MDMDeviceID:            deviceID,
		MDMHardwareID:          uuid.New().String() + uuid.New().String(),
		MDMDeviceState:         uuid.New().String(),
		MDMDeviceType:          "CIMClient_Windows",
		MDMDeviceName:          "DESKTOP-1C3ARC1",
		MDMEnrollType:          "ProgrammaticEnrollment",
		MDMEnrollUserID:        "",
		MDMEnrollProtoVersion:  "5.0",
		MDMEnrollClientVersion: "10.0.19045.2965",
		MDMNotInOOBE:           false,
		HostUUID:               enrolledWindows.UUID,
	}
	err := s.ds.SetOrUpdateMDMData(ctx, enrolledWindows.ID, false, true, s.server.URL, false, fleet.WellKnownMDMFleet, "")
	require.NoError(t, err)

	err = s.ds.MDMWindowsInsertEnrolledDevice(context.Background(), enrolledDevice)
	require.NoError(t, err)
	err = s.ds.UpdateMDMWindowsEnrollmentsHostUUID(context.Background(), enrolledDevice.HostUUID, enrolledDevice.MDMDeviceID)
	require.NoError(t, err)

	// create an unenrolled Windows host
	unenrolledWindows := createOrbitEnrolledHost(t, "windows", "h2", s.ds)

	// create an enrolled and unenrolled macOS host
	enrolledMac, _ := createHostThenEnrollMDM(s.ds, s.server.URL, t)
	unenrolledMac := createOrbitEnrolledHost(t, "darwin", "h4", s.ds)

	macRawCmd := `<?xml version="1.0" encoding="UTF-8"?>
<!DOCTYPE plist PUBLIC "-//Apple//DTD PLIST 1.0//EN" "http://www.apple.com/DTDs/PropertyList-1.0.dtd">
<plist version="1.0">
<dict>
    <key>Command</key>
    <dict>
        <key>RequestType</key>
        <string>ShutDownDevice</string>
    </dict>
    <key>CommandUUID</key>
    <string>0001_ShutDownDevice</string>
</dict>
</plist>`

	winRawCmd := `
<Exec>
	<CmdID>11</CmdID>
	<Item>
		<Target>
			<LocURI>./SetValues</LocURI>
		</Target>
		<Meta>
			<Format xmlns="syncml:metinf">chr</Format>
			<Type xmlns="syncml:metinf">text/plain</Type>
		</Meta>
		<Data>NamedValuesList=MinPasswordLength,8;</Data>
	</Item>
</Exec>
`

	var runResp runMDMCommandResponse

	// no host provided
	s.DoJSON("POST", "/api/latest/fleet/commands/run", &runMDMCommandRequest{
		Command: base64.StdEncoding.EncodeToString([]byte(macRawCmd)),
	}, http.StatusNotFound, &runResp)

	// mix of mdm and non-mdm hosts
	s.DoJSON("POST", "/api/latest/fleet/commands/run", &runMDMCommandRequest{
		Command:   base64.StdEncoding.EncodeToString([]byte(macRawCmd)),
		HostUUIDs: []string{enrolledMac.UUID, unenrolledMac.UUID},
	}, http.StatusPreconditionFailed, &runResp)
	s.DoJSON("POST", "/api/latest/fleet/commands/run", &runMDMCommandRequest{
		Command:   base64.StdEncoding.EncodeToString([]byte(winRawCmd)),
		HostUUIDs: []string{enrolledWindows.UUID, unenrolledWindows.UUID},
	}, http.StatusPreconditionFailed, &runResp)

	// mix of windows and macos hosts
	s.DoJSON("POST", "/api/latest/fleet/commands/run", &runMDMCommandRequest{
		Command:   base64.StdEncoding.EncodeToString([]byte(macRawCmd)),
		HostUUIDs: []string{enrolledMac.UUID, enrolledWindows.UUID},
	}, http.StatusUnprocessableEntity, &runResp)

	// windows only, invalid command
	res := s.Do("POST", "/api/latest/fleet/commands/run", &runMDMCommandRequest{
		Command:   base64.StdEncoding.EncodeToString([]byte(macRawCmd)),
		HostUUIDs: []string{enrolledWindows.UUID},
	}, http.StatusUnprocessableEntity)
	errMsg := extractServerErrorText(res.Body)
	require.Contains(t, errMsg, "You can run only <Exec> command type")

	// macOS only, invalid command
	res = s.Do("POST", "/api/latest/fleet/commands/run", &runMDMCommandRequest{
		Command:   base64.StdEncoding.EncodeToString([]byte(winRawCmd)),
		HostUUIDs: []string{enrolledMac.UUID},
	}, http.StatusUnsupportedMediaType)
	errMsg = extractServerErrorText(res.Body)
	require.Contains(t, errMsg, "unable to decode plist command")

	// valid windows
	runResp = runMDMCommandResponse{}
	s.DoJSON("POST", "/api/latest/fleet/commands/run", &runMDMCommandRequest{
		Command:   base64.StdEncoding.EncodeToString([]byte(winRawCmd)),
		HostUUIDs: []string{enrolledWindows.UUID},
	}, http.StatusOK, &runResp)
	require.NotEmpty(t, runResp.CommandUUID)
	require.Equal(t, "windows", runResp.Platform)
	require.Equal(t, "./SetValues", runResp.RequestType)

	// valid macOS
	runResp = runMDMCommandResponse{}
	s.DoJSON("POST", "/api/latest/fleet/commands/run", &runMDMCommandRequest{
		Command:   base64.StdEncoding.EncodeToString([]byte(macRawCmd)),
		HostUUIDs: []string{enrolledMac.UUID},
	}, http.StatusOK, &runResp)
	require.NotEmpty(t, runResp.CommandUUID)
	require.Equal(t, "darwin", runResp.Platform)
	require.Equal(t, "ShutDownDevice", runResp.RequestType)
}

func (s *integrationMDMTestSuite) TestUpdateMDMWindowsEnrollmentsHostUUID() {
	ctx := context.Background()
	t := s.T()

	// simulate device that is MDM enrolled before fleetd is installed
	d := fleet.MDMWindowsEnrolledDevice{
		MDMDeviceID:            "test-device-id",
		MDMHardwareID:          "test-hardware-id",
		MDMDeviceState:         "ds",
		MDMDeviceType:          "dt",
		MDMDeviceName:          "dn",
		MDMEnrollType:          "et",
		MDMEnrollUserID:        "euid",
		MDMEnrollProtoVersion:  "epv",
		MDMEnrollClientVersion: "ecv",
		MDMNotInOOBE:           false,
		HostUUID:               "", // empty host uuid when created
	}
	require.NoError(t, s.ds.MDMWindowsInsertEnrolledDevice(ctx, &d))

	gotDevice, err := s.ds.MDMWindowsGetEnrolledDeviceWithDeviceID(ctx, d.MDMDeviceID)
	require.NoError(t, err)
	require.Empty(t, gotDevice.HostUUID)

	// create an enroll secret
	secret := uuid.New().String()
	var applyResp applyEnrollSecretSpecResponse
	s.DoJSON("POST", "/api/latest/fleet/spec/enroll_secret", applyEnrollSecretSpecRequest{
		Spec: &fleet.EnrollSecretSpec{
			Secrets: []*fleet.EnrollSecret{{Secret: secret}},
		},
	}, http.StatusOK, &applyResp)

	// simulate fleetd installed and enrolled
	var resp EnrollOrbitResponse
	hostUUID := uuid.New().String()
	hostSerial := "test-host-serial"
	s.DoJSON("POST", "/api/fleet/orbit/enroll", EnrollOrbitRequest{
		EnrollSecret:   secret,
		HardwareUUID:   hostUUID,
		HardwareSerial: hostSerial,
		Platform:       "windows",
	}, http.StatusOK, &resp)
	require.NotEmpty(t, resp.OrbitNodeKey)

	gotDevice, err = s.ds.MDMWindowsGetEnrolledDeviceWithDeviceID(ctx, d.MDMDeviceID)
	require.NoError(t, err)
	require.Empty(t, gotDevice.HostUUID)

	// simulate first report osquery host details
	require.NoError(t, s.ds.UpdateMDMWindowsEnrollmentsHostUUID(ctx, hostUUID, d.MDMDeviceID))

	// check that the host uuid was updated
	gotDevice, err = s.ds.MDMWindowsGetEnrolledDeviceWithDeviceID(ctx, d.MDMDeviceID)
	require.NoError(t, err)
	require.NotEmpty(t, gotDevice.HostUUID)
	require.Equal(t, hostUUID, gotDevice.HostUUID)
}

func (s *integrationMDMTestSuite) TestBitLockerEnforcementNotifications() {
	t := s.T()
	ctx := context.Background()
	windowsHost := createOrbitEnrolledHost(t, "windows", t.Name(), s.ds)

	checkNotification := func(want bool) {
		resp := orbitGetConfigResponse{}
		s.DoJSON("POST", "/api/fleet/orbit/config", json.RawMessage(fmt.Sprintf(`{"orbit_node_key": %q}`, *windowsHost.OrbitNodeKey)), http.StatusOK, &resp)
		require.Equal(t, want, resp.Notifications.EnforceBitLockerEncryption)
	}

	// notification is false by default
	checkNotification(false)

	// enroll the host into Fleet MDM
	encodedBinToken, err := fleet.GetEncodedBinarySecurityToken(fleet.WindowsMDMProgrammaticEnrollmentType, *windowsHost.OrbitNodeKey)
	require.NoError(t, err)
	requestBytes, err := s.newSecurityTokenMsg(encodedBinToken, true, false)
	require.NoError(t, err)
	s.DoRaw("POST", microsoft_mdm.MDE2EnrollPath, requestBytes, http.StatusOK)

	// simulate osquery checking in and updating this info
	// TODO: should we automatically fill these fields on MDM enrollment?
	require.NoError(t, s.ds.SetOrUpdateMDMData(context.Background(), windowsHost.ID, false, true, "https://example.com", true, fleet.WellKnownMDMFleet, ""))

	// notification is still false
	checkNotification(false)

	// configure disk encryption for the global team
	acResp := appConfigResponse{}
	s.DoJSON("PATCH", "/api/latest/fleet/config", json.RawMessage(`{ "mdm": { "macos_settings": { "enable_disk_encryption": true } } }`), http.StatusOK, &acResp)
	assert.True(t, acResp.MDM.EnableDiskEncryption.Value)

	// host still doesn't get the notification because we don't have disk
	// encryption information yet.
	checkNotification(false)

	// host has disk encryption off, gets the notification
	require.NoError(t, s.ds.SetOrUpdateHostDisksEncryption(context.Background(), windowsHost.ID, false))
	checkNotification(true)

	// host has disk encryption on, we don't have disk encryption info. Gets the notification
	require.NoError(t, s.ds.SetOrUpdateHostDisksEncryption(context.Background(), windowsHost.ID, true))
	checkNotification(true)

	// host has disk encryption on, we don't know if the key is decriptable. Gets the notification
	err = s.ds.SetOrUpdateHostDiskEncryptionKey(ctx, windowsHost.ID, "test-key", "", nil)
	require.NoError(t, err)
	checkNotification(true)

	// host has disk encryption on, the key is not decryptable by fleet. Gets the notification
	err = s.ds.SetHostsDiskEncryptionKeyStatus(ctx, []uint{windowsHost.ID}, false, time.Now())
	require.NoError(t, err)
	checkNotification(true)

	// host has disk encryption on, the disk was encrypted by fleet. Doesn't get the notification
	err = s.ds.SetHostsDiskEncryptionKeyStatus(ctx, []uint{windowsHost.ID}, true, time.Now())
	require.NoError(t, err)
	checkNotification(false)

	// create a new team
	tm, err := s.ds.NewTeam(context.Background(), &fleet.Team{
		Name:        t.Name(),
		Description: "desc",
	})
	require.NoError(t, err)
	// add the host to the team
	err = s.ds.AddHostsToTeam(context.Background(), &tm.ID, []uint{windowsHost.ID})
	require.NoError(t, err)

	// notification is false now since the team doesn't have disk encryption enabled
	checkNotification(false)

	// enable disk encryption on the team
	teamSpecs := applyTeamSpecsRequest{Specs: []*fleet.TeamSpec{{
		Name: tm.Name,
		MDM: fleet.TeamSpecMDM{
			EnableDiskEncryption: optjson.SetBool(true),
		},
	}}}
	s.Do("POST", "/api/latest/fleet/spec/teams", teamSpecs, http.StatusOK)

	// host gets the notification
	checkNotification(true)

	// host has disk encryption off, gets the notification
	require.NoError(t, s.ds.SetOrUpdateHostDisksEncryption(context.Background(), windowsHost.ID, false))
	checkNotification(true)

	// host has disk encryption on, we don't have disk encryption info. Gets the notification
	require.NoError(t, s.ds.SetOrUpdateHostDisksEncryption(context.Background(), windowsHost.ID, true))
	checkNotification(true)

	// host has disk encryption on, we don't know if the key is decriptable. Gets the notification
	err = s.ds.SetOrUpdateHostDiskEncryptionKey(ctx, windowsHost.ID, "test-key", "", nil)
	require.NoError(t, err)
	checkNotification(true)

	// host has disk encryption on, the key is not decryptable by fleet. Gets the notification
	err = s.ds.SetHostsDiskEncryptionKeyStatus(ctx, []uint{windowsHost.ID}, false, time.Now())
	require.NoError(t, err)
	checkNotification(true)

	// host has disk encryption on, the disk was encrypted by fleet. Doesn't get the notification
	err = s.ds.SetHostsDiskEncryptionKeyStatus(ctx, []uint{windowsHost.ID}, true, time.Now())
	require.NoError(t, err)
	checkNotification(false)
}

func (s *integrationMDMTestSuite) TestHostDiskEncryptionKey() {
	t := s.T()
	ctx := context.Background()

	host := createOrbitEnrolledHost(t, "windows", "h1", s.ds)

	// turn on disk encryption for the global team
	acResp := appConfigResponse{}
	s.DoJSON("PATCH", "/api/latest/fleet/config", json.RawMessage(`{ "mdm": { "enable_disk_encryption": true } }`), http.StatusOK, &acResp)
	assert.True(t, acResp.AppConfig.MDM.EnableDiskEncryption.Value)

	// try to call the endpoint while the host is not MDM-enrolled
	res := s.Do("POST", "/api/fleet/orbit/disk_encryption_key", orbitPostDiskEncryptionKeyRequest{
		OrbitNodeKey:  *host.OrbitNodeKey,
		EncryptionKey: []byte("WILL-FAIL"),
	}, http.StatusBadRequest)
	msg := extractServerErrorText(res.Body)
	require.Contains(t, msg, "host is not enrolled with fleet")

	// mark it as enrolled in Fleet
	err := s.ds.SetOrUpdateMDMData(ctx, host.ID, false, true, s.server.URL, false, fleet.WellKnownMDMFleet, "")
	require.NoError(t, err)

	// set its encryption key
	s.Do("POST", "/api/fleet/orbit/disk_encryption_key", orbitPostDiskEncryptionKeyRequest{
		OrbitNodeKey:  *host.OrbitNodeKey,
		EncryptionKey: []byte("ABC"),
	}, http.StatusNoContent)

	hdek, err := s.ds.GetHostDiskEncryptionKey(ctx, host.ID)
	require.NoError(t, err)
	require.NotNil(t, hdek.Decryptable)
	require.True(t, *hdek.Decryptable)

	var hostResp getHostResponse
	s.DoJSON("GET", fmt.Sprintf("/api/latest/fleet/hosts/%d", host.ID), nil, http.StatusOK, &hostResp)
	require.Nil(t, hostResp.Host.DiskEncryptionEnabled) // the disk encryption status of the host is not set by the orbit request
	require.NotNil(t, hostResp.Host.MDM.OSSettings)
	require.NotNil(t, hostResp.Host.MDM.OSSettings.DiskEncryption.Status)
	require.Equal(t, fleet.DiskEncryptionEnforcing, *hostResp.Host.MDM.OSSettings.DiskEncryption.Status) // still pending because disk encryption status is not set
	require.Equal(t, "", hostResp.Host.MDM.OSSettings.DiskEncryption.Detail)

	// the key is encrypted the same way as the macOS keys (except with the WSTEP
	// certificate), so it can be decrypted using the same decryption function.
	wstepCert, _, _, err := s.fleetCfg.MDM.MicrosoftWSTEP()
	require.NoError(t, err)
	decrypted, err := servermdm.DecryptBase64CMS(hdek.Base64Encrypted, wstepCert.Leaf, wstepCert.PrivateKey)
	require.NoError(t, err)
	require.Equal(t, "ABC", string(decrypted))

	// set it with a client error
	s.Do("POST", "/api/fleet/orbit/disk_encryption_key", orbitPostDiskEncryptionKeyRequest{
		OrbitNodeKey: *host.OrbitNodeKey,
		ClientError:  "fail",
	}, http.StatusNoContent)

	hdek, err = s.ds.GetHostDiskEncryptionKey(ctx, host.ID)
	require.NoError(t, err)
	require.Nil(t, hdek.Decryptable)
	require.Empty(t, hdek.Base64Encrypted)

	s.DoJSON("GET", fmt.Sprintf("/api/latest/fleet/hosts/%d", host.ID), nil, http.StatusOK, &hostResp)
	require.Nil(t, hostResp.Host.DiskEncryptionEnabled) // the disk encryption status of the host is not set by the orbit request
	require.NotNil(t, hostResp.Host.MDM.OSSettings)
	require.NotNil(t, hostResp.Host.MDM.OSSettings.DiskEncryption.Status)
	require.Equal(t, fleet.DiskEncryptionFailed, *hostResp.Host.MDM.OSSettings.DiskEncryption.Status)
	require.Equal(t, "fail", hostResp.Host.MDM.OSSettings.DiskEncryption.Detail)

	// set a different key
	s.Do("POST", "/api/fleet/orbit/disk_encryption_key", orbitPostDiskEncryptionKeyRequest{
		OrbitNodeKey:  *host.OrbitNodeKey,
		EncryptionKey: []byte("DEF"),
	}, http.StatusNoContent)

	hdek, err = s.ds.GetHostDiskEncryptionKey(ctx, host.ID)
	require.NoError(t, err)
	require.NotNil(t, hdek.Decryptable)
	require.True(t, *hdek.Decryptable)

	s.DoJSON("GET", fmt.Sprintf("/api/latest/fleet/hosts/%d", host.ID), nil, http.StatusOK, &hostResp)
	require.Nil(t, hostResp.Host.DiskEncryptionEnabled) // the disk encryption status of the host is not set by the orbit request
	require.NotNil(t, hostResp.Host.MDM.OSSettings)
	require.NotNil(t, hostResp.Host.MDM.OSSettings.DiskEncryption.Status)
	require.Equal(t, fleet.DiskEncryptionEnforcing, *hostResp.Host.MDM.OSSettings.DiskEncryption.Status) // still pending because disk encryption status is not set
	require.Equal(t, "", hostResp.Host.MDM.OSSettings.DiskEncryption.Detail)

	decrypted, err = servermdm.DecryptBase64CMS(hdek.Base64Encrypted, wstepCert.Leaf, wstepCert.PrivateKey)
	require.NoError(t, err)
	require.Equal(t, "DEF", string(decrypted))

	// report host disks as encrypted
	err = s.ds.SetOrUpdateHostDisksEncryption(ctx, host.ID, true)
	require.NoError(t, err)

	s.DoJSON("GET", fmt.Sprintf("/api/latest/fleet/hosts/%d", host.ID), nil, http.StatusOK, &hostResp)
	require.True(t, *hostResp.Host.DiskEncryptionEnabled)
	require.NotNil(t, hostResp.Host.MDM.OSSettings)
	require.NotNil(t, hostResp.Host.MDM.OSSettings.DiskEncryption.Status)
	require.Equal(t, fleet.DiskEncryptionVerified, *hostResp.Host.MDM.OSSettings.DiskEncryption.Status)
	require.Equal(t, "", hostResp.Host.MDM.OSSettings.DiskEncryption.Detail)
}

// ///////////////////////////////////////////////////////////////////////////
// Common MDM config test

func (s *integrationMDMTestSuite) TestMDMEnabledAndConfigured() {
	t := s.T()
	ctx := context.Background()

	appConfig, err := s.ds.AppConfig(ctx)
	originalCopy := appConfig.Copy()
	require.NoError(t, err)

	t.Cleanup(func() {
		require.NoError(t, s.ds.SaveAppConfig(ctx, originalCopy))
	})

	checkAppConfig := func(t *testing.T, mdmEnabled, winEnabled bool) appConfigResponse {
		acResp := appConfigResponse{}
		s.DoJSON("GET", "/api/latest/fleet/config", nil, http.StatusOK, &acResp)
		require.True(t, acResp.AppConfig.MDM.AppleBMEnabledAndConfigured)
		require.Equal(t, mdmEnabled, acResp.AppConfig.MDM.EnabledAndConfigured)
		require.Equal(t, winEnabled, acResp.AppConfig.MDM.WindowsEnabledAndConfigured)
		return acResp
	}

	compareMacOSSetupValues := (func(t *testing.T, got fleet.MacOSSetup, want fleet.MacOSSetup) {
		require.Equal(t, want.BootstrapPackage.Value, got.BootstrapPackage.Value)
		require.Equal(t, want.MacOSSetupAssistant.Value, got.MacOSSetupAssistant.Value)
		require.Equal(t, want.EnableEndUserAuthentication, got.EnableEndUserAuthentication)
	})

	insertBootstrapPackageAndSetupAssistant := func(t *testing.T, teamID *uint) {
		var tmID uint
		if teamID != nil {
			tmID = *teamID
		}

		// cleanup any residual bootstrap package
		_ = s.ds.DeleteMDMAppleBootstrapPackage(ctx, tmID)

		// add new bootstrap package
		require.NoError(t, s.ds.InsertMDMAppleBootstrapPackage(ctx, &fleet.MDMAppleBootstrapPackage{
			TeamID: tmID,
			Name:   "foo",
			Token:  uuid.New().String(),
			Bytes:  []byte("foo"),
			Sha256: []byte("foo-sha256"),
		}))

		// add new setup assistant
		_, err := s.ds.SetOrUpdateMDMAppleSetupAssistant(ctx, &fleet.MDMAppleSetupAssistant{
			TeamID:      teamID,
			Name:        "bar",
			ProfileUUID: uuid.New().String(),
			Profile:     []byte("{}"),
		})
		require.NoError(t, err)
	}

	// TODO: Some global MDM config settings don't have MDMEnabledAndConfigured or
	// WindowsMDMEnabledAndConfigured validations currently. Either add validations
	// and test them or test abscence of validation.
	t.Run("apply app config spec", func(t *testing.T) {
		t.Run("disk encryption", func(t *testing.T) {
			t.Cleanup(func() {
				require.NoError(t, s.ds.SaveAppConfig(ctx, appConfig))
			})

			acResp := checkAppConfig(t, true, true)
			require.False(t, acResp.AppConfig.MDM.EnableDiskEncryption.Value) // disabled by default

			// initialize our test app config
			ac := appConfig.Copy()
			ac.AgentOptions = nil

			// enable disk encryption
			ac.MDM.EnableDiskEncryption = optjson.SetBool(true)
			s.DoJSON("PATCH", "/api/latest/fleet/config", ac, http.StatusOK, &acResp)
			acResp = checkAppConfig(t, true, true)                           // both mac and windows mdm enabled
			require.True(t, acResp.AppConfig.MDM.EnableDiskEncryption.Value) // enabled

			// directly set MDM.EnabledAndConfigured to false
			ac.MDM.EnabledAndConfigured = false
			require.NoError(t, s.ds.SaveAppConfig(ctx, ac))
			acResp = checkAppConfig(t, false, true)                          // only windows mdm enabled
			require.True(t, acResp.AppConfig.MDM.EnableDiskEncryption.Value) // disabling mdm doesn't change disk encryption

			// making an unrelated change should not cause validation error
			ac.OrgInfo.OrgName = "f1337"
			s.DoJSON("PATCH", "/api/latest/fleet/config", ac, http.StatusOK, &acResp)
			acResp = checkAppConfig(t, false, true)                          // only windows mdm enabled
			require.True(t, acResp.AppConfig.MDM.EnableDiskEncryption.Value) // no change
			require.Equal(t, "f1337", acResp.AppConfig.OrgInfo.OrgName)

			// disabling disk encryption doesn't cause validation error because Windows is still enabled
			ac.MDM.EnableDiskEncryption = optjson.SetBool(false)
			s.DoJSON("PATCH", "/api/latest/fleet/config", ac, http.StatusOK, &acResp)
			acResp = checkAppConfig(t, false, true)                           // only windows mdm enabled
			require.False(t, acResp.AppConfig.MDM.EnableDiskEncryption.Value) // disabled
			require.Equal(t, "f1337", acResp.AppConfig.OrgInfo.OrgName)

			// enabling disk encryption doesn't cause validation error because Windows is still enabled
			ac.MDM.EnableDiskEncryption = optjson.SetBool(true)
			s.DoJSON("PATCH", "/api/latest/fleet/config", ac, http.StatusOK, &acResp)
			s.DoJSON("GET", "/api/latest/fleet/config", nil, http.StatusOK, &acResp)
			acResp = checkAppConfig(t, false, true)                          // only windows mdm enabled
			require.True(t, acResp.AppConfig.MDM.EnableDiskEncryption.Value) // enabled

			// directly set MDM.WindowsEnabledAndConfigured to false
			ac.MDM.WindowsEnabledAndConfigured = false
			require.NoError(t, s.ds.SaveAppConfig(ctx, ac))
			acResp = checkAppConfig(t, false, false)                         // both mac and windows mdm disabled
			require.True(t, acResp.AppConfig.MDM.EnableDiskEncryption.Value) // disabling mdm doesn't change disk encryption

			// changing unrelated config doesn't cause validation error
			ac.OrgInfo.OrgName = "f1338"
			s.DoJSON("PATCH", "/api/latest/fleet/config", ac, http.StatusOK, &acResp)
			acResp = checkAppConfig(t, false, false)                         // both mac and windows mdm disabled
			require.True(t, acResp.AppConfig.MDM.EnableDiskEncryption.Value) // no change
			require.Equal(t, "f1338", acResp.AppConfig.OrgInfo.OrgName)

			// changing MDM config doesn't cause validation error when switching to default values
			ac.MDM.EnableDiskEncryption = optjson.SetBool(false)
			// TODO: Should it be ok to disable disk encryption when MDM is disabled?
			s.DoJSON("PATCH", "/api/latest/fleet/config", ac, http.StatusOK, &acResp)
			acResp = checkAppConfig(t, false, false)                          // both mac and windows mdm disabled
			require.False(t, acResp.AppConfig.MDM.EnableDiskEncryption.Value) // changed to disabled

			// changing MDM config does cause validation error when switching to non-default vailes
			ac.MDM.EnableDiskEncryption = optjson.SetBool(true)
			s.DoJSON("PATCH", "/api/latest/fleet/config", ac, http.StatusUnprocessableEntity, &acResp)
			acResp = checkAppConfig(t, false, false)                          // both mac and windows mdm disabled
			require.False(t, acResp.AppConfig.MDM.EnableDiskEncryption.Value) // still disabled
		})

		t.Run("macos setup", func(t *testing.T) {
			t.Cleanup(func() {
				require.NoError(t, s.ds.SaveAppConfig(ctx, appConfig))
			})

			acResp := checkAppConfig(t, true, true)
			compareMacOSSetupValues(t, fleet.MacOSSetup{}, acResp.AppConfig.MDM.MacOSSetup) // disabled by default

			// initialize our test app config
			ac := appConfig.Copy()
			ac.AgentOptions = nil
			ac.MDM.EndUserAuthentication = fleet.MDMEndUserAuthentication{
				SSOProviderSettings: fleet.SSOProviderSettings{
					EntityID:    "sso-provider",
					IDPName:     "sso-provider",
					MetadataURL: "https://sso-provider.example.com/metadata",
				},
			}

			// add db records for bootstrap package and setup assistant
			insertBootstrapPackageAndSetupAssistant(t, nil)

			// enable MacOSSetup options
			ac.MDM.MacOSSetup = fleet.MacOSSetup{
				BootstrapPackage:            optjson.SetString("foo"),
				EnableEndUserAuthentication: true,
				MacOSSetupAssistant:         optjson.SetString("bar"),
			}
			s.DoJSON("PATCH", "/api/latest/fleet/config", ac, http.StatusOK, &acResp)
			acResp = checkAppConfig(t, true, true)                               // both mac and windows mdm enabled
			compareMacOSSetupValues(t, acResp.MDM.MacOSSetup, ac.MDM.MacOSSetup) // applied

			// directly set MDM.EnabledAndConfigured to false
			ac.MDM.EnabledAndConfigured = false
			require.NoError(t, s.ds.SaveAppConfig(ctx, ac))
			acResp = checkAppConfig(t, false, true)                              // only windows mdm enabled
			compareMacOSSetupValues(t, acResp.MDM.MacOSSetup, ac.MDM.MacOSSetup) // still applied

			// making an unrelated change should not cause validation error
			ac.OrgInfo.OrgName = "f1337"
			s.DoJSON("PATCH", "/api/latest/fleet/config", ac, http.StatusOK, &acResp)
			acResp = checkAppConfig(t, false, true)                              // only windows mdm enabled
			compareMacOSSetupValues(t, acResp.MDM.MacOSSetup, ac.MDM.MacOSSetup) // still applied
			require.Equal(t, "f1337", acResp.AppConfig.OrgInfo.OrgName)

			// disabling doesn't cause validation error
			ac.MDM.MacOSSetup = fleet.MacOSSetup{
				BootstrapPackage:            optjson.SetString(""),
				EnableEndUserAuthentication: false,
				MacOSSetupAssistant:         optjson.SetString(""),
			}
			s.DoJSON("PATCH", "/api/latest/fleet/config", ac, http.StatusOK, &acResp)
			acResp = checkAppConfig(t, false, true)                              // only windows mdm enabled
			compareMacOSSetupValues(t, acResp.MDM.MacOSSetup, ac.MDM.MacOSSetup) // applied
			require.Equal(t, "f1337", acResp.AppConfig.OrgInfo.OrgName)

			// bootstrap package and setup assistant were removed so reinsert records for next test
			insertBootstrapPackageAndSetupAssistant(t, nil)

			// enable MacOSSetup options fails because only Windows is enabled.
			ac.MDM.MacOSSetup = fleet.MacOSSetup{
				BootstrapPackage:            optjson.SetString("foo"),
				EnableEndUserAuthentication: true,
				MacOSSetupAssistant:         optjson.SetString("bar"),
			}
			s.DoJSON("PATCH", "/api/latest/fleet/config", ac, http.StatusUnprocessableEntity, &acResp)
			acResp = checkAppConfig(t, false, true) // only windows enabled

			// directly set MDM.EnabledAndConfigured to true and windows to false
			ac.MDM.EnabledAndConfigured = true
			ac.MDM.WindowsEnabledAndConfigured = false
			require.NoError(t, s.ds.SaveAppConfig(ctx, ac))
			acResp = checkAppConfig(t, true, false)                              // mac enabled, windows disabled
			compareMacOSSetupValues(t, acResp.MDM.MacOSSetup, ac.MDM.MacOSSetup) // directly applied

			// changing unrelated config doesn't cause validation error
			ac.OrgInfo.OrgName = "f1338"
			s.DoJSON("PATCH", "/api/latest/fleet/config", ac, http.StatusOK, &acResp)
			acResp = checkAppConfig(t, true, false)                              // mac enabled, windows disabled
			compareMacOSSetupValues(t, acResp.MDM.MacOSSetup, ac.MDM.MacOSSetup) // no change
			require.Equal(t, "f1338", acResp.AppConfig.OrgInfo.OrgName)

			// disabling doesn't cause validation error
			ac.MDM.MacOSSetup = fleet.MacOSSetup{
				BootstrapPackage:            optjson.SetString(""),
				EnableEndUserAuthentication: false,
				MacOSSetupAssistant:         optjson.SetString(""),
			}
			s.DoJSON("PATCH", "/api/latest/fleet/config", ac, http.StatusOK, &acResp)
			acResp = checkAppConfig(t, true, false)                              // only windows mdm enabled
			compareMacOSSetupValues(t, acResp.MDM.MacOSSetup, ac.MDM.MacOSSetup) // applied

			// bootstrap package and setup assistant were removed so reinsert records for next test
			insertBootstrapPackageAndSetupAssistant(t, nil)

			// enable MacOSSetup options succeeds because only Windows is disabled
			ac.MDM.MacOSSetup = fleet.MacOSSetup{
				BootstrapPackage:            optjson.SetString("foo"),
				EnableEndUserAuthentication: true,
				MacOSSetupAssistant:         optjson.SetString("bar"),
			}
			s.DoJSON("PATCH", "/api/latest/fleet/config", ac, http.StatusOK, &acResp)
			acResp = checkAppConfig(t, true, false)                              // only windows enabled
			compareMacOSSetupValues(t, acResp.MDM.MacOSSetup, ac.MDM.MacOSSetup) // applied

			// directly set MDM.EnabledAndConfigured to false
			ac.MDM.EnabledAndConfigured = false
			require.NoError(t, s.ds.SaveAppConfig(ctx, ac))
			acResp = checkAppConfig(t, false, false)                             // both mac and windows mdm disabled
			compareMacOSSetupValues(t, acResp.MDM.MacOSSetup, ac.MDM.MacOSSetup) // still applied

			// changing unrelated config doesn't cause validation error
			ac.OrgInfo.OrgName = "f1339"
			s.DoJSON("PATCH", "/api/latest/fleet/config", ac, http.StatusOK, &acResp)
			acResp = checkAppConfig(t, false, false)                             // both disabled
			compareMacOSSetupValues(t, acResp.MDM.MacOSSetup, ac.MDM.MacOSSetup) // no change
			require.Equal(t, "f1339", acResp.AppConfig.OrgInfo.OrgName)

			// setting macos setup empty values doesn't cause validation error when mdm is disabled
			ac.MDM.MacOSSetup = fleet.MacOSSetup{
				BootstrapPackage:            optjson.SetString(""),
				EnableEndUserAuthentication: false,
				MacOSSetupAssistant:         optjson.SetString(""),
			}
			s.DoJSON("PATCH", "/api/latest/fleet/config", ac, http.StatusOK, &acResp)
			acResp = checkAppConfig(t, false, false)                             // both disabled
			compareMacOSSetupValues(t, acResp.MDM.MacOSSetup, ac.MDM.MacOSSetup) // applied

			// setting macos setup to non-empty values fails because mdm disabled
			ac.MDM.MacOSSetup = fleet.MacOSSetup{
				BootstrapPackage:            optjson.SetString("foo"),
				EnableEndUserAuthentication: true,
				MacOSSetupAssistant:         optjson.SetString("bar"),
			}
			s.DoJSON("PATCH", "/api/latest/fleet/config", ac, http.StatusUnprocessableEntity, &acResp)
			acResp = checkAppConfig(t, false, false) // both disabled
		})

		t.Run("custom settings", func(t *testing.T) {
			t.Cleanup(func() {
				require.NoError(t, s.ds.SaveAppConfig(ctx, appConfig))
			})

			// initialize our test app config
			ac := appConfig.Copy()
			ac.AgentOptions = nil
			ac.MDM.MacOSSettings.CustomSettings = []fleet.MDMProfileSpec{}
			ac.MDM.WindowsSettings.CustomSettings = optjson.SetSlice([]fleet.MDMProfileSpec{})
			require.NoError(t, s.ds.SaveAppConfig(ctx, ac))
			acResp := checkAppConfig(t, true, true)
			require.Empty(t, acResp.MDM.MacOSSettings.CustomSettings)
			require.Empty(t, acResp.MDM.WindowsSettings.CustomSettings.Value)

			// add custom settings
			ac.MDM.MacOSSettings.CustomSettings = []fleet.MDMProfileSpec{{Path: "foo"}, {Path: "bar"}}
			ac.MDM.WindowsSettings.CustomSettings = optjson.SetSlice([]fleet.MDMProfileSpec{{Path: "baz"}, {Path: "zab"}})
			s.DoJSON("PATCH", "/api/latest/fleet/config", ac, http.StatusOK, &acResp)
			acResp = checkAppConfig(t, true, true)                                                                                 // both mac and windows mdm enabled
			require.ElementsMatch(t, acResp.MDM.MacOSSettings.CustomSettings, ac.MDM.MacOSSettings.CustomSettings)                 // applied
			require.ElementsMatch(t, acResp.MDM.WindowsSettings.CustomSettings.Value, ac.MDM.WindowsSettings.CustomSettings.Value) // applied

			// directly set MDM.EnabledAndConfigured to false
			ac.MDM.EnabledAndConfigured = false
			require.NoError(t, s.ds.SaveAppConfig(ctx, ac))
			acResp = checkAppConfig(t, false, true)                                                                                // only windows mdm enabled
			require.ElementsMatch(t, acResp.MDM.MacOSSettings.CustomSettings, ac.MDM.MacOSSettings.CustomSettings)                 // still applied
			require.ElementsMatch(t, acResp.MDM.WindowsSettings.CustomSettings.Value, ac.MDM.WindowsSettings.CustomSettings.Value) // still applied

			// making an unrelated change should not cause validation error
			ac.OrgInfo.OrgName = "f1337"
			s.DoJSON("PATCH", "/api/latest/fleet/config", ac, http.StatusOK, &acResp)
			acResp = checkAppConfig(t, false, true)                                                                                // only windows mdm enabled
			require.ElementsMatch(t, acResp.MDM.MacOSSettings.CustomSettings, ac.MDM.MacOSSettings.CustomSettings)                 // still applied
			require.ElementsMatch(t, acResp.MDM.WindowsSettings.CustomSettings.Value, ac.MDM.WindowsSettings.CustomSettings.Value) // still applied
			require.Equal(t, "f1337", acResp.AppConfig.OrgInfo.OrgName)

			// remove custom settings
			ac.MDM.MacOSSettings.CustomSettings = []fleet.MDMProfileSpec{}
			ac.MDM.WindowsSettings.CustomSettings = optjson.SetSlice([]fleet.MDMProfileSpec{})
			s.DoJSON("PATCH", "/api/latest/fleet/config", ac, http.StatusOK, &acResp)
			acResp = checkAppConfig(t, false, true) // only windows mdm enabled
			require.Empty(t, acResp.MDM.MacOSSettings.CustomSettings)
			require.Empty(t, acResp.MDM.WindowsSettings.CustomSettings.Value)

			// add custom macOS settings fails because only windows is enabled
			ac.MDM.MacOSSettings.CustomSettings = []fleet.MDMProfileSpec{{Path: "foo"}, {Path: "bar"}}
			s.DoJSON("PATCH", "/api/latest/fleet/config", ac, http.StatusUnprocessableEntity, &acResp)
			acResp = checkAppConfig(t, false, true) // only windows enabled
			require.Empty(t, acResp.MDM.MacOSSettings.CustomSettings)
			require.Empty(t, acResp.MDM.WindowsSettings.CustomSettings.Value)

			// add custom Windows settings suceeds because only macOS is disabled
			ac.MDM.MacOSSettings.CustomSettings = []fleet.MDMProfileSpec{}
			ac.MDM.WindowsSettings.CustomSettings = optjson.SetSlice([]fleet.MDMProfileSpec{{Path: "baz"}, {Path: "zab"}})
			s.DoJSON("PATCH", "/api/latest/fleet/config", ac, http.StatusOK, &acResp)
			acResp = checkAppConfig(t, false, true)                                                                                // only windows mdm enabled
			require.ElementsMatch(t, acResp.MDM.WindowsSettings.CustomSettings.Value, ac.MDM.WindowsSettings.CustomSettings.Value) // applied
			require.Empty(t, acResp.MDM.MacOSSettings.CustomSettings)                                                              // no change

			// cleanup Windows settings
			ac.MDM.MacOSSettings.CustomSettings = []fleet.MDMProfileSpec{}
			ac.MDM.WindowsSettings.CustomSettings = optjson.SetSlice([]fleet.MDMProfileSpec{})
			s.DoJSON("PATCH", "/api/latest/fleet/config", ac, http.StatusOK, &acResp)
			acResp = checkAppConfig(t, false, true) // only windows mdm enabled
			require.Empty(t, acResp.MDM.MacOSSettings.CustomSettings)
			require.Empty(t, acResp.MDM.WindowsSettings.CustomSettings.Value)

			// directly set MDM.EnabledAndConfigured to true and windows to false
			ac.MDM.EnabledAndConfigured = true
			ac.MDM.WindowsEnabledAndConfigured = false
			require.NoError(t, s.ds.SaveAppConfig(ctx, ac))
			acResp = checkAppConfig(t, true, false)                                                                // mac enabled, windows disabled
			require.ElementsMatch(t, acResp.MDM.MacOSSettings.CustomSettings, ac.MDM.MacOSSettings.CustomSettings) // directly applied
			require.Empty(t, acResp.MDM.WindowsSettings.CustomSettings.Value)                                      // still empty

			// add custom windows settings fails because only mac is enabled
			ac.MDM.WindowsSettings.CustomSettings = optjson.SetSlice([]fleet.MDMProfileSpec{{Path: "baz"}, {Path: "zab"}})
			s.DoJSON("PATCH", "/api/latest/fleet/config", ac, http.StatusUnprocessableEntity, &acResp)
			acResp = checkAppConfig(t, true, false) // only mac enabled
			require.Empty(t, acResp.MDM.MacOSSettings.CustomSettings)
			require.Empty(t, acResp.MDM.WindowsSettings.CustomSettings.Value)
			// set this value to empty again so we can test other assertions assuming we're not setting it
			ac.MDM.WindowsSettings.CustomSettings = optjson.SetSlice([]fleet.MDMProfileSpec{})

			// changing unrelated config doesn't cause validation error
			ac.OrgInfo.OrgName = "f1338"
			s.DoJSON("PATCH", "/api/latest/fleet/config", ac, http.StatusOK, &acResp)
			acResp = checkAppConfig(t, true, false)                                                                // mac enabled, windows disabled
			require.ElementsMatch(t, acResp.MDM.MacOSSettings.CustomSettings, ac.MDM.MacOSSettings.CustomSettings) // no change
			require.Empty(t, acResp.MDM.WindowsSettings.CustomSettings.Value)                                      // no change
			require.Equal(t, "f1338", acResp.AppConfig.OrgInfo.OrgName)

			// remove custom settings doesn't cause validation error
			ac.MDM.MacOSSettings.CustomSettings = []fleet.MDMProfileSpec{}
			s.DoJSON("PATCH", "/api/latest/fleet/config", ac, http.StatusOK, &acResp)
			acResp = checkAppConfig(t, true, false) // only mac enabled
			require.Empty(t, acResp.MDM.MacOSSettings.CustomSettings)

			// add custom macOS settings suceeds because only Windows is disabled
			ac.MDM.MacOSSettings.CustomSettings = []fleet.MDMProfileSpec{{Path: "foo"}, {Path: "bar"}}
			s.DoJSON("PATCH", "/api/latest/fleet/config", ac, http.StatusOK, &acResp)
			acResp = checkAppConfig(t, true, false)                                                                // mac enabled, windows disabled
			require.ElementsMatch(t, acResp.MDM.MacOSSettings.CustomSettings, ac.MDM.MacOSSettings.CustomSettings) // applied
			require.Empty(t, acResp.MDM.WindowsSettings.CustomSettings.Value)                                      // no change

			// temporarily enable and add custom settings for both platforms
			ac.MDM.EnabledAndConfigured = true
			ac.MDM.WindowsEnabledAndConfigured = true
			require.NoError(t, s.ds.SaveAppConfig(ctx, ac))
			acResp = checkAppConfig(t, true, true) // both mac and windows mdm enabled
			ac.MDM.MacOSSettings.CustomSettings = []fleet.MDMProfileSpec{{Path: "foo"}, {Path: "bar"}}
			ac.MDM.WindowsSettings.CustomSettings = optjson.SetSlice([]fleet.MDMProfileSpec{{Path: "baz"}, {Path: "zab"}})
			s.DoJSON("PATCH", "/api/latest/fleet/config", ac, http.StatusOK, &acResp)
			acResp = checkAppConfig(t, true, true)                                                                                 // both mac and windows mdm enabled
			require.ElementsMatch(t, acResp.MDM.MacOSSettings.CustomSettings, ac.MDM.MacOSSettings.CustomSettings)                 // applied
			require.ElementsMatch(t, acResp.MDM.WindowsSettings.CustomSettings.Value, ac.MDM.WindowsSettings.CustomSettings.Value) // applied

			// directly set both configs to false
			ac.MDM.EnabledAndConfigured = false
			ac.MDM.WindowsEnabledAndConfigured = false
			require.NoError(t, s.ds.SaveAppConfig(ctx, ac))
			acResp = checkAppConfig(t, false, false)                                                                               // both mac and windows mdm disabled
			require.ElementsMatch(t, acResp.MDM.MacOSSettings.CustomSettings, ac.MDM.MacOSSettings.CustomSettings)                 // no change
			require.ElementsMatch(t, acResp.MDM.WindowsSettings.CustomSettings.Value, ac.MDM.WindowsSettings.CustomSettings.Value) // no change

			// changing unrelated config doesn't cause validation error
			ac.OrgInfo.OrgName = "f1339"
			s.DoJSON("PATCH", "/api/latest/fleet/config", ac, http.StatusOK, &acResp)
			acResp = checkAppConfig(t, false, false)                                                                               // both disabled
			require.ElementsMatch(t, acResp.MDM.MacOSSettings.CustomSettings, ac.MDM.MacOSSettings.CustomSettings)                 // no change
			require.ElementsMatch(t, acResp.MDM.WindowsSettings.CustomSettings.Value, ac.MDM.WindowsSettings.CustomSettings.Value) // no change
			require.Equal(t, "f1339", acResp.AppConfig.OrgInfo.OrgName)

			// setting the same values is ok even if mdm is disabled
			ac.MDM.MacOSSettings.CustomSettings = []fleet.MDMProfileSpec{{Path: "foo"}, {Path: "bar"}}
			ac.MDM.WindowsSettings.CustomSettings = optjson.SetSlice([]fleet.MDMProfileSpec{{Path: "baz"}, {Path: "zab"}})
			s.DoJSON("PATCH", "/api/latest/fleet/config", ac, http.StatusOK, &acResp)
			acResp = checkAppConfig(t, false, false)                                                                               // both disabled
			require.ElementsMatch(t, acResp.MDM.MacOSSettings.CustomSettings, ac.MDM.MacOSSettings.CustomSettings)                 // no change
			require.ElementsMatch(t, acResp.MDM.WindowsSettings.CustomSettings.Value, ac.MDM.WindowsSettings.CustomSettings.Value) // no change

			// setting different values fail even if mdm is disabled, and only some of the profiles have changed
			ac.MDM.MacOSSettings.CustomSettings = []fleet.MDMProfileSpec{{Path: "oof"}, {Path: "bar"}}
			ac.MDM.WindowsSettings.CustomSettings = optjson.SetSlice([]fleet.MDMProfileSpec{{Path: "foo"}, {Path: "zab"}})
			s.DoJSON("PATCH", "/api/latest/fleet/config", ac, http.StatusUnprocessableEntity, &acResp)
			acResp = checkAppConfig(t, false, false) // both disabled
			// set the values back so we can compare them
			ac.MDM.MacOSSettings.CustomSettings = []fleet.MDMProfileSpec{{Path: "foo"}, {Path: "bar"}}
			ac.MDM.WindowsSettings.CustomSettings = optjson.SetSlice([]fleet.MDMProfileSpec{{Path: "baz"}, {Path: "zab"}})
			require.ElementsMatch(t, acResp.MDM.MacOSSettings.CustomSettings, ac.MDM.MacOSSettings.CustomSettings)                 // no change
			require.ElementsMatch(t, acResp.MDM.WindowsSettings.CustomSettings.Value, ac.MDM.WindowsSettings.CustomSettings.Value) // no change

			// setting empty values doesn't cause validation error when mdm is disabled
			ac.MDM.MacOSSettings.CustomSettings = []fleet.MDMProfileSpec{}
			ac.MDM.WindowsSettings.CustomSettings = optjson.SetSlice([]fleet.MDMProfileSpec{})
			s.DoJSON("PATCH", "/api/latest/fleet/config", ac, http.StatusOK, &acResp)
			acResp = checkAppConfig(t, false, false) // both disabled
			require.Empty(t, acResp.MDM.MacOSSettings.CustomSettings)
			require.Empty(t, acResp.MDM.WindowsSettings.CustomSettings.Value)

			// setting non-empty values fails because mdm disabled
			ac.MDM.MacOSSettings.CustomSettings = []fleet.MDMProfileSpec{{Path: "foo"}, {Path: "bar"}}
			ac.MDM.WindowsSettings.CustomSettings = optjson.SetSlice([]fleet.MDMProfileSpec{{Path: "baz"}, {Path: "zab"}})
			s.DoJSON("PATCH", "/api/latest/fleet/config", ac, http.StatusUnprocessableEntity, &acResp)
			acResp = checkAppConfig(t, false, false) // both disabled
			require.Empty(t, acResp.MDM.MacOSSettings.CustomSettings)
			require.Empty(t, acResp.MDM.WindowsSettings.CustomSettings.Value)
		})
	})

	// TODO: Improve validations and related test coverage of team MDM config.
	// Some settings don't have MDMEnabledAndConfigured or WindowsMDMEnabledAndConfigured
	// validations currently. Either add vailidations and test them or test abscence
	// of validation. Also, the tests below only cover a limited set of permutations
	// compared to the app config tests above and should be expanded accordingly.
	t.Run("modify team", func(t *testing.T) {
		t.Cleanup(func() {
			require.NoError(t, s.ds.SaveAppConfig(ctx, appConfig))
		})

		checkTeam := func(t *testing.T, team *fleet.Team, checkMDM *fleet.TeamPayloadMDM) teamResponse {
			var wantDiskEncryption bool
			var wantMacOSSetup fleet.MacOSSetup
			if checkMDM != nil {
				if checkMDM.MacOSSetup != nil {
					wantMacOSSetup = *checkMDM.MacOSSetup
					// bootstrap package always ignored by modify team endpoint so expect original value
					wantMacOSSetup.BootstrapPackage = team.Config.MDM.MacOSSetup.BootstrapPackage
					// setup assistant always ignored by modify team endpoint so expect original value
					wantMacOSSetup.MacOSSetupAssistant = team.Config.MDM.MacOSSetup.MacOSSetupAssistant
				}
				wantDiskEncryption = checkMDM.EnableDiskEncryption.Value
			}

			var resp teamResponse
			s.DoJSON("GET", fmt.Sprintf("/api/latest/fleet/teams/%d", team.ID), nil, http.StatusOK, &resp)
			require.Equal(t, team.Name, resp.Team.Name)
			require.Equal(t, wantDiskEncryption, resp.Team.Config.MDM.EnableDiskEncryption)
			require.Equal(t, wantMacOSSetup.BootstrapPackage.Value, resp.Team.Config.MDM.MacOSSetup.BootstrapPackage.Value)
			require.Equal(t, wantMacOSSetup.MacOSSetupAssistant.Value, resp.Team.Config.MDM.MacOSSetup.MacOSSetupAssistant.Value)
			require.Equal(t, wantMacOSSetup.EnableEndUserAuthentication, resp.Team.Config.MDM.MacOSSetup.EnableEndUserAuthentication)

			return resp
		}

		// initialize our test app config
		ac := appConfig.Copy()
		ac.AgentOptions = nil
		ac.MDM.EnabledAndConfigured = false
		ac.MDM.WindowsEnabledAndConfigured = false
		require.NoError(t, s.ds.SaveAppConfig(ctx, ac))
		checkAppConfig(t, false, false) // both mac and windows mdm disabled

		var createTeamResp teamResponse
		s.DoJSON("POST", "/api/latest/fleet/teams", createTeamRequest{fleet.TeamPayload{
			Name: ptr.String("Ninjas"),
			MDM:  &fleet.TeamPayloadMDM{EnableDiskEncryption: optjson.SetBool(true)}, // mdm is ignored by the create team endpoint
		}}, http.StatusOK, &createTeamResp)
		team := createTeamResp.Team
		getTeamResp := checkTeam(t, team, nil) // newly created team has empty mdm config

		t.Cleanup(func() {
			require.NoError(t, s.ds.DeleteTeam(ctx, team.ID))
		})

		// TODO: Add cases for other team MDM config (e.g., macos settings, macos updates,
		// migration) and for other permutations of starting values (see app config tests above).
		cases := []struct {
			name           string
			mdm            *fleet.TeamPayloadMDM
			expectedStatus int
		}{
			{
				"mdm empty",
				&fleet.TeamPayloadMDM{},
				http.StatusOK,
			},
			{
				"mdm all zero values",
				&fleet.TeamPayloadMDM{
					EnableDiskEncryption: optjson.SetBool(false),
					MacOSSetup: &fleet.MacOSSetup{
						BootstrapPackage:            optjson.SetString(""),
						EnableEndUserAuthentication: false,
						MacOSSetupAssistant:         optjson.SetString(""),
					},
				},
				http.StatusOK,
			},
			{
				"bootstrap package",
				&fleet.TeamPayloadMDM{
					MacOSSetup: &fleet.MacOSSetup{
						BootstrapPackage: optjson.SetString("some-package"),
					},
				},
				// bootstrap package is always ignored by the modify team endpoint
				http.StatusOK,
			},
			{
				"setup assistant",
				&fleet.TeamPayloadMDM{
					MacOSSetup: &fleet.MacOSSetup{
						MacOSSetupAssistant: optjson.SetString("some-setup-assistant"),
					},
				},
				// setup assistant is always ignored by the modify team endpoint
				http.StatusOK,
			},
			{
				"enable disk encryption",
				&fleet.TeamPayloadMDM{
					EnableDiskEncryption: optjson.SetBool(true),
				},
				// disk encryption requires mdm enabled and configured
				http.StatusUnprocessableEntity,
			},
			{
				"enable end user auth",
				&fleet.TeamPayloadMDM{
					MacOSSetup: &fleet.MacOSSetup{
						EnableEndUserAuthentication: true,
					},
				},
				// disk encryption requires mdm enabled and configured
				http.StatusUnprocessableEntity,
			},
		}

		for _, c := range cases {
			// TODO: Add tests for other combinations of mac and windows mdm enabled/disabled
			t.Run(c.name, func(t *testing.T) {
				checkAppConfig(t, false, false) // both mac and windows mdm disabled

				s.DoJSON("PATCH", fmt.Sprintf("/api/latest/fleet/teams/%d", team.ID), fleet.TeamPayload{
					Name:        &team.Name,
					Description: ptr.String(c.name),
					MDM:         c.mdm,
				}, c.expectedStatus, &getTeamResp)

				if c.expectedStatus == http.StatusOK {
					getTeamResp = checkTeam(t, team, c.mdm)
					require.Equal(t, c.name, getTeamResp.Team.Description)
				} else {
					checkTeam(t, team, nil)
				}
			})
		}
	})

	// TODO: Improve validations and related test coverage of team MDM config.
	// Some settings don't have MDMEnabledAndConfigured or WindowsMDMEnabledAndConfigured
	// validations currently. Either add vailidations and test them or test abscence
	// of validation. Also, the tests below only cover a limited set of permutations
	// compared to the app config tests above and should be expanded accordingly.
	t.Run("edit team spec", func(t *testing.T) {
		t.Cleanup(func() {
			require.NoError(t, s.ds.SaveAppConfig(ctx, appConfig))
		})

		checkTeam := func(t *testing.T, team *fleet.Team, checkMDM *fleet.TeamSpecMDM) teamResponse {
			var wantDiskEncryption bool
			var wantMacOSSetup fleet.MacOSSetup
			if checkMDM != nil {
				wantMacOSSetup = checkMDM.MacOSSetup
				wantDiskEncryption = checkMDM.EnableDiskEncryption.Value
			}

			var resp teamResponse
			s.DoJSON("GET", fmt.Sprintf("/api/latest/fleet/teams/%d", team.ID), nil, http.StatusOK, &resp)
			require.Equal(t, team.Name, resp.Team.Name)
			require.Equal(t, wantDiskEncryption, resp.Team.Config.MDM.EnableDiskEncryption)
			require.Equal(t, wantMacOSSetup.BootstrapPackage.Value, resp.Team.Config.MDM.MacOSSetup.BootstrapPackage.Value)
			require.Equal(t, wantMacOSSetup.MacOSSetupAssistant.Value, resp.Team.Config.MDM.MacOSSetup.MacOSSetupAssistant.Value)
			require.Equal(t, wantMacOSSetup.EnableEndUserAuthentication, resp.Team.Config.MDM.MacOSSetup.EnableEndUserAuthentication)

			return resp
		}

		// initialize our test app config
		ac := appConfig.Copy()
		ac.AgentOptions = nil
		ac.MDM.EnabledAndConfigured = false
		ac.MDM.WindowsEnabledAndConfigured = false
		require.NoError(t, s.ds.SaveAppConfig(ctx, ac))
		checkAppConfig(t, false, false) // both mac and windows mdm disabled

		// create a team from spec
		tmSpecReq := applyTeamSpecsRequest{Specs: []*fleet.TeamSpec{{Name: "Pirates"}}}
		var tmSpecResp applyTeamSpecsResponse
		s.DoJSON("POST", "/api/latest/fleet/spec/teams", tmSpecReq, http.StatusOK, &tmSpecResp)
		teamID, ok := tmSpecResp.TeamIDsByName["Pirates"]
		require.True(t, ok)
		team := fleet.Team{ID: teamID, Name: "Pirates"}
		checkTeam(t, &team, nil) // newly created team has empty mdm config

		t.Cleanup(func() {
			require.NoError(t, s.ds.DeleteTeam(ctx, team.ID))
		})

		// TODO: Add cases for other team MDM config (e.g., macos settings, macos updates,
		// migration) and for other permutations of starting values (see app config tests above).
		cases := []struct {
			name           string
			mdm            *fleet.TeamSpecMDM
			expectedStatus int
		}{
			{
				"mdm empty",
				&fleet.TeamSpecMDM{},
				http.StatusOK,
			},
			{
				"mdm all zero values",
				&fleet.TeamSpecMDM{
					EnableDiskEncryption: optjson.SetBool(false),
					MacOSSetup: fleet.MacOSSetup{
						BootstrapPackage:            optjson.SetString(""),
						EnableEndUserAuthentication: false,
						MacOSSetupAssistant:         optjson.SetString(""),
					},
				},
				http.StatusOK,
			},
			{
				"bootstrap package",
				&fleet.TeamSpecMDM{
					MacOSSetup: fleet.MacOSSetup{
						BootstrapPackage: optjson.SetString("some-package"),
					},
				},
				// bootstrap package requires mdm enabled and configured
				http.StatusUnprocessableEntity,
			},
			{
				"setup assistant",
				&fleet.TeamSpecMDM{
					MacOSSetup: fleet.MacOSSetup{
						MacOSSetupAssistant: optjson.SetString("some-setup-assistant"),
					},
				},
				// setup assistant requires mdm enabled and configured
				http.StatusUnprocessableEntity,
			},
			{
				"enable disk encryption",
				&fleet.TeamSpecMDM{
					EnableDiskEncryption: optjson.SetBool(true),
				},
				// disk encryption requires mdm enabled and configured
				http.StatusUnprocessableEntity,
			},
			{
				"enable end user auth",
				&fleet.TeamSpecMDM{
					MacOSSetup: fleet.MacOSSetup{
						EnableEndUserAuthentication: true,
					},
				},
				// disk encryption requires mdm enabled and configured
				http.StatusUnprocessableEntity,
			},
		}

		for _, c := range cases {
			// TODO: Add tests for other combinations of mac and windows mdm enabled/disabled
			t.Run(c.name, func(t *testing.T) {
				checkAppConfig(t, false, false) // both mac and windows mdm disabled

				tmSpecReq = applyTeamSpecsRequest{Specs: []*fleet.TeamSpec{{
					Name: team.Name,
					MDM:  *c.mdm,
				}}}
				s.DoJSON("POST", "/api/latest/fleet/spec/teams", tmSpecReq, c.expectedStatus, &tmSpecResp)

				if c.expectedStatus == http.StatusOK {
					checkTeam(t, &team, c.mdm)
				} else {
					checkTeam(t, &team, nil)
				}
			})
		}
	})
}

// ///////////////////////////////////////////////////////////////////////////
// Common helpers

func (s *integrationMDMTestSuite) runWorker() {
	err := s.worker.ProcessJobs(context.Background())
	require.NoError(s.T(), err)
	pending, err := s.ds.GetQueuedJobs(context.Background(), 1, time.Time{})
	require.NoError(s.T(), err)
	require.Empty(s.T(), pending)
}

func (s *integrationMDMTestSuite) runDEPSchedule() {
	ch := make(chan bool)
	s.onDEPScheduleDone = func() { close(ch) }
	_, err := s.depSchedule.Trigger()
	require.NoError(s.T(), err)
	<-ch
}

func (s *integrationMDMTestSuite) runIntegrationsSchedule() {
	// FIXME: This pattern (which is being used in testing other schedules as well) seems cause issues
	// where a subsequent call attempts to trigger when the schedule's trigger channel is full and
	// schedule ignored the subsquent call (which is the documented behavior of the trigger).
	// In testing, this can cause the test to hang until the next scheduled run. It isn't a very
	// noticeable issue here since the intervals for these schedules are short.
	ch := make(chan bool)
	s.onIntegrationsScheduleDone = func() { close(ch) }
	_, err := s.integrationsSchedule.Trigger()
	require.NoError(s.T(), err)
	<-ch
}

func (s *integrationMDMTestSuite) getRawTokenValue(content string) string {
	// Create a regex object with the defined pattern
	pattern := `inputToken.value\s*=\s*'([^']*)'`
	regex := regexp.MustCompile(pattern)

	// Find the submatch using the regex pattern
	submatches := regex.FindStringSubmatch(content)

	if len(submatches) >= 2 {
		// Extract the content from the submatch
		encodedToken := submatches[1]

		return encodedToken
	}

	return ""
}

func (s *integrationMDMTestSuite) isXMLTagPresent(xmlTag string, payload string) bool {
	regex := fmt.Sprintf("<%s.*>", xmlTag)
	matched, err := regexp.MatchString(regex, payload)
	if err != nil {
		return false
	}

	return matched
}

func (s *integrationMDMTestSuite) isXMLTagContentPresent(xmlTag string, payload string) bool {
	regex := fmt.Sprintf("<%s.*>(.+)</%s.*>", xmlTag, xmlTag)
	matched, err := regexp.MatchString(regex, payload)
	if err != nil {
		return false
	}

	return matched
}

func (s *integrationMDMTestSuite) checkIfXMLTagContains(xmlTag string, xmlContent string, payload string) bool {
	regex := fmt.Sprintf("<%s.*>.*%s.*</%s.*>", xmlTag, xmlContent, xmlTag)

	matched, err := regexp.MatchString(regex, payload)
	if err != nil || !matched {
		return false
	}

	return true
}

func (s *integrationMDMTestSuite) newGetPoliciesMsg(deviceToken bool, encodedBinToken string) ([]byte, error) {
	if len(encodedBinToken) == 0 {
		return nil, errors.New("encodedBinToken is empty")
	}

	// JWT token by default
	tokType := syncml.BinarySecurityAzureEnroll
	if deviceToken {
		tokType = syncml.BinarySecurityDeviceEnroll
	}

	return []byte(`
			<s:Envelope xmlns:s="http://www.w3.org/2003/05/soap-envelope" xmlns:a="http://www.w3.org/2005/08/addressing" xmlns:u="http://docs.oasis-open.org/wss/2004/01/oasis-200401-wss-wssecurity-utility-1.0.xsd" xmlns:wsse="http://docs.oasis-open.org/wss/2004/01/oasis-200401-wss-wssecurity-secext-1.0.xsd" xmlns:wst="http://docs.oasis-open.org/ws-sx/ws-trust/200512" xmlns:ac="http://schemas.xmlsoap.org/ws/2006/12/authorization">
			<s:Header>
				<a:Action s:mustUnderstand="1">http://schemas.microsoft.com/windows/pki/2009/01/enrollmentpolicy/IPolicy/GetPolicies</a:Action>
				<a:MessageID>urn:uuid:148132ec-a575-4322-b01b-6172a9cf8478</a:MessageID>
				<a:ReplyTo>
				<a:Address>http://www.w3.org/2005/08/addressing/anonymous</a:Address>
				</a:ReplyTo>
				<a:To s:mustUnderstand="1">https://mdmwindows.com/EnrollmentServer/Policy.svc</a:To>
				<wsse:Security s:mustUnderstand="1">
				<wsse:BinarySecurityToken ValueType="` + tokType + `" EncodingType="http://docs.oasis-open.org/wss/2004/01/oasis-200401-wss-wssecurity-secext-1.0.xsd#base64binary">` + encodedBinToken + `</wsse:BinarySecurityToken>
				</wsse:Security>
			</s:Header>
			<s:Body xmlns:xsi="http://www.w3.org/2001/XMLSchema-instance" xmlns:xsd="http://www.w3.org/2001/XMLSchema">
				<GetPolicies xmlns="http://schemas.microsoft.com/windows/pki/2009/01/enrollmentpolicy">
				<client>
					<lastUpdate xsi:nil="true"/>
					<preferredLanguage xsi:nil="true"/>
				</client>
				<requestFilter xsi:nil="true"/>
				</GetPolicies>
			</s:Body>
			</s:Envelope>`), nil
}

func (s *integrationMDMTestSuite) newSecurityTokenMsg(encodedBinToken string, deviceToken bool, missingContextItem bool) ([]byte, error) {
	if len(encodedBinToken) == 0 {
		return nil, errors.New("encodedBinToken is empty")
	}

	var reqSecTokenContextItemDeviceType []byte
	if !missingContextItem {
		reqSecTokenContextItemDeviceType = []byte(
			`<ac:ContextItem Name="DeviceType">
			 <ac:Value>CIMClient_Windows</ac:Value>
			 </ac:ContextItem>`)
	}

	// JWT token by default
	tokType := syncml.BinarySecurityAzureEnroll
	if deviceToken {
		tokType = syncml.BinarySecurityDeviceEnroll
	}

	// Preparing the RequestSecurityToken Request message
	requestBytes := []byte(
		`<s:Envelope xmlns:s="http://www.w3.org/2003/05/soap-envelope" xmlns:a="http://www.w3.org/2005/08/addressing" xmlns:u="http://docs.oasis-open.org/wss/2004/01/oasis-200401-wss-wssecurity-utility-1.0.xsd" xmlns:wsse="http://docs.oasis-open.org/wss/2004/01/oasis-200401-wss-wssecurity-secext-1.0.xsd" xmlns:wst="http://docs.oasis-open.org/ws-sx/ws-trust/200512" xmlns:ac="http://schemas.xmlsoap.org/ws/2006/12/authorization">
			<s:Header>
				<a:Action s:mustUnderstand="1">http://schemas.microsoft.com/windows/pki/2009/01/enrollment/RST/wstep</a:Action>
				<a:MessageID>urn:uuid:0d5a1441-5891-453b-becf-a2e5f6ea3749</a:MessageID>
				<a:ReplyTo>
				<a:Address>http://www.w3.org/2005/08/addressing/anonymous</a:Address>
				</a:ReplyTo>
				<a:To s:mustUnderstand="1">https://mdmwindows.com/EnrollmentServer/Enrollment.svc</a:To>
				<wsse:Security s:mustUnderstand="1">
				<wsse:BinarySecurityToken ValueType="` + tokType + `" EncodingType="http://docs.oasis-open.org/wss/2004/01/oasis-200401-wss-wssecurity-secext-1.0.xsd#base64binary">` + encodedBinToken + `</wsse:BinarySecurityToken>
				</wsse:Security>
			</s:Header>
			<s:Body>
				<wst:RequestSecurityToken>
				<wst:TokenType>http://schemas.microsoft.com/5.0.0.0/ConfigurationManager/Enrollment/DeviceEnrollmentToken</wst:TokenType>
				<wst:RequestType>http://docs.oasis-open.org/ws-sx/ws-trust/200512/Issue</wst:RequestType>
				<wsse:BinarySecurityToken ValueType="http://schemas.microsoft.com/windows/pki/2009/01/enrollment#PKCS10" EncodingType="http://docs.oasis-open.org/wss/2004/01/oasis-200401-wss-wssecurity-secext-1.0.xsd#base64binary">MIICzjCCAboCAQAwSzFJMEcGA1UEAxNAMkI5QjUyQUMtREYzOC00MTYxLTgxNDItRjRCMUUwIURCMjU3QzNBMDg3NzhGNEZCNjFFMjc0OTA2NkMxRjI3ADCCASIwDQYJKoZIhvcNAQEBBQADggEPADCCAQoCggEBAKogsEpbKL8fuXpTNAE5RTZim8JO5CCpxj3z+SuWabs/s9Zse6RziKr12R4BXPiYE1zb8god4kXxet8x3ilGqAOoXKkdFTdNkdVa23PEMrIZSX5MuQ7mwGtctayARxmDvsWRF/icxJbqSO+bYIKvuifesOCHW2cJ1K+JSKijTMik1N8NFbLi5fg1J+xImT9dW1z2fLhQ7SNEMLosUPHsbU9WKoDBfnPsLHzmhM2IMw+5dICZRoxHZalh70FefBk0XoT8b6w4TIvc8572TyPvvdwhc5o/dvyR3nAwTmJpjBs1YhJfSdP+EBN1IC2T/i/mLNUuzUSC2OwiHPbZ6MMr/hUCAwEAAaBCMEAGCSqGSIb3DQEJDjEzMDEwLwYKKwYBBAGCN0IBAAQhREIyNTdDM0EwODc3OEY0RkI2MUUyNzQ5MDY2QzFGMjcAMAkGBSsOAwIdBQADggEBACQtxyy74sCQjZglwdh/Ggs6ofMvnWLMq9A9rGZyxAni66XqDUoOg5PzRtSt+Gv5vdLQyjsBYVzo42W2HCXLD2sErXWwh/w0k4H7vcRKgEqv6VYzpZ/YRVaewLYPcqo4g9NoXnbW345OPLwT3wFvVR5v7HnD8LB2wHcnMu0fAQORgafCRWJL1lgw8VZRaGw9BwQXCF/OrBNJP1ivgqtRdbSoH9TD4zivlFFa+8VDz76y2mpfo0NbbD+P0mh4r0FOJan3X9bLswOLFD6oTiyXHgcVSzLN0bQ6aQo0qKp3yFZYc8W4SgGdEl07IqNquKqJ/1fvmWxnXEbl3jXwb1efhbM=</wsse:BinarySecurityToken>
				<ac:AdditionalContext xmlns="http://schemas.xmlsoap.org/ws/2006/12/authorization">
					<ac:ContextItem Name="UXInitiated">
					<ac:Value>false</ac:Value>
					</ac:ContextItem>
					<ac:ContextItem Name="HWDevID">
					<ac:Value>CF1D12AA5AE42E47D52465E9A71316CAF3AFCC1D3088F230F4D50B371FB2256F</ac:Value>
					</ac:ContextItem>
					<ac:ContextItem Name="Locale">
					<ac:Value>en-US</ac:Value>
					</ac:ContextItem>
					<ac:ContextItem Name="TargetedUserLoggedIn">
					<ac:Value>true</ac:Value>
					</ac:ContextItem>
					<ac:ContextItem Name="OSEdition">
					<ac:Value>48</ac:Value>
					</ac:ContextItem>
					<ac:ContextItem Name="DeviceName">
					<ac:Value>DESKTOP-0C89RC0</ac:Value>
					</ac:ContextItem>
					<ac:ContextItem Name="MAC">
					<ac:Value>01-1C-29-7B-3E-1C</ac:Value>
					</ac:ContextItem>
					<ac:ContextItem Name="MAC">
					<ac:Value>01-0C-21-7B-3E-52</ac:Value>
					</ac:ContextItem>
					<ac:ContextItem Name="DeviceID">
					<ac:Value>AB157C3A18778F4FB21E2739066C1F27</ac:Value>
					</ac:ContextItem>
					<ac:ContextItem Name="EnrollmentType">
					<ac:Value>Full</ac:Value>
					</ac:ContextItem>
					` + string(reqSecTokenContextItemDeviceType) + `
					<ac:ContextItem Name="OSVersion">
					<ac:Value>10.0.19045.2965</ac:Value>
					</ac:ContextItem>
					<ac:ContextItem Name="ApplicationVersion">
					<ac:Value>10.0.19045.1965</ac:Value>
					</ac:ContextItem>
					<ac:ContextItem Name="NotInOobe">
					<ac:Value>false</ac:Value>
					</ac:ContextItem>
					<ac:ContextItem Name="RequestVersion">
					<ac:Value>5.0</ac:Value>
					</ac:ContextItem>
				</ac:AdditionalContext>
				</wst:RequestSecurityToken>
			</s:Body>
			</s:Envelope>
		`)

	return requestBytes, nil
}

func (s *integrationMDMTestSuite) newSyncMLUnenrollMsg(deviceID string, managementUrl string) ([]byte, error) {
	if len(managementUrl) == 0 {
		return nil, errors.New("managementUrl is empty")
	}

	return []byte(`
			 <SyncML xmlns="SYNCML:SYNCML1.2">
			<SyncHdr>
				<VerDTD>1.2</VerDTD>
				<VerProto>DM/1.2</VerProto>
				<SessionID>2</SessionID>
				<MsgID>1</MsgID>
				<Target>
				<LocURI>` + managementUrl + `</LocURI>
				</Target>
				<Source>
				<LocURI>` + deviceID + `</LocURI>
				</Source>
			</SyncHdr>
			<SyncBody>
				<Alert>
				<CmdID>2</CmdID>
				<Data>1201</Data>
				</Alert>
				<Alert>
				<CmdID>3</CmdID>
				<Data>1224</Data>
				<Item>
					<Meta>
					<Type xmlns="syncml:metinf">com.microsoft/MDM/LoginStatus</Type>
					</Meta>
					<Data>user</Data>
				</Item>
				</Alert>
				<Alert>
				<CmdID>4</CmdID>
				<Data>1226</Data>
				<Item>
					<Meta>
					<Type xmlns="syncml:metinf">com.microsoft:mdm.unenrollment.userrequest</Type>
					<Format xmlns="syncml:metinf">int</Format>
					</Meta>
					<Data>1</Data>
				</Item>
				</Alert>
				<Final/>
			</SyncBody>
			</SyncML>`), nil
}

func (s *integrationMDMTestSuite) checkMDMProfilesSummaries(t *testing.T, teamID *uint, expectedSummary fleet.MDMProfilesSummary, expectedAppleSummary *fleet.MDMProfilesSummary) {
	var queryParams []string
	if teamID != nil {
		queryParams = append(queryParams, "team_id", fmt.Sprintf("%d", *teamID))
	}

	if expectedAppleSummary != nil {
		var apple getMDMAppleProfilesSummaryResponse
		s.DoJSON("GET", "/api/v1/fleet/mdm/apple/profiles/summary", getMDMAppleProfilesSummaryRequest{}, http.StatusOK, &apple, queryParams...)
		require.Equal(t, expectedSummary.Failed, apple.Failed, "failed summary count doesn't match")
		require.Equal(t, expectedSummary.Pending, apple.Pending, "pending summary count doesn't match")
		require.Equal(t, expectedSummary.Verifying, apple.Verifying, "verifying summary count doesn't match")
		require.Equal(t, expectedSummary.Verified, apple.Verified, "verified summary count doesn't match")
	}

	var combined getMDMProfilesSummaryResponse
	s.DoJSON("GET", "/api/v1/fleet/configuration_profiles/summary", getMDMProfilesSummaryRequest{}, http.StatusOK, &combined, queryParams...)
	require.Equal(t, expectedSummary.Failed, combined.Failed, "failed summary count doesn't match")
	require.Equal(t, expectedSummary.Pending, combined.Pending, "pending summary count doesn't match")
	require.Equal(t, expectedSummary.Verifying, combined.Verifying, "verifying summary count doesn't match")
	require.Equal(t, expectedSummary.Verified, combined.Verified, "verified summary count doesn't match")
}

func (s *integrationMDMTestSuite) checkMDMDiskEncryptionSummaries(t *testing.T, teamID *uint, expectedSummary fleet.MDMDiskEncryptionSummary, checkFileVaultSummary bool) {
	var queryParams []string
	if teamID != nil {
		queryParams = append(queryParams, "team_id", fmt.Sprintf("%d", *teamID))
	}

	if checkFileVaultSummary {
		var fileVault getMDMAppleFileVaultSummaryResponse
		s.DoJSON("GET", "/api/v1/fleet/mdm/apple/filevault/summary", getMDMProfilesSummaryRequest{}, http.StatusOK, &fileVault, queryParams...)
		require.Equal(t, expectedSummary.Failed.MacOS, fileVault.Failed)
		require.Equal(t, expectedSummary.Enforcing.MacOS, fileVault.Enforcing)
		require.Equal(t, expectedSummary.ActionRequired.MacOS, fileVault.ActionRequired)
		require.Equal(t, expectedSummary.Verifying.MacOS, fileVault.Verifying)
		require.Equal(t, expectedSummary.Verified.MacOS, fileVault.Verified)
		require.Equal(t, expectedSummary.RemovingEnforcement.MacOS, fileVault.RemovingEnforcement)
	}

	var combined getMDMDiskEncryptionSummaryResponse
	s.DoJSON("GET", "/api/v1/fleet/disk_encryption", getMDMProfilesSummaryRequest{}, http.StatusOK, &combined, queryParams...)
	require.Equal(t, expectedSummary.Failed, combined.Failed)
	require.Equal(t, expectedSummary.Enforcing, combined.Enforcing)
	require.Equal(t, expectedSummary.ActionRequired, combined.ActionRequired)
	require.Equal(t, expectedSummary.Verifying, combined.Verifying)
	require.Equal(t, expectedSummary.Verified, combined.Verified)
	require.Equal(t, expectedSummary.RemovingEnforcement, combined.RemovingEnforcement)
}

func (s *integrationMDMTestSuite) TestWindowsFreshEnrollEmptyQuery() {
	t := s.T()
	host, _ := createWindowsHostThenEnrollMDM(s.ds, s.server.URL, t)

	// make sure we don't have any profiles
	s.Do(
		"POST",
		"/api/v1/fleet/mdm/profiles/batch",
		batchSetMDMProfilesRequest{Profiles: []fleet.MDMProfileBatchPayload{}},
		http.StatusNoContent,
	)

	// Ensure we can read distributed queries for the host.
	err := s.ds.UpdateHostRefetchRequested(context.Background(), host.ID, true)
	require.NoError(t, err)

	s.lq.On("QueriesForHost", host.ID).Return(map[string]string{fmt.Sprintf("%d", host.ID): "SELECT 1 FROM osquery;"}, nil)

	req := getDistributedQueriesRequest{NodeKey: *host.NodeKey}
	var dqResp getDistributedQueriesResponse
	s.DoJSON("POST", "/api/osquery/distributed/read", req, http.StatusOK, &dqResp)
	require.NotContains(t, dqResp.Queries, "fleet_detail_query_mdm_config_profiles_windows")

	// add two profiles
	s.Do("POST", "/api/v1/fleet/mdm/profiles/batch", batchSetMDMProfilesRequest{Profiles: []fleet.MDMProfileBatchPayload{
		{Name: "N1", Contents: mobileconfigForTest("N1", "I1")},
		{Name: "N2", Contents: syncMLForTest("./Foo/Bar")},
	}}, http.StatusNoContent)

	req = getDistributedQueriesRequest{NodeKey: *host.NodeKey}
	dqResp = getDistributedQueriesResponse{}
	s.DoJSON("POST", "/api/osquery/distributed/read", req, http.StatusOK, &dqResp)
	require.Contains(t, dqResp.Queries, "fleet_detail_query_mdm_config_profiles_windows")
	require.NotEmpty(t, dqResp.Queries, "fleet_detail_query_mdm_config_profiles_windows")
}

func (s *integrationMDMTestSuite) TestManualEnrollmentCommands() {
	t := s.T()

	checkInstallFleetdCommandSent := func(mdmDevice *mdmtest.TestAppleMDMClient, wantCommand bool) {
		foundInstallFleetdCommand := false
		cmd, err := mdmDevice.Idle()
		require.NoError(t, err)
		for cmd != nil {
			var fullCmd micromdm.CommandPayload
			require.NoError(t, plist.Unmarshal(cmd.Raw, &fullCmd))
			if manifest := fullCmd.Command.InstallEnterpriseApplication.ManifestURL; manifest != nil {
				foundInstallFleetdCommand = true
				require.Equal(t, "InstallEnterpriseApplication", cmd.Command.RequestType)
				require.Contains(t, *fullCmd.Command.InstallEnterpriseApplication.ManifestURL, apple_mdm.FleetdPublicManifestURL)
			}
			cmd, err = mdmDevice.Acknowledge(cmd.CommandUUID)
			require.NoError(t, err)
		}
		require.Equal(t, wantCommand, foundInstallFleetdCommand)
	}

	// create a device that's not enrolled into Fleet, it should get a command to
	// install fleetd
	mdmDevice := mdmtest.NewTestMDMClientAppleDirect(mdmtest.AppleEnrollInfo{
		SCEPChallenge: s.fleetCfg.MDM.AppleSCEPChallenge,
		SCEPURL:       s.server.URL + apple_mdm.SCEPPath,
		MDMURL:        s.server.URL + apple_mdm.MDMPath,
	})
	err := mdmDevice.Enroll()
	require.NoError(t, err)
	s.runWorker()
	checkInstallFleetdCommandSent(mdmDevice, true)

	// create a device that's enrolled into Fleet before turning on MDM features,
	// it should still get the command to install fleetd if turns on MDM.
	desktopToken := uuid.New().String()
	host := createOrbitEnrolledHost(t, "darwin", "h1", s.ds)
	err = s.ds.SetOrUpdateDeviceAuthToken(context.Background(), host.ID, desktopToken)
	require.NoError(t, err)
	mdmDevice = mdmtest.NewTestMDMClientAppleDesktopManual(s.server.URL, desktopToken)
	mdmDevice.UUID = host.UUID
	err = mdmDevice.Enroll()
	require.NoError(t, err)
	s.runWorker()
	checkInstallFleetdCommandSent(mdmDevice, true)
}

func (s *integrationMDMTestSuite) TestLockUnlockWipeWindowsLinux() {
	t := s.T()
	ctx := context.Background()

	// create an MDM-enrolled Windows host
	winHost, winMDMClient := createWindowsHostThenEnrollMDM(s.ds, s.server.URL, t)
	// set its MDM data so it shows as MDM-enrolled in the backend
	err := s.ds.SetOrUpdateMDMData(ctx, winHost.ID, false, true, s.server.URL, false, fleet.WellKnownMDMFleet, "")
	require.NoError(t, err)
	linuxHost := createOrbitEnrolledHost(t, "linux", "lock_unlock_linux", s.ds)

	for _, host := range []*fleet.Host{winHost, linuxHost} {
		t.Run(host.FleetPlatform(), func(t *testing.T) {
			// get the host's information
			var getHostResp getHostResponse
			s.DoJSON("GET", fmt.Sprintf("/api/latest/fleet/hosts/%d", host.ID), nil, http.StatusOK, &getHostResp)
			require.NotNil(t, getHostResp.Host.MDM.DeviceStatus)
			require.Equal(t, "unlocked", *getHostResp.Host.MDM.DeviceStatus)
			require.NotNil(t, getHostResp.Host.MDM.PendingAction)
			require.Equal(t, "", *getHostResp.Host.MDM.PendingAction)

			// try to unlock the host (which is already its status)
			var unlockResp unlockHostResponse
			s.DoJSON("POST", fmt.Sprintf("/api/latest/fleet/hosts/%d/unlock", host.ID), nil, http.StatusConflict, &unlockResp)

			// lock the host
			s.Do("POST", fmt.Sprintf("/api/latest/fleet/hosts/%d/lock", host.ID), nil, http.StatusNoContent)

			// refresh the host's status, it is now pending lock
			s.DoJSON("GET", fmt.Sprintf("/api/latest/fleet/hosts/%d", host.ID), nil, http.StatusOK, &getHostResp)
			require.NotNil(t, getHostResp.Host.MDM.DeviceStatus)
			require.Equal(t, "unlocked", *getHostResp.Host.MDM.DeviceStatus)
			require.NotNil(t, getHostResp.Host.MDM.PendingAction)
			require.Equal(t, "lock", *getHostResp.Host.MDM.PendingAction)

			// try locking the host while it is pending lock fails
			res := s.DoRaw("POST", fmt.Sprintf("/api/latest/fleet/hosts/%d/lock", host.ID), nil, http.StatusUnprocessableEntity)
			errMsg := extractServerErrorText(res.Body)
			require.Contains(t, errMsg, "Host has pending lock request.")

			// simulate a successful script result for the lock command
			status, err := s.ds.GetHostLockWipeStatus(ctx, host)
			require.NoError(t, err)

			var orbitScriptResp orbitPostScriptResultResponse
			s.DoJSON("POST", "/api/fleet/orbit/scripts/result",
				json.RawMessage(fmt.Sprintf(`{"orbit_node_key": %q, "execution_id": %q, "exit_code": 0, "output": "ok"}`, *host.OrbitNodeKey, status.LockScript.ExecutionID)),
				http.StatusOK, &orbitScriptResp)

			// refresh the host's status, it is now locked
			s.DoJSON("GET", fmt.Sprintf("/api/latest/fleet/hosts/%d", host.ID), nil, http.StatusOK, &getHostResp)
			require.NotNil(t, getHostResp.Host.MDM.DeviceStatus)
			require.Equal(t, "locked", *getHostResp.Host.MDM.DeviceStatus)
			require.NotNil(t, getHostResp.Host.MDM.PendingAction)
			require.Equal(t, "", *getHostResp.Host.MDM.PendingAction)

			// try to lock the host again
			s.Do("POST", fmt.Sprintf("/api/latest/fleet/hosts/%d/lock", host.ID), nil, http.StatusConflict)
			// try to wipe a locked host
			res = s.Do("POST", fmt.Sprintf("/api/latest/fleet/hosts/%d/wipe", host.ID), nil, http.StatusUnprocessableEntity)
			errMsg = extractServerErrorText(res.Body)
			require.Contains(t, errMsg, "Host cannot be wiped until it is unlocked.")

			// unlock the host
			s.Do("POST", fmt.Sprintf("/api/latest/fleet/hosts/%d/unlock", host.ID), nil, http.StatusNoContent)

			// refresh the host's status, it is locked pending unlock
			s.DoJSON("GET", fmt.Sprintf("/api/latest/fleet/hosts/%d", host.ID), nil, http.StatusOK, &getHostResp)
			require.NotNil(t, getHostResp.Host.MDM.DeviceStatus)
			require.Equal(t, "locked", *getHostResp.Host.MDM.DeviceStatus)
			require.NotNil(t, getHostResp.Host.MDM.PendingAction)
			require.Equal(t, "unlock", *getHostResp.Host.MDM.PendingAction)

			// try unlocking the host while it is pending unlock fails
			res = s.DoRaw("POST", fmt.Sprintf("/api/latest/fleet/hosts/%d/unlock", host.ID), nil, http.StatusUnprocessableEntity)
			errMsg = extractServerErrorText(res.Body)
			require.Contains(t, errMsg, "Host has pending unlock request.")

			// simulate a failed script result for the unlock command
			status, err = s.ds.GetHostLockWipeStatus(ctx, host)
			require.NoError(t, err)

			s.DoJSON("POST", "/api/fleet/orbit/scripts/result",
				json.RawMessage(fmt.Sprintf(`{"orbit_node_key": %q, "execution_id": %q, "exit_code": -1, "output": "fail"}`, *host.OrbitNodeKey, status.UnlockScript.ExecutionID)),
				http.StatusOK, &orbitScriptResp)

			// refresh the host's status, it is still locked, no pending action
			s.DoJSON("GET", fmt.Sprintf("/api/latest/fleet/hosts/%d", host.ID), nil, http.StatusOK, &getHostResp)
			require.NotNil(t, getHostResp.Host.MDM.DeviceStatus)
			require.Equal(t, "locked", *getHostResp.Host.MDM.DeviceStatus)
			require.NotNil(t, getHostResp.Host.MDM.PendingAction)
			require.Equal(t, "", *getHostResp.Host.MDM.PendingAction)

			// unlock the host, simulate success
			s.Do("POST", fmt.Sprintf("/api/latest/fleet/hosts/%d/unlock", host.ID), nil, http.StatusNoContent)
			status, err = s.ds.GetHostLockWipeStatus(ctx, host)
			require.NoError(t, err)
			s.DoJSON("POST", "/api/fleet/orbit/scripts/result",
				json.RawMessage(fmt.Sprintf(`{"orbit_node_key": %q, "execution_id": %q, "exit_code": 0, "output": "ok"}`, *host.OrbitNodeKey, status.UnlockScript.ExecutionID)),
				http.StatusOK, &orbitScriptResp)

			// refresh the host's status, it is unlocked, no pending action
			s.DoJSON("GET", fmt.Sprintf("/api/latest/fleet/hosts/%d", host.ID), nil, http.StatusOK, &getHostResp)
			require.NotNil(t, getHostResp.Host.MDM.DeviceStatus)
			require.Equal(t, "unlocked", *getHostResp.Host.MDM.DeviceStatus)
			require.NotNil(t, getHostResp.Host.MDM.PendingAction)
			require.Equal(t, "", *getHostResp.Host.MDM.PendingAction)

			// wipe the host
			s.Do("POST", fmt.Sprintf("/api/latest/fleet/hosts/%d/wipe", host.ID), nil, http.StatusNoContent)
			wipeActID := s.lastActivityOfTypeMatches(fleet.ActivityTypeWipedHost{}.ActivityName(), fmt.Sprintf(`{"host_id": %d, "host_display_name": %q}`, host.ID, host.DisplayName()), 0)

			// try to wipe the host again, already have it pending
			res = s.DoRaw("POST", fmt.Sprintf("/api/latest/fleet/hosts/%d/wipe", host.ID), nil, http.StatusUnprocessableEntity)
			errMsg = extractServerErrorText(res.Body)
			require.Contains(t, errMsg, "Host has pending wipe request.")
			// no activity created
			s.lastActivityOfTypeMatches(fleet.ActivityTypeWipedHost{}.ActivityName(), fmt.Sprintf(`{"host_id": %d, "host_display_name": %q}`, host.ID, host.DisplayName()), wipeActID)

			// refresh the host's status, it is unlocked, pending wipe
			s.DoJSON("GET", fmt.Sprintf("/api/latest/fleet/hosts/%d", host.ID), nil, http.StatusOK, &getHostResp)
			require.NotNil(t, getHostResp.Host.MDM.DeviceStatus)
			require.Equal(t, "unlocked", *getHostResp.Host.MDM.DeviceStatus)
			require.NotNil(t, getHostResp.Host.MDM.PendingAction)
			require.Equal(t, "wipe", *getHostResp.Host.MDM.PendingAction)

			status, err = s.ds.GetHostLockWipeStatus(ctx, host)
			require.NoError(t, err)
			if host.FleetPlatform() == "linux" {
				// simulate a successful wipe for the Linux host's script response
				s.DoJSON("POST", "/api/fleet/orbit/scripts/result",
					json.RawMessage(fmt.Sprintf(`{"orbit_node_key": %q, "execution_id": %q, "exit_code": 0, "output": "ok"}`, *host.OrbitNodeKey, status.WipeScript.ExecutionID)),
					http.StatusOK, &orbitScriptResp)
			} else {
				// simulate a successful wipe from the Windows device's MDM response
				cmds, err := winMDMClient.StartManagementSession()
				require.NoError(t, err)

				// two status + the wipe command we enqueued
				require.Len(t, cmds, 3)
				wipeCmd := cmds[status.WipeMDMCommand.CommandUUID]
				require.NotNil(t, wipeCmd)
				require.Equal(t, wipeCmd.Verb, fleet.CmdExec)
				require.Len(t, wipeCmd.Cmd.Items, 1)
				require.EqualValues(t, "./Device/Vendor/MSFT/RemoteWipe/doWipeProtected", *wipeCmd.Cmd.Items[0].Target)

				msgID, err := winMDMClient.GetCurrentMsgID()
				require.NoError(t, err)

				winMDMClient.AppendResponse(fleet.SyncMLCmd{
					XMLName: xml.Name{Local: fleet.CmdStatus},
					MsgRef:  &msgID,
					CmdRef:  &status.WipeMDMCommand.CommandUUID,
					Cmd:     ptr.String("Exec"),
					Data:    ptr.String("200"),
					Items:   nil,
					CmdID:   fleet.CmdID{Value: uuid.NewString()},
				})
				cmds, err = winMDMClient.SendResponse()
				require.NoError(t, err)
				// the ack of the message should be the only returned command
				require.Len(t, cmds, 1)
			}

			// refresh the host's status, it is wiped
			s.DoJSON("GET", fmt.Sprintf("/api/latest/fleet/hosts/%d", host.ID), nil, http.StatusOK, &getHostResp)
			require.NotNil(t, getHostResp.Host.MDM.DeviceStatus)
			require.Equal(t, "wiped", *getHostResp.Host.MDM.DeviceStatus)
			require.NotNil(t, getHostResp.Host.MDM.PendingAction)
			require.Equal(t, "", *getHostResp.Host.MDM.PendingAction)

			// try to lock/unlock the host fails
			res = s.Do("POST", fmt.Sprintf("/api/latest/fleet/hosts/%d/lock", host.ID), nil, http.StatusUnprocessableEntity)
			errMsg = extractServerErrorText(res.Body)
			require.Contains(t, errMsg, "Cannot process lock requests once host is wiped.")
			res = s.Do("POST", fmt.Sprintf("/api/latest/fleet/hosts/%d/unlock", host.ID), nil, http.StatusUnprocessableEntity)
			errMsg = extractServerErrorText(res.Body)
			require.Contains(t, errMsg, "Cannot process unlock requests once host is wiped.")

			// try to wipe the host again, conflict (already wiped)
			s.Do("POST", fmt.Sprintf("/api/latest/fleet/hosts/%d/wipe", host.ID), nil, http.StatusConflict)
			// no activity created
			s.lastActivityOfTypeMatches(fleet.ActivityTypeWipedHost{}.ActivityName(), fmt.Sprintf(`{"host_id": %d, "host_display_name": %q}`, host.ID, host.DisplayName()), wipeActID)

			// re-enroll the host, simulating that another user received the wiped host
			newOrbitKey := uuid.New().String()
			newHost, err := s.ds.EnrollOrbit(ctx, true, fleet.OrbitHostInfo{
				HardwareUUID:   *host.OsqueryHostID,
				HardwareSerial: host.HardwareSerial,
			}, newOrbitKey, nil)
			require.NoError(t, err)
			// it re-enrolled using the same host record
			require.Equal(t, host.ID, newHost.ID)

			// refresh the host's status, it is back to unlocked
			s.DoJSON("GET", fmt.Sprintf("/api/latest/fleet/hosts/%d", host.ID), nil, http.StatusOK, &getHostResp)
			require.NotNil(t, getHostResp.Host.MDM.DeviceStatus)
			require.Equal(t, "unlocked", *getHostResp.Host.MDM.DeviceStatus)
			require.NotNil(t, getHostResp.Host.MDM.PendingAction)
			require.Equal(t, "", *getHostResp.Host.MDM.PendingAction)
		})
	}
}

func (s *integrationMDMTestSuite) TestLockUnlockWipeMacOS() {
	t := s.T()
	host, mdmClient := createHostThenEnrollMDM(s.ds, s.server.URL, t)

	// get the host's information
	var getHostResp getHostResponse
	s.DoJSON("GET", fmt.Sprintf("/api/latest/fleet/hosts/%d", host.ID), nil, http.StatusOK, &getHostResp)
	require.NotNil(t, getHostResp.Host.MDM.DeviceStatus)
	require.Equal(t, "unlocked", *getHostResp.Host.MDM.DeviceStatus)
	require.NotNil(t, getHostResp.Host.MDM.PendingAction)
	require.Equal(t, "", *getHostResp.Host.MDM.PendingAction)

	// try to unlock the host (which is already its status)
	var unlockResp unlockHostResponse
	s.DoJSON("POST", fmt.Sprintf("/api/latest/fleet/hosts/%d/unlock", host.ID), nil, http.StatusConflict, &unlockResp)

	// lock the host
	s.Do("POST", fmt.Sprintf("/api/latest/fleet/hosts/%d/lock", host.ID), nil, http.StatusNoContent)

	// refresh the host's status, it is now pending lock
	s.DoJSON("GET", fmt.Sprintf("/api/latest/fleet/hosts/%d", host.ID), nil, http.StatusOK, &getHostResp)
	require.NotNil(t, getHostResp.Host.MDM.DeviceStatus)
	require.Equal(t, "unlocked", *getHostResp.Host.MDM.DeviceStatus)
	require.NotNil(t, getHostResp.Host.MDM.PendingAction)
	require.Equal(t, "lock", *getHostResp.Host.MDM.PendingAction)

	// try locking the host while it is pending lock fails
	res := s.DoRaw("POST", fmt.Sprintf("/api/latest/fleet/hosts/%d/lock", host.ID), nil, http.StatusUnprocessableEntity)
	errMsg := extractServerErrorText(res.Body)
	require.Contains(t, errMsg, "Host has pending lock request.")

	// simulate a successful MDM result for the lock command
	cmd, err := mdmClient.Idle()
	require.NoError(t, err)
	require.NotNil(t, cmd)
	require.Equal(t, "DeviceLock", cmd.Command.RequestType)
	_, err = mdmClient.Acknowledge(cmd.CommandUUID)
	require.NoError(t, err)

	// refresh the host's status, it is now locked
	s.DoJSON("GET", fmt.Sprintf("/api/latest/fleet/hosts/%d", host.ID), nil, http.StatusOK, &getHostResp)
	require.NotNil(t, getHostResp.Host.MDM.DeviceStatus)
	require.Equal(t, "locked", *getHostResp.Host.MDM.DeviceStatus)
	require.NotNil(t, getHostResp.Host.MDM.PendingAction)
	require.Equal(t, "", *getHostResp.Host.MDM.PendingAction)

	// try to lock the host again
	s.Do("POST", fmt.Sprintf("/api/latest/fleet/hosts/%d/lock", host.ID), nil, http.StatusConflict)
	// try to wipe a locked host
	res = s.Do("POST", fmt.Sprintf("/api/latest/fleet/hosts/%d/wipe", host.ID), nil, http.StatusUnprocessableEntity)
	errMsg = extractServerErrorText(res.Body)
	require.Contains(t, errMsg, "Host cannot be wiped until it is unlocked.")

	// unlock the host
	unlockResp = unlockHostResponse{}
	s.DoJSON("POST", fmt.Sprintf("/api/latest/fleet/hosts/%d/unlock", host.ID), nil, http.StatusOK, &unlockResp)
	require.NotNil(t, unlockResp.HostID)
	require.Equal(t, host.ID, *unlockResp.HostID)
	require.Len(t, unlockResp.UnlockPIN, 6)
	unlockPIN := unlockResp.UnlockPIN
	unlockActID := s.lastActivityOfTypeMatches(fleet.ActivityTypeUnlockedHost{}.ActivityName(),
		fmt.Sprintf(`{"host_id": %d, "host_display_name": %q, "host_platform": %q}`, host.ID, host.DisplayName(), host.FleetPlatform()), 0)

	// refresh the host's status, it is locked pending unlock
	s.DoJSON("GET", fmt.Sprintf("/api/latest/fleet/hosts/%d", host.ID), nil, http.StatusOK, &getHostResp)
	require.NotNil(t, getHostResp.Host.MDM.DeviceStatus)
	require.Equal(t, "locked", *getHostResp.Host.MDM.DeviceStatus)
	require.NotNil(t, getHostResp.Host.MDM.PendingAction)
	require.Equal(t, "unlock", *getHostResp.Host.MDM.PendingAction)

	// try unlocking the host again simply returns the PIN again
	unlockResp = unlockHostResponse{}
	s.DoJSON("POST", fmt.Sprintf("/api/latest/fleet/hosts/%d/unlock", host.ID), nil, http.StatusOK, &unlockResp)
	require.Equal(t, unlockPIN, unlockResp.UnlockPIN)
	// a new unlock host activity is created every time the unlock PIN is viewed
	newUnlockActID := s.lastActivityOfTypeMatches(fleet.ActivityTypeUnlockedHost{}.ActivityName(),
		fmt.Sprintf(`{"host_id": %d, "host_display_name": %q, "host_platform": %q}`, host.ID, host.DisplayName(), host.FleetPlatform()), 0)
	require.NotEqual(t, unlockActID, newUnlockActID)

	// as soon as the host sends an Idle MDM request, it is maked as unlocked
	cmd, err = mdmClient.Idle()
	require.NoError(t, err)
	require.Nil(t, cmd)

	// refresh the host's status, it is unlocked
	s.DoJSON("GET", fmt.Sprintf("/api/latest/fleet/hosts/%d", host.ID), nil, http.StatusOK, &getHostResp)
	require.NotNil(t, getHostResp.Host.MDM.DeviceStatus)
	require.Equal(t, "unlocked", *getHostResp.Host.MDM.DeviceStatus)
	require.NotNil(t, getHostResp.Host.MDM.PendingAction)
	require.Equal(t, "", *getHostResp.Host.MDM.PendingAction)

	// wipe the host
	s.Do("POST", fmt.Sprintf("/api/latest/fleet/hosts/%d/wipe", host.ID), nil, http.StatusNoContent)
	wipeActID := s.lastActivityOfTypeMatches(fleet.ActivityTypeWipedHost{}.ActivityName(), fmt.Sprintf(`{"host_id": %d, "host_display_name": %q}`, host.ID, host.DisplayName()), 0)

	// try to wipe the host again, already have it pending
	res = s.DoRaw("POST", fmt.Sprintf("/api/latest/fleet/hosts/%d/wipe", host.ID), nil, http.StatusUnprocessableEntity)
	errMsg = extractServerErrorText(res.Body)
	require.Contains(t, errMsg, "Host has pending wipe request.")
	// no activity created
	s.lastActivityOfTypeMatches(fleet.ActivityTypeWipedHost{}.ActivityName(), fmt.Sprintf(`{"host_id": %d, "host_display_name": %q}`, host.ID, host.DisplayName()), wipeActID)

	// refresh the host's status, it is unlocked, pending wipe
	s.DoJSON("GET", fmt.Sprintf("/api/latest/fleet/hosts/%d", host.ID), nil, http.StatusOK, &getHostResp)
	require.NotNil(t, getHostResp.Host.MDM.DeviceStatus)
	require.Equal(t, "unlocked", *getHostResp.Host.MDM.DeviceStatus)
	require.NotNil(t, getHostResp.Host.MDM.PendingAction)
	require.Equal(t, "wipe", *getHostResp.Host.MDM.PendingAction)

	// simulate a successful MDM result for the wipe command
	cmd, err = mdmClient.Idle()
	require.NoError(t, err)
	require.NotNil(t, cmd)
	require.Equal(t, "EraseDevice", cmd.Command.RequestType)
	_, err = mdmClient.Acknowledge(cmd.CommandUUID)
	require.NoError(t, err)

	// refresh the host's status, it is wiped
	s.DoJSON("GET", fmt.Sprintf("/api/latest/fleet/hosts/%d", host.ID), nil, http.StatusOK, &getHostResp)
	require.NotNil(t, getHostResp.Host.MDM.DeviceStatus)
	require.Equal(t, "wiped", *getHostResp.Host.MDM.DeviceStatus)
	require.NotNil(t, getHostResp.Host.MDM.PendingAction)
	require.Equal(t, "", *getHostResp.Host.MDM.PendingAction)

	// try to lock/unlock the host fails
	res = s.Do("POST", fmt.Sprintf("/api/latest/fleet/hosts/%d/lock", host.ID), nil, http.StatusUnprocessableEntity)
	errMsg = extractServerErrorText(res.Body)
	require.Contains(t, errMsg, "Cannot process lock requests once host is wiped.")
	res = s.Do("POST", fmt.Sprintf("/api/latest/fleet/hosts/%d/unlock", host.ID), nil, http.StatusUnprocessableEntity)
	errMsg = extractServerErrorText(res.Body)
	require.Contains(t, errMsg, "Cannot process unlock requests once host is wiped.")

	// try to wipe the host again, conflict (already wiped)
	s.Do("POST", fmt.Sprintf("/api/latest/fleet/hosts/%d/wipe", host.ID), nil, http.StatusConflict)
	// no activity created
	s.lastActivityOfTypeMatches(fleet.ActivityTypeWipedHost{}.ActivityName(), fmt.Sprintf(`{"host_id": %d, "host_display_name": %q}`, host.ID, host.DisplayName()), wipeActID)

	// re-enroll the host, simulating that another user received the wiped host
	err = mdmClient.Enroll()
	require.NoError(t, err)

	// refresh the host's status, it is back to unlocked
	s.DoJSON("GET", fmt.Sprintf("/api/latest/fleet/hosts/%d", host.ID), nil, http.StatusOK, &getHostResp)
	require.NotNil(t, getHostResp.Host.MDM.DeviceStatus)
	require.Equal(t, "unlocked", *getHostResp.Host.MDM.DeviceStatus)
	require.NotNil(t, getHostResp.Host.MDM.PendingAction)
	require.Equal(t, "", *getHostResp.Host.MDM.PendingAction)
}

func (s *integrationMDMTestSuite) TestZCustomConfigurationWebURL() {
	t := s.T()

	acResp := appConfigResponse{}
	s.DoJSON("GET", "/api/latest/fleet/config", nil, http.StatusOK, &acResp)

	var lastSubmittedProfile *godep.Profile
	s.mockDEPResponse(http.HandlerFunc(func(w http.ResponseWriter, r *http.Request) {
		w.WriteHeader(http.StatusOK)
		encoder := json.NewEncoder(w)

		switch r.URL.Path {
		case "/profile":
			lastSubmittedProfile = &godep.Profile{}
			rawProfile, err := io.ReadAll(r.Body)
			require.NoError(t, err)
			err = json.Unmarshal(rawProfile, lastSubmittedProfile)
			require.NoError(t, err)

			// check that the urls are not empty and equal
			require.NotEmpty(t, lastSubmittedProfile.URL)
			require.NotEmpty(t, lastSubmittedProfile.ConfigurationWebURL)
			require.Equal(t, lastSubmittedProfile.URL, lastSubmittedProfile.ConfigurationWebURL)
			err = encoder.Encode(godep.ProfileResponse{ProfileUUID: uuid.New().String()})
			require.NoError(t, err)
		default:
			_, _ = w.Write([]byte(`{"auth_session_token": "xyz"}`))
		}
	}))

	// disable first to make sure we start in the desired state
	acResp = appConfigResponse{}
	s.DoJSON("PATCH", "/api/latest/fleet/config", json.RawMessage(`{
		"mdm": {
			"macos_setup": {
				"enable_end_user_authentication": false
			}
		}
	}`), http.StatusOK, &acResp)

	// configure end-user authentication globally
	acResp = appConfigResponse{}
	s.DoJSON("PATCH", "/api/latest/fleet/config", json.RawMessage(`{
		"mdm": {
			"end_user_authentication": {
				"entity_id": "https://localhost:8080",
				"issuer_uri": "http://localhost:8080/simplesaml/saml2/idp/SSOService.php",
				"idp_name": "SimpleSAML",
				"metadata_url": "http://localhost:9080/simplesaml/saml2/idp/metadata.php"
			},
			"macos_setup": {
				"enable_end_user_authentication": true
			}
		}
	}`), http.StatusOK, &acResp)

	// assign the DEP profile and assert that contains the right values for the URL
	s.runWorker()
	require.Contains(t, lastSubmittedProfile.ConfigurationWebURL, acResp.ServerSettings.ServerURL+"/mdm/sso")

	// trying to set a custom configuration_web_url fails because end user authentication is enabled
	customSetupAsst := `{"configuration_web_url": "https://foo.example.com"}`
	var globalAsstResp createMDMAppleSetupAssistantResponse
	s.DoJSON("POST", "/api/latest/fleet/enrollment_profiles/automatic", createMDMAppleSetupAssistantRequest{
		TeamID:            nil,
		Name:              "no-team",
		EnrollmentProfile: json.RawMessage(customSetupAsst),
	}, http.StatusUnprocessableEntity, &globalAsstResp)

	// disable end user authentication
	acResp = appConfigResponse{}
	s.DoJSON("PATCH", "/api/latest/fleet/config", json.RawMessage(`{
		"mdm": {
			"end_user_authentication": {
				"entity_id": "",
				"issuer_uri": "",
				"idp_name": "",
				"metadata_url": ""
			},
			"macos_setup": {
				"enable_end_user_authentication": false
			}
		}
	}`), http.StatusOK, &acResp)

	// assign the DEP profile and assert that contains the right values for the URL
	s.runWorker()
	require.Contains(t, lastSubmittedProfile.ConfigurationWebURL, acResp.ServerSettings.ServerURL+"/api/mdm/apple/enroll?token=")

	// setting a custom configuration_web_url succeeds because user authentication is disabled
	globalAsstResp = createMDMAppleSetupAssistantResponse{}
	s.DoJSON("POST", "/api/latest/fleet/enrollment_profiles/automatic", createMDMAppleSetupAssistantRequest{
		TeamID:            nil,
		Name:              "no-team",
		EnrollmentProfile: json.RawMessage(customSetupAsst),
	}, http.StatusOK, &globalAsstResp)

	// assign the DEP profile and assert that contains the right values for the URL
	s.runWorker()
	require.Contains(t, lastSubmittedProfile.ConfigurationWebURL, "https://foo.example.com")

	// try to enable end user auth again, it fails because configuration_web_url is set
	acResp = appConfigResponse{}
	s.DoJSON("PATCH", "/api/latest/fleet/config", json.RawMessage(`{
		"mdm": {
			"end_user_authentication": {
				"entity_id": "https://localhost:8080",
				"issuer_uri": "http://localhost:8080/simplesaml/saml2/idp/SSOService.php",
				"idp_name": "SimpleSAML",
				"metadata_url": "http://localhost:9080/simplesaml/saml2/idp/metadata.php"
			},
			"macos_setup": {
				"enable_end_user_authentication": true
			}
		}
	}`), http.StatusUnprocessableEntity, &acResp)

	// create a team via spec
	teamSpecs := map[string]any{
		"specs": []any{
			map[string]any{
				"name": t.Name(),
				"mdm": map[string]any{
					"macos_setup": map[string]any{
						"enable_end_user_authentication": false,
					},
				},
			},
		},
	}
	var applyResp applyTeamSpecsResponse
	s.DoJSON("POST", "/api/latest/fleet/spec/teams", teamSpecs, http.StatusOK, &applyResp)
	require.Len(t, applyResp.TeamIDsByName, 1)
	teamID := applyResp.TeamIDsByName[t.Name()]

	// re-set the global state to configure MDM SSO
	err := s.ds.DeleteMDMAppleSetupAssistant(context.Background(), nil)
	require.NoError(t, err)
	acResp = appConfigResponse{}
	s.DoJSON("PATCH", "/api/latest/fleet/config", json.RawMessage(`{
		"mdm": {
			"end_user_authentication": {
				"entity_id": "https://localhost:8080",
				"issuer_uri": "http://localhost:8080/simplesaml/saml2/idp/SSOService.php",
				"idp_name": "SimpleSAML",
				"metadata_url": "http://localhost:9080/simplesaml/saml2/idp/metadata.php"
			},
			"macos_setup": {
				"enable_end_user_authentication": true
			}
		}
	}`), http.StatusOK, &acResp)

	// enable end user auth
	teamSpecs = map[string]any{
		"specs": []any{
			map[string]any{
				"name": t.Name(),
				"mdm": map[string]any{
					"macos_setup": map[string]any{
						"enable_end_user_authentication": true,
					},
				},
			},
		},
	}
	applyResp = applyTeamSpecsResponse{}
	s.DoJSON("POST", "/api/latest/fleet/spec/teams", teamSpecs, http.StatusOK, &applyResp)
	require.Len(t, applyResp.TeamIDsByName, 1)
	// assign the DEP profile and assert that contains the right values for the URL
	s.runWorker()
	require.Contains(t, lastSubmittedProfile.ConfigurationWebURL, acResp.ServerSettings.ServerURL+"/mdm/sso")

	// trying to set a custom configuration_web_url fails because end user authentication is enabled
	var tmAsstResp createMDMAppleSetupAssistantResponse
	s.DoJSON("POST", "/api/latest/fleet/enrollment_profiles/automatic", createMDMAppleSetupAssistantRequest{
		TeamID:            &teamID,
		Name:              t.Name(),
		EnrollmentProfile: json.RawMessage(customSetupAsst),
	}, http.StatusUnprocessableEntity, &tmAsstResp)

	// disable end user auth
	teamSpecs = map[string]any{
		"specs": []any{
			map[string]any{
				"name": t.Name(),
				"mdm": map[string]any{
					"macos_setup": map[string]any{
						"enable_end_user_authentication": false,
					},
				},
			},
		},
	}
	applyResp = applyTeamSpecsResponse{}
	s.DoJSON("POST", "/api/latest/fleet/spec/teams", teamSpecs, http.StatusOK, &applyResp)
	require.Len(t, applyResp.TeamIDsByName, 1)

	// assign the DEP profile and assert that contains the right values for the URL
	s.runWorker()
	require.Contains(t, lastSubmittedProfile.ConfigurationWebURL, acResp.ServerSettings.ServerURL+"/api/mdm/apple/enroll?token=")

	// setting configuration_web_url succeeds because end user authentication is disabled
	tmAsstResp = createMDMAppleSetupAssistantResponse{}
	s.DoJSON("POST", "/api/latest/fleet/enrollment_profiles/automatic", createMDMAppleSetupAssistantRequest{
		TeamID:            &teamID,
		Name:              t.Name(),
		EnrollmentProfile: json.RawMessage(customSetupAsst),
	}, http.StatusOK, &tmAsstResp)

	// assign the DEP profile and assert that contains the right values for the URL
	s.runWorker()
	require.Contains(t, lastSubmittedProfile.ConfigurationWebURL, "https://foo.example.com")

	// try to enable end user auth again, it fails because configuration_web_url is set
	teamSpecs = map[string]any{
		"specs": []any{
			map[string]any{
				"name": t.Name(),
				"mdm": map[string]any{
					"macos_setup": map[string]any{
						"enable_end_user_authentication": true,
					},
				},
			},
		},
	}
	applyResp = applyTeamSpecsResponse{}
	s.DoJSON("POST", "/api/latest/fleet/spec/teams", teamSpecs, http.StatusUnprocessableEntity, &applyResp)
}

func (s *integrationMDMTestSuite) TestDontIgnoreAnyProfileErrors() {
	t := s.T()
	ctx := context.Background()

	// Create a host and a couple of profiles
	host, mdmDevice := createHostThenEnrollMDM(s.ds, s.server.URL, t)

	globalProfiles := [][]byte{
		mobileconfigForTest("N1", "I1"),
		mobileconfigForTest("N2", "I2"),
	}

	s.Do("POST", "/api/v1/fleet/mdm/apple/profiles/batch", batchSetMDMAppleProfilesRequest{Profiles: globalProfiles}, http.StatusNoContent)
	s.awaitTriggerProfileSchedule(t)

	// The profiles should be associated with the host we made + the standard fleet configs
	profs, err := s.ds.GetHostMDMAppleProfiles(ctx, host.UUID)
	require.NoError(t, err)
	require.Len(t, profs, 4)

	// Acknowledge the profiles so we can mark them as verified
	cmd, err := mdmDevice.Idle()
	require.NoError(t, err)
	for cmd != nil {
		cmd, err = mdmDevice.Acknowledge(cmd.CommandUUID)
		require.NoError(t, err)
	}

	require.NoError(t, apple_mdm.VerifyHostMDMProfiles(context.Background(), s.ds, host, map[string]*fleet.HostMacOSProfile{
		"I1": {Identifier: "I1", DisplayName: "I1", InstallDate: time.Now()},
		"I2": {Identifier: "I2", DisplayName: "I2", InstallDate: time.Now()},
		mobileconfig.FleetdConfigPayloadIdentifier:      {Identifier: mobileconfig.FleetdConfigPayloadIdentifier, DisplayName: "I2", InstallDate: time.Now()},
		mobileconfig.FleetCARootConfigPayloadIdentifier: {Identifier: mobileconfig.FleetCARootConfigPayloadIdentifier, DisplayName: "I2", InstallDate: time.Now()},
	}))

	// Check that the profile is marked as verified when fetching the host
	getHostResp := getHostResponse{}
	s.DoJSON("GET", fmt.Sprintf("/api/latest/fleet/hosts/%d", host.ID), nil, http.StatusOK, &getHostResp)
	require.NotNil(t, getHostResp.Host.MDM.Profiles)
	for _, hm := range *getHostResp.Host.MDM.Profiles {
		require.Equal(t, fleet.MDMDeliveryVerified, *hm.Status)
	}

	// remove the profiles
	s.Do("POST", "/api/v1/fleet/mdm/apple/profiles/batch", batchSetMDMAppleProfilesRequest{}, http.StatusNoContent)
	s.awaitTriggerProfileSchedule(t)

	// On the host side, return errors for the two profile removal actions
	cmd, err = mdmDevice.Idle()
	require.NoError(t, err)
	for cmd != nil {
		if cmd.Command.RequestType == "RemoveProfile" {
			var errChain []mdm.ErrorChain
			var fullCmd micromdm.CommandPayload
			require.NoError(t, plist.Unmarshal(cmd.Raw, &fullCmd))

			if fullCmd.Command.RemoveProfile.Identifier == "I1" {
				errChain = append(errChain, mdm.ErrorChain{ErrorCode: 89, ErrorDomain: "MDMClientError", USEnglishDescription: "Profile with identifier 'I1' not found."})
			} else {
				errChain = append(errChain, mdm.ErrorChain{ErrorCode: 96, ErrorDomain: "MDMClientError", USEnglishDescription: "Cannot replace profile 'I2' because it was not installed by the MDM server."})
			}
			cmd, err = mdmDevice.Err(cmd.CommandUUID, errChain)
			require.NoError(t, err)
			continue
		}
		cmd, err = mdmDevice.Acknowledge(cmd.CommandUUID)
		require.NoError(t, err)
	}

	// get that host - it should report "failed" for the profiles and include the error message detail
	expectedErrs := map[string]string{
		"N1": "Failed to remove: MDMClientError (89): Profile with identifier 'I1' not found.\n",
		"N2": "Failed to remove: MDMClientError (96): Cannot replace profile 'I2' because it was not installed by the MDM server.\n",
	}
	getHostResp = getHostResponse{}
	s.DoJSON("GET", fmt.Sprintf("/api/latest/fleet/hosts/%d", host.ID), nil, http.StatusOK, &getHostResp)
	for _, hm := range *getHostResp.Host.MDM.Profiles {
		if wantErr, ok := expectedErrs[hm.Name]; ok {
			require.Equal(t, fleet.MDMDeliveryFailed, *hm.Status)
			require.Equal(t, wantErr, hm.Detail)
			continue
		}
		require.Equal(t, fleet.MDMDeliveryVerified, *hm.Status)
	}
}

func (s *integrationMDMTestSuite) TestMDMDiskEncryptionIssue16636() {
	// see https://github.com/fleetdm/fleet/issues/16636

	t := s.T()

	// send an empty patch object to ensure it's ok if not provided
	acResp := appConfigResponse{}
	s.DoJSON("PATCH", "/api/latest/fleet/config", json.RawMessage(`{}`), http.StatusOK, &acResp)
	assert.False(t, acResp.MDM.EnableDiskEncryption.Value)
	s.assertConfigProfilesByIdentifier(nil, mobileconfig.FleetFileVaultPayloadIdentifier, false)

	// set it to true
	acResp = appConfigResponse{}
	s.DoJSON("PATCH", "/api/latest/fleet/config", json.RawMessage(`{
		"mdm": { "enable_disk_encryption": true }
  }`), http.StatusOK, &acResp)
	assert.True(t, acResp.MDM.EnableDiskEncryption.Value)
	s.assertConfigProfilesByIdentifier(nil, mobileconfig.FleetFileVaultPayloadIdentifier, true)

	// call PATCH with a null value, leaves it untouched
	acResp = appConfigResponse{}
	s.DoJSON("PATCH", "/api/latest/fleet/config", json.RawMessage(`{
		"mdm": { "enable_disk_encryption": null }
  }`), http.StatusOK, &acResp)
	assert.True(t, acResp.MDM.EnableDiskEncryption.Value)
	s.assertConfigProfilesByIdentifier(nil, mobileconfig.FleetFileVaultPayloadIdentifier, true)

	// send an empty patch object to ensure it doesn't alter the value
	acResp = appConfigResponse{}
	s.DoJSON("PATCH", "/api/latest/fleet/config", json.RawMessage(`{}`), http.StatusOK, &acResp)
	assert.True(t, acResp.MDM.EnableDiskEncryption.Value)
	s.assertConfigProfilesByIdentifier(nil, mobileconfig.FleetFileVaultPayloadIdentifier, true)

	// setting it to false works
	acResp = appConfigResponse{}
	s.DoJSON("PATCH", "/api/latest/fleet/config", json.RawMessage(`{
		"mdm": { "enable_disk_encryption": false }
  }`), http.StatusOK, &acResp)
	assert.False(t, acResp.MDM.EnableDiskEncryption.Value)
	s.assertConfigProfilesByIdentifier(nil, mobileconfig.FleetFileVaultPayloadIdentifier, false)

	// send a null value again
	acResp = appConfigResponse{}
	s.DoJSON("PATCH", "/api/latest/fleet/config", json.RawMessage(`{
		"mdm": { "enable_disk_encryption": null }
  }`), http.StatusOK, &acResp)
	assert.False(t, acResp.MDM.EnableDiskEncryption.Value)
	s.assertConfigProfilesByIdentifier(nil, mobileconfig.FleetFileVaultPayloadIdentifier, false)

	// confirm via GET
	acResp = appConfigResponse{}
	s.DoJSON("GET", "/api/latest/fleet/config", nil, http.StatusOK, &acResp)
	assert.False(t, acResp.MDM.EnableDiskEncryption.Value)
	s.assertConfigProfilesByIdentifier(nil, mobileconfig.FleetFileVaultPayloadIdentifier, false)
}

func (s *integrationMDMTestSuite) TestIsServerBitlockerStatus() {
	t := s.T()
	ctx := context.Background()

	// create a server host that is not enrolled in MDM
	host := createOrbitEnrolledHost(t, "windows", "server-host", s.ds)
	require.NoError(t, s.ds.SetOrUpdateMDMData(ctx, host.ID, true, false, "", false, "", ""))

	acResp := appConfigResponse{}
	s.DoJSON("PATCH", "/api/latest/fleet/config", json.RawMessage(`{
		"mdm": { "enable_disk_encryption": true }
  }`), http.StatusOK, &acResp)
	assert.True(t, acResp.MDM.EnableDiskEncryption.Value)

	var hr getHostResponse
	s.DoJSON("GET", fmt.Sprintf("/api/latest/fleet/hosts/%d", host.ID), nil, http.StatusOK, &hr)
	require.Nil(t, hr.Host.MDM.OSSettings.DiskEncryption.Status)

	// create a non-server host that is enrolled in MDM
	host2 := createOrbitEnrolledHost(t, "windows", "non-server-host", s.ds)
	require.NoError(t, s.ds.SetOrUpdateMDMData(ctx, host2.ID, false, true, "http://example.com", false, fleet.WellKnownMDMFleet, ""))

	hr = getHostResponse{}
	s.DoJSON("GET", fmt.Sprintf("/api/latest/fleet/hosts/%d", host2.ID), nil, http.StatusOK, &hr)
	require.NotNil(t, hr.Host.MDM.OSSettings.DiskEncryption.Status)
	require.Equal(t, fleet.DiskEncryptionEnforcing, *hr.Host.MDM.OSSettings.DiskEncryption.Status)
}

func (s *integrationMDMTestSuite) TestSoftwareInstallerUploadDownloadAndDelete() {
	t := s.T()

<<<<<<< HEAD
	openFile := func(name string) *os.File {
		f, err := os.Open(filepath.Join("testdata", "software-installers", name))
		require.NoError(t, err)
		return f
	}

	var expectBytes []byte
	var expectLen int
	f := openFile("ruby.deb")
	st, err := f.Stat()
	require.NoError(t, err)
	expectLen = int(st.Size())
	require.Equal(t, expectLen, 11340)
	expectBytes = make([]byte, expectLen)
	n, err := f.Read(expectBytes)
	require.NoError(t, err)
	require.Equal(t, n, expectLen)
	f.Close()

	checkDownloadResponse := func(t *testing.T, r *http.Response, expectedFilename string) {
		require.Equal(t, "application/octet-stream", r.Header.Get("Content-Type"))
		require.Equal(t, fmt.Sprintf(`attachment;filename="%s"`, expectedFilename), r.Header.Get("Content-Disposition"))
		require.NotZero(t, r.ContentLength)
		require.Equal(t, expectLen, int(r.ContentLength))
		b, err := io.ReadAll(r.Body)
		require.NoError(t, err)
		require.Equal(t, expectLen, len(b))
		require.Equal(t, expectBytes, b)
	}

	uploadSoftwareInstaller := func(payload *fleet.UploadSoftwareInstallerPayload, expectedStatus int, expectedError string) {
		f := openFile(payload.Filename)
		defer f.Close()

		payload.InstallerFile = f

		var b bytes.Buffer
		w := multipart.NewWriter(&b)

		// add the software field
		fw, err := w.CreateFormFile("software", payload.Filename)
		require.NoError(t, err)
		n, err := io.Copy(fw, payload.InstallerFile)
		require.NoError(t, err)
		require.Equal(t, n, int64(expectLen))

		// add the team_id field
		if payload.TeamID != nil {
			require.NoError(t, w.WriteField("team_id", fmt.Sprintf("%d", *payload.TeamID)))
		}
		// add the remaining fields
		require.NoError(t, w.WriteField("install_script", payload.InstallScript))
		require.NoError(t, w.WriteField("pre_install_query", payload.PreInstallQuery))
		require.NoError(t, w.WriteField("post_install_script", payload.PostInstallScript))

		w.Close()

		headers := map[string]string{
			"Content-Type":  w.FormDataContentType(),
			"Accept":        "application/json",
			"Authorization": fmt.Sprintf("Bearer %s", s.token),
		}

		r := s.DoRawWithHeaders("POST", "/api/latest/fleet/software/package", b.Bytes(), expectedStatus, headers)
		if expectedError != "" {
			errMsg := extractServerErrorText(r.Body)
			require.Contains(t, errMsg, expectedError)
		}
	}

=======
>>>>>>> 123fdc72
	checkSoftwareTitle := func(t *testing.T, title string, source string) uint {
		var id uint
		mysql.ExecAdhocSQL(t, s.ds, func(q sqlx.ExtContext) error {
			return sqlx.GetContext(context.Background(), q, &id, `SELECT id FROM software_titles WHERE name = ? AND source = ? AND browser = ''`, title, source)
		})
		return id
	}

	checkScriptContentsID := func(t *testing.T, id uint, expectedContents string) {
		var contents string
		mysql.ExecAdhocSQL(t, s.ds, func(q sqlx.ExtContext) error {
			return sqlx.GetContext(context.Background(), q, &contents, `SELECT contents FROM script_contents WHERE id = ?`, id)
		})
		require.Equal(t, expectedContents, contents)
	}

	checkSoftwareInstaller := func(t *testing.T, payload *fleet.UploadSoftwareInstallerPayload) uint {
		var id uint
		mysql.ExecAdhocSQL(t, s.ds, func(q sqlx.ExtContext) error {
			var tid uint
			if payload.TeamID != nil {
				tid = *payload.TeamID
			}
			return sqlx.GetContext(context.Background(), q, &id, `SELECT id FROM software_installers WHERE global_or_team_id = ? AND filename = ?`, tid, payload.Filename)
		})
		require.NotZero(t, id)

		meta, err := s.ds.GetSoftwareInstallerMetadata(context.Background(), id)
		require.NoError(t, err)

		if payload.TeamID != nil {
			require.Equal(t, *payload.TeamID, *meta.TeamID)
		} else {
			require.Nil(t, meta.TeamID)
		}

		checkScriptContentsID(t, meta.InstallScriptContentID, payload.InstallScript)

		if payload.PostInstallScript != "" {
			require.NotNil(t, meta.PostInstallScriptContentID)
			checkScriptContentsID(t, *meta.PostInstallScriptContentID, payload.PostInstallScript)
		} else {
			require.Nil(t, meta.PostInstallScriptContentID)
		}

		require.Equal(t, payload.PreInstallQuery, meta.PreInstallQuery)
		require.Equal(t, payload.StorageID, meta.StorageID)
		require.Equal(t, payload.Filename, meta.Name)
		require.Equal(t, payload.Version, meta.Version)
		require.Equal(t, checkSoftwareTitle(t, payload.Title, "deb_packages"), meta.TitleID)
		require.NotZero(t, meta.UploadedAt)

		return meta.InstallerID
	}

	t.Run("upload no team software installer", func(t *testing.T) {
		payload := &fleet.UploadSoftwareInstallerPayload{
			InstallScript:     "some install script",
			PreInstallQuery:   "some pre install query",
			PostInstallScript: "some post install script",
			Filename:          "ruby.deb",
			// additional fields below are pre-populated so we can re-use the payload later for the test assertions
			Title:     "ruby",
			Version:   "1:2.5.1",
			Source:    "deb_packages",
			StorageID: "df06d9ce9e2090d9cb2e8cd1f4d7754a803dc452bf93e3204e3acd3b95508628",
		}

		s.uploadSoftwareInstaller(payload, http.StatusOK, "")

		// check the software installer
		installerID := checkSoftwareInstaller(t, payload)

		// upload again fails
		s.uploadSoftwareInstaller(payload, http.StatusConflict, "already exists")

		// download the installer
		r := s.Do("GET", fmt.Sprintf("/api/latest/fleet/software/package/%d?alt=media", installerID), nil, http.StatusOK)
		checkDownloadResponse(t, r, payload.Filename)

		// create an orbit host and request to download the installer
		host := createOrbitEnrolledHost(t, "windows", "orbit-host", s.ds)
		r = s.Do("POST", "/api/fleet/orbit/software_install/package?alt=media", orbitDownloadSoftwareInstallerRequest{
			InstallerID:  installerID,
			OrbitNodeKey: *host.OrbitNodeKey,
		}, http.StatusOK)
		checkDownloadResponse(t, r, payload.Filename)

		// delete the installer
		s.Do("DELETE", fmt.Sprintf("/api/latest/fleet/software/package/%d", installerID), nil, http.StatusNoContent)
	})

	t.Run("create team software installer", func(t *testing.T) {
		var createTeamResp teamResponse
		s.DoJSON("POST", "/api/latest/fleet/teams", &fleet.Team{
			Name: t.Name(),
		}, http.StatusOK, &createTeamResp)
		require.NotZero(t, createTeamResp.Team.ID)

		payload := &fleet.UploadSoftwareInstallerPayload{
			TeamID:            &createTeamResp.Team.ID,
			InstallScript:     "another install script",
			PreInstallQuery:   "another pre install query",
			PostInstallScript: "another post install script",
			Filename:          "ruby.deb",
			// additional fields below are pre-populated so we can re-use the payload later for the test assertions
			Title:     "ruby",
			Version:   "1:2.5.1",
			Source:    "deb_packages",
			StorageID: "df06d9ce9e2090d9cb2e8cd1f4d7754a803dc452bf93e3204e3acd3b95508628",
		}

		s.uploadSoftwareInstaller(payload, http.StatusOK, "")

		// check the software installer
		installerID := checkSoftwareInstaller(t, payload)

		// upload again fails
		s.uploadSoftwareInstaller(payload, http.StatusConflict, "already exists")

		// download the installer
		r := s.Do("GET", fmt.Sprintf("/api/latest/fleet/software/package/%d?alt=media", installerID), nil, http.StatusOK)
		checkDownloadResponse(t, r, payload.Filename)

		// create an orbit host, assign to team and request to download the installer
		host := createOrbitEnrolledHost(t, "windows", "orbit-host-team", s.ds)
		require.NoError(t, s.ds.AddHostsToTeam(context.Background(), &createTeamResp.Team.ID, []uint{host.ID}))
		r = s.Do("POST", "/api/fleet/orbit/software_install/package?alt=media", orbitDownloadSoftwareInstallerRequest{
			InstallerID:  installerID,
			OrbitNodeKey: *host.OrbitNodeKey,
		}, http.StatusOK)
		checkDownloadResponse(t, r, payload.Filename)

		// delete the installer
		s.Do("DELETE", fmt.Sprintf("/api/latest/fleet/software/package/%d", installerID), nil, http.StatusNoContent)
	})
}

func (s *integrationMDMTestSuite) TestSoftwareInstallerNewInstallRequest() {
	t := s.T()

	getTitleID := func(t *testing.T, title string, source string) uint {
		var id uint
		mysql.ExecAdhocSQL(t, s.ds, func(q sqlx.ExtContext) error {
			return sqlx.GetContext(context.Background(), q, &id, `SELECT id FROM software_titles WHERE name = ? AND source = ? AND browser = ''`, title, source)
		})
		return id
	}

	var resp installSoftwareResponse
	// non-existent host
	s.DoJSON("POST", "/api/v1/fleet/hosts/1/software/install/1", nil, http.StatusNotFound, &resp)

	// create a host that doesn't have fleetd installed
	h, err := s.ds.NewHost(context.Background(), &fleet.Host{
		DetailUpdatedAt: time.Now(),
		LabelUpdatedAt:  time.Now(),
		PolicyUpdatedAt: time.Now(),
		SeenTime:        time.Now().Add(-1 * time.Minute),
		OsqueryHostID:   ptr.String(t.Name() + uuid.New().String()),
		NodeKey:         ptr.String(t.Name() + uuid.New().String()),
		Hostname:        fmt.Sprintf("%sfoo.local", t.Name()),
		Platform:        "darwin",
	})
	require.NoError(t, err)

	// request fails
	resp = installSoftwareResponse{}
	s.DoJSON("POST", fmt.Sprintf("/api/v1/fleet/hosts/%d/software/install/1", h.ID), nil, http.StatusUnprocessableEntity, &resp)

	// host installs fleetd
	setOrbitEnrollment(t, h, s.ds)

	// request fails because of non-existent title
	resp = installSoftwareResponse{}
	s.DoJSON("POST", fmt.Sprintf("/api/v1/fleet/hosts/%d/software/install/1", h.ID), nil, http.StatusBadRequest, &resp)

	payload := &fleet.UploadSoftwareInstallerPayload{
		InstallScript:     "another install script",
		PreInstallQuery:   "another pre install query",
		PostInstallScript: "another post install script",
		Filename:          "ruby.deb",
		Title:             "ruby",
	}
	s.uploadSoftwareInstaller(payload, http.StatusOK, "")

	// install script request succeds
	titleID := getTitleID(t, payload.Title, "deb_packages")
	resp = installSoftwareResponse{}
	s.DoJSON("POST", fmt.Sprintf("/api/v1/fleet/hosts/%d/software/install/%d", h.ID, titleID), nil, http.StatusAccepted, &resp)

	// TODO(roberto): once we have endpoints to retrieve installers,
	// request them using the orbit node key
}

func (s *integrationMDMTestSuite) uploadSoftwareInstaller(payload *fleet.UploadSoftwareInstallerPayload, expectedStatus int, expectedError string) {
	t := s.T()
	openFile := func(name string) *os.File {
		f, err := os.Open(filepath.Join("testdata", "software-installers", name))
		require.NoError(t, err)
		return f
	}

	f := openFile(payload.Filename)
	defer f.Close()

	payload.InstallerFile = f

	var b bytes.Buffer
	w := multipart.NewWriter(&b)

	// add the software field
	fw, err := w.CreateFormFile("software", payload.Filename)
	require.NoError(t, err)
	n, err := io.Copy(fw, payload.InstallerFile)
	require.NoError(t, err)
	require.NotZero(t, n)

	// add the team_id field
	if payload.TeamID != nil {
		require.NoError(t, w.WriteField("team_id", fmt.Sprintf("%d", *payload.TeamID)))
	}
	// add the remaining fields
	require.NoError(t, w.WriteField("install_script", payload.InstallScript))
	require.NoError(t, w.WriteField("pre_install_query", payload.PreInstallQuery))
	require.NoError(t, w.WriteField("post_install_script", payload.PostInstallScript))

	w.Close()

	headers := map[string]string{
		"Content-Type":  w.FormDataContentType(),
		"Accept":        "application/json",
		"Authorization": fmt.Sprintf("Bearer %s", s.token),
	}

	r := s.DoRawWithHeaders("POST", "/api/latest/fleet/software/package", b.Bytes(), expectedStatus, headers)
	if expectedError != "" {
		errMsg := extractServerErrorText(r.Body)
		require.Contains(t, errMsg, expectedError)
	}
}<|MERGE_RESOLUTION|>--- conflicted
+++ resolved
@@ -8469,7 +8469,6 @@
 func (s *integrationMDMTestSuite) TestSoftwareInstallerUploadDownloadAndDelete() {
 	t := s.T()
 
-<<<<<<< HEAD
 	openFile := func(name string) *os.File {
 		f, err := os.Open(filepath.Join("testdata", "software-installers", name))
 		require.NoError(t, err)
@@ -8500,48 +8499,6 @@
 		require.Equal(t, expectBytes, b)
 	}
 
-	uploadSoftwareInstaller := func(payload *fleet.UploadSoftwareInstallerPayload, expectedStatus int, expectedError string) {
-		f := openFile(payload.Filename)
-		defer f.Close()
-
-		payload.InstallerFile = f
-
-		var b bytes.Buffer
-		w := multipart.NewWriter(&b)
-
-		// add the software field
-		fw, err := w.CreateFormFile("software", payload.Filename)
-		require.NoError(t, err)
-		n, err := io.Copy(fw, payload.InstallerFile)
-		require.NoError(t, err)
-		require.Equal(t, n, int64(expectLen))
-
-		// add the team_id field
-		if payload.TeamID != nil {
-			require.NoError(t, w.WriteField("team_id", fmt.Sprintf("%d", *payload.TeamID)))
-		}
-		// add the remaining fields
-		require.NoError(t, w.WriteField("install_script", payload.InstallScript))
-		require.NoError(t, w.WriteField("pre_install_query", payload.PreInstallQuery))
-		require.NoError(t, w.WriteField("post_install_script", payload.PostInstallScript))
-
-		w.Close()
-
-		headers := map[string]string{
-			"Content-Type":  w.FormDataContentType(),
-			"Accept":        "application/json",
-			"Authorization": fmt.Sprintf("Bearer %s", s.token),
-		}
-
-		r := s.DoRawWithHeaders("POST", "/api/latest/fleet/software/package", b.Bytes(), expectedStatus, headers)
-		if expectedError != "" {
-			errMsg := extractServerErrorText(r.Body)
-			require.Contains(t, errMsg, expectedError)
-		}
-	}
-
-=======
->>>>>>> 123fdc72
 	checkSoftwareTitle := func(t *testing.T, title string, source string) uint {
 		var id uint
 		mysql.ExecAdhocSQL(t, s.ds, func(q sqlx.ExtContext) error {
